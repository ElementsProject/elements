AC_PREREQ([2.69])
define(_CLIENT_VERSION_MAJOR, 24)
define(_CLIENT_VERSION_MINOR, 99)
define(_CLIENT_VERSION_BUILD, 0)
define(_CLIENT_VERSION_RC, 0)
define(_CLIENT_VERSION_IS_RELEASE, false)
define(_COPYRIGHT_YEAR, 2022)
define(_COPYRIGHT_HOLDERS,[The %s developers])
define(_COPYRIGHT_HOLDERS_SUBSTITUTION,[[Elements Project]])
AC_INIT([Elements Core],m4_join([.], _CLIENT_VERSION_MAJOR, _CLIENT_VERSION_MINOR, _CLIENT_VERSION_BUILD)m4_if(_CLIENT_VERSION_RC, [0], [], [rc]_CLIENT_VERSION_RC),[https://github.com/ElementsProject/elements/issues],[elements],[https://elementsproject.org/])
AC_CONFIG_SRCDIR([src/validation.cpp])
AC_CONFIG_HEADERS([src/config/bitcoin-config.h])
AC_CONFIG_AUX_DIR([build-aux])
AC_CONFIG_MACRO_DIR([build-aux/m4])

m4_ifndef([PKG_PROG_PKG_CONFIG], [m4_fatal([PKG_PROG_PKG_CONFIG macro not found. Please install pkg-config and re-run autogen.sh])])
PKG_PROG_PKG_CONFIG
if test "$PKG_CONFIG" = ""; then
  AC_MSG_ERROR([pkg-config not found])
fi

# When compiling with depends, the `PKG_CONFIG_PATH` and `PKG_CONFIG_LIBDIR` variables,
# being set in a `config.site` file, are not exported to let the `--config-cache` option
# work properly.
if test -n "$PKG_CONFIG_PATH"; then
  PKG_CONFIG="env PKG_CONFIG_PATH=$PKG_CONFIG_PATH $PKG_CONFIG"
fi
if test -n "$PKG_CONFIG_LIBDIR"; then
  PKG_CONFIG="env PKG_CONFIG_LIBDIR=$PKG_CONFIG_LIBDIR $PKG_CONFIG"
fi

BITCOIN_DAEMON_NAME=elementsd
BITCOIN_GUI_NAME=elements-qt
BITCOIN_TEST_NAME=test_bitcoin
BITCOIN_CLI_NAME=elements-cli
BITCOIN_TX_NAME=elements-tx
BITCOIN_UTIL_NAME=elements-util
BITCOIN_CHAINSTATE_NAME=elements-chainstate
BITCOIN_WALLET_TOOL_NAME=elements-wallet
dnl Multi Process
BITCOIN_MP_NODE_NAME=elements-node
BITCOIN_MP_GUI_NAME=elements-gui

dnl Unless the user specified ARFLAGS, force it to be cr
dnl This is also the default as-of libtool 2.4.7
AC_ARG_VAR([ARFLAGS], [Flags for the archiver, defaults to <cr> if not set])
if test "${ARFLAGS+set}" != "set"; then
  ARFLAGS="cr"
fi

AC_CANONICAL_HOST

AH_TOP([#ifndef BITCOIN_CONFIG_H])
AH_TOP([#define BITCOIN_CONFIG_H])
AH_BOTTOM([#endif //BITCOIN_CONFIG_H])

dnl Automake init set-up and checks
AM_INIT_AUTOMAKE([1.13 no-define subdir-objects foreign])

AM_MAINTAINER_MODE([enable])

dnl make the compilation flags quiet unless V=1 is used
AM_SILENT_RULES([yes])

dnl Compiler checks (here before libtool).
if test "${CXXFLAGS+set}" = "set"; then
  CXXFLAGS_overridden=yes
else
  CXXFLAGS_overridden=no
fi
AC_PROG_CXX

dnl By default, libtool for mingw refuses to link static libs into a dll for
dnl fear of mixing pic/non-pic objects, and import/export complications. Since
dnl we have those under control, re-enable that functionality.
case $host in
  *mingw*)
     lt_cv_deplibs_check_method="pass_all"
  ;;
esac

AC_ARG_WITH([seccomp],
  [AS_HELP_STRING([--with-seccomp],
  [enable experimental syscall sandbox feature (-sandbox), default is yes if seccomp-bpf is detected under Linux x86_64])],
  [seccomp_found=$withval],
  [seccomp_found=auto])

AC_ARG_ENABLE([c++20],
  [AS_HELP_STRING([--enable-c++20],
  [enable compilation in c++20 mode (disabled by default)])],
  [use_cxx20=$enableval],
  [use_cxx20=no])

dnl Require C++17 compiler (no GNU extensions)
if test "$use_cxx20" = "no"; then
AX_CXX_COMPILE_STDCXX([17], [noext], [mandatory])
else
AX_CXX_COMPILE_STDCXX([20], [noext], [mandatory])
fi

dnl check if additional link flags are required for std::filesystem
CHECK_FILESYSTEM

dnl Unless the user specified OBJCXX, force it to be the same as CXX. This ensures
dnl that we get the same -std flags for both.
m4_ifdef([AC_PROG_OBJCXX],[
if test "${OBJCXX+set}" = ""; then
  OBJCXX="${CXX}"
fi
AC_PROG_OBJCXX
])

dnl OpenBSD ships with 2.4.2
LT_PREREQ([2.4.2])
dnl Libtool init checks.
LT_INIT([pic-only win32-dll])

dnl Check/return PATH for base programs.
AC_PATH_TOOL([AR], [ar])
AC_PATH_TOOL([GCOV], [gcov])
AC_PATH_TOOL([LLVM_COV], [llvm-cov])
AC_PATH_PROG([LCOV], [lcov])
dnl Python 3.6 is specified in .python-version and should be used if available, see doc/dependencies.md
AC_PATH_PROGS([PYTHON], [python3.6 python3.7 python3.8 python3.9 python3.10 python3.11 python3 python])
AC_PATH_PROG([GENHTML], [genhtml])
AC_PATH_PROG([GIT], [git])
AC_PATH_PROG([CCACHE], [ccache])
AC_PATH_PROG([XGETTEXT], [xgettext])
AC_PATH_PROG([HEXDUMP], [hexdump])
AC_PATH_TOOL([OBJCOPY], [objcopy])
AC_PATH_PROG([DOXYGEN], [doxygen])
AM_CONDITIONAL([HAVE_DOXYGEN], [test -n "$DOXYGEN"])

AC_ARG_VAR([PYTHONPATH], [Augments the default search path for python module files])

AC_ARG_ENABLE([wallet],
  [AS_HELP_STRING([--disable-wallet],
  [disable wallet (enabled by default)])],
  [enable_wallet=$enableval],
  [enable_wallet=auto])

AC_ARG_WITH([sqlite],
  [AS_HELP_STRING([--with-sqlite=yes|no|auto],
  [enable sqlite wallet support (default: auto, i.e., enabled if wallet is enabled and sqlite is found)])],
  [use_sqlite=$withval],
  [use_sqlite=auto])

AC_ARG_WITH([bdb],
  [AS_HELP_STRING([--without-bdb],
  [disable bdb wallet support (default is enabled if wallet is enabled)])],
  [use_bdb=$withval],
  [use_bdb=auto])

AC_ARG_ENABLE([usdt],
  [AS_HELP_STRING([--enable-usdt],
  [enable tracepoints for Userspace, Statically Defined Tracing (default is yes if sys/sdt.h is found)])],
  [use_usdt=$enableval],
  [use_usdt=yes])

AC_ARG_WITH([miniupnpc],
  [AS_HELP_STRING([--with-miniupnpc],
  [enable UPNP (default is yes if libminiupnpc is found)])],
  [use_upnp=$withval],
  [use_upnp=auto])

AC_ARG_ENABLE([upnp-default],
  [AS_HELP_STRING([--enable-upnp-default],
  [if UPNP is enabled, turn it on at startup (default is no)])],
  [use_upnp_default=$enableval],
  [use_upnp_default=no])

AC_ARG_WITH([natpmp],
            [AS_HELP_STRING([--with-natpmp],
                            [enable NAT-PMP (default is yes if libnatpmp is found)])],
            [use_natpmp=$withval],
            [use_natpmp=auto])

AC_ARG_ENABLE([natpmp-default],
              [AS_HELP_STRING([--enable-natpmp-default],
                              [if NAT-PMP is enabled, turn it on at startup (default is no)])],
              [use_natpmp_default=$enableval],
              [use_natpmp_default=no])

AC_ARG_ENABLE(tests,
    AS_HELP_STRING([--disable-tests],[do not compile tests (default is to compile)]),
    [use_tests=$enableval],
    [use_tests=yes])

AC_ARG_ENABLE(gui-tests,
    AS_HELP_STRING([--disable-gui-tests],[do not compile GUI tests (default is to compile if GUI and tests enabled)]),
    [use_gui_tests=$enableval],
    [use_gui_tests=$use_tests])

AC_ARG_ENABLE(bench,
    AS_HELP_STRING([--disable-bench],[do not compile benchmarks (default is to compile)]),
    [use_bench=$enableval],
    [use_bench=yes])

AC_ARG_ENABLE([extended-functional-tests],
    AS_HELP_STRING([--enable-extended-functional-tests],[enable expensive functional tests when using lcov (default no)]),
    [use_extended_functional_tests=$enableval],
    [use_extended_functional_tests=no])

AC_ARG_ENABLE([fuzz],
    AS_HELP_STRING([--enable-fuzz],
    [build for fuzzing (default no). enabling this will disable all other targets and override --{enable,disable}-fuzz-binary]),
    [enable_fuzz=$enableval],
    [enable_fuzz=no])

AC_ARG_ENABLE([fuzz-binary],
    AS_HELP_STRING([--enable-fuzz-binary],
    [enable building of fuzz binary (default yes).]),
    [enable_fuzz_binary=$enableval],
    [enable_fuzz_binary=yes])

AC_ARG_WITH([qrencode],
  [AS_HELP_STRING([--with-qrencode],
  [enable QR code support (default is yes if qt is enabled and libqrencode is found)])],
  [use_qr=$withval],
  [use_qr=auto])

AC_ARG_ENABLE([hardening],
  [AS_HELP_STRING([--disable-hardening],
  [do not attempt to harden the resulting executables (default is to harden when possible)])],
  [use_hardening=$enableval],
  [use_hardening=auto])

AC_ARG_ENABLE([reduce-exports],
  [AS_HELP_STRING([--enable-reduce-exports],
  [attempt to reduce exported symbols in the resulting executables (default is no)])],
  [use_reduce_exports=$enableval],
  [use_reduce_exports=no])

AC_ARG_ENABLE([ccache],
  [AS_HELP_STRING([--disable-ccache],
  [do not use ccache for building (default is to use if found)])],
  [use_ccache=$enableval],
  [use_ccache=auto])

dnl Suppress warnings from external headers (e.g. Boost, Qt).
dnl May be useful if warnings from external headers clutter the build output
dnl too much, so that it becomes difficult to spot Bitcoin Core warnings
dnl or if they cause a build failure with --enable-werror.
AC_ARG_ENABLE([suppress-external-warnings],
  [AS_HELP_STRING([--enable-suppress-external-warnings],
                  [Suppress warnings from external headers (default is no)])],
  [suppress_external_warnings=$enableval],
  [suppress_external_warnings=no])

AC_ARG_ENABLE([lcov],
  [AS_HELP_STRING([--enable-lcov],
  [enable lcov testing (default is no)])],
  [use_lcov=$enableval],
  [use_lcov=no])

AC_ARG_ENABLE([lcov-branch-coverage],
  [AS_HELP_STRING([--enable-lcov-branch-coverage],
  [enable lcov testing branch coverage (default is no)])],
  [use_lcov_branch=yes],
  [use_lcov_branch=no])

AC_ARG_ENABLE([threadlocal],
  [AS_HELP_STRING([--enable-threadlocal],
  [enable features that depend on the c++ thread_local keyword (currently just thread names in debug logs). (default is to enable if there is platform support)])],
  [use_thread_local=$enableval],
  [use_thread_local=auto])

AC_ARG_ENABLE([asm],
  [AS_HELP_STRING([--disable-asm],
  [disable assembly routines (enabled by default)])],
  [use_asm=$enableval],
  [use_asm=yes])

AC_ARG_ENABLE([liquid],
  [AS_HELP_STRING([--enable-liquid],
  [Enable build that defaults to -chain=liquidv1])],
  [liquid_build=yes],
  [liquid_build=no])

if test "$use_asm" = "yes"; then
  AC_DEFINE([USE_ASM], [1], [Define this symbol to build in assembly routines])
fi

if test "$liquid_build" = "yes"; then
  AC_DEFINE(LIQUID, 1, [Define this symbol for Liquid builds])
fi
AC_ARG_ENABLE([zmq],
  [AS_HELP_STRING([--disable-zmq],
  [disable ZMQ notifications])],
  [use_zmq=$enableval],
  [use_zmq=yes])

AC_ARG_WITH([libmultiprocess],
  [AS_HELP_STRING([--with-libmultiprocess=yes|no|auto],
  [Build with libmultiprocess library. (default: auto, i.e. detect with pkg-config)])],
  [with_libmultiprocess=$withval],
  [with_libmultiprocess=auto])

AC_ARG_WITH([mpgen],
  [AS_HELP_STRING([--with-mpgen=yes|no|auto|PREFIX],
  [Build with libmultiprocess codegen tool. Useful to specify different libmultiprocess host system library and build system codegen tool prefixes when cross-compiling (default is host system libmultiprocess prefix)])],
  [with_mpgen=$withval],
  [with_mpgen=auto])

AC_ARG_ENABLE([multiprocess],
  [AS_HELP_STRING([--enable-multiprocess],
  [build multiprocess bitcoin-node, bitcoin-wallet, and bitcoin-gui executables in addition to monolithic bitcoind and bitcoin-qt executables. Requires libmultiprocess library. Experimental (default is no)])],
  [enable_multiprocess=$enableval],
  [enable_multiprocess=no])

AC_ARG_ENABLE(man,
    [AS_HELP_STRING([--disable-man],
                    [do not install man pages (default is to install)])],,
    enable_man=yes)
AM_CONDITIONAL([ENABLE_MAN], [test "$enable_man" != "no"])

dnl Enable debug
AC_ARG_ENABLE([debug],
    [AS_HELP_STRING([--enable-debug],
                    [use compiler flags and macros suited for debugging (default is no)])],
    [enable_debug=$enableval],
    [enable_debug=no])

dnl Enable different -fsanitize options
AC_ARG_WITH([sanitizers],
    [AS_HELP_STRING([--with-sanitizers],
                    [comma separated list of extra sanitizers to build with (default is none enabled)])],
    [use_sanitizers=$withval])

dnl Enable gprof profiling
AC_ARG_ENABLE([gprof],
    [AS_HELP_STRING([--enable-gprof],
                    [use gprof profiling compiler flags (default is no)])],
    [enable_gprof=$enableval],
    [enable_gprof=no])

dnl Turn warnings into errors
AC_ARG_ENABLE([werror],
    [AS_HELP_STRING([--enable-werror],
                    [Treat compiler warnings as errors (default is no)])],
    [enable_werror=$enableval],
    [enable_werror=no])

AC_ARG_ENABLE([external-signer],
    [AS_HELP_STRING([--enable-external-signer],[compile external signer support (default is auto, requires Boost::Process)])],
    [use_external_signer=$enableval],
    [use_external_signer=auto])

AC_ARG_ENABLE([lto],
    [AS_HELP_STRING([--enable-lto],[build using LTO (default is no)])],
    [enable_lto=$enableval],
    [enable_lto=no])

AC_LANG_PUSH([C++])

dnl Check for a flag to turn compiler warnings into errors. This is helpful for checks which may
dnl appear to succeed because by default they merely emit warnings when they fail.
dnl
dnl Note that this is not necessarily a check to see if -Werror is supported, but rather to see if
dnl a compile with -Werror can succeed. This is important because the compiler may already be
dnl warning about something unrelated, for example about some path issue. If that is the case,
dnl -Werror cannot be used because all of those warnings would be turned into errors.
AX_CHECK_COMPILE_FLAG([-Werror], [CXXFLAG_WERROR="-Werror"], [CXXFLAG_WERROR=""])

dnl Check for a flag to turn linker warnings into errors. When flags are passed to linkers via the
dnl compiler driver using a -Wl,-foo flag, linker warnings may be swallowed rather than bubbling up.
dnl See note above, the same applies here as well.
dnl
dnl LDFLAG_WERROR Should only be used when testing -Wl,*
case $host in
 *darwin*)
    AX_CHECK_LINK_FLAG([-Wl,-fatal_warnings], [LDFLAG_WERROR="-Wl,-fatal_warnings"], [LDFLAG_WERROR=""])
    ;;
  *)
    AX_CHECK_LINK_FLAG([-Wl,--fatal-warnings], [LDFLAG_WERROR="-Wl,--fatal-warnings"], [LDFLAG_WERROR=""])
    ;;
esac

if test "$enable_debug" = "yes"; then
  dnl If debugging is enabled, and the user hasn't overridden CXXFLAGS, clear
  dnl them, to prevent autoconfs "-g -O2" being added. Otherwise we'd end up
  dnl with "-O0 -g3 -g -O2".
  if test "$CXXFLAGS_overridden" = "no"; then
  CXXFLAGS=""
  fi

  dnl Disable all optimizations
  AX_CHECK_COMPILE_FLAG([-O0], [DEBUG_CXXFLAGS="$DEBUG_CXXFLAGS -O0"], [], [$CXXFLAG_WERROR])

  dnl Prefer -g3, fall back to -g if that is unavailable.
  AX_CHECK_COMPILE_FLAG(
    [-g3],
    [DEBUG_CXXFLAGS="$DEBUG_CXXFLAGS -g3"],
    [AX_CHECK_COMPILE_FLAG([-g], [DEBUG_CXXFLAGS="$DEBUG_CXXFLAGS -g"], [], [$CXXFLAG_WERROR])],
    [$CXXFLAG_WERROR])

  AX_CHECK_PREPROC_FLAG([-DDEBUG], [DEBUG_CPPFLAGS="$DEBUG_CPPFLAGS -DDEBUG"], [], [$CXXFLAG_WERROR])
  AX_CHECK_PREPROC_FLAG([-DDEBUG_LOCKORDER], [DEBUG_CPPFLAGS="$DEBUG_CPPFLAGS -DDEBUG_LOCKORDER"], [], [$CXXFLAG_WERROR])
  AX_CHECK_PREPROC_FLAG([-DDEBUG_LOCKCONTENTION], [DEBUG_CPPFLAGS="$DEBUG_CPPFLAGS -DDEBUG_LOCKCONTENTION"], [], [$CXXFLAG_WERROR])
  AX_CHECK_PREPROC_FLAG([-DRPC_DOC_CHECK], [DEBUG_CPPFLAGS="$DEBUG_CPPFLAGS -DRPC_DOC_CHECK"], [], [$CXXFLAG_WERROR])
  AX_CHECK_PREPROC_FLAG([-DABORT_ON_FAILED_ASSUME], [DEBUG_CPPFLAGS="$DEBUG_CPPFLAGS -DABORT_ON_FAILED_ASSUME"], [], [$CXXFLAG_WERROR])
  AX_CHECK_COMPILE_FLAG([-ftrapv], [DEBUG_CXXFLAGS="$DEBUG_CXXFLAGS -ftrapv"], [], [$CXXFLAG_WERROR])
fi

if test "$enable_lto" = "yes"; then
  AX_CHECK_COMPILE_FLAG([-flto], [LTO_CXXFLAGS="$LTO_CXXFLAGS -flto"], [AC_MSG_ERROR([compile failed with -flto])], [$CXXFLAG_WERROR])
  AX_CHECK_LINK_FLAG([-flto], [LTO_LDFLAGS="$LTO_LDFLAGS -flto"], [AC_MSG_ERROR([link failed with -flto])], [$CXXFLAG_WERROR])
fi

if test "$use_sanitizers" != ""; then
  dnl First check if the compiler accepts flags. If an incompatible pair like
  dnl -fsanitize=address,thread is used here, this check will fail. This will also
  dnl fail if a bad argument is passed, e.g. -fsanitize=undfeined
  AX_CHECK_COMPILE_FLAG(
    [-fsanitize=$use_sanitizers],
    [SANITIZER_CXXFLAGS="-fsanitize=$use_sanitizers"],
    [AC_MSG_ERROR([compiler did not accept requested flags])])

  dnl Some compilers (e.g. GCC) require additional libraries like libasan,
  dnl libtsan, libubsan, etc. Make sure linking still works with the sanitize
  dnl flag. This is a separate check so we can give a better error message when
  dnl the sanitize flags are supported by the compiler but the actual sanitizer
  dnl libs are missing.
  AX_CHECK_LINK_FLAG(
    [-fsanitize=$use_sanitizers],
    [SANITIZER_LDFLAGS="-fsanitize=$use_sanitizers"],
    [AC_MSG_ERROR([linker did not accept requested flags, you are missing required libraries])],
    [],
    [AC_LANG_PROGRAM([[
    #include <cstdint>
    #include <cstddef>
    extern "C" int LLVMFuzzerTestOneInput(const uint8_t *data, size_t size) { return 0; }
    __attribute__((weak)) // allow for libFuzzer linking
    ]],[[]])])
fi

ERROR_CXXFLAGS=
if test "$enable_werror" = "yes"; then
  if test "$CXXFLAG_WERROR" = ""; then
    AC_MSG_ERROR([enable-werror set but -Werror is not usable])
  fi
  ERROR_CXXFLAGS=$CXXFLAG_WERROR

  dnl -Wreturn-type is broken in GCC for MinGW-w64.
  dnl https://sourceforge.net/p/mingw-w64/bugs/306/
  AX_CHECK_COMPILE_FLAG([-Werror=return-type], [], [ERROR_CXXFLAGS="$ERROR_CXXFLAGS -Wno-error=return-type"], [$CXXFLAG_WERROR],
                        [AC_LANG_SOURCE([[#include <cassert>
                                          int f(){ assert(false); }]])])
fi

if test "$CXXFLAGS_overridden" = "no"; then
  AX_CHECK_COMPILE_FLAG([-Wall], [WARN_CXXFLAGS="$WARN_CXXFLAGS -Wall"], [], [$CXXFLAG_WERROR])
  AX_CHECK_COMPILE_FLAG([-Wextra], [WARN_CXXFLAGS="$WARN_CXXFLAGS -Wextra"], [], [$CXXFLAG_WERROR])
  AX_CHECK_COMPILE_FLAG([-Wgnu], [WARN_CXXFLAGS="$WARN_CXXFLAGS -Wgnu"], [], [$CXXFLAG_WERROR])
  dnl some compilers will ignore -Wformat-security without -Wformat, so just combine the two here.
  AX_CHECK_COMPILE_FLAG([-Wformat -Wformat-security], [WARN_CXXFLAGS="$WARN_CXXFLAGS -Wformat -Wformat-security"], [], [$CXXFLAG_WERROR])
  AX_CHECK_COMPILE_FLAG([-Wvla], [WARN_CXXFLAGS="$WARN_CXXFLAGS -Wvla"], [], [$CXXFLAG_WERROR])
  AX_CHECK_COMPILE_FLAG([-Wshadow-field], [WARN_CXXFLAGS="$WARN_CXXFLAGS -Wshadow-field"], [], [$CXXFLAG_WERROR])
  AX_CHECK_COMPILE_FLAG([-Wthread-safety], [WARN_CXXFLAGS="$WARN_CXXFLAGS -Wthread-safety"], [], [$CXXFLAG_WERROR])
  AX_CHECK_COMPILE_FLAG([-Wloop-analysis], [WARN_CXXFLAGS="$WARN_CXXFLAGS -Wrange-loop-analysis"], [], [$CXXFLAG_WERROR])
  AX_CHECK_COMPILE_FLAG([-Wredundant-decls], [WARN_CXXFLAGS="$WARN_CXXFLAGS -Wredundant-decls"], [], [$CXXFLAG_WERROR])
  AX_CHECK_COMPILE_FLAG([-Wunused-member-function], [WARN_CXXFLAGS="$WARN_CXXFLAGS -Wunused-member-function"], [], [$CXXFLAG_WERROR])
  AX_CHECK_COMPILE_FLAG([-Wdate-time], [WARN_CXXFLAGS="$WARN_CXXFLAGS -Wdate-time"], [], [$CXXFLAG_WERROR])
  AX_CHECK_COMPILE_FLAG([-Wconditional-uninitialized], [WARN_CXXFLAGS="$WARN_CXXFLAGS -Wconditional-uninitialized"], [], [$CXXFLAG_WERROR])
  AX_CHECK_COMPILE_FLAG([-Wduplicated-branches], [WARN_CXXFLAGS="$WARN_CXXFLAGS -Wduplicated-branches"], [], [$CXXFLAG_WERROR])
  AX_CHECK_COMPILE_FLAG([-Wduplicated-cond], [WARN_CXXFLAGS="$WARN_CXXFLAGS -Wduplicated-cond"], [], [$CXXFLAG_WERROR])
  AX_CHECK_COMPILE_FLAG([-Wlogical-op], [WARN_CXXFLAGS="$WARN_CXXFLAGS -Wlogical-op"], [], [$CXXFLAG_WERROR])
  AX_CHECK_COMPILE_FLAG([-Woverloaded-virtual], [WARN_CXXFLAGS="$WARN_CXXFLAGS -Woverloaded-virtual"], [], [$CXXFLAG_WERROR])
  dnl -Wsuggest-override is broken with GCC before 9.2
  dnl https://gcc.gnu.org/bugzilla/show_bug.cgi?id=78010
  AX_CHECK_COMPILE_FLAG([-Wsuggest-override], [WARN_CXXFLAGS="$WARN_CXXFLAGS -Wsuggest-override"], [], [$CXXFLAG_WERROR],
                        [AC_LANG_SOURCE([[struct A { virtual void f(); }; struct B : A { void f() final; };]])])
  AX_CHECK_COMPILE_FLAG([-Wunreachable-code-loop-increment], [WARN_CXXFLAGS="$WARN_CXXFLAGS -Wunreachable-code-loop-increment"], [], [$CXXFLAG_WERROR])
  AX_CHECK_COMPILE_FLAG([-Wimplicit-fallthrough], [WARN_CXXFLAGS="$WARN_CXXFLAGS -Wimplicit-fallthrough"], [], [$CXXFLAG_WERROR])

  if test "$suppress_external_warnings" != "no" ; then
    AX_CHECK_COMPILE_FLAG([-Wdocumentation], [WARN_CXXFLAGS="$WARN_CXXFLAGS -Wdocumentation"], [], [$CXXFLAG_WERROR])
  fi

  dnl Some compilers (gcc) ignore unknown -Wno-* options, but warn about all
  dnl unknown options if any other warning is produced. Test the -Wfoo case, and
  dnl set the -Wno-foo case if it works.
  AX_CHECK_COMPILE_FLAG([-Wunused-parameter], [NOWARN_CXXFLAGS="$NOWARN_CXXFLAGS -Wno-unused-parameter"], [], [$CXXFLAG_WERROR])
  AX_CHECK_COMPILE_FLAG([-Wself-assign], [NOWARN_CXXFLAGS="$NOWARN_CXXFLAGS -Wno-self-assign"], [], [$CXXFLAG_WERROR])
  if test "$suppress_external_warnings" != "yes" ; then
    AX_CHECK_COMPILE_FLAG([-Wdeprecated-copy], [NOWARN_CXXFLAGS="$NOWARN_CXXFLAGS -Wno-deprecated-copy"], [], [$CXXFLAG_WERROR])
  fi
fi

dnl Don't allow extended (non-ASCII) symbols in identifiers. This is easier for code review.
AX_CHECK_COMPILE_FLAG([-fno-extended-identifiers], [CORE_CXXFLAGS="$CORE_CXXFLAGS -fno-extended-identifiers"], [], [$CXXFLAG_WERROR])

enable_arm_crc=no
enable_arm_shani=no
enable_sse42=no
enable_sse41=no
enable_avx2=no
enable_x86_shani=no

if test "$use_asm" = "yes"; then

dnl Check for optional instruction set support. Enabling these does _not_ imply that all code will
dnl be compiled with them, rather that specific objects/libs may use them after checking for runtime
dnl compatibility.

dnl x86
AX_CHECK_COMPILE_FLAG([-msse4.2], [SSE42_CXXFLAGS="-msse4.2"], [], [$CXXFLAG_WERROR])
AX_CHECK_COMPILE_FLAG([-msse4.1], [SSE41_CXXFLAGS="-msse4.1"], [], [$CXXFLAG_WERROR])
AX_CHECK_COMPILE_FLAG([-mavx -mavx2], [AVX2_CXXFLAGS="-mavx -mavx2"], [], [$CXXFLAG_WERROR])
AX_CHECK_COMPILE_FLAG([-msse4 -msha], [X86_SHANI_CXXFLAGS="-msse4 -msha"], [], [$CXXFLAG_WERROR])

enable_clmul=
AX_CHECK_COMPILE_FLAG([-mpclmul], [enable_clmul=yes], [], [$CXXFLAG_WERROR], [AC_LANG_PROGRAM([
  #include <stdint.h>
  #include <x86intrin.h>
], [
  __m128i a = _mm_cvtsi64_si128((uint64_t)7);
  __m128i b = _mm_clmulepi64_si128(a, a, 37);
  __m128i c = _mm_srli_epi64(b, 41);
  __m128i d = _mm_xor_si128(b, c);
  uint64_t e = _mm_cvtsi128_si64(d);
  return e == 0;
])])

if test "$enable_clmul" = "yes"; then
  CLMUL_CXXFLAGS="-mpclmul"
  AC_DEFINE([HAVE_CLMUL], [1], [Define this symbol if clmul instructions can be used])
fi

TEMP_CXXFLAGS="$CXXFLAGS"
CXXFLAGS="$SSE42_CXXFLAGS $CXXFLAGS"
AC_MSG_CHECKING([for SSE4.2 intrinsics])
AC_COMPILE_IFELSE([AC_LANG_PROGRAM([[
    #include <stdint.h>
    #if defined(_MSC_VER)
    #include <intrin.h>
    #elif defined(__GNUC__) && defined(__SSE4_2__)
    #include <nmmintrin.h>
    #endif
  ]],[[
    uint64_t l = 0;
    l = _mm_crc32_u8(l, 0);
    l = _mm_crc32_u32(l, 0);
    l = _mm_crc32_u64(l, 0);
    return l;
  ]])],
 [ AC_MSG_RESULT([yes]); enable_sse42=yes],
 [ AC_MSG_RESULT([no])]
)
CXXFLAGS="$TEMP_CXXFLAGS"

TEMP_CXXFLAGS="$CXXFLAGS"
CXXFLAGS="$SSE41_CXXFLAGS $CXXFLAGS"
AC_MSG_CHECKING([for SSE4.1 intrinsics])
AC_COMPILE_IFELSE([AC_LANG_PROGRAM([[
    #include <stdint.h>
    #include <immintrin.h>
  ]],[[
    __m128i l = _mm_set1_epi32(0);
    return _mm_extract_epi32(l, 3);
  ]])],
 [ AC_MSG_RESULT([yes]); enable_sse41=yes; AC_DEFINE([ENABLE_SSE41], [1], [Define this symbol to build code that uses SSE4.1 intrinsics]) ],
 [ AC_MSG_RESULT([no])]
)
CXXFLAGS="$TEMP_CXXFLAGS"

TEMP_CXXFLAGS="$CXXFLAGS"
CXXFLAGS="$AVX2_CXXFLAGS $CXXFLAGS"
AC_MSG_CHECKING([for AVX2 intrinsics])
AC_COMPILE_IFELSE([AC_LANG_PROGRAM([[
    #include <stdint.h>
    #include <immintrin.h>
  ]],[[
    __m256i l = _mm256_set1_epi32(0);
    return _mm256_extract_epi32(l, 7);
  ]])],
 [ AC_MSG_RESULT([yes]); enable_avx2=yes; AC_DEFINE([ENABLE_AVX2], [1], [Define this symbol to build code that uses AVX2 intrinsics]) ],
 [ AC_MSG_RESULT([no])]
)
CXXFLAGS="$TEMP_CXXFLAGS"

TEMP_CXXFLAGS="$CXXFLAGS"
CXXFLAGS="$X86_SHANI_CXXFLAGS $CXXFLAGS"
AC_MSG_CHECKING([for x86 SHA-NI intrinsics])
AC_COMPILE_IFELSE([AC_LANG_PROGRAM([[
    #include <stdint.h>
    #include <immintrin.h>
  ]],[[
    __m128i i = _mm_set1_epi32(0);
    __m128i j = _mm_set1_epi32(1);
    __m128i k = _mm_set1_epi32(2);
    return _mm_extract_epi32(_mm_sha256rnds2_epu32(i, i, k), 0);
  ]])],
 [ AC_MSG_RESULT([yes]); enable_x86_shani=yes; AC_DEFINE([ENABLE_X86_SHANI], [1], [Define this symbol to build code that uses x86 SHA-NI intrinsics]) ],
 [ AC_MSG_RESULT([no])]
)
CXXFLAGS="$TEMP_CXXFLAGS"

# ARM
AX_CHECK_COMPILE_FLAG([-march=armv8-a+crc+crypto], [ARM_CRC_CXXFLAGS="-march=armv8-a+crc+crypto"], [], [$CXXFLAG_WERROR])
AX_CHECK_COMPILE_FLAG([-march=armv8-a+crc+crypto], [ARM_SHANI_CXXFLAGS="-march=armv8-a+crc+crypto"], [], [$CXXFLAG_WERROR])

TEMP_CXXFLAGS="$CXXFLAGS"
CXXFLAGS="$ARM_CRC_CXXFLAGS $CXXFLAGS"
AC_MSG_CHECKING([for ARMv8 CRC32 intrinsics])
AC_COMPILE_IFELSE([AC_LANG_PROGRAM([[
    #include <arm_acle.h>
    #include <arm_neon.h>
  ]],[[
#ifdef __aarch64__
    __crc32cb(0, 0); __crc32ch(0, 0); __crc32cw(0, 0); __crc32cd(0, 0);
    vmull_p64(0, 0);
#else
#error "crc32c library does not support hardware acceleration on 32-bit ARM"
#endif
  ]])],
 [ AC_MSG_RESULT([yes]); enable_arm_crc=yes; ],
 [ AC_MSG_RESULT([no])]
)
CXXFLAGS="$TEMP_CXXFLAGS"

TEMP_CXXFLAGS="$CXXFLAGS"
CXXFLAGS="$ARM_SHANI_CXXFLAGS $CXXFLAGS"
AC_MSG_CHECKING([for ARMv8 SHA-NI intrinsics])
AC_COMPILE_IFELSE([AC_LANG_PROGRAM([[
    #include <arm_acle.h>
    #include <arm_neon.h>
  ]],[[
    uint32x4_t a, b, c;
    vsha256h2q_u32(a, b, c);
    vsha256hq_u32(a, b, c);
    vsha256su0q_u32(a, b);
    vsha256su1q_u32(a, b, c);
  ]])],
 [ AC_MSG_RESULT([yes]); enable_arm_shani=yes; AC_DEFINE([ENABLE_ARM_SHANI], [1], [Define this symbol to build code that uses ARMv8 SHA-NI intrinsics]) ],
 [ AC_MSG_RESULT([no])]
)
CXXFLAGS="$TEMP_CXXFLAGS"

fi

CORE_CPPFLAGS="$CORE_CPPFLAGS -DHAVE_BUILD_INFO"

AC_ARG_WITH([utils],
  [AS_HELP_STRING([--with-utils],
  [build bitcoin-cli bitcoin-tx bitcoin-util bitcoin-wallet (default=yes)])],
  [build_bitcoin_utils=$withval],
  [build_bitcoin_utils=yes])

AC_ARG_ENABLE([util-cli],
  [AS_HELP_STRING([--enable-util-cli],
  [build bitcoin-cli])],
  [build_bitcoin_cli=$enableval],
  [build_bitcoin_cli=$build_bitcoin_utils])

AC_ARG_ENABLE([util-tx],
  [AS_HELP_STRING([--enable-util-tx],
  [build bitcoin-tx])],
  [build_bitcoin_tx=$enableval],
  [build_bitcoin_tx=$build_bitcoin_utils])

AC_ARG_ENABLE([util-wallet],
  [AS_HELP_STRING([--enable-util-wallet],
  [build bitcoin-wallet])],
  [build_bitcoin_wallet=$enableval],
  [build_bitcoin_wallet=$build_bitcoin_utils])

AC_ARG_ENABLE([util-util],
  [AS_HELP_STRING([--enable-util-util],
  [build bitcoin-util])],
  [build_bitcoin_util=$enableval],
  [build_bitcoin_util=$build_bitcoin_utils])

AC_ARG_ENABLE([experimental-util-chainstate],
  [AS_HELP_STRING([--enable-experimental-util-chainstate],
  [build experimental bitcoin-chainstate executable (default=no)])],
  [build_bitcoin_chainstate=$enableval],
  [build_bitcoin_chainstate=no])

AC_ARG_WITH([libs],
  [AS_HELP_STRING([--with-libs],
  [build libraries (default=yes)])],
  [build_bitcoin_libs=$withval],
  [build_bitcoin_libs=yes])

AC_ARG_WITH([experimental-kernel-lib],
  [AS_HELP_STRING([--with-experimental-kernel-lib],
  [build experimental bitcoinkernel library (default is to build if we're building libraries and the experimental build-chainstate executable)])],
  [build_experimental_kernel_lib=$withval],
  [build_experimental_kernel_lib=auto])

AC_ARG_WITH([daemon],
  [AS_HELP_STRING([--with-daemon],
  [build bitcoind daemon (default=yes)])],
  [build_bitcoind=$withval],
  [build_bitcoind=yes])

case $host in
  *mingw*)
     TARGET_OS=windows
     AC_CHECK_LIB([kernel32], [GetModuleFileNameA],      [], [AC_MSG_ERROR([libkernel32 missing])])
     AC_CHECK_LIB([user32],   [main],                    [], [AC_MSG_ERROR([libuser32 missing])])
     AC_CHECK_LIB([gdi32],    [main],                    [], [AC_MSG_ERROR([libgdi32 missing])])
     AC_CHECK_LIB([comdlg32], [main],                    [], [AC_MSG_ERROR([libcomdlg32 missing])])
     AC_CHECK_LIB([winmm],    [main],                    [], [AC_MSG_ERROR([libwinmm missing])])
     AC_CHECK_LIB([shell32],  [SHGetSpecialFolderPathW], [], [AC_MSG_ERROR([libshell32 missing])])
     AC_CHECK_LIB([comctl32], [main],                    [], [AC_MSG_ERROR([libcomctl32 missing])])
     AC_CHECK_LIB([ole32],    [CoCreateInstance],        [], [AC_MSG_ERROR([libole32 missing])])
     AC_CHECK_LIB([oleaut32], [main],                    [], [AC_MSG_ERROR([liboleaut32 missing])])
     AC_CHECK_LIB([uuid],     [main],                    [], [AC_MSG_ERROR([libuuid missing])])
     AC_CHECK_LIB([advapi32], [CryptAcquireContextW],    [], [AC_MSG_ERROR([libadvapi32 missing])])
     AC_CHECK_LIB([ws2_32],   [WSAStartup],              [], [AC_MSG_ERROR([libws2_32 missing])])
     AC_CHECK_LIB([shlwapi],  [PathRemoveFileSpecW],     [], [AC_MSG_ERROR([libshlwapi missing])])
     AC_CHECK_LIB([iphlpapi], [GetAdaptersAddresses],    [], [AC_MSG_ERROR([libiphlpapi missing])])

     dnl -static is interpreted by libtool, where it has a different meaning.
     dnl In libtool-speak, it's -all-static.
     AX_CHECK_LINK_FLAG([-static], [LIBTOOL_APP_LDFLAGS="$LIBTOOL_APP_LDFLAGS -all-static"])

     AC_PATH_PROG([MAKENSIS], [makensis], [none])
     if test "$MAKENSIS" = "none"; then
       AC_MSG_WARN([makensis not found. Cannot create installer.])
     fi

     AC_PATH_TOOL([WINDRES], [windres], [none])
     if test "$WINDRES" = "none"; then
       AC_MSG_ERROR([windres not found])
     fi

     CPPFLAGS="$CPPFLAGS -DSECP256K1_STATIC"
     CORE_CPPFLAGS="$CORE_CPPFLAGS -D_MT -DWIN32 -D_WINDOWS -D_WIN32_WINNT=0x0601 -D_WIN32_IE=0x0501 -DWIN32_LEAN_AND_MEAN"
     dnl Prevent the definition of min/max macros.
     dnl We always want to use the standard library.
     CORE_CPPFLAGS="$CORE_CPPFLAGS -DNOMINMAX"

     dnl libtool insists upon adding -nostdlib and a list of objects/libs to link against.
     dnl That breaks our ability to build dll's with static libgcc/libstdc++/libssp. Override
     dnl its command here, with the predeps/postdeps removed, and -static inserted. Postdeps are
     dnl also overridden to prevent their insertion later.
     dnl This should only affect dll's.
     archive_cmds_CXX="\$CC -shared \$libobjs \$deplibs \$compiler_flags -static -o \$output_objdir/\$soname \${wl}--enable-auto-image-base -Xlinker --out-implib -Xlinker \$lib"
     postdeps_CXX=

     dnl We require Windows 7 (NT 6.1) or later
     AX_CHECK_LINK_FLAG([-Wl,--major-subsystem-version -Wl,6 -Wl,--minor-subsystem-version -Wl,1], [CORE_LDFLAGS="$CORE_LDFLAGS -Wl,--major-subsystem-version -Wl,6 -Wl,--minor-subsystem-version -Wl,1"], [], [$LDFLAG_WERROR])
     ;;
  *darwin*)
     TARGET_OS=darwin
     if  test $cross_compiling != "yes"; then
       BUILD_OS=darwin
       AC_CHECK_PROG([BREW], [brew], [brew])
       if test "$BREW" = "brew"; then
         dnl These Homebrew packages may be keg-only, meaning that they won't be found
         dnl in expected paths because they may conflict with system files. Ask
         dnl Homebrew where each one is located, then adjust paths accordingly.
         dnl It's safe to add these paths even if the functionality is disabled by
         dnl the user (--without-wallet or --without-gui for example).

         dnl Homebrew may create symlinks in /usr/local/include for some packages.
         dnl Because MacOS's clang internally adds "-I /usr/local/include" to its search
         dnl paths, this will negate efforts to use -isystem for those packages, as they
         dnl will be found first in /usr/local. Use the internal "-internal-isystem"
         dnl option to system-ify all /usr/local/include paths without adding it to the list
         dnl of search paths in case it's not already there.
         if test "$suppress_external_warnings" != "no"; then
           AX_CHECK_PREPROC_FLAG([-Xclang -internal-isystem/usr/local/include], [CORE_CPPFLAGS="$CORE_CPPFLAGS -Xclang -internal-isystem/usr/local/include"], [], [$CXXFLAG_WERROR])
         fi

         if test "$use_bdb" != "no" && $BREW list --versions berkeley-db@4 >/dev/null && test "$BDB_CFLAGS" = "" && test "$BDB_LIBS" = ""; then
           bdb_prefix=$($BREW --prefix berkeley-db@4 2>/dev/null)
           dnl This must precede the call to BITCOIN_FIND_BDB48 below.
           BDB_CFLAGS="-I$bdb_prefix/include"
           BDB_LIBS="-L$bdb_prefix/lib -ldb_cxx-4.8"
         fi

         if test "$use_sqlite" != "no" && $BREW list --versions sqlite3 >/dev/null; then
           export PKG_CONFIG_PATH="$($BREW --prefix sqlite3 2>/dev/null)/lib/pkgconfig:$PKG_CONFIG_PATH"
         fi

         if $BREW list --versions qt@5 >/dev/null; then
           export PKG_CONFIG_PATH="$($BREW --prefix qt@5 2>/dev/null)/lib/pkgconfig:$PKG_CONFIG_PATH"
         fi
         dnl On some versions of osx stack check is turned on by default and is broken
         AX_CHECK_COMPILE_FLAG([-fno-stack-check],[HARDENED_CXXFLAGS="$HARDENED_CXXFLAGS -fno-stack-check"])

         case $host in
           *aarch64*)
             dnl The preferred Homebrew prefix for Apple Silicon is /opt/homebrew.
             dnl Therefore, as we do not use pkg-config to detect miniupnpc and libnatpmp
             dnl packages, we should set the CPPFLAGS and LDFLAGS variables for them
             dnl explicitly.
             if test "$use_upnp" != "no" && $BREW list --versions miniupnpc >/dev/null; then
               miniupnpc_prefix=$($BREW --prefix miniupnpc 2>/dev/null)
               if test "$suppress_external_warnings" != "no"; then
                 MINIUPNPC_CPPFLAGS="-isystem $miniupnpc_prefix/include"
               else
                 MINIUPNPC_CPPFLAGS="-I$miniupnpc_prefix/include"
               fi
               MINIUPNPC_LIBS="-L$miniupnpc_prefix/lib"
             fi
             if test "$use_natpmp" != "no" && $BREW list --versions libnatpmp >/dev/null; then
               libnatpmp_prefix=$($BREW --prefix libnatpmp 2>/dev/null)
               if test "$suppress_external_warnings" != "no"; then
                 NATPMP_CPPFLAGS="-isystem $libnatpmp_prefix/include"
               else
                 NATPMP_CPPFLAGS="-I$libnatpmp_prefix/include"
               fi
               NATPMP_LIBS="-L$libnatpmp_prefix/lib"
             fi
             ;;
         esac
       fi
     else
       case $build_os in
         *darwin*)
           BUILD_OS=darwin
           ;;
         *)
           AC_PATH_TOOL([DSYMUTIL], [dsymutil], [dsymutil])
           AC_PATH_TOOL([INSTALL_NAME_TOOL], [install_name_tool], [install_name_tool])
           AC_PATH_TOOL([OTOOL], [otool], [otool])
           AC_PATH_PROGS([XORRISOFS], [xorrisofs], [xorrisofs])

           dnl libtool will try to strip the static lib, which is a problem for
           dnl cross-builds because strip attempts to call a hard-coded ld,
           dnl which may not exist in the path. Stripping the .a is not
           dnl necessary, so just disable it.
           old_striplib=
           ;;
       esac
     fi

     AX_CHECK_LINK_FLAG([-Wl,-headerpad_max_install_names], [CORE_LDFLAGS="$CORE_LDFLAGS -Wl,-headerpad_max_install_names"], [], [$LDFLAG_WERROR])
     CORE_CPPFLAGS="$CORE_CPPFLAGS -DMAC_OSX -DOBJC_OLD_DISPATCH_PROTOTYPES=0"
     OBJCXXFLAGS="$CXXFLAGS"
     ;;
   *android*)
     dnl make sure android stays above linux for hosts like *linux-android*
     TARGET_OS=android
     case $host in
       *x86_64*)
          ANDROID_ARCH=x86_64
          ;;
        *aarch64*)
          ANDROID_ARCH=arm64-v8a
          ;;
        *armv7a*)
          ANDROID_ARCH=armeabi-v7a
          ;;
        *) AC_MSG_ERROR([Could not determine Android arch, or it is unsupported]) ;;
      esac
     ;;
   *linux*)
     TARGET_OS=linux
     ;;
esac

if test "$use_extended_functional_tests" != "no"; then
  AC_SUBST(EXTENDED_FUNCTIONAL_TESTS, --extended)
fi

if test "$use_lcov" = "yes"; then
  if test "$LCOV" = ""; then
    AC_MSG_ERROR([lcov testing requested but lcov not found])
  fi
  if test "$PYTHON" = ""; then
    AC_MSG_ERROR([lcov testing requested but python not found])
  fi
  if test "$GENHTML" = ""; then
    AC_MSG_ERROR([lcov testing requested but genhtml not found])
  fi

  AC_MSG_CHECKING([whether compiler is Clang])
  AC_PREPROC_IFELSE([AC_LANG_SOURCE([[
      #if defined(__clang__) && defined(__llvm__)
      // Compiler is Clang
      #else
      #  error Compiler is not Clang
      #endif
    ]])],[
      AC_MSG_RESULT([yes])
      if test "$LLVM_COV" = ""; then
        AC_MSG_ERROR([lcov testing requested but llvm-cov not found])
      fi
      COV_TOOL="$LLVM_COV gcov"
    ],[
      AC_MSG_RESULT([no])
      if test "$GCOV" = "x"; then
        AC_MSG_ERROR([lcov testing requested but gcov not found])
      fi
      COV_TOOL="$GCOV"
  ])
  AC_SUBST(COV_TOOL)
  AC_SUBST(COV_TOOL_WRAPPER, "cov_tool_wrapper.sh")
  LCOV="$LCOV --gcov-tool $(pwd)/$COV_TOOL_WRAPPER"

  AX_CHECK_LINK_FLAG([--coverage], [CORE_LDFLAGS="$CORE_LDFLAGS --coverage"],
    [AC_MSG_ERROR([lcov testing requested but --coverage linker flag does not work])])
<<<<<<< HEAD
  AX_CHECK_COMPILE_FLAG([--coverage],[CORE_CXXFLAGS="$CORE_CXXFLAGS --coverage"],
=======
  AX_CHECK_COMPILE_FLAG([--coverage],[CXXFLAGS="$CXXFLAGS --coverage";CFLAGS="$CFLAGS --coverage"],
>>>>>>> 2534141e
    [AC_MSG_ERROR([lcov testing requested but --coverage flag does not work])])
  dnl If coverage is enabled, and the user hasn't overridden CXXFLAGS, clear
  dnl them, to prevent autoconfs "-g -O2" being added. Otherwise we'd end up
  dnl with "--coverage -Og -O0 -g -O2".
  if test "$CXXFLAGS_overridden" = "no"; then
  CXXFLAGS=""
  fi
  CORE_CXXFLAGS="$CORE_CXXFLAGS -Og -O0"
fi

if test "$use_lcov_branch" != "no"; then
  AC_SUBST(LCOV_OPTS, "$LCOV_OPTS --rc lcov_branch_coverage=1")
fi

dnl Check for endianness
AC_C_BIGENDIAN

dnl Check for pthread compile/link requirements
AX_PTHREAD

dnl Check if -latomic is required for <std::atomic>
CHECK_ATOMIC

dnl The following macro will add the necessary defines to bitcoin-config.h, but
dnl they also need to be passed down to any subprojects. Pull the results out of
dnl the cache and add them to CPPFLAGS.
AC_SYS_LARGEFILE
dnl detect POSIX or GNU variant of strerror_r
AC_FUNC_STRERROR_R

if test "$ac_cv_sys_file_offset_bits" != "" &&
   test "$ac_cv_sys_file_offset_bits" != "no" &&
   test "$ac_cv_sys_file_offset_bits" != "unknown"; then
  CORE_CPPFLAGS="$CORE_CPPFLAGS -D_FILE_OFFSET_BITS=$ac_cv_sys_file_offset_bits"
fi

if test "$ac_cv_sys_large_files" != "" &&
   test "$ac_cv_sys_large_files" != "no" &&
   test "$ac_cv_sys_large_files" != "unknown"; then
  CORE_CPPFLAGS="$CORE_CPPFLAGS -D_LARGE_FILES=$ac_cv_sys_large_files"
fi

AC_SEARCH_LIBS([clock_gettime],[rt])

if test "$enable_gprof" = "yes"; then
    dnl -pg is incompatible with -pie. Since hardening and profiling together doesn't make sense,
    dnl we simply make them mutually exclusive here. Additionally, hardened toolchains may force
    dnl -pie by default, in which case it needs to be turned off with -no-pie.

    if test "$use_hardening" = "yes"; then
        AC_MSG_ERROR([gprof profiling is not compatible with hardening. Reconfigure with --disable-hardening or --disable-gprof])
    fi
    use_hardening=no
    AX_CHECK_COMPILE_FLAG([-pg],[GPROF_CXXFLAGS="-pg"],
        [AC_MSG_ERROR([gprof profiling requested but not available])], [$CXXFLAG_WERROR])

    AX_CHECK_LINK_FLAG([-no-pie], [GPROF_LDFLAGS="-no-pie"])
    AX_CHECK_LINK_FLAG([-pg], [GPROF_LDFLAGS="$GPROF_LDFLAGS -pg"],
        [AC_MSG_ERROR([gprof profiling requested but not available])], [$GPROF_LDFLAGS])
fi

if test "$TARGET_OS" != "windows"; then
  dnl All windows code is PIC, forcing it on just adds useless compile warnings
  AX_CHECK_COMPILE_FLAG([-fPIC], [PIC_FLAGS="-fPIC"])
fi

dnl All versions of gcc that we commonly use for building are subject to bug
dnl https://gcc.gnu.org/bugzilla/show_bug.cgi?id=90348. To work around that, set
dnl -fstack-reuse=none for all gcc builds. (Only gcc understands this flag)
AX_CHECK_COMPILE_FLAG([-fstack-reuse=none], [HARDENED_CXXFLAGS="$HARDENED_CXXFLAGS -fstack-reuse=none"])
if test "$use_hardening" != "no"; then
  use_hardening=yes
  AX_CHECK_COMPILE_FLAG([-Wstack-protector], [HARDENED_CXXFLAGS="$HARDENED_CXXFLAGS -Wstack-protector"])
  AX_CHECK_COMPILE_FLAG([-fstack-protector-all], [HARDENED_CXXFLAGS="$HARDENED_CXXFLAGS -fstack-protector-all"])

  AX_CHECK_COMPILE_FLAG([-fcf-protection=full], [HARDENED_CXXFLAGS="$HARDENED_CXXFLAGS -fcf-protection=full"])

  case $host in
    *mingw*)
      dnl stack-clash-protection doesn't currently work, and likely should just be skipped for Windows.
      dnl See https://gcc.gnu.org/bugzilla/show_bug.cgi?id=90458 for more details.
      ;;
    *)
      AX_CHECK_COMPILE_FLAG([-fstack-clash-protection], [HARDENED_CXXFLAGS="$HARDENED_CXXFLAGS -fstack-clash-protection"], [], [$CXXFLAG_WERROR])
      ;;
  esac


  dnl When enable_debug is yes, all optimizations are disabled.
  dnl However, FORTIFY_SOURCE requires that there is some level of optimization, otherwise it does nothing and just creates a compiler warning.
  dnl Since FORTIFY_SOURCE is a no-op without optimizations, do not enable it when enable_debug is yes.
  if test "$enable_debug" != "yes"; then
    AX_CHECK_PREPROC_FLAG([-D_FORTIFY_SOURCE=2],[
      AX_CHECK_PREPROC_FLAG([-U_FORTIFY_SOURCE],[
        HARDENED_CPPFLAGS="$HARDENED_CPPFLAGS -U_FORTIFY_SOURCE"
      ])
      HARDENED_CPPFLAGS="$HARDENED_CPPFLAGS -D_FORTIFY_SOURCE=2"
    ])
  fi

  AX_CHECK_LINK_FLAG([-Wl,--enable-reloc-section], [HARDENED_LDFLAGS="$HARDENED_LDFLAGS -Wl,--enable-reloc-section"], [], [$LDFLAG_WERROR])
  AX_CHECK_LINK_FLAG([-Wl,--dynamicbase], [HARDENED_LDFLAGS="$HARDENED_LDFLAGS -Wl,--dynamicbase"], [], [$LDFLAG_WERROR])
  AX_CHECK_LINK_FLAG([-Wl,--nxcompat], [HARDENED_LDFLAGS="$HARDENED_LDFLAGS -Wl,--nxcompat"], [], [$LDFLAG_WERROR])
  AX_CHECK_LINK_FLAG([-Wl,--high-entropy-va], [HARDENED_LDFLAGS="$HARDENED_LDFLAGS -Wl,--high-entropy-va"], [], [$LDFLAG_WERROR])
  AX_CHECK_LINK_FLAG([-Wl,-z,relro], [HARDENED_LDFLAGS="$HARDENED_LDFLAGS -Wl,-z,relro"], [], [$LDFLAG_WERROR])
  AX_CHECK_LINK_FLAG([-Wl,-z,now], [HARDENED_LDFLAGS="$HARDENED_LDFLAGS -Wl,-z,now"], [], [$LDFLAG_WERROR])
  AX_CHECK_LINK_FLAG([-Wl,-z,separate-code], [HARDENED_LDFLAGS="$HARDENED_LDFLAGS -Wl,-z,separate-code"], [], [$LDFLAG_WERROR])
  AX_CHECK_LINK_FLAG([-fPIE -pie], [PIE_FLAGS="-fPIE"; HARDENED_LDFLAGS="$HARDENED_LDFLAGS -pie"], [], [$CXXFLAG_WERROR])

  case $host in
    *mingw*)
       AC_CHECK_LIB([ssp], [main], [], [AC_MSG_ERROR([libssp missing])])
    ;;
  esac
fi

dnl These flags are specific to ld64, and may cause issues with other linkers.
dnl For example: GNU ld will interpret -dead_strip as -de and then try and use
dnl "ad_strip" as the symbol for the entry point.
if test "$TARGET_OS" = "darwin"; then
  AX_CHECK_LINK_FLAG([-Wl,-dead_strip], [CORE_LDFLAGS="$CORE_LDFLAGS -Wl,-dead_strip"], [], [$LDFLAG_WERROR])
  AX_CHECK_LINK_FLAG([-Wl,-dead_strip_dylibs], [CORE_LDFLAGS="$CORE_LDFLAGS -Wl,-dead_strip_dylibs"], [], [$LDFLAG_WERROR])
  AX_CHECK_LINK_FLAG([-Wl,-bind_at_load], [HARDENED_LDFLAGS="$HARDENED_LDFLAGS -Wl,-bind_at_load"], [], [$LDFLAG_WERROR])
fi

AC_CHECK_HEADERS([endian.h sys/endian.h byteswap.h stdio.h stdlib.h unistd.h strings.h sys/types.h sys/stat.h sys/select.h sys/prctl.h sys/sysctl.h vm/vm_param.h sys/vmmeter.h sys/resources.h])

AC_CHECK_DECLS([getifaddrs, freeifaddrs],[CHECK_SOCKET],,
    [#include <sys/types.h>
    #include <ifaddrs.h>]
)

dnl These are used for daemonization in bitcoind
AC_CHECK_DECLS([fork])
AC_CHECK_DECLS([setsid])

AC_CHECK_DECLS([pipe2])

AC_CHECK_FUNCS([timingsafe_bcmp])

AC_CHECK_DECLS([le16toh, le32toh, le64toh, htole16, htole32, htole64, be16toh, be32toh, be64toh, htobe16, htobe32, htobe64],,,
    [#if HAVE_ENDIAN_H
                 #include <endian.h>
                 #elif HAVE_SYS_ENDIAN_H
                 #include <sys/endian.h>
                 #endif])

AC_CHECK_DECLS([bswap_16, bswap_32, bswap_64],,,
    [#if HAVE_BYTESWAP_H
                 #include <byteswap.h>
                 #endif])

AC_MSG_CHECKING([for __builtin_clzl])
AC_COMPILE_IFELSE([AC_LANG_PROGRAM([[ ]], [[
 (void) __builtin_clzl(0);
  ]])],
 [ AC_MSG_RESULT([yes]); have_clzl=yes; AC_DEFINE([HAVE_BUILTIN_CLZL], [1], [Define this symbol if you have __builtin_clzl])],
 [ AC_MSG_RESULT([no]); have_clzl=no;]
)

AC_MSG_CHECKING([for __builtin_clzll])
AC_COMPILE_IFELSE([AC_LANG_PROGRAM([[ ]], [[
  (void) __builtin_clzll(0);
  ]])],
 [ AC_MSG_RESULT([yes]); have_clzll=yes; AC_DEFINE([HAVE_BUILTIN_CLZLL], [1], [Define this symbol if you have __builtin_clzll])],
 [ AC_MSG_RESULT([no]); have_clzll=no;]
)

dnl Check for malloc_info (for memory statistics information in getmemoryinfo)
AC_MSG_CHECKING([for getmemoryinfo])
AC_COMPILE_IFELSE([AC_LANG_PROGRAM([[#include <malloc.h>]],
 [[ int f = malloc_info(0, NULL); ]])],
 [ AC_MSG_RESULT([yes]); AC_DEFINE([HAVE_MALLOC_INFO], [1], [Define this symbol if you have malloc_info]) ],
 [ AC_MSG_RESULT([no])]
)

dnl Check for mallopt(M_ARENA_MAX) (to set glibc arenas)
AC_MSG_CHECKING([for mallopt M_ARENA_MAX])
AC_COMPILE_IFELSE([AC_LANG_PROGRAM([[#include <malloc.h>]],
 [[ mallopt(M_ARENA_MAX, 1); ]])],
 [ AC_MSG_RESULT([yes]); AC_DEFINE([HAVE_MALLOPT_ARENA_MAX], [1], [Define this symbol if you have mallopt with M_ARENA_MAX]) ],
 [ AC_MSG_RESULT([no])]
)

dnl Check for posix_fallocate
AC_MSG_CHECKING([for posix_fallocate])
AC_COMPILE_IFELSE([AC_LANG_PROGRAM([[
                   // same as in src/util/system.cpp
                   #ifdef __linux__
                   #ifdef _POSIX_C_SOURCE
                   #undef _POSIX_C_SOURCE
                   #endif
                   #define _POSIX_C_SOURCE 200112L
                   #endif // __linux__
                   #include <fcntl.h>]],
                   [[ int f = posix_fallocate(0, 0, 0); ]])],
 [ AC_MSG_RESULT([yes]); AC_DEFINE([HAVE_POSIX_FALLOCATE], [1], [Define this symbol if you have posix_fallocate]) ],
 [ AC_MSG_RESULT([no])]
)

AC_MSG_CHECKING([for default visibility attribute])
AC_COMPILE_IFELSE([AC_LANG_SOURCE([
  int foo(void) __attribute__((visibility("default")));
  int main(){}
  ])],
  [
    AC_DEFINE([HAVE_DEFAULT_VISIBILITY_ATTRIBUTE], [1], [Define if the visibility attribute is supported.])
    AC_MSG_RESULT([yes])
  ],
  [
    AC_MSG_RESULT([no])
    if test "$use_reduce_exports" = "yes"; then
      AC_MSG_ERROR([Cannot find a working visibility attribute. Use --disable-reduce-exports.])
    fi
  ]
)

AC_MSG_CHECKING([for dllexport attribute])
AC_COMPILE_IFELSE([AC_LANG_SOURCE([
  __declspec(dllexport) int foo(void);
  int main(){}
  ])],
  [
    AC_DEFINE([HAVE_DLLEXPORT_ATTRIBUTE], [1], [Define if the dllexport attribute is supported.])
    AC_MSG_RESULT([yes])
  ],
  [AC_MSG_RESULT([no])]
)

if test "$use_thread_local" = "yes" || test "$use_thread_local" = "auto"; then
  TEMP_LDFLAGS="$LDFLAGS"
  LDFLAGS="$TEMP_LDFLAGS $PTHREAD_CFLAGS"
  AC_MSG_CHECKING([for thread_local support])
  AC_LINK_IFELSE([AC_LANG_SOURCE([
    #include <thread>
    static thread_local int foo = 0;
    static void run_thread() { foo++;}
    int main(){
    for(int i = 0; i < 10; i++) { std::thread(run_thread).detach();}
    return foo;
    }
    ])],
    [
     case $host in
       *mingw*)
          dnl mingw32's implementation of thread_local has also been shown to behave
          dnl erroneously under concurrent usage; see:
          dnl https://gist.github.com/jamesob/fe9a872051a88b2025b1aa37bfa98605
          AC_MSG_RESULT([no])
          ;;
        *freebsd*)
          dnl FreeBSD's implementation of thread_local is also buggy (per
          dnl https://groups.google.com/d/msg/bsdmailinglist/22ncTZAbDp4/Dii_pII5AwAJ)
          AC_MSG_RESULT([no])
          ;;
        *)
          AC_DEFINE([HAVE_THREAD_LOCAL], [1], [Define if thread_local is supported.])
          AC_MSG_RESULT([yes])
          ;;
      esac
    ],
    [
      AC_MSG_RESULT([no])
    ]
  )
  LDFLAGS="$TEMP_LDFLAGS"
fi

dnl check for gmtime_r(), fallback to gmtime_s() if that is unavailable
dnl fail if neither are available.
AC_MSG_CHECKING([for gmtime_r])
AC_COMPILE_IFELSE([AC_LANG_PROGRAM([[#include <ctime>]],
  [[ gmtime_r((const time_t *) nullptr, (struct tm *) nullptr); ]])],
  [ AC_MSG_RESULT([yes]); AC_DEFINE([HAVE_GMTIME_R], [1], [Define this symbol if gmtime_r is available]) ],
  [ AC_MSG_RESULT([no]);
    AC_MSG_CHECKING([for gmtime_s]);
    AC_COMPILE_IFELSE([AC_LANG_PROGRAM([[#include <ctime>]],
       [[ gmtime_s((struct tm *) nullptr, (const time_t *) nullptr); ]])],
       [ AC_MSG_RESULT([yes])],
       [ AC_MSG_RESULT([no]); AC_MSG_ERROR([Both gmtime_r and gmtime_s are unavailable]) ]
    )
  ]
)

dnl Check for different ways of gathering OS randomness
AC_MSG_CHECKING([for Linux getrandom syscall])
AC_COMPILE_IFELSE([AC_LANG_PROGRAM([[#include <unistd.h>
  #include <sys/syscall.h>
  #include <linux/random.h>]],
 [[ syscall(SYS_getrandom, nullptr, 32, 0); ]])],
 [ AC_MSG_RESULT([yes]); AC_DEFINE([HAVE_SYS_GETRANDOM], [1], [Define this symbol if the Linux getrandom system call is available]) ],
 [ AC_MSG_RESULT([no])]
)

AC_MSG_CHECKING([for getentropy via random.h])
AC_COMPILE_IFELSE([AC_LANG_PROGRAM([[#include <unistd.h>
 #include <sys/random.h>]],
 [[ getentropy(nullptr, 32) ]])],
 [ AC_MSG_RESULT([yes]); AC_DEFINE([HAVE_GETENTROPY_RAND], [1], [Define this symbol if the BSD getentropy system call is available with sys/random.h]) ],
 [ AC_MSG_RESULT([no])]
)

AC_MSG_CHECKING([for sysctl])
AC_COMPILE_IFELSE([AC_LANG_PROGRAM([[#include <sys/types.h>
  #include <sys/sysctl.h>]],
 [[ #ifdef __linux__
    #error "Don't use sysctl on Linux, it's deprecated even when it works"
    #endif
    sysctl(nullptr, 2, nullptr, nullptr, nullptr, 0); ]])],
 [ AC_MSG_RESULT([yes]); AC_DEFINE([HAVE_SYSCTL], [1], [Define this symbol if the BSD sysctl() is available]) ],
 [ AC_MSG_RESULT([no])]
)

AC_MSG_CHECKING([for sysctl KERN_ARND])
AC_COMPILE_IFELSE([AC_LANG_PROGRAM([[#include <sys/types.h>
  #include <sys/sysctl.h>]],
 [[ #ifdef __linux__
    #error "Don't use sysctl on Linux, it's deprecated even when it works"
    #endif
    static int name[2] = {CTL_KERN, KERN_ARND};
    sysctl(name, 2, nullptr, nullptr, nullptr, 0); ]])],
 [ AC_MSG_RESULT([yes]); AC_DEFINE([HAVE_SYSCTL_ARND], [1], [Define this symbol if the BSD sysctl(KERN_ARND) is available]) ],
 [ AC_MSG_RESULT([no])]
)

AC_MSG_CHECKING([for if type char equals int8_t])
AC_COMPILE_IFELSE([AC_LANG_PROGRAM([[#include <stdint.h>
  #include <type_traits>]],
 [[ static_assert(std::is_same<int8_t, char>::value, ""); ]])],
 [ AC_MSG_RESULT([yes]); AC_DEFINE([CHAR_EQUALS_INT8], [1], [Define this symbol if type char equals int8_t]) ],
 [ AC_MSG_RESULT([no])]
)

AC_MSG_CHECKING([for fdatasync])
AC_COMPILE_IFELSE([AC_LANG_PROGRAM([[#include <unistd.h>]],
 [[ fdatasync(0); ]])],
 [ AC_MSG_RESULT([yes]); HAVE_FDATASYNC=1 ],
 [ AC_MSG_RESULT([no]); HAVE_FDATASYNC=0 ]
)
AC_DEFINE_UNQUOTED([HAVE_FDATASYNC], [$HAVE_FDATASYNC], [Define to 1 if fdatasync is available.])

AC_MSG_CHECKING([for F_FULLFSYNC])
AC_COMPILE_IFELSE([AC_LANG_PROGRAM([[#include <fcntl.h>]],
 [[ fcntl(0, F_FULLFSYNC, 0); ]])],
 [ AC_MSG_RESULT([yes]); HAVE_FULLFSYNC=1 ],
 [ AC_MSG_RESULT([no]); HAVE_FULLFSYNC=0 ]
)

AC_MSG_CHECKING([for O_CLOEXEC])
AC_COMPILE_IFELSE([AC_LANG_PROGRAM([[#include <fcntl.h>]],
 [[ open("", O_CLOEXEC); ]])],
 [ AC_MSG_RESULT([yes]); HAVE_O_CLOEXEC=1 ],
 [ AC_MSG_RESULT([no]); HAVE_O_CLOEXEC=0 ]
)
AC_DEFINE_UNQUOTED([HAVE_O_CLOEXEC], [$HAVE_O_CLOEXEC], [Define to 1 if O_CLOEXEC flag is available.])

dnl crc32c platform checks
AC_MSG_CHECKING([for __builtin_prefetch])
AC_COMPILE_IFELSE([AC_LANG_PROGRAM([[ ]], [[
  char data = 0;
  const char* address = &data;
  __builtin_prefetch(address, 0, 0);
  ]])],
 [ AC_MSG_RESULT([yes]); HAVE_BUILTIN_PREFETCH=1 ],
 [ AC_MSG_RESULT([no]); HAVE_BUILTIN_PREFETCH=0 ]
)

AC_MSG_CHECKING([for _mm_prefetch])
AC_COMPILE_IFELSE([AC_LANG_PROGRAM([[#include <xmmintrin.h>]], [[
  char data = 0;
  const char* address = &data;
  _mm_prefetch(address, _MM_HINT_NTA);
  ]])],
 [ AC_MSG_RESULT([yes]); HAVE_MM_PREFETCH=1 ],
 [ AC_MSG_RESULT([no]); HAVE_MM_PREFETCH=0 ]
)

AC_MSG_CHECKING([for strong getauxval support in the system headers])
AC_COMPILE_IFELSE([AC_LANG_PROGRAM([[
    #include <sys/auxv.h>
  ]], [[
    getauxval(AT_HWCAP);
  ]])],
 [ AC_MSG_RESULT([yes]); HAVE_STRONG_GETAUXVAL=1; AC_DEFINE([HAVE_STRONG_GETAUXVAL], [1], [Define this symbol to build code that uses getauxval)]) ],
 [ AC_MSG_RESULT([no]); HAVE_STRONG_GETAUXVAL=0 ]
)

have_any_system=no
AC_MSG_CHECKING([for std::system])
AC_LINK_IFELSE(
    [ AC_LANG_PROGRAM(
        [[ #include <cstdlib> ]],
        [[ int nErr = std::system(""); ]]
    )],
    [ AC_MSG_RESULT([yes]); have_any_system=yes],
    [ AC_MSG_RESULT([no]) ]
)

AC_MSG_CHECKING([for ::_wsystem])
AC_LINK_IFELSE(
    [ AC_LANG_PROGRAM(
        [[ #include <stdlib.h> ]],
        [[ int nErr = ::_wsystem(NULL); ]]
    )],
    [ AC_MSG_RESULT([yes]); have_any_system=yes],
    [ AC_MSG_RESULT([no]) ]
)

if test "$have_any_system" != "no"; then
  AC_DEFINE([HAVE_SYSTEM], [1], [Define to 1 if std::system or ::wsystem is available.])
fi

dnl SUPPRESSED_CPPFLAGS=SUPPRESS_WARNINGS([$SOME_CPPFLAGS])
dnl Replace -I with -isystem in $SOME_CPPFLAGS to suppress warnings from
dnl headers from its include directories and return the result.
dnl See -isystem documentation:
dnl https://gcc.gnu.org/onlinedocs/gcc/Directory-Options.html
dnl https://clang.llvm.org/docs/ClangCommandLineReference.html#cmdoption-clang-isystem-directory
dnl Do not change "-I/usr/include" to "-isystem /usr/include" because that
dnl is not necessary (/usr/include is already a system directory) and because
dnl it would break GCC's #include_next.
AC_DEFUN([SUPPRESS_WARNINGS],
         [[$(echo $1 |${SED} -E -e 's/(^| )-I/\1-isystem /g' -e 's;-isystem /usr/include/*( |$);-I/usr/include\1;g')]])

dnl enable-fuzz should disable all other targets
if test "$enable_fuzz" = "yes"; then
  AC_MSG_WARN([enable-fuzz will disable all other targets and force --enable-fuzz-binary=yes])
  build_bitcoin_utils=no
  build_bitcoin_cli=no
  build_bitcoin_tx=no
  build_bitcoin_util=no
  build_bitcoin_chainstate=no
  build_bitcoin_wallet=no
  build_bitcoind=no
  build_bitcoin_libs=no
  bitcoin_enable_qt=no
  bitcoin_enable_qt_test=no
  bitcoin_enable_qt_dbus=no
  use_bench=no
  use_tests=no
  use_external_signer=no
  use_upnp=no
  use_natpmp=no
  use_zmq=no
  enable_fuzz_binary=yes

  AX_CHECK_PREPROC_FLAG([-DABORT_ON_FAILED_ASSUME], [DEBUG_CPPFLAGS="$DEBUG_CPPFLAGS -DABORT_ON_FAILED_ASSUME"], [], [$CXXFLAG_WERROR])
else
  BITCOIN_QT_INIT

  dnl sets $bitcoin_enable_qt, $bitcoin_enable_qt_test, $bitcoin_enable_qt_dbus
  BITCOIN_QT_CONFIGURE([5.11.3])

  dnl Keep a copy of the original $QT_INCLUDES and use it when invoking qt's moc
  QT_INCLUDES_UNSUPPRESSED=$QT_INCLUDES
  if test "$suppress_external_warnings" != "no" ; then
    QT_INCLUDES=SUPPRESS_WARNINGS($QT_INCLUDES)
    QT_DBUS_INCLUDES=SUPPRESS_WARNINGS($QT_DBUS_INCLUDES)
    QT_TEST_INCLUDES=SUPPRESS_WARNINGS($QT_TEST_INCLUDES)
  fi
fi

if test "$enable_fuzz_binary" = "yes"; then
  AC_MSG_CHECKING([whether main function is needed for fuzz binary])
  AX_CHECK_LINK_FLAG(
    [],
    [AC_MSG_RESULT([no])],
    [AC_MSG_RESULT([yes]); CORE_CPPFLAGS="$CORE_CPPFLAGS -DPROVIDE_FUZZ_MAIN_FUNCTION"],
    [$SANITIZER_LDFLAGS],
    [AC_LANG_PROGRAM([[
      #include <cstdint>
      #include <cstddef>
      extern "C" int LLVMFuzzerTestOneInput(const uint8_t* data, size_t size) { return 0; }
      /* comment to remove the main function ...
     ]],[[
      */ int not_main() {
     ]])])

  CHECK_RUNTIME_LIB
fi

if test "$enable_wallet" != "no"; then
    dnl Check for libdb_cxx only if wallet enabled
    if test "$use_bdb" != "no"; then
      BITCOIN_FIND_BDB48
      if test "$suppress_external_warnings" != "no" ; then
        BDB_CPPFLAGS=SUPPRESS_WARNINGS($BDB_CPPFLAGS)
      fi
    fi

    dnl Check for sqlite3
    if test "$use_sqlite" != "no"; then
      PKG_CHECK_MODULES([SQLITE], [sqlite3 >= 3.7.17], [have_sqlite=yes], [have_sqlite=no])
    fi
    AC_MSG_CHECKING([whether to build wallet with support for sqlite])
    if test "$use_sqlite" = "no"; then
      use_sqlite=no
    elif test "$have_sqlite" = "no"; then
      if test "$use_sqlite" = "yes"; then
        AC_MSG_ERROR([sqlite support requested but cannot be built. Use --without-sqlite])
      fi
      use_sqlite=no
    else
      if test "$use_sqlite" != "no"; then
        AC_DEFINE([USE_SQLITE],[1],[Define if sqlite support should be compiled in])
        use_sqlite=yes
      fi
    fi
    AC_MSG_RESULT([$use_sqlite])

    dnl Disable wallet if both --without-bdb and --without-sqlite
    if test "$use_bdb$use_sqlite" = "nono"; then
        if test "$enable_wallet" = "yes"; then
            AC_MSG_ERROR([wallet functionality requested but no BDB or SQLite support available.])
        fi
        enable_wallet=no
    fi
fi

if test "$use_usdt" != "no"; then
  AC_MSG_CHECKING([whether Userspace, Statically Defined Tracing tracepoints are supported])
  AC_COMPILE_IFELSE([
    AC_LANG_PROGRAM(
      [#include <sys/sdt.h>],
      [DTRACE_PROBE("context", "event");]
    )],
    [AC_MSG_RESULT([yes]); AC_DEFINE([ENABLE_TRACING], [1], [Define to 1 to enable tracepoints for Userspace, Statically Defined Tracing])],
    [AC_MSG_RESULT([no]); use_usdt=no;]
  )
fi
AM_CONDITIONAL([ENABLE_USDT_TRACEPOINTS], [test "$use_usdt" = "yes"])

if test "$build_bitcoin_cli$build_bitcoin_tx$build_bitcoin_util$build_bitcoind$bitcoin_enable_qt$use_bench$use_tests" = "nonononononono"; then
  use_upnp=no
  use_natpmp=no
  use_zmq=no
fi

dnl Check for libminiupnpc (optional)
if test "$use_upnp" != "no"; then
  TEMP_CPPFLAGS="$CPPFLAGS"
  CPPFLAGS="$CPPFLAGS $MINIUPNPC_CPPFLAGS"
  AC_CHECK_HEADERS(
    [miniupnpc/miniupnpc.h miniupnpc/upnpcommands.h miniupnpc/upnperrors.h],
    [AC_CHECK_LIB([miniupnpc], [upnpDiscover], [MINIUPNPC_LIBS="$MINIUPNPC_LIBS -lminiupnpc"], [have_miniupnpc=no], [$MINIUPNPC_LIBS])],
    [have_miniupnpc=no]
  )
  dnl The minimum supported miniUPnPc API version is set to 10. This keeps compatibility
  dnl with Ubuntu 16.04 LTS and Debian 8 libminiupnpc-dev packages.
  if test "$have_miniupnpc" != "no"; then
    AC_MSG_CHECKING([whether miniUPnPc API version is supported])
    AC_PREPROC_IFELSE([AC_LANG_PROGRAM([[
        @%:@include <miniupnpc/miniupnpc.h>
      ]], [[
        #if MINIUPNPC_API_VERSION >= 10
        // Everything is okay
        #else
        #  error miniUPnPc API version is too old
        #endif
      ]])],[
        AC_MSG_RESULT([yes])
      ],[
      AC_MSG_RESULT([no])
      AC_MSG_WARN([miniUPnPc API version < 10 is unsupported, disabling UPnP support.])
      have_miniupnpc=no
    ])
  fi
  CPPFLAGS="$TEMP_CPPFLAGS"
fi

dnl Check for libnatpmp (optional).
if test "$use_natpmp" != "no"; then
  TEMP_CPPFLAGS="$CPPFLAGS"
  CPPFLAGS="$CPPFLAGS $NATPMP_CPPFLAGS"
  AC_CHECK_HEADERS([natpmp.h],
                   [AC_CHECK_LIB([natpmp], [initnatpmp], [NATPMP_LIBS="$NATPMP_LIBS -lnatpmp"], [have_natpmp=no], [$NATPMP_LIBS])],
                   [have_natpmp=no])
  CPPFLAGS="$TEMP_CPPFLAGS"
fi

if test "$build_bitcoin_wallet$build_bitcoin_cli$build_bitcoin_tx$build_bitcoind$bitcoin_enable_qt$use_tests$use_bench" = "nonononononono"; then
  use_boost=no
else
  use_boost=yes
fi

if test "$use_boost" = "yes"; then

  dnl Check for Boost headers
  AX_BOOST_BASE([1.64.0],[],[AC_MSG_ERROR([Boost is not available!])])
  if test "$want_boost" = "no"; then
    AC_MSG_ERROR([only libbitcoinconsensus can be built without Boost])
  fi

  dnl we don't use multi_index serialization
  BOOST_CPPFLAGS="$BOOST_CPPFLAGS -DBOOST_MULTI_INDEX_DISABLE_SERIALIZATION"

  dnl Prevent use of std::unary_function, which was removed in C++17,
  dnl and will generate warnings with newer compilers.
  dnl See: https://github.com/boostorg/container_hash/issues/22.
  BOOST_CPPFLAGS="$BOOST_CPPFLAGS -DBOOST_NO_CXX98_FUNCTION_BASE"

  if test "$enable_debug" = "yes" || test "$enable_fuzz" = "yes"; then
    BOOST_CPPFLAGS="$BOOST_CPPFLAGS -DBOOST_MULTI_INDEX_ENABLE_SAFE_MODE"
  fi

  if test "$suppress_external_warnings" != "no"; then
    BOOST_CPPFLAGS=SUPPRESS_WARNINGS($BOOST_CPPFLAGS)
  fi
fi

if test "$use_external_signer" != "no"; then
  case $host in
    *mingw*)
      dnl Boost Process uses Boost Filesystem when targeting Windows. Also,
      dnl since Boost 1.71.0, Process does not work with mingw-w64 without
      dnl workarounds. See 67669ab425b52a2b6be3d2f3b3b7e3939b676a2c.
      if test "$use_external_signer" = "yes"; then
        AC_MSG_ERROR([External signing is not supported on Windows])
      fi
      use_external_signer="no";
    ;;
    *)
      AC_MSG_CHECKING([whether Boost.Process can be used])
      TEMP_CXXFLAGS="$CXXFLAGS"
      dnl Boost 1.78 requires the following workaround.
      dnl See: https://github.com/boostorg/process/issues/235
      CXXFLAGS="$CXXFLAGS -Wno-error=narrowing"
      TEMP_CPPFLAGS="$CPPFLAGS"
      CPPFLAGS="$CPPFLAGS $BOOST_CPPFLAGS"
      TEMP_LDFLAGS="$LDFLAGS"
      dnl Boost 1.73 and older require the following workaround.
      LDFLAGS="$LDFLAGS $PTHREAD_CFLAGS"
      AC_LINK_IFELSE([AC_LANG_PROGRAM([[#include <boost/process.hpp>]])],
        [have_boost_process="yes"],
        [have_boost_process="no"])
      LDFLAGS="$TEMP_LDFLAGS"
      CPPFLAGS="$TEMP_CPPFLAGS"
      CXXFLAGS="$TEMP_CXXFLAGS"
      AC_MSG_RESULT([$have_boost_process])
      if test "$have_boost_process" = "yes"; then
        use_external_signer="yes"
        AC_DEFINE([ENABLE_EXTERNAL_SIGNER], [1], [Define if external signer support is enabled])
      else
        if test "$use_external_signer" = "yes"; then
          AC_MSG_ERROR([External signing is not supported for this Boost version])
        fi
        use_external_signer="no";
      fi
    ;;
  esac
fi
AM_CONDITIONAL([ENABLE_EXTERNAL_SIGNER], [test "$use_external_signer" = "yes"])

dnl Do not compile with syscall sandbox support when compiling under the sanitizers.
dnl The sanitizers introduce use of syscalls that are not typically used in bitcoind
dnl (such as execve when the sanitizers execute llvm-symbolizer).
if test "$use_sanitizers" != ""; then
  AC_MSG_WARN([Specifying --with-sanitizers forces --without-seccomp since the sanitizers introduce use of syscalls not allowed by the bitcoind syscall sandbox (-sandbox=<mode>).])
  seccomp_found=no
fi
if test "$seccomp_found" != "no"; then
  AC_MSG_CHECKING([for seccomp-bpf (Linux x86-64)])
  AC_PREPROC_IFELSE([AC_LANG_PROGRAM([[
      @%:@include <linux/seccomp.h>
    ]], [[
      #if !defined(__x86_64__)
      #  error Syscall sandbox is an experimental feature currently available only under Linux x86-64.
      #endif
    ]])],[
      AC_MSG_RESULT([yes])
      seccomp_found="yes"
      AC_DEFINE([USE_SYSCALL_SANDBOX], [1], [Define this symbol to build with syscall sandbox support.])
    ],[
      AC_MSG_RESULT([no])
      seccomp_found="no"
  ])
fi
dnl Currently only enable -sandbox=<mode> feature if seccomp is found.
dnl In the future, sandboxing could be also be supported with other
dnl sandboxing mechanisms besides seccomp.
use_syscall_sandbox=$seccomp_found
AM_CONDITIONAL([ENABLE_SYSCALL_SANDBOX], [test "$use_syscall_sandbox" != "no"])

dnl Check for reduced exports
if test "$use_reduce_exports" = "yes"; then
  AX_CHECK_COMPILE_FLAG([-fvisibility=hidden], [CORE_CXXFLAGS="$CORE_CXXFLAGS -fvisibility=hidden"],
  [AC_MSG_ERROR([Cannot set hidden symbol visibility. Use --disable-reduce-exports.])], [$CXXFLAG_WERROR])
  AX_CHECK_LINK_FLAG([-Wl,--exclude-libs,ALL], [RELDFLAGS="-Wl,--exclude-libs,ALL"], [], [$LDFLAG_WERROR])
fi

if test "$use_tests" = "yes"; then

  if test "$HEXDUMP" = ""; then
    AC_MSG_ERROR([hexdump is required for tests])
  fi
fi

dnl libevent check

use_libevent=no
if test "$build_bitcoin_cli$build_bitcoind$bitcoin_enable_qt$enable_fuzz_binary$use_tests$use_bench" != "nononononono"; then
  PKG_CHECK_MODULES([EVENT], [libevent >= 2.1.8], [use_libevent=yes], [AC_MSG_ERROR([libevent version 2.1.8 or greater not found.])])
  if test "$TARGET_OS" != "windows"; then
    PKG_CHECK_MODULES([EVENT_PTHREADS], [libevent_pthreads >= 2.1.8], [], [AC_MSG_ERROR([libevent_pthreads version 2.1.8 or greater not found.])])
  fi

  if test "$suppress_external_warnings" != "no"; then
    EVENT_CFLAGS=SUPPRESS_WARNINGS($EVENT_CFLAGS)
  fi
fi

if test x$use_libevent = xyes; then
  TEMP_CXXFLAGS="$CXXFLAGS"
  CXXFLAGS="$CXXFLAGS $EVENT_CFLAGS"
  AC_MSG_CHECKING([if evhttp_connection_get_peer expects const char**])
  AC_COMPILE_IFELSE([AC_LANG_PROGRAM([[
      #include <cstdint>
      #include <event2/http.h>
    ]], [[
      evhttp_connection *conn = (evhttp_connection *)1;
      const char *host;
      uint16_t port;

      evhttp_connection_get_peer(conn, &host, &port);
    ]])],
    [ AC_MSG_RESULT([yes]); AC_DEFINE([HAVE_EVHTTP_CONNECTION_GET_PEER_CONST_CHAR], [1], [Define this symbol if evhttp_connection_get_peer expects const char**]) ],
    [ AC_MSG_RESULT([no]) ]
  )
  CXXFLAGS="$TEMP_CXXFLAGS"
fi

dnl QR Code encoding library check

if test "$use_qr" != "no"; then
  BITCOIN_QT_CHECK([PKG_CHECK_MODULES([QR], [libqrencode], [have_qrencode=yes], [have_qrencode=no])])
fi

dnl ZMQ check

if test "$use_zmq" = "yes"; then
  PKG_CHECK_MODULES([ZMQ], [libzmq >= 4],
    AC_DEFINE([ENABLE_ZMQ], [1], [Define to 1 to enable ZMQ functions]),
    [AC_DEFINE([ENABLE_ZMQ], [0], [Define to 1 to enable ZMQ functions])
    AC_MSG_WARN([libzmq version 4.x or greater not found, disabling])
    use_zmq=no])
else
  AC_DEFINE_UNQUOTED([ENABLE_ZMQ], [0], [Define to 1 to enable ZMQ functions])
fi

if test "$use_zmq" = "yes"; then
  dnl Assume libzmq was built for static linking
  case $host in
    *mingw*)
      ZMQ_CFLAGS="$ZMQ_CFLAGS -DZMQ_STATIC"
    ;;
  esac
fi

dnl libmultiprocess library check

libmultiprocess_found=no
if test "$with_libmultiprocess" = "yes" || test "$with_libmultiprocess" = "auto"; then
  PKG_CHECK_MODULES([LIBMULTIPROCESS], [libmultiprocess], [
     libmultiprocess_found=yes;
     libmultiprocess_prefix=`$PKG_CONFIG --variable=prefix libmultiprocess`;
  ], [true])
elif test "$with_libmultiprocess" != "no"; then
  AC_MSG_ERROR([--with-libmultiprocess=$with_libmultiprocess value is not yes, auto, or no])
fi

dnl Enable multiprocess check

if test "$enable_multiprocess" = "yes"; then
  if test "$libmultiprocess_found" != "yes"; then
    AC_MSG_ERROR([--enable-multiprocess=yes option specified but libmultiprocess library was not found. May need to install libmultiprocess library, or specify install path with PKG_CONFIG_PATH environment variable. Running 'pkg-config --debug libmultiprocess' may be helpful for debugging.])
  fi
  build_multiprocess=yes
elif test "$enable_multiprocess" = "auto"; then
  build_multiprocess=$libmultiprocess_found
else
  build_multiprocess=no
fi

AM_CONDITIONAL([BUILD_MULTIPROCESS], [test "$build_multiprocess" = "yes"])
AM_CONDITIONAL([BUILD_BITCOIN_NODE], [test "$build_multiprocess" = "yes"])
AM_CONDITIONAL([BUILD_BITCOIN_GUI], [test "$build_multiprocess" = "yes"])

dnl codegen tools check

if test "$build_multiprocess" != "no"; then
  if test "$with_mpgen" = "yes" || test "$with_mpgen" = "auto"; then
    MPGEN_PREFIX="$libmultiprocess_prefix"
  elif test "$with_mpgen" != "no"; then
    MPGEN_PREFIX="$with_mpgen";
  fi
  AC_SUBST(MPGEN_PREFIX)
fi

AC_MSG_CHECKING([whether to build bitcoind])
AM_CONDITIONAL([BUILD_BITCOIND], [test $build_bitcoind = "yes"])
AC_MSG_RESULT($build_bitcoind)

AC_MSG_CHECKING([whether to build bitcoin-cli])
AM_CONDITIONAL([BUILD_BITCOIN_CLI], [test $build_bitcoin_cli = "yes"])
AC_MSG_RESULT($build_bitcoin_cli)

AC_MSG_CHECKING([whether to build bitcoin-tx])
AM_CONDITIONAL([BUILD_BITCOIN_TX], [test $build_bitcoin_tx = "yes"])
AC_MSG_RESULT($build_bitcoin_tx)

AC_MSG_CHECKING([whether to build bitcoin-wallet])
AM_CONDITIONAL([BUILD_BITCOIN_WALLET], [test $build_bitcoin_wallet = "yes"])
AC_MSG_RESULT($build_bitcoin_wallet)

AC_MSG_CHECKING([whether to build bitcoin-util])
AM_CONDITIONAL([BUILD_BITCOIN_UTIL], [test $build_bitcoin_util = "yes"])
AC_MSG_RESULT($build_bitcoin_util)

AC_MSG_CHECKING([whether to build experimental bitcoin-chainstate])
if test "$build_bitcoin_chainstate" = "yes"; then
  if test "$build_experimental_kernel_lib" = "no"; then
    AC_MSG_ERROR([experimental bitcoin-chainstate cannot be built without the experimental bitcoinkernel library. Use --with-experimental-kernel-lib]);
  fi
fi
AM_CONDITIONAL([BUILD_BITCOIN_CHAINSTATE], [test $build_bitcoin_chainstate = "yes"])
AC_MSG_RESULT($build_bitcoin_chainstate)

AC_MSG_CHECKING([whether to build libraries])
AM_CONDITIONAL([BUILD_BITCOIN_LIBS], [test $build_bitcoin_libs = "yes"])

if test "$build_bitcoin_libs" = "yes"; then
  AC_DEFINE([HAVE_CONSENSUS_LIB], [1], [Define this symbol if the consensus lib has been built])
  AC_CONFIG_FILES([libbitcoinconsensus.pc:libbitcoinconsensus.pc.in])
fi

AM_CONDITIONAL([BUILD_BITCOIN_KERNEL_LIB], [test "$build_experimental_kernel_lib" != "no" && ( test "$build_experimental_kernel_lib" = "yes" || test "$build_bitcoin_chainstate" = "yes" )])

AC_MSG_RESULT($build_bitcoin_libs)

AC_LANG_POP

if test "$use_ccache" != "no"; then
  AC_MSG_CHECKING([if ccache should be used])
  if test "$CCACHE" = ""; then
    if test "$use_ccache" = "yes"; then
      AC_MSG_ERROR([ccache not found.]);
    else
      use_ccache=no
    fi
  else
    use_ccache=yes
    CC="$ac_cv_path_CCACHE $CC"
    CXX="$ac_cv_path_CCACHE $CXX"
  fi
  AC_MSG_RESULT($use_ccache)
  if test "$use_ccache" = "yes"; then
    AX_CHECK_COMPILE_FLAG([-fdebug-prefix-map=A=B], [DEBUG_CXXFLAGS="$DEBUG_CXXFLAGS -fdebug-prefix-map=\$(abs_top_srcdir)=."], [], [$CXXFLAG_WERROR])
    AX_CHECK_PREPROC_FLAG([-fmacro-prefix-map=A=B], [DEBUG_CPPFLAGS="$DEBUG_CPPFLAGS -fmacro-prefix-map=\$(abs_top_srcdir)=."], [], [$CXXFLAG_WERROR])
  fi
fi

dnl enable wallet
AC_MSG_CHECKING([if wallet should be enabled])
if test "$enable_wallet" != "no"; then
  AC_MSG_RESULT([yes])
  AC_DEFINE_UNQUOTED([ENABLE_WALLET],[1],[Define to 1 to enable wallet functions])
  enable_wallet=yes

else
  AC_MSG_RESULT([no])
fi

dnl enable upnp support
AC_MSG_CHECKING([whether to build with support for UPnP])
if test "$have_miniupnpc" = "no"; then
  if test "$use_upnp" = "yes"; then
     AC_MSG_ERROR([UPnP requested but cannot be built. Use --without-miniupnpc])
  fi
  AC_MSG_RESULT([no])
  use_upnp=no
else
  if test "$use_upnp" != "no"; then
    AC_MSG_RESULT([yes])
    AC_MSG_CHECKING([whether to build with UPnP enabled by default])
    use_upnp=yes
    upnp_setting=0
    if test "$use_upnp_default" != "no"; then
      use_upnp_default=yes
      upnp_setting=1
    fi
    AC_MSG_RESULT([$use_upnp_default])
    AC_DEFINE_UNQUOTED([USE_UPNP],[$upnp_setting],[UPnP support not compiled if undefined, otherwise value (0 or 1) determines default state])
    if test "$TARGET_OS" = "windows"; then
      MINIUPNPC_CPPFLAGS="$MINIUPNPC_CPPFLAGS -DSTATICLIB -DMINIUPNP_STATICLIB"
    fi
  else
    AC_MSG_RESULT([no])
  fi
fi

dnl Enable NAT-PMP support.
AC_MSG_CHECKING([whether to build with support for NAT-PMP])
if test "$have_natpmp" = "no"; then
  if test "$use_natpmp" = "yes"; then
     AC_MSG_ERROR([NAT-PMP requested but cannot be built. Use --without-natpmp])
  fi
  AC_MSG_RESULT([no])
  use_natpmp=no
else
  if test "$use_natpmp" != "no"; then
    AC_MSG_RESULT([yes])
    AC_MSG_CHECKING([whether to build with NAT-PMP enabled by default])
    use_natpmp=yes
    natpmp_setting=0
    if test "$use_natpmp_default" != "no"; then
      use_natpmp_default=yes
      natpmp_setting=1
    fi
    AC_MSG_RESULT($use_natpmp_default)
    AC_DEFINE_UNQUOTED([USE_NATPMP], [$natpmp_setting], [NAT-PMP support not compiled if undefined, otherwise value (0 or 1) determines default state])
    if test "$TARGET_OS" = "windows"; then
      NATPMP_CPPFLAGS="$NATPMP_CPPFLAGS -DSTATICLIB -DNATPMP_STATICLIB"
    fi
  else
    AC_MSG_RESULT([no])
  fi
fi

dnl these are only used when qt is enabled
BUILD_TEST_QT=""
if test "$bitcoin_enable_qt" != "no"; then
  dnl enable dbus support
  AC_MSG_CHECKING([whether to build GUI with support for D-Bus])
  if test "$bitcoin_enable_qt_dbus" != "no"; then
    AC_DEFINE([USE_DBUS], [1], [Define if dbus support should be compiled in])
  fi
  AC_MSG_RESULT([$bitcoin_enable_qt_dbus])

  dnl enable qr support
  AC_MSG_CHECKING([whether to build GUI with support for QR codes])
  if test "$have_qrencode" = "no"; then
    if test "$use_qr" = "yes"; then
      AC_MSG_ERROR([QR support requested but cannot be built. Use --without-qrencode])
    fi
    use_qr=no
  else
    if test "$use_qr" != "no"; then
      AC_DEFINE([USE_QRCODE], [1], [Define if QR support should be compiled in])
      use_qr=yes
    fi
  fi
  AC_MSG_RESULT([$use_qr])

  if test "$XGETTEXT" = ""; then
    AC_MSG_WARN([xgettext is required to update qt translations])
  fi

  AC_MSG_CHECKING([whether to build test_bitcoin-qt])
  if test "$use_gui_tests$bitcoin_enable_qt_test" = "yesyes"; then
    AC_MSG_RESULT([yes])
    BUILD_TEST_QT="yes"
  else
    AC_MSG_RESULT([no])
  fi
fi

AM_CONDITIONAL([ENABLE_ZMQ], [test "$use_zmq" = "yes"])

AC_MSG_CHECKING([whether to build test_bitcoin])
if test "$use_tests" = "yes"; then
  if test "$enable_fuzz" = "yes"; then
    AC_MSG_RESULT([no, because fuzzing is enabled])
  else
    AC_MSG_RESULT([yes])
  fi
  BUILD_TEST="yes"
else
  AC_MSG_RESULT([no])
  BUILD_TEST=""
fi

AC_MSG_CHECKING([whether to reduce exports])
if test "$use_reduce_exports" = "yes"; then
  AC_MSG_RESULT([yes])
else
  AC_MSG_RESULT([no])
fi

if test "$build_bitcoin_wallet$build_bitcoin_cli$build_bitcoin_tx$build_bitcoin_libs$build_bitcoind$bitcoin_enable_qt$enable_fuzz_binary$use_bench$use_tests" = "nonononononononono"; then
  AC_MSG_ERROR([No targets! Please specify at least one of: --with-utils --with-libs --with-daemon --with-gui --enable-fuzz(-binary) --enable-bench or --enable-tests])
fi

AM_CONDITIONAL([TARGET_DARWIN], [test "$TARGET_OS" = "darwin"])
AM_CONDITIONAL([BUILD_DARWIN], [test "$BUILD_OS" = "darwin"])
AM_CONDITIONAL([TARGET_LINUX], [test "$TARGET_OS" = "linux"])
AM_CONDITIONAL([TARGET_WINDOWS], [test "$TARGET_OS" = "windows"])
AM_CONDITIONAL([ENABLE_WALLET], [test "$enable_wallet" = "yes"])
AM_CONDITIONAL([USE_SQLITE], [test "$use_sqlite" = "yes"])
AM_CONDITIONAL([USE_BDB], [test "$use_bdb" = "yes"])
AM_CONDITIONAL([ENABLE_TESTS], [test "$BUILD_TEST" = "yes"])
AM_CONDITIONAL([ENABLE_FUZZ], [test "$enable_fuzz" = "yes"])
AM_CONDITIONAL([ENABLE_FUZZ_BINARY], [test "$enable_fuzz_binary" = "yes"])
AM_CONDITIONAL([ENABLE_QT], [test "$bitcoin_enable_qt" = "yes"])
AM_CONDITIONAL([ENABLE_QT_TESTS], [test "$BUILD_TEST_QT" = "yes"])
AM_CONDITIONAL([ENABLE_BENCH], [test "$use_bench" = "yes"])
AM_CONDITIONAL([USE_QRCODE], [test "$use_qr" = "yes"])
AM_CONDITIONAL([USE_LCOV], [test "$use_lcov" = "yes"])
AM_CONDITIONAL([USE_LIBEVENT], [test "$use_libevent" = "yes"])
AM_CONDITIONAL([HARDEN], [test "$use_hardening" = "yes"])
AM_CONDITIONAL([ENABLE_SSE42], [test "$enable_sse42" = "yes"])
AM_CONDITIONAL([ENABLE_SSE41], [test "$enable_sse41" = "yes"])
AM_CONDITIONAL([ENABLE_AVX2], [test "$enable_avx2" = "yes"])
AM_CONDITIONAL([ENABLE_X86_SHANI], [test "$enable_x86_shani" = "yes"])
AM_CONDITIONAL([ENABLE_ARM_CRC], [test "$enable_arm_crc" = "yes"])
AM_CONDITIONAL([ENABLE_ARM_SHANI], [test "$enable_arm_shani" = "yes"])
AM_CONDITIONAL([USE_ASM], [test "$use_asm" = "yes"])
AM_CONDITIONAL([WORDS_BIGENDIAN], [test "$ac_cv_c_bigendian" = "yes"])
AM_CONDITIONAL([USE_NATPMP], [test "$use_natpmp" = "yes"])
AM_CONDITIONAL([USE_UPNP], [test "$use_upnp" = "yes"])
AM_CONDITIONAL([LIQUID], [test "$liquid_build" = "yes"])

dnl for minisketch
AM_CONDITIONAL([ENABLE_CLMUL], [test "$enable_clmul" = "yes"])
AM_CONDITIONAL([HAVE_CLZ], [test "$have_clzl$have_clzll" = "yesyes"])

AC_DEFINE([CLIENT_VERSION_MAJOR], [_CLIENT_VERSION_MAJOR], [Major version])
AC_DEFINE([CLIENT_VERSION_MINOR], [_CLIENT_VERSION_MINOR], [Minor version])
AC_DEFINE([CLIENT_VERSION_BUILD], [_CLIENT_VERSION_BUILD], [Version Build])
AC_DEFINE([CLIENT_VERSION_IS_RELEASE], [_CLIENT_VERSION_IS_RELEASE], [Version is release])
AC_DEFINE([COPYRIGHT_YEAR], [_COPYRIGHT_YEAR], [Copyright year])
AC_DEFINE([COPYRIGHT_HOLDERS], ["_COPYRIGHT_HOLDERS"], [Copyright holder(s) before %s replacement])
AC_DEFINE([COPYRIGHT_HOLDERS_SUBSTITUTION], ["_COPYRIGHT_HOLDERS_SUBSTITUTION"], [Replacement for %s in copyright holders string])
define(_COPYRIGHT_HOLDERS_FINAL, [patsubst(_COPYRIGHT_HOLDERS, [%s], [_COPYRIGHT_HOLDERS_SUBSTITUTION])])
AC_DEFINE([COPYRIGHT_HOLDERS_FINAL], ["_COPYRIGHT_HOLDERS_FINAL"], [Copyright holder(s)])
AC_SUBST(CLIENT_VERSION_MAJOR, _CLIENT_VERSION_MAJOR)
AC_SUBST(CLIENT_VERSION_MINOR, _CLIENT_VERSION_MINOR)
AC_SUBST(CLIENT_VERSION_BUILD, _CLIENT_VERSION_BUILD)
AC_SUBST(CLIENT_VERSION_IS_RELEASE, _CLIENT_VERSION_IS_RELEASE)
AC_SUBST(COPYRIGHT_YEAR, _COPYRIGHT_YEAR)
AC_SUBST(COPYRIGHT_HOLDERS, "_COPYRIGHT_HOLDERS")
AC_SUBST(COPYRIGHT_HOLDERS_SUBSTITUTION, "_COPYRIGHT_HOLDERS_SUBSTITUTION")
AC_SUBST(COPYRIGHT_HOLDERS_FINAL, "_COPYRIGHT_HOLDERS_FINAL")
AC_SUBST(BITCOIN_DAEMON_NAME)
AC_SUBST(BITCOIN_GUI_NAME)
AC_SUBST(BITCOIN_TEST_NAME)
AC_SUBST(BITCOIN_CLI_NAME)
AC_SUBST(BITCOIN_TX_NAME)
AC_SUBST(BITCOIN_UTIL_NAME)
AC_SUBST(BITCOIN_CHAINSTATE_NAME)
AC_SUBST(BITCOIN_WALLET_TOOL_NAME)
AC_SUBST(BITCOIN_MP_NODE_NAME)
AC_SUBST(BITCOIN_MP_GUI_NAME)

AC_SUBST(RELDFLAGS)
AC_SUBST(CORE_LDFLAGS)
AC_SUBST(CORE_CPPFLAGS)
AC_SUBST(CORE_CXXFLAGS)
AC_SUBST(DEBUG_CPPFLAGS)
AC_SUBST(WARN_CXXFLAGS)
AC_SUBST(NOWARN_CXXFLAGS)
AC_SUBST(DEBUG_CXXFLAGS)
AC_SUBST(ERROR_CXXFLAGS)
AC_SUBST(GPROF_CXXFLAGS)
AC_SUBST(GPROF_LDFLAGS)
AC_SUBST(HARDENED_CXXFLAGS)
AC_SUBST(HARDENED_CPPFLAGS)
AC_SUBST(HARDENED_LDFLAGS)
AC_SUBST(LTO_CXXFLAGS)
AC_SUBST(LTO_LDFLAGS)
AC_SUBST(PIC_FLAGS)
AC_SUBST(PIE_FLAGS)
AC_SUBST(SANITIZER_CXXFLAGS)
AC_SUBST(SANITIZER_LDFLAGS)
AC_SUBST(SSE42_CXXFLAGS)
AC_SUBST(SSE41_CXXFLAGS)
AC_SUBST(CLMUL_CXXFLAGS)
AC_SUBST(AVX2_CXXFLAGS)
AC_SUBST(X86_SHANI_CXXFLAGS)
AC_SUBST(ARM_CRC_CXXFLAGS)
AC_SUBST(ARM_SHANI_CXXFLAGS)
AC_SUBST(LIBTOOL_APP_LDFLAGS)
AC_SUBST(USE_SQLITE)
AC_SUBST(USE_BDB)
AC_SUBST(ENABLE_EXTERNAL_SIGNER)
AC_SUBST(USE_UPNP)
AC_SUBST(USE_QRCODE)
AC_SUBST(TESTDEFS)
AC_SUBST(MINIUPNPC_CPPFLAGS)
AC_SUBST(MINIUPNPC_LIBS)
AC_SUBST(NATPMP_CPPFLAGS)
AC_SUBST(NATPMP_LIBS)
AC_SUBST(HAVE_GMTIME_R)
AC_SUBST(HAVE_FDATASYNC)
AC_SUBST(HAVE_FULLFSYNC)
AC_SUBST(HAVE_O_CLOEXEC)
AC_SUBST(HAVE_BUILTIN_PREFETCH)
AC_SUBST(HAVE_MM_PREFETCH)
AC_SUBST(HAVE_STRONG_GETAUXVAL)
AC_SUBST(ANDROID_ARCH)
AC_SUBST(HAVE_EVHTTP_CONNECTION_GET_PEER_CONST_CHAR)
AC_CONFIG_FILES([Makefile src/Makefile doc/man/Makefile share/setup.nsi share/qt/Info.plist test/config.ini])
AC_CONFIG_FILES([contrib/devtools/split-debug.sh],[chmod +x contrib/devtools/split-debug.sh])
AM_COND_IF([HAVE_DOXYGEN], [AC_CONFIG_FILES([doc/Doxyfile])])
AC_CONFIG_LINKS([contrib/devtools/security-check.py:contrib/devtools/security-check.py])
AC_CONFIG_LINKS([contrib/devtools/symbol-check.py:contrib/devtools/symbol-check.py])
AC_CONFIG_LINKS([contrib/devtools/test-security-check.py:contrib/devtools/test-security-check.py])
AC_CONFIG_LINKS([contrib/devtools/test-symbol-check.py:contrib/devtools/test-symbol-check.py])
AC_CONFIG_LINKS([contrib/devtools/iwyu/bitcoin.core.imp:contrib/devtools/iwyu/bitcoin.core.imp])
AC_CONFIG_LINKS([contrib/filter-lcov.py:contrib/filter-lcov.py])
AC_CONFIG_LINKS([contrib/macdeploy/background.tiff:contrib/macdeploy/background.tiff])
AC_CONFIG_LINKS([src/.bear-tidy-config:src/.bear-tidy-config])
AC_CONFIG_LINKS([src/.clang-tidy:src/.clang-tidy])
AC_CONFIG_LINKS([test/functional/test_runner.py:test/functional/test_runner.py])
AC_CONFIG_LINKS([test/bitcoin_functional/functional/test_runner.py:test/bitcoin_functional/functional/test_runner.py])
AC_CONFIG_LINKS([test/fuzz/test_runner.py:test/fuzz/test_runner.py])
AC_CONFIG_LINKS([test/util/test_runner.py:test/util/test_runner.py])
AC_CONFIG_LINKS([test/util/rpcauth-test.py:test/util/rpcauth-test.py])
AC_CONFIG_LINKS([src/qt/Makefile:src/qt/Makefile])
AC_CONFIG_LINKS([src/qt/test/Makefile:src/qt/test/Makefile])
AC_CONFIG_LINKS([src/test/Makefile:src/test/Makefile])

dnl boost's m4 checks do something really nasty: they export these vars. As a
dnl result, they leak into secp256k1's configure and crazy things happen.
dnl Until this is fixed upstream and we've synced, we'll just un-export them.
CPPFLAGS_TEMP="$CPPFLAGS"
unset CPPFLAGS
CPPFLAGS="$CPPFLAGS_TEMP"

LDFLAGS_TEMP="$LDFLAGS"
unset LDFLAGS
LDFLAGS="$LDFLAGS_TEMP"

LIBS_TEMP="$LIBS"
unset LIBS
LIBS="$LIBS_TEMP"

PKGCONFIG_PATH_TEMP="$PKG_CONFIG_PATH"
unset PKG_CONFIG_PATH
PKG_CONFIG_PATH="$PKGCONFIG_PATH_TEMP"

PKGCONFIG_LIBDIR_TEMP="$PKG_CONFIG_LIBDIR"
unset PKG_CONFIG_LIBDIR
PKG_CONFIG_LIBDIR="$PKGCONFIG_LIBDIR_TEMP"

ac_configure_args="${ac_configure_args} --disable-shared --with-pic --enable-benchmark=no --with-bignum=no --enable-module-recovery --enable-module-schnorrsig --enable-experimental --enable-module-whitelist --enable-module-rangeproof --enable-module-generator --enable-module-surjectionproof --enable-module-ecdh"
AC_CONFIG_SUBDIRS([src/secp256k1])

AC_OUTPUT

dnl Replace the BUILDDIR path with the correct Windows path if compiling on Native Windows
case ${OS} in
   *Windows*)
     sed  's/BUILDDIR="\/\([[a-z]]\)/BUILDDIR="\1:/'  test/config.ini > test/config-2.ini
     mv test/config-2.ini test/config.ini
   ;;
esac

echo
echo "Options used to compile and link:"
echo "  external signer = $use_external_signer"
echo "  multiprocess    = $build_multiprocess"
echo "  with experimental syscall sandbox support = $use_syscall_sandbox"
echo "  with libs       = $build_bitcoin_libs"
echo "  with wallet     = $enable_wallet"
if test "$enable_wallet" != "no"; then
    echo "    with sqlite   = $use_sqlite"
    echo "    with bdb      = $use_bdb"
fi
echo "  with gui / qt   = $bitcoin_enable_qt"
if test $bitcoin_enable_qt != "no"; then
    echo "    with qr       = $use_qr"
fi
echo "  with zmq        = $use_zmq"
if test $enable_fuzz = "no"; then
    echo "  with test       = $use_tests"
else
    echo "  with test       = not building test_bitcoin because fuzzing is enabled"
fi
echo "  with fuzz binary = $enable_fuzz_binary"
echo "  with bench      = $use_bench"
echo "  with upnp       = $use_upnp"
echo "  with natpmp     = $use_natpmp"
echo "  use asm         = $use_asm"
echo "  liquid_build    = $liquid_build"
echo "  USDT tracing    = $use_usdt"
echo "  sanitizers      = $use_sanitizers"
echo "  debug enabled   = $enable_debug"
echo "  gprof enabled   = $enable_gprof"
echo "  werror          = $enable_werror"
echo "  LTO             = $enable_lto"
echo
echo "  target os       = $host_os"
echo "  build os        = $build_os"
echo
echo "  CC              = $CC"
echo "  CFLAGS          = $PTHREAD_CFLAGS $CFLAGS"
echo "  CPPFLAGS        = $DEBUG_CPPFLAGS $HARDENED_CPPFLAGS $CORE_CPPFLAGS $CPPFLAGS"
echo "  CXX             = $CXX"
echo "  CXXFLAGS        = $LTO_CXXFLAGS $DEBUG_CXXFLAGS $HARDENED_CXXFLAGS $WARN_CXXFLAGS $NOWARN_CXXFLAGS $ERROR_CXXFLAGS $GPROF_CXXFLAGS $CORE_CXXFLAGS $CXXFLAGS"
echo "  LDFLAGS         = $LTO_LDFLAGS $PTHREAD_LIBS $HARDENED_LDFLAGS $GPROF_LDFLAGS $CORE_LDFLAGS $LDFLAGS"
echo "  AR              = $AR"
echo "  ARFLAGS         = $ARFLAGS"
echo<|MERGE_RESOLUTION|>--- conflicted
+++ resolved
@@ -896,11 +896,7 @@
 
   AX_CHECK_LINK_FLAG([--coverage], [CORE_LDFLAGS="$CORE_LDFLAGS --coverage"],
     [AC_MSG_ERROR([lcov testing requested but --coverage linker flag does not work])])
-<<<<<<< HEAD
-  AX_CHECK_COMPILE_FLAG([--coverage],[CORE_CXXFLAGS="$CORE_CXXFLAGS --coverage"],
-=======
-  AX_CHECK_COMPILE_FLAG([--coverage],[CXXFLAGS="$CXXFLAGS --coverage";CFLAGS="$CFLAGS --coverage"],
->>>>>>> 2534141e
+  AX_CHECK_COMPILE_FLAG([--coverage],[CORE_CXXFLAGS="$CORE_CXXFLAGS --coverage";CFLAGS="$CFLAGS --coverage"],
     [AC_MSG_ERROR([lcov testing requested but --coverage flag does not work])])
   dnl If coverage is enabled, and the user hasn't overridden CXXFLAGS, clear
   dnl them, to prevent autoconfs "-g -O2" being added. Otherwise we'd end up
