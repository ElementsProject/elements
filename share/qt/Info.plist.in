--- conflicted
+++ resolved
@@ -29,13 +29,8 @@
   <string>????</string>
 
   <key>CFBundleExecutable</key>
-<<<<<<< HEAD
   <string>Elements-Qt</string>
-  
-=======
-  <string>Bitcoin-Qt</string>
 
->>>>>>> f18a9065
   <key>CFBundleName</key>
   <string>Elements-Qt</string>
 
