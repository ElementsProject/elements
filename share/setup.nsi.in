--- conflicted
+++ resolved
@@ -52,13 +52,8 @@
 !insertmacro MUI_LANGUAGE English
 
 # Installer attributes
-<<<<<<< HEAD
 InstallDir $PROGRAMFILES64\Elements
-CRCCheck on
-=======
-InstallDir $PROGRAMFILES64\Bitcoin
 CRCCheck force
->>>>>>> 32ee7675
 XPStyle on
 BrandingText " "
 ShowInstDetails show
