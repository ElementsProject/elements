#!/usr/bin/env bash
#
# Copyright (c) 2018 The Bitcoin Core developers
# Distributed under the MIT software license, see the accompanying
# file COPYING or http://www.opensource.org/licenses/mit-license.php.

export LC_ALL=C.UTF-8

BITCOIN_CONFIG_ALL="--disable-dependency-tracking --prefix=$BASE_BUILD_DIR/depends/$HOST --bindir=$BASE_OUTDIR/bin --libdir=$BASE_OUTDIR/lib"
if [ -z "$NO_DEPENDS" ]; then
  DOCKER_EXEC ccache --max-size=$CCACHE_SIZE
fi

BEGIN_FOLD autogen
if [ -n "$CONFIG_SHELL" ]; then
  DOCKER_EXEC "$CONFIG_SHELL" -c "./autogen.sh"
else
  DOCKER_EXEC ./autogen.sh
fi
END_FOLD

mkdir -p build

# Temporarily disable errexit, because Travis macOS fails without error message
set +o errexit
cd build || (echo "could not enter build directory"; exit 1)
set -o errexit

BEGIN_FOLD configure
DOCKER_EXEC ../configure --cache-file=config.cache $BITCOIN_CONFIG_ALL $BITCOIN_CONFIG || ( cat config.log && false)
END_FOLD

BEGIN_FOLD distdir
DOCKER_EXEC make distdir VERSION=$HOST
END_FOLD

<<<<<<< HEAD
cd "elements-$HOST" || (echo "could not enter distdir elemenst-$HOST"; exit 1)
=======
set +o errexit
cd "bitcoin-$HOST" || (echo "could not enter distdir bitcoin-$HOST"; exit 1)
set -o errexit
>>>>>>> ec3ed5a4

BEGIN_FOLD configure
DOCKER_EXEC ./configure --cache-file=../config.cache $BITCOIN_CONFIG_ALL $BITCOIN_CONFIG || ( cat config.log && false)
END_FOLD

set -o errtrace
trap 'DOCKER_EXEC "cat ${BASE_BUILD_DIR}/sanitizer-output/* 2> /dev/null"' ERR

BEGIN_FOLD build
DOCKER_EXEC make $MAKEJOBS $GOAL || ( echo "Build failure. Verbose build follows." && DOCKER_EXEC make $GOAL V=1 ; false )
END_FOLD

<<<<<<< HEAD
cd ${TRAVIS_BUILD_DIR} || (echo "could not enter travis build dir $TRAVIS_BUILD_DIR"; exit 1)
=======
set +o errexit
cd ${BASE_BUILD_DIR} || (echo "could not enter travis build dir $BASE_BUILD_DIR"; exit 1)
set -o errexit
>>>>>>> ec3ed5a4
<|MERGE_RESOLUTION|>--- conflicted
+++ resolved
@@ -34,13 +34,9 @@
 DOCKER_EXEC make distdir VERSION=$HOST
 END_FOLD
 
-<<<<<<< HEAD
-cd "elements-$HOST" || (echo "could not enter distdir elemenst-$HOST"; exit 1)
-=======
 set +o errexit
-cd "bitcoin-$HOST" || (echo "could not enter distdir bitcoin-$HOST"; exit 1)
+cd "elements-$HOST" || (echo "could not enter distdir elements-$HOST"; exit 1)
 set -o errexit
->>>>>>> ec3ed5a4
 
 BEGIN_FOLD configure
 DOCKER_EXEC ./configure --cache-file=../config.cache $BITCOIN_CONFIG_ALL $BITCOIN_CONFIG || ( cat config.log && false)
@@ -53,10 +49,6 @@
 DOCKER_EXEC make $MAKEJOBS $GOAL || ( echo "Build failure. Verbose build follows." && DOCKER_EXEC make $GOAL V=1 ; false )
 END_FOLD
 
-<<<<<<< HEAD
+set +o errexit
 cd ${TRAVIS_BUILD_DIR} || (echo "could not enter travis build dir $TRAVIS_BUILD_DIR"; exit 1)
-=======
-set +o errexit
-cd ${BASE_BUILD_DIR} || (echo "could not enter travis build dir $BASE_BUILD_DIR"; exit 1)
-set -o errexit
->>>>>>> ec3ed5a4
+set -o errexit