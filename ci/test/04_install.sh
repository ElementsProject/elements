--- conflicted
+++ resolved
@@ -84,29 +84,19 @@
   CI_EXEC echo "Number of CPUs \(nproc\):" \$\(nproc\)
   CI_EXEC echo "$(lscpu | grep Endian)"
 fi
-<<<<<<< HEAD
 CI_EXEC echo "Free disk space:"
 CI_EXEC df -h
-=======
-DOCKER_EXEC echo "Free disk space:"
-DOCKER_EXEC df -h
-
-if [ "$RUN_FUZZ_TESTS" = "true" ] || [ "$RUN_UNIT_TESTS" = "true" ] || [ "$RUN_UNIT_TESTS_SEQUENTIAL" = "true" ]; then
-  if [ ! -d ${DIR_QA_ASSETS} ]; then
-    DOCKER_EXEC git clone --depth=1 https://github.com/ElementsProject/qa-assets ${DIR_QA_ASSETS}
-  fi
->>>>>>> cfc10a5d
 
 if [ "$RUN_FUZZ_TESTS" = "true" ]; then
   export DIR_FUZZ_IN=${DIR_QA_ASSETS}/fuzz_seed_corpus/
   if [ ! -d "$DIR_FUZZ_IN" ]; then
-    CI_EXEC git clone --depth=1 https://github.com/bitcoin-core/qa-assets "${DIR_QA_ASSETS}"
+    CI_EXEC git clone --depth=1 https://github.com/ElementsProject/qa-assets "${DIR_QA_ASSETS}"
   fi
 elif [ "$RUN_UNIT_TESTS" = "true" ] || [ "$RUN_UNIT_TESTS_SEQUENTIAL" = "true" ]; then
   export DIR_UNIT_TEST_DATA=${DIR_QA_ASSETS}/unit_test_data/
   if [ ! -d "$DIR_UNIT_TEST_DATA" ]; then
     CI_EXEC mkdir -p "$DIR_UNIT_TEST_DATA"
-    CI_EXEC curl --location --fail https://github.com/bitcoin-core/qa-assets/raw/main/unit_test_data/script_assets_test.json -o "${DIR_UNIT_TEST_DATA}/script_assets_test.json"
+    CI_EXEC curl --location --fail https://github.com/ElementsProject/qa-assets/raw/main/unit_test_data/script_assets_test.json -o "${DIR_UNIT_TEST_DATA}/script_assets_test.json"
   fi
 fi
 
