#!/usr/bin/env bash
#
# Copyright (c) 2018-2022 The Bitcoin Core developers
# Distributed under the MIT software license, see the accompanying
# file COPYING or http://www.opensource.org/licenses/mit-license.php.

export LC_ALL=C.UTF-8

if [[ $QEMU_USER_CMD == qemu-s390* ]]; then
  export LC_ALL=C
fi

# Create folders that are mounted into the docker
mkdir -p "${CCACHE_DIR}"
mkdir -p "${PREVIOUS_RELEASES_DIR}"

export ASAN_OPTIONS="detect_stack_use_after_return=1:check_initialization_order=1:strict_init_order=1"
export LSAN_OPTIONS="suppressions=${BASE_ROOT_DIR}/test/sanitizer_suppressions/lsan"
export TSAN_OPTIONS="suppressions=${BASE_ROOT_DIR}/test/sanitizer_suppressions/tsan:halt_on_error=1:log_path=${BASE_SCRATCH_DIR}/sanitizer-output/tsan"
export UBSAN_OPTIONS="suppressions=${BASE_ROOT_DIR}/test/sanitizer_suppressions/ubsan:print_stacktrace=1:halt_on_error=1:report_error_type=1"
env | grep -E '^(BITCOIN_CONFIG|BASE_|QEMU_|CCACHE_|LC_ALL|BOOST_TEST_RANDOM|DEBIAN_FRONTEND|CONFIG_SHELL|(ASAN|LSAN|TSAN|UBSAN)_OPTIONS|PREVIOUS_RELEASES_DIR)' | tee /tmp/env
if [[ $BITCOIN_CONFIG = *--with-sanitizers=*address* ]]; then # If ran with (ASan + LSan), Docker needs access to ptrace (https://github.com/google/sanitizers/issues/764)
  CI_CONTAINER_CAP="--cap-add SYS_PTRACE"
fi

export P_CI_DIR="$PWD"
export BINS_SCRATCH_DIR="${BASE_SCRATCH_DIR}/bins/"

if [ -z "$DANGER_RUN_CI_ON_HOST" ]; then
  echo "Creating $CI_IMAGE_NAME_TAG container to run in"
  LOCAL_UID=$(id -u)
  LOCAL_GID=$(id -g)

  # the name isn't important, so long as we use the same UID
  LOCAL_USER=nonroot
  DOCKER_BUILDKIT=1 ${CI_RETRY_EXE} docker build \
      --file "${BASE_ROOT_DIR}/ci/test_imagefile" \
      --build-arg "CI_IMAGE_NAME_TAG=${CI_IMAGE_NAME_TAG}" \
      --build-arg "FILE_ENV=${FILE_ENV}" \
      --tag="${CONTAINER_NAME}" \
      "${BASE_ROOT_DIR}"

  if [ -n "${RESTART_CI_DOCKER_BEFORE_RUN}" ] ; then
    echo "Restart docker before run to stop and clear all containers started with --rm"
    systemctl restart docker
  fi

  # shellcheck disable=SC2086
  CI_CONTAINER_ID=$(docker run $CI_CONTAINER_CAP --rm --interactive --detach --tty \
                  --mount type=bind,src=$BASE_ROOT_DIR,dst=/ro_base,readonly \
                  --mount type=bind,src=$CCACHE_DIR,dst=$CCACHE_DIR \
                  --mount type=bind,src=$DEPENDS_DIR,dst=$DEPENDS_DIR \
                  --mount type=bind,src=$PREVIOUS_RELEASES_DIR,dst=$PREVIOUS_RELEASES_DIR \
                  -w $BASE_ROOT_DIR \
                  --env-file /tmp/env \
                  --name $CONTAINER_NAME \
                  $CONTAINER_NAME)
  export CI_CONTAINER_ID

  # Create a non-root user inside the container which matches the local user.
  #
  # This prevents the root user in the container modifying the local file system permissions
  # on the mounted directories
  docker exec "$CI_CONTAINER_ID" useradd -u "$LOCAL_UID" -o -m "$LOCAL_USER"
  docker exec "$CI_CONTAINER_ID" groupmod -o -g "$LOCAL_GID" "$LOCAL_USER"
  docker exec "$CI_CONTAINER_ID" chown -R "$LOCAL_USER":"$LOCAL_USER" "${BASE_ROOT_DIR}"
  export CI_EXEC_CMD_PREFIX_ROOT="docker exec -u 0 $CI_CONTAINER_ID"
  export CI_EXEC_CMD_PREFIX="docker exec -u $LOCAL_UID $CI_CONTAINER_ID"
else
  echo "Running on host system without docker wrapper"
  "${BASE_ROOT_DIR}/ci/test/01_base_install.sh"
fi

CI_EXEC () {
  $CI_EXEC_CMD_PREFIX bash -c "export PATH=${BINS_SCRATCH_DIR}:\$PATH && cd \"$P_CI_DIR\" && $*"
}
CI_EXEC_ROOT () {
  $CI_EXEC_CMD_PREFIX_ROOT bash -c "export PATH=${BINS_SCRATCH_DIR}:\$PATH && cd \"$P_CI_DIR\" && $*"
}
export -f CI_EXEC
export -f CI_EXEC_ROOT

CI_EXEC mkdir -p "${BINS_SCRATCH_DIR}"

<<<<<<< HEAD
if [ -n "$DPKG_ADD_ARCH" ]; then
  CI_EXEC_ROOT dpkg --add-architecture "$DPKG_ADD_ARCH"
fi

if [[ $CI_IMAGE_NAME_TAG == *centos* ]] || [[ $CI_IMAGE_NAME_TAG == *rocky* ]]; then
  ${CI_RETRY_EXE} CI_EXEC_ROOT dnf -y install epel-release
  ${CI_RETRY_EXE} CI_EXEC_ROOT dnf -y --allowerasing install "$CI_BASE_PACKAGES" "$PACKAGES"
elif [ "$CI_USE_APT_INSTALL" != "no" ]; then
  if [[ "${ADD_UNTRUSTED_BPFCC_PPA}" == "true" ]]; then
    # Ubuntu 22.04 LTS and Debian 11 both have an outdated bpfcc-tools packages.
    # The iovisor PPA is outdated as well. The next Ubuntu and Debian releases will contain updated
    # packages. Meanwhile, use an untrusted PPA to install an up-to-date version of the bpfcc-tools
    # package.
    # TODO: drop this once we can use newer images in GCE
    CI_EXEC_ROOT add-apt-repository ppa:hadret/bpfcc
  fi
  if [[ -n "${APPEND_APT_SOURCES_LIST}" ]]; then
    CI_EXEC_ROOT echo "${APPEND_APT_SOURCES_LIST}" \>\> /etc/apt/sources.list
  fi
  ${CI_RETRY_EXE} CI_EXEC_ROOT apt-get update
  ${CI_RETRY_EXE} CI_EXEC_ROOT apt-get install --no-install-recommends --no-upgrade -y "$PACKAGES" "$CI_BASE_PACKAGES"
fi

=======
>>>>>>> b3ef3291
if [ -n "$PIP_PACKAGES" ]; then
  if [ "$CI_OS_NAME" == "macos" ]; then
    sudo -H pip3 install --upgrade --break-system-packages pip
    # shellcheck disable=SC2086
    IN_GETOPT_BIN="$(brew --prefix gnu-getopt)/bin/getopt" ${CI_RETRY_EXE} pip3 install --user $PIP_PACKAGES
  else
    # shellcheck disable=SC2086
    ${CI_RETRY_EXE} CI_EXEC pip3 install --user $PIP_PACKAGES
  fi
fi

if [ "$CI_OS_NAME" == "macos" ]; then
  top -l 1 -s 0 | awk ' /PhysMem/ {print}'
  echo "Number of CPUs: $(sysctl -n hw.logicalcpu)"
else
  CI_EXEC free -m -h
  CI_EXEC echo "Number of CPUs \(nproc\):" \$\(nproc\)
  CI_EXEC echo "$(lscpu | grep Endian)"
fi
CI_EXEC echo "Free disk space:"
CI_EXEC df -h

if [ "$RUN_FUZZ_TESTS" = "true" ]; then
  export DIR_FUZZ_IN=${DIR_QA_ASSETS}/fuzz_seed_corpus/
  if [ ! -d "$DIR_FUZZ_IN" ]; then
    CI_EXEC git clone --depth=1 https://github.com/ElementsProject/qa-assets "${DIR_QA_ASSETS}"
  fi
elif [ "$RUN_UNIT_TESTS" = "true" ] || [ "$RUN_UNIT_TESTS_SEQUENTIAL" = "true" ]; then
  export DIR_UNIT_TEST_DATA=${DIR_QA_ASSETS}/unit_test_data/
  if [ ! -d "$DIR_UNIT_TEST_DATA" ]; then
    CI_EXEC mkdir -p "$DIR_UNIT_TEST_DATA"
    CI_EXEC curl --location --fail https://github.com/ElementsProject/qa-assets/raw/master/unit_test_data/script_assets_test.json -o "${DIR_UNIT_TEST_DATA}/script_assets_test.json"
  fi
fi

CI_EXEC mkdir -p "${BASE_SCRATCH_DIR}/sanitizer-output/"

if [[ ${USE_MEMORY_SANITIZER} == "true" ]]; then
  CI_EXEC_ROOT "update-alternatives --install /usr/bin/clang++ clang++ \$(which clang++-12) 100"
  CI_EXEC_ROOT "update-alternatives --install /usr/bin/clang clang \$(which clang-12) 100"
  CI_EXEC "mkdir -p ${BASE_SCRATCH_DIR}/msan/build/"
  CI_EXEC "git clone --depth=1 https://github.com/llvm/llvm-project -b llvmorg-12.0.0 ${BASE_SCRATCH_DIR}/msan/llvm-project"
  CI_EXEC "cd ${BASE_SCRATCH_DIR}/msan/build/ && cmake -DLLVM_ENABLE_PROJECTS='libcxx;libcxxabi' -DCMAKE_BUILD_TYPE=Release -DLLVM_USE_SANITIZER=MemoryWithOrigins -DCMAKE_C_COMPILER=clang -DCMAKE_CXX_COMPILER=clang++ -DLLVM_TARGETS_TO_BUILD=X86 ../llvm-project/llvm/"
  CI_EXEC "cd ${BASE_SCRATCH_DIR}/msan/build/ && make $MAKEJOBS cxx"
fi

if [[ "${RUN_TIDY}" == "true" ]]; then
  export DIR_IWYU="${BASE_SCRATCH_DIR}/iwyu"
  if [ ! -d "${DIR_IWYU}" ]; then
    CI_EXEC "mkdir -p ${DIR_IWYU}/build/"
    CI_EXEC "git clone --depth=1 https://github.com/include-what-you-use/include-what-you-use -b clang_14 ${DIR_IWYU}/include-what-you-use"
    CI_EXEC "cd ${DIR_IWYU}/build && cmake -G 'Unix Makefiles' -DCMAKE_PREFIX_PATH=/usr/lib/llvm-14 ../include-what-you-use"
    CI_EXEC_ROOT "cd ${DIR_IWYU}/build && make install $MAKEJOBS"
  fi
fi

if [ -z "$DANGER_RUN_CI_ON_HOST" ]; then
  echo "Create $BASE_ROOT_DIR"
  CI_EXEC rsync -a /ro_base/ "$BASE_ROOT_DIR"
fi

if [ "$USE_BUSY_BOX" = "true" ]; then
  echo "Setup to use BusyBox utils"
  # tar excluded for now because it requires passing in the exact archive type in ./depends (fixed in later BusyBox version)
  # ar excluded for now because it does not recognize the -q option in ./depends (unknown if fixed)
  # shellcheck disable=SC1010
  CI_EXEC for util in \$\(busybox --list \| grep -v "^ar$" \| grep -v "^tar$" \)\; do ln -s \$\(command -v busybox\) "${BINS_SCRATCH_DIR}/\$util"\; done
  # Print BusyBox version
  CI_EXEC patch --help
fi<|MERGE_RESOLUTION|>--- conflicted
+++ resolved
@@ -82,32 +82,6 @@
 
 CI_EXEC mkdir -p "${BINS_SCRATCH_DIR}"
 
-<<<<<<< HEAD
-if [ -n "$DPKG_ADD_ARCH" ]; then
-  CI_EXEC_ROOT dpkg --add-architecture "$DPKG_ADD_ARCH"
-fi
-
-if [[ $CI_IMAGE_NAME_TAG == *centos* ]] || [[ $CI_IMAGE_NAME_TAG == *rocky* ]]; then
-  ${CI_RETRY_EXE} CI_EXEC_ROOT dnf -y install epel-release
-  ${CI_RETRY_EXE} CI_EXEC_ROOT dnf -y --allowerasing install "$CI_BASE_PACKAGES" "$PACKAGES"
-elif [ "$CI_USE_APT_INSTALL" != "no" ]; then
-  if [[ "${ADD_UNTRUSTED_BPFCC_PPA}" == "true" ]]; then
-    # Ubuntu 22.04 LTS and Debian 11 both have an outdated bpfcc-tools packages.
-    # The iovisor PPA is outdated as well. The next Ubuntu and Debian releases will contain updated
-    # packages. Meanwhile, use an untrusted PPA to install an up-to-date version of the bpfcc-tools
-    # package.
-    # TODO: drop this once we can use newer images in GCE
-    CI_EXEC_ROOT add-apt-repository ppa:hadret/bpfcc
-  fi
-  if [[ -n "${APPEND_APT_SOURCES_LIST}" ]]; then
-    CI_EXEC_ROOT echo "${APPEND_APT_SOURCES_LIST}" \>\> /etc/apt/sources.list
-  fi
-  ${CI_RETRY_EXE} CI_EXEC_ROOT apt-get update
-  ${CI_RETRY_EXE} CI_EXEC_ROOT apt-get install --no-install-recommends --no-upgrade -y "$PACKAGES" "$CI_BASE_PACKAGES"
-fi
-
-=======
->>>>>>> b3ef3291
 if [ -n "$PIP_PACKAGES" ]; then
   if [ "$CI_OS_NAME" == "macos" ]; then
     sudo -H pip3 install --upgrade --break-system-packages pip
