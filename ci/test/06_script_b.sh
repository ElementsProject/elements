--- conflicted
+++ resolved
@@ -6,14 +6,10 @@
 
 export LC_ALL=C.UTF-8
 
-<<<<<<< HEAD
-cd "build/elements-$HOST" || (echo "could not enter distdir build/bitcoin-$HOST"; exit 1)
-=======
 # Temporarily disable errexit, because Travis macOS fails without error message
 set +o errexit
-cd "build/bitcoin-$HOST" || (echo "could not enter distdir build/bitcoin-$HOST"; exit 1)
+cd "build/elements-$HOST" || (echo "could not enter distdir build/elements-$HOST"; exit 1)
 set -o errexit
->>>>>>> ec3ed5a4
 
 if [ -n "$QEMU_USER_CMD" ]; then
   BEGIN_FOLD wrap-qemu
