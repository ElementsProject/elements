#!/usr/bin/env bash
#
# Copyright (c) 2018-2020 The Bitcoin Core developers
# Distributed under the MIT software license, see the accompanying
# file COPYING or http://www.opensource.org/licenses/mit-license.php.

export LC_ALL=C

GIT_HEAD=$(git rev-parse HEAD)
if [ -n "$CIRRUS_PR" ]; then
  COMMIT_RANGE="${CIRRUS_BASE_SHA}..$GIT_HEAD"
  test/lint/commit-script-check.sh "$COMMIT_RANGE"
fi
export COMMIT_RANGE

# This only checks that the trees are pure subtrees, it is not doing a full
# check with -r to not have to fetch all the remotes.
test/lint/git-subtree-check.sh src/crypto/ctaes
test/lint/git-subtree-check.sh src/secp256k1
test/lint/git-subtree-check.sh src/univalue
test/lint/git-subtree-check.sh src/leveldb
test/lint/git-subtree-check.sh src/crc32c
test/lint/check-doc.py
test/lint/lint-all.sh

if [ "$CIRRUS_REPO_FULL_NAME" = "bitcoin/bitcoin" ] && [ "$CIRRUS_PR" = "" ] ; then
    # Sanity check only the last few commits to get notified of missing sigs,
    # missing keys, or expired keys. Usually there is only one new merge commit
    # per push on the master branch and a few commits on release branches, so
    # sanity checking only a few (10) commits seems sufficient and cheap.
    git log HEAD~10 -1 --format='%H' > ./contrib/verify-commits/trusted-sha512-root-commit
    git log HEAD~10 -1 --format='%H' > ./contrib/verify-commits/trusted-git-root
    ${CI_RETRY_EXE}  gpg --keyserver hkps://keys.openpgp.org --recv-keys $(<contrib/verify-commits/trusted-keys) &&
    ./contrib/verify-commits/verify-commits.py;
fi

<<<<<<< HEAD
echo
git --no-pager log --no-merges --oneline $COMMIT_RANGE
=======
if [ -n "$COMMIT_RANGE" ]; then
  echo
  git log --no-merges --oneline "$COMMIT_RANGE"
fi
>>>>>>> c86f546f
<|MERGE_RESOLUTION|>--- conflicted
+++ resolved
@@ -34,12 +34,7 @@
     ./contrib/verify-commits/verify-commits.py;
 fi
 
-<<<<<<< HEAD
-echo
-git --no-pager log --no-merges --oneline $COMMIT_RANGE
-=======
 if [ -n "$COMMIT_RANGE" ]; then
   echo
-  git log --no-merges --oneline "$COMMIT_RANGE"
-fi
->>>>>>> c86f546f
+  git --no-pager log --no-merges --oneline "$COMMIT_RANGE"
+fi