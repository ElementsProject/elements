--- conflicted
+++ resolved
@@ -64,15 +64,8 @@
 script:
   - export CONTINUE=1
   - if [ $SECONDS -gt 1200 ]; then export CONTINUE=0; fi  # Likely the depends build took very long
-<<<<<<< HEAD
   - if [ $CONTINUE = "1" ]; then set -o errexit; source .travis/test_06_script_a.sh; else set +o errexit; echo "$CACHE_ERR_MSG"; false; fi
-  - if [ $SECONDS -gt 1800 ]; then export CONTINUE=0; fi  # Likely the build took very long
-=======
-  - if [ $TRAVIS_REPO_SLUG = "bitcoin/bitcoin" ]; then export CONTINUE=1; fi  # Whitelisted repo (90 minutes build time)
-  - if [ $CONTINUE = "1" ]; then set -o errexit; source .travis/test_06_script_a.sh; else set +o errexit; echo "$CACHE_ERR_MSG"; false; fi
-  - if [ $SECONDS -gt 2000 ]; then export CONTINUE=0; fi  # Likely the build took very long; The tests take about 1000s, so we should abort if we have less than 50*60-1000=2000s left
-  - if [ $TRAVIS_REPO_SLUG = "bitcoin/bitcoin" ]; then export CONTINUE=1; fi  # Whitelisted repo (90 minutes build time)
->>>>>>> 00ffe5ac
+  - if [ $SECONDS -gt 2000 ]; then export CONTINUE=0; fi  # Likely the build took very long
   - if [ $CONTINUE = "1" ]; then set -o errexit; source .travis/test_06_script_b.sh; else set +o errexit; echo "$CACHE_ERR_MSG"; false; fi
 after_script:
   - echo $TRAVIS_COMMIT_RANGE
