// Copyright (c) 2009-2010 Satoshi Nakamoto
// Copyright (c) 2009-2020 The Bitcoin Core developers
// Distributed under the MIT software license, see the accompanying
// file COPYING or http://www.opensource.org/licenses/mit-license.php.

#include <validation.h>

#include <arith_uint256.h>
#include <chain.h>
#include <chainparams.h>
#include <checkqueue.h>
#include <consensus/consensus.h>
#include <consensus/merkle.h>
#include <consensus/tx_check.h>
#include <consensus/tx_verify.h>
#include <consensus/validation.h>
#include <cuckoocache.h>
#include <flatfile.h>
#include <hash.h>
#include <index/blockfilterindex.h>
#include <index/txindex.h>
#include <logging.h>
#include <logging/timer.h>
<<<<<<< HEAD
#include <mainchainrpc.h>
=======
#include <node/blockstorage.h>
>>>>>>> 1f14130c
#include <node/coinstats.h>
#include <node/ui_interface.h>
#include <pegins.h>
#include <policy/policy.h>
#include <policy/settings.h>
#include <primitives/block.h>
#include <primitives/transaction.h>
#include <script/pegins.h>
#include <random.h>
#include <reverse_iterator.h>
#include <script/script.h>
#include <script/sigcache.h>
#include <shutdown.h>
#include <signet.h>
#include <timedata.h>
#include <tinyformat.h>
#include <txdb.h>
#include <txmempool.h>
#include <uint256.h>
#include <undo.h>
#include <util/check.h> // For NDEBUG compile time check
#include <util/moneystr.h>
#include <util/rbf.h>
#include <util/strencodings.h>
#include <util/system.h>
#include <util/translation.h>
#include <validationinterface.h>
#include <warnings.h>

// ELEMENTS
#include <block_proof.h> // CheckChallenge, CheckProof
#include <dynafed.h>

#include <optional>
#include <string>

#include <boost/algorithm/string/replace.hpp>

#define MICRO 0.000001
#define MILLI 0.001

/**
 * An extra transaction can be added to a package, as long as it only has one
 * ancestor and is no larger than this. Not really any reason to make this
 * configurable as it doesn't materially change DoS parameters.
 */
static const unsigned int EXTRA_DESCENDANT_TX_SIZE_LIMIT = 10000;
/** Maximum kilobytes for transactions to store for processing during reorg */
static const unsigned int MAX_DISCONNECTED_TX_POOL_SIZE = 20000;
/** The pre-allocation chunk size for blk?????.dat files (since 0.8) */
static const unsigned int BLOCKFILE_CHUNK_SIZE = 0x1000000; // 16 MiB
/** The pre-allocation chunk size for rev?????.dat files (since 0.8) */
static const unsigned int UNDOFILE_CHUNK_SIZE = 0x100000; // 1 MiB
/** Time to wait between writing blocks/block index to disk. */
static constexpr std::chrono::hours DATABASE_WRITE_INTERVAL{1};
/** Time to wait between flushing chainstate to disk. */
static constexpr std::chrono::hours DATABASE_FLUSH_INTERVAL{24};
/** Maximum age of our tip for us to be considered current for fee estimation */
static constexpr std::chrono::hours MAX_FEE_ESTIMATION_TIP_AGE{3};
const std::vector<std::string> CHECKLEVEL_DOC {
    "level 0 reads the blocks from disk",
    "level 1 verifies block validity",
    "level 2 verifies undo data",
    "level 3 checks disconnection of tip blocks",
    "level 4 tries to reconnect the blocks",
    "each level includes the checks of the previous levels",
};

bool CBlockIndexWorkComparator::operator()(const CBlockIndex *pa, const CBlockIndex *pb) const {
    // First sort by most total work, ...
    if (pa->nChainWork > pb->nChainWork) return false;
    if (pa->nChainWork < pb->nChainWork) return true;

    // ... then by earliest time received, ...
    if (pa->nSequenceId < pb->nSequenceId) return false;
    if (pa->nSequenceId > pb->nSequenceId) return true;

    // Use pointer address as tie breaker (should only happen with blocks
    // loaded from disk, as those all have id 0).
    if (pa < pb) return false;
    if (pa > pb) return true;

    // Identical blocks.
    return false;
}

ChainstateManager g_chainman;

CChainState& ChainstateActive()
{
    LOCK(::cs_main);
    assert(g_chainman.m_active_chainstate);
    return *g_chainman.m_active_chainstate;
}

CChain& ChainActive()
{
    LOCK(::cs_main);
    return ::ChainstateActive().m_chain;
}

/**
 * Mutex to guard access to validation specific variables, such as reading
 * or changing the chainstate.
 *
 * This may also need to be locked when updating the transaction pool, e.g. on
 * AcceptToMemoryPool. See CTxMemPool::cs comment for details.
 *
 * The transaction pool has a separate lock to allow reading from it and the
 * chainstate at the same time.
 */
RecursiveMutex cs_main;

CBlockIndex *pindexBestHeader = nullptr;
Mutex g_best_block_mutex;
std::condition_variable g_best_block_cv;
uint256 g_best_block;
bool g_parallel_script_checks{false};
std::atomic_bool fImporting(false);
std::atomic_bool fReindex(false);
bool fHavePruned = false;
bool fPruneMode = false;
bool fRequireStandard = true;
bool fCheckBlockIndex = false;
bool fCheckpointsEnabled = DEFAULT_CHECKPOINTS_ENABLED;
uint64_t nPruneTarget = 0;
int64_t nMaxTipAge = DEFAULT_MAX_TIP_AGE;

uint256 hashAssumeValid;
arith_uint256 nMinimumChainWork;

CFeeRate minRelayTxFee = CFeeRate(DEFAULT_MIN_RELAY_TX_FEE);

// Internal stuff
namespace {
    CBlockIndex* pindexBestInvalid = nullptr;

    RecursiveMutex cs_LastBlockFile;
    std::vector<CBlockFileInfo> vinfoBlockFile;
    int nLastBlockFile = 0;
    /** Global flag to indicate we should check to see if there are
     *  block/undo files that should be deleted.  Set on startup
     *  or if we allocate more file space when we're in prune mode
     */
    bool fCheckForPruning = false;

    /** Dirty block index entries. */
    std::set<CBlockIndex*> setDirtyBlockIndex;

    /** Dirty block file entries. */
    std::set<int> setDirtyFileInfo;
} // anon namespace

CBlockIndex* BlockManager::LookupBlockIndex(const uint256& hash) const
{
    AssertLockHeld(cs_main);
    assert(std::addressof(g_chainman.BlockIndex()) == std::addressof(m_block_index));
    BlockMap::const_iterator it = m_block_index.find(hash);
    return it == m_block_index.end() ? nullptr : it->second;
}

CBlockIndex* BlockManager::FindForkInGlobalIndex(const CChain& chain, const CBlockLocator& locator)
{
    AssertLockHeld(cs_main);

    assert(std::addressof(g_chainman.m_blockman) == std::addressof(*this));
    // Find the latest block common to locator and chain - we expect that
    // locator.vHave is sorted descending by height.
    for (const uint256& hash : locator.vHave) {
        CBlockIndex* pindex = LookupBlockIndex(hash);
        if (pindex) {
            if (chain.Contains(pindex))
                return pindex;
            if (pindex->GetAncestor(chain.Height()) == chain.Tip()) {
                return chain.Tip();
            }
        }
    }
    return chain.Genesis();
}

std::unique_ptr<CBlockTreeDB> pblocktree;

bool CheckInputScripts(const CTransaction& tx, TxValidationState& state,
                       const CCoinsViewCache& inputs, unsigned int flags, bool cacheSigStore,
                       bool cacheFullScriptStore, PrecomputedTransactionData& txdata,
                       std::vector<CCheck*>* pvChecks = nullptr)
                       EXCLUSIVE_LOCKS_REQUIRED(cs_main);
static FILE* OpenUndoFile(const FlatFilePos &pos, bool fReadOnly = false);
static FlatFileSeq BlockFileSeq();
static FlatFileSeq UndoFileSeq();

bool CheckFinalTx(const CBlockIndex* active_chain_tip, const CTransaction &tx, int flags)
{
    AssertLockHeld(cs_main);
    assert(active_chain_tip); // TODO: Make active_chain_tip a reference
    assert(std::addressof(*::ChainActive().Tip()) == std::addressof(*active_chain_tip));

    // By convention a negative value for flags indicates that the
    // current network-enforced consensus rules should be used. In
    // a future soft-fork scenario that would mean checking which
    // rules would be enforced for the next block and setting the
    // appropriate flags. At the present time no soft-forks are
    // scheduled, so no flags are set.
    flags = std::max(flags, 0);

    // CheckFinalTx() uses active_chain_tip.Height()+1 to evaluate
    // nLockTime because when IsFinalTx() is called within
    // CBlock::AcceptBlock(), the height of the block *being*
    // evaluated is what is used. Thus if we want to know if a
    // transaction can be part of the *next* block, we need to call
    // IsFinalTx() with one more than active_chain_tip.Height().
    const int nBlockHeight = active_chain_tip->nHeight + 1;

    // BIP113 requires that time-locked transactions have nLockTime set to
    // less than the median time of the previous block they're contained in.
    // When the next block is created its previous block will be the current
    // chain tip, so we use that to calculate the median time passed to
    // IsFinalTx() if LOCKTIME_MEDIAN_TIME_PAST is set.
    const int64_t nBlockTime = (flags & LOCKTIME_MEDIAN_TIME_PAST)
                             ? active_chain_tip->GetMedianTimePast()
                             : GetAdjustedTime();

    return IsFinalTx(tx, nBlockHeight, nBlockTime);
}

bool TestLockPointValidity(CChain& active_chain, const LockPoints* lp)
{
    AssertLockHeld(cs_main);
    assert(lp);
    // If there are relative lock times then the maxInputBlock will be set
    // If there are no relative lock times, the LockPoints don't depend on the chain
    if (lp->maxInputBlock) {
        // Check whether ::ChainActive() is an extension of the block at which the LockPoints
        // calculation was valid.  If not LockPoints are no longer valid
        assert(std::addressof(::ChainActive()) == std::addressof(active_chain));
        if (!active_chain.Contains(lp->maxInputBlock)) {
            return false;
        }
    }

    // LockPoints still valid
    return true;
}

bool CheckSequenceLocks(CChainState& active_chainstate,
                        const CTxMemPool& pool,
                        const CTransaction& tx,
                        int flags,
                        LockPoints* lp,
                        bool useExistingLockPoints)
{
    AssertLockHeld(cs_main);
    AssertLockHeld(pool.cs);
    assert(std::addressof(::ChainstateActive()) == std::addressof(active_chainstate));

    CBlockIndex* tip = active_chainstate.m_chain.Tip();
    assert(tip != nullptr);

    CBlockIndex index;
    index.pprev = tip;
    // CheckSequenceLocks() uses active_chainstate.m_chain.Height()+1 to evaluate
    // height based locks because when SequenceLocks() is called within
    // ConnectBlock(), the height of the block *being*
    // evaluated is what is used.
    // Thus if we want to know if a transaction can be part of the
    // *next* block, we need to use one more than active_chainstate.m_chain.Height()
    index.nHeight = tip->nHeight + 1;

    std::pair<int, int64_t> lockPair;
    if (useExistingLockPoints) {
        assert(lp);
        lockPair.first = lp->height;
        lockPair.second = lp->time;
    }
    else {
        // CoinsTip() contains the UTXO set for active_chainstate.m_chain.Tip()
        CCoinsViewMemPool viewMemPool(&active_chainstate.CoinsTip(), pool);
        std::vector<int> prevheights;
        prevheights.resize(tx.vin.size());
        for (size_t txinIndex = 0; txinIndex < tx.vin.size(); txinIndex++) {
            const CTxIn& txin = tx.vin[txinIndex];
            // pegins should not restrict validity of sequence locks
            if (txin.m_is_pegin) {
                prevheights[txinIndex] = -1;
                continue;
            }

            Coin coin;
            if (!viewMemPool.GetCoin(txin.prevout, coin)) {
                return error("%s: Missing input", __func__);
            }
            if (coin.nHeight == MEMPOOL_HEIGHT) {
                // Assume all mempool transaction confirm in the next block
                prevheights[txinIndex] = tip->nHeight + 1;
            } else {
                prevheights[txinIndex] = coin.nHeight;
            }
        }
        lockPair = CalculateSequenceLocks(tx, flags, prevheights, index);
        if (lp) {
            lp->height = lockPair.first;
            lp->time = lockPair.second;
            // Also store the hash of the block with the highest height of
            // all the blocks which have sequence locked prevouts.
            // This hash needs to still be on the chain
            // for these LockPoint calculations to be valid
            // Note: It is impossible to correctly calculate a maxInputBlock
            // if any of the sequence locked inputs depend on unconfirmed txs,
            // except in the special case where the relative lock time/height
            // is 0, which is equivalent to no sequence lock. Since we assume
            // input height of tip+1 for mempool txs and test the resulting
            // lockPair from CalculateSequenceLocks against tip+1.  We know
            // EvaluateSequenceLocks will fail if there was a non-zero sequence
            // lock on a mempool input, so we can use the return value of
            // CheckSequenceLocks to indicate the LockPoints validity
            int maxInputHeight = 0;
            for (const int height : prevheights) {
                // Can ignore mempool inputs since we'll fail if they had non-zero locks
                if (height != tip->nHeight+1) {
                    maxInputHeight = std::max(maxInputHeight, height);
                }
            }
            lp->maxInputBlock = tip->GetAncestor(maxInputHeight);
        }
    }
    return EvaluateSequenceLocks(index, lockPair);
}

// Returns the script flags which should be checked for a given block
static unsigned int GetBlockScriptFlags(const CBlockIndex* pindex, const Consensus::Params& chainparams);

static void LimitMempoolSize(CTxMemPool& pool, CCoinsViewCache& coins_cache, size_t limit, std::chrono::seconds age)
    EXCLUSIVE_LOCKS_REQUIRED(pool.cs, ::cs_main)
{
    int expired = pool.Expire(GetTime<std::chrono::seconds>() - age);
    if (expired != 0) {
        LogPrint(BCLog::MEMPOOL, "Expired %i transactions from the memory pool\n", expired);
    }

    std::vector<COutPoint> vNoSpendsRemaining;
    pool.TrimToSize(limit, &vNoSpendsRemaining);
    assert(std::addressof(::ChainstateActive().CoinsTip()) == std::addressof(coins_cache));
    for (const COutPoint& removed : vNoSpendsRemaining)
        coins_cache.Uncache(removed);
}

static bool IsCurrentForFeeEstimation(CChainState& active_chainstate) EXCLUSIVE_LOCKS_REQUIRED(cs_main)
{
    AssertLockHeld(cs_main);
    assert(std::addressof(::ChainstateActive()) == std::addressof(active_chainstate));
    if (active_chainstate.IsInitialBlockDownload())
        return false;
    if (active_chainstate.m_chain.Tip()->GetBlockTime() < count_seconds(GetTime<std::chrono::seconds>() - MAX_FEE_ESTIMATION_TIP_AGE))
        return false;
    if (active_chainstate.m_chain.Height() < pindexBestHeader->nHeight - 1)
        return false;
    return true;
}

/* Make mempool consistent after a reorg, by re-adding or recursively erasing
 * disconnected block transactions from the mempool, and also removing any
 * other transactions from the mempool that are no longer valid given the new
 * tip/height.
 *
 * Note: we assume that disconnectpool only contains transactions that are NOT
 * confirmed in the current chain nor already in the mempool (otherwise,
 * in-mempool descendants of such transactions would be removed).
 *
 * Passing fAddToMempool=false will skip trying to add the transactions back,
 * and instead just erase from the mempool as needed.
 */

static void UpdateMempoolForReorg(CChainState& active_chainstate, CTxMemPool& mempool, DisconnectedBlockTransactions& disconnectpool, bool fAddToMempool) EXCLUSIVE_LOCKS_REQUIRED(cs_main, mempool.cs)
{
    AssertLockHeld(cs_main);
    AssertLockHeld(mempool.cs);
    assert(std::addressof(::ChainstateActive()) == std::addressof(active_chainstate));
    std::vector<uint256> vHashUpdate;
    // disconnectpool's insertion_order index sorts the entries from
    // oldest to newest, but the oldest entry will be the last tx from the
    // latest mined block that was disconnected.
    // Iterate disconnectpool in reverse, so that we add transactions
    // back to the mempool starting with the earliest transaction that had
    // been previously seen in a block.
    auto it = disconnectpool.queuedTx.get<insertion_order>().rbegin();
    while (it != disconnectpool.queuedTx.get<insertion_order>().rend()) {
        // ignore validation errors in resurrected transactions
        if (!fAddToMempool || (*it)->IsCoinBase() ||
            AcceptToMemoryPool(active_chainstate, mempool, *it, true /* bypass_limits */).m_result_type != MempoolAcceptResult::ResultType::VALID) {
            // If the transaction doesn't make it in to the mempool, remove any
            // transactions that depend on it (which would now be orphans).
            mempool.removeRecursive(**it, MemPoolRemovalReason::REORG);
        } else if (mempool.exists((*it)->GetHash())) {
            vHashUpdate.push_back((*it)->GetHash());
        }
        ++it;
    }
    disconnectpool.queuedTx.clear();
    // AcceptToMemoryPool/addUnchecked all assume that new mempool entries have
    // no in-mempool children, which is generally not true when adding
    // previously-confirmed transactions back to the mempool.
    // UpdateTransactionsFromBlock finds descendants of any transactions in
    // the disconnectpool that were added back and cleans up the mempool state.
    mempool.UpdateTransactionsFromBlock(vHashUpdate);

    // We also need to remove any now-immature transactions
    mempool.removeForReorg(active_chainstate, STANDARD_LOCKTIME_VERIFY_FLAGS);
    // Re-limit mempool size, in case we added any transactions
    LimitMempoolSize(mempool, active_chainstate.CoinsTip(), gArgs.GetArg("-maxmempool", DEFAULT_MAX_MEMPOOL_SIZE) * 1000000, std::chrono::hours{gArgs.GetArg("-mempoolexpiry", DEFAULT_MEMPOOL_EXPIRY)});
}

/**
* Checks to avoid mempool polluting consensus critical paths since cached
* signature and script validity results will be reused if we validate this
* transaction again during block validation.
* */
static bool CheckInputsFromMempoolAndCache(const CTransaction& tx, TxValidationState& state,
                const CCoinsViewCache& view, const CTxMemPool& pool,
                unsigned int flags, PrecomputedTransactionData& txdata, CCoinsViewCache& coins_tip)
                EXCLUSIVE_LOCKS_REQUIRED(cs_main, pool.cs)
{
    AssertLockHeld(cs_main);
    AssertLockHeld(pool.cs);

    assert(!tx.IsCoinBase());
    for (const CTxIn& txin : tx.vin) {
        if (txin.m_is_pegin) {
            continue;
        }

        const Coin& coin = view.AccessCoin(txin.prevout);

        // This coin was checked in PreChecks and MemPoolAccept
        // has been holding cs_main since then.
        Assume(!coin.IsSpent());
        if (coin.IsSpent()) return false;

        // If the Coin is available, there are 2 possibilities:
        // it is available in our current ChainstateActive UTXO set,
        // or it's a UTXO provided by a transaction in our mempool.
        // Ensure the scriptPubKeys in Coins from CoinsView are correct.
        const CTransactionRef& txFrom = pool.get(txin.prevout.hash);
        if (txFrom) {
            assert(txFrom->GetHash() == txin.prevout.hash);
            assert(txFrom->vout.size() > txin.prevout.n);
            assert(txFrom->vout[txin.prevout.n] == coin.out);
        } else {
            assert(std::addressof(::ChainstateActive().CoinsTip()) == std::addressof(coins_tip));
            const Coin& coinFromUTXOSet = coins_tip.AccessCoin(txin.prevout);
            assert(!coinFromUTXOSet.IsSpent());
            assert(coinFromUTXOSet.out == coin.out);
        }
    }

    // Call CheckInputScripts() to cache signature and script validity against current tip consensus rules.
    return CheckInputScripts(tx, state, view, flags, /* cacheSigStore = */ true, /* cacheFullSciptStore = */ true, txdata);
}

namespace {

class MemPoolAccept
{
public:
    explicit MemPoolAccept(CTxMemPool& mempool, CChainState& active_chainstate) : m_pool(mempool), m_view(&m_dummy), m_viewmempool(&active_chainstate.CoinsTip(), m_pool), m_active_chainstate(active_chainstate),
        m_limit_ancestors(gArgs.GetArg("-limitancestorcount", DEFAULT_ANCESTOR_LIMIT)),
        m_limit_ancestor_size(gArgs.GetArg("-limitancestorsize", DEFAULT_ANCESTOR_SIZE_LIMIT)*1000),
        m_limit_descendants(gArgs.GetArg("-limitdescendantcount", DEFAULT_DESCENDANT_LIMIT)),
        m_limit_descendant_size(gArgs.GetArg("-limitdescendantsize", DEFAULT_DESCENDANT_SIZE_LIMIT)*1000) {
        assert(std::addressof(::ChainstateActive()) == std::addressof(m_active_chainstate));
    }

    // We put the arguments we're handed into a struct, so we can pass them
    // around easier.
    struct ATMPArgs {
        const CChainParams& m_chainparams;
        const int64_t m_accept_time;
        const bool m_bypass_limits;
        /*
         * Return any outpoints which were not previously present in the coins
         * cache, but were added as a result of validating the tx for mempool
         * acceptance. This allows the caller to optionally remove the cache
         * additions if the associated transaction ends up being rejected by
         * the mempool.
         */
        std::vector<COutPoint>& m_coins_to_uncache;
        const bool m_test_accept;
    };

    // Single transaction acceptance
    MempoolAcceptResult AcceptSingleTransaction(const CTransactionRef& ptx, ATMPArgs& args) EXCLUSIVE_LOCKS_REQUIRED(cs_main);

private:
    // All the intermediate state that gets passed between the various levels
    // of checking a given transaction.
    struct Workspace {
        explicit Workspace(const CTransactionRef& ptx) : m_ptx(ptx), m_hash(ptx->GetHash()) {}
        std::set<uint256> m_conflicts;
        std::set<std::pair<uint256, COutPoint> > m_set_pegins_spent;
        CTxMemPool::setEntries m_all_conflicting;
        CTxMemPool::setEntries m_ancestors;
        std::unique_ptr<CTxMemPoolEntry> m_entry;
        std::list<CTransactionRef> m_replaced_transactions;

        bool m_replacement_transaction;
        CAmount m_base_fees;
        CAmount m_modified_fees;
        CAmount m_conflicting_fees;
        size_t m_conflicting_size;

        const CTransactionRef& m_ptx;
        const uint256& m_hash;
        TxValidationState m_state;
    };

    // Run the policy checks on a given transaction, excluding any script checks.
    // Looks up inputs, calculates feerate, considers replacement, evaluates
    // package limits, etc. As this function can be invoked for "free" by a peer,
    // only tests that are fast should be done here (to avoid CPU DoS).
    bool PreChecks(ATMPArgs& args, Workspace& ws) EXCLUSIVE_LOCKS_REQUIRED(cs_main, m_pool.cs);

    // Run the script checks using our policy flags. As this can be slow, we should
    // only invoke this on transactions that have otherwise passed policy checks.
    bool PolicyScriptChecks(const ATMPArgs& args, Workspace& ws, PrecomputedTransactionData& txdata) EXCLUSIVE_LOCKS_REQUIRED(cs_main, m_pool.cs);

    // Re-run the script checks, using consensus flags, and try to cache the
    // result in the scriptcache. This should be done after
    // PolicyScriptChecks(). This requires that all inputs either be in our
    // utxo set or in the mempool.
    bool ConsensusScriptChecks(const ATMPArgs& args, Workspace& ws, PrecomputedTransactionData &txdata) EXCLUSIVE_LOCKS_REQUIRED(cs_main, m_pool.cs);

    // Try to add the transaction to the mempool, removing any conflicts first.
    // Returns true if the transaction is in the mempool after any size
    // limiting is performed, false otherwise.
    bool Finalize(const ATMPArgs& args, Workspace& ws) EXCLUSIVE_LOCKS_REQUIRED(cs_main, m_pool.cs);

    // Compare a package's feerate against minimum allowed.
    bool CheckFeeRate(size_t package_size, CAmount package_fee, TxValidationState& state) EXCLUSIVE_LOCKS_REQUIRED(cs_main, m_pool.cs)
    {
        CAmount mempoolRejectFee = m_pool.GetMinFee(gArgs.GetArg("-maxmempool", DEFAULT_MAX_MEMPOOL_SIZE) * 1000000).GetFee(package_size);
        if (mempoolRejectFee > 0 && package_fee < mempoolRejectFee) {
            return state.Invalid(TxValidationResult::TX_MEMPOOL_POLICY, "mempool min fee not met", strprintf("%d < %d", package_fee, mempoolRejectFee));
        }

        if (package_fee < ::minRelayTxFee.GetFee(package_size)) {
            return state.Invalid(TxValidationResult::TX_MEMPOOL_POLICY, "min relay fee not met", strprintf("%d < %d", package_fee, ::minRelayTxFee.GetFee(package_size)));
        }
        return true;
    }

private:
    CTxMemPool& m_pool;
    CCoinsViewCache m_view;
    CCoinsViewMemPool m_viewmempool;
    CCoinsView m_dummy;

    CChainState& m_active_chainstate;

    // The package limits in effect at the time of invocation.
    const size_t m_limit_ancestors;
    const size_t m_limit_ancestor_size;
    // These may be modified while evaluating a transaction (eg to account for
    // in-mempool conflicts; see below).
    size_t m_limit_descendants;
    size_t m_limit_descendant_size;
};

bool MemPoolAccept::PreChecks(ATMPArgs& args, Workspace& ws)
{
    const CTransactionRef& ptx = ws.m_ptx;
    const CTransaction& tx = *ws.m_ptx;
    const uint256& hash = ws.m_hash;

    // Copy/alias what we need out of args
    const int64_t nAcceptTime = args.m_accept_time;
    const bool bypass_limits = args.m_bypass_limits;
    std::vector<COutPoint>& coins_to_uncache = args.m_coins_to_uncache;
    const CChainParams& chainparams = args.m_chainparams;

    // Alias what we need out of ws
    TxValidationState& state = ws.m_state;
    std::set<uint256>& setConflicts = ws.m_conflicts;
    CTxMemPool::setEntries& allConflicting = ws.m_all_conflicting;
    CTxMemPool::setEntries& setAncestors = ws.m_ancestors;
    std::unique_ptr<CTxMemPoolEntry>& entry = ws.m_entry;
    bool& fReplacementTransaction = ws.m_replacement_transaction;
    CAmount& nModifiedFees = ws.m_modified_fees;
    CAmount& nConflictingFees = ws.m_conflicting_fees;
    size_t& nConflictingSize = ws.m_conflicting_size;
    std::set<std::pair<uint256, COutPoint> >& setPeginsSpent = ws.m_set_pegins_spent;

    if (!CheckTransaction(tx, state)) {
        return false; // state filled in by CheckTransaction
    }

    // Coinbase is only valid in a block, not as a loose transaction
    if (tx.IsCoinBase())
        return state.Invalid(TxValidationResult::TX_CONSENSUS, "coinbase");

    // Rather not work on nonstandard transactions (unless -testnet/-regtest)
    std::string reason;
    if (fRequireStandard && !IsStandardTx(tx, reason))
        return state.Invalid(TxValidationResult::TX_NOT_STANDARD, reason);

    // And now do PAK checks. Filtered by next blocks' enforced list
    if (chainparams.GetEnforcePak()) {
        if (!IsPAKValidTx(tx, GetActivePAKList(::ChainActive().Tip(), chainparams.GetConsensus()), chainparams.ParentGenesisBlockHash(), chainparams.GetConsensus().pegged_asset)) {
            return state.Invalid(TxValidationResult::TX_NOT_STANDARD, "invalid-pegout-proof");
        }
    }

    // Do not work on transactions that are too small.
    // A transaction with 1 segwit input and 1 P2WPHK output has non-witness size of 82 bytes.
    // Transactions smaller than this are not relayed to mitigate CVE-2017-12842 by not relaying
    // 64-byte transactions.
    if (::GetSerializeSize(tx, PROTOCOL_VERSION | SERIALIZE_TRANSACTION_NO_WITNESS) < MIN_STANDARD_TX_NONWITNESS_SIZE)
        return state.Invalid(TxValidationResult::TX_NOT_STANDARD, "tx-size-small");

    // Only accept nLockTime-using transactions that can be mined in the next
    // block; we don't want our mempool filled up with transactions that can't
    // be mined yet.
    assert(std::addressof(::ChainActive()) == std::addressof(m_active_chainstate.m_chain));
    if (!CheckFinalTx(m_active_chainstate.m_chain.Tip(), tx, STANDARD_LOCKTIME_VERIFY_FLAGS))
        return state.Invalid(TxValidationResult::TX_PREMATURE_SPEND, "non-final");

    // is it already in the memory pool?
    if (m_pool.exists(hash)) {
        return state.Invalid(TxValidationResult::TX_CONFLICT, "txn-already-in-mempool");
    }

    // Check for conflicts with in-memory transactions
    for (const CTxIn &txin : tx.vin)
    {
        const CTransaction* ptxConflicting = m_pool.GetConflictTx(txin.prevout);
        if (ptxConflicting) {
            if (!setConflicts.count(ptxConflicting->GetHash()))
            {
                // Allow opt-out of transaction replacement by setting
                // nSequence > MAX_BIP125_RBF_SEQUENCE (SEQUENCE_FINAL-2) on all inputs.
                //
                // SEQUENCE_FINAL-1 is picked to still allow use of nLockTime by
                // non-replaceable transactions. All inputs rather than just one
                // is for the sake of multi-party protocols, where we don't
                // want a single party to be able to disable replacement.
                //
                // The opt-out ignores descendants as anyone relying on
                // first-seen mempool behavior should be checking all
                // unconfirmed ancestors anyway; doing otherwise is hopelessly
                // insecure.
                bool fReplacementOptOut = true;
                for (const CTxIn &_txin : ptxConflicting->vin)
                {
                    if (_txin.nSequence <= MAX_BIP125_RBF_SEQUENCE)
                    {
                        fReplacementOptOut = false;
                        break;
                    }
                }
                if (fReplacementOptOut) {
                    return state.Invalid(TxValidationResult::TX_MEMPOOL_POLICY, "txn-mempool-conflict");
                }

                setConflicts.insert(ptxConflicting->GetHash());
            }
        }
    }

    LockPoints lp;
    m_view.SetBackend(m_viewmempool);

    // Quickly check for peg-in witness data on non-peg-in inputs
    for (size_t input_index = 0; input_index < tx.vin.size(); ++input_index) {
        if (!tx.vin[input_index].m_is_pegin) {
            // Check that the corresponding pegin witness is empty
            // Note that the witness vector must be size 0 or len(vin)
            if (!tx.witness.vtxinwit.empty() &&
                    !tx.witness.vtxinwit[input_index].m_pegin_witness.IsNull()) {
                return state.Invalid(TxValidationResult::TX_WITNESS_MUTATED, "extra-pegin-witness");
            }
        }
    }

    // Used when checking peg-ins
    std::vector<std::pair<CScript, CScript>> fedpegscripts = GetValidFedpegScripts(::ChainActive().Tip(), chainparams.GetConsensus(), true /* nextblock_validation */);

    assert(std::addressof(::ChainstateActive().CoinsTip()) == std::addressof(m_active_chainstate.CoinsTip()));
    const CCoinsViewCache& coins_cache = m_active_chainstate.CoinsTip();
    // do all inputs exist?
    for (unsigned int i = 0; i < tx.vin.size(); i++) {
        const CTxIn& txin = tx.vin[i];

        // ELEMENTS:
        // For pegin inputs check whether the pegins have already been claimed before.
        // This only checks the UTXO set for already claimed pegins. For mempool conflicts,
        // we rely on the GetConflictTx check done above.
        if (txin.m_is_pegin) {
            // Peg-in witness is required, check here without validating existence in parent chain
            std::string err_msg = "no peg-in witness attached";
            if (tx.witness.vtxinwit.size() != tx.vin.size() ||
                    !IsValidPeginWitness(tx.witness.vtxinwit[i].m_pegin_witness, fedpegscripts, tx.vin[i].prevout, err_msg, false)) {
                return state.Invalid(TxValidationResult::TX_WITNESS_MUTATED, "pegin-no-witness", err_msg);
            }

            std::pair<uint256, COutPoint> pegin = std::make_pair(uint256(tx.witness.vtxinwit[i].m_pegin_witness.stack[2]), tx.vin[i].prevout);
            // This assumes non-null prevout and genesis block hash
            if (m_view.IsPeginSpent(pegin)) {
                return state.Invalid(TxValidationResult::TX_CONSENSUS, "pegin-already-claimed");
            }
            continue;
        }

        if (!coins_cache.HaveCoinInCache(txin.prevout)) {
            coins_to_uncache.push_back(txin.prevout);
        }

        // Note: this call may add txin.prevout to the coins cache
        // (coins_cache.cacheCoins) by way of FetchCoin(). It should be removed
        // later (via coins_to_uncache) if this tx turns out to be invalid.
        if (!m_view.HaveCoin(txin.prevout)) {
            // Are inputs missing because we already have the tx?
            for (size_t out = 0; out < tx.vout.size(); out++) {
                // Optimistically just do efficient check of cache for outputs
                if (coins_cache.HaveCoinInCache(COutPoint(hash, out))) {
                    return state.Invalid(TxValidationResult::TX_CONFLICT, "txn-already-known");
                }
            }
            // Otherwise assume this might be an orphan tx for which we just haven't seen parents yet
            return state.Invalid(TxValidationResult::TX_MISSING_INPUTS, "bad-txns-inputs-missingorspent");
        }
    }

    // This is const, but calls into the back end CoinsViews. The CCoinsViewDB at the bottom of the
    // hierarchy brings the best block into scope. See CCoinsViewDB::GetBestBlock().
    m_view.GetBestBlock();

    // we have all inputs cached now, so switch back to dummy (to protect
    // against bugs where we pull more inputs from disk that miss being added
    // to coins_to_uncache)
    m_view.SetBackend(m_dummy);

    // Only accept BIP68 sequence locked transactions that can be mined in the next
    // block; we don't want our mempool filled up with transactions that can't
    // be mined yet.
    // Must keep pool.cs for this unless we change CheckSequenceLocks to take a
    // CoinsViewCache instead of create its own
    assert(std::addressof(::ChainstateActive()) == std::addressof(m_active_chainstate));
    if (!CheckSequenceLocks(m_active_chainstate, m_pool, tx, STANDARD_LOCKTIME_VERIFY_FLAGS, &lp))
        return state.Invalid(TxValidationResult::TX_PREMATURE_SPEND, "non-BIP68-final");

    assert(std::addressof(g_chainman.m_blockman) == std::addressof(m_active_chainstate.m_blockman));
    CAmountMap fee_map;
    if (!Consensus::CheckTxInputs(tx, state, m_view, m_active_chainstate.m_blockman.GetSpendHeight(m_view), fee_map, setPeginsSpent, NULL, true, true, fedpegscripts)) {
        return false; // state filled in by CheckTxInputs
    }

    // Check for non-standard pay-to-script-hash in inputs
    const auto& params = args.m_chainparams.GetConsensus();
    assert(std::addressof(::ChainActive()) == std::addressof(m_active_chainstate.m_chain));
    auto taproot_state = VersionBitsState(m_active_chainstate.m_chain.Tip(), params, Consensus::DEPLOYMENT_TAPROOT, versionbitscache);
    if (fRequireStandard && !AreInputsStandard(tx, m_view, taproot_state == ThresholdState::ACTIVE)) {
        return state.Invalid(TxValidationResult::TX_INPUTS_NOT_STANDARD, "bad-txns-nonstandard-inputs");
    }

    // Check for non-standard witnesses.
    if (tx.HasWitness() && fRequireStandard && !IsWitnessStandard(tx, m_view))
        return state.Invalid(TxValidationResult::TX_WITNESS_MUTATED, "bad-witness-nonstandard");

    int64_t nSigOpsCost = GetTransactionSigOpCost(tx, m_view, STANDARD_SCRIPT_VERIFY_FLAGS);

    // We only consider policyAsset
    ws.m_base_fees = fee_map[policyAsset];

    // nModifiedFees includes any fee deltas from PrioritiseTransaction
    nModifiedFees = ws.m_base_fees;
    m_pool.ApplyDelta(hash, nModifiedFees);

    // Keep track of transactions that spend a coinbase, which we re-scan
    // during reorgs to ensure COINBASE_MATURITY is still met.
    bool fSpendsCoinbase = false;
    for (const CTxIn &txin : tx.vin) {
        // ELEMENTS:
        if (txin.m_is_pegin) {
            continue;
        }
        const Coin &coin = m_view.AccessCoin(txin.prevout);
        if (coin.IsCoinBase()) {
            fSpendsCoinbase = true;
            break;
        }
    }

    assert(std::addressof(::ChainActive()) == std::addressof(m_active_chainstate.m_chain));
    entry.reset(new CTxMemPoolEntry(ptx, ws.m_base_fees, nAcceptTime, m_active_chainstate.m_chain.Height(),
            fSpendsCoinbase, nSigOpsCost, lp, setPeginsSpent));
    unsigned int nSize = entry->GetTxSize();

    if (nSigOpsCost > MAX_STANDARD_TX_SIGOPS_COST)
        return state.Invalid(TxValidationResult::TX_NOT_STANDARD, "bad-txns-too-many-sigops",
                strprintf("%d", nSigOpsCost));

    // No transactions are allowed below minRelayTxFee except from disconnected
    // blocks
    if (!bypass_limits && !CheckFeeRate(nSize, nModifiedFees, state)) return false;

    const CTxMemPool::setEntries setIterConflicting = m_pool.GetIterSet(setConflicts);
    // Calculate in-mempool ancestors, up to a limit.
    if (setConflicts.size() == 1) {
        // In general, when we receive an RBF transaction with mempool conflicts, we want to know whether we
        // would meet the chain limits after the conflicts have been removed. However, there isn't a practical
        // way to do this short of calculating the ancestor and descendant sets with an overlay cache of
        // changed mempool entries. Due to both implementation and runtime complexity concerns, this isn't
        // very realistic, thus we only ensure a limited set of transactions are RBF'able despite mempool
        // conflicts here. Importantly, we need to ensure that some transactions which were accepted using
        // the below carve-out are able to be RBF'ed, without impacting the security the carve-out provides
        // for off-chain contract systems (see link in the comment below).
        //
        // Specifically, the subset of RBF transactions which we allow despite chain limits are those which
        // conflict directly with exactly one other transaction (but may evict children of said transaction),
        // and which are not adding any new mempool dependencies. Note that the "no new mempool dependencies"
        // check is accomplished later, so we don't bother doing anything about it here, but if BIP 125 is
        // amended, we may need to move that check to here instead of removing it wholesale.
        //
        // Such transactions are clearly not merging any existing packages, so we are only concerned with
        // ensuring that (a) no package is growing past the package size (not count) limits and (b) we are
        // not allowing something to effectively use the (below) carve-out spot when it shouldn't be allowed
        // to.
        //
        // To check these we first check if we meet the RBF criteria, above, and increment the descendant
        // limits by the direct conflict and its descendants (as these are recalculated in
        // CalculateMempoolAncestors by assuming the new transaction being added is a new descendant, with no
        // removals, of each parent's existing dependent set). The ancestor count limits are unmodified (as
        // the ancestor limits should be the same for both our new transaction and any conflicts).
        // We don't bother incrementing m_limit_descendants by the full removal count as that limit never comes
        // into force here (as we're only adding a single transaction).
        assert(setIterConflicting.size() == 1);
        CTxMemPool::txiter conflict = *setIterConflicting.begin();

        m_limit_descendants += 1;
        m_limit_descendant_size += conflict->GetSizeWithDescendants();
    }

    std::string errString;
    if (!m_pool.CalculateMemPoolAncestors(*entry, setAncestors, m_limit_ancestors, m_limit_ancestor_size, m_limit_descendants, m_limit_descendant_size, errString)) {
        setAncestors.clear();
        // If CalculateMemPoolAncestors fails second time, we want the original error string.
        std::string dummy_err_string;
        // Contracting/payment channels CPFP carve-out:
        // If the new transaction is relatively small (up to 40k weight)
        // and has at most one ancestor (ie ancestor limit of 2, including
        // the new transaction), allow it if its parent has exactly the
        // descendant limit descendants.
        //
        // This allows protocols which rely on distrusting counterparties
        // being able to broadcast descendants of an unconfirmed transaction
        // to be secure by simply only having two immediately-spendable
        // outputs - one for each counterparty. For more info on the uses for
        // this, see https://lists.linuxfoundation.org/pipermail/bitcoin-dev/2018-November/016518.html
        if (nSize >  EXTRA_DESCENDANT_TX_SIZE_LIMIT ||
                !m_pool.CalculateMemPoolAncestors(*entry, setAncestors, 2, m_limit_ancestor_size, m_limit_descendants + 1, m_limit_descendant_size + EXTRA_DESCENDANT_TX_SIZE_LIMIT, dummy_err_string)) {
            return state.Invalid(TxValidationResult::TX_MEMPOOL_POLICY, "too-long-mempool-chain", errString);
        }
    }

    // A transaction that spends outputs that would be replaced by it is invalid. Now
    // that we have the set of all ancestors we can detect this
    // pathological case by making sure setConflicts and setAncestors don't
    // intersect.
    for (CTxMemPool::txiter ancestorIt : setAncestors)
    {
        const uint256 &hashAncestor = ancestorIt->GetTx().GetHash();
        if (setConflicts.count(hashAncestor))
        {
            return state.Invalid(TxValidationResult::TX_CONSENSUS, "bad-txns-spends-conflicting-tx",
                    strprintf("%s spends conflicting transaction %s",
                        hash.ToString(),
                        hashAncestor.ToString()));
        }
    }

    // Check if it's economically rational to mine this transaction rather
    // than the ones it replaces.
    nConflictingFees = 0;
    nConflictingSize = 0;
    uint64_t nConflictingCount = 0;

    // If we don't hold the lock allConflicting might be incomplete; the
    // subsequent RemoveStaged() and addUnchecked() calls don't guarantee
    // mempool consistency for us.
    fReplacementTransaction = setConflicts.size();
    if (fReplacementTransaction)
    {
        CFeeRate newFeeRate(nModifiedFees, nSize);
        std::set<uint256> setConflictsParents;
        const int maxDescendantsToVisit = 100;
        for (const auto& mi : setIterConflicting) {
            // Don't allow the replacement to reduce the feerate of the
            // mempool.
            //
            // We usually don't want to accept replacements with lower
            // feerates than what they replaced as that would lower the
            // feerate of the next block. Requiring that the feerate always
            // be increased is also an easy-to-reason about way to prevent
            // DoS attacks via replacements.
            //
            // We only consider the feerates of transactions being directly
            // replaced, not their indirect descendants. While that does
            // mean high feerate children are ignored when deciding whether
            // or not to replace, we do require the replacement to pay more
            // overall fees too, mitigating most cases.
            CFeeRate oldFeeRate(mi->GetModifiedFee(), mi->GetTxSize());
            if (newFeeRate <= oldFeeRate)
            {
                return state.Invalid(TxValidationResult::TX_MEMPOOL_POLICY, "insufficient fee",
                        strprintf("rejecting replacement %s; new feerate %s <= old feerate %s",
                            hash.ToString(),
                            newFeeRate.ToString(),
                            oldFeeRate.ToString()));
            }

            for (const CTxIn &txin : mi->GetTx().vin)
            {
                setConflictsParents.insert(txin.prevout.hash);
            }

            nConflictingCount += mi->GetCountWithDescendants();
        }
        // This potentially overestimates the number of actual descendants
        // but we just want to be conservative to avoid doing too much
        // work.
        if (nConflictingCount <= maxDescendantsToVisit) {
            // If not too many to replace, then calculate the set of
            // transactions that would have to be evicted
            for (CTxMemPool::txiter it : setIterConflicting) {
                m_pool.CalculateDescendants(it, allConflicting);
            }
            for (CTxMemPool::txiter it : allConflicting) {
                nConflictingFees += it->GetModifiedFee();
                nConflictingSize += it->GetTxSize();
            }
        } else {
            return state.Invalid(TxValidationResult::TX_MEMPOOL_POLICY, "too many potential replacements",
                    strprintf("rejecting replacement %s; too many potential replacements (%d > %d)\n",
                        hash.ToString(),
                        nConflictingCount,
                        maxDescendantsToVisit));
        }

        for (unsigned int j = 0; j < tx.vin.size(); j++)
        {
            // We don't want to accept replacements that require low
            // feerate junk to be mined first. Ideally we'd keep track of
            // the ancestor feerates and make the decision based on that,
            // but for now requiring all new inputs to be confirmed works.
            //
            // Note that if you relax this to make RBF a little more useful,
            // this may break the CalculateMempoolAncestors RBF relaxation,
            // above. See the comment above the first CalculateMempoolAncestors
            // call for more info.
            if (!setConflictsParents.count(tx.vin[j].prevout.hash))
            {
                // Rather than check the UTXO set - potentially expensive -
                // it's cheaper to just check if the new input refers to a
                // tx that's in the mempool.
                if (m_pool.exists(tx.vin[j].prevout.hash)) {
                    return state.Invalid(TxValidationResult::TX_MEMPOOL_POLICY, "replacement-adds-unconfirmed",
                            strprintf("replacement %s adds unconfirmed input, idx %d",
                                hash.ToString(), j));
                }
            }
        }

        // The replacement must pay greater fees than the transactions it
        // replaces - if we did the bandwidth used by those conflicting
        // transactions would not be paid for.
        if (nModifiedFees < nConflictingFees)
        {
            return state.Invalid(TxValidationResult::TX_MEMPOOL_POLICY, "insufficient fee",
                    strprintf("rejecting replacement %s, less fees than conflicting txs; %s < %s",
                        hash.ToString(), FormatMoney(nModifiedFees), FormatMoney(nConflictingFees)));
        }

        // Finally in addition to paying more fees than the conflicts the
        // new transaction must pay for its own bandwidth.
        CAmount nDeltaFees = nModifiedFees - nConflictingFees;
        if (nDeltaFees < ::incrementalRelayFee.GetFee(nSize))
        {
            return state.Invalid(TxValidationResult::TX_MEMPOOL_POLICY, "insufficient fee",
                    strprintf("rejecting replacement %s, not enough additional fees to relay; %s < %s",
                        hash.ToString(),
                        FormatMoney(nDeltaFees),
                        FormatMoney(::incrementalRelayFee.GetFee(nSize))));
        }
    }
    return true;
}

bool MemPoolAccept::PolicyScriptChecks(const ATMPArgs& args, Workspace& ws, PrecomputedTransactionData& txdata)
{
    const CTransaction& tx = *ws.m_ptx;
    TxValidationState& state = ws.m_state;

    unsigned int scriptVerifyFlags = STANDARD_SCRIPT_VERIFY_FLAGS;

    // Temporarily add additional script flags based on the activation of
    // Dynamic Federations. This can be included in the
    // STANDARD_LOCKTIME_VERIFY_FLAGS in a release post-activation.
    if (IsDynaFedEnabled(::ChainActive().Tip(), args.m_chainparams.GetConsensus())) {
        scriptVerifyFlags |= SCRIPT_SIGHASH_RANGEPROOF;
    }

    // Check input scripts and signatures.
    // This is done last to help prevent CPU exhaustion denial-of-service attacks.
    if (!CheckInputScripts(tx, state, m_view, scriptVerifyFlags, true, false, txdata)) {
        // SCRIPT_VERIFY_CLEANSTACK requires SCRIPT_VERIFY_WITNESS, so we
        // need to turn both off, and compare against just turning off CLEANSTACK
        // to see if the failure is specifically due to witness validation.
        TxValidationState state_dummy; // Want reported failures to be from first CheckInputScripts
        if (!tx.HasWitness() && CheckInputScripts(tx, state_dummy, m_view, scriptVerifyFlags & ~(SCRIPT_VERIFY_WITNESS | SCRIPT_VERIFY_CLEANSTACK), true, false, txdata) &&
                !CheckInputScripts(tx, state_dummy, m_view, scriptVerifyFlags & ~SCRIPT_VERIFY_CLEANSTACK, true, false, txdata)) {
            // Only the witness is missing, so the transaction itself may be fine.
            state.Invalid(TxValidationResult::TX_WITNESS_STRIPPED,
                    state.GetRejectReason(), state.GetDebugMessage());
        }
        return false; // state filled in by CheckInputScripts
    }

    return true;
}

bool MemPoolAccept::ConsensusScriptChecks(const ATMPArgs& args, Workspace& ws, PrecomputedTransactionData& txdata)
{
    const CTransaction& tx = *ws.m_ptx;
    const uint256& hash = ws.m_hash;
    TxValidationState& state = ws.m_state;
    const CChainParams& chainparams = args.m_chainparams;

    // Check again against the current block tip's script verification
    // flags to cache our script execution flags. This is, of course,
    // useless if the next block has different script flags from the
    // previous one, but because the cache tracks script flags for us it
    // will auto-invalidate and we'll just have a few blocks of extra
    // misses on soft-fork activation.
    //
    // This is also useful in case of bugs in the standard flags that cause
    // transactions to pass as valid when they're actually invalid. For
    // instance the STRICTENC flag was incorrectly allowing certain
    // CHECKSIG NOT scripts to pass, even though they were invalid.
    //
    // There is a similar check in CreateNewBlock() to prevent creating
    // invalid blocks (using TestBlockValidity), however allowing such
    // transactions into the mempool can be exploited as a DoS attack.
    assert(std::addressof(::ChainActive()) == std::addressof(m_active_chainstate.m_chain));
    unsigned int currentBlockScriptVerifyFlags = GetBlockScriptFlags(m_active_chainstate.m_chain.Tip(), chainparams.GetConsensus());
    assert(std::addressof(::ChainstateActive().CoinsTip()) == std::addressof(m_active_chainstate.CoinsTip()));
    if (!CheckInputsFromMempoolAndCache(tx, state, m_view, m_pool, currentBlockScriptVerifyFlags, txdata, m_active_chainstate.CoinsTip())) {
        return error("%s: BUG! PLEASE REPORT THIS! CheckInputScripts failed against latest-block but not STANDARD flags %s, %s",
                __func__, hash.ToString(), state.ToString());
    }

    return true;
}

bool MemPoolAccept::Finalize(const ATMPArgs& args, Workspace& ws)
{
    const CTransaction& tx = *ws.m_ptx;
    const uint256& hash = ws.m_hash;
    TxValidationState& state = ws.m_state;
    const bool bypass_limits = args.m_bypass_limits;

    CTxMemPool::setEntries& allConflicting = ws.m_all_conflicting;
    CTxMemPool::setEntries& setAncestors = ws.m_ancestors;
    const CAmount& nModifiedFees = ws.m_modified_fees;
    const CAmount& nConflictingFees = ws.m_conflicting_fees;
    const size_t& nConflictingSize = ws.m_conflicting_size;
    const bool fReplacementTransaction = ws.m_replacement_transaction;
    std::unique_ptr<CTxMemPoolEntry>& entry = ws.m_entry;

    // Remove conflicting transactions from the mempool
    for (CTxMemPool::txiter it : allConflicting)
    {
        LogPrint(BCLog::MEMPOOL, "replacing tx %s with %s for %s additional fees, %d delta bytes\n",
                it->GetTx().GetHash().ToString(),
                hash.ToString(),
                FormatMoney(nModifiedFees - nConflictingFees),
                (int)entry->GetTxSize() - (int)nConflictingSize);
        ws.m_replaced_transactions.push_back(it->GetSharedTx());
    }
    m_pool.RemoveStaged(allConflicting, false, MemPoolRemovalReason::REPLACED);

    // This transaction should only count for fee estimation if:
    // - it isn't a BIP 125 replacement transaction (may not be widely supported)
    // - it's not being re-added during a reorg which bypasses typical mempool fee limits
    // - the node is not behind
    // - the transaction is not dependent on any other transactions in the mempool
    assert(std::addressof(::ChainstateActive()) == std::addressof(m_active_chainstate));
    bool validForFeeEstimation = !fReplacementTransaction && !bypass_limits && IsCurrentForFeeEstimation(m_active_chainstate) && m_pool.HasNoInputsOf(tx);

    // Store transaction in memory
    m_pool.addUnchecked(*entry, setAncestors, validForFeeEstimation);

    // trim mempool and check if tx was trimmed
    if (!bypass_limits) {
        assert(std::addressof(::ChainstateActive().CoinsTip()) == std::addressof(m_active_chainstate.CoinsTip()));
        LimitMempoolSize(m_pool, m_active_chainstate.CoinsTip(), gArgs.GetArg("-maxmempool", DEFAULT_MAX_MEMPOOL_SIZE) * 1000000, std::chrono::hours{gArgs.GetArg("-mempoolexpiry", DEFAULT_MEMPOOL_EXPIRY)});
        if (!m_pool.exists(hash))
            return state.Invalid(TxValidationResult::TX_MEMPOOL_POLICY, "mempool full");
    }
    return true;
}

MempoolAcceptResult MemPoolAccept::AcceptSingleTransaction(const CTransactionRef& ptx, ATMPArgs& args)
{
    AssertLockHeld(cs_main);
    LOCK(m_pool.cs); // mempool "read lock" (held through GetMainSignals().TransactionAddedToMempool())

    Workspace ws(ptx);

    if (!PreChecks(args, ws)) return MempoolAcceptResult(ws.m_state);

    // Only compute the precomputed transaction data if we need to verify
    // scripts (ie, other policy checks pass). We perform the inexpensive
    // checks first and avoid hashing and signature verification unless those
    // checks pass, to mitigate CPU exhaustion denial-of-service attacks.
    PrecomputedTransactionData txdata;

    if (!PolicyScriptChecks(args, ws, txdata)) return MempoolAcceptResult(ws.m_state);

    if (!ConsensusScriptChecks(args, ws, txdata)) return MempoolAcceptResult(ws.m_state);

    // Tx was accepted, but not added
    if (args.m_test_accept) {
        return MempoolAcceptResult(std::move(ws.m_replaced_transactions), ws.m_base_fees);
    }

    if (!Finalize(args, ws)) return MempoolAcceptResult(ws.m_state);

    GetMainSignals().TransactionAddedToMempool(ptx, m_pool.GetAndIncrementSequence());

    return MempoolAcceptResult(std::move(ws.m_replaced_transactions), ws.m_base_fees);
}

} // anon namespace

/** (try to) add transaction to memory pool with a specified acceptance time **/
static MempoolAcceptResult AcceptToMemoryPoolWithTime(const CChainParams& chainparams, CTxMemPool& pool,
                                                      CChainState& active_chainstate,
                                                      const CTransactionRef &tx, int64_t nAcceptTime,
                                                      bool bypass_limits, bool test_accept)
                                                      EXCLUSIVE_LOCKS_REQUIRED(cs_main)
{
    std::vector<COutPoint> coins_to_uncache;
    MemPoolAccept::ATMPArgs args { chainparams, nAcceptTime, bypass_limits, coins_to_uncache, test_accept };

    assert(std::addressof(::ChainstateActive()) == std::addressof(active_chainstate));
    const MempoolAcceptResult result = MemPoolAccept(pool, active_chainstate).AcceptSingleTransaction(tx, args);
    if (result.m_result_type != MempoolAcceptResult::ResultType::VALID) {
        // Remove coins that were not present in the coins cache before calling
        // AcceptSingleTransaction(); this is to prevent memory DoS in case we receive a large
        // number of invalid transactions that attempt to overrun the in-memory coins cache
        // (`CCoinsViewCache::cacheCoins`).

        for (const COutPoint& hashTx : coins_to_uncache)
            active_chainstate.CoinsTip().Uncache(hashTx);
    }
    // After we've (potentially) uncached entries, ensure our coins cache is still within its size limits
    BlockValidationState state_dummy;
    active_chainstate.FlushStateToDisk(chainparams, state_dummy, FlushStateMode::PERIODIC);
    return result;
}

MempoolAcceptResult AcceptToMemoryPool(CChainState& active_chainstate, CTxMemPool& pool, const CTransactionRef& tx,
                                       bool bypass_limits, bool test_accept)
{
    assert(std::addressof(::ChainstateActive()) == std::addressof(active_chainstate));
    return AcceptToMemoryPoolWithTime(Params(), pool, active_chainstate, tx, GetTime(), bypass_limits, test_accept);
}

CTransactionRef GetTransaction(const CBlockIndex* const block_index, const CTxMemPool* const mempool, const uint256& hash, const Consensus::Params& consensusParams, uint256& hashBlock)
{
    LOCK(cs_main);

    if (block_index) {
        CBlock block;
        if (ReadBlockFromDisk(block, block_index, consensusParams)) {
            for (const auto& tx : block.vtx) {
                if (tx->GetHash() == hash) {
                    hashBlock = block_index->GetBlockHash();
                    return tx;
                }
            }
        }
        return nullptr;
    }
    if (mempool) {
        CTransactionRef ptx = mempool->get(hash);
        if (ptx) return ptx;
    }
    if (g_txindex) {
        CTransactionRef tx;
        if (g_txindex->FindTx(hash, hashBlock, tx)) return tx;
    }
    return nullptr;
}

<<<<<<< HEAD
//////////////////////////////////////////////////////////////////////////////
//
// CBlock and CBlockIndex
//

static bool WriteBlockToDisk(const CBlock& block, FlatFilePos& pos, const CMessageHeader::MessageStartChars& messageStart)
{
    // Open history file to append
    CAutoFile fileout(OpenBlockFile(pos), SER_DISK, CLIENT_VERSION);
    if (fileout.IsNull())
        return error("WriteBlockToDisk: OpenBlockFile failed");

    // Write index header
    unsigned int nSize = GetSerializeSize(block, fileout.GetVersion());
    fileout << messageStart << nSize;

    // Write block
    long fileOutPos = ftell(fileout.Get());
    if (fileOutPos < 0)
        return error("WriteBlockToDisk: ftell failed");
    pos.nPos = (unsigned int)fileOutPos;
    fileout << block;

    return true;
}

bool ReadBlockFromDisk(CBlock& block, const FlatFilePos& pos, const Consensus::Params& consensusParams)
{
    block.SetNull();

    // Open history file to read
    CAutoFile filein(OpenBlockFile(pos, true), SER_DISK, CLIENT_VERSION);
    if (filein.IsNull())
        return error("ReadBlockFromDisk: OpenBlockFile failed for %s", pos.ToString());

    // Read block
    try {
        filein >> block;
    }
    catch (const std::exception& e) {
        return error("%s: Deserialize or I/O error - %s at %s", __func__, e.what(), pos.ToString());
    }

    // Check the header
    const uint256 block_hash = block.GetHash();
    if (block_hash != consensusParams.hashGenesisBlock &&
            !CheckProof(block, consensusParams)) {
        return error("ReadBlockFromDisk: Errors in block header at %s", pos.ToString());
    }

    // Signet only: check block solution
    if (consensusParams.signet_blocks && !CheckSignetBlockSolution(block, consensusParams)) {
        return error("ReadBlockFromDisk: Errors in block solution at %s", pos.ToString());
    }

    return true;
}

bool ReadBlockFromDisk(CBlock& block, const CBlockIndex* pindex, const Consensus::Params& consensusParams)
{
    FlatFilePos blockPos;
    {
        LOCK(cs_main);
        blockPos = pindex->GetBlockPos();
    }

    if (!ReadBlockFromDisk(block, blockPos, consensusParams))
        return false;
    if (block.GetHash() != pindex->GetBlockHash())
        return error("ReadBlockFromDisk(CBlock&, CBlockIndex*): GetHash() doesn't match index for %s at %s",
                pindex->ToString(), pindex->GetBlockPos().ToString());
    return true;
}

bool ReadRawBlockFromDisk(std::vector<uint8_t>& block, const FlatFilePos& pos, const CMessageHeader::MessageStartChars& message_start)
{
    FlatFilePos hpos = pos;
    hpos.nPos -= 8; // Seek back 8 bytes for meta header
    CAutoFile filein(OpenBlockFile(hpos, true), SER_DISK, CLIENT_VERSION);
    if (filein.IsNull()) {
        return error("%s: OpenBlockFile failed for %s", __func__, pos.ToString());
    }

    try {
        CMessageHeader::MessageStartChars blk_start;
        unsigned int blk_size;

        filein >> blk_start >> blk_size;

        if (memcmp(blk_start, message_start, CMessageHeader::MESSAGE_START_SIZE)) {
            return error("%s: Block magic mismatch for %s: %s versus expected %s", __func__, pos.ToString(),
                    HexStr(blk_start),
                    HexStr(message_start));
        }

        if (blk_size > MAX_SIZE) {
            return error("%s: Block data is larger than maximum deserialization size for %s: %s versus %s", __func__, pos.ToString(),
                    blk_size, MAX_SIZE);
        }

        block.resize(blk_size); // Zeroing of memory is intentional here
        filein.read((char*)block.data(), blk_size);
    } catch(const std::exception& e) {
        return error("%s: Read from block file failed: %s for %s", __func__, e.what(), pos.ToString());
    }

    return true;
}

bool ReadRawBlockFromDisk(std::vector<uint8_t>& block, const CBlockIndex* pindex, const CMessageHeader::MessageStartChars& message_start)
{
    FlatFilePos block_pos;
    {
        LOCK(cs_main);
        block_pos = pindex->GetBlockPos();
    }

    return ReadRawBlockFromDisk(block, block_pos, message_start);
}

=======
>>>>>>> 1f14130c
CAmount GetBlockSubsidy(int nHeight, const Consensus::Params& consensusParams)
{
    int halvings = nHeight / consensusParams.nSubsidyHalvingInterval;
    // Force block reward to zero when right shift is undefined.
    if (halvings >= 64)
        return 0;

    CAmount nSubsidy = consensusParams.genesis_subsidy;
    // Subsidy is cut in half every 210,000 blocks which will occur approximately every 4 years.
    nSubsidy >>= halvings;
    return nSubsidy;
}

CoinsViews::CoinsViews(
    std::string ldb_name,
    size_t cache_size_bytes,
    bool in_memory,
    bool should_wipe) : m_dbview(
                            GetDataDir() / ldb_name, cache_size_bytes, in_memory, should_wipe),
                        m_catcherview(&m_dbview) {}

void CoinsViews::InitCache()
{
    m_cacheview = std::make_unique<CCoinsViewCache>(&m_catcherview);
}

CChainState::CChainState(CTxMemPool& mempool, BlockManager& blockman, uint256 from_snapshot_blockhash)
    : m_mempool(mempool),
      m_blockman(blockman),
      m_from_snapshot_blockhash(from_snapshot_blockhash) {}

void CChainState::InitCoinsDB(
    size_t cache_size_bytes,
    bool in_memory,
    bool should_wipe,
    std::string leveldb_name)
{
    if (!m_from_snapshot_blockhash.IsNull()) {
        leveldb_name += "_" + m_from_snapshot_blockhash.ToString();
    }

    m_coins_views = std::make_unique<CoinsViews>(
        leveldb_name, cache_size_bytes, in_memory, should_wipe);
}

void CChainState::InitCoinsCache(size_t cache_size_bytes)
{
    assert(m_coins_views != nullptr);
    m_coinstip_cache_size_bytes = cache_size_bytes;
    m_coins_views->InitCache();
}

// Note that though this is marked const, we may end up modifying `m_cached_finished_ibd`, which
// is a performance-related implementation detail. This function must be marked
// `const` so that `CValidationInterface` clients (which are given a `const CChainState*`)
// can call it.
//
bool CChainState::IsInitialBlockDownload() const
{
    // Optimization: pre-test latch before taking the lock.
    if (m_cached_finished_ibd.load(std::memory_order_relaxed))
        return false;

    LOCK(cs_main);
    if (m_cached_finished_ibd.load(std::memory_order_relaxed))
        return false;
    if (fImporting || fReindex)
        return true;
    if (m_chain.Tip() == nullptr)
        return true;
    if (m_chain.Tip()->nChainWork < nMinimumChainWork)
        return true;
    if (m_chain.Tip()->GetBlockTime() < (GetTime() - nMaxTipAge))
        return true;
    LogPrintf("Leaving InitialBlockDownload (latching to false)\n");
    m_cached_finished_ibd.store(true, std::memory_order_relaxed);
    return false;
}

static void AlertNotify(const std::string& strMessage)
{
    uiInterface.NotifyAlertChanged();
#if HAVE_SYSTEM
    std::string strCmd = gArgs.GetArg("-alertnotify", "");
    if (strCmd.empty()) return;

    // Alert text should be plain ascii coming from a trusted source, but to
    // be safe we first strip anything not in safeChars, then add single quotes around
    // the whole string before passing it to the shell:
    std::string singleQuote("'");
    std::string safeStatus = SanitizeString(strMessage);
    safeStatus = singleQuote+safeStatus+singleQuote;
    boost::replace_all(strCmd, "%s", safeStatus);

    std::thread t(runCommand, strCmd);
    t.detach(); // thread runs free
#endif
}

void CChainState::CheckForkWarningConditions()
{
    AssertLockHeld(cs_main);
    assert(std::addressof(::ChainstateActive()) == std::addressof(*this));

    // Before we get past initial download, we cannot reliably alert about forks
    // (we assume we don't get stuck on a fork before finishing our initial sync)
    if (IsInitialBlockDownload()) {
        return;
    }

    if (pindexBestInvalid && pindexBestInvalid->nChainWork > m_chain.Tip()->nChainWork + (GetBlockProof(*m_chain.Tip()) * 6)) {
        LogPrintf("%s: Warning: Found invalid chain at least ~6 blocks longer than our best chain.\nChain state database corruption likely.\n", __func__);
        SetfLargeWorkInvalidChainFound(true);
    } else {
        SetfLargeWorkInvalidChainFound(false);
    }
}

// Called both upon regular invalid block discovery *and* InvalidateBlock
void CChainState::InvalidChainFound(CBlockIndex* pindexNew)
{
    assert(std::addressof(::ChainstateActive()) == std::addressof(*this));
    if (!pindexBestInvalid || pindexNew->nChainWork > pindexBestInvalid->nChainWork)
        pindexBestInvalid = pindexNew;
    if (pindexBestHeader != nullptr && pindexBestHeader->GetAncestor(pindexNew->nHeight) == pindexNew) {
        pindexBestHeader = m_chain.Tip();
    }

    LogPrintf("%s: invalid block=%s  height=%d  date=%s\n", __func__,
      pindexNew->GetBlockHash().ToString(), pindexNew->nHeight,
      FormatISO8601DateTime(pindexNew->GetBlockTime()));
    CBlockIndex *tip = m_chain.Tip();
    assert (tip);
    LogPrintf("%s:  current best=%s  height=%d  date=%s\n", __func__,
      tip->GetBlockHash().ToString(), m_chain.Height(),
      FormatISO8601DateTime(tip->GetBlockTime()));
    CheckForkWarningConditions();
}

// Same as InvalidChainFound, above, except not called directly from InvalidateBlock,
// which does its own setBlockIndexCandidates manageent.
void CChainState::InvalidBlockFound(CBlockIndex *pindex, const BlockValidationState &state) {
    if (state.GetResult() != BlockValidationResult::BLOCK_MUTATED) {
        pindex->nStatus |= BLOCK_FAILED_VALID;
        m_blockman.m_failed_blocks.insert(pindex);
        setDirtyBlockIndex.insert(pindex);
        setBlockIndexCandidates.erase(pindex);
        InvalidChainFound(pindex);
    }
}

void UpdateCoins(const CTransaction& tx, CCoinsViewCache& inputs, CTxUndo &txundo, int nHeight)
{
    // mark inputs spent
    if (!tx.IsCoinBase()) {
        txundo.vprevout.reserve(tx.vin.size());
        for (size_t i = 0; i < tx.vin.size(); i++) {
            const CTxIn& txin = tx.vin[i];
            if (txin.m_is_pegin) {
                const CTxInWitness& txinwit = tx.witness.vtxinwit[i];
                std::pair<uint256, COutPoint> outpoint = std::make_pair(uint256(txinwit.m_pegin_witness.stack[2]), txin.prevout);
                inputs.SetPeginSpent(outpoint, true);
                // Dummy undo
                txundo.vprevout.emplace_back();
            } else {
                txundo.vprevout.emplace_back();
                bool is_spent = inputs.SpendCoin(txin.prevout, &txundo.vprevout.back());
                assert(is_spent);
            }
        }
    }
    // add outputs
    AddCoins(inputs, tx, nHeight);
}

void UpdateCoins(const CTransaction& tx, CCoinsViewCache& inputs, int nHeight)
{
    CTxUndo txundo;
    UpdateCoins(tx, inputs, txundo, nHeight);
}

bool CScriptCheck::operator()() {
    const CScript &scriptSig = ptxTo->vin[nIn].scriptSig;
    const CScriptWitness *witness = ptxTo->witness.vtxinwit.size() > nIn ? &ptxTo->witness.vtxinwit[nIn].scriptWitness : NULL;
    return VerifyScript(scriptSig, m_tx_out.scriptPubKey, witness, nFlags, CachingTransactionSignatureChecker(ptxTo, nIn, m_tx_out.nValue, cacheStore, *txdata), &error);
}

int BlockManager::GetSpendHeight(const CCoinsViewCache& inputs)
{
    AssertLockHeld(cs_main);
    assert(std::addressof(g_chainman.m_blockman) == std::addressof(*this));
    CBlockIndex* pindexPrev = LookupBlockIndex(inputs.GetBestBlock());
    return pindexPrev->nHeight + 1;
}


static CuckooCache::cache<uint256, SignatureCacheHasher> g_scriptExecutionCache;
static CSHA256 g_scriptExecutionCacheHasher;

void InitScriptExecutionCache() {
    // Setup the salted hasher
    uint256 nonce = GetRandHash();
    // We want the nonce to be 64 bytes long to force the hasher to process
    // this chunk, which makes later hash computations more efficient. We
    // just write our 32-byte entropy twice to fill the 64 bytes.
    g_scriptExecutionCacheHasher.Write(nonce.begin(), 32);
    g_scriptExecutionCacheHasher.Write(nonce.begin(), 32);
    // nMaxCacheSize is unsigned. If -maxsigcachesize is set to zero,
    // setup_bytes creates the minimum possible cache (2 elements).
    size_t nMaxCacheSize = std::min(std::max((int64_t)0, gArgs.GetArg("-maxsigcachesize", DEFAULT_MAX_SIG_CACHE_SIZE) / 4), MAX_MAX_SIG_CACHE_SIZE) * ((size_t) 1 << 20);
    size_t nElems = g_scriptExecutionCache.setup_bytes(nMaxCacheSize);
    LogPrintf("Using %zu MiB out of %zu/4 requested for script execution cache, able to store %zu elements\n",
            (nElems*sizeof(uint256)) >>20, (nMaxCacheSize*2)>>20, nElems);
}

/**
 * Check whether all of this transaction's input scripts succeed.
 *
 * This involves ECDSA signature checks so can be computationally intensive. This function should
 * only be called after the cheap sanity checks in CheckTxInputs passed.
 *
 * If pvChecks is not nullptr, script checks are pushed onto it instead of being performed inline. Any
 * script checks which are not necessary (eg due to script execution cache hits) are, obviously,
 * not pushed onto pvChecks/run.
 *
 * Setting cacheSigStore/cacheFullScriptStore to false will remove elements from the corresponding cache
 * which are matched. This is useful for checking blocks where we will likely never need the cache
 * entry again.
 *
 * Note that we may set state.reason to NOT_STANDARD for extra soft-fork flags in flags, block-checking
 * callers should probably reset it to CONSENSUS in such cases.
 *
 * Non-static (and re-declared) in src/test/txvalidationcache_tests.cpp
 */
bool CheckInputScripts(const CTransaction& tx, TxValidationState& state,
                       const CCoinsViewCache& inputs, unsigned int flags, bool cacheSigStore,
                       bool cacheFullScriptStore, PrecomputedTransactionData& txdata,
                       std::vector<CCheck*>* pvChecks)
{
    if (tx.IsCoinBase()) return true;

    if (pvChecks) {
        pvChecks->reserve(tx.vin.size());
    }

    // First check if script executions have been cached with the same
    // flags. Note that this assumes that the inputs provided are
    // correct (ie that the transaction hash which is in tx's prevouts
    // properly commits to the scriptPubKey in the inputs view of that
    // transaction).
    uint256 hashCacheEntry;
    CSHA256 hasher = g_scriptExecutionCacheHasher;
    hasher.Write(tx.GetWitnessHash().begin(), 32).Write((unsigned char*)&flags, sizeof(flags)).Finalize(hashCacheEntry.begin());
    AssertLockHeld(cs_main); //TODO: Remove this requirement by making CuckooCache not require external locks
    if (g_scriptExecutionCache.contains(hashCacheEntry, !cacheFullScriptStore)) {
        return true;
    }

    if (!txdata.m_spent_outputs_ready) {
        std::vector<CTxOut> spent_outputs;
        spent_outputs.reserve(tx.vin.size());

        for (unsigned int i = 0; i < tx.vin.size(); i++) {
            const COutPoint& prevout = tx.vin[i].prevout;
            // ELEMENTS:
            // If input is peg-in, create "coin" to evaluate against
            Coin pegin_coin;
            if (tx.vin[i].m_is_pegin) {
                // Height of "output" in script evaluation will be 0
                pegin_coin = Coin(GetPeginOutputFromWitness(tx.witness.vtxinwit[i].m_pegin_witness), 0, false);
            }
            const Coin& coin = tx.vin[i].m_is_pegin ? pegin_coin : inputs.AccessCoin(prevout);
            // end ELEMENTS
            assert(!coin.IsSpent());
            spent_outputs.emplace_back(coin.out);
        }
        txdata.Init(tx, std::move(spent_outputs));
    }
    assert(txdata.m_spent_outputs.size() == tx.vin.size());

    for (unsigned int i = 0; i < tx.vin.size(); i++) {
        // We very carefully only pass in things to CScriptCheck which
        // are clearly committed to by tx' witness hash. This provides
        // a sanity check that our caching is not introducing consensus
        // failures through additional data in, eg, the coins being
        // spent being checked as a part of CScriptCheck.

        // Verify signature
        CCheck* check = new CScriptCheck(txdata.m_spent_outputs[i], tx, i, flags, cacheSigStore, &txdata);
        ScriptError serror = QueueCheck(pvChecks, check);
        if (serror != SCRIPT_ERR_OK) {
            if (flags & STANDARD_NOT_MANDATORY_VERIFY_FLAGS) {
                // Check whether the failure was caused by a
                // non-mandatory script verification check, such as
                // non-standard DER encodings or non-null dummy
                // arguments; if so, ensure we return NOT_STANDARD
                // instead of CONSENSUS to avoid downstream users
                // splitting the network between upgraded and
                // non-upgraded nodes by banning CONSENSUS-failing
                // data providers.
                CScriptCheck check2(txdata.m_spent_outputs[i], tx, i,
                        flags & ~STANDARD_NOT_MANDATORY_VERIFY_FLAGS, cacheSigStore, &txdata);
                if (check2()) {
                    return state.Invalid(TxValidationResult::TX_NOT_STANDARD, strprintf("non-mandatory-script-verify-flag (%s)", ScriptErrorString(serror)));
                }
            }
            // MANDATORY flag failures correspond to
            // TxValidationResult::TX_CONSENSUS. Because CONSENSUS
            // failures are the most serious case of validation
            // failures, we may need to consider using
            // RECENT_CONSENSUS_CHANGE for any script failure that
            // could be due to non-upgraded nodes which we may want to
            // support, to avoid splitting the network (but this
            // depends on the details of how net_processing handles
            // such errors).
            return state.Invalid(TxValidationResult::TX_CONSENSUS, strprintf("mandatory-script-verify-flag-failed (%s)", ScriptErrorString(serror)));
        }
    }

    if (cacheFullScriptStore && !pvChecks) {
        // We executed all of the provided scripts, and were told to
        // cache the result. Do so now.
        g_scriptExecutionCache.insert(hashCacheEntry);
    }

    return true;
}

static bool UndoWriteToDisk(const CBlockUndo& blockundo, FlatFilePos& pos, const uint256& hashBlock, const CMessageHeader::MessageStartChars& messageStart)
{
    // Open history file to append
    CAutoFile fileout(OpenUndoFile(pos), SER_DISK, CLIENT_VERSION);
    if (fileout.IsNull())
        return error("%s: OpenUndoFile failed", __func__);

    // Write index header
    unsigned int nSize = GetSerializeSize(blockundo, fileout.GetVersion());
    fileout << messageStart << nSize;

    // Write undo data
    long fileOutPos = ftell(fileout.Get());
    if (fileOutPos < 0)
        return error("%s: ftell failed", __func__);
    pos.nPos = (unsigned int)fileOutPos;
    fileout << blockundo;

    // calculate & write checksum
    CHashWriter hasher(SER_GETHASH, PROTOCOL_VERSION);
    hasher << hashBlock;
    hasher << blockundo;
    fileout << hasher.GetHash();

    return true;
}

bool UndoReadFromDisk(CBlockUndo& blockundo, const CBlockIndex* pindex)
{
    FlatFilePos pos = pindex->GetUndoPos();
    if (pos.IsNull()) {
        return error("%s: no undo data available", __func__);
    }

    // Open history file to read
    CAutoFile filein(OpenUndoFile(pos, true), SER_DISK, CLIENT_VERSION);
    if (filein.IsNull())
        return error("%s: OpenUndoFile failed", __func__);

    // Read block
    uint256 hashChecksum;
    CHashVerifier<CAutoFile> verifier(&filein); // We need a CHashVerifier as reserializing may lose data
    try {
        verifier << pindex->pprev->GetBlockHash();
        verifier >> blockundo;
        filein >> hashChecksum;
    }
    catch (const std::exception& e) {
        return error("%s: Deserialize or I/O error - %s", __func__, e.what());
    }

    // Verify checksum
    if (hashChecksum != verifier.GetHash())
        return error("%s: Checksum mismatch", __func__);

    return true;
}

static bool AbortNode(BlockValidationState& state, const std::string& strMessage, const bilingual_str& userMessage = bilingual_str())
{
    AbortNode(strMessage, userMessage);
    return state.Error(strMessage);
}

/**
 * Restore the UTXO in a Coin at a given COutPoint
 * @param undo The Coin to be restored.
 * @param view The coins view to which to apply the changes.
 * @param out The out point that corresponds to the tx input.
 * @return A DisconnectResult as an int
 */
int ApplyTxInUndo(Coin&& undo, CCoinsViewCache& view, const COutPoint& out, const CTxIn& txin, const CScriptWitness& pegin_witness, const std::vector<std::pair<CScript, CScript>>& fedpegscripts)
{
    bool fClean = true;

    if (!txin.m_is_pegin) {
        if (view.HaveCoin(out)) fClean = false; // overwriting transaction output

        if (undo.nHeight == 0) {
            // Missing undo metadata (height and coinbase). Older versions included this
            // information only in undo records for the last spend of a transactions'
            // outputs. This implies that it must be present for some other output of the same tx.
            const Coin& alternate = AccessByTxid(view, out.hash);
            if (!alternate.IsSpent()) {
                undo.nHeight = alternate.nHeight;
                undo.fCoinBase = alternate.fCoinBase;
            } else {
                // ELEMENTS:
                // If we're connecting genesis outputs, it's probably actually just
                // a genesis output, let it through. N.B. The case where it's a corrupted
                // txundo from per-tx db will not be caught!
                if (!Params().GetConsensus().connect_genesis_outputs) {
                    return DISCONNECT_FAILED; // adding output for transaction without known metadata
                }
            }
        }
        // If the coin already exists as an unspent coin in the cache, then the
        // possible_overwrite parameter to AddCoin must be set to true. We have
        // already checked whether an unspent coin exists above using HaveCoin, so
        // we don't need to guess. When fClean is false, an unspent coin already
        // existed and it is an overwrite.
        view.AddCoin(out, std::move(undo), !fClean);
    } else {
        std::string err;
        if (!IsValidPeginWitness(pegin_witness, fedpegscripts, txin.prevout, err, false)) {
            fClean = fClean && error("%s: peg-in occurred without proof", __func__);
        } else {
            std::pair<uint256, COutPoint> outpoint = std::make_pair(uint256(pegin_witness.stack[2]), txin.prevout);
            bool fSpent = view.IsPeginSpent(outpoint);
            if (!fSpent) {
                fClean = fClean && error("%s: peg-in bitcoin txid not marked spent", __func__);
            } else {
                view.SetPeginSpent(outpoint, false);
            }
        }
    }

    return fClean ? DISCONNECT_OK : DISCONNECT_UNCLEAN;
}

// We don't want to compare things that are not stored in utxo db, specifically
// the nonce commitment which has no consensus meaning for spending conditions
static bool TxOutDBEntryIsSame(const CTxOut& block_txout, const CTxOut& txdb_txout)
{
    return txdb_txout.nValue == block_txout.nValue &&
        txdb_txout.nAsset == block_txout.nAsset &&
        txdb_txout.scriptPubKey == block_txout.scriptPubKey;
}

/** Undo the effects of this block (with given index) on the UTXO set represented by coins.
 *  When FAILED is returned, view is left in an indeterminate state. */
DisconnectResult CChainState::DisconnectBlock(const CBlock& block, const CBlockIndex* pindex, CCoinsViewCache& view)
{
    bool fClean = true;

    CBlockUndo blockUndo;
    if (!UndoReadFromDisk(blockUndo, pindex)) {
        error("DisconnectBlock(): failure reading undo data");
        return DISCONNECT_FAILED;
    }

    if (blockUndo.vtxundo.size() + 1 != block.vtx.size()) {
        error("DisconnectBlock(): block and undo data inconsistent");
        return DISCONNECT_FAILED;
    }

    // undo transactions in reverse order
    for (int i = block.vtx.size() - 1; i >= 0; i--) {
        const CTransaction &tx = *(block.vtx[i]);
        uint256 hash = tx.GetHash();
        bool is_coinbase = tx.IsCoinBase();

        // Check that all outputs are available and match the outputs in the block itself
        // exactly.
        for (size_t o = 0; o < tx.vout.size(); o++) {
            if (!tx.vout[o].scriptPubKey.IsUnspendable()) {
                COutPoint out(hash, o);
                Coin coin;
                bool is_spent = view.SpendCoin(out, &coin);
                if (!is_spent || !TxOutDBEntryIsSame(tx.vout[o], coin.out) || pindex->nHeight != coin.nHeight || is_coinbase != coin.fCoinBase) {
                    fClean = false; // transaction output mismatch
                }
            }
        }

        // restore inputs
        const auto& fedpegscripts = GetValidFedpegScripts(pindex, Params().GetConsensus(), false /* nextblock_validation */);
        if (i > 0) { // not coinbases
            CTxUndo &txundo = blockUndo.vtxundo[i-1];
            if (txundo.vprevout.size() != tx.vin.size()) {
                error("DisconnectBlock(): transaction and undo data inconsistent");
                return DISCONNECT_FAILED;
            }
            for (unsigned int j = tx.vin.size(); j-- > 0;) {
                const COutPoint &out = tx.vin[j].prevout;
                const CScriptWitness& pegin_wit = tx.witness.vtxinwit.size() > j ? tx.witness.vtxinwit[j].m_pegin_witness : CScriptWitness();
                int res = ApplyTxInUndo(std::move(txundo.vprevout[j]), view, out, tx.vin[j], pegin_wit, fedpegscripts);
                if (res == DISCONNECT_FAILED) return DISCONNECT_FAILED;
                fClean = fClean && res != DISCONNECT_UNCLEAN;
            }
            // At this point, all of txundo.vprevout should have been moved out.
        }
    }

    // move best block pointer to prevout block
    view.SetBestBlock(pindex->pprev->GetBlockHash());

    return fClean ? DISCONNECT_OK : DISCONNECT_UNCLEAN;
}

static void FlushUndoFile(int block_file, bool finalize = false)
{
    FlatFilePos undo_pos_old(block_file, vinfoBlockFile[block_file].nUndoSize);
    if (!UndoFileSeq().Flush(undo_pos_old, finalize)) {
        AbortNode("Flushing undo file to disk failed. This is likely the result of an I/O error.");
    }
}

static void FlushBlockFile(bool fFinalize = false, bool finalize_undo = false)
{
    LOCK(cs_LastBlockFile);
    FlatFilePos block_pos_old(nLastBlockFile, vinfoBlockFile[nLastBlockFile].nSize);
    if (!BlockFileSeq().Flush(block_pos_old, fFinalize)) {
        AbortNode("Flushing block file to disk failed. This is likely the result of an I/O error.");
    }
    // we do not always flush the undo file, as the chain tip may be lagging behind the incoming blocks,
    // e.g. during IBD or a sync after a node going offline
    if (!fFinalize || finalize_undo) FlushUndoFile(nLastBlockFile, finalize_undo);
}

static bool FindUndoPos(BlockValidationState &state, int nFile, FlatFilePos &pos, unsigned int nAddSize);

static bool WriteUndoDataForBlock(const CBlockUndo& blockundo, BlockValidationState& state, CBlockIndex* pindex, const CChainParams& chainparams)
{
    // Write undo information to disk
    if (pindex->GetUndoPos().IsNull()) {
        FlatFilePos _pos;
        if (!FindUndoPos(state, pindex->nFile, _pos, ::GetSerializeSize(blockundo, CLIENT_VERSION) + 40))
            return error("ConnectBlock(): FindUndoPos failed");
        if (!UndoWriteToDisk(blockundo, _pos, pindex->pprev->GetBlockHash(), chainparams.MessageStart()))
            return AbortNode(state, "Failed to write undo data");
        // rev files are written in block height order, whereas blk files are written as blocks come in (often out of order)
        // we want to flush the rev (undo) file once we've written the last block, which is indicated by the last height
        // in the block file info as below; note that this does not catch the case where the undo writes are keeping up
        // with the block writes (usually when a synced up node is getting newly mined blocks) -- this case is caught in
        // the FindBlockPos function
        if (_pos.nFile < nLastBlockFile && static_cast<uint32_t>(pindex->nHeight) == vinfoBlockFile[_pos.nFile].nHeightLast) {
            FlushUndoFile(_pos.nFile, true);
        }

        // update nUndoPos in block index
        pindex->nUndoPos = _pos.nPos;
        pindex->nStatus |= BLOCK_HAVE_UNDO;
        setDirtyBlockIndex.insert(pindex);
    }

    return true;
}

static CCheckQueue<CCheck> scriptcheckqueue(128);

void StartScriptCheckWorkerThreads(int threads_num)
{
    scriptcheckqueue.StartWorkerThreads(threads_num);
}

void StopScriptCheckWorkerThreads()
{
    scriptcheckqueue.StopWorkerThreads();
}

VersionBitsCache versionbitscache GUARDED_BY(cs_main);

int32_t ComputeBlockVersion(const CBlockIndex* pindexPrev, const Consensus::Params& params)
{
    LOCK(cs_main);
    int32_t nVersion = VERSIONBITS_TOP_BITS;

    for (int i = 0; i < (int)Consensus::MAX_VERSION_BITS_DEPLOYMENTS; i++) {
        ThresholdState state = VersionBitsState(pindexPrev, params, static_cast<Consensus::DeploymentPos>(i), versionbitscache);
        if (state == ThresholdState::LOCKED_IN || state == ThresholdState::STARTED) {
            nVersion |= VersionBitsMask(params, static_cast<Consensus::DeploymentPos>(i));
        }
    }

    // Undo default signalling behavior for dynafed unless explicitly enabled.
    if (!gArgs.GetBoolArg("-con_dyna_deploy_signal", false)) {
        auto dynafed = Consensus::DeploymentPos::DEPLOYMENT_DYNA_FED;
        int bit = params.vDeployments[dynafed].bit;
        if (bit > 0 && bit < VERSIONBITS_NUM_BITS) {
            nVersion &= ~VersionBitsMask(params, dynafed);
        }
    }

    return nVersion;
}

/**
 * Threshold condition checker that triggers when unknown versionbits are seen on the network.
 */
class WarningBitsConditionChecker : public AbstractThresholdConditionChecker
{
private:
    int bit;

public:
    explicit WarningBitsConditionChecker(int bitIn) : bit(bitIn) {}

    int64_t BeginTime(const Consensus::Params& params) const override { return 0; }
    int64_t EndTime(const Consensus::Params& params) const override { return std::numeric_limits<int64_t>::max(); }
    int Period(const Consensus::Params& params) const override { return params.nMinerConfirmationWindow; }
    int Threshold(const Consensus::Params& params) const override { return params.nRuleChangeActivationThreshold; }

    bool Condition(const CBlockIndex* pindex, const Consensus::Params& params) const override
    {
        return pindex->nHeight >= params.MinBIP9WarningHeight &&
               ((pindex->nVersion & VERSIONBITS_TOP_MASK) == VERSIONBITS_TOP_BITS) &&
               ((pindex->nVersion >> bit) & 1) != 0 &&
               ((ComputeBlockVersion(pindex->pprev, params) >> bit) & 1) == 0;
    }
};

static ThresholdConditionCache warningcache[VERSIONBITS_NUM_BITS] GUARDED_BY(cs_main);

// 0.13.0 was shipped with a segwit deployment defined for testnet, but not for
// mainnet. We no longer need to support disabling the segwit deployment
// except for testing purposes, due to limitations of the functional test
// environment. See test/functional/p2p-segwit.py.
static bool IsScriptWitnessEnabled(const Consensus::Params& params)
{
    return params.SegwitHeight != std::numeric_limits<int>::max();
}

static unsigned int GetBlockScriptFlags(const CBlockIndex* pindex, const Consensus::Params& consensusparams) EXCLUSIVE_LOCKS_REQUIRED(cs_main) {
    AssertLockHeld(cs_main);

    unsigned int flags = SCRIPT_VERIFY_NONE;

    // BIP16 didn't become active until Apr 1 2012 (on mainnet, and
    // retroactively applied to testnet)
    // However, only one historical block violated the P2SH rules (on both
    // mainnet and testnet), so for simplicity, always leave P2SH
    // on except for the one violating block.
    if (consensusparams.BIP16Exception.IsNull() || // no bip16 exception on this chain
        pindex->phashBlock == nullptr || // this is a new candidate block, eg from TestBlockValidity()
        *pindex->phashBlock != consensusparams.BIP16Exception) // this block isn't the historical exception
    {
        flags |= SCRIPT_VERIFY_P2SH;
    }

    // Enforce WITNESS rules whenever P2SH is in effect (and the segwit
    // deployment is defined).
    if (flags & SCRIPT_VERIFY_P2SH && IsScriptWitnessEnabled(consensusparams)) {
        flags |= SCRIPT_VERIFY_WITNESS;
    }

    // Start enforcing the DERSIG (BIP66) rule
    if (pindex->nHeight >= consensusparams.BIP66Height) {
        flags |= SCRIPT_VERIFY_DERSIG;
    }

    // Start enforcing CHECKLOCKTIMEVERIFY (BIP65) rule
    if (pindex->nHeight >= consensusparams.BIP65Height) {
        flags |= SCRIPT_VERIFY_CHECKLOCKTIMEVERIFY;
    }

    // Start enforcing BIP112 (CHECKSEQUENCEVERIFY)
    if (pindex->nHeight >= consensusparams.CSVHeight) {
        flags |= SCRIPT_VERIFY_CHECKSEQUENCEVERIFY;
    }

    // Start enforcing Taproot using versionbits logic.
    if (VersionBitsState(pindex->pprev, consensusparams, Consensus::DEPLOYMENT_TAPROOT, versionbitscache) == ThresholdState::ACTIVE) {
        flags |= SCRIPT_VERIFY_TAPROOT;
    }

    // Start enforcing BIP147 NULLDUMMY (activated simultaneously with segwit)
    if (IsWitnessEnabled(pindex->pprev, consensusparams)) {
        flags |= SCRIPT_VERIFY_NULLDUMMY;
    }

    if (IsDynaFedEnabled(pindex->pprev, consensusparams)) {
        flags |= SCRIPT_SIGHASH_RANGEPROOF;
    }

    return flags;
}



static int64_t nTimeCheck = 0;
static int64_t nTimeForks = 0;
static int64_t nTimeVerify = 0;
static int64_t nTimeConnect = 0;
static int64_t nTimeIndex = 0;
static int64_t nTimeCallbacks = 0;
static int64_t nTimeTotal = 0;
static int64_t nBlocksTotal = 0;

/** Apply the effects of this block (with given index) on the UTXO set represented by coins.
 *  Validity checks that depend on the UTXO set are also done; ConnectBlock()
 *  can fail if those validity checks fail (among other reasons). */
bool CChainState::ConnectBlock(const CBlock& block, BlockValidationState& state, CBlockIndex* pindex,
                  CCoinsViewCache& view, const CChainParams& chainparams, std::set<std::pair<uint256, COutPoint>>* setPeginsSpent, bool fJustCheck)
{
    AssertLockHeld(cs_main);
    assert(pindex);
    assert(*pindex->phashBlock == block.GetHash());
    int64_t nTimeStart = GetTimeMicros();

    // verify that the view's current state corresponds to the previous block
    uint256 hashPrevBlock = pindex->pprev == nullptr ? uint256() : pindex->pprev->GetBlockHash();
    assert(hashPrevBlock == view.GetBestBlock());

    const Consensus::Params& consensusParams = chainparams.GetConsensus();
    // Add genesis outputs but don't validate.
    if (block.GetHash() == consensusParams.hashGenesisBlock) {
        if (!fJustCheck) {
            if (consensusParams.connect_genesis_outputs) {
                for (const auto& tx : block.vtx) {
                    // Directly add new coins to DB
                    AddCoins(view, *tx, 0);
                }
            }
            view.SetBestBlock(pindex->GetBlockHash());
        }
        nBlocksTotal++;
        return true;
    }

    // Check it again in case a previous version let a bad block in
    // NOTE: We don't currently (re-)invoke ContextualCheckBlock() or
    // ContextualCheckBlockHeader() here. This means that if we add a new
    // consensus rule that is enforced in one of those two functions, then we
    // may have let in a block that violates the rule prior to updating the
    // software, and we would NOT be enforcing the rule here. Fully solving
    // upgrade from one software version to the next after a consensus rule
    // change is potentially tricky and issue-specific (see RewindBlockIndex()
    // for one general approach that was used for BIP 141 deployment).
    // Also, currently the rule against blocks more than 2 hours in the future
    // is enforced in ContextualCheckBlockHeader(); we wouldn't want to
    // re-enforce that rule here (at least until we make it impossible for
    // GetAdjustedTime() to go backward).
    if (!CheckBlock(block, state, chainparams.GetConsensus(), !fJustCheck, !fJustCheck)) {
        if (state.GetResult() == BlockValidationResult::BLOCK_MUTATED) {
            // We don't write down blocks to disk if they may have been
            // corrupted, so this should be impossible unless we're having hardware
            // problems.
            return AbortNode(state, "Corrupt block found indicating potential hardware failure; shutting down");
        }
        return error("%s: Consensus::CheckBlock: %s", __func__, state.ToString());
    }

    nBlocksTotal++;

    // Check that all non-zero coinbase outputs pay to the required destination
    const CScript& mandatory_coinbase_destination = chainparams.GetConsensus().mandatory_coinbase_destination;
    if (mandatory_coinbase_destination != CScript()) {
        for (auto& txout : block.vtx[0]->vout) {
            bool mustPay = !txout.nValue.IsExplicit() || txout.nValue.GetAmount() != 0;
            if (mustPay && txout.scriptPubKey != mandatory_coinbase_destination) {
                LogPrintf("ERROR: ConnectBlock(): Coinbase outputs didn't match required scriptPubKey\n");
                return state.Invalid(BlockValidationResult::BLOCK_CONSENSUS, "bad-coinbase-txos");
            }
        }
    }

    bool fScriptChecks = true;
    if (!hashAssumeValid.IsNull()) {
        // We've been configured with the hash of a block which has been externally verified to have a valid history.
        // A suitable default value is included with the software and updated from time to time.  Because validity
        //  relative to a piece of software is an objective fact these defaults can be easily reviewed.
        // This setting doesn't force the selection of any particular chain but makes validating some faster by
        //  effectively caching the result of part of the verification.
        BlockMap::const_iterator  it = m_blockman.m_block_index.find(hashAssumeValid);
        if (it != m_blockman.m_block_index.end()) {
            if (it->second->GetAncestor(pindex->nHeight) == pindex &&
                pindexBestHeader->GetAncestor(pindex->nHeight) == pindex &&
                pindexBestHeader->nChainWork >= nMinimumChainWork) {
                // This block is a member of the assumed verified chain and an ancestor of the best header.
                // Script verification is skipped when connecting blocks under the
                // assumevalid block. Assuming the assumevalid block is valid this
                // is safe because block merkle hashes are still computed and checked,
                // Of course, if an assumed valid block is invalid due to false scriptSigs
                // this optimization would allow an invalid chain to be accepted.
                // The equivalent time check discourages hash power from extorting the network via DOS attack
                //  into accepting an invalid block through telling users they must manually set assumevalid.
                //  Requiring a software change or burying the invalid block, regardless of the setting, makes
                //  it hard to hide the implication of the demand.  This also avoids having release candidates
                //  that are hardly doing any signature verification at all in testing without having to
                //  artificially set the default assumed verified block further back.
                // The test against nMinimumChainWork prevents the skipping when denied access to any chain at
                //  least as good as the expected chain.
                fScriptChecks = (GetBlockProofEquivalentTime(*pindexBestHeader, *pindex, *pindexBestHeader, chainparams.GetConsensus()) <= 60 * 60 * 24 * 7 * 2);
            }
        }
    }

    int64_t nTime1 = GetTimeMicros(); nTimeCheck += nTime1 - nTimeStart;
    assert(nBlocksTotal > 0);
    LogPrint(BCLog::BENCH, "    - Sanity checks: %.2fms [%.2fs (%.2fms/blk)]\n", MILLI * (nTime1 - nTimeStart), nTimeCheck * MICRO, nTimeCheck * MILLI / nBlocksTotal);

    // Do not allow blocks that contain transactions which 'overwrite' older transactions,
    // unless those are already completely spent.
    // If such overwrites are allowed, coinbases and transactions depending upon those
    // can be duplicated to remove the ability to spend the first instance -- even after
    // being sent to another address.
    // See BIP30, CVE-2012-1909, and http://r6.ca/blog/20120206T005236Z.html for more information.
    // This logic is not necessary for memory pool transactions, as AcceptToMemoryPool
    // already refuses previously-known transaction ids entirely.
    // This rule was originally applied to all blocks with a timestamp after March 15, 2012, 0:00 UTC.
    // Now that the whole chain is irreversibly beyond that time it is applied to all blocks except the
    // two in the chain that violate it. This prevents exploiting the issue against nodes during their
    // initial block download.
    bool fEnforceBIP30 = !((pindex->nHeight==91842 && pindex->GetBlockHash() == uint256S("0x00000000000a4d0a398161ffc163c503763b1f4360639393e0e4c8e300e0caec")) ||
                           (pindex->nHeight==91880 && pindex->GetBlockHash() == uint256S("0x00000000000743f190a18c5577a3c2d2a1f610ae9601ac046a38084ccb7cd721")));

    // Once BIP34 activated it was not possible to create new duplicate coinbases and thus other than starting
    // with the 2 existing duplicate coinbase pairs, not possible to create overwriting txs.  But by the
    // time BIP34 activated, in each of the existing pairs the duplicate coinbase had overwritten the first
    // before the first had been spent.  Since those coinbases are sufficiently buried it's no longer possible to create further
    // duplicate transactions descending from the known pairs either.
    // If we're on the known chain at height greater than where BIP34 activated, we can save the db accesses needed for the BIP30 check.

    // BIP34 requires that a block at height X (block X) has its coinbase
    // scriptSig start with a CScriptNum of X (indicated height X).  The above
    // logic of no longer requiring BIP30 once BIP34 activates is flawed in the
    // case that there is a block X before the BIP34 height of 227,931 which has
    // an indicated height Y where Y is greater than X.  The coinbase for block
    // X would also be a valid coinbase for block Y, which could be a BIP30
    // violation.  An exhaustive search of all mainnet coinbases before the
    // BIP34 height which have an indicated height greater than the block height
    // reveals many occurrences. The 3 lowest indicated heights found are
    // 209,921, 490,897, and 1,983,702 and thus coinbases for blocks at these 3
    // heights would be the first opportunity for BIP30 to be violated.

    // The search reveals a great many blocks which have an indicated height
    // greater than 1,983,702, so we simply remove the optimization to skip
    // BIP30 checking for blocks at height 1,983,702 or higher.  Before we reach
    // that block in another 25 years or so, we should take advantage of a
    // future consensus change to do a new and improved version of BIP34 that
    // will actually prevent ever creating any duplicate coinbases in the
    // future.
    static constexpr int BIP34_IMPLIES_BIP30_LIMIT = 1983702;

    // There is no potential to create a duplicate coinbase at block 209,921
    // because this is still before the BIP34 height and so explicit BIP30
    // checking is still active.

    // The final case is block 176,684 which has an indicated height of
    // 490,897. Unfortunately, this issue was not discovered until about 2 weeks
    // before block 490,897 so there was not much opportunity to address this
    // case other than to carefully analyze it and determine it would not be a
    // problem. Block 490,897 was, in fact, mined with a different coinbase than
    // block 176,684, but it is important to note that even if it hadn't been or
    // is remined on an alternate fork with a duplicate coinbase, we would still
    // not run into a BIP30 violation.  This is because the coinbase for 176,684
    // is spent in block 185,956 in transaction
    // d4f7fbbf92f4a3014a230b2dc70b8058d02eb36ac06b4a0736d9d60eaa9e8781.  This
    // spending transaction can't be duplicated because it also spends coinbase
    // 0328dd85c331237f18e781d692c92de57649529bd5edf1d01036daea32ffde29.  This
    // coinbase has an indicated height of over 4.2 billion, and wouldn't be
    // duplicatable until that height, and it's currently impossible to create a
    // chain that long. Nevertheless we may wish to consider a future soft fork
    // which retroactively prevents block 490,897 from creating a duplicate
    // coinbase. The two historical BIP30 violations often provide a confusing
    // edge case when manipulating the UTXO and it would be simpler not to have
    // another edge case to deal with.

    // testnet3 has no blocks before the BIP34 height with indicated heights
    // post BIP34 before approximately height 486,000,000 and presumably will
    // be reset before it reaches block 1,983,702 and starts doing unnecessary
    // BIP30 checking again.
    assert(pindex->pprev);
    CBlockIndex *pindexBIP34height = pindex->pprev->GetAncestor(chainparams.GetConsensus().BIP34Height);
    //Only continue to enforce if we're below BIP34 activation height or the block hash at that height doesn't correspond.
    fEnforceBIP30 = fEnforceBIP30 && (!pindexBIP34height || !(pindexBIP34height->GetBlockHash() == chainparams.GetConsensus().BIP34Hash));

    // TODO: Remove BIP30 checking from block height 1,983,702 on, once we have a
    // consensus change that ensures coinbases at those heights can not
    // duplicate earlier coinbases.
    if (fEnforceBIP30 || pindex->nHeight >= BIP34_IMPLIES_BIP30_LIMIT) {
        for (const auto& tx : block.vtx) {
            for (size_t o = 0; o < tx->vout.size(); o++) {
                if (view.HaveCoin(COutPoint(tx->GetHash(), o))) {
                    LogPrintf("ERROR: ConnectBlock(): tried to overwrite transaction\n");
                    return state.Invalid(BlockValidationResult::BLOCK_CONSENSUS, "bad-txns-BIP30");
                }
            }
        }
    }

    // Start enforcing BIP68 (sequence locks)
    int nLockTimeFlags = 0;
    if (pindex->nHeight >= chainparams.GetConsensus().CSVHeight) {
        nLockTimeFlags |= LOCKTIME_VERIFY_SEQUENCE;
    }

    // Get the script flags for this block
    unsigned int flags = GetBlockScriptFlags(pindex, chainparams.GetConsensus());

    int64_t nTime2 = GetTimeMicros(); nTimeForks += nTime2 - nTime1;
    LogPrint(BCLog::BENCH, "    - Fork checks: %.2fms [%.2fs (%.2fms/blk)]\n", MILLI * (nTime2 - nTime1), nTimeForks * MICRO, nTimeForks * MILLI / nBlocksTotal);

    CBlockUndo blockundo;

    // Precomputed transaction data pointers must not be invalidated
    // until after `control` has run the script checks (potentially
    // in multiple threads). Preallocate the vector size so a new allocation
    // doesn't invalidate pointers into the vector, and keep txsdata in scope
    // for as long as `control`.
    CCheckQueueControl<CCheck> control(fScriptChecks && g_parallel_script_checks ? &scriptcheckqueue : nullptr);
    std::vector<PrecomputedTransactionData> txsdata(block.vtx.size());

    std::vector<int> prevheights;
    CAmountMap fee_map;
    int nInputs = 0;
    int64_t nSigOpsCost = 0;
    blockundo.vtxundo.reserve(block.vtx.size() - 1);

    // ELEMENTS:

    // Enforce PAK post-dynafed
    if (chainparams.GetEnforcePak() && !block.m_dynafed_params.IsNull()) {
        // GetActivePAKList computes for the following block, so use previous index
        CPAKList paklist = GetActivePAKList(pindex->pprev, chainparams.GetConsensus());
        for (const auto& tx : block.vtx) {
            if (!IsPAKValidTx(*tx, paklist, chainparams.ParentGenesisBlockHash(), chainparams.GetConsensus().pegged_asset)) {
                LogPrintf("ERROR: ConnectBlock(): Bad PAK transaction\n");
                return state.Invalid(BlockValidationResult::BLOCK_CONSENSUS, "bad-pak-tx");
            }
        }
    }

    // Used when ConnectBlock() results are unneeded for mempool ejection
    std::set<std::pair<uint256, COutPoint>> setPeginsSpentDummy;

    // Used when checking peg-ins
    const auto& fedpegscripts = GetValidFedpegScripts(pindex, chainparams.GetConsensus(), false /* nextblock_validation */);

    for (unsigned int i = 0; i < block.vtx.size(); i++)
    {
        const CTransaction &tx = *(block.vtx[i]);

        nInputs += tx.vin.size();

        if (!tx.IsCoinBase())
        {
            std::vector<CCheck*> vChecks;
            bool fCacheResults = fJustCheck; /* Don't cache results if we're actually connecting blocks (still consult the cache, though) */
            TxValidationState tx_state;
            if (!Consensus::CheckTxInputs(tx, tx_state, view, pindex->nHeight, fee_map,
                        setPeginsSpent == NULL ? setPeginsSpentDummy : *setPeginsSpent,
                        g_parallel_script_checks ? &vChecks : NULL, fCacheResults, fScriptChecks, fedpegscripts)) {
                // Any transaction validation failure in ConnectBlock is a block consensus failure
                state.Invalid(BlockValidationResult::BLOCK_CONSENSUS,
                        tx_state.GetRejectReason(), tx_state.GetDebugMessage());
                return error("%s: Consensus::CheckTxInputs: %s, %s", __func__, tx.GetHash().ToString(), state.ToString());
            }
            control.Add(vChecks);

            if (!MoneyRange(fee_map)) {
                LogPrintf("ERROR: %s: accumulated fee in the block out of range.\n", __func__);
                return state.Invalid(BlockValidationResult::BLOCK_CONSENSUS, "bad-txns-accumulated-fee-outofrange");
            }

            // Check that transaction is BIP68 final
            // BIP68 lock checks (as opposed to nLockTime checks) must
            // be in ConnectBlock because they require the UTXO set
            prevheights.resize(tx.vin.size());
            for (size_t j = 0; j < tx.vin.size(); j++) {
                if (tx.vin[j].m_is_pegin) {
                    prevheights[j] = -1;
                } else {
                    prevheights[j] = view.AccessCoin(tx.vin[j].prevout).nHeight;
                }
            }

            if (!SequenceLocks(tx, nLockTimeFlags, prevheights, *pindex)) {
                LogPrintf("ERROR: %s: contains a non-BIP68-final transaction\n", __func__);
                return state.Invalid(BlockValidationResult::BLOCK_CONSENSUS, "bad-txns-nonfinal");
            }
        }

        // GetTransactionSigOpCost counts 3 types of sigops:
        // * legacy (always)
        // * p2sh (when P2SH enabled in flags and excludes coinbase)
        // * witness (when witness enabled in flags and excludes coinbase)
        nSigOpsCost += GetTransactionSigOpCost(tx, view, flags);
        if (nSigOpsCost > MAX_BLOCK_SIGOPS_COST) {
            LogPrintf("ERROR: ConnectBlock(): too many sigops\n");
            return state.Invalid(BlockValidationResult::BLOCK_CONSENSUS, "bad-blk-sigops");
        }

        if (!tx.IsCoinBase())
        {
            std::vector<CCheck*> vChecks;
            bool fCacheResults = fJustCheck; /* Don't cache results if we're actually connecting blocks (still consult the cache, though) */
            TxValidationState tx_state;
            if (fScriptChecks && !CheckInputScripts(tx, tx_state, view, flags, fCacheResults, fCacheResults, txsdata[i], g_parallel_script_checks ? &vChecks : nullptr)) {
                // Any transaction validation failure in ConnectBlock is a block consensus failure
                state.Invalid(BlockValidationResult::BLOCK_CONSENSUS,
                              tx_state.GetRejectReason(), tx_state.GetDebugMessage());
                return error("ConnectBlock(): CheckInputScripts on %s failed with %s",
                    tx.GetHash().ToString(), state.ToString());
            }
            control.Add(vChecks);
        }

        CTxUndo undoDummy;
        if (i > 0) {
            blockundo.vtxundo.push_back(CTxUndo());
        }
        UpdateCoins(tx, view, i == 0 ? undoDummy : blockundo.vtxundo.back(), pindex->nHeight);

    }
    int64_t nTime3 = GetTimeMicros(); nTimeConnect += nTime3 - nTime2;
    LogPrint(BCLog::BENCH, "      - Connect %u transactions: %.2fms (%.3fms/tx, %.3fms/txin) [%.2fs (%.2fms/blk)]\n", (unsigned)block.vtx.size(), MILLI * (nTime3 - nTime2), MILLI * (nTime3 - nTime2) / block.vtx.size(), nInputs <= 1 ? 0 : MILLI * (nTime3 - nTime2) / (nInputs-1), nTimeConnect * MICRO, nTimeConnect * MILLI / nBlocksTotal);

    CAmountMap block_reward = fee_map;
    block_reward[consensusParams.subsidy_asset] += GetBlockSubsidy(pindex->nHeight, consensusParams);
    if (!MoneyRange(block_reward)) {
        LogPrintf("ERROR: ConnectBlock(): total block reward overflowed\n");
        return state.Invalid(BlockValidationResult::BLOCK_CONSENSUS, "bad-blockreward-outofrange");
    }
    if (!VerifyCoinbaseAmount(*(block.vtx[0]), block_reward)) {
        LogPrintf("ERROR: ConnectBlock(): coinbase pays too much\n");
        return state.Invalid(BlockValidationResult::BLOCK_CONSENSUS, "bad-cb-amount");
    }

    if (!control.Wait()) {
        LogPrintf("ERROR: %s: CheckQueue failed\n", __func__);
        return state.Invalid(BlockValidationResult::BLOCK_CONSENSUS, "block-validation-failed");
    }
    int64_t nTime4 = GetTimeMicros(); nTimeVerify += nTime4 - nTime2;
    LogPrint(BCLog::BENCH, "    - Verify %u txins: %.2fms (%.3fms/txin) [%.2fs (%.2fms/blk)]\n", nInputs - 1, MILLI * (nTime4 - nTime2), nInputs <= 1 ? 0 : MILLI * (nTime4 - nTime2) / (nInputs-1), nTimeVerify * MICRO, nTimeVerify * MILLI / nBlocksTotal);

    if (fJustCheck)
        return true;

    if (!WriteUndoDataForBlock(blockundo, state, pindex, chainparams))
        return false;

    if (!pindex->IsValid(BLOCK_VALID_SCRIPTS)) {
        pindex->RaiseValidity(BLOCK_VALID_SCRIPTS);
        setDirtyBlockIndex.insert(pindex);
    }

    assert(pindex->phashBlock);
    // add this block to the view's block chain
    view.SetBestBlock(pindex->GetBlockHash());

    int64_t nTime5 = GetTimeMicros(); nTimeIndex += nTime5 - nTime4;
    LogPrint(BCLog::BENCH, "    - Index writing: %.2fms [%.2fs (%.2fms/blk)]\n", MILLI * (nTime5 - nTime4), nTimeIndex * MICRO, nTimeIndex * MILLI / nBlocksTotal);

    int64_t nTime6 = GetTimeMicros(); nTimeCallbacks += nTime6 - nTime5;
    LogPrint(BCLog::BENCH, "    - Callbacks: %.2fms [%.2fs (%.2fms/blk)]\n", MILLI * (nTime6 - nTime5), nTimeCallbacks * MICRO, nTimeCallbacks * MILLI / nBlocksTotal);

    return true;
}

CoinsCacheSizeState CChainState::GetCoinsCacheSizeState(const CTxMemPool* tx_pool)
{
    return this->GetCoinsCacheSizeState(
        tx_pool,
        m_coinstip_cache_size_bytes,
        gArgs.GetArg("-maxmempool", DEFAULT_MAX_MEMPOOL_SIZE) * 1000000);
}

CoinsCacheSizeState CChainState::GetCoinsCacheSizeState(
    const CTxMemPool* tx_pool,
    size_t max_coins_cache_size_bytes,
    size_t max_mempool_size_bytes)
{
    const int64_t nMempoolUsage = tx_pool ? tx_pool->DynamicMemoryUsage() : 0;
    int64_t cacheSize = CoinsTip().DynamicMemoryUsage();
    int64_t nTotalSpace =
        max_coins_cache_size_bytes + std::max<int64_t>(max_mempool_size_bytes - nMempoolUsage, 0);

    //! No need to periodic flush if at least this much space still available.
    static constexpr int64_t MAX_BLOCK_COINSDB_USAGE_BYTES = 10 * 1024 * 1024;  // 10MB
    int64_t large_threshold =
        std::max((9 * nTotalSpace) / 10, nTotalSpace - MAX_BLOCK_COINSDB_USAGE_BYTES);

    if (cacheSize > nTotalSpace) {
        LogPrintf("Cache size (%s) exceeds total space (%s)\n", cacheSize, nTotalSpace);
        return CoinsCacheSizeState::CRITICAL;
    } else if (cacheSize > large_threshold) {
        return CoinsCacheSizeState::LARGE;
    }
    return CoinsCacheSizeState::OK;
}

bool CChainState::FlushStateToDisk(
    const CChainParams& chainparams,
    BlockValidationState &state,
    FlushStateMode mode,
    int nManualPruneHeight)
{
    LOCK(cs_main);
    assert(this->CanFlushToDisk());
    static std::chrono::microseconds nLastWrite{0};
    static std::chrono::microseconds nLastFlush{0};
    std::set<int> setFilesToPrune;
    bool full_flush_completed = false;

    const size_t coins_count = CoinsTip().GetCacheSize();
    const size_t coins_mem_usage = CoinsTip().DynamicMemoryUsage();

    try {
    {
        bool fFlushForPrune = false;
        bool fDoFullFlush = false;

        CoinsCacheSizeState cache_state = GetCoinsCacheSizeState(&m_mempool);
        LOCK(cs_LastBlockFile);
        if (fPruneMode && (fCheckForPruning || nManualPruneHeight > 0) && !fReindex) {
            // make sure we don't prune above the blockfilterindexes bestblocks
            // pruning is height-based
            int last_prune = m_chain.Height(); // last height we can prune
            ForEachBlockFilterIndex([&](BlockFilterIndex& index) {
               last_prune = std::max(1, std::min(last_prune, index.GetSummary().best_block_height));
            });

            if (nManualPruneHeight > 0) {
                LOG_TIME_MILLIS_WITH_CATEGORY("find files to prune (manual)", BCLog::BENCH);

                m_blockman.FindFilesToPruneManual(setFilesToPrune, std::min(last_prune, nManualPruneHeight), m_chain.Height());
            } else {
                LOG_TIME_MILLIS_WITH_CATEGORY("find files to prune", BCLog::BENCH);

                m_blockman.FindFilesToPrune(setFilesToPrune, chainparams.PruneAfterHeight(), m_chain.Height(), last_prune, IsInitialBlockDownload());
                fCheckForPruning = false;
            }
            if (!setFilesToPrune.empty()) {
                fFlushForPrune = true;
                if (!fHavePruned) {
                    pblocktree->WriteFlag("prunedblockfiles", true);
                    fHavePruned = true;
                }
            }
        }
        const auto nNow = GetTime<std::chrono::microseconds>();
        // Avoid writing/flushing immediately after startup.
        if (nLastWrite.count() == 0) {
            nLastWrite = nNow;
        }
        if (nLastFlush.count() == 0) {
            nLastFlush = nNow;
        }
        // The cache is large and we're within 10% and 10 MiB of the limit, but we have time now (not in the middle of a block processing).
        bool fCacheLarge = mode == FlushStateMode::PERIODIC && cache_state >= CoinsCacheSizeState::LARGE;
        // The cache is over the limit, we have to write now.
        bool fCacheCritical = mode == FlushStateMode::IF_NEEDED && cache_state >= CoinsCacheSizeState::CRITICAL;
        // It's been a while since we wrote the block index to disk. Do this frequently, so we don't need to redownload after a crash.
        bool fPeriodicWrite = mode == FlushStateMode::PERIODIC && nNow > nLastWrite + DATABASE_WRITE_INTERVAL;
        // It's been very long since we flushed the cache. Do this infrequently, to optimize cache usage.
        bool fPeriodicFlush = mode == FlushStateMode::PERIODIC && nNow > nLastFlush + DATABASE_FLUSH_INTERVAL;
        // Combine all conditions that result in a full cache flush.
        fDoFullFlush = (mode == FlushStateMode::ALWAYS) || fCacheLarge || fCacheCritical || fPeriodicFlush || fFlushForPrune;
        // Write blocks and block index to disk.
        if (fDoFullFlush || fPeriodicWrite) {
            // Depend on nMinDiskSpace to ensure we can write block index
            if (!CheckDiskSpace(GetBlocksDir())) {
                return AbortNode(state, "Disk space is too low!", _("Disk space is too low!"));
            }
            {
                LOG_TIME_MILLIS_WITH_CATEGORY("write block and undo data to disk", BCLog::BENCH);

                // First make sure all block and undo data is flushed to disk.
                FlushBlockFile();
            }

            // Then update all block file information (which may refer to block and undo files).
            {
                LOG_TIME_MILLIS_WITH_CATEGORY("write block index to disk", BCLog::BENCH);

                std::vector<std::pair<int, const CBlockFileInfo*> > vFiles;
                vFiles.reserve(setDirtyFileInfo.size());
                for (std::set<int>::iterator it = setDirtyFileInfo.begin(); it != setDirtyFileInfo.end(); ) {
                    vFiles.push_back(std::make_pair(*it, &vinfoBlockFile[*it]));
                    setDirtyFileInfo.erase(it++);
                }
                std::vector<const CBlockIndex*> vBlocks;
                vBlocks.reserve(setDirtyBlockIndex.size());
                for (std::set<CBlockIndex*>::iterator it = setDirtyBlockIndex.begin(); it != setDirtyBlockIndex.end(); ) {
                    vBlocks.push_back(*it);
                    setDirtyBlockIndex.erase(it++);
                }
                if (!pblocktree->WriteBatchSync(vFiles, nLastBlockFile, vBlocks)) {
                    return AbortNode(state, "Failed to write to block index database");
                }
            }
            // Finally remove any pruned files
            if (fFlushForPrune) {
                LOG_TIME_MILLIS_WITH_CATEGORY("unlink pruned files", BCLog::BENCH);

                UnlinkPrunedFiles(setFilesToPrune);
            }
            nLastWrite = nNow;
        }
        // Flush best chain related state. This can only be done if the blocks / block index write was also done.
        if (fDoFullFlush && !CoinsTip().GetBestBlock().IsNull()) {
            LOG_TIME_SECONDS(strprintf("write coins cache to disk (%d coins, %.2fkB)",
                coins_count, coins_mem_usage / 1000));

            // Typical Coin structures on disk are around 48 bytes in size.
            // Pushing a new one to the database can cause it to be written
            // twice (once in the log, and once in the tables). This is already
            // an overestimation, as most will delete an existing entry or
            // overwrite one. Still, use a conservative safety factor of 2.
            if (!CheckDiskSpace(GetDataDir(), 48 * 2 * 2 * CoinsTip().GetCacheSize())) {
                return AbortNode(state, "Disk space is too low!", _("Disk space is too low!"));
            }
            // Flush the chainstate (which may refer to block index entries).
            if (!CoinsTip().Flush())
                return AbortNode(state, "Failed to write to coin database");
            nLastFlush = nNow;
            full_flush_completed = true;
        }
    }
    if (full_flush_completed) {
        // Update best block in wallet (so we can detect restored wallets).
        GetMainSignals().ChainStateFlushed(m_chain.GetLocator());
    }
    } catch (const std::runtime_error& e) {
        return AbortNode(state, std::string("System error while flushing: ") + e.what());
    }
    return true;
}

void CChainState::ForceFlushStateToDisk() {
    BlockValidationState state;
    const CChainParams& chainparams = Params();
    if (!this->FlushStateToDisk(chainparams, state, FlushStateMode::ALWAYS)) {
        LogPrintf("%s: failed to flush state (%s)\n", __func__, state.ToString());
    }
}

void CChainState::PruneAndFlush() {
    BlockValidationState state;
    fCheckForPruning = true;
    const CChainParams& chainparams = Params();

    if (!this->FlushStateToDisk(chainparams, state, FlushStateMode::NONE)) {
        LogPrintf("%s: failed to flush state (%s)\n", __func__, state.ToString());
    }
}

static void DoWarning(const bilingual_str& warning)
{
    static bool fWarned = false;
    SetMiscWarning(warning);
    if (!fWarned) {
        AlertNotify(warning.original);
        fWarned = true;
    }
}

/** Private helper function that concatenates warning messages. */
static void AppendWarning(bilingual_str& res, const bilingual_str& warn)
{
    if (!res.empty()) res += Untranslated(", ");
    res += warn;
}

/** Check warning conditions and do some notifications on new chain tip set. */
static void UpdateTip(CTxMemPool& mempool, const CBlockIndex* pindexNew, const CChainParams& chainParams, CChainState& active_chainstate)
    EXCLUSIVE_LOCKS_REQUIRED(::cs_main)
{
    // New best block
    mempool.AddTransactionsUpdated(1);

    {
        LOCK(g_best_block_mutex);
        g_best_block = pindexNew->GetBlockHash();
        g_best_block_cv.notify_all();
    }

    bilingual_str warning_messages;
    assert(std::addressof(::ChainstateActive()) == std::addressof(active_chainstate));
    if (!active_chainstate.IsInitialBlockDownload()) {
        const CBlockIndex* pindex = pindexNew;
        for (int bit = 0; bit < VERSIONBITS_NUM_BITS; bit++) {
            WarningBitsConditionChecker checker(bit);
            ThresholdState state = checker.GetStateFor(pindex, chainParams.GetConsensus(), warningcache[bit]);
            if (state == ThresholdState::ACTIVE || state == ThresholdState::LOCKED_IN) {
                const bilingual_str warning = strprintf(_("Warning: unknown new rules activated (versionbit %i)"), bit);
                if (state == ThresholdState::ACTIVE) {
                    DoWarning(warning);
                } else {
                    AppendWarning(warning_messages, warning);
                }
            }
        }
    }
    assert(std::addressof(::ChainstateActive()) == std::addressof(active_chainstate));
    LogPrintf("%s: new best=%s height=%d version=0x%08x tx=%lu date='%s' progress=%f cache=%.1fMiB(%utxo)%s\n", __func__,
      pindexNew->GetBlockHash().ToString(), pindexNew->nHeight, pindexNew->nVersion,
      (unsigned long)pindexNew->nChainTx,
      FormatISO8601DateTime(pindexNew->GetBlockTime()),
      GuessVerificationProgress(pindexNew, chainParams.GetConsensus().nPowTargetSpacing),
      active_chainstate.CoinsTip().DynamicMemoryUsage() * (1.0 / (1<<20)), active_chainstate.CoinsTip().GetCacheSize(),
      !warning_messages.empty() ? strprintf(" warning='%s'", warning_messages.original) : "");
}

/** Disconnect m_chain's tip.
  * After calling, the mempool will be in an inconsistent state, with
  * transactions from disconnected blocks being added to disconnectpool.  You
  * should make the mempool consistent again by calling UpdateMempoolForReorg.
  * with cs_main held.
  *
  * If disconnectpool is nullptr, then no disconnected transactions are added to
  * disconnectpool (note that the caller is responsible for mempool consistency
  * in any case).
  */
bool CChainState::DisconnectTip(BlockValidationState& state, const CChainParams& chainparams, DisconnectedBlockTransactions* disconnectpool)
{
    AssertLockHeld(cs_main);
    AssertLockHeld(m_mempool.cs);

    CBlockIndex *pindexDelete = m_chain.Tip();
    assert(pindexDelete);
    // Read block from disk.
    std::shared_ptr<CBlock> pblock = std::make_shared<CBlock>();
    CBlock& block = *pblock;
    if (!ReadBlockFromDisk(block, pindexDelete, chainparams.GetConsensus()))
        return error("DisconnectTip(): Failed to read block");
    // Apply the block atomically to the chain state.
    int64_t nStart = GetTimeMicros();
    {
        CCoinsViewCache view(&CoinsTip());
        assert(view.GetBestBlock() == pindexDelete->GetBlockHash());
        if (DisconnectBlock(block, pindexDelete, view) != DISCONNECT_OK)
            return error("DisconnectTip(): DisconnectBlock %s failed", pindexDelete->GetBlockHash().ToString());
        bool flushed = view.Flush();
        assert(flushed);
    }
    LogPrint(BCLog::BENCH, "- Disconnect block: %.2fms\n", (GetTimeMicros() - nStart) * MILLI);
    // Write the chain state to disk, if necessary.
    if (!FlushStateToDisk(chainparams, state, FlushStateMode::IF_NEEDED))
        return false;

    if (disconnectpool) {
        // Save transactions to re-add to mempool at end of reorg
        for (auto it = block.vtx.rbegin(); it != block.vtx.rend(); ++it) {
            disconnectpool->addTransaction(*it);
        }
        while (disconnectpool->DynamicMemoryUsage() > MAX_DISCONNECTED_TX_POOL_SIZE * 1000) {
            // Drop the earliest entry, and remove its children from the mempool.
            auto it = disconnectpool->queuedTx.get<insertion_order>().begin();
            m_mempool.removeRecursive(**it, MemPoolRemovalReason::REORG);
            disconnectpool->removeEntry(it);
        }
    }

    m_chain.SetTip(pindexDelete->pprev);

    UpdateTip(m_mempool, pindexDelete->pprev, chainparams, *this);
    // Let wallets know transactions went from 1-confirmed to
    // 0-confirmed or conflicted:
    GetMainSignals().BlockDisconnected(pblock, pindexDelete);
    return true;
}

static int64_t nTimeReadFromDisk = 0;
static int64_t nTimeConnectTotal = 0;
static int64_t nTimeFlush = 0;
static int64_t nTimeChainState = 0;
static int64_t nTimePostConnect = 0;

struct PerBlockConnectTrace {
    CBlockIndex* pindex = nullptr;
    std::shared_ptr<const CBlock> pblock;
    PerBlockConnectTrace() {}
};
/**
 * Used to track blocks whose transactions were applied to the UTXO state as a
 * part of a single ActivateBestChainStep call.
 *
 * This class is single-use, once you call GetBlocksConnected() you have to throw
 * it away and make a new one.
 */
class ConnectTrace {
private:
    std::vector<PerBlockConnectTrace> blocksConnected;

public:
    explicit ConnectTrace() : blocksConnected(1) {}

    void BlockConnected(CBlockIndex* pindex, std::shared_ptr<const CBlock> pblock) {
        assert(!blocksConnected.back().pindex);
        assert(pindex);
        assert(pblock);
        blocksConnected.back().pindex = pindex;
        blocksConnected.back().pblock = std::move(pblock);
        blocksConnected.emplace_back();
    }

    std::vector<PerBlockConnectTrace>& GetBlocksConnected() {
        // We always keep one extra block at the end of our list because
        // blocks are added after all the conflicted transactions have
        // been filled in. Thus, the last entry should always be an empty
        // one waiting for the transactions from the next block. We pop
        // the last entry here to make sure the list we return is sane.
        assert(!blocksConnected.back().pindex);
        blocksConnected.pop_back();
        return blocksConnected;
    }
};

/**
 * Connect a new block to m_chain. pblock is either nullptr or a pointer to a CBlock
 * corresponding to pindexNew, to bypass loading it again from disk.
 *
 * The block is added to connectTrace if connection succeeds.
 */
bool CChainState::ConnectTip(BlockValidationState& state, const CChainParams& chainparams, CBlockIndex* pindexNew, const std::shared_ptr<const CBlock>& pblock, ConnectTrace& connectTrace, DisconnectedBlockTransactions &disconnectpool)
{
    AssertLockHeld(cs_main);
    AssertLockHeld(m_mempool.cs);

    assert(pindexNew->pprev == m_chain.Tip());
    // Read block from disk.
    int64_t nTime1 = GetTimeMicros();
    std::shared_ptr<const CBlock> pthisBlock;
    if (!pblock) {
        std::shared_ptr<CBlock> pblockNew = std::make_shared<CBlock>();
        if (!ReadBlockFromDisk(*pblockNew, pindexNew, chainparams.GetConsensus()))
            return AbortNode(state, "Failed to read block");
        pthisBlock = pblockNew;
    } else {
        pthisBlock = pblock;
    }
    const CBlock& blockConnecting = *pthisBlock;
    // Apply the block atomically to the chain state.
    int64_t nTime2 = GetTimeMicros(); nTimeReadFromDisk += nTime2 - nTime1;
    int64_t nTime3;
    LogPrint(BCLog::BENCH, "  - Load block from disk: %.2fms [%.2fs]\n", (nTime2 - nTime1) * MILLI, nTimeReadFromDisk * MICRO);

    // ELEMENTS:
    // For mempool removal with pegin conflicts
    std::set<std::pair<uint256, COutPoint>> setPeginsSpent;

    {
        CCoinsViewCache view(&CoinsTip());
        bool rv = ConnectBlock(blockConnecting, state, pindexNew, view, chainparams, &setPeginsSpent);
        GetMainSignals().BlockChecked(blockConnecting, state);
        if (!rv) {
            if (state.IsInvalid()) {
                InvalidBlockFound(pindexNew, state);

                // ELEMENTS:
                // Possibly result of RPC to mainchain bitcoind failure
                // or unseen Bitcoin blocks.
                // These blocks are later re-evaluated at an interval
                // set by `-recheckpeginblockinterval`.
                if (state.GetRejectReason() == "bad-pegin-witness") {
                    //Write queue of invalid blocks that
                    //must be cleared to continue operation
                    std::vector<uint256> vinvalidBlocks;
                    pblocktree->ReadInvalidBlockQueue(vinvalidBlocks);
                    bool blockAlreadyInvalid = false;
                    for (uint256& hash : vinvalidBlocks) {
                        if (hash == blockConnecting.GetHash()) {
                            blockAlreadyInvalid = true;
                            break;
                        }
                    }
                    if (!blockAlreadyInvalid) {
                        vinvalidBlocks.push_back(blockConnecting.GetHash());
                        pblocktree->WriteInvalidBlockQueue(vinvalidBlocks);
                    }
                }
            }
            return error("%s: ConnectBlock %s failed, %s", __func__, pindexNew->GetBlockHash().ToString(), state.ToString());
        }
        nTime3 = GetTimeMicros(); nTimeConnectTotal += nTime3 - nTime2;
        assert(nBlocksTotal > 0);
        LogPrint(BCLog::BENCH, "  - Connect total: %.2fms [%.2fs (%.2fms/blk)]\n", (nTime3 - nTime2) * MILLI, nTimeConnectTotal * MICRO, nTimeConnectTotal * MILLI / nBlocksTotal);
        bool flushed = view.Flush();
        assert(flushed);
    }
    int64_t nTime4 = GetTimeMicros(); nTimeFlush += nTime4 - nTime3;
    LogPrint(BCLog::BENCH, "  - Flush: %.2fms [%.2fs (%.2fms/blk)]\n", (nTime4 - nTime3) * MILLI, nTimeFlush * MICRO, nTimeFlush * MILLI / nBlocksTotal);
    // Write the chain state to disk, if necessary.
    if (!FlushStateToDisk(chainparams, state, FlushStateMode::IF_NEEDED))
        return false;

    int64_t nTime5 = GetTimeMicros(); nTimeChainState += nTime5 - nTime4;
    LogPrint(BCLog::BENCH, "  - Writing chainstate: %.2fms [%.2fs (%.2fms/blk)]\n", (nTime5 - nTime4) * MILLI, nTimeChainState * MICRO, nTimeChainState * MILLI / nBlocksTotal);
    // Remove conflicting transactions from the mempool.;
    // ELEMENTS: We also eject peg-outs with now-invalid PAK proofs
    // as well as peg-in inputs during transitional periods.
    m_mempool.removeForBlock(blockConnecting.vtx, pindexNew->nHeight, pindexNew);
    disconnectpool.removeForBlock(blockConnecting.vtx);
    // Update m_chain & related variables.
    m_chain.SetTip(pindexNew);
    UpdateTip(m_mempool, pindexNew, chainparams, *this);

    int64_t nTime6 = GetTimeMicros(); nTimePostConnect += nTime6 - nTime5; nTimeTotal += nTime6 - nTime1;
    LogPrint(BCLog::BENCH, "  - Connect postprocess: %.2fms [%.2fs (%.2fms/blk)]\n", (nTime6 - nTime5) * MILLI, nTimePostConnect * MICRO, nTimePostConnect * MILLI / nBlocksTotal);
    LogPrint(BCLog::BENCH, "- Connect block: %.2fms [%.2fs (%.2fms/blk)]\n", (nTime6 - nTime1) * MILLI, nTimeTotal * MICRO, nTimeTotal * MILLI / nBlocksTotal);

    connectTrace.BlockConnected(pindexNew, std::move(pthisBlock));
    return true;
}

/**
 * Return the tip of the chain with the most work in it, that isn't
 * known to be invalid (it's however far from certain to be valid).
 */
CBlockIndex* CChainState::FindMostWorkChain() {
    do {
        CBlockIndex *pindexNew = nullptr;

        // Find the best candidate header.
        {
            std::set<CBlockIndex*, CBlockIndexWorkComparator>::reverse_iterator it = setBlockIndexCandidates.rbegin();
            if (it == setBlockIndexCandidates.rend())
                return nullptr;
            pindexNew = *it;
        }

        // Check whether all blocks on the path between the currently active chain and the candidate are valid.
        // Just going until the active chain is an optimization, as we know all blocks in it are valid already.
        CBlockIndex *pindexTest = pindexNew;
        bool fInvalidAncestor = false;
        while (pindexTest && !m_chain.Contains(pindexTest)) {
            assert(pindexTest->HaveTxsDownloaded() || pindexTest->nHeight == 0);

            // Pruned nodes may have entries in setBlockIndexCandidates for
            // which block files have been deleted.  Remove those as candidates
            // for the most work chain if we come across them; we can't switch
            // to a chain unless we have all the non-active-chain parent blocks.
            bool fFailedChain = pindexTest->nStatus & BLOCK_FAILED_MASK;
            bool fMissingData = !(pindexTest->nStatus & BLOCK_HAVE_DATA);
            if (fFailedChain || fMissingData) {
                // Candidate chain is not usable (either invalid or missing data)
                if (fFailedChain && (pindexBestInvalid == nullptr || pindexNew->nChainWork > pindexBestInvalid->nChainWork))
                    pindexBestInvalid = pindexNew;
                CBlockIndex *pindexFailed = pindexNew;
                // Remove the entire chain from the set.
                while (pindexTest != pindexFailed) {
                    if (fFailedChain) {
                        pindexFailed->nStatus |= BLOCK_FAILED_CHILD;
                    } else if (fMissingData) {
                        // If we're missing data, then add back to m_blocks_unlinked,
                        // so that if the block arrives in the future we can try adding
                        // to setBlockIndexCandidates again.
                        m_blockman.m_blocks_unlinked.insert(
                            std::make_pair(pindexFailed->pprev, pindexFailed));
                    }
                    setBlockIndexCandidates.erase(pindexFailed);
                    pindexFailed = pindexFailed->pprev;
                }
                setBlockIndexCandidates.erase(pindexTest);
                fInvalidAncestor = true;
                break;
            }
            pindexTest = pindexTest->pprev;
        }
        if (!fInvalidAncestor)
            return pindexNew;
    } while(true);
}

/** Delete all entries in setBlockIndexCandidates that are worse than the current tip. */
void CChainState::PruneBlockIndexCandidates() {
    // Note that we can't delete the current block itself, as we may need to return to it later in case a
    // reorganization to a better block fails.
    std::set<CBlockIndex*, CBlockIndexWorkComparator>::iterator it = setBlockIndexCandidates.begin();
    while (it != setBlockIndexCandidates.end() && setBlockIndexCandidates.value_comp()(*it, m_chain.Tip())) {
        setBlockIndexCandidates.erase(it++);
    }
    // Either the current tip or a successor of it we're working towards is left in setBlockIndexCandidates.
    assert(!setBlockIndexCandidates.empty());
}

/**
 * Try to make some progress towards making pindexMostWork the active block.
 * pblock is either nullptr or a pointer to a CBlock corresponding to pindexMostWork.
 *
 * @returns true unless a system error occurred
 */
bool CChainState::ActivateBestChainStep(BlockValidationState& state, const CChainParams& chainparams, CBlockIndex* pindexMostWork, const std::shared_ptr<const CBlock>& pblock, bool& fInvalidFound, ConnectTrace& connectTrace)
{
    AssertLockHeld(cs_main);
    AssertLockHeld(m_mempool.cs);
    assert(std::addressof(::ChainstateActive()) == std::addressof(*this));

    const CBlockIndex* pindexOldTip = m_chain.Tip();
    const CBlockIndex* pindexFork = m_chain.FindFork(pindexMostWork);

    // Disconnect active blocks which are no longer in the best chain.
    bool fBlocksDisconnected = false;
    DisconnectedBlockTransactions disconnectpool;
    while (m_chain.Tip() && m_chain.Tip() != pindexFork) {
        if (!DisconnectTip(state, chainparams, &disconnectpool)) {
            // This is likely a fatal error, but keep the mempool consistent,
            // just in case. Only remove from the mempool in this case.
            UpdateMempoolForReorg(*this, m_mempool, disconnectpool, false);

            // If we're unable to disconnect a block during normal operation,
            // then that is a failure of our local system -- we should abort
            // rather than stay on a less work chain.
            AbortNode(state, "Failed to disconnect block; see debug.log for details");
            return false;
        }
        fBlocksDisconnected = true;
    }

    // Build list of new blocks to connect (in descending height order).
    std::vector<CBlockIndex*> vpindexToConnect;
    bool fContinue = true;
    int nHeight = pindexFork ? pindexFork->nHeight : -1;
    while (fContinue && nHeight != pindexMostWork->nHeight) {
        // Don't iterate the entire list of potential improvements toward the best tip, as we likely only need
        // a few blocks along the way.
        int nTargetHeight = std::min(nHeight + 32, pindexMostWork->nHeight);
        vpindexToConnect.clear();
        vpindexToConnect.reserve(nTargetHeight - nHeight);
        CBlockIndex* pindexIter = pindexMostWork->GetAncestor(nTargetHeight);
        while (pindexIter && pindexIter->nHeight != nHeight) {
            vpindexToConnect.push_back(pindexIter);
            pindexIter = pindexIter->pprev;
        }
        nHeight = nTargetHeight;

        // Connect new blocks.
        for (CBlockIndex* pindexConnect : reverse_iterate(vpindexToConnect)) {
            if (!ConnectTip(state, chainparams, pindexConnect, pindexConnect == pindexMostWork ? pblock : std::shared_ptr<const CBlock>(), connectTrace, disconnectpool)) {
                if (state.IsInvalid()) {
                    // The block violates a consensus rule.
                    if (state.GetResult() != BlockValidationResult::BLOCK_MUTATED) {
                        InvalidChainFound(vpindexToConnect.front());
                    }
                    state = BlockValidationState();
                    fInvalidFound = true;
                    fContinue = false;
                    break;
                } else {
                    // A system error occurred (disk space, database error, ...).
                    // Make the mempool consistent with the current tip, just in case
                    // any observers try to use it before shutdown.
                    UpdateMempoolForReorg(*this, m_mempool, disconnectpool, false);
                    return false;
                }
            } else {
                PruneBlockIndexCandidates();
                if (!pindexOldTip || m_chain.Tip()->nChainWork > pindexOldTip->nChainWork) {
                    // We're in a better position than we were. Return temporarily to release the lock.
                    fContinue = false;
                    break;
                }
            }
        }
    }

    if (fBlocksDisconnected) {
        // If any blocks were disconnected, disconnectpool may be non empty.  Add
        // any disconnected transactions back to the mempool.
        UpdateMempoolForReorg(*this, m_mempool, disconnectpool, true);
    }
    m_mempool.check(*this);

    CheckForkWarningConditions();

    return true;
}

static SynchronizationState GetSynchronizationState(bool init)
{
    if (!init) return SynchronizationState::POST_INIT;
    if (::fReindex) return SynchronizationState::INIT_REINDEX;
    return SynchronizationState::INIT_DOWNLOAD;
}

static bool NotifyHeaderTip(CChainState& chainstate) LOCKS_EXCLUDED(cs_main) {
    bool fNotify = false;
    bool fInitialBlockDownload = false;
    static CBlockIndex* pindexHeaderOld = nullptr;
    CBlockIndex* pindexHeader = nullptr;
    {
        LOCK(cs_main);
        pindexHeader = pindexBestHeader;

        if (pindexHeader != pindexHeaderOld) {
            fNotify = true;
            assert(std::addressof(::ChainstateActive()) == std::addressof(chainstate));
            fInitialBlockDownload = chainstate.IsInitialBlockDownload();
            pindexHeaderOld = pindexHeader;
        }
    }
    // Send block tip changed notifications without cs_main
    if (fNotify) {
        uiInterface.NotifyHeaderTip(GetSynchronizationState(fInitialBlockDownload), pindexHeader);
    }
    return fNotify;
}

static void LimitValidationInterfaceQueue() LOCKS_EXCLUDED(cs_main) {
    AssertLockNotHeld(cs_main);

    if (GetMainSignals().CallbacksPending() > 10) {
        SyncWithValidationInterfaceQueue();
    }
}

bool CChainState::ActivateBestChain(BlockValidationState &state, const CChainParams& chainparams, std::shared_ptr<const CBlock> pblock) {
    // Note that while we're often called here from ProcessNewBlock, this is
    // far from a guarantee. Things in the P2P/RPC will often end up calling
    // us in the middle of ProcessNewBlock - do not assume pblock is set
    // sanely for performance or correctness!
    AssertLockNotHeld(cs_main);

    // ABC maintains a fair degree of expensive-to-calculate internal state
    // because this function periodically releases cs_main so that it does not lock up other threads for too long
    // during large connects - and to allow for e.g. the callback queue to drain
    // we use m_cs_chainstate to enforce mutual exclusion so that only one caller may execute this function at a time
    LOCK(m_cs_chainstate);

    CBlockIndex *pindexMostWork = nullptr;
    CBlockIndex *pindexNewTip = nullptr;
    int nStopAtHeight = gArgs.GetArg("-stopatheight", DEFAULT_STOPATHEIGHT);
    do {
        // Block until the validation queue drains. This should largely
        // never happen in normal operation, however may happen during
        // reindex, causing memory blowup if we run too far ahead.
        // Note that if a validationinterface callback ends up calling
        // ActivateBestChain this may lead to a deadlock! We should
        // probably have a DEBUG_LOCKORDER test for this in the future.
        LimitValidationInterfaceQueue();

        {
            LOCK(cs_main);
            LOCK(m_mempool.cs); // Lock transaction pool for at least as long as it takes for connectTrace to be consumed
            CBlockIndex* starting_tip = m_chain.Tip();
            bool blocks_connected = false;
            do {
                // We absolutely may not unlock cs_main until we've made forward progress
                // (with the exception of shutdown due to hardware issues, low disk space, etc).
                ConnectTrace connectTrace; // Destructed before cs_main is unlocked

                if (pindexMostWork == nullptr) {
                    pindexMostWork = FindMostWorkChain();
                }

                // Whether we have anything to do at all.
                if (pindexMostWork == nullptr || pindexMostWork == m_chain.Tip()) {
                    break;
                }

                bool fInvalidFound = false;
                std::shared_ptr<const CBlock> nullBlockPtr;
                if (!ActivateBestChainStep(state, chainparams, pindexMostWork, pblock && pblock->GetHash() == pindexMostWork->GetBlockHash() ? pblock : nullBlockPtr, fInvalidFound, connectTrace)) {
                    // A system error occurred
                    return false;
                }
                blocks_connected = true;

                if (fInvalidFound) {
                    // Wipe cache, we may need another branch now.
                    pindexMostWork = nullptr;
                }
                pindexNewTip = m_chain.Tip();

                for (const PerBlockConnectTrace& trace : connectTrace.GetBlocksConnected()) {
                    assert(trace.pblock && trace.pindex);
                    GetMainSignals().BlockConnected(trace.pblock, trace.pindex);
                }
            } while (!m_chain.Tip() || (starting_tip && CBlockIndexWorkComparator()(m_chain.Tip(), starting_tip)));
            if (!blocks_connected) return true;

            const CBlockIndex* pindexFork = m_chain.FindFork(starting_tip);
            bool fInitialDownload = IsInitialBlockDownload();

            // Notify external listeners about the new tip.
            // Enqueue while holding cs_main to ensure that UpdatedBlockTip is called in the order in which blocks are connected
            if (pindexFork != pindexNewTip) {
                // Notify ValidationInterface subscribers
                GetMainSignals().UpdatedBlockTip(pindexNewTip, pindexFork, fInitialDownload);

                // Always notify the UI if a new block tip was connected
                uiInterface.NotifyBlockTip(GetSynchronizationState(fInitialDownload), pindexNewTip);
            }
        }
        // When we reach this point, we switched to a new tip (stored in pindexNewTip).

        if (nStopAtHeight && pindexNewTip && pindexNewTip->nHeight >= nStopAtHeight) StartShutdown();

        // We check shutdown only after giving ActivateBestChainStep a chance to run once so that we
        // never shutdown before connecting the genesis block during LoadChainTip(). Previously this
        // caused an assert() failure during shutdown in such cases as the UTXO DB flushing checks
        // that the best block hash is non-null.
        if (ShutdownRequested()) break;
    } while (pindexNewTip != pindexMostWork);
    CheckBlockIndex(chainparams.GetConsensus());

    // Write changes periodically to disk, after relay.
    if (!FlushStateToDisk(chainparams, state, FlushStateMode::PERIODIC)) {
        return false;
    }

    return true;
}

bool CChainState::PreciousBlock(BlockValidationState& state, const CChainParams& params, CBlockIndex *pindex)
{
    {
        LOCK(cs_main);
        if (pindex->nChainWork < m_chain.Tip()->nChainWork) {
            // Nothing to do, this block is not at the tip.
            return true;
        }
        if (m_chain.Tip()->nChainWork > nLastPreciousChainwork) {
            // The chain has been extended since the last call, reset the counter.
            nBlockReverseSequenceId = -1;
        }
        nLastPreciousChainwork = m_chain.Tip()->nChainWork;
        setBlockIndexCandidates.erase(pindex);
        pindex->nSequenceId = nBlockReverseSequenceId;
        if (nBlockReverseSequenceId > std::numeric_limits<int32_t>::min()) {
            // We can't keep reducing the counter if somebody really wants to
            // call preciousblock 2**31-1 times on the same set of tips...
            nBlockReverseSequenceId--;
        }
        if (pindex->IsValid(BLOCK_VALID_TRANSACTIONS) && pindex->HaveTxsDownloaded()) {
            setBlockIndexCandidates.insert(pindex);
            PruneBlockIndexCandidates();
        }
    }

    return ActivateBestChain(state, params, std::shared_ptr<const CBlock>());
}

bool CChainState::InvalidateBlock(BlockValidationState& state, const CChainParams& chainparams, CBlockIndex *pindex)
{
    // Genesis block can't be invalidated
    assert(pindex);
    if (pindex->nHeight == 0) return false;

    CBlockIndex* to_mark_failed = pindex;
    bool pindex_was_in_chain = false;
    int disconnected = 0;

    // We do not allow ActivateBestChain() to run while InvalidateBlock() is
    // running, as that could cause the tip to change while we disconnect
    // blocks.
    LOCK(m_cs_chainstate);

    // We'll be acquiring and releasing cs_main below, to allow the validation
    // callbacks to run. However, we should keep the block index in a
    // consistent state as we disconnect blocks -- in particular we need to
    // add equal-work blocks to setBlockIndexCandidates as we disconnect.
    // To avoid walking the block index repeatedly in search of candidates,
    // build a map once so that we can look up candidate blocks by chain
    // work as we go.
    std::multimap<const arith_uint256, CBlockIndex *> candidate_blocks_by_work;

    {
        LOCK(cs_main);
        for (const auto& entry : m_blockman.m_block_index) {
            CBlockIndex *candidate = entry.second;
            // We don't need to put anything in our active chain into the
            // multimap, because those candidates will be found and considered
            // as we disconnect.
            // Instead, consider only non-active-chain blocks that have at
            // least as much work as where we expect the new tip to end up.
            if (!m_chain.Contains(candidate) &&
                    !CBlockIndexWorkComparator()(candidate, pindex->pprev) &&
                    candidate->IsValid(BLOCK_VALID_TRANSACTIONS) &&
                    candidate->HaveTxsDownloaded()) {
                candidate_blocks_by_work.insert(std::make_pair(candidate->nChainWork, candidate));
            }
        }
    }

    // Disconnect (descendants of) pindex, and mark them invalid.
    while (true) {
        if (ShutdownRequested()) break;

        // Make sure the queue of validation callbacks doesn't grow unboundedly.
        LimitValidationInterfaceQueue();

        LOCK(cs_main);
        LOCK(m_mempool.cs); // Lock for as long as disconnectpool is in scope to make sure UpdateMempoolForReorg is called after DisconnectTip without unlocking in between
        if (!m_chain.Contains(pindex)) break;
        pindex_was_in_chain = true;
        CBlockIndex *invalid_walk_tip = m_chain.Tip();

        // ActivateBestChain considers blocks already in m_chain
        // unconditionally valid already, so force disconnect away from it.
        DisconnectedBlockTransactions disconnectpool;
        bool ret = DisconnectTip(state, chainparams, &disconnectpool);
        // DisconnectTip will add transactions to disconnectpool.
        // Adjust the mempool to be consistent with the new tip, adding
        // transactions back to the mempool if disconnecting was successful,
        // and we're not doing a very deep invalidation (in which case
        // keeping the mempool up to date is probably futile anyway).
        assert(std::addressof(::ChainstateActive()) == std::addressof(*this));
        UpdateMempoolForReorg(*this, m_mempool, disconnectpool, /* fAddToMempool = */ (++disconnected <= 10) && ret);
        if (!ret) return false;
        assert(invalid_walk_tip->pprev == m_chain.Tip());

        // We immediately mark the disconnected blocks as invalid.
        // This prevents a case where pruned nodes may fail to invalidateblock
        // and be left unable to start as they have no tip candidates (as there
        // are no blocks that meet the "have data and are not invalid per
        // nStatus" criteria for inclusion in setBlockIndexCandidates).
        invalid_walk_tip->nStatus |= BLOCK_FAILED_VALID;
        setDirtyBlockIndex.insert(invalid_walk_tip);
        setBlockIndexCandidates.erase(invalid_walk_tip);
        setBlockIndexCandidates.insert(invalid_walk_tip->pprev);
        if (invalid_walk_tip->pprev == to_mark_failed && (to_mark_failed->nStatus & BLOCK_FAILED_VALID)) {
            // We only want to mark the last disconnected block as BLOCK_FAILED_VALID; its children
            // need to be BLOCK_FAILED_CHILD instead.
            to_mark_failed->nStatus = (to_mark_failed->nStatus ^ BLOCK_FAILED_VALID) | BLOCK_FAILED_CHILD;
            setDirtyBlockIndex.insert(to_mark_failed);
        }

        // Add any equal or more work headers to setBlockIndexCandidates
        auto candidate_it = candidate_blocks_by_work.lower_bound(invalid_walk_tip->pprev->nChainWork);
        while (candidate_it != candidate_blocks_by_work.end()) {
            if (!CBlockIndexWorkComparator()(candidate_it->second, invalid_walk_tip->pprev)) {
                setBlockIndexCandidates.insert(candidate_it->second);
                candidate_it = candidate_blocks_by_work.erase(candidate_it);
            } else {
                ++candidate_it;
            }
        }

        // Track the last disconnected block, so we can correct its BLOCK_FAILED_CHILD status in future
        // iterations, or, if it's the last one, call InvalidChainFound on it.
        to_mark_failed = invalid_walk_tip;
    }

    CheckBlockIndex(chainparams.GetConsensus());

    {
        LOCK(cs_main);
        if (m_chain.Contains(to_mark_failed)) {
            // If the to-be-marked invalid block is in the active chain, something is interfering and we can't proceed.
            return false;
        }

        // Mark pindex (or the last disconnected block) as invalid, even when it never was in the main chain
        to_mark_failed->nStatus |= BLOCK_FAILED_VALID;
        setDirtyBlockIndex.insert(to_mark_failed);
        setBlockIndexCandidates.erase(to_mark_failed);
        m_blockman.m_failed_blocks.insert(to_mark_failed);

        // If any new blocks somehow arrived while we were disconnecting
        // (above), then the pre-calculation of what should go into
        // setBlockIndexCandidates may have missed entries. This would
        // technically be an inconsistency in the block index, but if we clean
        // it up here, this should be an essentially unobservable error.
        // Loop back over all block index entries and add any missing entries
        // to setBlockIndexCandidates.
        BlockMap::iterator it = m_blockman.m_block_index.begin();
        while (it != m_blockman.m_block_index.end()) {
            if (it->second->IsValid(BLOCK_VALID_TRANSACTIONS) && it->second->HaveTxsDownloaded() && !setBlockIndexCandidates.value_comp()(it->second, m_chain.Tip())) {
                setBlockIndexCandidates.insert(it->second);
            }
            it++;
        }

        InvalidChainFound(to_mark_failed);
    }

    // Only notify about a new block tip if the active chain was modified.
    if (pindex_was_in_chain) {
        uiInterface.NotifyBlockTip(GetSynchronizationState(IsInitialBlockDownload()), to_mark_failed->pprev);
    }
    return true;
}

void CChainState::ResetBlockFailureFlags(CBlockIndex *pindex) {
    AssertLockHeld(cs_main);

    int nHeight = pindex->nHeight;

    // Remove the invalidity flag from this block and all its descendants.
    BlockMap::iterator it = m_blockman.m_block_index.begin();
    while (it != m_blockman.m_block_index.end()) {
        if (!it->second->IsValid() && it->second->GetAncestor(nHeight) == pindex) {
            it->second->nStatus &= ~BLOCK_FAILED_MASK;
            setDirtyBlockIndex.insert(it->second);
            if (it->second->IsValid(BLOCK_VALID_TRANSACTIONS) && it->second->HaveTxsDownloaded() && setBlockIndexCandidates.value_comp()(m_chain.Tip(), it->second)) {
                setBlockIndexCandidates.insert(it->second);
            }
            if (it->second == pindexBestInvalid) {
                // Reset invalid block marker if it was pointing to one of those.
                pindexBestInvalid = nullptr;
            }
            m_blockman.m_failed_blocks.erase(it->second);
        }
        it++;
    }

    // Remove the invalidity flag from all ancestors too.
    while (pindex != nullptr) {
        if (pindex->nStatus & BLOCK_FAILED_MASK) {
            pindex->nStatus &= ~BLOCK_FAILED_MASK;
            setDirtyBlockIndex.insert(pindex);
            m_blockman.m_failed_blocks.erase(pindex);
        }
        pindex = pindex->pprev;
    }
}

CBlockIndex* BlockManager::AddToBlockIndex(const CBlockHeader& block)
{
    AssertLockHeld(cs_main);

    // Check for duplicate
    uint256 hash = block.GetHash();
    BlockMap::iterator it = m_block_index.find(hash);
    if (it != m_block_index.end())
        return it->second;

    // Construct new block index object
    CBlockIndex* pindexNew = new CBlockIndex(block);
    // We assign the sequence id to blocks only when the full data is available,
    // to avoid miners withholding blocks but broadcasting headers, to get a
    // competitive advantage.
    pindexNew->nSequenceId = 0;
    BlockMap::iterator mi = m_block_index.insert(std::make_pair(hash, pindexNew)).first;
    pindexNew->phashBlock = &((*mi).first);
    BlockMap::iterator miPrev = m_block_index.find(block.hashPrevBlock);
    if (miPrev != m_block_index.end())
    {
        pindexNew->pprev = (*miPrev).second;
        pindexNew->nHeight = pindexNew->pprev->nHeight + 1;
        pindexNew->BuildSkip();
    }
    pindexNew->nTimeMax = (pindexNew->pprev ? std::max(pindexNew->pprev->nTimeMax, pindexNew->nTime) : pindexNew->nTime);
    pindexNew->nChainWork = (pindexNew->pprev ? pindexNew->pprev->nChainWork : 0) + GetBlockProof(*pindexNew);
    pindexNew->RaiseValidity(BLOCK_VALID_TREE);
    if (pindexBestHeader == nullptr || pindexBestHeader->nChainWork < pindexNew->nChainWork)
        pindexBestHeader = pindexNew;

    setDirtyBlockIndex.insert(pindexNew);

    return pindexNew;
}

/** Mark a block as having its data received and checked (up to BLOCK_VALID_TRANSACTIONS). */
void CChainState::ReceivedBlockTransactions(const CBlock& block, CBlockIndex* pindexNew, const FlatFilePos& pos, const Consensus::Params& consensusParams)
{
    pindexNew->nTx = block.vtx.size();
    pindexNew->nChainTx = 0;
    pindexNew->nFile = pos.nFile;
    pindexNew->nDataPos = pos.nPos;
    pindexNew->nUndoPos = 0;
    pindexNew->nStatus |= BLOCK_HAVE_DATA;
    if (IsWitnessEnabled(pindexNew->pprev, consensusParams)) {
        pindexNew->nStatus |= BLOCK_OPT_WITNESS;
    }
    pindexNew->RaiseValidity(BLOCK_VALID_TRANSACTIONS);
    setDirtyBlockIndex.insert(pindexNew);

    if (pindexNew->pprev == nullptr || pindexNew->pprev->HaveTxsDownloaded()) {
        // If pindexNew is the genesis block or all parents are BLOCK_VALID_TRANSACTIONS.
        std::deque<CBlockIndex*> queue;
        queue.push_back(pindexNew);

        // Recursively process any descendant blocks that now may be eligible to be connected.
        while (!queue.empty()) {
            CBlockIndex *pindex = queue.front();
            queue.pop_front();
            pindex->nChainTx = (pindex->pprev ? pindex->pprev->nChainTx : 0) + pindex->nTx;
            {
                LOCK(cs_nBlockSequenceId);
                pindex->nSequenceId = nBlockSequenceId++;
            }
            if (m_chain.Tip() == nullptr || !setBlockIndexCandidates.value_comp()(pindex, m_chain.Tip())) {
                setBlockIndexCandidates.insert(pindex);
            }
            std::pair<std::multimap<CBlockIndex*, CBlockIndex*>::iterator, std::multimap<CBlockIndex*, CBlockIndex*>::iterator> range = m_blockman.m_blocks_unlinked.equal_range(pindex);
            while (range.first != range.second) {
                std::multimap<CBlockIndex*, CBlockIndex*>::iterator it = range.first;
                queue.push_back(it->second);
                range.first++;
                m_blockman.m_blocks_unlinked.erase(it);
            }
        }
    } else {
        if (pindexNew->pprev && pindexNew->pprev->IsValid(BLOCK_VALID_TREE)) {
            m_blockman.m_blocks_unlinked.insert(std::make_pair(pindexNew->pprev, pindexNew));
        }
    }
}

// TODO move to blockstorage
bool FindBlockPos(FlatFilePos& pos, unsigned int nAddSize, unsigned int nHeight, CChain& active_chain, uint64_t nTime, bool fKnown = false)
{
    LOCK(cs_LastBlockFile);

    unsigned int nFile = fKnown ? pos.nFile : nLastBlockFile;
    if (vinfoBlockFile.size() <= nFile) {
        vinfoBlockFile.resize(nFile + 1);
    }

    bool finalize_undo = false;
    if (!fKnown) {
        while (vinfoBlockFile[nFile].nSize + nAddSize >= (gArgs.GetBoolArg("-fastprune", false) ? 0x10000 /* 64kb */ : MAX_BLOCKFILE_SIZE)) {
            // when the undo file is keeping up with the block file, we want to flush it explicitly
            // when it is lagging behind (more blocks arrive than are being connected), we let the
            // undo block write case handle it
            assert(std::addressof(::ChainActive()) == std::addressof(active_chain));
            finalize_undo = (vinfoBlockFile[nFile].nHeightLast == (unsigned int)active_chain.Tip()->nHeight);
            nFile++;
            if (vinfoBlockFile.size() <= nFile) {
                vinfoBlockFile.resize(nFile + 1);
            }
        }
        pos.nFile = nFile;
        pos.nPos = vinfoBlockFile[nFile].nSize;
    }

    if ((int)nFile != nLastBlockFile) {
        if (!fKnown) {
            LogPrint(BCLog::VALIDATION, "Leaving block file %i: %s\n", nLastBlockFile, vinfoBlockFile[nLastBlockFile].ToString());
        }
        FlushBlockFile(!fKnown, finalize_undo);
        nLastBlockFile = nFile;
    }

    vinfoBlockFile[nFile].AddBlock(nHeight, nTime);
    if (fKnown)
        vinfoBlockFile[nFile].nSize = std::max(pos.nPos + nAddSize, vinfoBlockFile[nFile].nSize);
    else
        vinfoBlockFile[nFile].nSize += nAddSize;

    if (!fKnown) {
        bool out_of_space;
        size_t bytes_allocated = BlockFileSeq().Allocate(pos, nAddSize, out_of_space);
        if (out_of_space) {
            return AbortNode("Disk space is too low!", _("Disk space is too low!"));
        }
        if (bytes_allocated != 0 && fPruneMode) {
            fCheckForPruning = true;
        }
    }

    setDirtyFileInfo.insert(nFile);
    return true;
}

static bool FindUndoPos(BlockValidationState &state, int nFile, FlatFilePos &pos, unsigned int nAddSize)
{
    pos.nFile = nFile;

    LOCK(cs_LastBlockFile);

    pos.nPos = vinfoBlockFile[nFile].nUndoSize;
    vinfoBlockFile[nFile].nUndoSize += nAddSize;
    setDirtyFileInfo.insert(nFile);

    bool out_of_space;
    size_t bytes_allocated = UndoFileSeq().Allocate(pos, nAddSize, out_of_space);
    if (out_of_space) {
        return AbortNode(state, "Disk space is too low!", _("Disk space is too low!"));
    }
    if (bytes_allocated != 0 && fPruneMode) {
        fCheckForPruning = true;
    }

    return true;
}

static bool CheckBlockHeader(const CBlockHeader& block, BlockValidationState& state, const Consensus::Params& consensusParams, bool fCheckPOW = true)
{
    // Check proof of work matches claimed amount
    if (fCheckPOW && block.GetHash() != consensusParams.hashGenesisBlock
            && !CheckProof(block, consensusParams)) {
        return state.Invalid(BlockValidationResult::BLOCK_INVALID_HEADER, g_signed_blocks ? "block-proof-invalid" : "high-hash", "proof of work failed");
    }
    return true;
}

bool CheckBlock(const CBlock& block, BlockValidationState& state, const Consensus::Params& consensusParams, bool fCheckPOW, bool fCheckMerkleRoot)
{
    // These are checks that are independent of context.

    if (block.fChecked)
        return true;

    // Check that the header is valid (particularly PoW).  This is mostly
    // redundant with the call in AcceptBlockHeader.
    if (!CheckBlockHeader(block, state, consensusParams, fCheckPOW))
        return false;

    // Signet only: check block solution
    if (consensusParams.signet_blocks && fCheckPOW && !CheckSignetBlockSolution(block, consensusParams)) {
        return state.Invalid(BlockValidationResult::BLOCK_CONSENSUS, "bad-signet-blksig", "signet block signature validation failure");
    }

    // Check the merkle root.
    if (fCheckMerkleRoot) {
        bool mutated;
        uint256 hashMerkleRoot2 = BlockMerkleRoot(block, &mutated);
        if (block.hashMerkleRoot != hashMerkleRoot2)
            return state.Invalid(BlockValidationResult::BLOCK_MUTATED, "bad-txnmrklroot", "hashMerkleRoot mismatch");

        // Check for merkle tree malleability (CVE-2012-2459): repeating sequences
        // of transactions in a block without affecting the merkle root of a block,
        // while still invalidating it.
        if (mutated)
            return state.Invalid(BlockValidationResult::BLOCK_MUTATED, "bad-txns-duplicate", "duplicate transaction");
    }

    // All potential-corruption validation must be done before we do any
    // transaction validation, as otherwise we may mark the header as invalid
    // because we receive the wrong transactions for it.
    // Note that witness malleability is checked in ContextualCheckBlock, so no
    // checks that use witness data may be performed here.

    // Size limits
    if (block.vtx.empty() || block.vtx.size() * WITNESS_SCALE_FACTOR > MAX_BLOCK_WEIGHT || ::GetSerializeSize(block, PROTOCOL_VERSION | SERIALIZE_TRANSACTION_NO_WITNESS) * WITNESS_SCALE_FACTOR > MAX_BLOCK_WEIGHT)
        return state.Invalid(BlockValidationResult::BLOCK_CONSENSUS, "bad-blk-length", "size limits failed");

    // First transaction must be coinbase, the rest must not be
    if (block.vtx.empty() || !block.vtx[0]->IsCoinBase())
        return state.Invalid(BlockValidationResult::BLOCK_CONSENSUS, "bad-cb-missing", "first tx is not coinbase");
    for (unsigned int i = 1; i < block.vtx.size(); i++)
        if (block.vtx[i]->IsCoinBase())
            return state.Invalid(BlockValidationResult::BLOCK_CONSENSUS, "bad-cb-multiple", "more than one coinbase");

    // Check transactions
    // Must check for duplicate inputs (see CVE-2018-17144)
    for (const auto& tx : block.vtx) {
        TxValidationState tx_state;
        if (!CheckTransaction(*tx, tx_state)) {
            // CheckBlock() does context-free validation checks. The only
            // possible failures are consensus failures.
            assert(tx_state.GetResult() == TxValidationResult::TX_CONSENSUS);
            return state.Invalid(BlockValidationResult::BLOCK_CONSENSUS, tx_state.GetRejectReason(),
                                 strprintf("Transaction check failed (tx hash %s) %s", tx->GetHash().ToString(), tx_state.GetDebugMessage()));
        }
    }
    unsigned int nSigOps = 0;
    for (const auto& tx : block.vtx)
    {
        nSigOps += GetLegacySigOpCount(*tx);
    }
    if (nSigOps * WITNESS_SCALE_FACTOR > MAX_BLOCK_SIGOPS_COST)
        return state.Invalid(BlockValidationResult::BLOCK_CONSENSUS, "bad-blk-sigops", "out-of-bounds SigOpCount");

    if (fCheckPOW && fCheckMerkleRoot)
        block.fChecked = true;

    return true;
}

bool IsWitnessEnabled(const CBlockIndex* pindexPrev, const Consensus::Params& params)
{
    int height = pindexPrev == nullptr ? 0 : pindexPrev->nHeight + 1;
    return (height >= params.SegwitHeight);
}

bool IsDynaFedEnabled(const CBlockIndex* pindexPrev, const Consensus::Params& params)
{
    LOCK(cs_main);
    return (VersionBitsState(pindexPrev, params, Consensus::DEPLOYMENT_DYNA_FED, versionbitscache) == ThresholdState::ACTIVE);
}

void UpdateUncommittedBlockStructures(CBlock& block, const CBlockIndex* pindexPrev, const Consensus::Params& consensusParams)
{
    int commitpos = GetWitnessCommitmentIndex(block);
    static const std::vector<unsigned char> nonce(32, 0x00);
    if (commitpos != NO_WITNESS_COMMITMENT && IsWitnessEnabled(pindexPrev, consensusParams) && !block.vtx[0]->HasWitness()) {
        CMutableTransaction tx(*block.vtx[0]);
        tx.witness.vtxinwit.resize(1);
        tx.witness.vtxinwit[0].scriptWitness.stack.resize(1);
        tx.witness.vtxinwit[0].scriptWitness.stack[0] = nonce;
        block.vtx[0] = MakeTransactionRef(std::move(tx));
    }
}

std::vector<unsigned char> GenerateCoinbaseCommitment(CBlock& block, const CBlockIndex* pindexPrev, const Consensus::Params& consensusParams)
{
    std::vector<unsigned char> commitment;
    int commitpos = GetWitnessCommitmentIndex(block);
    std::vector<unsigned char> ret(32, 0x00);
    if (consensusParams.SegwitHeight != std::numeric_limits<int>::max()) {
        if (commitpos == NO_WITNESS_COMMITMENT) {
            // ELEMENTS: Shim in blank coinbase output for witness output hash
            // Previous iterations of CA could have allowed witness data
            // in coinbase transactions, and this witness data must be committed
            // to here.
            //
            // Is No-op in Bitcoin
            CMutableTransaction tx0(*block.vtx[0]);
            tx0.vout.push_back(CTxOut());
            block.vtx[0] = MakeTransactionRef(std::move(tx0));
            // END
            uint256 witnessroot = BlockWitnessMerkleRoot(block, nullptr);
            CHash256().Write(witnessroot).Write(ret).Finalize(witnessroot);
            CTxOut out;
            out.nValue = 0;
            out.nAsset = policyAsset;
            out.scriptPubKey.resize(MINIMUM_WITNESS_COMMITMENT);
            out.scriptPubKey[0] = OP_RETURN;
            out.scriptPubKey[1] = 0x24;
            out.scriptPubKey[2] = 0xaa;
            out.scriptPubKey[3] = 0x21;
            out.scriptPubKey[4] = 0xa9;
            out.scriptPubKey[5] = 0xed;
            memcpy(&out.scriptPubKey[6], witnessroot.begin(), 32);
            commitment = std::vector<unsigned char>(out.scriptPubKey.begin(), out.scriptPubKey.end());
            CMutableTransaction tx(*block.vtx[0]);
            // Elements: replace shimmed output with real coinbase rather than push
            tx.vout.back() = out;
            // END
            block.vtx[0] = MakeTransactionRef(std::move(tx));
        }
    }
    UpdateUncommittedBlockStructures(block, pindexPrev, consensusParams);
    return commitment;
}

// ELEMENTS


static bool ContextualCheckDynaFedHeader(const CBlockHeader& block, BlockValidationState& state, const CChainParams& params, const CBlockIndex* pindexPrev)
{
    // When not active, it's a NOP
    if (!IsDynaFedEnabled(pindexPrev, params.GetConsensus())) {
        return true;
    }

    const DynaFedParams& dynafed_params = block.m_dynafed_params;

    // Dynamic blocks must at least publish current signblockscript in full
    if (dynafed_params.m_current.IsNull()) {
        return state.Invalid(BlockValidationResult::BLOCK_CONSENSUS, "invalid-dyna-fed", "dynamic block headers must have non-empty current signblockscript field");
    }

    // Make sure extension bits aren't active, reserved for future HF
    uint32_t reserved_mask = (1<<23) | (1<<24) | (1<<25) | (1<<26);
    if ((block.nVersion & reserved_mask) != 0) {
        return state.Invalid(BlockValidationResult::BLOCK_CONSENSUS, "invalid-dyna-fed", "dynamic block header has unknown HF extension bits set");
    }

    const DynaFedParamEntry expected_current_params = ComputeNextBlockCurrentParameters(pindexPrev, params.GetConsensus());

    if (expected_current_params != dynafed_params.m_current) {
        return state.Invalid(BlockValidationResult::BLOCK_CONSENSUS, "invalid-dyna-fed", "dynamic block header's current parameters do not match expected");
    }

    // Lastly, enforce rules on proposals if they make changes.
    if (!dynafed_params.m_proposed.IsNull()) {
        // Compare the new proposed parameters with the current full parameters.
        const DynaFedParamEntry current = ComputeNextBlockFullCurrentParameters(pindexPrev, params.GetConsensus());
        const DynaFedParamEntry& proposed = dynafed_params.m_proposed;

        if (proposed.m_signblockscript != current.m_signblockscript) {
            // signblockscript proposals *must* be segwit versions
            int block_version = 0;
            std::vector<unsigned char> block_program;
            if (!proposed.m_signblockscript.IsWitnessProgram(block_version, block_program)) {
                return state.Invalid(BlockValidationResult::BLOCK_CONSENSUS, "invalid-dyna-fed", "proposed signblockscript must be native segwit scriptPubkey");
            }
        }

        if (proposed.m_fedpeg_program != current.m_fedpeg_program || proposed.m_fedpegscript != current.m_fedpegscript) {
            int fedpeg_version = 0;
            std::vector<unsigned char> fedpeg_program;
            if (!proposed.m_fedpeg_program.IsWitnessProgram(fedpeg_version, fedpeg_program)) {
                return state.Invalid(BlockValidationResult::BLOCK_CONSENSUS, "invalid-dyna-fed", "proposed fedpeg program must be native segwit scriptPubkey");
            }

            // for v0, fedpegscript's scriptPubKey must match. v1+ is unencumbered.
            if (fedpeg_version == 0) {
                uint256 fedpeg_program;
                CSHA256().Write(proposed.m_fedpegscript.data(), proposed.m_fedpegscript.size()).Finalize(fedpeg_program.begin());
                CScript computed_program = CScript() << OP_0 << ToByteVector(fedpeg_program);
                if (computed_program != proposed.m_fedpeg_program) {
                    return state.Invalid(BlockValidationResult::BLOCK_CONSENSUS, "invalid-dyna-fed", "proposed v0 segwit fedpegscript must match proposed fedpeg witness program");
                }

                // fedpegscript proposals *must not* start with OP_DEPTH
                // This forbids the first Liquid watchman script which is a hack.
                // Use miniscript, which doesn't even have OP_DEPTH.
                // We don't encumber future segwit versions as opcodes may change.
                if (!proposed.m_fedpegscript.empty() && proposed.m_fedpegscript.front() == OP_DEPTH) {
                    return state.Invalid(BlockValidationResult::BLOCK_CONSENSUS, "invalid-dyna-fed", "Proposed fedpegscript starts with OP_DEPTH, which is illegal");
                }
            }
        }

        if (proposed.m_extension_space != current.m_extension_space) {
            // When enforcing PAK, extension_space must give non-empty PAK list when
            // the vector itself is non-empty. Otherwise this means there were "junk"
            // entries
            if (params.GetEnforcePak()) {
                if (!proposed.m_extension_space.empty() &&
                        CreatePAKListFromExtensionSpace(proposed.m_extension_space).IsReject()) {
                    return state.Invalid(BlockValidationResult::BLOCK_CONSENSUS, "invalid-dyna-fed", "Extension space is not list of valid PAK entries");
                }
            }
        }
    }
    return true;
}

CBlockIndex* BlockManager::GetLastCheckpoint(const CCheckpointData& data)
{
    const MapCheckpoints& checkpoints = data.mapCheckpoints;

    for (const MapCheckpoints::value_type& i : reverse_iterate(checkpoints))
    {
        const uint256& hash = i.second;
        assert(std::addressof(g_chainman.m_blockman) == std::addressof(*this));
        CBlockIndex* pindex = LookupBlockIndex(hash);
        if (pindex) {
            return pindex;
        }
    }
    return nullptr;
}

/** Context-dependent validity checks.
 *  By "context", we mean only the previous block headers, but not the UTXO
 *  set; UTXO-related validity checks are done in ConnectBlock().
 *  NOTE: This function is not currently invoked by ConnectBlock(), so we
 *  should consider upgrade issues if we change which consensus rules are
 *  enforced in this function (eg by adding a new consensus rule). See comment
 *  in ConnectBlock().
 *  Note that -reindex-chainstate skips the validation that happens here!
 */
static bool ContextualCheckBlockHeader(const CBlockHeader& block, BlockValidationState& state, BlockManager& blockman, const CChainParams& params, const CBlockIndex* pindexPrev, int64_t nAdjustedTime) EXCLUSIVE_LOCKS_REQUIRED(cs_main)
{
    assert(pindexPrev != nullptr);
    const int nHeight = pindexPrev->nHeight + 1;

    // Check proof of work target or non-dynamic signblockscript if necessary
    const Consensus::Params& consensusParams = params.GetConsensus();
    if (!IsDynaFedEnabled(pindexPrev, consensusParams) && !CheckChallenge(block, *pindexPrev, consensusParams))
        return state.Invalid(BlockValidationResult::BLOCK_INVALID_HEADER, "bad-diffbits", "incorrect proof of work");

    // Check against checkpoints
    if (fCheckpointsEnabled) {
        // Don't accept any forks from the main chain prior to last checkpoint.
        // GetLastCheckpoint finds the last checkpoint in MapCheckpoints that's in our
        // BlockIndex().
        assert(std::addressof(g_chainman.m_blockman) == std::addressof(blockman));
        CBlockIndex* pcheckpoint = blockman.GetLastCheckpoint(params.Checkpoints());
        if (pcheckpoint && nHeight < pcheckpoint->nHeight) {
            LogPrintf("ERROR: %s: forked chain older than last checkpoint (height %d)\n", __func__, nHeight);
            return state.Invalid(BlockValidationResult::BLOCK_CHECKPOINT, "bad-fork-prior-to-checkpoint");
        }
    }

    // Check timestamp against prev
    if (block.GetBlockTime() <= pindexPrev->GetMedianTimePast())
        return state.Invalid(BlockValidationResult::BLOCK_INVALID_HEADER, "time-too-old", "block's timestamp is too early");

    // Check height in header against prev
    if (g_con_blockheightinheader && (uint32_t)nHeight != block.block_height) {
        LogPrintf("ERROR: %s: block height in header is incorrect (got %d, expected %d)\n", __func__, block.block_height, nHeight);
        return state.Invalid(BlockValidationResult::BLOCK_INVALID_HEADER, "bad-header-height");
    }

    // Check timestamp
    if (block.GetBlockTime() > nAdjustedTime + MAX_FUTURE_BLOCK_TIME)
        return state.Invalid(BlockValidationResult::BLOCK_TIME_FUTURE, "time-too-new", "block timestamp too far in the future");

    // Reject outdated version blocks when 95% (75% on testnet) of the network has upgraded:
    // check for version 2, 3 and 4 upgrades
    if((block.nVersion < 2 && nHeight >= consensusParams.BIP34Height) ||
       (block.nVersion < 3 && nHeight >= consensusParams.BIP66Height) ||
       (block.nVersion < 4 && nHeight >= consensusParams.BIP65Height))
            return state.Invalid(BlockValidationResult::BLOCK_INVALID_HEADER, strprintf("bad-version(0x%08x)", block.nVersion),
                                 strprintf("rejected nVersion=0x%08x block", block.nVersion));

    if (!ContextualCheckDynaFedHeader(block, state, params, pindexPrev)) {
        return false;
    }

    return true;
}

/** NOTE: This function is not currently invoked by ConnectBlock(), so we
 *  should consider upgrade issues if we change which consensus rules are
 *  enforced in this function (eg by adding a new consensus rule). See comment
 *  in ConnectBlock().
 *  Note that -reindex-chainstate skips the validation that happens here!
 */
static bool ContextualCheckBlock(const CBlock& block, BlockValidationState& state, const Consensus::Params& consensusParams, const CBlockIndex* pindexPrev)
{
    const int nHeight = pindexPrev == nullptr ? 0 : pindexPrev->nHeight + 1;

    // Start enforcing BIP113 (Median Time Past).
    int nLockTimeFlags = 0;
    if (nHeight >= consensusParams.CSVHeight) {
        assert(pindexPrev != nullptr);
        nLockTimeFlags |= LOCKTIME_MEDIAN_TIME_PAST;
    }

    int64_t nLockTimeCutoff = (nLockTimeFlags & LOCKTIME_MEDIAN_TIME_PAST)
                              ? pindexPrev->GetMedianTimePast()
                              : block.GetBlockTime();

    // Check that all transactions are finalized
    for (const auto& tx : block.vtx) {
        if (!IsFinalTx(*tx, nHeight, nLockTimeCutoff)) {
            return state.Invalid(BlockValidationResult::BLOCK_CONSENSUS, "bad-txns-nonfinal", "non-final transaction");
        }
    }

    // Enforce rule that the coinbase starts with serialized block height
    if (nHeight >= consensusParams.BIP34Height)
    {
        CScript expect = CScript() << nHeight;
        if (block.vtx[0]->vin[0].scriptSig.size() < expect.size() ||
            !std::equal(expect.begin(), expect.end(), block.vtx[0]->vin[0].scriptSig.begin())) {
            return state.Invalid(BlockValidationResult::BLOCK_CONSENSUS, "bad-cb-height", "block height mismatch in coinbase");
        }
    }

    // Coinbase transaction can not have input witness data which is not covered
    // (or committed to) by the witness or regular merkle tree
    for (const auto& inwit : block.vtx[0]->witness.vtxinwit) {
        if (!inwit.vchIssuanceAmountRangeproof.empty() ||
                !inwit.vchInflationKeysRangeproof.empty() ||
                !inwit.m_pegin_witness.IsNull()) {
            return state.Invalid(BlockValidationResult::BLOCK_MUTATED, "bad-cb-witness", "Coinbase has invalid input witness data.");
        }
    }

    // Validation for witness commitments.
    // * We compute the witness hash (which is the hash including witnesses) of all the block's transactions, except the
    //   coinbase (where 0x0000....0000 is used instead).
    // * The coinbase scriptWitness is a stack of a single 32-byte vector, containing a witness reserved value (unconstrained).
    // * We build a merkle tree with all those witness hashes as leaves (similar to the hashMerkleRoot in the block header).
    // * There must be at least one output whose scriptPubKey is a single 36-byte push, the first 4 bytes of which are
    //   {0xaa, 0x21, 0xa9, 0xed}, and the following 32 bytes are SHA256^2(witness root, witness reserved value). In case there are
    //   multiple, the last one is used.
    bool fHaveWitness = false;
    if (nHeight >= consensusParams.SegwitHeight) {
        int commitpos = GetWitnessCommitmentIndex(block);
        if (commitpos != NO_WITNESS_COMMITMENT) {
            bool malleated = false;
            uint256 hashWitness = BlockWitnessMerkleRoot(block, &malleated);
            // The malleation check is ignored; as the transaction tree itself
            // already does not permit it, it is impossible to trigger in the
            // witness tree.
            if ((block.vtx[0]->witness.vtxinwit.empty()) ||
                (block.vtx[0]->witness.vtxinwit[0].scriptWitness.stack.size() != 1) ||
                (block.vtx[0]->witness.vtxinwit[0].scriptWitness.stack[0].size() != 32)) {
                return state.Invalid(BlockValidationResult::BLOCK_MUTATED, "bad-witness-nonce-size", strprintf("%s : invalid witness reserved value size", __func__));
            }
            CHash256().Write(hashWitness).Write(block.vtx[0]->witness.vtxinwit[0].scriptWitness.stack[0]).Finalize(hashWitness);
            uint256 committedWitness(std::vector<unsigned char>(&block.vtx[0]->vout[commitpos].scriptPubKey[6], &block.vtx[0]->vout[commitpos].scriptPubKey[6+32]));
            if (memcmp(hashWitness.begin(), &block.vtx[0]->vout[commitpos].scriptPubKey[6], 32)) {
                return state.Invalid(BlockValidationResult::BLOCK_MUTATED, "bad-witness-merkle-match", strprintf("%s : witness merkle commitment mismatch", __func__));
            }
            fHaveWitness = true;
        }
    }

    // No witness data is allowed in blocks that don't commit to witness data, as this would otherwise leave room for spam
    if (!fHaveWitness) {
      for (const auto& tx : block.vtx) {
            if (tx->HasWitness()) {
                return state.Invalid(BlockValidationResult::BLOCK_MUTATED, "unexpected-witness", strprintf("%s : unexpected witness data found", __func__));
            }
        }
    }

    // After the coinbase witness reserved value and commitment are verified,
    // we can check if the block weight passes (before we've checked the
    // coinbase witness, it would be possible for the weight to be too
    // large by filling up the coinbase witness, which doesn't change
    // the block hash, so we couldn't mark the block as permanently
    // failed).
    if (GetBlockWeight(block) > MAX_BLOCK_WEIGHT) {
        return state.Invalid(BlockValidationResult::BLOCK_CONSENSUS, "bad-blk-weight", strprintf("%s : weight limit failed", __func__));
    }

    return true;
}

bool BlockManager::AcceptBlockHeader(const CBlockHeader& block, BlockValidationState& state, const CChainParams& chainparams, CBlockIndex** ppindex)
{
    AssertLockHeld(cs_main);
    // Check for duplicate
    uint256 hash = block.GetHash();
    BlockMap::iterator miSelf = m_block_index.find(hash);
    if (hash != chainparams.GetConsensus().hashGenesisBlock) {
        if (miSelf != m_block_index.end()) {
            // Block header is already known.
            CBlockIndex* pindex = miSelf->second;
            if (ppindex)
                *ppindex = pindex;
            if (pindex->nStatus & BLOCK_FAILED_MASK) {
                LogPrintf("ERROR: %s: block %s is marked invalid\n", __func__, hash.ToString());
                return state.Invalid(BlockValidationResult::BLOCK_CACHED_INVALID, "duplicate");
            }
            return true;
        }

        if (!CheckBlockHeader(block, state, chainparams.GetConsensus())) {
            LogPrint(BCLog::VALIDATION, "%s: Consensus::CheckBlockHeader: %s, %s\n", __func__, hash.ToString(), state.ToString());
            return false;
        }

        // Get prev block index
        CBlockIndex* pindexPrev = nullptr;
        BlockMap::iterator mi = m_block_index.find(block.hashPrevBlock);
        if (mi == m_block_index.end()) {
            LogPrintf("ERROR: %s: prev block not found\n", __func__);
            return state.Invalid(BlockValidationResult::BLOCK_MISSING_PREV, "prev-blk-not-found");
        }
        pindexPrev = (*mi).second;
        if (pindexPrev->nStatus & BLOCK_FAILED_MASK) {
            LogPrintf("ERROR: %s: prev block invalid\n", __func__);
            return state.Invalid(BlockValidationResult::BLOCK_INVALID_PREV, "bad-prevblk");
        }
        if (!ContextualCheckBlockHeader(block, state, *this, chainparams, pindexPrev, GetAdjustedTime()))
            return error("%s: Consensus::ContextualCheckBlockHeader: %s, %s", __func__, hash.ToString(), state.ToString());

        /* Determine if this block descends from any block which has been found
         * invalid (m_failed_blocks), then mark pindexPrev and any blocks between
         * them as failed. For example:
         *
         *                D3
         *              /
         *      B2 - C2
         *    /         \
         *  A             D2 - E2 - F2
         *    \
         *      B1 - C1 - D1 - E1
         *
         * In the case that we attempted to reorg from E1 to F2, only to find
         * C2 to be invalid, we would mark D2, E2, and F2 as BLOCK_FAILED_CHILD
         * but NOT D3 (it was not in any of our candidate sets at the time).
         *
         * In any case D3 will also be marked as BLOCK_FAILED_CHILD at restart
         * in LoadBlockIndex.
         */
        if (!pindexPrev->IsValid(BLOCK_VALID_SCRIPTS)) {
            // The above does not mean "invalid": it checks if the previous block
            // hasn't been validated up to BLOCK_VALID_SCRIPTS. This is a performance
            // optimization, in the common case of adding a new block to the tip,
            // we don't need to iterate over the failed blocks list.
            for (const CBlockIndex* failedit : m_failed_blocks) {
                if (pindexPrev->GetAncestor(failedit->nHeight) == failedit) {
                    assert(failedit->nStatus & BLOCK_FAILED_VALID);
                    CBlockIndex* invalid_walk = pindexPrev;
                    while (invalid_walk != failedit) {
                        invalid_walk->nStatus |= BLOCK_FAILED_CHILD;
                        setDirtyBlockIndex.insert(invalid_walk);
                        invalid_walk = invalid_walk->pprev;
                    }
                    LogPrintf("ERROR: %s: prev block invalid\n", __func__);
                    return state.Invalid(BlockValidationResult::BLOCK_INVALID_PREV, "bad-prevblk");
                }
            }
        }
    }
    CBlockIndex* pindex = AddToBlockIndex(block);

    if (ppindex)
        *ppindex = pindex;

    return true;
}

// Exposed wrapper for AcceptBlockHeader
bool ChainstateManager::ProcessNewBlockHeaders(const std::vector<CBlockHeader>& headers, BlockValidationState& state, const CChainParams& chainparams, const CBlockIndex** ppindex)
{
    assert(std::addressof(::ChainstateActive()) == std::addressof(ActiveChainstate()));
    AssertLockNotHeld(cs_main);
    {
        LOCK(cs_main);
        for (const CBlockHeader& header : headers) {
            CBlockIndex *pindex = nullptr; // Use a temp pindex instead of ppindex to avoid a const_cast
            bool accepted = m_blockman.AcceptBlockHeader(
                header, state, chainparams, &pindex);
            ActiveChainstate().CheckBlockIndex(chainparams.GetConsensus());

            if (!accepted) {
                return false;
            }
            if (ppindex) {
                *ppindex = pindex;
            }
        }
    }
    if (NotifyHeaderTip(ActiveChainstate())) {
        if (ActiveChainstate().IsInitialBlockDownload() && ppindex && *ppindex) {
            LogPrintf("Synchronizing blockheaders, height: %d (~%.2f%%)\n", (*ppindex)->nHeight, 100.0/((*ppindex)->nHeight+(GetAdjustedTime() - (*ppindex)->GetBlockTime()) / Params().GetConsensus().nPowTargetSpacing) * (*ppindex)->nHeight);
        }
    }
    return true;
}

/** Store block on disk. If dbp is non-nullptr, the file is known to already reside on disk */
bool CChainState::AcceptBlock(const std::shared_ptr<const CBlock>& pblock, BlockValidationState& state, const CChainParams& chainparams, CBlockIndex** ppindex, bool fRequested, const FlatFilePos* dbp, bool* fNewBlock)
{
    const CBlock& block = *pblock;

    if (fNewBlock) *fNewBlock = false;
    AssertLockHeld(cs_main);

    CBlockIndex *pindexDummy = nullptr;
    CBlockIndex *&pindex = ppindex ? *ppindex : pindexDummy;

    bool accepted_header = m_blockman.AcceptBlockHeader(block, state, chainparams, &pindex);
    CheckBlockIndex(chainparams.GetConsensus());

    if (!accepted_header)
        return false;

    // Try to process all requested blocks that we don't have, but only
    // process an unrequested block if it's new and has enough work to
    // advance our tip, and isn't too many blocks ahead.
    bool fAlreadyHave = pindex->nStatus & BLOCK_HAVE_DATA;
    bool fHasMoreOrSameWork = (m_chain.Tip() ? pindex->nChainWork >= m_chain.Tip()->nChainWork : true);
    // Blocks that are too out-of-order needlessly limit the effectiveness of
    // pruning, because pruning will not delete block files that contain any
    // blocks which are too close in height to the tip.  Apply this test
    // regardless of whether pruning is enabled; it should generally be safe to
    // not process unrequested blocks.
    bool fTooFarAhead = (pindex->nHeight > int(m_chain.Height() + MIN_BLOCKS_TO_KEEP));

    // TODO: Decouple this function from the block download logic by removing fRequested
    // This requires some new chain data structure to efficiently look up if a
    // block is in a chain leading to a candidate for best tip, despite not
    // being such a candidate itself.

    // TODO: deal better with return value and error conditions for duplicate
    // and unrequested blocks.
    if (fAlreadyHave) return true;
    if (!fRequested) {  // If we didn't ask for it:
        if (pindex->nTx != 0) return true;    // This is a previously-processed block that was pruned
        if (!fHasMoreOrSameWork) return true; // Don't process less-work chains
        if (fTooFarAhead) return true;        // Block height is too high

        // Protect against DoS attacks from low-work chains.
        // If our tip is behind, a peer could try to send us
        // low-work blocks on a fake chain that we would never
        // request; don't process these.
        if (pindex->nChainWork < nMinimumChainWork) return true;
    }

    if (chainparams.GetConsensus().hashGenesisBlock != block.GetHash() &&
        (!CheckBlock(block, state, chainparams.GetConsensus()) ||
         !ContextualCheckBlock(block, state, chainparams.GetConsensus(), pindex->pprev))) {
        if (state.IsInvalid() && state.GetResult() != BlockValidationResult::BLOCK_MUTATED) {
            pindex->nStatus |= BLOCK_FAILED_VALID;
            setDirtyBlockIndex.insert(pindex);
        }
        return error("%s: %s", __func__, state.ToString());
    }

    // Header is valid/has work, merkle tree and segwit merkle tree are good...RELAY NOW
    // (but if it does not build on our best tip, let the SendMessages loop relay it)
    if (!IsInitialBlockDownload() && m_chain.Tip() == pindex->pprev)
        GetMainSignals().NewPoWValidBlock(pindex, pblock);

    // Write block to history file
    if (fNewBlock) *fNewBlock = true;
    assert(std::addressof(::ChainActive()) == std::addressof(m_chain));
    try {
        FlatFilePos blockPos = SaveBlockToDisk(block, pindex->nHeight, m_chain, chainparams, dbp);
        if (blockPos.IsNull()) {
            state.Error(strprintf("%s: Failed to find position to write new block to disk", __func__));
            return false;
        }
        ReceivedBlockTransactions(block, pindex, blockPos, chainparams.GetConsensus());
    } catch (const std::runtime_error& e) {
        return AbortNode(state, std::string("System error: ") + e.what());
    }

    FlushStateToDisk(chainparams, state, FlushStateMode::NONE);

    CheckBlockIndex(chainparams.GetConsensus());

    return true;
}

bool ChainstateManager::ProcessNewBlock(const CChainParams& chainparams, const std::shared_ptr<const CBlock> pblock, bool fForceProcessing, bool* fNewBlock)
{
    AssertLockNotHeld(cs_main);
    assert(std::addressof(::ChainstateActive()) == std::addressof(ActiveChainstate()));

    {
        CBlockIndex *pindex = nullptr;
        if (fNewBlock) *fNewBlock = false;
        BlockValidationState state;

        // CheckBlock() does not support multi-threaded block validation because CBlock::fChecked can cause data race.
        // Therefore, the following critical section must include the CheckBlock() call as well.
        LOCK(cs_main);

        // Ensure that CheckBlock() passes before calling AcceptBlock, as
        // belt-and-suspenders.
        bool ret = CheckBlock(*pblock, state, chainparams.GetConsensus());
        if (ret) {
            // Store to disk
            ret = ActiveChainstate().AcceptBlock(pblock, state, chainparams, &pindex, fForceProcessing, nullptr, fNewBlock);
        }
        if (!ret) {
            GetMainSignals().BlockChecked(*pblock, state);
            return error("%s: AcceptBlock FAILED (%s)", __func__, state.ToString());
        }
    }

    NotifyHeaderTip(ActiveChainstate());

    BlockValidationState state; // Only used to report errors, not invalidity - ignore it
    if (!ActiveChainstate().ActivateBestChain(state, chainparams, pblock))
        return error("%s: ActivateBestChain failed (%s)", __func__, state.ToString());

    return true;
}

bool TestBlockValidity(BlockValidationState& state,
                       const CChainParams& chainparams,
                       CChainState& chainstate,
                       const CBlock& block,
                       CBlockIndex* pindexPrev,
                       bool fCheckPOW,
                       bool fCheckMerkleRoot)
{
    AssertLockHeld(cs_main);
    assert(std::addressof(::ChainstateActive()) == std::addressof(chainstate));
    assert(pindexPrev && pindexPrev == chainstate.m_chain.Tip());
    CCoinsViewCache viewNew(&chainstate.CoinsTip());
    uint256 block_hash(block.GetHash());
    CBlockIndex indexDummy(block);
    indexDummy.pprev = pindexPrev;
    indexDummy.nHeight = pindexPrev->nHeight + 1;
    indexDummy.phashBlock = &block_hash;

    // NOTE: CheckBlockHeader is called by CheckBlock
    assert(std::addressof(g_chainman.m_blockman) == std::addressof(chainstate.m_blockman));
    if (!ContextualCheckBlockHeader(block, state, chainstate.m_blockman, chainparams, pindexPrev, GetAdjustedTime()))
        return error("%s: Consensus::ContextualCheckBlockHeader: %s", __func__, state.ToString());
    if (!CheckBlock(block, state, chainparams.GetConsensus(), fCheckPOW, fCheckMerkleRoot))
        return error("%s: Consensus::CheckBlock: %s", __func__, state.ToString());
    if (!ContextualCheckBlock(block, state, chainparams.GetConsensus(), pindexPrev))
        return error("%s: Consensus::ContextualCheckBlock: %s", __func__, state.ToString());
    if (!chainstate.ConnectBlock(block, state, &indexDummy, viewNew, chainparams, NULL, true))
        return false;
    assert(state.IsValid());

    return true;
}

/**
 * BLOCK PRUNING CODE
 */

/* Calculate the amount of disk space the block & undo files currently use */
uint64_t CalculateCurrentUsage()
{
    LOCK(cs_LastBlockFile);

    uint64_t retval = 0;
    for (const CBlockFileInfo &file : vinfoBlockFile) {
        retval += file.nSize + file.nUndoSize;
    }
    return retval;
}

void BlockManager::PruneOneBlockFile(const int fileNumber)
{
    AssertLockHeld(cs_main);
    LOCK(cs_LastBlockFile);

    for (const auto& entry : m_block_index) {
        CBlockIndex* pindex = entry.second;
        if (pindex->nFile == fileNumber) {
            pindex->nStatus &= ~BLOCK_HAVE_DATA;
            pindex->nStatus &= ~BLOCK_HAVE_UNDO;
            pindex->nFile = 0;
            pindex->nDataPos = 0;
            pindex->nUndoPos = 0;
            setDirtyBlockIndex.insert(pindex);

            // Prune from m_blocks_unlinked -- any block we prune would have
            // to be downloaded again in order to consider its chain, at which
            // point it would be considered as a candidate for
            // m_blocks_unlinked or setBlockIndexCandidates.
            auto range = m_blocks_unlinked.equal_range(pindex->pprev);
            while (range.first != range.second) {
                std::multimap<CBlockIndex *, CBlockIndex *>::iterator _it = range.first;
                range.first++;
                if (_it->second == pindex) {
                    m_blocks_unlinked.erase(_it);
                }
            }
        }
    }

    vinfoBlockFile[fileNumber].SetNull();
    setDirtyFileInfo.insert(fileNumber);
}


void UnlinkPrunedFiles(const std::set<int>& setFilesToPrune)
{
    for (std::set<int>::iterator it = setFilesToPrune.begin(); it != setFilesToPrune.end(); ++it) {
        FlatFilePos pos(*it, 0);
        fs::remove(BlockFileSeq().FileName(pos));
        fs::remove(UndoFileSeq().FileName(pos));
        LogPrintf("Prune: %s deleted blk/rev (%05u)\n", __func__, *it);
    }
}

void BlockManager::FindFilesToPruneManual(std::set<int>& setFilesToPrune, int nManualPruneHeight, int chain_tip_height)
{
    assert(fPruneMode && nManualPruneHeight > 0);

    LOCK2(cs_main, cs_LastBlockFile);
    if (chain_tip_height < 0) {
        return;
    }

    // last block to prune is the lesser of (user-specified height, MIN_BLOCKS_TO_KEEP from the tip)
    unsigned int nLastBlockWeCanPrune = std::min((unsigned)nManualPruneHeight, chain_tip_height - MIN_BLOCKS_TO_KEEP);
    int count = 0;
    for (int fileNumber = 0; fileNumber < nLastBlockFile; fileNumber++) {
        if (vinfoBlockFile[fileNumber].nSize == 0 || vinfoBlockFile[fileNumber].nHeightLast > nLastBlockWeCanPrune) {
            continue;
        }
        PruneOneBlockFile(fileNumber);
        setFilesToPrune.insert(fileNumber);
        count++;
    }
    LogPrintf("Prune (Manual): prune_height=%d removed %d blk/rev pairs\n", nLastBlockWeCanPrune, count);
}

/* This function is called from the RPC code for pruneblockchain */
void PruneBlockFilesManual(CChainState& active_chainstate, int nManualPruneHeight)
{
    BlockValidationState state;
    const CChainParams& chainparams = Params();
    assert(std::addressof(::ChainstateActive()) == std::addressof(active_chainstate));
    if (!active_chainstate.FlushStateToDisk(
            chainparams, state, FlushStateMode::NONE, nManualPruneHeight)) {
        LogPrintf("%s: failed to flush state (%s)\n", __func__, state.ToString());
    }
}

void BlockManager::FindFilesToPrune(std::set<int>& setFilesToPrune, uint64_t nPruneAfterHeight, int chain_tip_height, int prune_height, bool is_ibd)
{
    LOCK2(cs_main, cs_LastBlockFile);
    if (chain_tip_height < 0 || nPruneTarget == 0) {
        return;
    }
    if ((uint64_t)chain_tip_height <= nPruneAfterHeight) {
        return;
    }

    unsigned int nLastBlockWeCanPrune = std::min(prune_height, chain_tip_height - static_cast<int>(MIN_BLOCKS_TO_KEEP));
    uint64_t nCurrentUsage = CalculateCurrentUsage();
    // We don't check to prune until after we've allocated new space for files
    // So we should leave a buffer under our target to account for another allocation
    // before the next pruning.
    uint64_t nBuffer = BLOCKFILE_CHUNK_SIZE + UNDOFILE_CHUNK_SIZE;
    uint64_t nBytesToPrune;
    int count = 0;

    if (nCurrentUsage + nBuffer >= nPruneTarget) {
        // On a prune event, the chainstate DB is flushed.
        // To avoid excessive prune events negating the benefit of high dbcache
        // values, we should not prune too rapidly.
        // So when pruning in IBD, increase the buffer a bit to avoid a re-prune too soon.
        if (is_ibd) {
            // Since this is only relevant during IBD, we use a fixed 10%
            nBuffer += nPruneTarget / 10;
        }

        for (int fileNumber = 0; fileNumber < nLastBlockFile; fileNumber++) {
            nBytesToPrune = vinfoBlockFile[fileNumber].nSize + vinfoBlockFile[fileNumber].nUndoSize;

            if (vinfoBlockFile[fileNumber].nSize == 0) {
                continue;
            }

            if (nCurrentUsage + nBuffer < nPruneTarget) { // are we below our target?
                break;
            }

            // don't prune files that could have a block within MIN_BLOCKS_TO_KEEP of the main chain's tip but keep scanning
            if (vinfoBlockFile[fileNumber].nHeightLast > nLastBlockWeCanPrune) {
                continue;
            }

            PruneOneBlockFile(fileNumber);
            // Queue up the files for removal
            setFilesToPrune.insert(fileNumber);
            nCurrentUsage -= nBytesToPrune;
            count++;
        }
    }

    LogPrint(BCLog::PRUNE, "Prune: target=%dMiB actual=%dMiB diff=%dMiB max_prune_height=%d removed %d blk/rev pairs\n",
           nPruneTarget/1024/1024, nCurrentUsage/1024/1024,
           ((int64_t)nPruneTarget - (int64_t)nCurrentUsage)/1024/1024,
           nLastBlockWeCanPrune, count);
}

static FlatFileSeq BlockFileSeq()
{
    return FlatFileSeq(GetBlocksDir(), "blk", gArgs.GetBoolArg("-fastprune", false) ? 0x4000 /* 16kb */ : BLOCKFILE_CHUNK_SIZE);
}

static FlatFileSeq UndoFileSeq()
{
    return FlatFileSeq(GetBlocksDir(), "rev", UNDOFILE_CHUNK_SIZE);
}

FILE* OpenBlockFile(const FlatFilePos &pos, bool fReadOnly) {
    return BlockFileSeq().Open(pos, fReadOnly);
}

/** Open an undo file (rev?????.dat) */
static FILE* OpenUndoFile(const FlatFilePos &pos, bool fReadOnly) {
    return UndoFileSeq().Open(pos, fReadOnly);
}

fs::path GetBlockPosFilename(const FlatFilePos &pos)
{
    return BlockFileSeq().FileName(pos);
}

CBlockIndex * BlockManager::InsertBlockIndex(const uint256& hash)
{
    AssertLockHeld(cs_main);

    if (hash.IsNull())
        return nullptr;

    // Return existing
    BlockMap::iterator mi = m_block_index.find(hash);
    if (mi != m_block_index.end())
        return (*mi).second;

    // Create new
    CBlockIndex* pindexNew = new CBlockIndex();
    mi = m_block_index.insert(std::make_pair(hash, pindexNew)).first;
    pindexNew->phashBlock = &((*mi).first);

    return pindexNew;
}

bool BlockManager::LoadBlockIndex(
    const Consensus::Params& consensus_params,
    CBlockTreeDB& blocktree,
    std::set<CBlockIndex*, CBlockIndexWorkComparator>& block_index_candidates)
{
    if (!blocktree.LoadBlockIndexGuts(consensus_params, [this](const uint256& hash) EXCLUSIVE_LOCKS_REQUIRED(cs_main) { return this->InsertBlockIndex(hash); }))
        return false;

    // Calculate nChainWork
    std::vector<std::pair<int, CBlockIndex*> > vSortedByHeight;
    vSortedByHeight.reserve(m_block_index.size());
    for (const std::pair<const uint256, CBlockIndex*>& item : m_block_index)
    {
        CBlockIndex* pindex = item.second;
        vSortedByHeight.push_back(std::make_pair(pindex->nHeight, pindex));
    }
    sort(vSortedByHeight.begin(), vSortedByHeight.end());
    for (const std::pair<int, CBlockIndex*>& item : vSortedByHeight)
    {
        if (ShutdownRequested()) return false;
        CBlockIndex* pindex = item.second;
        pindex->nChainWork = (pindex->pprev ? pindex->pprev->nChainWork : 0) + GetBlockProof(*pindex);
        pindex->nTimeMax = (pindex->pprev ? std::max(pindex->pprev->nTimeMax, pindex->nTime) : pindex->nTime);
        // We can link the chain of blocks for which we've received transactions at some point.
        // Pruned nodes may have deleted the block.
        if (pindex->nTx > 0) {
            if (pindex->pprev) {
                if (pindex->pprev->HaveTxsDownloaded()) {
                    pindex->nChainTx = pindex->pprev->nChainTx + pindex->nTx;
                } else {
                    pindex->nChainTx = 0;
                    m_blocks_unlinked.insert(std::make_pair(pindex->pprev, pindex));
                }
            } else {
                pindex->nChainTx = pindex->nTx;
            }
        }
        if (!(pindex->nStatus & BLOCK_FAILED_MASK) && pindex->pprev && (pindex->pprev->nStatus & BLOCK_FAILED_MASK)) {
            pindex->nStatus |= BLOCK_FAILED_CHILD;
            setDirtyBlockIndex.insert(pindex);
        }
        if (pindex->IsValid(BLOCK_VALID_TRANSACTIONS) && (pindex->HaveTxsDownloaded() || pindex->pprev == nullptr)) {
            block_index_candidates.insert(pindex);
        }
        if (pindex->nStatus & BLOCK_FAILED_MASK && (!pindexBestInvalid || pindex->nChainWork > pindexBestInvalid->nChainWork))
            pindexBestInvalid = pindex;
        if (pindex->pprev)
            pindex->BuildSkip();
        if (pindex->IsValid(BLOCK_VALID_TREE) && (pindexBestHeader == nullptr || CBlockIndexWorkComparator()(pindexBestHeader, pindex)))
            pindexBestHeader = pindex;
    }

    return true;
}

void BlockManager::Unload() {
    m_failed_blocks.clear();
    m_blocks_unlinked.clear();

    for (const BlockMap::value_type& entry : m_block_index) {
        delete entry.second;
    }

    m_block_index.clear();
}

bool CChainState::LoadBlockIndexDB(const CChainParams& chainparams)
{
    assert(std::addressof(::ChainstateActive()) == std::addressof(*this));
    if (!m_blockman.LoadBlockIndex(
            chainparams.GetConsensus(), *pblocktree,
            setBlockIndexCandidates)) {
        return false;
    }

    // Load block file info
    pblocktree->ReadLastBlockFile(nLastBlockFile);
    vinfoBlockFile.resize(nLastBlockFile + 1);
    LogPrintf("%s: last block file = %i\n", __func__, nLastBlockFile);
    for (int nFile = 0; nFile <= nLastBlockFile; nFile++) {
        pblocktree->ReadBlockFileInfo(nFile, vinfoBlockFile[nFile]);
    }
    LogPrintf("%s: last block file info: %s\n", __func__, vinfoBlockFile[nLastBlockFile].ToString());
    for (int nFile = nLastBlockFile + 1; true; nFile++) {
        CBlockFileInfo info;
        if (pblocktree->ReadBlockFileInfo(nFile, info)) {
            vinfoBlockFile.push_back(info);
        } else {
            break;
        }
    }

    // Check presence of blk files
    LogPrintf("Checking all blk files are present...\n");
    std::set<int> setBlkDataFiles;
    for (const std::pair<const uint256, CBlockIndex*>& item : m_blockman.m_block_index) {
        CBlockIndex* pindex = item.second;
        if (pindex->nStatus & BLOCK_HAVE_DATA) {
            setBlkDataFiles.insert(pindex->nFile);
        }
    }
    for (std::set<int>::iterator it = setBlkDataFiles.begin(); it != setBlkDataFiles.end(); it++)
    {
        FlatFilePos pos(*it, 0);
        if (CAutoFile(OpenBlockFile(pos, true), SER_DISK, CLIENT_VERSION).IsNull()) {
            return false;
        }
    }

    // Check whether we have ever pruned block & undo files
    pblocktree->ReadFlag("prunedblockfiles", fHavePruned);
    if (fHavePruned)
        LogPrintf("LoadBlockIndexDB(): Block files have previously been pruned\n");

    // Check whether we need to continue reindexing
    bool fReindexing = false;
    pblocktree->ReadReindexing(fReindexing);
    if(fReindexing) fReindex = true;

    return true;
}

void CChainState::LoadMempool(const ArgsManager& args)
{
    if (args.GetArg("-persistmempool", DEFAULT_PERSIST_MEMPOOL)) {
        assert(std::addressof(::ChainstateActive()) == std::addressof(*this));
        ::LoadMempool(m_mempool, *this);
    }
    m_mempool.SetIsLoaded(!ShutdownRequested());
}

bool CChainState::LoadChainTip(const CChainParams& chainparams)
{
    AssertLockHeld(cs_main);
    const CCoinsViewCache& coins_cache = CoinsTip();
    assert(!coins_cache.GetBestBlock().IsNull()); // Never called when the coins view is empty
    const CBlockIndex* tip = m_chain.Tip();

    if (tip && tip->GetBlockHash() == coins_cache.GetBestBlock()) {
        return true;
    }

    // Load pointer to end of best chain
    CBlockIndex* pindex = m_blockman.LookupBlockIndex(coins_cache.GetBestBlock());
    if (!pindex) {
        return false;
    }
    m_chain.SetTip(pindex);
    PruneBlockIndexCandidates();

    tip = m_chain.Tip();
    LogPrintf("Loaded best chain: hashBestChain=%s height=%d date=%s progress=%f\n",
        tip->GetBlockHash().ToString(),
        m_chain.Height(),
        FormatISO8601DateTime(tip->GetBlockTime()),
        GuessVerificationProgress(tip, chainparams.GetConsensus().nPowTargetSpacing));
    return true;
}

CVerifyDB::CVerifyDB()
{
    uiInterface.ShowProgress(_("Verifying blocks...").translated, 0, false);
}

CVerifyDB::~CVerifyDB()
{
    uiInterface.ShowProgress("", 100, false);
}

bool CVerifyDB::VerifyDB(const CChainParams& chainparams, CChainState& active_chainstate, CCoinsView *coinsview, int nCheckLevel, int nCheckDepth)
{
    AssertLockHeld(cs_main);

    assert(std::addressof(::ChainstateActive()) == std::addressof(active_chainstate));
    if (active_chainstate.m_chain.Tip() == nullptr || active_chainstate.m_chain.Tip()->pprev == nullptr)
        return true;

    // Verify blocks in the best chain
    if (nCheckDepth <= 0 || nCheckDepth > active_chainstate.m_chain.Height())
        nCheckDepth = active_chainstate.m_chain.Height();
    nCheckLevel = std::max(0, std::min(4, nCheckLevel));
    LogPrintf("Verifying last %i blocks at level %i\n", nCheckDepth, nCheckLevel);
    CCoinsViewCache coins(coinsview);
    CBlockIndex* pindex;
    CBlockIndex* pindexFailure = nullptr;
    int nGoodTransactions = 0;
    BlockValidationState state;
    int reportDone = 0;
    LogPrintf("[0%%]..."); /* Continued */
    for (pindex = active_chainstate.m_chain.Tip(); pindex && pindex->pprev; pindex = pindex->pprev) {
        const int percentageDone = std::max(1, std::min(99, (int)(((double)(active_chainstate.m_chain.Height() - pindex->nHeight)) / (double)nCheckDepth * (nCheckLevel >= 4 ? 50 : 100))));
        if (reportDone < percentageDone/10) {
            // report every 10% step
            LogPrintf("[%d%%]...", percentageDone); /* Continued */
            reportDone = percentageDone/10;
        }
        uiInterface.ShowProgress(_("Verifying blocks...").translated, percentageDone, false);
        if (pindex->nHeight <= active_chainstate.m_chain.Height()-nCheckDepth)
            break;
        if (fPruneMode && !(pindex->nStatus & BLOCK_HAVE_DATA)) {
            // If pruning, only go back as far as we have data.
            LogPrintf("VerifyDB(): block verification stopping at height %d (pruning, no data)\n", pindex->nHeight);
            break;
        }
        CBlock block;
        // check level 0: read from disk
        if (!ReadBlockFromDisk(block, pindex, chainparams.GetConsensus()))
            return error("VerifyDB(): *** ReadBlockFromDisk failed at %d, hash=%s", pindex->nHeight, pindex->GetBlockHash().ToString());
        // check level 1: verify block validity
        if (nCheckLevel >= 1 && !CheckBlock(block, state, chainparams.GetConsensus()))
            return error("%s: *** found bad block at %d, hash=%s (%s)\n", __func__,
                         pindex->nHeight, pindex->GetBlockHash().ToString(), state.ToString());
        // check level 2: verify undo validity
        if (nCheckLevel >= 2 && pindex) {
            CBlockUndo undo;
            if (!pindex->GetUndoPos().IsNull()) {
                if (!UndoReadFromDisk(undo, pindex)) {
                    return error("VerifyDB(): *** found bad undo data at %d, hash=%s\n", pindex->nHeight, pindex->GetBlockHash().ToString());
                }
            }
        }
        // check level 3: check for inconsistencies during memory-only disconnect of tip blocks
        if (nCheckLevel >= 3 && (coins.DynamicMemoryUsage() + active_chainstate.CoinsTip().DynamicMemoryUsage()) <= active_chainstate.m_coinstip_cache_size_bytes) {
            assert(coins.GetBestBlock() == pindex->GetBlockHash());
            DisconnectResult res = active_chainstate.DisconnectBlock(block, pindex, coins);
            if (res == DISCONNECT_FAILED) {
                return error("VerifyDB(): *** irrecoverable inconsistency in block data at %d, hash=%s", pindex->nHeight, pindex->GetBlockHash().ToString());
            }
            if (res == DISCONNECT_UNCLEAN) {
                nGoodTransactions = 0;
                pindexFailure = pindex;
            } else {
                nGoodTransactions += block.vtx.size();
            }
        }
        if (ShutdownRequested()) return true;
    }
    if (pindexFailure)
        return error("VerifyDB(): *** coin database inconsistencies found (last %i blocks, %i good transactions before that)\n", active_chainstate.m_chain.Height() - pindexFailure->nHeight + 1, nGoodTransactions);

    // store block count as we move pindex at check level >= 4
    int block_count = active_chainstate.m_chain.Height() - pindex->nHeight;

    // check level 4: try reconnecting blocks
    if (nCheckLevel >= 4) {
        while (pindex != active_chainstate.m_chain.Tip()) {
            const int percentageDone = std::max(1, std::min(99, 100 - (int)(((double)(active_chainstate.m_chain.Height() - pindex->nHeight)) / (double)nCheckDepth * 50)));
            if (reportDone < percentageDone/10) {
                // report every 10% step
                LogPrintf("[%d%%]...", percentageDone); /* Continued */
                reportDone = percentageDone/10;
            }
            uiInterface.ShowProgress(_("Verifying blocks...").translated, percentageDone, false);
            pindex = active_chainstate.m_chain.Next(pindex);
            CBlock block;
            if (!ReadBlockFromDisk(block, pindex, chainparams.GetConsensus()))
                return error("VerifyDB(): *** ReadBlockFromDisk failed at %d, hash=%s", pindex->nHeight, pindex->GetBlockHash().ToString());
            if (!active_chainstate.ConnectBlock(block, state, pindex, coins, chainparams, NULL))
                return error("VerifyDB(): *** found unconnectable block at %d, hash=%s (%s)", pindex->nHeight, pindex->GetBlockHash().ToString(), state.ToString());
            if (ShutdownRequested()) return true;
        }
    }

    LogPrintf("[DONE].\n");
    LogPrintf("No coin database inconsistencies in last %i blocks (%i transactions)\n", block_count, nGoodTransactions);

    return true;
}

/** Apply the effects of a block on the utxo cache, ignoring that it may already have been applied. */
bool CChainState::RollforwardBlock(const CBlockIndex* pindex, CCoinsViewCache& inputs, const CChainParams& params)
{
    // TODO: merge with ConnectBlock
    CBlock block;
    if (!ReadBlockFromDisk(block, pindex, params.GetConsensus())) {
        return error("ReplayBlock(): ReadBlockFromDisk failed at %d, hash=%s", pindex->nHeight, pindex->GetBlockHash().ToString());
    }

    for (const CTransactionRef& tx : block.vtx) {
        if (!tx->IsCoinBase()) {
            for (const CTxIn &txin : tx->vin) {
                inputs.SpendCoin(txin.prevout);
            }
        }
        // Pass check = true as every addition may be an overwrite.
        AddCoins(inputs, *tx, pindex->nHeight, true);
    }
    return true;
}

bool CChainState::ReplayBlocks(const CChainParams& params)
{
    LOCK(cs_main);

    CCoinsView& db = this->CoinsDB();
    CCoinsViewCache cache(&db);

    std::vector<uint256> hashHeads = db.GetHeadBlocks();
    if (hashHeads.empty()) return true; // We're already in a consistent state.
    if (hashHeads.size() != 2) return error("ReplayBlocks(): unknown inconsistent state");

    uiInterface.ShowProgress(_("Replaying blocks...").translated, 0, false);
    LogPrintf("Replaying blocks\n");

    const CBlockIndex* pindexOld = nullptr;  // Old tip during the interrupted flush.
    const CBlockIndex* pindexNew;            // New tip during the interrupted flush.
    const CBlockIndex* pindexFork = nullptr; // Latest block common to both the old and the new tip.

    if (m_blockman.m_block_index.count(hashHeads[0]) == 0) {
        return error("ReplayBlocks(): reorganization to unknown block requested");
    }
    pindexNew = m_blockman.m_block_index[hashHeads[0]];

    if (!hashHeads[1].IsNull()) { // The old tip is allowed to be 0, indicating it's the first flush.
        if (m_blockman.m_block_index.count(hashHeads[1]) == 0) {
            return error("ReplayBlocks(): reorganization from unknown block requested");
        }
        pindexOld = m_blockman.m_block_index[hashHeads[1]];
        pindexFork = LastCommonAncestor(pindexOld, pindexNew);
        assert(pindexFork != nullptr);
    }

    // Rollback along the old branch.
    while (pindexOld != pindexFork) {
        if (pindexOld->nHeight > 0) { // Never disconnect the genesis block.
            CBlock block;
            if (!ReadBlockFromDisk(block, pindexOld, params.GetConsensus())) {
                return error("RollbackBlock(): ReadBlockFromDisk() failed at %d, hash=%s", pindexOld->nHeight, pindexOld->GetBlockHash().ToString());
            }
            LogPrintf("Rolling back %s (%i)\n", pindexOld->GetBlockHash().ToString(), pindexOld->nHeight);
            DisconnectResult res = DisconnectBlock(block, pindexOld, cache);
            if (res == DISCONNECT_FAILED) {
                return error("RollbackBlock(): DisconnectBlock failed at %d, hash=%s", pindexOld->nHeight, pindexOld->GetBlockHash().ToString());
            }
            // If DISCONNECT_UNCLEAN is returned, it means a non-existing UTXO was deleted, or an existing UTXO was
            // overwritten. It corresponds to cases where the block-to-be-disconnect never had all its operations
            // applied to the UTXO set. However, as both writing a UTXO and deleting a UTXO are idempotent operations,
            // the result is still a version of the UTXO set with the effects of that block undone.
        }
        pindexOld = pindexOld->pprev;
    }

    // Roll forward from the forking point to the new tip.
    int nForkHeight = pindexFork ? pindexFork->nHeight : 0;
    for (int nHeight = nForkHeight + 1; nHeight <= pindexNew->nHeight; ++nHeight) {
        const CBlockIndex* pindex = pindexNew->GetAncestor(nHeight);
        LogPrintf("Rolling forward %s (%i)\n", pindex->GetBlockHash().ToString(), nHeight);
        uiInterface.ShowProgress(_("Replaying blocks...").translated, (int) ((nHeight - nForkHeight) * 100.0 / (pindexNew->nHeight - nForkHeight)) , false);
        if (!RollforwardBlock(pindex, cache, params)) return false;
    }

    cache.SetBestBlock(pindexNew->GetBlockHash());
    cache.Flush();
    uiInterface.ShowProgress("", 100, false);
    return true;
}

//! Helper for CChainState::RewindBlockIndex
void CChainState::EraseBlockData(CBlockIndex* index)
{
    AssertLockHeld(cs_main);
    assert(!m_chain.Contains(index)); // Make sure this block isn't active

    // Reduce validity
    index->nStatus = std::min<unsigned int>(index->nStatus & BLOCK_VALID_MASK, BLOCK_VALID_TREE) | (index->nStatus & ~BLOCK_VALID_MASK);
    // Remove have-data flags.
    index->nStatus &= ~(BLOCK_HAVE_DATA | BLOCK_HAVE_UNDO);
    // Remove storage location.
    index->nFile = 0;
    index->nDataPos = 0;
    index->nUndoPos = 0;
    // Remove various other things
    index->nTx = 0;
    index->nChainTx = 0;
    index->nSequenceId = 0;
    // Make sure it gets written.
    setDirtyBlockIndex.insert(index);
    // Update indexes
    setBlockIndexCandidates.erase(index);
    auto ret = m_blockman.m_blocks_unlinked.equal_range(index->pprev);
    while (ret.first != ret.second) {
        if (ret.first->second == index) {
            m_blockman.m_blocks_unlinked.erase(ret.first++);
        } else {
            ++ret.first;
        }
    }
    // Mark parent as eligible for main chain again
    if (index->pprev && index->pprev->IsValid(BLOCK_VALID_TRANSACTIONS) && index->pprev->HaveTxsDownloaded()) {
        setBlockIndexCandidates.insert(index->pprev);
    }
}

bool CChainState::RewindBlockIndex(const CChainParams& params)
{
    // Note that during -reindex-chainstate we are called with an empty m_chain!

    // First erase all post-segwit blocks without witness not in the main chain,
    // as this can we done without costly DisconnectTip calls. Active
    // blocks will be dealt with below (releasing cs_main in between).
    {
        LOCK(cs_main);
        for (const auto& entry : m_blockman.m_block_index) {
            if (IsWitnessEnabled(entry.second->pprev, params.GetConsensus()) && !(entry.second->nStatus & BLOCK_OPT_WITNESS) && !m_chain.Contains(entry.second)) {
                EraseBlockData(entry.second);
            }
        }
    }

    // Find what height we need to reorganize to.
    CBlockIndex *tip;
    int nHeight = 1;
    {
        LOCK(cs_main);
        while (nHeight <= m_chain.Height()) {
            // Although SCRIPT_VERIFY_WITNESS is now generally enforced on all
            // blocks in ConnectBlock, we don't need to go back and
            // re-download/re-verify blocks from before segwit actually activated.
            if (IsWitnessEnabled(m_chain[nHeight - 1], params.GetConsensus()) && !(m_chain[nHeight]->nStatus & BLOCK_OPT_WITNESS)) {
                break;
            }
            nHeight++;
        }

        tip = m_chain.Tip();
    }
    // nHeight is now the height of the first insufficiently-validated block, or tipheight + 1

    BlockValidationState state;
    // Loop until the tip is below nHeight, or we reach a pruned block.
    while (!ShutdownRequested()) {
        {
            LOCK(cs_main);
            LOCK(m_mempool.cs);
            // Make sure nothing changed from under us (this won't happen because RewindBlockIndex runs before importing/network are active)
            assert(tip == m_chain.Tip());
            if (tip == nullptr || tip->nHeight < nHeight) break;
            if (fPruneMode && !(tip->nStatus & BLOCK_HAVE_DATA)) {
                // If pruning, don't try rewinding past the HAVE_DATA point;
                // since older blocks can't be served anyway, there's
                // no need to walk further, and trying to DisconnectTip()
                // will fail (and require a needless reindex/redownload
                // of the blockchain).
                break;
            }

            // Disconnect block
            if (!DisconnectTip(state, params, nullptr)) {
                return error("RewindBlockIndex: unable to disconnect block at height %i (%s)", tip->nHeight, state.ToString());
            }

            // Reduce validity flag and have-data flags.
            // We do this after actual disconnecting, otherwise we'll end up writing the lack of data
            // to disk before writing the chainstate, resulting in a failure to continue if interrupted.
            // Note: If we encounter an insufficiently validated block that
            // is on m_chain, it must be because we are a pruning node, and
            // this block or some successor doesn't HAVE_DATA, so we were unable to
            // rewind all the way.  Blocks remaining on m_chain at this point
            // must not have their validity reduced.
            EraseBlockData(tip);

            tip = tip->pprev;
        }
        // Make sure the queue of validation callbacks doesn't grow unboundedly.
        LimitValidationInterfaceQueue();

        // Occasionally flush state to disk.
        if (!FlushStateToDisk(params, state, FlushStateMode::PERIODIC)) {
            LogPrintf("RewindBlockIndex: unable to flush state to disk (%s)\n", state.ToString());
            return false;
        }
    }

    {
        LOCK(cs_main);
        if (m_chain.Tip() != nullptr) {
            // We can't prune block index candidates based on our tip if we have
            // no tip due to m_chain being empty!
            PruneBlockIndexCandidates();

            CheckBlockIndex(params.GetConsensus());

            // FlushStateToDisk can possibly read ::ChainActive(). Be conservative
            // and skip it here, we're about to -reindex-chainstate anyway, so
            // it'll get called a bunch real soon.
            BlockValidationState state;
            if (!FlushStateToDisk(params, state, FlushStateMode::ALWAYS)) {
                LogPrintf("RewindBlockIndex: unable to flush state to disk (%s)\n", state.ToString());
                return false;
            }
        }
    }

    return true;
}

void CChainState::UnloadBlockIndex() {
    nBlockSequenceId = 1;
    setBlockIndexCandidates.clear();
}

// May NOT be used after any connections are up as much
// of the peer-processing logic assumes a consistent
// block index state
void UnloadBlockIndex(CTxMemPool* mempool, ChainstateManager& chainman)
{
    LOCK(cs_main);
    chainman.Unload();
    pindexBestInvalid = nullptr;
    pindexBestHeader = nullptr;
    if (mempool) mempool->clear();
    vinfoBlockFile.clear();
    nLastBlockFile = 0;
    setDirtyBlockIndex.clear();
    setDirtyFileInfo.clear();
    versionbitscache.Clear();
    for (int b = 0; b < VERSIONBITS_NUM_BITS; b++) {
        warningcache[b].clear();
    }
    fHavePruned = false;
}

bool ChainstateManager::LoadBlockIndex(const CChainParams& chainparams)
{
    AssertLockHeld(cs_main);
    // Load block index from databases
    bool needs_init = fReindex;
    if (!fReindex) {
        bool ret = ActiveChainstate().LoadBlockIndexDB(chainparams);
        if (!ret) return false;
        needs_init = m_blockman.m_block_index.empty();
    }

    if (needs_init) {
        // Everything here is for *new* reindex/DBs. Thus, though
        // LoadBlockIndexDB may have set fReindex if we shut down
        // mid-reindex previously, we don't check fReindex and
        // instead only check it prior to LoadBlockIndexDB to set
        // needs_init.

        LogPrintf("Initializing databases...\n");
    }
    return true;
}

bool CChainState::LoadGenesisBlock(const CChainParams& chainparams)
{
    LOCK(cs_main);

    // Check whether we're already initialized by checking for genesis in
    // m_blockman.m_block_index. Note that we can't use m_chain here, since it is
    // set based on the coins db, not the block index db, which is the only
    // thing loaded at this point.
    if (m_blockman.m_block_index.count(chainparams.GenesisBlock().GetHash()))
        return true;

    assert(std::addressof(::ChainActive()) == std::addressof(m_chain));
    try {
        const CBlock& block = chainparams.GenesisBlock();
        FlatFilePos blockPos = SaveBlockToDisk(block, 0, m_chain, chainparams, nullptr);
        if (blockPos.IsNull())
            return error("%s: writing genesis block to disk failed", __func__);
        CBlockIndex *pindex = m_blockman.AddToBlockIndex(block);
        ReceivedBlockTransactions(block, pindex, blockPos, chainparams.GetConsensus());
    } catch (const std::runtime_error& e) {
        return error("%s: failed to write genesis block: %s", __func__, e.what());
    }

    return true;
}

void CChainState::LoadExternalBlockFile(const CChainParams& chainparams, FILE* fileIn, FlatFilePos* dbp)
{
    // Map of disk positions for blocks with unknown parent (only used for reindex)
    static std::multimap<uint256, FlatFilePos> mapBlocksUnknownParent;
    int64_t nStart = GetTimeMillis();

    int nLoaded = 0;
    try {
        // This takes over fileIn and calls fclose() on it in the CBufferedFile destructor
        CBufferedFile blkdat(fileIn, 2*MAX_BLOCK_SERIALIZED_SIZE, MAX_BLOCK_SERIALIZED_SIZE+8, SER_DISK, CLIENT_VERSION);
        uint64_t nRewind = blkdat.GetPos();
        while (!blkdat.eof()) {
            if (ShutdownRequested()) return;

            blkdat.SetPos(nRewind);
            nRewind++; // start one byte further next time, in case of failure
            blkdat.SetLimit(); // remove former limit
            unsigned int nSize = 0;
            try {
                // locate a header
                unsigned char buf[CMessageHeader::MESSAGE_START_SIZE];
                blkdat.FindByte(chainparams.MessageStart()[0]);
                nRewind = blkdat.GetPos()+1;
                blkdat >> buf;
                if (memcmp(buf, chainparams.MessageStart(), CMessageHeader::MESSAGE_START_SIZE))
                    continue;
                // read size
                blkdat >> nSize;
                if (nSize < 80 || nSize > MAX_BLOCK_SERIALIZED_SIZE)
                    continue;
            } catch (const std::exception&) {
                // no valid block header found; don't complain
                break;
            }
            try {
                // read block
                uint64_t nBlockPos = blkdat.GetPos();
                if (dbp)
                    dbp->nPos = nBlockPos;
                blkdat.SetLimit(nBlockPos + nSize);
                std::shared_ptr<CBlock> pblock = std::make_shared<CBlock>();
                CBlock& block = *pblock;
                blkdat >> block;
                nRewind = blkdat.GetPos();

                uint256 hash = block.GetHash();
                {
                    LOCK(cs_main);
                    // detect out of order blocks, and store them for later
                    assert(std::addressof(g_chainman.m_blockman) == std::addressof(m_blockman));
                    if (hash != chainparams.GetConsensus().hashGenesisBlock && !m_blockman.LookupBlockIndex(block.hashPrevBlock)) {
                        LogPrint(BCLog::REINDEX, "%s: Out of order block %s, parent %s not known\n", __func__, hash.ToString(),
                                block.hashPrevBlock.ToString());
                        if (dbp)
                            mapBlocksUnknownParent.insert(std::make_pair(block.hashPrevBlock, *dbp));
                        continue;
                    }

                    // process in case the block isn't known yet
                    assert(std::addressof(g_chainman.m_blockman) == std::addressof(m_blockman));
                    CBlockIndex* pindex = m_blockman.LookupBlockIndex(hash);
                    if (!pindex || (pindex->nStatus & BLOCK_HAVE_DATA) == 0) {
                      BlockValidationState state;
                      assert(std::addressof(::ChainstateActive()) == std::addressof(*this));
                      if (AcceptBlock(pblock, state, chainparams, nullptr, true, dbp, nullptr)) {
                          nLoaded++;
                      }
                      if (state.IsError()) {
                          break;
                      }
                    } else if (hash != chainparams.GetConsensus().hashGenesisBlock && pindex->nHeight % 1000 == 0) {
                      LogPrint(BCLog::REINDEX, "Block Import: already had block %s at height %d\n", hash.ToString(), pindex->nHeight);
                    }
                }

                // Activate the genesis block so normal node progress can continue
                if (hash == chainparams.GetConsensus().hashGenesisBlock) {
                    BlockValidationState state;
                    assert(std::addressof(::ChainstateActive()) == std::addressof(*this));
                    if (!ActivateBestChain(state, chainparams, nullptr)) {
                        break;
                    }
                }

                assert(std::addressof(::ChainstateActive()) == std::addressof(*this));
                NotifyHeaderTip(*this);

                // Recursively process earlier encountered successors of this block
                std::deque<uint256> queue;
                queue.push_back(hash);
                while (!queue.empty()) {
                    uint256 head = queue.front();
                    queue.pop_front();
                    std::pair<std::multimap<uint256, FlatFilePos>::iterator, std::multimap<uint256, FlatFilePos>::iterator> range = mapBlocksUnknownParent.equal_range(head);
                    while (range.first != range.second) {
                        std::multimap<uint256, FlatFilePos>::iterator it = range.first;
                        std::shared_ptr<CBlock> pblockrecursive = std::make_shared<CBlock>();
                        if (ReadBlockFromDisk(*pblockrecursive, it->second, chainparams.GetConsensus()))
                        {
                            LogPrint(BCLog::REINDEX, "%s: Processing out of order child %s of %s\n", __func__, pblockrecursive->GetHash().ToString(),
                                    head.ToString());
                            LOCK(cs_main);
                            BlockValidationState dummy;
                            assert(std::addressof(::ChainstateActive()) == std::addressof(*this));
                            if (AcceptBlock(pblockrecursive, dummy, chainparams, nullptr, true, &it->second, nullptr))
                            {
                                nLoaded++;
                                queue.push_back(pblockrecursive->GetHash());
                            }
                        }
                        range.first++;
                        mapBlocksUnknownParent.erase(it);
                        assert(std::addressof(::ChainstateActive()) == std::addressof(*this));
                        NotifyHeaderTip(*this);
                    }
                }
            } catch (const std::exception& e) {
                LogPrintf("%s: Deserialize or I/O error - %s\n", __func__, e.what());
            }
        }
    } catch (const std::runtime_error& e) {
        AbortNode(std::string("System error: ") + e.what());
    }
    LogPrintf("Loaded %i blocks from external file in %dms\n", nLoaded, GetTimeMillis() - nStart);
}

void CChainState::CheckBlockIndex(const Consensus::Params& consensusParams)
{
    if (!fCheckBlockIndex) {
        return;
    }

    LOCK(cs_main);

    // During a reindex, we read the genesis block and call CheckBlockIndex before ActivateBestChain,
    // so we have the genesis block in m_blockman.m_block_index but no active chain. (A few of the
    // tests when iterating the block tree require that m_chain has been initialized.)
    if (m_chain.Height() < 0) {
        assert(m_blockman.m_block_index.size() <= 1);
        return;
    }

    // Build forward-pointing map of the entire block tree.
    std::multimap<CBlockIndex*,CBlockIndex*> forward;
    for (const std::pair<const uint256, CBlockIndex*>& entry : m_blockman.m_block_index) {
        forward.insert(std::make_pair(entry.second->pprev, entry.second));
    }

    assert(forward.size() == m_blockman.m_block_index.size());

    std::pair<std::multimap<CBlockIndex*,CBlockIndex*>::iterator,std::multimap<CBlockIndex*,CBlockIndex*>::iterator> rangeGenesis = forward.equal_range(nullptr);
    CBlockIndex *pindex = rangeGenesis.first->second;
    rangeGenesis.first++;
    assert(rangeGenesis.first == rangeGenesis.second); // There is only one index entry with parent nullptr.

    // Iterate over the entire block tree, using depth-first search.
    // Along the way, remember whether there are blocks on the path from genesis
    // block being explored which are the first to have certain properties.
    size_t nNodes = 0;
    int nHeight = 0;
    CBlockIndex* pindexFirstInvalid = nullptr; // Oldest ancestor of pindex which is invalid.
    CBlockIndex* pindexFirstMissing = nullptr; // Oldest ancestor of pindex which does not have BLOCK_HAVE_DATA.
    CBlockIndex* pindexFirstNeverProcessed = nullptr; // Oldest ancestor of pindex for which nTx == 0.
    CBlockIndex* pindexFirstNotTreeValid = nullptr; // Oldest ancestor of pindex which does not have BLOCK_VALID_TREE (regardless of being valid or not).
    CBlockIndex* pindexFirstNotTransactionsValid = nullptr; // Oldest ancestor of pindex which does not have BLOCK_VALID_TRANSACTIONS (regardless of being valid or not).
    CBlockIndex* pindexFirstNotChainValid = nullptr; // Oldest ancestor of pindex which does not have BLOCK_VALID_CHAIN (regardless of being valid or not).
    CBlockIndex* pindexFirstNotScriptsValid = nullptr; // Oldest ancestor of pindex which does not have BLOCK_VALID_SCRIPTS (regardless of being valid or not).
    while (pindex != nullptr) {
        nNodes++;
        if (pindexFirstInvalid == nullptr && pindex->nStatus & BLOCK_FAILED_VALID) pindexFirstInvalid = pindex;
        if (pindexFirstMissing == nullptr && !(pindex->nStatus & BLOCK_HAVE_DATA)) pindexFirstMissing = pindex;
        if (pindexFirstNeverProcessed == nullptr && pindex->nTx == 0) pindexFirstNeverProcessed = pindex;
        if (pindex->pprev != nullptr && pindexFirstNotTreeValid == nullptr && (pindex->nStatus & BLOCK_VALID_MASK) < BLOCK_VALID_TREE) pindexFirstNotTreeValid = pindex;
        if (pindex->pprev != nullptr && pindexFirstNotTransactionsValid == nullptr && (pindex->nStatus & BLOCK_VALID_MASK) < BLOCK_VALID_TRANSACTIONS) pindexFirstNotTransactionsValid = pindex;
        if (pindex->pprev != nullptr && pindexFirstNotChainValid == nullptr && (pindex->nStatus & BLOCK_VALID_MASK) < BLOCK_VALID_CHAIN) pindexFirstNotChainValid = pindex;
        if (pindex->pprev != nullptr && pindexFirstNotScriptsValid == nullptr && (pindex->nStatus & BLOCK_VALID_MASK) < BLOCK_VALID_SCRIPTS) pindexFirstNotScriptsValid = pindex;

        // Begin: actual consistency checks.
        if (pindex->pprev == nullptr) {
            // Genesis block checks.
            assert(pindex->GetBlockHash() == consensusParams.hashGenesisBlock); // Genesis block's hash must match.
            assert(pindex == m_chain.Genesis()); // The current active chain's genesis block must be this block.
        }
        if (!pindex->HaveTxsDownloaded()) assert(pindex->nSequenceId <= 0); // nSequenceId can't be set positive for blocks that aren't linked (negative is used for preciousblock)
        // VALID_TRANSACTIONS is equivalent to nTx > 0 for all nodes (whether or not pruning has occurred).
        // HAVE_DATA is only equivalent to nTx > 0 (or VALID_TRANSACTIONS) if no pruning has occurred.
        if (!fHavePruned) {
            // If we've never pruned, then HAVE_DATA should be equivalent to nTx > 0
            assert(!(pindex->nStatus & BLOCK_HAVE_DATA) == (pindex->nTx == 0));
            assert(pindexFirstMissing == pindexFirstNeverProcessed);
        } else {
            // If we have pruned, then we can only say that HAVE_DATA implies nTx > 0
            if (pindex->nStatus & BLOCK_HAVE_DATA) assert(pindex->nTx > 0);
        }
        if (pindex->nStatus & BLOCK_HAVE_UNDO) assert(pindex->nStatus & BLOCK_HAVE_DATA);
        assert(((pindex->nStatus & BLOCK_VALID_MASK) >= BLOCK_VALID_TRANSACTIONS) == (pindex->nTx > 0)); // This is pruning-independent.
        // All parents having had data (at some point) is equivalent to all parents being VALID_TRANSACTIONS, which is equivalent to HaveTxsDownloaded().
        assert((pindexFirstNeverProcessed == nullptr) == pindex->HaveTxsDownloaded());
        assert((pindexFirstNotTransactionsValid == nullptr) == pindex->HaveTxsDownloaded());
        assert(pindex->nHeight == nHeight); // nHeight must be consistent.
        assert(pindex->pprev == nullptr || pindex->nChainWork >= pindex->pprev->nChainWork); // For every block except the genesis block, the chainwork must be larger than the parent's.
        assert(nHeight < 2 || (pindex->pskip && (pindex->pskip->nHeight < nHeight))); // The pskip pointer must point back for all but the first 2 blocks.
        assert(pindexFirstNotTreeValid == nullptr); // All m_blockman.m_block_index entries must at least be TREE valid
        if ((pindex->nStatus & BLOCK_VALID_MASK) >= BLOCK_VALID_TREE) assert(pindexFirstNotTreeValid == nullptr); // TREE valid implies all parents are TREE valid
        if ((pindex->nStatus & BLOCK_VALID_MASK) >= BLOCK_VALID_CHAIN) assert(pindexFirstNotChainValid == nullptr); // CHAIN valid implies all parents are CHAIN valid
        if ((pindex->nStatus & BLOCK_VALID_MASK) >= BLOCK_VALID_SCRIPTS) assert(pindexFirstNotScriptsValid == nullptr); // SCRIPTS valid implies all parents are SCRIPTS valid
        if (pindexFirstInvalid == nullptr) {
            // Checks for not-invalid blocks.
            assert((pindex->nStatus & BLOCK_FAILED_MASK) == 0); // The failed mask cannot be set for blocks without invalid parents.
        }
        if (!CBlockIndexWorkComparator()(pindex, m_chain.Tip()) && pindexFirstNeverProcessed == nullptr) {
            if (pindexFirstInvalid == nullptr) {
                // If this block sorts at least as good as the current tip and
                // is valid and we have all data for its parents, it must be in
                // setBlockIndexCandidates.  m_chain.Tip() must also be there
                // even if some data has been pruned.
                if (pindexFirstMissing == nullptr || pindex == m_chain.Tip()) {
                    assert(setBlockIndexCandidates.count(pindex));
                }
                // If some parent is missing, then it could be that this block was in
                // setBlockIndexCandidates but had to be removed because of the missing data.
                // In this case it must be in m_blocks_unlinked -- see test below.
            }
        } else { // If this block sorts worse than the current tip or some ancestor's block has never been seen, it cannot be in setBlockIndexCandidates.
            assert(setBlockIndexCandidates.count(pindex) == 0);
        }
        // Check whether this block is in m_blocks_unlinked.
        std::pair<std::multimap<CBlockIndex*,CBlockIndex*>::iterator,std::multimap<CBlockIndex*,CBlockIndex*>::iterator> rangeUnlinked = m_blockman.m_blocks_unlinked.equal_range(pindex->pprev);
        bool foundInUnlinked = false;
        while (rangeUnlinked.first != rangeUnlinked.second) {
            assert(rangeUnlinked.first->first == pindex->pprev);
            if (rangeUnlinked.first->second == pindex) {
                foundInUnlinked = true;
                break;
            }
            rangeUnlinked.first++;
        }
        if (pindex->pprev && (pindex->nStatus & BLOCK_HAVE_DATA) && pindexFirstNeverProcessed != nullptr && pindexFirstInvalid == nullptr) {
            // If this block has block data available, some parent was never received, and has no invalid parents, it must be in m_blocks_unlinked.
            assert(foundInUnlinked);
        }
        if (!(pindex->nStatus & BLOCK_HAVE_DATA)) assert(!foundInUnlinked); // Can't be in m_blocks_unlinked if we don't HAVE_DATA
        if (pindexFirstMissing == nullptr) assert(!foundInUnlinked); // We aren't missing data for any parent -- cannot be in m_blocks_unlinked.
        if (pindex->pprev && (pindex->nStatus & BLOCK_HAVE_DATA) && pindexFirstNeverProcessed == nullptr && pindexFirstMissing != nullptr) {
            // We HAVE_DATA for this block, have received data for all parents at some point, but we're currently missing data for some parent.
            assert(fHavePruned); // We must have pruned.
            // This block may have entered m_blocks_unlinked if:
            //  - it has a descendant that at some point had more work than the
            //    tip, and
            //  - we tried switching to that descendant but were missing
            //    data for some intermediate block between m_chain and the
            //    tip.
            // So if this block is itself better than m_chain.Tip() and it wasn't in
            // setBlockIndexCandidates, then it must be in m_blocks_unlinked.
            if (!CBlockIndexWorkComparator()(pindex, m_chain.Tip()) && setBlockIndexCandidates.count(pindex) == 0) {
                if (pindexFirstInvalid == nullptr) {
                    assert(foundInUnlinked);
                }
            }
        }
        // assert(pindex->GetBlockHash() == pindex->GetBlockHeader().GetHash()); // Perhaps too slow
        // End: actual consistency checks.

        // Try descending into the first subnode.
        std::pair<std::multimap<CBlockIndex*,CBlockIndex*>::iterator,std::multimap<CBlockIndex*,CBlockIndex*>::iterator> range = forward.equal_range(pindex);
        if (range.first != range.second) {
            // A subnode was found.
            pindex = range.first->second;
            nHeight++;
            continue;
        }
        // This is a leaf node.
        // Move upwards until we reach a node of which we have not yet visited the last child.
        while (pindex) {
            // We are going to either move to a parent or a sibling of pindex.
            // If pindex was the first with a certain property, unset the corresponding variable.
            if (pindex == pindexFirstInvalid) pindexFirstInvalid = nullptr;
            if (pindex == pindexFirstMissing) pindexFirstMissing = nullptr;
            if (pindex == pindexFirstNeverProcessed) pindexFirstNeverProcessed = nullptr;
            if (pindex == pindexFirstNotTreeValid) pindexFirstNotTreeValid = nullptr;
            if (pindex == pindexFirstNotTransactionsValid) pindexFirstNotTransactionsValid = nullptr;
            if (pindex == pindexFirstNotChainValid) pindexFirstNotChainValid = nullptr;
            if (pindex == pindexFirstNotScriptsValid) pindexFirstNotScriptsValid = nullptr;
            // Find our parent.
            CBlockIndex* pindexPar = pindex->pprev;
            // Find which child we just visited.
            std::pair<std::multimap<CBlockIndex*,CBlockIndex*>::iterator,std::multimap<CBlockIndex*,CBlockIndex*>::iterator> rangePar = forward.equal_range(pindexPar);
            while (rangePar.first->second != pindex) {
                assert(rangePar.first != rangePar.second); // Our parent must have at least the node we're coming from as child.
                rangePar.first++;
            }
            // Proceed to the next one.
            rangePar.first++;
            if (rangePar.first != rangePar.second) {
                // Move to the sibling.
                pindex = rangePar.first->second;
                break;
            } else {
                // Move up further.
                pindex = pindexPar;
                nHeight--;
                continue;
            }
        }
    }

    // Check that we actually traversed the entire map.
    assert(nNodes == forward.size());
}

std::string CChainState::ToString()
{
    CBlockIndex* tip = m_chain.Tip();
    return strprintf("Chainstate [%s] @ height %d (%s)",
        m_from_snapshot_blockhash.IsNull() ? "ibd" : "snapshot",
        tip ? tip->nHeight : -1, tip ? tip->GetBlockHash().ToString() : "null");
}

bool CChainState::ResizeCoinsCaches(size_t coinstip_size, size_t coinsdb_size)
{
    if (coinstip_size == m_coinstip_cache_size_bytes &&
            coinsdb_size == m_coinsdb_cache_size_bytes) {
        // Cache sizes are unchanged, no need to continue.
        return true;
    }
    size_t old_coinstip_size = m_coinstip_cache_size_bytes;
    m_coinstip_cache_size_bytes = coinstip_size;
    m_coinsdb_cache_size_bytes = coinsdb_size;
    CoinsDB().ResizeCache(coinsdb_size);

    LogPrintf("[%s] resized coinsdb cache to %.1f MiB\n",
        this->ToString(), coinsdb_size * (1.0 / 1024 / 1024));
    LogPrintf("[%s] resized coinstip cache to %.1f MiB\n",
        this->ToString(), coinstip_size * (1.0 / 1024 / 1024));

    BlockValidationState state;
    const CChainParams& chainparams = Params();

    bool ret;

    if (coinstip_size > old_coinstip_size) {
        // Likely no need to flush if cache sizes have grown.
        ret = FlushStateToDisk(chainparams, state, FlushStateMode::IF_NEEDED);
    } else {
        // Otherwise, flush state to disk and deallocate the in-memory coins map.
        ret = FlushStateToDisk(chainparams, state, FlushStateMode::ALWAYS);
        CoinsTip().ReallocateCache();
    }
    return ret;
}

std::string CBlockFileInfo::ToString() const
{
    return strprintf("CBlockFileInfo(blocks=%u, size=%u, heights=%u...%u, time=%s...%s)", nBlocks, nSize, nHeightFirst, nHeightLast, FormatISO8601Date(nTimeFirst), FormatISO8601Date(nTimeLast));
}

CBlockFileInfo* GetBlockFileInfo(size_t n)
{
    LOCK(cs_LastBlockFile);

    return &vinfoBlockFile.at(n);
}

static const uint64_t MEMPOOL_DUMP_VERSION = 1;

bool LoadMempool(CTxMemPool& pool, CChainState& active_chainstate, FopenFn mockable_fopen_function)
{
    const CChainParams& chainparams = Params();
    int64_t nExpiryTimeout = gArgs.GetArg("-mempoolexpiry", DEFAULT_MEMPOOL_EXPIRY) * 60 * 60;
    FILE* filestr{mockable_fopen_function(GetDataDir() / "mempool.dat", "rb")};
    CAutoFile file(filestr, SER_DISK, CLIENT_VERSION);
    if (file.IsNull()) {
        LogPrintf("Failed to open mempool file from disk. Continuing anyway.\n");
        return false;
    }

    int64_t count = 0;
    int64_t expired = 0;
    int64_t failed = 0;
    int64_t already_there = 0;
    int64_t unbroadcast = 0;
    int64_t nNow = GetTime();

    try {
        uint64_t version;
        file >> version;
        if (version != MEMPOOL_DUMP_VERSION) {
            return false;
        }
        uint64_t num;
        file >> num;
        while (num--) {
            CTransactionRef tx;
            int64_t nTime;
            int64_t nFeeDelta;
            file >> tx;
            file >> nTime;
            file >> nFeeDelta;

            CAmount amountdelta = nFeeDelta;
            if (amountdelta) {
                pool.PrioritiseTransaction(tx->GetHash(), amountdelta);
            }
            if (nTime > nNow - nExpiryTimeout) {
                LOCK(cs_main);
                assert(std::addressof(::ChainstateActive()) == std::addressof(active_chainstate));
                if (AcceptToMemoryPoolWithTime(chainparams, pool, active_chainstate, tx, nTime, false /* bypass_limits */,
                                               false /* test_accept */).m_result_type == MempoolAcceptResult::ResultType::VALID) {
                    ++count;
                } else {
                    // mempool may contain the transaction already, e.g. from
                    // wallet(s) having loaded it while we were processing
                    // mempool transactions; consider these as valid, instead of
                    // failed, but mark them as 'already there'
                    if (pool.exists(tx->GetHash())) {
                        ++already_there;
                    } else {
                        ++failed;
                    }
                }
            } else {
                ++expired;
            }
            if (ShutdownRequested())
                return false;
        }
        std::map<uint256, CAmount> mapDeltas;
        file >> mapDeltas;

        for (const auto& i : mapDeltas) {
            pool.PrioritiseTransaction(i.first, i.second);
        }

        std::set<uint256> unbroadcast_txids;
        file >> unbroadcast_txids;
        unbroadcast = unbroadcast_txids.size();
        for (const auto& txid : unbroadcast_txids) {
            // Ensure transactions were accepted to mempool then add to
            // unbroadcast set.
            if (pool.get(txid) != nullptr) pool.AddUnbroadcastTx(txid);
        }
    } catch (const std::exception& e) {
        LogPrintf("Failed to deserialize mempool data on disk: %s. Continuing anyway.\n", e.what());
        return false;
    }

    LogPrintf("Imported mempool transactions from disk: %i succeeded, %i failed, %i expired, %i already there, %i waiting for initial broadcast\n", count, failed, expired, already_there, unbroadcast);
    return true;
}

bool DumpMempool(const CTxMemPool& pool, FopenFn mockable_fopen_function, bool skip_file_commit)
{
    int64_t start = GetTimeMicros();

    std::map<uint256, CAmount> mapDeltas;
    std::vector<TxMempoolInfo> vinfo;
    std::set<uint256> unbroadcast_txids;

    static Mutex dump_mutex;
    LOCK(dump_mutex);

    {
        LOCK(pool.cs);
        for (const auto &i : pool.mapDeltas) {
            mapDeltas[i.first] = i.second;
        }
        vinfo = pool.infoAll();
        unbroadcast_txids = pool.GetUnbroadcastTxs();
    }

    int64_t mid = GetTimeMicros();

    try {
        FILE* filestr{mockable_fopen_function(GetDataDir() / "mempool.dat.new", "wb")};
        if (!filestr) {
            return false;
        }

        CAutoFile file(filestr, SER_DISK, CLIENT_VERSION);

        uint64_t version = MEMPOOL_DUMP_VERSION;
        file << version;

        file << (uint64_t)vinfo.size();
        for (const auto& i : vinfo) {
            file << *(i.tx);
            file << int64_t{count_seconds(i.m_time)};
            file << int64_t{i.nFeeDelta};
            mapDeltas.erase(i.tx->GetHash());
        }

        file << mapDeltas;

        LogPrintf("Writing %d unbroadcast transactions to disk.\n", unbroadcast_txids.size());
        file << unbroadcast_txids;

        if (!skip_file_commit && !FileCommit(file.Get()))
            throw std::runtime_error("FileCommit failed");
        file.fclose();
        if (!RenameOver(GetDataDir() / "mempool.dat.new", GetDataDir() / "mempool.dat")) {
            throw std::runtime_error("Rename failed");
        }
        int64_t last = GetTimeMicros();
        LogPrintf("Dumped mempool: %gs to copy, %gs to dump\n", (mid-start)*MICRO, (last-mid)*MICRO);
    } catch (const std::exception& e) {
        LogPrintf("Failed to dump mempool: %s. Continuing anyway.\n", e.what());
        return false;
    }
    return true;
}

//! Guess how far we are in the verification process at the given block index.
//! Since we have signed fixed-interval blocks, estimating progress is a very easy.
//! We can extrapolate the last block time to the current time to estimate how many more blocks
//! we expect.
double GuessVerificationProgress(const CBlockIndex* pindex, int64_t blockInterval) {
    if (pindex == NULL || pindex->nHeight < 1) {
        return 0.0;
    }

    int64_t nNow = GetTime();
    int64_t moreBlocksExpected = (nNow - pindex->GetBlockTime()) / blockInterval;
    double progress = (pindex->nHeight + 0.0) / (pindex->nHeight + moreBlocksExpected);
    // Round to 3 digits to avoid 0.999999 when finished.
    progress = ceil(progress * 1000.0) / 1000.0;
    // Avoid higher than one if last block is newer than current time.
    return std::min(1.0, progress);
}

std::optional<uint256> ChainstateManager::SnapshotBlockhash() const {
    LOCK(::cs_main);
    if (m_active_chainstate != nullptr &&
            !m_active_chainstate->m_from_snapshot_blockhash.IsNull()) {
        // If a snapshot chainstate exists, it will always be our active.
        return m_active_chainstate->m_from_snapshot_blockhash;
    }
    return std::nullopt;
}

std::vector<CChainState*> ChainstateManager::GetAll()
{
    LOCK(::cs_main);
    std::vector<CChainState*> out;

    if (!IsSnapshotValidated() && m_ibd_chainstate) {
        out.push_back(m_ibd_chainstate.get());
    }

    if (m_snapshot_chainstate) {
        out.push_back(m_snapshot_chainstate.get());
    }

    return out;
}

CChainState& ChainstateManager::InitializeChainstate(CTxMemPool& mempool, const uint256& snapshot_blockhash)
{
    bool is_snapshot = !snapshot_blockhash.IsNull();
    std::unique_ptr<CChainState>& to_modify =
        is_snapshot ? m_snapshot_chainstate : m_ibd_chainstate;

    if (to_modify) {
        throw std::logic_error("should not be overwriting a chainstate");
    }
    to_modify.reset(new CChainState(mempool, m_blockman, snapshot_blockhash));

    // Snapshot chainstates and initial IBD chaintates always become active.
    if (is_snapshot || (!is_snapshot && !m_active_chainstate)) {
        LogPrintf("Switching active chainstate to %s\n", to_modify->ToString());
        m_active_chainstate = to_modify.get();
    } else {
        throw std::logic_error("unexpected chainstate activation");
    }

    return *to_modify;
}

const AssumeutxoData* ExpectedAssumeutxo(
    const int height, const CChainParams& chainparams)
{
    const MapAssumeutxo& valid_assumeutxos_map = chainparams.Assumeutxo();
    const auto assumeutxo_found = valid_assumeutxos_map.find(height);

    if (assumeutxo_found != valid_assumeutxos_map.end()) {
        return &assumeutxo_found->second;
    }
    return nullptr;
}

bool ChainstateManager::ActivateSnapshot(
        CAutoFile& coins_file,
        const SnapshotMetadata& metadata,
        bool in_memory)
{
    uint256 base_blockhash = metadata.m_base_blockhash;

    if (this->SnapshotBlockhash()) {
        LogPrintf("[snapshot] can't activate a snapshot-based chainstate more than once\n");
        return false;
    }

    int64_t current_coinsdb_cache_size{0};
    int64_t current_coinstip_cache_size{0};

    // Cache percentages to allocate to each chainstate.
    //
    // These particular percentages don't matter so much since they will only be
    // relevant during snapshot activation; caches are rebalanced at the conclusion of
    // this function. We want to give (essentially) all available cache capacity to the
    // snapshot to aid the bulk load later in this function.
    static constexpr double IBD_CACHE_PERC = 0.01;
    static constexpr double SNAPSHOT_CACHE_PERC = 0.99;

    {
        LOCK(::cs_main);
        // Resize the coins caches to ensure we're not exceeding memory limits.
        //
        // Allocate the majority of the cache to the incoming snapshot chainstate, since
        // (optimistically) getting to its tip will be the top priority. We'll need to call
        // `MaybeRebalanceCaches()` once we're done with this function to ensure
        // the right allocation (including the possibility that no snapshot was activated
        // and that we should restore the active chainstate caches to their original size).
        //
        current_coinsdb_cache_size = this->ActiveChainstate().m_coinsdb_cache_size_bytes;
        current_coinstip_cache_size = this->ActiveChainstate().m_coinstip_cache_size_bytes;

        // Temporarily resize the active coins cache to make room for the newly-created
        // snapshot chain.
        this->ActiveChainstate().ResizeCoinsCaches(
            static_cast<size_t>(current_coinstip_cache_size * IBD_CACHE_PERC),
            static_cast<size_t>(current_coinsdb_cache_size * IBD_CACHE_PERC));
    }

    auto snapshot_chainstate = WITH_LOCK(::cs_main, return std::make_unique<CChainState>(
            this->ActiveChainstate().m_mempool, m_blockman, base_blockhash));

    {
        LOCK(::cs_main);
        snapshot_chainstate->InitCoinsDB(
            static_cast<size_t>(current_coinsdb_cache_size * SNAPSHOT_CACHE_PERC),
            in_memory, false, "chainstate");
        snapshot_chainstate->InitCoinsCache(
            static_cast<size_t>(current_coinstip_cache_size * SNAPSHOT_CACHE_PERC));
    }

    const bool snapshot_ok = this->PopulateAndValidateSnapshot(
        *snapshot_chainstate, coins_file, metadata);

    if (!snapshot_ok) {
        WITH_LOCK(::cs_main, this->MaybeRebalanceCaches());
        return false;
    }

    {
        LOCK(::cs_main);
        assert(!m_snapshot_chainstate);
        m_snapshot_chainstate.swap(snapshot_chainstate);
        const bool chaintip_loaded = m_snapshot_chainstate->LoadChainTip(::Params());
        assert(chaintip_loaded);

        m_active_chainstate = m_snapshot_chainstate.get();

        LogPrintf("[snapshot] successfully activated snapshot %s\n", base_blockhash.ToString());
        LogPrintf("[snapshot] (%.2f MB)\n",
            m_snapshot_chainstate->CoinsTip().DynamicMemoryUsage() / (1000 * 1000));

        this->MaybeRebalanceCaches();
    }
    return true;
}

bool ChainstateManager::PopulateAndValidateSnapshot(
    CChainState& snapshot_chainstate,
    CAutoFile& coins_file,
    const SnapshotMetadata& metadata)
{
    // It's okay to release cs_main before we're done using `coins_cache` because we know
    // that nothing else will be referencing the newly created snapshot_chainstate yet.
    CCoinsViewCache& coins_cache = *WITH_LOCK(::cs_main, return &snapshot_chainstate.CoinsTip());

    uint256 base_blockhash = metadata.m_base_blockhash;

    COutPoint outpoint;
    Coin coin;
    const uint64_t coins_count = metadata.m_coins_count;
    uint64_t coins_left = metadata.m_coins_count;

    LogPrintf("[snapshot] loading coins from snapshot %s\n", base_blockhash.ToString());
    int64_t flush_now{0};
    int64_t coins_processed{0};

    while (coins_left > 0) {
        try {
            coins_file >> outpoint;
        } catch (const std::ios_base::failure&) {
            LogPrintf("[snapshot] bad snapshot - no coins left after deserializing %d coins\n",
                coins_count - coins_left);
            return false;
        }
        coins_file >> coin;
        coins_cache.EmplaceCoinInternalDANGER(std::move(outpoint), std::move(coin));

        --coins_left;
        ++coins_processed;

        if (coins_processed % 1000000 == 0) {
            LogPrintf("[snapshot] %d coins loaded (%.2f%%, %.2f MB)\n",
                coins_processed,
                static_cast<float>(coins_processed) * 100 / static_cast<float>(coins_count),
                coins_cache.DynamicMemoryUsage() / (1000 * 1000));
        }

        // Batch write and flush (if we need to) every so often.
        //
        // If our average Coin size is roughly 41 bytes, checking every 120,000 coins
        // means <5MB of memory imprecision.
        if (coins_processed % 120000 == 0) {
            if (ShutdownRequested()) {
                return false;
            }

            const auto snapshot_cache_state = WITH_LOCK(::cs_main,
                return snapshot_chainstate.GetCoinsCacheSizeState(&snapshot_chainstate.m_mempool));

            if (snapshot_cache_state >=
                    CoinsCacheSizeState::CRITICAL) {
                LogPrintf("[snapshot] flushing coins cache (%.2f MB)... ", /* Continued */
                    coins_cache.DynamicMemoryUsage() / (1000 * 1000));
                flush_now = GetTimeMillis();

                // This is a hack - we don't know what the actual best block is, but that
                // doesn't matter for the purposes of flushing the cache here. We'll set this
                // to its correct value (`base_blockhash`) below after the coins are loaded.
                coins_cache.SetBestBlock(GetRandHash());

                coins_cache.Flush();
                LogPrintf("done (%.2fms)\n", GetTimeMillis() - flush_now);
            }
        }
    }

    // Important that we set this. This and the coins_cache accesses above are
    // sort of a layer violation, but either we reach into the innards of
    // CCoinsViewCache here or we have to invert some of the CChainState to
    // embed them in a snapshot-activation-specific CCoinsViewCache bulk load
    // method.
    coins_cache.SetBestBlock(base_blockhash);

    bool out_of_coins{false};
    try {
        coins_file >> outpoint;
    } catch (const std::ios_base::failure&) {
        // We expect an exception since we should be out of coins.
        out_of_coins = true;
    }
    if (!out_of_coins) {
        LogPrintf("[snapshot] bad snapshot - coins left over after deserializing %d coins\n",
            coins_count);
        return false;
    }

    LogPrintf("[snapshot] loaded %d (%.2f MB) coins from snapshot %s\n",
        coins_count,
        coins_cache.DynamicMemoryUsage() / (1000 * 1000),
        base_blockhash.ToString());

    LogPrintf("[snapshot] flushing snapshot chainstate to disk\n");
    // No need to acquire cs_main since this chainstate isn't being used yet.
    coins_cache.Flush(); // TODO: if #17487 is merged, add erase=false here for better performance.

    assert(coins_cache.GetBestBlock() == base_blockhash);

    CBlockIndex* snapshot_start_block = WITH_LOCK(::cs_main, return m_blockman.LookupBlockIndex(base_blockhash));

    if (!snapshot_start_block) {
        // Needed for GetUTXOStats to determine the height
        LogPrintf("[snapshot] Did not find snapshot start blockheader %s\n",
                  base_blockhash.ToString());
        return false;
    }

    CCoinsStats stats;
    auto breakpoint_fnc = [] { /* TODO insert breakpoint here? */ };

    // As above, okay to immediately release cs_main here since no other context knows
    // about the snapshot_chainstate.
    CCoinsViewDB* snapshot_coinsdb = WITH_LOCK(::cs_main, return &snapshot_chainstate.CoinsDB());

    if (!GetUTXOStats(snapshot_coinsdb, WITH_LOCK(::cs_main, return std::ref(m_blockman)), stats, CoinStatsHashType::HASH_SERIALIZED, breakpoint_fnc)) {
        LogPrintf("[snapshot] failed to generate coins stats\n");
        return false;
    }

    // Assert that the deserialized chainstate contents match the expected assumeutxo value.

    int base_height = snapshot_start_block->nHeight;
    auto maybe_au_data = ExpectedAssumeutxo(base_height, ::Params());

    if (!maybe_au_data) {
        LogPrintf("[snapshot] assumeutxo height in snapshot metadata not recognized " /* Continued */
            "(%d) - refusing to load snapshot\n", base_height);
        return false;
    }

    const AssumeutxoData& au_data = *maybe_au_data;

    if (stats.hashSerialized != au_data.hash_serialized) {
        LogPrintf("[snapshot] bad snapshot content hash: expected %s, got %s\n",
            au_data.hash_serialized.ToString(), stats.hashSerialized.ToString());
        return false;
    }

    snapshot_chainstate.m_chain.SetTip(snapshot_start_block);

    // The remainder of this function requires modifying data protected by cs_main.
    LOCK(::cs_main);

    // Fake various pieces of CBlockIndex state:
    //
    //   - nChainTx: so that we accurately report IBD-to-tip progress
    //   - nTx: so that LoadBlockIndex() loads assumed-valid CBlockIndex entries
    //       (among other things)
    //   - nStatus & BLOCK_OPT_WITNESS: so that RewindBlockIndex() doesn't zealously
    //       unwind the assumed-valid chain.
    //
    CBlockIndex* index = nullptr;
    for (int i = 0; i <= snapshot_chainstate.m_chain.Height(); ++i) {
        index = snapshot_chainstate.m_chain[i];

        if (!index->nTx) {
            index->nTx = 1;
        }
        index->nChainTx = index->pprev ? index->pprev->nChainTx + index->nTx : 1;

        // We need to fake this flag so that CChainState::RewindBlockIndex()
        // won't try to rewind the entire assumed-valid chain on startup.
        if (index->pprev && ::IsWitnessEnabled(index->pprev, ::Params().GetConsensus())) {
            index->nStatus |= BLOCK_OPT_WITNESS;
        }
    }

    assert(index);
    index->nChainTx = metadata.m_nchaintx;
    snapshot_chainstate.setBlockIndexCandidates.insert(snapshot_start_block);

    LogPrintf("[snapshot] validated snapshot (%.2f MB)\n",
        coins_cache.DynamicMemoryUsage() / (1000 * 1000));
    return true;
}

CChainState& ChainstateManager::ActiveChainstate() const
{
    LOCK(::cs_main);
    assert(m_active_chainstate);
    return *m_active_chainstate;
}

bool ChainstateManager::IsSnapshotActive() const
{
    LOCK(::cs_main);
    return m_snapshot_chainstate && m_active_chainstate == m_snapshot_chainstate.get();
}

CChainState& ChainstateManager::ValidatedChainstate() const
{
    LOCK(::cs_main);
    if (m_snapshot_chainstate && IsSnapshotValidated()) {
        return *m_snapshot_chainstate.get();
    }
    assert(m_ibd_chainstate);
    return *m_ibd_chainstate.get();
}

bool ChainstateManager::IsBackgroundIBD(CChainState* chainstate) const
{
    LOCK(::cs_main);
    return (m_snapshot_chainstate && chainstate == m_ibd_chainstate.get());
}

void ChainstateManager::Unload()
{
    for (CChainState* chainstate : this->GetAll()) {
        chainstate->m_chain.SetTip(nullptr);
        chainstate->UnloadBlockIndex();
    }

    m_blockman.Unload();
}

void ChainstateManager::Reset()
{
    LOCK(::cs_main);
    m_ibd_chainstate.reset();
    m_snapshot_chainstate.reset();
    m_active_chainstate = nullptr;
    m_snapshot_validated = false;
}

void ChainstateManager::MaybeRebalanceCaches()
{
    if (m_ibd_chainstate && !m_snapshot_chainstate) {
        LogPrintf("[snapshot] allocating all cache to the IBD chainstate\n");
        // Allocate everything to the IBD chainstate.
        m_ibd_chainstate->ResizeCoinsCaches(m_total_coinstip_cache, m_total_coinsdb_cache);
    }
    else if (m_snapshot_chainstate && !m_ibd_chainstate) {
        LogPrintf("[snapshot] allocating all cache to the snapshot chainstate\n");
        // Allocate everything to the snapshot chainstate.
        m_snapshot_chainstate->ResizeCoinsCaches(m_total_coinstip_cache, m_total_coinsdb_cache);
    }
    else if (m_ibd_chainstate && m_snapshot_chainstate) {
        // If both chainstates exist, determine who needs more cache based on IBD status.
        //
        // Note: shrink caches first so that we don't inadvertently overwhelm available memory.
        if (m_snapshot_chainstate->IsInitialBlockDownload()) {
            m_ibd_chainstate->ResizeCoinsCaches(
                m_total_coinstip_cache * 0.05, m_total_coinsdb_cache * 0.05);
            m_snapshot_chainstate->ResizeCoinsCaches(
                m_total_coinstip_cache * 0.95, m_total_coinsdb_cache * 0.95);
        } else {
            m_snapshot_chainstate->ResizeCoinsCaches(
                m_total_coinstip_cache * 0.05, m_total_coinsdb_cache * 0.05);
            m_ibd_chainstate->ResizeCoinsCaches(
                m_total_coinstip_cache * 0.95, m_total_coinsdb_cache * 0.95);
        }
    }
}

// ELEMENTS:
/* This function has two major purposes:
 * 1) Checks that the RPC connection to the parent chain node
 * can be attained, and is returning back reasonable answers.
 * 2) Re-evaluates a list of blocks that have been deemed "bad"
 * from the perspective of peg-in witness validation. Blocks are
 * added to this queue in ConnectTip based on the error code returned.
 */
bool MainchainRPCCheck(const bool init)
{
    // First, we can clear out any blocks thatsomehow are now deemed valid
    // eg reconsiderblock rpc call manually
    std::vector<uint256> vblocksToReconsider;
    pblocktree->ReadInvalidBlockQueue(vblocksToReconsider);
    std::vector<uint256> vblocksToReconsiderAgain;
    for(uint256& blockhash : vblocksToReconsider) {
        LOCK(cs_main);
        ChainstateManager& chainman = g_chainman;
        if (chainman.BlockIndex().count(blockhash)) {
            CBlockIndex* pblockindex = chainman.BlockIndex()[blockhash];
            if ((pblockindex->nStatus & BLOCK_FAILED_MASK)) {
                vblocksToReconsiderAgain.push_back(blockhash);
            }
        }
    }
    vblocksToReconsider = vblocksToReconsiderAgain;
    vblocksToReconsiderAgain.clear();
    pblocktree->WriteInvalidBlockQueue(vblocksToReconsider);

    // Next, check for working and valid rpc
    if (gArgs.GetBoolArg("-validatepegin", Params().GetConsensus().has_parent_chain)) {
        // During init try until a non-RPC_IN_WARMUP result
        while (true) {
            try {
                // The first thing we have to check is the version of the node.
                UniValue params(UniValue::VARR);
                UniValue reply = CallMainChainRPC("getnetworkinfo", params);
                UniValue error = reply["error"];
                if (!error.isNull()) {
                    // On the first call, it's possible to node is still in
                    // warmup; in that case, just wait and retry.
                    // If this is not the initial call, just report failure.
                    if (init && error["code"].get_int() == RPC_IN_WARMUP) {
                        UninterruptibleSleep(std::chrono::milliseconds{1000});
                        continue;
                    }
                    else {
                        LogPrintf("ERROR: Mainchain daemon RPC check returned 'error' response.\n");
                        return false;
                    }
                }
                UniValue result = reply["result"];
                if (!result.isObject() || !result.get_obj()["version"].isNum() ||
                        result.get_obj()["version"].get_int() < MIN_MAINCHAIN_NODE_VERSION) {
                    LogPrintf("ERROR: Parent chain daemon too old; need Bitcoin Core version 0.16.3 or newer.\n");
                    return false;
                }

                // Then check the genesis block to correspond to parent chain.
                params.push_back(UniValue(0));
                reply = CallMainChainRPC("getblockhash", params);
                error = reply["error"];
                if (!error.isNull()) {
                    LogPrintf("ERROR: Mainchain daemon RPC check returned 'error' response.\n");
                    return false;
                }
                result = reply["result"];
                if (!result.isStr() || result.get_str() != Params().ParentGenesisBlockHash().GetHex()) {
                    LogPrintf("ERROR: Invalid parent genesis block hash response via RPC. Contacting wrong parent daemon?\n");
                    return false;
                }
            } catch (const std::runtime_error& re) {
                LogPrintf("ERROR: Failure connecting to mainchain daemon RPC: %s\n", std::string(re.what()));
                return false;
            }
            // Success
            break;
        }
    }

    //Sanity startup check won't reconsider queued blocks
    if (init) {
       return true;
    }

    // Getting this far means we either aren't validating pegins(so let's make sure that's why
    // it failed previously) or we successfully connected to bitcoind
    // Time to reconsider blocks
    if (vblocksToReconsider.size() > 0) {
        BlockValidationState state;
        for(const uint256& blockhash : vblocksToReconsider) {
            {
                LOCK(cs_main);
                ChainstateManager& chainman = g_chainman;
                if (chainman.BlockIndex().count(blockhash) == 0)
                    continue;
                CBlockIndex* pblockindex = chainman.BlockIndex()[blockhash];
                ::ChainstateActive().ResetBlockFailureFlags(pblockindex);
            }
        }

        //All blocks are now being reconsidered
        ::ChainstateActive().ActivateBestChain(state, Params());
        //This simply checks for DB errors
        if (!state.IsValid()) {
            //Something scary?
        }

        //Now to clear out now-valid blocks
        for(const uint256& blockhash : vblocksToReconsider) {
            LOCK(cs_main);
            ChainstateManager& chainman = g_chainman;
            if (chainman.BlockIndex().count(blockhash)) {
                CBlockIndex* pblockindex = chainman.BlockIndex()[blockhash];

                //Marked as invalid still, put back into queue
                if((pblockindex->nStatus & BLOCK_FAILED_MASK)) {
                    vblocksToReconsiderAgain.push_back(blockhash);
                }
            }
        }

        //Write back remaining blocks
        pblocktree->WriteInvalidBlockQueue(vblocksToReconsiderAgain);
    }
    return true;
}<|MERGE_RESOLUTION|>--- conflicted
+++ resolved
@@ -21,11 +21,8 @@
 #include <index/txindex.h>
 #include <logging.h>
 #include <logging/timer.h>
-<<<<<<< HEAD
 #include <mainchainrpc.h>
-=======
 #include <node/blockstorage.h>
->>>>>>> 1f14130c
 #include <node/coinstats.h>
 #include <node/ui_interface.h>
 #include <pegins.h>
@@ -1230,129 +1227,6 @@
     return nullptr;
 }
 
-<<<<<<< HEAD
-//////////////////////////////////////////////////////////////////////////////
-//
-// CBlock and CBlockIndex
-//
-
-static bool WriteBlockToDisk(const CBlock& block, FlatFilePos& pos, const CMessageHeader::MessageStartChars& messageStart)
-{
-    // Open history file to append
-    CAutoFile fileout(OpenBlockFile(pos), SER_DISK, CLIENT_VERSION);
-    if (fileout.IsNull())
-        return error("WriteBlockToDisk: OpenBlockFile failed");
-
-    // Write index header
-    unsigned int nSize = GetSerializeSize(block, fileout.GetVersion());
-    fileout << messageStart << nSize;
-
-    // Write block
-    long fileOutPos = ftell(fileout.Get());
-    if (fileOutPos < 0)
-        return error("WriteBlockToDisk: ftell failed");
-    pos.nPos = (unsigned int)fileOutPos;
-    fileout << block;
-
-    return true;
-}
-
-bool ReadBlockFromDisk(CBlock& block, const FlatFilePos& pos, const Consensus::Params& consensusParams)
-{
-    block.SetNull();
-
-    // Open history file to read
-    CAutoFile filein(OpenBlockFile(pos, true), SER_DISK, CLIENT_VERSION);
-    if (filein.IsNull())
-        return error("ReadBlockFromDisk: OpenBlockFile failed for %s", pos.ToString());
-
-    // Read block
-    try {
-        filein >> block;
-    }
-    catch (const std::exception& e) {
-        return error("%s: Deserialize or I/O error - %s at %s", __func__, e.what(), pos.ToString());
-    }
-
-    // Check the header
-    const uint256 block_hash = block.GetHash();
-    if (block_hash != consensusParams.hashGenesisBlock &&
-            !CheckProof(block, consensusParams)) {
-        return error("ReadBlockFromDisk: Errors in block header at %s", pos.ToString());
-    }
-
-    // Signet only: check block solution
-    if (consensusParams.signet_blocks && !CheckSignetBlockSolution(block, consensusParams)) {
-        return error("ReadBlockFromDisk: Errors in block solution at %s", pos.ToString());
-    }
-
-    return true;
-}
-
-bool ReadBlockFromDisk(CBlock& block, const CBlockIndex* pindex, const Consensus::Params& consensusParams)
-{
-    FlatFilePos blockPos;
-    {
-        LOCK(cs_main);
-        blockPos = pindex->GetBlockPos();
-    }
-
-    if (!ReadBlockFromDisk(block, blockPos, consensusParams))
-        return false;
-    if (block.GetHash() != pindex->GetBlockHash())
-        return error("ReadBlockFromDisk(CBlock&, CBlockIndex*): GetHash() doesn't match index for %s at %s",
-                pindex->ToString(), pindex->GetBlockPos().ToString());
-    return true;
-}
-
-bool ReadRawBlockFromDisk(std::vector<uint8_t>& block, const FlatFilePos& pos, const CMessageHeader::MessageStartChars& message_start)
-{
-    FlatFilePos hpos = pos;
-    hpos.nPos -= 8; // Seek back 8 bytes for meta header
-    CAutoFile filein(OpenBlockFile(hpos, true), SER_DISK, CLIENT_VERSION);
-    if (filein.IsNull()) {
-        return error("%s: OpenBlockFile failed for %s", __func__, pos.ToString());
-    }
-
-    try {
-        CMessageHeader::MessageStartChars blk_start;
-        unsigned int blk_size;
-
-        filein >> blk_start >> blk_size;
-
-        if (memcmp(blk_start, message_start, CMessageHeader::MESSAGE_START_SIZE)) {
-            return error("%s: Block magic mismatch for %s: %s versus expected %s", __func__, pos.ToString(),
-                    HexStr(blk_start),
-                    HexStr(message_start));
-        }
-
-        if (blk_size > MAX_SIZE) {
-            return error("%s: Block data is larger than maximum deserialization size for %s: %s versus %s", __func__, pos.ToString(),
-                    blk_size, MAX_SIZE);
-        }
-
-        block.resize(blk_size); // Zeroing of memory is intentional here
-        filein.read((char*)block.data(), blk_size);
-    } catch(const std::exception& e) {
-        return error("%s: Read from block file failed: %s for %s", __func__, e.what(), pos.ToString());
-    }
-
-    return true;
-}
-
-bool ReadRawBlockFromDisk(std::vector<uint8_t>& block, const CBlockIndex* pindex, const CMessageHeader::MessageStartChars& message_start)
-{
-    FlatFilePos block_pos;
-    {
-        LOCK(cs_main);
-        block_pos = pindex->GetBlockPos();
-    }
-
-    return ReadRawBlockFromDisk(block, block_pos, message_start);
-}
-
-=======
->>>>>>> 1f14130c
 CAmount GetBlockSubsidy(int nHeight, const Consensus::Params& consensusParams)
 {
     int halvings = nHeight / consensusParams.nSubsidyHalvingInterval;
