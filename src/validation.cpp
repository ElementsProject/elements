// Copyright (c) 2009-2010 Satoshi Nakamoto
// Copyright (c) 2009-2016 The Bitcoin Core developers
// Distributed under the MIT software license, see the accompanying
// file COPYING or http://www.opensource.org/licenses/mit-license.php.

#include "validation.h"

#include "arith_uint256.h"
#include "callrpc.h"
#include "chainparams.h"
#include "checkpoints.h"
#include "checkqueue.h"
#include "coins.h"
#include "consensus/consensus.h"
#include "consensus/merkle.h"
#include "consensus/validation.h"
#include "crypto/hmac_sha256.h"
#include "init.h"
#include "issuance.h"
#include "policy/fees.h"
#include "policy/policy.h"
#include "pow.h"
#include "primitives/block.h"
#include "primitives/transaction.h"
#include "primitives/bitcoin/block.h"
#include "primitives/bitcoin/transaction.h"
#include "primitives/bitcoin/merkleblock.h"
#include "random.h"
#include "script/script_error.h"
#include "script/script.h"
#include "script/sigcache.h"
#include "script/standard.h"
#include "timedata.h"
#include "tinyformat.h"
#include "txdb.h"
#include "txmempool.h"
#include "ui_interface.h"
#include "undo.h"
#include "util.h"
#include "utilmoneystr.h"
#include "utilstrencodings.h"
#include "validationinterface.h"
#include "versionbits.h"
#include "warnings.h"

#include <atomic>
#include <sstream>

#include <boost/algorithm/string/replace.hpp>
#include <boost/algorithm/string/join.hpp>
#include <boost/filesystem.hpp>
#include <boost/filesystem/fstream.hpp>
#include <boost/math/distributions/poisson.hpp>
#include <boost/thread.hpp>
#include <secp256k1.h>
#include <secp256k1_rangeproof.h>
#include <secp256k1_surjectionproof.h>

#if defined(NDEBUG)
# error "Bitcoin cannot be compiled without assertions."
#endif

/**
 * Global state
 */

using namespace std;

CCriticalSection cs_main;

BlockMap mapBlockIndex;
CChain chainActive;
CBlockIndex *pindexBestHeader = NULL;
CWaitableCriticalSection csBestBlock;
CConditionVariable cvBlockChange;
std::vector<IssuanceData> assetEntropyMap;
std::vector<FreezeHist> freezeHistList;
int nScriptCheckThreads = 0;
std::atomic_bool fImporting(false);
bool fReindex = false;
bool fTxIndex = false;
bool fHavePruned = false;
bool fPruneMode = false;
bool fIsBareMultisigStd = DEFAULT_PERMIT_BAREMULTISIG;
bool fRequireStandard = true;
bool fRequireWhitelistCheck = DEFAULT_WHITELIST_CHECK;
bool fScanWhitelist = DEFAULT_SCAN_WHITELIST;
bool fWhitelistEncrypt = DEFAULT_WHITELIST_ENCRYPT;  
bool fEnableBurnlistCheck = DEFAULT_BURNLIST_CHECK;
bool fRequireFreezelistCheck = DEFAULT_BURNLIST_CHECK;
bool fblockissuancetx = DEFAULT_BLOCK_ISSUANCE;
bool fRecordInflation = DEFAULT_RECORD_INFLATION;
bool fRequestList = DEFAULT_REQUEST_LIST;
bool fCheckBlockIndex = false;
bool fCheckpointsEnabled = DEFAULT_CHECKPOINTS_ENABLED;
size_t nCoinCacheUsage = 5000 * 300;
uint64_t nPruneTarget = 0;
int64_t nMaxTipAge = DEFAULT_MAX_TIP_AGE;

uint256 hashAssumeValid;

CFeeRate minRelayTxFee = CFeeRate(DEFAULT_MIN_RELAY_TX_FEE);
CAmount maxTxFee = DEFAULT_TRANSACTION_MAXFEE;

CWhiteList* addressWhitelist = nullptr;
CPolicyList addressBurnlist;
CPolicyList addressFreezelist;
CRequestList requestList;

CTxMemPool mempool(::minRelayTxFee);

static void CheckBlockIndex(const Consensus::Params& consensusParams);

/** Constant stuff for coinbase transactions we create: */
CScript COINBASE_FLAGS;

const std::string strMessageMagic = "Bitcoin Signed Message:\n";

// Internal stuff
namespace {

    struct CBlockIndexWorkComparator
    {
        bool operator()(CBlockIndex *pa, CBlockIndex *pb) const {
            // First sort by most total work, ...
            if (pa->nChainWork > pb->nChainWork) return false;
            if (pa->nChainWork < pb->nChainWork) return true;

            // ... then by earliest time received, ...
            if (pa->nSequenceId < pb->nSequenceId) return false;
            if (pa->nSequenceId > pb->nSequenceId) return true;

            // Use pointer address as tie breaker (should only happen with blocks
            // loaded from disk, as those all have id 0).
            if (pa < pb) return false;
            if (pa > pb) return true;

            // Identical blocks.
            return false;
        }
    };

    CBlockIndex *pindexBestInvalid;

    /**
     * The set of all CBlockIndex entries with BLOCK_VALID_TRANSACTIONS (for itself and all ancestors) and
     * as good as our current tip or better. Entries may be failed, though, and pruning nodes may be
     * missing the data for the block.
     */
    std::set<CBlockIndex*, CBlockIndexWorkComparator> setBlockIndexCandidates;
    /** All pairs A->B, where A (or one of its ancestors) misses transactions, but B has transactions.
     * Pruned nodes may have entries where B is missing data.
     */
    std::multimap<CBlockIndex*, CBlockIndex*> mapBlocksUnlinked;

    CCriticalSection cs_LastBlockFile;
    std::vector<CBlockFileInfo> vinfoBlockFile;
    int nLastBlockFile = 0;
    /** Global flag to indicate we should check to see if there are
     *  block/undo files that should be deleted.  Set on startup
     *  or if we allocate more file space when we're in prune mode
     */
    bool fCheckForPruning = false;

    /**
     * Every received block is assigned a unique and increasing identifier, so we
     * know which one to give priority in case of a fork.
     */
    CCriticalSection cs_nBlockSequenceId;
    /** Blocks loaded from disk are assigned id 0, so start the counter at 1. */
    int32_t nBlockSequenceId = 1;
    /** Decreasing counter (used by subsequent preciousblock calls). */
    int32_t nBlockReverseSequenceId = -1;
    /** chainwork for the last block that preciousblock has been applied to. */
    arith_uint256 nLastPreciousChainwork = 0;

    /** Dirty block index entries. */
    std::set<CBlockIndex*> setDirtyBlockIndex;

    /** Dirty block file entries. */
    std::set<int> setDirtyFileInfo;
} // anon namespace

/* Use this class to start tracking transactions that are removed from the
 * mempool and pass all those transactions through SyncTransaction when the
 * object goes out of scope. This is currently only used to call SyncTransaction
 * on conflicts removed from the mempool during block connection.  Applied in
 * ActivateBestChain around ActivateBestStep which in turn calls:
 * ConnectTip->removeForBlock->removeConflicts
 */
class MemPoolConflictRemovalTracker
{
private:
    std::vector<CTransactionRef> conflictedTxs;
    CTxMemPool &pool;

public:
    MemPoolConflictRemovalTracker(CTxMemPool &_pool) : pool(_pool) {
        pool.NotifyEntryRemoved.connect(boost::bind(&MemPoolConflictRemovalTracker::NotifyEntryRemoved, this, _1, _2));
    }

    void NotifyEntryRemoved(CTransactionRef txRemoved, MemPoolRemovalReason reason) {
        if (reason == MemPoolRemovalReason::CONFLICT) {
            conflictedTxs.push_back(txRemoved);
        }
    }

    ~MemPoolConflictRemovalTracker() {
        pool.NotifyEntryRemoved.disconnect(boost::bind(&MemPoolConflictRemovalTracker::NotifyEntryRemoved, this, _1, _2));
        for (const auto& tx : conflictedTxs) {
            GetMainSignals().SyncTransaction(*tx, NULL, CMainSignals::SYNC_TRANSACTION_NOT_IN_BLOCK);
        }
        conflictedTxs.clear();
    }
};

CBlockIndex* FindForkInGlobalIndex(const CChain& chain, const CBlockLocator& locator)
{
    // Find the first block the caller has in the main chain
    for (uint256 const &hash : locator.vHave) {
        BlockMap::iterator mi = mapBlockIndex.find(hash);
        if (mi != mapBlockIndex.end())
        {
            CBlockIndex* pindex = (*mi).second;
            if (chain.Contains(pindex))
                return pindex;
            if (pindex->GetAncestor(chain.Height()) == chain.Tip()) {
                return chain.Tip();
            }
        }
    }
    return chain.Genesis();
}

CCoinsViewCache *pcoinsTip = NULL;
CBlockTreeDB *pblocktree = NULL;

enum FlushStateMode {
    FLUSH_STATE_NONE,
    FLUSH_STATE_IF_NEEDED,
    FLUSH_STATE_PERIODIC,
    FLUSH_STATE_ALWAYS
};

// See definition for documentation
bool static FlushStateToDisk(CValidationState &state, FlushStateMode mode, int nManualPruneHeight=0);
void FindFilesToPruneManual(std::set<int>& setFilesToPrune, int nManualPruneHeight);

bool IsFinalTx(const CTransaction &tx, int nBlockHeight, int64_t nBlockTime) {
  if (tx.nLockTime == 0)
    return true;
  if ((int64_t)tx.nLockTime < ((int64_t)tx.nLockTime < LOCKTIME_THRESHOLD ? (int64_t)nBlockHeight : nBlockTime))
    return true;
  for (auto const &txin : tx.vin)
    if (!(txin.nSequence == CTxIn::SEQUENCE_FINAL))
      return false;
  return true;
}

bool CheckFinalTx(const CTransaction &tx, int flags)
{
    AssertLockHeld(cs_main);
    // By convention a negative value for flags indicates that the
    // current network-enforced consensus rules should be used. In
    // a future soft-fork scenario that would mean checking which
    // rules would be enforced for the next block and setting the
    // appropriate flags. At the present time no soft-forks are
    // scheduled, so no flags are set.
    flags = std::max(flags, 0);
    // CheckFinalTx() uses chainActive.Height()+1 to evaluate
    // nLockTime because when IsFinalTx() is called within
    // CBlock::AcceptBlock(), the height of the block *being*
    // evaluated is what is used. Thus if we want to know if a
    // transaction can be part of the *next* block, we need to call
    // IsFinalTx() with one more than chainActive.Height().
    const int nBlockHeight = chainActive.Height() + 1;
    // BIP113 will require that time-locked transactions have nLockTime set to
    // less than the median time of the previous block they're contained in.
    // When the next block is created its previous block will be the current
    // chain tip, so we use that to calculate the median time passed to
    // IsFinalTx() if LOCKTIME_MEDIAN_TIME_PAST is set.
    const int64_t nBlockTime = (flags & LOCKTIME_MEDIAN_TIME_PAST)
                             ? chainActive.Tip()->GetMedianTimePast()
                             : GetAdjustedTime();
    return IsFinalTx(tx, nBlockHeight, nBlockTime);
}

/**
 * Calculates the block height and previous block's median time past at
 * which the transaction will be considered final in the context of BIP 68.
 * Also removes from the vector of input heights any entries which did not
 * correspond to sequence locked inputs as they do not affect the calculation.
 */
static std::pair<int, int64_t> CalculateSequenceLocks(const CTransaction &tx, int flags, std::vector<int>* prevHeights, const CBlockIndex& block)
{
    assert(prevHeights->size() == tx.vin.size());

    // Will be set to the equivalent height- and time-based nLockTime
    // values that would be necessary to satisfy all relative lock-
    // time constraints given our view of block chain history.
    // The semantics of nLockTime are the last invalid height/time, so
    // use -1 to have the effect of any height or time being valid.
    int nMinHeight = -1;
    int64_t nMinTime = -1;

    // tx.nVersion is signed integer so requires cast to unsigned otherwise
    // we would be doing a signed comparison and half the range of nVersion
    // wouldn't support BIP 68.
    bool fEnforceBIP68 = static_cast<uint32_t>(tx.nVersion) >= 2
                      && flags & LOCKTIME_VERIFY_SEQUENCE;

    // Do not enforce sequence numbers as a relative lock time
    // unless we have been instructed to
    if (!fEnforceBIP68) {
        return std::make_pair(nMinHeight, nMinTime);
    }

    for (size_t txinIndex = 0; txinIndex < tx.vin.size(); txinIndex++) {
        const CTxIn& txin = tx.vin[txinIndex];

        // Peg-ins have no output height
        if (txin.m_is_pegin) {
            continue;
        }

        // Sequence numbers with the most significant bit set are not
        // treated as relative lock-times, nor are they given any
        // consensus-enforced meaning at this point.
        if (txin.nSequence & CTxIn::SEQUENCE_LOCKTIME_DISABLE_FLAG) {
            // The height of this input is not relevant for sequence locks
            (*prevHeights)[txinIndex] = 0;
            continue;
        }

        int nCoinHeight = (*prevHeights)[txinIndex];

        if (txin.nSequence & CTxIn::SEQUENCE_LOCKTIME_TYPE_FLAG) {
            int64_t nCoinTime = block.GetAncestor(std::max(nCoinHeight-1, 0))->GetMedianTimePast();
            // NOTE: Subtract 1 to maintain nLockTime semantics
            // BIP 68 relative lock times have the semantics of calculating
            // the first block or time at which the transaction would be
            // valid. When calculating the effective block time or height
            // for the entire transaction, we switch to using the
            // semantics of nLockTime which is the last invalid block
            // time or height.  Thus we subtract 1 from the calculated
            // time or height.

            // Time-based relative lock-times are measured from the
            // smallest allowed timestamp of the block containing the
            // txout being spent, which is the median time past of the
            // block prior.
            nMinTime = std::max(nMinTime, nCoinTime + (int64_t)((txin.nSequence & CTxIn::SEQUENCE_LOCKTIME_MASK) << CTxIn::SEQUENCE_LOCKTIME_GRANULARITY) - 1);
        } else {
            nMinHeight = std::max(nMinHeight, nCoinHeight + (int)(txin.nSequence & CTxIn::SEQUENCE_LOCKTIME_MASK) - 1);
        }
    }

    return std::make_pair(nMinHeight, nMinTime);
}

static bool EvaluateSequenceLocks(const CBlockIndex& block, std::pair<int, int64_t> lockPair)
{
    assert(block.pprev);
    int64_t nBlockTime = block.pprev->GetMedianTimePast();
    if (lockPair.first >= block.nHeight || lockPair.second >= nBlockTime)
        return false;

    return true;
}

bool SequenceLocks(const CTransaction &tx, int flags, std::vector<int>* prevHeights, const CBlockIndex& block)
{
    return EvaluateSequenceLocks(block, CalculateSequenceLocks(tx, flags, prevHeights, block));
}

bool TestLockPointValidity(const LockPoints* lp)
{
    AssertLockHeld(cs_main);
    assert(lp);
    // If there are relative lock times then the maxInputBlock will be set
    // If there are no relative lock times, the LockPoints don't depend on the chain
    if (lp->maxInputBlock) {
        // Check whether chainActive is an extension of the block at which the LockPoints
        // calculation was valid.  If not LockPoints are no longer valid
        if (!chainActive.Contains(lp->maxInputBlock)) {
            return false;
        }
    }

    // LockPoints still valid
    return true;
}

bool CheckSequenceLocks(const CTransaction &tx, int flags, LockPoints* lp, bool useExistingLockPoints)
{
    AssertLockHeld(cs_main);
    AssertLockHeld(mempool.cs);

    CBlockIndex* tip = chainActive.Tip();
    CBlockIndex index;
    index.pprev = tip;
    // CheckSequenceLocks() uses chainActive.Height()+1 to evaluate
    // height based locks because when SequenceLocks() is called within
    // ConnectBlock(), the height of the block *being*
    // evaluated is what is used.
    // Thus if we want to know if a transaction can be part of the
    // *next* block, we need to use one more than chainActive.Height()
    index.nHeight = tip->nHeight + 1;

    std::pair<int, int64_t> lockPair;
    if (useExistingLockPoints) {
        assert(lp);
        lockPair.first = lp->height;
        lockPair.second = lp->time;
    }
    else {
        // pcoinsTip contains the UTXO set for chainActive.Tip()
        CCoinsViewMemPool viewMemPool(pcoinsTip, mempool);
        std::vector<int> prevheights;
        prevheights.resize(tx.vin.size());
        for (size_t txinIndex = 0; txinIndex < tx.vin.size(); txinIndex++) {
            const CTxIn& txin = tx.vin[txinIndex];
            // pegins should not restrict validity of sequence locks
            if (txin.m_is_pegin) {
                prevheights[txinIndex] = -1;
                continue;
            }
            CCoins coins;
            if (!viewMemPool.GetCoins(txin.prevout.hash, coins)) {
                return error("%s: Missing input", __func__);
            }
            if (coins.nHeight == MEMPOOL_HEIGHT) {
                // Assume all mempool transaction confirm in the next block
                prevheights[txinIndex] = tip->nHeight + 1;
            } else {
                prevheights[txinIndex] = coins.nHeight;
            }
        }
        lockPair = CalculateSequenceLocks(tx, flags, &prevheights, index);
        if (lp) {
            lp->height = lockPair.first;
            lp->time = lockPair.second;
            // Also store the hash of the block with the highest height of
            // all the blocks which have sequence locked prevouts.
            // This hash needs to still be on the chain
            // for these LockPoint calculations to be valid
            // Note: It is impossible to correctly calculate a maxInputBlock
            // if any of the sequence locked inputs depend on unconfirmed txs,
            // except in the special case where the relative lock time/height
            // is 0, which is equivalent to no sequence lock. Since we assume
            // input height of tip+1 for mempool txs and test the resulting
            // lockPair from CalculateSequenceLocks against tip+1.  We know
            // EvaluateSequenceLocks will fail if there was a non-zero sequence
            // lock on a mempool input, so we can use the return value of
            // CheckSequenceLocks to indicate the LockPoints validity
            int maxInputHeight = 0;
            for (int height : prevheights) {
                // Can ignore mempool inputs since we'll fail if they had non-zero locks
                if (height != tip->nHeight+1) {
                    maxInputHeight = std::max(maxInputHeight, height);
                }
            }
            lp->maxInputBlock = tip->GetAncestor(maxInputHeight);
        }
    }
    return EvaluateSequenceLocks(index, lockPair);
}


unsigned int GetLegacySigOpCount(const CTransaction& tx)
{
    unsigned int nSigOps = 0;
    for (const auto& txin : tx.vin)
    {
        nSigOps += txin.scriptSig.GetSigOpCount(false);
    }
    for (const auto& txout : tx.vout)
    {
        nSigOps += txout.scriptPubKey.GetSigOpCount(false);
    }
    return nSigOps;
}

unsigned int GetP2SHSigOpCount(const CTransaction& tx, const CCoinsViewCache& inputs)
{
    if (tx.IsCoinBase())
        return 0;

    unsigned int nSigOps = 0;
    for (unsigned int i = 0; i < tx.vin.size(); i++)
    {
        // Peg-in inputs are segwit-only
        if (tx.vin[i].m_is_pegin) {
            continue;
        }
        const CTxOut &prevout = inputs.GetOutputFor(tx.vin[i]);
        if (prevout.scriptPubKey.IsPayToScriptHash())
            nSigOps += prevout.scriptPubKey.GetSigOpCount(tx.vin[i].scriptSig);
    }
    return nSigOps;
}

int64_t GetTransactionSigOpCost(const CTransaction& tx, const CCoinsViewCache& inputs, int flags)
{
    int64_t nSigOps = GetLegacySigOpCount(tx) * WITNESS_SCALE_FACTOR;

    if (tx.IsCoinBase())
        return nSigOps;

    if (flags & SCRIPT_VERIFY_P2SH) {
        nSigOps += GetP2SHSigOpCount(tx, inputs) * WITNESS_SCALE_FACTOR;
    }

    for (unsigned int i = 0; i < tx.vin.size(); i++)
    {
        if (tx.vin[i].m_is_pegin && (tx.wit.vtxinwit.size() <= i || !IsValidEthPeginWitness(tx.wit.vtxinwit[i].m_pegin_witness, tx.vin[i].prevout))) {
            continue;
        }
        const CTxOut &prevout = tx.vin[i].m_is_pegin ? GetPeginOutputFromWitness(tx.wit.vtxinwit[i].m_pegin_witness) : inputs.GetOutputFor(tx.vin[i]);
        nSigOps += CountWitnessSigOps(tx.vin[i].scriptSig, prevout.scriptPubKey, tx.wit.vtxinwit.size() > i ? &tx.wit.vtxinwit[i].scriptWitness : NULL, flags);
    }
    return nSigOps;
}

bool CheckTransaction(const CTransaction& tx, CValidationState &state, bool fCheckDuplicateInputs)
{
    // Basic checks that don't depend on any context
    if (tx.vin.empty())
        return state.DoS(10, false, REJECT_INVALID, "bad-txns-vin-empty");
    if (tx.vout.empty())
        return state.DoS(10, false, REJECT_INVALID, "bad-txns-vout-empty");
    // Size limits (this doesn't take the witness into account, as that hasn't been checked for malleability)
    if (::GetSerializeSize(tx, SER_NETWORK, PROTOCOL_VERSION | SERIALIZE_TRANSACTION_NO_WITNESS) > MAX_BLOCK_BASE_SIZE)
        return state.DoS(100, false, REJECT_INVALID, "bad-txns-oversize");

    // Check for negative or overflow output values
    for (const auto& txout : tx.vout)
    {
        if (!txout.nValue.IsValid())
            return state.DoS(100, false, REJECT_INVALID, "bad-txns-vout-amount-invalid");
        if (!txout.nValue.IsExplicit())
            continue;
        // Each output is turned into a value commitment, no overflow detection needed
        if (!MoneyRange(txout.nValue.GetAmount()))
            return state.DoS(100, false, REJECT_INVALID, "bad-txns-txouttotal-toolarge");
    }

    // Check for duplicate inputs - note that this check is slow so we skip it in CheckBlock
    if (fCheckDuplicateInputs) {
        std::set<COutPoint> vInOutPoints;
        for (const auto& txin : tx.vin)
        {
            if (!vInOutPoints.insert(txin.prevout).second)
                return state.DoS(100, false, REJECT_INVALID, "bad-txns-inputs-duplicate");
        }
    }

    if (tx.IsCoinBase())
    {
        // Coinbase transactions may not have eccessive scriptSigs or any fee outputs
        if (tx.vin[0].scriptSig.size() < 2 || tx.vin[0].scriptSig.size() > 100)
            return state.DoS(100, false, REJECT_INVALID, "bad-cb-length");

        for (unsigned int i = 0; i < tx.vout.size(); i++)
            if (tx.vout[i].IsFee())
                return state.DoS(100, false, REJECT_INVALID, "bad-cb-fee");
    }
    else
    {
        for (const auto& txin : tx.vin)
            if (txin.prevout.IsNull())
                return state.DoS(10, false, REJECT_INVALID, "bad-txns-prevout-null");
    }

    return true;
}

namespace {

static secp256k1_context* secp256k1_ctx_verify_amounts;

class Secp256k1Ctx
{
public:
    Secp256k1Ctx() {
        assert(secp256k1_ctx_verify_amounts == NULL);
        secp256k1_ctx_verify_amounts = secp256k1_context_create(SECP256K1_CONTEXT_VERIFY | SECP256K1_CONTEXT_SIGN);
        assert(secp256k1_ctx_verify_amounts != NULL);
    }

    ~Secp256k1Ctx() {
        assert(secp256k1_ctx_verify_amounts != NULL);
        secp256k1_context_destroy(secp256k1_ctx_verify_amounts);
        secp256k1_ctx_verify_amounts = NULL;
    }
};
static Secp256k1Ctx instance_of_secp256k1ctx;

/** Closure representing one output range check. */
class CRangeCheck : public CCheck
{
private:
    const CConfidentialValue* val;
    const std::vector<unsigned char>& rangeproof;
    // *Must* be a commitment, not an explicit value
    const std::vector<unsigned char> assetCommitment;
    const CScript scriptPubKey;
    const bool store;

public:
    CRangeCheck(const CConfidentialValue* val_, const std::vector<unsigned char>& rangeproof_, const std::vector<unsigned char>& assetCommitment_, const CScript& scriptPubKey_, const bool storeIn) : val(val_), rangeproof(rangeproof_), assetCommitment(assetCommitment_), scriptPubKey(scriptPubKey_), store(storeIn) {}

    bool operator()();
};

/** Closure representing a transaction amount balance check. */
class CBalanceCheck : public CCheck
{
private:
    std::vector<secp256k1_pedersen_commitment> vData;
    std::vector<secp256k1_pedersen_commitment *> vpCommitsIn, vpCommitsOut;

public:
    CBalanceCheck(std::vector<secp256k1_pedersen_commitment>& vData_, std::vector<secp256k1_pedersen_commitment*>& vpCommitsIn_, std::vector<secp256k1_pedersen_commitment*>& vpCommitsOut_)  {
        vData.swap(vData_);
        vpCommitsIn.swap(vpCommitsIn_);
        vpCommitsOut.swap(vpCommitsOut_);
    }

    bool operator()();
};

class CSurjectionCheck : public CCheck
{
private:
    secp256k1_surjectionproof proof;
    std::vector<secp256k1_generator> vTags;
    secp256k1_generator gen;
    const bool store;
public:
    CSurjectionCheck(secp256k1_surjectionproof& proofIn, std::vector<secp256k1_generator>& tags_in, secp256k1_generator& genIn, const bool storeIn) : proof(proofIn), vTags(tags_in), gen(genIn), store(storeIn) {}

    bool operator()();
};

// Destroys the check in the case of no queue, or passes its ownership to the queue.
static inline ScriptError QueueCheck(std::vector<CCheck*>* queue, CCheck* check)
{
    if (queue != NULL) {
        queue->push_back(check);
        return SCRIPT_ERR_OK;
    }
    bool success = (*check)();
    ScriptError err = check->GetScriptError();
    delete check;
    return success ? SCRIPT_ERR_OK : err;
}


bool CRangeCheck::operator()()
{
    if (val->IsExplicit()) {
        return true;
    }

    if (!CachingRangeProofChecker(store).VerifyRangeProof(rangeproof, val->vchCommitment, assetCommitment, scriptPubKey, secp256k1_ctx_verify_amounts)) {
        error = SCRIPT_ERR_RANGEPROOF;
        return false;
    }

    return true;
};

bool CBalanceCheck::operator()()
{
    if (!secp256k1_pedersen_verify_tally(secp256k1_ctx_verify_amounts, vpCommitsIn.data(), vpCommitsIn.size(), vpCommitsOut.data(), vpCommitsOut.size())) {
        fAmountError = true;
        error = SCRIPT_ERR_PEDERSEN_TALLY;
        return false;
    }

    return true;
}

bool CSurjectionCheck::operator()()
{
    return CachingSurjectionProofChecker(store).VerifySurjectionProof(proof, vTags, gen, secp256k1_ctx_verify_amounts);
}

} // namespace

size_t GetNumIssuances(const CTransaction& tx)
{
    unsigned int numIssuances = 0;
    for (unsigned int i = 0; i < tx.vin.size(); i++) {
        if (!tx.vin[i].assetIssuance.IsNull()) {
            if (!tx.vin[i].assetIssuance.nAmount.IsNull()) {
                numIssuances++;
            }
            if (!tx.vin[i].assetIssuance.nInflationKeys.IsNull()) {
                numIssuances++;
            }
        }
    }
    return numIssuances;
}

bool VerifyAmounts(const CCoinsViewCache& cache, const CTransaction& tx, std::vector<CCheck*>* pvChecks, const bool cacheStore)
{
    assert(!tx.IsCoinBase());

    std::vector<secp256k1_pedersen_commitment> vData;
    std::vector<secp256k1_pedersen_commitment *> vpCommitsIn, vpCommitsOut;

    vData.reserve((tx.vin.size() + tx.vout.size() + GetNumIssuances(tx)));
    secp256k1_pedersen_commitment *p = vData.data();
    secp256k1_pedersen_commitment commit;
    secp256k1_generator gen, gencmp;
    // This is used to add in the explicit values
    unsigned char explBlinds[32];
    memset(explBlinds, 0, sizeof(explBlinds));
    int ret;

    // This list is used to verify surjection proofs.
    // Proofs must be constructed with the list being in
    // order of input and non-null issuance pseudo-inputs, with
    // input first, asset issuance second, reissuance token third.
    std::vector<secp256k1_generator> targetGenerators;
    targetGenerators.reserve(tx.vin.size() + GetNumIssuances(tx));

    // Tally up value commitments, check balance
    for (size_t i = 0; i < tx.vin.size(); ++i)
    {
        // Assumes IsValidEthPeginWitness has been called successfully
        const CTxOut out = tx.vin[i].m_is_pegin ? GetPeginOutputFromWitness(tx.wit.vtxinwit[i].m_pegin_witness) : cache.GetOutputFor(tx.vin[i]);
        const CConfidentialValue& val = out.nValue;
        const CConfidentialAsset& asset = out.nAsset;

        if (val.IsNull() || asset.IsNull())
            return false;

        if (asset.IsExplicit()) {
            ret = secp256k1_generator_generate(secp256k1_ctx_verify_amounts, &gen, asset.GetAsset().begin());
            assert(ret != 0);
        }
        else if (asset.IsCommitment()) {
            if (secp256k1_generator_parse(secp256k1_ctx_verify_amounts, &gen, &asset.vchCommitment[0]) != 1)
                return false;
        }
        else {
            return false;
        }

        targetGenerators.push_back(gen);

        if (val.IsExplicit()) {
            if (!MoneyRange(val.GetAmount()))
                return false;

            if (secp256k1_pedersen_commit(secp256k1_ctx_verify_amounts, &commit, explBlinds, val.GetAmount(), &gen) != 1)
                return false;
        } else if (val.IsCommitment()) {
            if (secp256k1_pedersen_commitment_parse(secp256k1_ctx_verify_amounts, &commit, &val.vchCommitment[0]) != 1)
                return false;
        } else {
                return false;
        }

        vData.push_back(commit);
        vpCommitsIn.push_back(p);
        p++;

        // Each transaction input may have up to two "pseudo-inputs" to add to the LHS
        // for (re)issuance and may require up to two rangeproof checks:
        // blinded value of the new assets being made
        // blinded value of the issuance tokens being made (only for initial issuance)
        const CAssetIssuance& issuance = tx.vin[i].assetIssuance;

        // No issuances to process, continue to next input
        if (issuance.IsNull()) {
            continue;
        }

        CAsset assetID;
        CAsset assetTokenID;

        // First construct the assets of the issuances and reissuance token
        // These are calculated differently depending on if initial issuance or followup

        // New issuance, compute the asset ids
        if (!issuance.IsReissuance()) {
            uint256 entropy;
            GenerateAssetEntropy(entropy, tx.vin[i].prevout, issuance.assetEntropy);
            CalculateAsset(assetID, entropy);
            // Null nAmount is considered explicit 0, so just check for commitment
            CalculateReissuanceToken(assetTokenID, entropy, issuance.nAmount.IsCommitment());
        } else {
            //Re-issuance

            // hashAssetIdentifier doubles as the entropy on reissuance
            CalculateAsset(assetID, issuance.assetEntropy);
            CalculateReissuanceToken(assetTokenID, issuance.assetEntropy, issuance.nAmount.IsCommitment());

            // Must check that prevout is the blinded issuance token
            // prevout's asset tag = assetTokenID + assetBlindingNonce

            if (!issuance.IsUnblindedReissuance()) // skip check if issuance was unblinded
            {
                if (secp256k1_generator_generate_blinded(secp256k1_ctx_verify_amounts, &gen, assetTokenID.begin(), issuance.assetBlindingNonce.begin()) != 1)
                    return false;
                if (secp256k1_generator_parse(secp256k1_ctx_verify_amounts, &gencmp, &asset.vchCommitment[0]) != 1)
                    return false;
                if (memcmp(&gen, &gencmp, 33))
                    return false;
            }
        }

        // Process issuance of asset
        if (!issuance.nAmount.IsNull()) {

            // Generate asset generator and add to list of surjection targets
            ret = secp256k1_generator_generate(secp256k1_ctx_verify_amounts, &gen, assetID.begin());
            assert(ret == 1);
            CConfidentialAsset issuanceAsset;
            issuanceAsset.vchCommitment.resize(CConfidentialAsset::nCommittedSize);
            secp256k1_generator_serialize(secp256k1_ctx_verify_amounts, &issuanceAsset.vchCommitment[0], &gen);
            targetGenerators.push_back(gen);

            // Build value commitment and add to tally
            if (issuance.nAmount.IsExplicit()) {
                if (!MoneyRange(issuance.nAmount.GetAmount())) {
                    return false;
                }

                if (issuance.nAmount.GetAmount() == 0) {
                    continue;
                }

                if (secp256k1_pedersen_commit(secp256k1_ctx_verify_amounts, &commit, explBlinds, issuance.nAmount.GetAmount(), &gen) != 1) {
                    return false;
                }
            }
            else if (issuance.nAmount.IsCommitment()) {
                if (secp256k1_pedersen_commitment_parse(secp256k1_ctx_verify_amounts, &commit, &issuance.nAmount.vchCommitment[0]) != 1) {
                    return false;
                }
            } else {
                return false;
            }

            vData.push_back(commit);
            vpCommitsIn.push_back(p);
            p++;

            // Rangecheck must be done for blinded amount
            if (issuance.nAmount.IsCommitment() && QueueCheck(pvChecks, new CRangeCheck(&issuance.nAmount, tx.wit.vtxinwit[i].vchIssuanceAmountRangeproof, issuanceAsset.vchCommitment, CScript(), cacheStore)) != SCRIPT_ERR_OK) {
                return false;
            }
        }

        // Only initial issuance can have reissuance tokens
        if (!issuance.IsReissuance() && !issuance.nInflationKeys.IsNull()) {

            ret = secp256k1_generator_generate(secp256k1_ctx_verify_amounts, &gen, assetTokenID.begin());
            assert(ret == 1);
            CConfidentialAsset tokenAsset(assetTokenID);
            tokenAsset.vchCommitment.resize(CConfidentialAsset::nCommittedSize);
            secp256k1_generator_serialize(secp256k1_ctx_verify_amounts, &tokenAsset.vchCommitment[0], &gen);

            targetGenerators.push_back(gen);

            if (issuance.nInflationKeys.IsExplicit()) {
                if (!MoneyRange(issuance.nInflationKeys.GetAmount())) {
                    return false;
                }

                if (issuance.nInflationKeys.GetAmount() == 0) {
                    continue;
                }

                if (secp256k1_pedersen_commit(secp256k1_ctx_verify_amounts, &commit, explBlinds, issuance.nInflationKeys.GetAmount(), &gen) != 1) {
                    return false;
                }
            }
            else if (issuance.nInflationKeys.IsCommitment()) {
                if (secp256k1_pedersen_commitment_parse(secp256k1_ctx_verify_amounts, &commit, &issuance.nInflationKeys.vchCommitment[0]) != 1) {
                    return false;
                }
            } else {
                return false;
            }

            vData.push_back(commit);
            vpCommitsIn.push_back(p);
            p++;

            if (issuance.nInflationKeys.IsCommitment() && QueueCheck(pvChecks, new CRangeCheck(&issuance.nInflationKeys, tx.wit.vtxinwit[i].vchInflationKeysRangeproof, tokenAsset.vchCommitment, CScript(), cacheStore)) != SCRIPT_ERR_OK) {
                return false;
            }
        } else if (!issuance.nInflationKeys.IsNull()) {
            // Token amount field must be null for reissuance
            return false;
        }
    }
    for (size_t i = 0; i < tx.vout.size(); ++i)
    {
        const CConfidentialValue& val = tx.vout[i].nValue;
        const CConfidentialAsset& asset = tx.vout[i].nAsset;
        const CTxOutWitness* ptxoutwit = tx.wit.vtxoutwit.size() <= i? NULL: &tx.wit.vtxoutwit[i];
        if (!asset.IsValid() || (ptxoutwit && ptxoutwit->vchSurjectionproof.size() > 5000))
            return false;
        if (!val.IsValid() || (ptxoutwit && ptxoutwit->vchRangeproof.size() > 5000))
            return false;
        if (!tx.vout[i].nNonce.IsValid())
            return false;

        if (asset.IsExplicit()) {
            ret = secp256k1_generator_generate(secp256k1_ctx_verify_amounts, &gen, asset.GetAsset().begin());
            assert(ret != 0);
        }
        else if (asset.IsCommitment()) {
            if (secp256k1_generator_parse(secp256k1_ctx_verify_amounts, &gen, &asset.vchCommitment[0]) != 1)
                return false;
        }
        else {
            return false;
        }

        if (val.IsExplicit()) {
            if (!MoneyRange(val.GetAmount()))
                return false;

            if (val.GetAmount() == 0) {
                if (tx.vout[i].scriptPubKey.IsUnspendable()) {
                    continue;
                } else {
                    // allow zero value outputs
                    continue;
                }
            }

            if (secp256k1_pedersen_commit(secp256k1_ctx_verify_amounts, &commit, explBlinds, val.GetAmount(), &gen) != 1)
                return false;
        }
        else if (val.IsCommitment()) {
            if (secp256k1_pedersen_commitment_parse(secp256k1_ctx_verify_amounts, &commit, &val.vchCommitment[0]) != 1)
                return false;
        } else {
            return false;
        }

        vData.push_back(commit);
        vpCommitsOut.push_back(p);
        p++;
    }

    // Check balance
    if (QueueCheck(pvChecks, new CBalanceCheck(vData, vpCommitsIn, vpCommitsOut)) != SCRIPT_ERR_OK) {
        return false;
    }

    // Range proofs
    for (size_t i = 0; i < tx.vout.size(); i++) {
        const CConfidentialValue& val = tx.vout[i].nValue;
        const CConfidentialAsset& asset = tx.vout[i].nAsset;
        std::vector<unsigned char> vchAssetCommitment = asset.vchCommitment;
        const CTxOutWitness* ptxoutwit = tx.wit.vtxoutwit.size() <= i? NULL: &tx.wit.vtxoutwit[i];
        if (val.IsExplicit())
        {
            if (ptxoutwit && !ptxoutwit->vchRangeproof.empty())
                return false;
            continue;
        }
        if (asset.IsExplicit()) {
            int ret = secp256k1_generator_generate(secp256k1_ctx_verify_amounts, &gen, asset.GetAsset().begin());
            assert(ret != 0);
            secp256k1_generator_serialize(secp256k1_ctx_verify_amounts, &vchAssetCommitment[0], &gen);
        }
        if (!ptxoutwit || ptxoutwit->vchRangeproof.size() > 5000) {
            return false;
        }
        if (QueueCheck(pvChecks, new CRangeCheck(&val, ptxoutwit->vchRangeproof, vchAssetCommitment, tx.vout[i].scriptPubKey, cacheStore)) != SCRIPT_ERR_OK) {
            return false;
        }
    }

    for (size_t i = 0; i < tx.vout.size(); i++)
    {
        const CConfidentialAsset& asset = tx.vout[i].nAsset;
        const CTxOutWitness* ptxoutwit = tx.wit.vtxoutwit.size() <= i? NULL: &tx.wit.vtxoutwit[i];
        //No need for surjective proof
        if (asset.IsExplicit()) {
            if (ptxoutwit && !ptxoutwit->vchSurjectionproof.empty()) {
                return false;
            }
            continue;
        }
        if (!ptxoutwit || ptxoutwit->vchSurjectionproof.size() > 5000)
            return false;
        if (secp256k1_generator_parse(secp256k1_ctx_verify_amounts, &gen, &asset.vchCommitment[0]) != 1)
            return false;

        secp256k1_surjectionproof proof;
        if (secp256k1_surjectionproof_parse(secp256k1_ctx_verify_amounts, &proof, &ptxoutwit->vchSurjectionproof[0], ptxoutwit->vchSurjectionproof.size()) != 1)
            return false;

        if (QueueCheck(pvChecks, new CSurjectionCheck(proof, targetGenerators, gen, cacheStore)) != SCRIPT_ERR_OK) {
            return false;
        }
    }

    return true;
}

bool VerifyCoinbaseAmount(const CTransaction& tx, const CAmountMap& mapFees)
{
    assert(tx.IsCoinBase());
    CAmountMap remaining = mapFees;
    for (unsigned int i = 0; i < tx.vout.size(); i++) {
        const CTxOut& out = tx.vout[i];
        if (!out.nValue.IsExplicit() || !out.nAsset.IsExplicit()) {
            return false;
        }
        if (!MoneyRange(out.nValue.GetAmount()) || (out.nValue.GetAmount() == 0 && !out.scriptPubKey.IsUnspendable())) {
            return false;
        }
        remaining[out.nAsset.GetAsset()] -= out.nValue.GetAmount();
    }
    return MoneyRange(remaining);
}

void LimitMempoolSize(CTxMemPool& pool, size_t limit, unsigned long age) {
    int expired = pool.Expire(GetTime() - age);
    if (expired != 0)
        LogPrint("mempool", "Expired %i transactions from the memory pool\n", expired);

    std::vector<uint256> vNoSpendsRemaining;
    pool.TrimToSize(limit, &vNoSpendsRemaining);
    for (uint256 const &removed : vNoSpendsRemaining)
        pcoinsTip->Uncache(removed);
}

/** Convert CValidationState to a human-readable message for logging */
std::string FormatStateMessage(const CValidationState &state)
{
    return strprintf("%s%s (code %i)",
        state.GetRejectReason(),
        state.GetDebugMessage().empty() ? "" : ", "+state.GetDebugMessage(),
        state.GetRejectCode());
}

static bool IsCurrentForFeeEstimation()
{
    AssertLockHeld(cs_main);
    if (IsInitialBlockDownload())
        return false;
    if (chainActive.Tip()->GetBlockTime() < (GetTime() - MAX_FEE_ESTIMATION_TIP_AGE))
        return false;
    if (chainActive.Height() < pindexBestHeader->nHeight - 1)
        return false;
    return true;
}

bool AcceptToMemoryPoolWorker(CTxMemPool &pool, CValidationState &state,
                              CTransactionRef const &ptx, bool fLimitFree,
                              bool *pfMissingInputs, int64_t nAcceptTime,
                              list<CTransactionRef> *plTxnReplaced,
                              bool fOverrideMempoolLimit,
                              CAmount const &nAbsurdFee,
                              vector<uint256> &vHashTxnToUncache,
                              bool test_accept) {
  CTransaction const &tx = *ptx;
  uint256 const hash = tx.GetHash();
  AssertLockHeld(cs_main);
  if (pfMissingInputs)
    *pfMissingInputs = false;
  if (!CheckTransaction(tx, state))
    return false; // state filled in by CheckTransaction
  // Coinbase is only valid in a block, not as a loose transaction
  if (tx.IsCoinBase())
    return state.DoS(100, false, REJECT_INVALID, "coinbase");
  // Reject transactions with witness before segregated witness activates (override with -prematurewitness)
  bool witnessEnabled = IsWitnessEnabled(chainActive.Tip(), Params().GetConsensus());
  if (!GetBoolArg("-prematurewitness",false) && tx.HasWitness() && !witnessEnabled)
    return state.DoS(0, false, REJECT_NONSTANDARD, "no-witness-yet", true);
  // Rather not work on nonstandard transactions (unless -testnet/-regtest)
  string reason;
  if (fRequireStandard && !IsStandardTx(tx, reason))
    return state.DoS(0, false, REJECT_NONSTANDARD, reason);
  // Accept only transactions that have P2PKH outputs with addresses in the whitelist
  if (fRequireWhitelistCheck)
    if (!IsAllBurn(tx) && !IsPolicy(tx) && !IsWhitelisted(tx) && !test_accept)
      return state.DoS(0, false, REJECT_NONSTANDARD, "non-whitelisted-address");
  // Only accept nLockTime-using transactions that can be mined in the next
  // block; we don't want our mempool filled up with transactions that can't
  // be mined yet.
  if (!CheckFinalTx(tx, STANDARD_LOCKTIME_VERIFY_FLAGS))
    return state.DoS(0, false, REJECT_NONSTANDARD, "non-final");
  // is it already in the memory pool?
  if (pool.exists(hash))
    return state.Invalid(false, REJECT_ALREADY_KNOWN, "txn-already-in-mempool");
  // Check for conflicts with in-memory transactions
  set<uint256> setConflicts;
  {
    // protect pool.mapNextTx
    LOCK(pool.cs);
    for (CTxIn const &txin : tx.vin) {
      auto itConflicting = pool.mapNextTx.find(txin.prevout);
      if (itConflicting != pool.mapNextTx.end())
        setConflicts.insert(itConflicting->second->GetHash());
    }
  }
  {
    CCoinsView dummy;
    CCoinsViewCache view(&dummy);
    set<pair<uint256, COutPoint>> setPeginsSpent;
    LockPoints lp;
    {
      LOCK(pool.cs);
      CCoinsViewMemPool viewMemPool(pcoinsTip, pool);
      view.SetBackend(viewMemPool);
      // do we already have it?
      bool fHadTxInCache = pcoinsTip->HaveCoinsInCache(hash);
      if (view.HaveCoins(hash)) {
        if (!fHadTxInCache)
          vHashTxnToUncache.push_back(hash);
        return state.Invalid(false, REJECT_ALREADY_KNOWN, "txn-already-known");
      }
      // do all inputs exist?
      // Note that this does not check for the presence of actual outputs (see the next check for that),
      // and only helps with filling in pfMissingInputs (to determine missing vs spent).
      for (CTxIn const txin : tx.vin) {
        // Don't look for coins that only exist in parent chain
        if (txin.m_is_pegin)
          continue;
        if (!pcoinsTip->HaveCoinsInCache(txin.prevout.hash))
          vHashTxnToUncache.push_back(txin.prevout.hash);
        if (!view.HaveCoins(txin.prevout.hash)) {
          if (pfMissingInputs)
            *pfMissingInputs = true;
          return false; // fMissingInputs and !state.IsInvalid() is used to detect this condition, don't set state.Invalid()
        }
      }
      // are the actual inputs available?
      if (!view.HaveInputs(tx))
        return state.Invalid(false, REJECT_DUPLICATE, "bad-txns-inputs-spent");
      // Extract peg-in inputs, pass set to mempool entry. Validity of pegins checked in CheckInputs
      for (unsigned int i = 0; i < tx.vin.size(); i++) {
        if (tx.vin[i].m_is_pegin) {
          // Quick check of pegin witness and prevout to extract db entry
          if (tx.wit.vtxinwit.size() <= i || tx.wit.vtxinwit[i].m_pegin_witness.stack.size() < 5 || uint256(tx.wit.vtxinwit[i].m_pegin_witness.stack[2]).IsNull() || tx.vin[i].prevout.hash.IsNull())
            return state.Invalid(false, REJECT_INVALID, "pegin-no-witness");
          pair<uint256, COutPoint> pegin = make_pair(uint256(tx.wit.vtxinwit[i].m_pegin_witness.stack[2]), tx.vin[i].prevout);
          // This assumes non-null prevout and genesis block hash
          if (view.IsWithdrawSpent(pegin))
            return state.Invalid(false, REJECT_CONFLICT, "pegin-already-claimed");
          setPeginsSpent.insert(pegin);
        }
      }
      // Bring the best block into scope
      view.GetBestBlock();
      // we have all inputs cached now, so switch back to dummy, so we don't need to keep lock on mempool
      view.SetBackend(dummy);
      // Only accept BIP68 sequence locked transactions that can be mined in the next
      // block; we don't want our mempool filled up with transactions that can't
      // be mined yet.
      // Must keep pool.cs for this unless we change CheckSequenceLocks to take a
      // CoinsViewCache instead of create its own
      if (!CheckSequenceLocks(tx, STANDARD_LOCKTIME_VERIFY_FLAGS, &lp))
        return state.DoS(0, false, REJECT_NONSTANDARD, "non-BIP68-final");
    }
    // Check for non-standard pay-to-script-hash in inputs
    if (fRequireStandard && !AreInputsStandard(tx, view))
      return state.Invalid(false, REJECT_NONSTANDARD, "bad-txns-nonstandard-inputs");
    // Accept only transactions that spend from scriptSig inputs with pubkeys that are NOT on the freezelist
    // Pubkeys that are on the freezelist AND the burnlist AND that are sent to OP_RETURN outputs are passed
    if(fRequireFreezelistCheck && !IsPolicy(tx) && !test_accept) {
        if (IsFreezelisted(tx, view)) {
            if (fEnableBurnlistCheck && IsAllBurn(tx)) {
                if (!IsBurnlisted(tx, view))
                    return state.DoS(0, false, REJECT_NONSTANDARD, "freezelist-burn-no-burnlist");
            } else
                return state.DoS(0, false, REJECT_NONSTANDARD, "freezelist-address-input");
        }
        if (IsRedemption(tx)) {
            if(!IsRedemptionListed(tx))
                return state.DoS(0, false, REJECT_NONSTANDARD, "redemption-tx-not-freezelisted");
        }
    }
    if(fEnableBurnlistCheck && !IsPolicy(tx) && IsAnyBurn(tx) && !test_accept)
        if(!IsBurnlisted(tx, view))
            return state.DoS(0, false, REJECT_NONSTANDARD, "burn-tx-not-burnlisted");
    // Accept only transactions that are asset issuances if they have a issuanceAsset input.
    if (fblockissuancetx) {
      CAssetIssuance const &issuance = tx.vin[0].assetIssuance;
      if (!issuance.IsNull() && !issuance.IsReissuance()) {
        CAsset pAsset(issuanceAsset);
        CTxOut const &prev = view.GetOutputFor(tx.vin[0]);
        CAsset asset;
        asset = prev.nAsset.GetAsset();
        if (asset != pAsset)
          return state.DoS(0, false, REJECT_NONSTANDARD, "fblockissuancetx");
      }
    }
    // Tx was accepted, but not added
    if (test_accept)
      return true;
    // Check for non-standard witness in P2WSH
    if (tx.HasWitness() && fRequireStandard && !IsWitnessStandard(tx, view))
      return state.DoS(0, false, REJECT_NONSTANDARD, "bad-witness-nonstandard", true);
    int64_t nSigOpsCost = GetTransactionSigOpCost(tx, view, STANDARD_SCRIPT_VERIFY_FLAGS);
    if (!tx.HasValidFee())
      return state.DoS(0, false, REJECT_INVALID, "bad-fees");
    CAmount nFees = tx.GetFee().begin()->second;
    CAsset feeAsset = tx.GetFee().begin()->first;
    // nModifiedFees includes any fee deltas from PrioritiseTransaction
    CAmount nModifiedFees = nFees;
    double nPriorityDummy = 0;
    pool.ApplyDeltas(hash, nPriorityDummy, nModifiedFees);
    // Neuter priority in mempool
    CAmount inChainInputValue = 0;
    double dPriority = 0;
    // Keep track of transactions that spend a coinbase, which we re-scan
    // during reorgs to ensure COINBASE_MATURITY is still met.
    // Also track withdraw lock spends to allow them through free relay
    bool fSpendsCoinbase = false;
    for (CTxIn const &txin : tx.vin) {
      if (txin.m_is_pegin)
        continue;
      CCoins const *coins = view.AccessCoins(txin.prevout.hash);
      if (coins->IsCoinBase()) {
        fSpendsCoinbase = true;
        break;
      }
    }
    CTxMemPoolEntry entry(ptx, nFees, feeAsset, nAcceptTime, dPriority,
                          chainActive.Height(), inChainInputValue,
                          fSpendsCoinbase, nSigOpsCost, lp, setPeginsSpent);
    unsigned int nSize = entry.GetTxSize();
    // Check that the transaction doesn't have an excessive number of
    // sigops, making it impossible to mine. Since the coinbase transaction
    // itself can contain sigops MAX_STANDARD_TX_SIGOPS is less than
    // MAX_BLOCK_SIGOPS; we still consider this an invalid rather than
    // merely non-standard transaction.
    if (nSigOpsCost > MAX_STANDARD_TX_SIGOPS_COST)
      return state.DoS(0, false, REJECT_NONSTANDARD, "bad-txns-too-many-sigops", false,
    strprintf("%d", nSigOpsCost));
    CAmount mempoolRejectFee = pool.GetMinFee(GetArg("-maxmempool", DEFAULT_MAX_MEMPOOL_SIZE) * 1000000).GetFee(nSize);
    if (mempoolRejectFee > 0 && nModifiedFees < mempoolRejectFee && tx.vin[0].assetIssuance.IsNull() && !IsAllBurn(tx) && !IsPolicy(tx) && !IsRedemption(tx) && !fSpendsCoinbase)
      return state.DoS(0, false, REJECT_INSUFFICIENTFEE, "mempool min fee not met", false, strprintf("%d < %d for asset %s", nFees, mempoolRejectFee, feeAsset.GetHex()));
    // No transactions are allowed below minRelayTxFee except from disconnected blocks
    if (fLimitFree && nModifiedFees < ::minRelayTxFee.GetFee(nSize) && tx.vin[0].assetIssuance.IsNull() && !IsAllBurn(tx) && !IsPolicy(tx) && !IsRedemption(tx) && !fSpendsCoinbase)
      return state.DoS(0, false, REJECT_INSUFFICIENTFEE, "min relay fee not met");
    if (nAbsurdFee && nFees > nAbsurdFee)
      return state.Invalid(false, REJECT_HIGHFEE, "absurdly-high-fee",
                           strprintf("%d > %d for asset %s", nFees, nAbsurdFee, feeAsset.GetHex()));
    // Calculate in-mempool ancestors, up to a limit.
    CTxMemPool::setEntries setAncestors;
    size_t nLimitAncestors = GetArg("-limitancestorcount", DEFAULT_ANCESTOR_LIMIT);
    size_t nLimitAncestorSize = GetArg("-limitancestorsize", DEFAULT_ANCESTOR_SIZE_LIMIT)*1000;
    size_t nLimitDescendants = GetArg("-limitdescendantcount", DEFAULT_DESCENDANT_LIMIT);
    size_t nLimitDescendantSize = GetArg("-limitdescendantsize", DEFAULT_DESCENDANT_SIZE_LIMIT)*1000;
    std::string errString;
    if (!pool.CalculateMemPoolAncestors(entry, setAncestors, nLimitAncestors, nLimitAncestorSize, nLimitDescendants, nLimitDescendantSize, errString))
      return state.DoS(0, false, REJECT_NONSTANDARD, "too-long-mempool-chain", false, errString);
    // A transaction that spends outputs that would be replaced by it is invalid. Now
    // that we have the set of all ancestors we can detect this
    // pathological case by making sure setConflicts and setAncestors don't
    // intersect.
    for (CTxMemPool::txiter ancestorIt : setAncestors) {
      uint256 const &hashAncestor = ancestorIt->GetTx().GetHash();
      if (setConflicts.count(hashAncestor)) {
        return state.DoS(10, false, REJECT_INVALID,
                         "bad-txns-spends-conflicting-tx", false,
                         strprintf("%s spends conflicting transaction %s",
                         hash.ToString(), hashAncestor.ToString()));
      }
    }
    // Check if it's economically rational to mine this transaction rather
    // than the ones it replaces.
    CAmount nConflictingFees = 0;
    size_t nConflictingSize = 0;
    uint64_t nConflictingCount = 0;
    CTxMemPool::setEntries allConflicting;
    // If we don't hold the lock allConflicting might be incomplete; the
    // subsequent RemoveStaged() and addUnchecked() calls don't guarantee
    // mempool consistency for us.
    LOCK(pool.cs);
    const bool fReplacementTransaction = setConflicts.size();
    if (fReplacementTransaction) {
      CFeeRate newFeeRate(nModifiedFees, nSize);
      set<uint256> setConflictsParents;
      const int maxDescendantsToVisit = 100;
      CTxMemPool::setEntries setIterConflicting;
      for (uint256 const &hashConflicting : setConflicts) {
        CTxMemPool::txiter mi = pool.mapTx.find(hashConflicting);
        if (mi == pool.mapTx.end())
          continue;
        // Save these to avoid repeated lookups
        setIterConflicting.insert(mi);
        // Don't allow the replacement to reduce the feerate of the
        // mempool.
        //
        // We usually don't want to accept replacements with lower
        // feerates than what they replaced as that would lower the
        // feerate of the next block. Requiring that the feerate always
        // be increased is also an easy-to-reason about way to prevent
        // DoS attacks via replacements.
        //
        // The mining code doesn't (currently) take children into
        // account (CPFP) so we only consider the feerates of
        // transactions being directly replaced, not their indirect
        // descendants. While that does mean high feerate children are
        // ignored when deciding whether or not to replace, we do
        // require the replacement to pay more overall fees too,
        // mitigating most cases.
        CFeeRate oldFeeRate(mi->GetModifiedFee(), mi->GetTxSize());
        if (newFeeRate <= oldFeeRate)
          return state.DoS(0, false, REJECT_INSUFFICIENTFEE, "insufficient fee",
                           false, strprintf("rejecting replacement %s; new feerate %s <= old feerate %s",
                           hash.ToString(), newFeeRate.ToString(), oldFeeRate.ToString()));
        for (CTxIn const &txin : mi->GetTx().vin)
          setConflictsParents.insert(txin.prevout.hash);
        nConflictingCount += mi->GetCountWithDescendants();
      }
      // This potentially overestimates the number of actual descendants
      // but we just want to be conservative to avoid doing too much
      // work.
      if (nConflictingCount <= maxDescendantsToVisit) {
        // If not too many to replace, then calculate the set of
        // transactions that would have to be evicted
        for (CTxMemPool::txiter it : setIterConflicting)
          pool.CalculateDescendants(it, allConflicting);
        for (CTxMemPool::txiter it : allConflicting) {
          nConflictingFees += it->GetModifiedFee();
          nConflictingSize += it->GetTxSize();
        }
      } else {
        return state.DoS(0, false, REJECT_NONSTANDARD,
                         "too many potential replacements", false,
                         strprintf("rejecting replacement %s; too many potential replacements (%d > %d)\n",
                         hash.ToString(), nConflictingCount, maxDescendantsToVisit));
      }
      for (unsigned int j = 0; j < tx.vin.size(); j++) {
        // We don't want to accept replacements that require low
        // feerate junk to be mined first. Ideally we'd keep track of
        // the ancestor feerates and make the decision based on that,
        // but for now requiring all new inputs to be confirmed works.
        if (!setConflictsParents.count(tx.vin[j].prevout.hash)) {
          // Rather than check the UTXO set - potentially expensive -
          // it's cheaper to just check if the new input refers to a
          // tx that's in the mempool.
          if (pool.mapTx.find(tx.vin[j].prevout.hash) != pool.mapTx.end())
            return state.DoS(0, false, REJECT_NONSTANDARD,
                             "replacement-adds-unconfirmed", false,
                             strprintf("replacement %s adds unconfirmed input, idx %d",
                             hash.ToString(), j));
        }
      }
      // The replacement must pay greater fees than the transactions it
      // replaces - if we did the bandwidth used by those conflicting
      // transactions would not be paid for.
      if (nModifiedFees < nConflictingFees)
        return state.DoS(0, false, REJECT_INSUFFICIENTFEE, "insufficient fee", false,
                         strprintf("rejecting replacement %s, less fees than conflicting txs; %s < %s",
                         hash.ToString(), FormatMoney(nModifiedFees), FormatMoney(nConflictingFees)));
      // Finally in addition to paying more fees than the conflicts the
      // new transaction must pay for its own bandwidth.
      CAmount nDeltaFees = nModifiedFees - nConflictingFees;
      if (nDeltaFees < ::incrementalRelayFee.GetFee(nSize)) {
        return state.DoS(0, false, REJECT_INSUFFICIENTFEE, "insufficient fee", false,
                         strprintf("rejecting replacement %s, not enough additional fees to relay; %s < %s",
                         hash.ToString(), FormatMoney(nDeltaFees),
                         FormatMoney(::incrementalRelayFee.GetFee(nSize))));
      }
    }
    unsigned int scriptVerifyFlags = STANDARD_SCRIPT_VERIFY_FLAGS;
    if (!Params().RequireStandard())
      scriptVerifyFlags = GetArg("-promiscuousmempoolflags", scriptVerifyFlags);
    set<pair<uint256, COutPoint> > setPeginsSpent2;
    // Check against previous transactions
    // This is done last to help prevent CPU exhaustion denial-of-service attacks.
    PrecomputedTransactionData txdata(tx);
    if (!CheckInputs(tx, state, view, true, scriptVerifyFlags, true, txdata, setPeginsSpent2)) {
      // SCRIPT_VERIFY_CLEANSTACK requires SCRIPT_VERIFY_WITNESS, so we
      // need to turn both off, and compare against just turning off CLEANSTACK
      // to see if the failure is specifically due to witness validation.
      setPeginsSpent2.clear();
      CValidationState stateDummy; // Want reported failures to be from first CheckInputs
      if (!tx.HasWitness() && CheckInputs(tx, stateDummy, view, true, scriptVerifyFlags & ~(SCRIPT_VERIFY_WITNESS | SCRIPT_VERIFY_CLEANSTACK), true, txdata, setPeginsSpent2)) {
        setPeginsSpent2.clear();
        if (!CheckInputs(tx, stateDummy, view, true, scriptVerifyFlags & ~SCRIPT_VERIFY_CLEANSTACK, true, txdata, setPeginsSpent2)) {
          setPeginsSpent2.clear();
          // Only the witness is missing, so the transaction itself may be fine.
          state.SetCorruptionPossible();
        }
      }
      // state filled in by CheckInputs
      return false;
    }
    assert(setPeginsSpent2 == setPeginsSpent);
    setPeginsSpent2.clear();
    // Check again against just the consensus-critical mandatory script
    // verification flags, in case of bugs in the standard flags that cause
    // transactions to pass as valid when they're actually invalid. For
    // instance the STRICTENC flag was incorrectly allowing certain
    // CHECKSIG NOT scripts to pass, even though they were invalid.
    //
    // There is a similar check in CreateNewBlock() to prevent creating
    // invalid blocks, however allowing such transactions into the mempool
    // can be exploited as a DoS attack.
    if (!CheckInputs(tx, state, view, true, MANDATORY_SCRIPT_VERIFY_FLAGS, true, txdata, setPeginsSpent2)) {
      return error("%s: BUG! PLEASE REPORT THIS! ConnectInputs failed against MANDATORY but not STANDARD flags %s, %s",
                   __func__, hash.ToString(), FormatStateMessage(state));
    }
    assert(setPeginsSpent2 == setPeginsSpent);
    // Remove conflicting transactions from the mempool
    for (CTxMemPool::txiter const it: allConflicting) {
      LogPrint("mempool", "replacing tx %s with %s for %s BTC additional fees, %d delta bytes\n",
               it->GetTx().GetHash().ToString(), hash.ToString(),
               FormatMoney(nModifiedFees - nConflictingFees),
               (int)nSize - (int)nConflictingSize);
      if (plTxnReplaced)
        plTxnReplaced->push_back(it->GetSharedTx());
    }
    pool.RemoveStaged(allConflicting, false, MemPoolRemovalReason::REPLACED);
    // This transaction should only count for fee estimation if it isn't a
    // BIP 125 replacement transaction (may not be widely supported), the
    // node is not behind, and the transaction is not dependent on any other
    // transactions in the mempool.
    bool validForFeeEstimation = !fReplacementTransaction && IsCurrentForFeeEstimation() && pool.HasNoInputsOf(tx);
    // Store transaction in memory
    pool.addUnchecked(hash, entry, setAncestors, validForFeeEstimation);
    // trim mempool and check if tx was trimmed
    if (!fOverrideMempoolLimit) {
      LimitMempoolSize(pool, GetArg("-maxmempool", DEFAULT_MAX_MEMPOOL_SIZE) * 1000000, GetArg("-mempoolexpiry", DEFAULT_MEMPOOL_EXPIRY) * 60 * 60);
      if (!pool.exists(hash))
        return state.DoS(0, false, REJECT_INSUFFICIENTFEE, "mempool full");
    }
  }
  GetMainSignals().SyncTransaction(tx, NULL, CMainSignals::SYNC_TRANSACTION_NOT_IN_BLOCK);
  return true;
}

bool AcceptToMemoryPoolWithTime(CTxMemPool &pool, CValidationState &state,
                                CTransactionRef const &tx, bool fLimitFree,
                                bool *pfMissingInputs, int64_t nAcceptTime,
                                list<CTransactionRef>* plTxnReplaced,
                                bool fOverrideMempoolLimit,
                                CAmount const nAbsurdFee, bool test_accept) {
  vector<uint256> vHashTxToUncache;
  bool res = AcceptToMemoryPoolWorker(pool, state, tx, fLimitFree, pfMissingInputs, nAcceptTime, plTxnReplaced, fOverrideMempoolLimit, nAbsurdFee, vHashTxToUncache, test_accept);
  if (!res)
    for (uint256 const &hashTx : vHashTxToUncache)
      pcoinsTip->Uncache(hashTx);
  // After we've (potentially) uncached entries,
  // ensure our coins cache is still within its size limits
  CValidationState stateDummy;
  FlushStateToDisk(stateDummy, FLUSH_STATE_PERIODIC);
  return res;
}

bool AcceptToMemoryPool(CTxMemPool& pool, CValidationState &state,
                        CTransactionRef const &tx, bool fLimitFree,
                        bool *pfMissingInputs,
                        list<CTransactionRef> *plTxnReplaced,
                        bool fOverrideMempoolLimit,
                        CAmount const nAbsurdFee, bool test_accept) {
  return AcceptToMemoryPoolWithTime(pool, state, tx, fLimitFree,
                                    pfMissingInputs, GetTime(), plTxnReplaced,
                                    fOverrideMempoolLimit, nAbsurdFee,
                                    test_accept);
}

/** Return transaction in txOut, and if it was found inside a block, its hash is placed in hashBlock */
bool GetTransaction(const uint256 &hash, CTransactionRef &txOut, const Consensus::Params& consensusParams, uint256 &hashBlock, bool fAllowSlow)
{
    CBlockIndex *pindexSlow = NULL;

    LOCK(cs_main);

    CTransactionRef ptx = mempool.get(hash);
    if (ptx)
    {
        txOut = ptx;
        return true;
    }

    if (fTxIndex) {
        CDiskTxPos postx;
        if (pblocktree->ReadTxIndex(hash, postx)) {
            CAutoFile file(OpenBlockFile(postx, true), SER_DISK, CLIENT_VERSION);
            if (file.IsNull())
                return error("%s: OpenBlockFile failed", __func__);
            CBlockHeader header;
            try {
                file >> header;
                fseek(file.Get(), postx.nTxOffset, SEEK_CUR);
                file >> txOut;
            } catch (const std::exception& e) {
                return error("%s: Deserialize or I/O error - %s", __func__, e.what());
            }
            hashBlock = header.GetHash();
            if (txOut->GetHash() != hash)
                return error("%s: txid mismatch", __func__);
            return true;
        }
    }

    if (fAllowSlow) { // use coin database to locate block that contains transaction, and scan it
        int nHeight = -1;
        {
            const CCoinsViewCache& view = *pcoinsTip;
            const CCoins* coins = view.AccessCoins(hash);
            if (coins)
                nHeight = coins->nHeight;
        }
        if (nHeight > 0)
            pindexSlow = chainActive[nHeight];
    }

    if (pindexSlow) {
        CBlock block;
        if (ReadBlockFromDisk(block, pindexSlow, consensusParams)) {
            for (const auto& tx : block.vtx) {
                if (tx->GetHash() == hash) {
                    txOut = tx;
                    hashBlock = pindexSlow->GetBlockHash();
                    return true;
                }
            }
        }
    }

    return false;
}

////////////////////////////////////////////////////////////////////////////////
//
// CBlock and CBlockIndex
//
////////////////////////////////////////////////////////////////////////////////

bool WriteBlockToDisk(const CBlock& block, CDiskBlockPos& pos, const CMessageHeader::MessageStartChars& messageStart)
{
    // Open history file to append
    CAutoFile fileout(OpenBlockFile(pos), SER_DISK, CLIENT_VERSION);
    if (fileout.IsNull())
        return error("WriteBlockToDisk: OpenBlockFile failed");

    // Write index header
    unsigned int nSize = GetSerializeSize(fileout, block);
    fileout << FLATDATA(messageStart) << nSize;

    // Write block
    long fileOutPos = ftell(fileout.Get());
    if (fileOutPos < 0)
        return error("WriteBlockToDisk: ftell failed");
    pos.nPos = (unsigned int)fileOutPos;
    fileout << block;

    return true;
}

bool ReadBlockFromDisk(CBlock& block, const CDiskBlockPos& pos, const Consensus::Params& consensusParams)
{
    block.SetNull();

    // Open history file to read
    CAutoFile filein(OpenBlockFile(pos, true), SER_DISK, CLIENT_VERSION);
    if (filein.IsNull())
        return error("ReadBlockFromDisk: OpenBlockFile failed for %s", pos.ToString());

    // Read block
    try {
        filein >> block;
    }
    catch (const std::exception& e) {
        return error("%s: Deserialize or I/O error - %s at %s", __func__, e.what(), pos.ToString());
    }

    // Check the header
    if (!CheckProof(block, consensusParams) &&
        block.GetHash() != consensusParams.hashGenesisBlock)
        return error("ReadBlockFromDisk: Errors in block header at %s", pos.ToString());

    return true;
}

bool ReadBlockFromDisk(CBlock& block, const CBlockIndex* pindex, const Consensus::Params& consensusParams)
{
    if (!ReadBlockFromDisk(block, pindex->GetBlockPos(), consensusParams))
        return false;
    if (block.GetHash() != pindex->GetBlockHash())
        return error("ReadBlockFromDisk(CBlock&, CBlockIndex*): GetHash() doesn't match index for %s at %s",
                pindex->ToString(), pindex->GetBlockPos().ToString());
    return true;
}

CAmount GetBlockSubsidy(int nHeight, const Consensus::Params& consensusParams)
{
    if (nHeight == 0)
        return MAX_MONEY;
    else
        return 0;

    int halvings = nHeight / consensusParams.nSubsidyHalvingInterval;
    // Force block reward to zero when right shift is undefined.
    if (halvings >= 64)
        return 0;

    CAmount nSubsidy = 50 * COIN;
    // Subsidy is cut in half every 210,000 blocks which will occur approximately every 4 years.
    nSubsidy >>= halvings;
    return nSubsidy;
}

bool IsInitialBlockDownload()
{
    const CChainParams& chainParams = Params();

    // Once this function has returned false, it must remain false.
    static std::atomic<bool> latchToFalse{false};
    // Optimization: pre-test latch before taking the lock.
    if (latchToFalse.load(std::memory_order_relaxed))
        return false;

    LOCK(cs_main);
    if (latchToFalse.load(std::memory_order_relaxed))
        return false;
    if (fImporting || fReindex)
        return true;
    if (chainActive.Tip() == NULL)
        return true;
    if (chainActive.Tip()->nChainWork < UintToArith256(chainParams.GetConsensus().nMinimumChainWork))
        return true;
    if (chainActive.Tip()->GetBlockTime() < (GetTime() - nMaxTipAge))
        return true;
    latchToFalse.store(true, std::memory_order_relaxed);
    return false;
}

CBlockIndex *pindexBestForkTip = NULL, *pindexBestForkBase = NULL;

static void AlertNotify(const std::string& strMessage)
{
    uiInterface.NotifyAlertChanged();
    std::string strCmd = GetArg("-alertnotify", "");
    if (strCmd.empty()) return;

    // Alert text should be plain ascii coming from a trusted source, but to
    // be safe we first strip anything not in safeChars, then add single quotes around
    // the whole string before passing it to the shell:
    std::string singleQuote("'");
    std::string safeStatus = SanitizeString(strMessage);
    safeStatus = singleQuote+safeStatus+singleQuote;
    boost::replace_all(strCmd, "%s", safeStatus);

    boost::thread t(runCommand, strCmd); // thread runs free
}

void CheckForkWarningConditions()
{
    AssertLockHeld(cs_main);
    // Before we get past initial download, we cannot reliably alert about forks
    // (we assume we don't get stuck on a fork before finishing our initial sync)
    if (IsInitialBlockDownload())
        return;

    // If our best fork is no longer within 72 blocks (+/- 12 hours if no one mines it)
    // of our head, drop it
    if (pindexBestForkTip && chainActive.Height() - pindexBestForkTip->nHeight >= 72)
        pindexBestForkTip = NULL;

    if (pindexBestForkTip || (pindexBestInvalid && pindexBestInvalid->nChainWork > chainActive.Tip()->nChainWork + (GetBlockProof(*chainActive.Tip()) * 6)))
    {
        if (!GetfLargeWorkForkFound() && pindexBestForkBase)
        {
            std::string warning = std::string("'Warning: Large-work fork detected, forking after block ") +
                pindexBestForkBase->phashBlock->ToString() + std::string("'");
            AlertNotify(warning);
        }
        if (pindexBestForkTip && pindexBestForkBase)
        {
            LogPrintf("%s: Warning: Large valid fork found\n  forking the chain at height %d (%s)\n  lasting to height %d (%s).\nChain state database corruption likely.\n", __func__,
                   pindexBestForkBase->nHeight, pindexBestForkBase->phashBlock->ToString(),
                   pindexBestForkTip->nHeight, pindexBestForkTip->phashBlock->ToString());
            SetfLargeWorkForkFound(true);
        }
        else
        {
            LogPrintf("%s: Warning: Found invalid chain at least ~6 blocks longer than our best chain.\nChain state database corruption likely.\n", __func__);
            SetfLargeWorkInvalidChainFound(true);
        }
    }
    else
    {
        SetfLargeWorkForkFound(false);
        SetfLargeWorkInvalidChainFound(false);
    }
}

void CheckForkWarningConditionsOnNewFork(CBlockIndex* pindexNewForkTip)
{
    AssertLockHeld(cs_main);
    // If we are on a fork that is sufficiently large, set a warning flag
    CBlockIndex* pfork = pindexNewForkTip;
    CBlockIndex* plonger = chainActive.Tip();
    while (pfork && pfork != plonger)
    {
        while (plonger && plonger->nHeight > pfork->nHeight)
            plonger = plonger->pprev;
        if (pfork == plonger)
            break;
        pfork = pfork->pprev;
    }

    // We define a condition where we should warn the user about as a fork of at least 7 blocks
    // with a tip within 72 blocks (+/- 12 hours if no one mines it) of ours
    // We use 7 blocks rather arbitrarily as it represents just under 10% of sustained network
    // hash rate operating on the fork.
    // or a chain that is entirely longer than ours and invalid (note that this should be detected by both)
    // We define it this way because it allows us to only store the highest fork tip (+ base) which meets
    // the 7-block condition and from this always have the most-likely-to-cause-warning fork
    if (pfork && (!pindexBestForkTip || (pindexBestForkTip && pindexNewForkTip->nHeight > pindexBestForkTip->nHeight)) &&
            pindexNewForkTip->nChainWork - pfork->nChainWork > (GetBlockProof(*pfork) * 7) &&
            chainActive.Height() - pindexNewForkTip->nHeight < 72)
    {
        pindexBestForkTip = pindexNewForkTip;
        pindexBestForkBase = pfork;
    }

    CheckForkWarningConditions();
}

void static InvalidChainFound(CBlockIndex* pindexNew)
{
    if (!pindexBestInvalid || pindexNew->nChainWork > pindexBestInvalid->nChainWork)
        pindexBestInvalid = pindexNew;

    LogPrintf("%s: invalid block=%s  height=%d  log2_work=%.8g  date=%s\n", __func__,
      pindexNew->GetBlockHash().ToString(), pindexNew->nHeight,
      log(pindexNew->nChainWork.getdouble())/log(2.0), DateTimeStrFormat("%Y-%m-%d %H:%M:%S",
      pindexNew->GetBlockTime()));
    CBlockIndex *tip = chainActive.Tip();
    assert (tip);
    LogPrintf("%s:  current best=%s  height=%d  log2_work=%.8g  date=%s\n", __func__,
      tip->GetBlockHash().ToString(), chainActive.Height(), log(tip->nChainWork.getdouble())/log(2.0),
      DateTimeStrFormat("%Y-%m-%d %H:%M:%S", tip->GetBlockTime()));
    CheckForkWarningConditions();
}

void static InvalidBlockFound(CBlockIndex *pindex, const CValidationState &state) {
    if (!state.CorruptionPossible()) {
        pindex->nStatus |= BLOCK_FAILED_VALID;
        setDirtyBlockIndex.insert(pindex);
        setBlockIndexCandidates.erase(pindex);
        InvalidChainFound(pindex);
    }
}

void UpdateCoins(const CTransaction& tx, CCoinsViewCache& inputs, CTxUndo &txundo, int nHeight)
{
    // mark inputs spent
    if (!tx.IsCoinBase()) {
        txundo.vprevout.reserve(tx.vin.size());
        for (unsigned int i = 0; i < tx.vin.size(); i++) {
            const CTxIn &txin = tx.vin[i];
            if (txin.m_is_pegin) {
                    std::pair<uint256, COutPoint> outpoint = std::make_pair(uint256(tx.wit.vtxinwit[i].m_pegin_witness.stack[2]), txin.prevout);
                    inputs.SetWithdrawSpent(outpoint, true);
                    // Dummy undo
                    txundo.vprevout.push_back(CTxInUndo());

            } else {
                CCoinsModifier coins = inputs.ModifyCoins(txin.prevout.hash);
                unsigned nPos = txin.prevout.n;

                if (nPos >= coins->vout.size() || coins->vout[nPos].IsNull())
                    assert(false);

                // mark an outpoint spent, and construct undo information
                txundo.vprevout.push_back(CTxInUndo(coins->vout[nPos]));
                coins->Spend(nPos);
                if (coins->vout.size() == 0) {
                    CTxInUndo& undo = txundo.vprevout.back();
                    undo.nHeight = coins->nHeight;
                    undo.fCoinBase = coins->fCoinBase;
                    undo.nVersion = coins->nVersion;
                }
            }
        }
    }
    // add outputs
    inputs.ModifyNewCoins(tx.GetHash(), tx.IsCoinBase())->FromTx(tx, nHeight);
}

void UpdateCoins(const CTransaction& tx, CCoinsViewCache& inputs, int nHeight)
{
    CTxUndo txundo;
    UpdateCoins(tx, inputs, txundo, nHeight);
}

bool CScriptCheck::operator()() {
    const CScript &scriptSig = ptxTo->vin[nIn].scriptSig;
    const CScriptWitness *witness = (nIn < ptxTo->wit.vtxinwit.size()) ? &ptxTo->wit.vtxinwit[nIn].scriptWitness : NULL;
    if (!VerifyScript(scriptSig, scriptPubKey, witness, nFlags, CachingTransactionSignatureChecker(ptxTo, nIn, amount, cacheStore, *txdata), &error)) {
        return false;
    }
    return true;
}

int GetSpendHeight(const CCoinsViewCache& inputs)
{
    LOCK(cs_main);
    CBlockIndex* pindexPrev = mapBlockIndex.find(inputs.GetBestBlock())->second;
    return pindexPrev->nHeight + 1;
}

namespace Consensus {
bool CheckValidTweakedAddress(const CTxDestination keyID, const CPubKey& pubKey){
    uint256 contract = chainActive.Tip() ? chainActive.Tip()->hashContract : GetContractHash();

  CPubKey tmpPubKey = pubKey;

  if (!contract.IsNull())
    tmpPubKey.AddTweakToPubKey((unsigned char*)contract.begin());

  if (tmpPubKey.GetID() != boost::get<CKeyID>(keyID))
    return false;

return true;
}

//Used for multisig P2SH checking that has been created with tweaked addresses
bool CheckValidTweakedAddress(const CTxDestination keyID, const std::vector<CPubKey>& pubKeys, const uint8_t nMultisig){

    CTxDestination destCopy = keyID;
    std::vector<CPubKey> tweakedPubKeys = pubKeys;
    uint256 contract = chainActive.Tip() ? chainActive.Tip()->hashContract : GetContractHash();

    if (!contract.IsNull()){
<<<<<<< HEAD
        for (std::vector<CPubKey>::size_type it = 0; it < tweakedPubKeys.size(); ++it){
=======
        for (size_t it = 0; it < tweakedPubKeys.size(); ++it){
>>>>>>> 82128b96
            tweakedPubKeys[it].AddTweakToPubKey((unsigned char*)contract.begin());
        }
    }

    CScript inner = GetScriptForMultisig((int)nMultisig, tweakedPubKeys);
    CScriptID innerID(inner);
    CBitcoinAddress address(innerID);

    //Will throw an error if address is not a valid derived address.
    CTxDestination multiKeyId;
    multiKeyId = address.Get();
    if (multiKeyId.which() == ((CTxDestination)CNoDestination()).which())
        return false;

    if (!(boost::get<CScriptID>(multiKeyId) == boost::get<CScriptID>(destCopy)))
        return false;

    return true;
}

bool CheckTxInputs(const CTransaction& tx, CValidationState& state, const CCoinsViewCache& inputs, int nSpendHeight, std::set<std::pair<uint256, COutPoint> >& setPeginsSpent, std::vector<CCheck*> *pvChecks, const bool cacheStore, bool fScriptChecks)
{
        // This doesn't trigger the DoS code on purpose; if it did, it would make it easier
        // for an attacker to attempt to split the network.
        if (!inputs.HaveInputs(tx))
            return state.Invalid(false, 0, "", "Inputs unavailable");

        CAmount nValueIn = 0;
        for (unsigned int i = 0; i < tx.vin.size(); i++)
        {
            const COutPoint &prevout = tx.vin[i].prevout;
            if (tx.vin[i].m_is_pegin) {
                // Check existence and validity of pegin witness
                if (tx.wit.vtxinwit.size() <= i || !IsValidEthPeginWitness(tx.wit.vtxinwit[i].m_pegin_witness, prevout)) {
                    return state.DoS(0, false, REJECT_PEGIN, "bad-pegin-witness", true);
                }
                std::pair<uint256, COutPoint> pegin = std::make_pair(uint256(tx.wit.vtxinwit[i].m_pegin_witness.stack[2]), prevout);
                if (inputs.IsWithdrawSpent(pegin)) {
                    return state.Invalid(false, REJECT_INVALID, "bad-txns-double-withdraw", strprintf("Double-withdraw of %s:%d", prevout.hash.ToString(), prevout.n));
                }
                if (setPeginsSpent.count(pegin)) {
                    return state.DoS(100, false, REJECT_INVALID, "bad-txns-double-withdraw-in-obj", false,
                        strprintf("Double-withdraw of %s:%d in single tx/block", prevout.hash.ToString(), prevout.n));
                }
                setPeginsSpent.insert(pegin);
            } else {
                const CCoins *coins = inputs.AccessCoins(prevout.hash);
                assert(coins);

                // If prev is coinbase, check that it's matured
                if (coins->IsCoinBase()) {
                    if (nSpendHeight - coins->nHeight < COINBASE_MATURITY)
                        return state.Invalid(false,
                            REJECT_INVALID, "bad-txns-premature-spend-of-coinbase",
                            strprintf("tried to spend coinbase at depth %d", nSpendHeight - coins->nHeight));
                }

                // Check for negative or overflow input values
                const CConfidentialValue& value = coins->vout[prevout.n].nValue;
                if (value.IsExplicit()) {
                    nValueIn += value.GetAmount();
                    if (!MoneyRange(value.GetAmount()) || !MoneyRange(nValueIn))
                        return state.DoS(100, false, REJECT_INVALID, "bad-txns-inputvalues-outofrange");
                }
            }

        }

        // Tally transaction fees
        if (!tx.HasValidFee()) {
            return state.DoS(100, false, REJECT_INVALID, "bad-txns-fee-outofrange");
        }
        if (fScriptChecks && !VerifyAmounts(inputs, tx, pvChecks, cacheStore)) {
            return state.DoS(100, false, REJECT_INVALID, "bad-txns-in-ne-out", false,
                strprintf("value in (%s) != value out", FormatMoney(nValueIn)));
        }

    return true;
}
}// namespace Consensus

bool CheckInputs(const CTransaction& tx, CValidationState &state, const CCoinsViewCache &inputs, bool fScriptChecks, unsigned int flags, bool cacheStore, PrecomputedTransactionData& txdata, std::set<std::pair<uint256, COutPoint> >& setPeginsSpent, std::vector<CCheck*> *pvChecks)
{
    if (!tx.IsCoinBase())
    {
        if (!Consensus::CheckTxInputs(tx, state, inputs, GetSpendHeight(inputs), setPeginsSpent, pvChecks, cacheStore, fScriptChecks))
            return false;

        if (pvChecks)
            pvChecks->reserve(tx.vin.size());

        // The first loop above does all the inexpensive checks.
        // Only if ALL inputs pass do we perform expensive ECDSA signature checks.
        // Helps prevent CPU exhaustion attacks.

        // Skip script verification when connecting blocks under the
        // assumedvalid block. Assuming the assumedvalid block is valid this
        // is safe because block merkle hashes are still computed and checked,
        // Of course, if an assumed valid block is invalid due to false scriptSigs
        // this optimization would allow an invalid chain to be accepted.
        if (fScriptChecks) {
            for (unsigned int i = 0; i < tx.vin.size(); i++) {
                const COutPoint &prevout = tx.vin[i].prevout;
                // If input is peg-in, create "coin" to evaluate against
                CCoins pegin_coin;
                if (tx.vin[i].m_is_pegin) {
                    CMutableTransaction mtx;
                    mtx.vout.resize(prevout.n);
                    mtx.vout.push_back(GetPeginOutputFromWitness(tx.wit.vtxinwit[i].m_pegin_witness));
                    CTransaction tx(mtx);
                    // Height of "output" in script evaluation will be 0
                    pegin_coin.FromTx(tx, 0);
                }

                // from m_pegin_witness
                const CCoins* coins = tx.vin[i].m_is_pegin ? &pegin_coin : inputs.AccessCoins(prevout.hash);
                assert(coins);

                // Verify signature
                CCheck* check = new CScriptCheck(*coins, tx, i, flags, cacheStore, &txdata);
                ScriptError serror = QueueCheck(pvChecks, check);
                if (serror != SCRIPT_ERR_OK) {
                    if (flags & STANDARD_NOT_MANDATORY_VERIFY_FLAGS) {
                        // Check whether the failure was caused by a
                        // non-mandatory script verification check, such as
                        // non-standard DER encodings or non-null dummy
                        // arguments; if so, don't trigger DoS protection to
                        // avoid splitting the network between upgraded and
                        // non-upgraded nodes.
                        CScriptCheck check2(*coins, tx, i,
                                flags & ~STANDARD_NOT_MANDATORY_VERIFY_FLAGS, cacheStore, &txdata);
                        if (check2())
                            return state.Invalid(false, REJECT_NONSTANDARD, strprintf("non-mandatory-script-verify-flag (%s)", ScriptErrorString(serror)));
                    }
                    // Failures of other flags indicate a transaction that is
                    // invalid in new blocks, e.g. a invalid P2SH. We DoS ban
                    // such nodes as they are not following the protocol. That
                    // said during an upgrade careful thought should be taken
                    // as to the correct behavior - we may want to continue
                    // peering with non-upgraded nodes even after soft-fork
                    // super-majority signaling has occurred.
                    return state.DoS(100,false, REJECT_INVALID, strprintf("mandatory-script-verify-flag-failed (%s)", ScriptErrorString(serror)));
                }
            }
        }
    }

    return true;
}

namespace {

bool UndoWriteToDisk(const CBlockUndo& blockundo, CDiskBlockPos& pos, const uint256& hashBlock, const CMessageHeader::MessageStartChars& messageStart)
{
    // Open history file to append
    CAutoFile fileout(OpenUndoFile(pos), SER_DISK, CLIENT_VERSION);
    if (fileout.IsNull())
        return error("%s: OpenUndoFile failed", __func__);

    // Write index header
    unsigned int nSize = GetSerializeSize(fileout, blockundo);
    fileout << FLATDATA(messageStart) << nSize;

    // Write undo data
    long fileOutPos = ftell(fileout.Get());
    if (fileOutPos < 0)
        return error("%s: ftell failed", __func__);
    pos.nPos = (unsigned int)fileOutPos;
    fileout << blockundo;

    // calculate & write checksum
    CHashWriter hasher(SER_GETHASH, PROTOCOL_VERSION);
    hasher << hashBlock;
    hasher << blockundo;
    fileout << hasher.GetHash();

    return true;
}

bool UndoReadFromDisk(CBlockUndo& blockundo, const CDiskBlockPos& pos, const uint256& hashBlock)
{
    // Open history file to read
    CAutoFile filein(OpenUndoFile(pos, true), SER_DISK, CLIENT_VERSION);
    if (filein.IsNull())
        return error("%s: OpenUndoFile failed", __func__);

    // Read block
    uint256 hashChecksum;
    try {
        filein >> blockundo;
        filein >> hashChecksum;
    }
    catch (const std::exception& e) {
        return error("%s: Deserialize or I/O error - %s", __func__, e.what());
    }

    // Verify checksum
    CHashWriter hasher(SER_GETHASH, PROTOCOL_VERSION);
    hasher << hashBlock;
    hasher << blockundo;
    if (hashChecksum != hasher.GetHash())
        return error("%s: Checksum mismatch", __func__);

    return true;
}

/** Abort with a message */
bool AbortNode(const std::string& strMessage, const std::string& userMessage="")
{
    SetMiscWarning(strMessage);
    LogPrintf("*** %s\n", strMessage);
    uiInterface.ThreadSafeMessageBox(
        userMessage.empty() ? _("Error: A fatal internal error occurred, see debug.log for details") : userMessage,
        "", CClientUIInterface::MSG_ERROR);
    StartShutdown();
    return false;
}

bool AbortNode(CValidationState& state, const std::string& strMessage, const std::string& userMessage="")
{
    AbortNode(strMessage, userMessage);
    return state.Error(strMessage);
}

} // anon namespace

/**
 * Apply the undo operation of a CTxInUndo to the given chain state.
 * @param undo The undo object.
 * @param view The coins view to which to apply the changes.
 * @param out The out point that corresponds to the tx input.
 * @return True on success.
 */
bool ApplyTxInUndo(const CTxInUndo& undo, CCoinsViewCache& view, const COutPoint& out, const CTxIn& txin, const CScriptWitness& pegin_witness)
{
    bool fClean = true;

    if (!txin.m_is_pegin) {
        CCoinsModifier coins = view.ModifyCoins(out.hash);
        if (undo.nHeight != 0 ||
                // Special-case genesis since nHeight is always 0, assume DB is clean
                (Params().GenesisBlock().vtx[0]->GetHash() == out.hash && coins->IsPruned())) {
            // undo data contains height: this is the last output of the prevout tx being spent
            if (!coins->IsPruned())
                fClean = fClean && error("%s: undo data overwriting existing transaction", __func__);
            coins->Clear();
            coins->fCoinBase = undo.fCoinBase;
            coins->nHeight = undo.nHeight;
            coins->nVersion = undo.nVersion;
        } else {
            if (coins->IsPruned())
                fClean = fClean && error("%s: undo data adding output to missing transaction", __func__);
        }
        if (coins->IsAvailable(out.n))
            fClean = fClean && error("%s: undo data overwriting existing output", __func__);
        if (coins->vout.size() < out.n+1)
            coins->vout.resize(out.n+1);
        coins->vout[out.n] = undo.txout;
    } else {
        if (!IsValidEthPeginWitness(pegin_witness, txin.prevout)) {
            fClean = fClean && error("%s: peg-in occurred without proof", __func__);
        } else {
            std::pair<uint256, COutPoint> outpoint = std::make_pair(uint256(pegin_witness.stack[2]), txin.prevout);
            bool fSpent = view.IsWithdrawSpent(outpoint);
            if (!fSpent) {
                fClean = fClean && error("%s: peg-in bitcoin txid not marked spent", __func__);
            } else {
                view.SetWithdrawSpent(outpoint, false);
            }
        }
    }

    return fClean;
}

bool DisconnectBlock(const CBlock& block, CValidationState& state, const CBlockIndex* pindex, CCoinsViewCache& view, bool* pfClean)
{
    assert(pindex->GetBlockHash() == view.GetBestBlock());

    if (pfClean)
        *pfClean = false;

    bool fClean = true;

    CBlockUndo blockUndo;
    CDiskBlockPos pos = pindex->GetUndoPos();
    if (pos.IsNull())
        return error("DisconnectBlock(): no undo data available");
    if (!UndoReadFromDisk(blockUndo, pos, pindex->pprev->GetBlockHash()))
        return error("DisconnectBlock(): failure reading undo data");

    if (blockUndo.vtxundo.size() + 1 != block.vtx.size())
        return error("DisconnectBlock(): block and undo data inconsistent");

    // undo transactions in reverse order
    for (int i = block.vtx.size() - 1; i >= 0; i--) {
        const CTransaction &tx = *(block.vtx[i]);
        uint256 hash = tx.GetHash();

        // Check that all outputs are available and match the outputs in the block itself
        // exactly.
        {
        CCoinsModifier outs = view.ModifyCoins(hash);
        outs->ClearUnspendable();

        CCoins outsBlock(tx, pindex->nHeight);
        // The CCoins serialization does not serialize negative numbers.
        // No network rules currently depend on the version here, so an inconsistency is harmless
        // but it must be corrected before txout nversion ever influences a network rule.
        if (outsBlock.nVersion < 0)
            outs->nVersion = outsBlock.nVersion;
        if (*outs != outsBlock)
            fClean = fClean && error("DisconnectBlock(): added transaction mismatch? database corrupted");

        // remove outputs
        outs->Clear();
        }

        // restore inputs
        if (i > 0) { // not coinbases
            const CTxUndo &txundo = blockUndo.vtxundo[i-1];
            if (txundo.vprevout.size() != tx.vin.size())
                return error("DisconnectBlock(): transaction and undo data inconsistent");
            for (unsigned int j = tx.vin.size(); j-- > 0;) {
                const COutPoint &out = tx.vin[j].prevout;
                const CTxInUndo &undo = txundo.vprevout[j];
                const CScriptWitness &pegin_wit = tx.wit.vtxinwit.size() > j ? tx.wit.vtxinwit[j].m_pegin_witness : CScriptWitness();
                if (!ApplyTxInUndo(undo, view, out, tx.vin[j], pegin_wit))
                    fClean = false;
            }
        }
    }

    // move best block pointer to prevout block
    view.SetBestBlock(pindex->pprev->GetBlockHash());

    if (pfClean) {
        *pfClean = fClean;
        return true;
    }

    return fClean;
}

void static FlushBlockFile(bool fFinalize = false)
{
    LOCK(cs_LastBlockFile);

    CDiskBlockPos posOld(nLastBlockFile, 0);

    FILE *fileOld = OpenBlockFile(posOld);
    if (fileOld) {
        if (fFinalize)
            TruncateFile(fileOld, vinfoBlockFile[nLastBlockFile].nSize);
        FileCommit(fileOld);
        fclose(fileOld);
    }

    fileOld = OpenUndoFile(posOld);
    if (fileOld) {
        if (fFinalize)
            TruncateFile(fileOld, vinfoBlockFile[nLastBlockFile].nUndoSize);
        FileCommit(fileOld);
        fclose(fileOld);
    }
}

bool FindUndoPos(CValidationState &state, int nFile, CDiskBlockPos &pos, unsigned int nAddSize);

static CCheckQueue<CCheck> scriptcheckqueue(128);

void ThreadScriptCheck() {
    RenameThread("bitcoin-scriptch");
    scriptcheckqueue.Thread();
}

bool IsValidEthPegin(const UniValue& tx, const CAmount& nAmount, const CPubKey& pubKey, std::string& strFailReason)
{
    try {
        auto txLogs = find_value(tx, "logs");
        const auto ercTransferHash = "0xddf252ad1be2c89b69c2b068fc378daa952ba7f163c4a11628f55a4df523b3ef";
        // Find ERC-20 Transfer
        for (size_t i=0; i<txLogs.size(); ++i) {
            if (find_value(txLogs[i], "topics")[0].get_str() == ercTransferHash) {
                // Check that the correct CBT ERC-20 contract is paid to
                uint160 ethContract;
                ethContract.SetHex(find_value(txLogs[i], "address").get_str());
                if (ethContract != Params().GetConsensus().parentContract) {
                    strFailReason = "Invalid CBT ERC-20 contract provided";
                    return false;
                }
                // Check that the correct fedpeg address is paid to
                auto toAddrHex = ParseHex(find_value(txLogs[i], "topics")[2].get_str().substr(2)); // skip 0x
                std::vector<unsigned char> toAddrHexParsed(toAddrHex.begin() + 12, toAddrHex.end());
                CEthAddress ethToAddress(toAddrHexParsed);
                if (ethToAddress != Params().GetConsensus().fedpegAddress) {
                    strFailReason = "Invalid fegpeg destination address";
                    return false;
                }
                // Check that the amount is correct
                uint256 ethAmount = uint256S(find_value(txLogs[i], "data").get_str());
                arith_uint256 aEthAmount = UintToArith256(ethAmount);
                const arith_uint256 aEthPrecision("2540BE400"); // 10^10
                aEthAmount /= aEthPrecision;
                if (!aEthAmount.EqualTo(nAmount)) {
                    strFailReason = "Pegin amount and ERC-20 transaction amount don't match";
                    return false;
                }
                // Check that the from address corresponds to the pubkey provided
                auto fromAddrHex = ParseHex(find_value(txLogs[i], "topics")[1].get_str().substr(2)); // skip 0x
                std::vector<unsigned char> fromAddrHexParsed(fromAddrHex.begin() + 12, fromAddrHex.end());
                CEthAddress ethFromAddress(fromAddrHexParsed);
                CEthAddress ethPubAddress(pubKey);
                if (ethFromAddress != ethPubAddress) {
                    strFailReason = "From address not matching claim_pubkey";
                    return false;
                }
                return true;
            }
        }
        strFailReason = "Unexpected ERC-20 transfer topic hash";
        return false;
    } catch (...) {
        strFailReason = "Invalid eth transaction";
        return false;
    }
}

bool IsConfirmedEthPegin(const UniValue& tx, std::string& strFailReason)
{
    try {
        auto txLogs = find_value(tx, "logs");
        const auto ercTransferHash = "0xddf252ad1be2c89b69c2b068fc378daa952ba7f163c4a11628f55a4df523b3ef";
        // Find ERC-20 Transfer
        for (size_t i=0; i<txLogs.size(); ++i) {
            if (find_value(txLogs[i], "topics")[0].get_str() == ercTransferHash) {
                // Check tx number of confirmations
                if (!IsConfirmedEthBlock(std::strtoll(find_value(txLogs[i], "blockNumber").get_str().c_str(), NULL, 16),
                    Params().GetConsensus().pegin_min_depth + 2)) {
                    strFailReason = "Peg-in eth transaction needs more confirmations to be sent";
                    return false;
                }
                return true;
            }
        }
        strFailReason = "Unexpected ERC-20 transfer topic hash";
        return false;
    } catch (...) {
        strFailReason = "Invalid eth transaction";
        return false;
    }
}

bool BitcoindRPCCheck(const bool init)
{
    //First, we can clear out any blocks thatsomehow are now deemed valid
    //eg reconsiderblock rpc call manually
    std::vector<uint256> vblocksToReconsider;
    pblocktree->ReadInvalidBlockQueue(vblocksToReconsider);
    std::vector<uint256> vblocksToReconsiderAgain;
    for (uint256 &blockhash : vblocksToReconsider) {
        CBlockIndex* pblockindex = mapBlockIndex[blockhash];
        if ((pblockindex->nStatus & BLOCK_FAILED_MASK)) {
            vblocksToReconsiderAgain.push_back(blockhash);
        }
    }
    vblocksToReconsider = vblocksToReconsiderAgain;
    vblocksToReconsiderAgain.clear();
    pblocktree->WriteInvalidBlockQueue(vblocksToReconsider);

    //Next, check for working rpc
    if (GetBoolArg("-validatepegin", DEFAULT_VALIDATE_PEGIN)) {
        while (true) {
            try {
                UniValue params(UniValue::VARR);
                params.push_back(UniValue("0x0"));
                params.push_back(UniValue(false));
                UniValue reply = CallRPC("eth_getBlockByNumber", params, true);
                UniValue error = find_value(reply, "error");
                if (!error.isNull()) {
                    LogPrintf("ERROR: Geth RPC check returned 'error' response.\n");
                    return false;
                }
                UniValue result = reply["result"];
                auto ethHash = uint256S(find_value(result.get_obj(), "hash").get_str());
                if (!result.isObject() || ethHash.GetHex() != Params().ParentGenesisBlockHash().GetHex()) {
                    LogPrintf("ERROR: Invalid parent genesis block hash response via RPC. Contacting wrong parent daemon?\n");
                    return false;
                }
            } catch (const std::runtime_error& re) {
                std::string totalErr = "ERROR: Failure connecting to geth RPC: ";
                totalErr += std::string(re.what()) + "\n";
                LogPrintf(totalErr.c_str());
                return false;
            }
            // Success
            break;
        }
    }

    //Sanity startup check won't reconsider queued blocks
    if (init) {
       return true;
    }

    /* Getting this far means we either aren't validating pegins(so let's make sure that's why
       it failed previously) or we successfully connected to bitcoind
       Time to reconsider blocks
    */
    if (vblocksToReconsider.size() > 0) {
        CValidationState state;
        for (uint256 const &blockhash : vblocksToReconsider) {
            {
                LOCK(cs_main);
                if (mapBlockIndex.count(blockhash) == 0)
                    continue;
                CBlockIndex* pblockindex = mapBlockIndex[blockhash];
                ResetBlockFailureFlags(pblockindex);
            }
        }

        //All blocks are now being reconsidered
        ActivateBestChain(state, Params());
        //This simply checks for DB errors
        if (!state.IsValid()) {
            //Something scary?
        }

        //Now to clear out now-valid blocks
        for (uint256 const &blockhash : vblocksToReconsider) {
            CBlockIndex* pblockindex = mapBlockIndex[blockhash];

            //Marked as invalid still, put back into queue
            if((pblockindex->nStatus & BLOCK_FAILED_MASK)) {
                vblocksToReconsiderAgain.push_back(blockhash);
            }
        }

        //Write back remaining blocks
        pblocktree->WriteInvalidBlockQueue(vblocksToReconsiderAgain);
        }
    return true;
}

bool GethRPCCheck(const bool init)
{
    //First, we can clear out any blocks thatsomehow are now deemed valid
    //eg reconsiderblock rpc call manually
    std::vector<uint256> vblocksToReconsider;
    pblocktree->ReadInvalidBlockQueue(vblocksToReconsider);
    std::vector<uint256> vblocksToReconsiderAgain;
    for (uint256 &blockhash : vblocksToReconsider) {
        CBlockIndex* pblockindex = mapBlockIndex[blockhash];
        if ((pblockindex->nStatus & BLOCK_FAILED_MASK)) {
            vblocksToReconsiderAgain.push_back(blockhash);
        }
    }
    vblocksToReconsider = vblocksToReconsiderAgain;
    vblocksToReconsiderAgain.clear();
    pblocktree->WriteInvalidBlockQueue(vblocksToReconsider);

    //Next, check for working rpc
    if (GetBoolArg("-validatepegin", DEFAULT_VALIDATE_PEGIN)) {
        while (true) {
            try {
                UniValue params(UniValue::VARR);
                params.push_back(UniValue("0x0"));
                params.push_back(UniValue(false));
                UniValue reply = CallRPC("eth_getBlockByNumber", params, true);
                UniValue error = find_value(reply, "error");
                if (!error.isNull()) {
                    LogPrintf("ERROR: Geth RPC check returned 'error' response.\n");
                    return false;
                }
                UniValue result = reply["result"];
                auto ethHash = uint256S(find_value(result.get_obj(), "hash").get_str());
                if (!result.isObject() || ethHash.GetHex() != Params().ParentGenesisBlockHash().GetHex()) {
                    LogPrintf("ERROR: Invalid parent genesis block hash response via RPC. Contacting wrong parent daemon?\n");
                    return false;
                }
            } catch (const std::runtime_error& re) {
                std::string totalErr = "ERROR: Failure connecting to geth RPC: ";
                totalErr += std::string(re.what()) + "\n";
                LogPrintf(totalErr.c_str());
                return false;
            }
            // Success
            break;
        }
    }

    //Sanity startup check won't reconsider queued blocks
    if (init) {
       return true;
    }

    /* Getting this far means we either aren't validating pegins(so let's make sure that's why
       it failed previously) or we successfully connected to bitcoind
       Time to reconsider blocks
    */
    if (vblocksToReconsider.size() > 0) {
        CValidationState state;
        for (uint256 const &blockhash : vblocksToReconsider) {
            {
                LOCK(cs_main);
                if (mapBlockIndex.count(blockhash) == 0)
                    continue;
                CBlockIndex* pblockindex = mapBlockIndex[blockhash];
                ResetBlockFailureFlags(pblockindex);
            }
        }

        //All blocks are now being reconsidered
        ActivateBestChain(state, Params());
        //This simply checks for DB errors
        if (!state.IsValid()) {
            //Something scary?
        }

        //Now to clear out now-valid blocks
        for (uint256 const &blockhash : vblocksToReconsider) {
            CBlockIndex* pblockindex = mapBlockIndex[blockhash];

            //Marked as invalid still, put back into queue
            if((pblockindex->nStatus & BLOCK_FAILED_MASK)) {
                vblocksToReconsiderAgain.push_back(blockhash);
            }
        }

        //Write back remaining blocks
        pblocktree->WriteInvalidBlockQueue(vblocksToReconsiderAgain);
        }
    return true;
}

/* Takes federation redeeem script and adds HMAC_SHA256(pubkey, scriptPubKey) as a tweak to each pubkey */
CScript calculate_contract(const CScript& federationRedeemScript, const CScript& scriptPubKey) {
    CScript scriptDestination(federationRedeemScript);
    txnouttype type;
    std::vector<std::vector<unsigned char> > solutions;
    // Sanity check fedRedeemScript
    if (!Solver(federationRedeemScript, type, solutions) || (type != TX_MULTISIG && type != TX_TRUE)) {
       assert(false);
    }

    {
        CScript::iterator sdpc = scriptDestination.begin();
        std::vector<unsigned char> vch;
        opcodetype opcodeTmp;
        while (scriptDestination.GetOp(sdpc, opcodeTmp, vch))
        {
            if (vch.size() == 33)
            {

                unsigned char tweak[32];
                size_t pub_len = 33;
                int ret;
                unsigned char *pub_start = &(*(sdpc - pub_len));
                CHMAC_SHA256(pub_start, pub_len).Write(scriptPubKey.data(), scriptPubKey.size()).Finalize(tweak);
                secp256k1_pubkey watchman;
                secp256k1_pubkey tweaked;
                ret = secp256k1_ec_pubkey_parse(secp256k1_ctx_verify_amounts, &watchman, pub_start, pub_len);
                assert(ret == 1);
                ret = secp256k1_ec_pubkey_parse(secp256k1_ctx_verify_amounts, &tweaked, pub_start, pub_len);
                assert(ret == 1);
                // If someone creates a tweak that makes this fail, they broke SHA256
                ret = secp256k1_ec_pubkey_tweak_add(secp256k1_ctx_verify_amounts, &tweaked, tweak);
                assert(ret == 1);
                ret = secp256k1_ec_pubkey_serialize(secp256k1_ctx_verify_amounts, pub_start, &pub_len, &tweaked, SECP256K1_EC_COMPRESSED);
                assert(ret == 1);
                assert(pub_len == 33);

                // Sanity checks to reduce pegin risk. If the tweaked
                // value flips a bit, we may lose pegin funds irretrievably.
                // We take the tweak, derive its pubkey and check that
                // `tweaked - watchman = tweak` to check the computation
                // two different ways
                secp256k1_pubkey tweaked2;
                ret = secp256k1_ec_pubkey_create(secp256k1_ctx_verify_amounts, &tweaked2, tweak);
                assert(ret);
                ret = secp256k1_ec_pubkey_negate(secp256k1_ctx_verify_amounts, &watchman);
                assert(ret);
                secp256k1_pubkey* pubkey_combined[2];
                pubkey_combined[0] = &watchman;
                pubkey_combined[1] = &tweaked;
                secp256k1_pubkey maybe_tweaked2;
                ret = secp256k1_ec_pubkey_combine(secp256k1_ctx_verify_amounts, &maybe_tweaked2, pubkey_combined, 2);
                assert(ret);
                assert(!memcmp(&maybe_tweaked2, &tweaked2, 64));
            }
        }
    }

    return scriptDestination;
}

bool IsValidPeginWitness(const CScriptWitness& pegin_witness, const COutPoint& prevout, bool check_depth)
{

    // Format on stack is as follows:
    // 1) value - the value of the pegin output
    // 2) asset type - the asset type being pegged in
    // 3) genesis blockhash - genesis block of the parent chain
    // 4) claim script - script to be evaluated for spend authorization
    // 5) serialized transaction - serialized bitcoin transaction
    // 6) txout proof - merkle proof connecting transaction to header
    //
    // First 4 values(plus prevout) are enough to validate a peg-in without any internal knowledge
    // of Bitcoin serialization. This is useful for further abstraction by outsourcing
    // the other validity checks to RPC calls.

    const std::vector<std::vector<unsigned char> >& stack = pegin_witness.stack;
    // Must include all ocean
    if (stack.size() != 6) {
        return false;
    }

    CDataStream stream(stack[0], SER_NETWORK, PROTOCOL_VERSION);
    CAmount value;
    try {
        stream >> value;
    } catch (...) {
        return false;
    }

    if (!MoneyRange(value)) {
        return false;
    }

    // Get asset type
    if (stack[1].size() != 32) {
        return false;
    }
    CAsset asset(stack[1]);

    // Get genesis blockhash
    if (stack[2].size() != 32) {
        return false;
    }
    uint256 gen_hash(stack[2]);

    // Get claim_script, sanity check size
    CScript claim_script(stack[3].begin(), stack[3].end());
    if (claim_script.size() > 100) {
        return false;
    }

    // Get serialized transaction
    Sidechain::Bitcoin::CTransactionRef pegtx;
    try {
        CDataStream pegtx_stream(stack[4], SER_NETWORK, PROTOCOL_VERSION);
        pegtx_stream >> pegtx;
        if (!pegtx_stream.empty()) {
            return false;
        }
    } catch (std::exception& e) {
        // Invalid encoding of transaction
        return false;
    }

    // Get txout proof
    Sidechain::Bitcoin::CMerkleBlock merkle_block;
    std::vector<uint256> txHashes;
    std::vector<unsigned int> txIndices;

    try {
        CDataStream merkleBlockStream(stack[5], SER_NETWORK, PROTOCOL_VERSION);
        merkleBlockStream >> merkle_block;
        if (!merkleBlockStream.empty() || !CheckBitcoinProof(merkle_block.header.GetHash(), merkle_block.header.nBits)) {
           return false;
        }
        if (merkle_block.txn.ExtractMatches(txHashes, txIndices) != merkle_block.header.hashMerkleRoot || txHashes.size() != 1) {
            return false;
        }
    } catch (std::exception& e) {
        // Invalid encoding of merkle block
        return false;
    }

    // Check that transaction matches txid
    if (pegtx->GetHash() != prevout.hash) {
        return false;
    }

    // Check that the merkle proof corresponds to the txid
    if (prevout.hash != txHashes[0]) {
        return false;
    }

    // Check the genesis block corresponds to a valid peg (only one for now)
    if (gen_hash != Params().ParentGenesisBlockHash()) {
        return false;
    }

    // Check the asset type corresponds to a valid pegged asset (only one for now)
    if (asset != Params().GetConsensus().pegged_asset) {
        return false;
    }

    // Check the transaction nout/value matches
    if (prevout.n >= pegtx->vout.size() || value != pegtx->vout[prevout.n].nValue) {
        return false;
    }

    // Check that the witness program matches the p2ch on the p2sh-p2wsh transaction output
    CScript tweaked_fedpegscript = calculate_contract(Params().GetConsensus().fedpegScript, claim_script);
    CScript witness_output(GetScriptForWitness(tweaked_fedpegscript));
    CScript expected_script(CScript() << OP_HASH160 << ToByteVector(CScriptID(witness_output)) << OP_EQUAL);
    if (pegtx->vout[prevout.n].scriptPubKey != expected_script) {
        return false;
    }

    // Finally, validate peg-in via rpc call
    if (check_depth && GetBoolArg("-validatepegin", DEFAULT_VALIDATE_PEGIN)) {
        return IsConfirmedBitcoinBlock(merkle_block.header.GetHash(), Params().GetConsensus().pegin_min_depth);
    }
    return true;
}

bool IsValidEthPeginWitness(const CScriptWitness& pegin_witness, const COutPoint& prevout, bool check_tx)
{
    // Format on stack is as follows:
    // 1) value - the value of the pegin output
    // 2) asset type - the asset type being pegged in
    // 3) genesis blockhash - genesis block of the parent chain
    // 4) txid - eth pegin transaction hash
    //
    // First 4 values(plus prevout) are enough to validate a peg-in without any knowledge
    // of the Eth transaction. This is useful for further abstraction by outsourcing
    // the other validity checks to RPC calls.

    const std::vector<std::vector<unsigned char> >& stack = pegin_witness.stack;
    // Must include all ocean
    if (stack.size() != 5) {
        return false;
    }

    // Get value
    CDataStream stream(stack[0], SER_NETWORK, PROTOCOL_VERSION);
    CAmount value;
    try {
        stream >> value;
    } catch (...) {
        return false;
    }
    if (!MoneyRange(value)) {
        return false;
    }

    // Get asset type
    if (stack[1].size() != 32) {
        return false;
    }
    CAsset asset(stack[1]);
    // Check the asset type corresponds to a valid pegged asset (only one for now)
    if (asset != Params().GetConsensus().pegged_asset) {
        return false;
    }

    // Get genesis blockhash
    if (stack[2].size() != 32) {
        return false;
    }
    uint256 gen_hash(stack[2]);
    // Check the genesis block corresponds to a valid peg (only one for now)
    if (gen_hash != Params().ParentGenesisBlockHash()) {
        return false;
    }

    // Get claim_pubkey, sanity check size
    // In the eth case is not used to tweak
    // the fedpeg address which is constant
    CPubKey claim_pubkey(stack[3].begin(), stack[3].end());
    if (!claim_pubkey.IsFullyValid()) {
        return false;
    }

    // Get txid
    if (stack[4].size() != 32) {
        return false;
    }
    uint256 txid(stack[4]);
    // Check that transaction matches txid
    if (txid != prevout.hash) {
        return false;
    }

    // Finally, validate peg-in via rpc call
    if (check_tx && GetBoolArg("-validatepegin", DEFAULT_VALIDATE_PEGIN)) {
        std::string strFailReason;
        const auto &tx = GetEthTransaction(txid);
        claim_pubkey.Decompress(); // eth addresses require full pubkey
        return IsValidEthPegin(tx, value, claim_pubkey, strFailReason) && IsConfirmedEthPegin(tx, strFailReason);
    }
    return true;
}

// Constructs unblinded output to be used in amount and scriptpubkey checks during pegin
CTxOut GetPeginOutputFromWitness(const CScriptWitness& pegin_witness, bool eth_pegin)
{
	CDataStream stream(pegin_witness.stack[0], SER_NETWORK, PROTOCOL_VERSION);
    CAmount value;
    stream >> value;

    if (eth_pegin) {
        CPubKey pubkey(pegin_witness.stack[3].begin(), pegin_witness.stack[3].end());
        return CTxOut(CAsset(pegin_witness.stack[1]), value, GetScriptForDestination(pubkey.GetID()));
    }
    return CTxOut(CAsset(pegin_witness.stack[1]), value, CScript(pegin_witness.stack[3].begin(), pegin_witness.stack[3].end()));
}

// Protected by cs_main
VersionBitsCache versionbitscache;

int32_t ComputeBlockVersion(const CBlockIndex* pindexPrev, const Consensus::Params& params)
{
    LOCK(cs_main);
    int32_t nVersion = VERSIONBITS_TOP_BITS;

    for (int i = 0; i < (int)Consensus::MAX_VERSION_BITS_DEPLOYMENTS; i++) {
        ThresholdState state = VersionBitsState(pindexPrev, params, (Consensus::DeploymentPos)i, versionbitscache);
        if (state == THRESHOLD_LOCKED_IN || state == THRESHOLD_STARTED) {
            nVersion |= VersionBitsMask(params, (Consensus::DeploymentPos)i);
        }
    }

    return nVersion;
}

/**
 * Threshold condition checker that triggers when unknown versionbits are seen on the network.
 */
class WarningBitsConditionChecker : public AbstractThresholdConditionChecker
{
private:
    int bit;

public:
    WarningBitsConditionChecker(int bitIn) : bit(bitIn) {}

    int64_t BeginTime(const Consensus::Params& params) const { return 0; }
    int64_t EndTime(const Consensus::Params& params) const { return std::numeric_limits<int64_t>::max(); }
    int Period(const Consensus::Params& params) const { return params.nMinerConfirmationWindow; }
    int Threshold(const Consensus::Params& params) const { return params.nRuleChangeActivationThreshold; }

    bool Condition(const CBlockIndex* pindex, const Consensus::Params& params) const
    {
        return ((pindex->nVersion & VERSIONBITS_TOP_MASK) == VERSIONBITS_TOP_BITS) &&
               ((pindex->nVersion >> bit) & 1) != 0 &&
               ((ComputeBlockVersion(pindex->pprev, params) >> bit) & 1) == 0;
    }
};

// Protected by cs_main
static ThresholdConditionCache warningcache[VERSIONBITS_NUM_BITS];

static int64_t nTimeCheck = 0;
static int64_t nTimeForks = 0;
static int64_t nTimeVerify = 0;
static int64_t nTimeConnect = 0;
static int64_t nTimeIndex = 0;
static int64_t nTimeCallbacks = 0;
static int64_t nTimeTotal = 0;

bool ConnectBlock(const CBlock& block, CValidationState& state, CBlockIndex* pindex, CCoinsViewCache& view, const CChainParams& chainparams, std::set<std::pair<uint256, COutPoint> >* setPeginsSpent, bool fJustCheck)
{
    AssertLockHeld(cs_main);

    int64_t nTimeStart = GetTimeMicros();

    // verify that the view's current state corresponds to the previous block
    uint256 hashPrevBlock = pindex->pprev == NULL ? uint256() : pindex->pprev->GetBlockHash();
    assert(hashPrevBlock == view.GetBestBlock());

    // Add genesis outputs. The assumption made here is that there are no real spends
    // occurring in this block.
    if (block.GetHash() == chainparams.GetConsensus().hashGenesisBlock) {
        if (!fJustCheck) {
            assert(block.nHeight == 0);
            std::vector<std::pair<uint256, CDiskTxPos> > vPos;
            CDiskTxPos pos(pindex->GetBlockPos(), GetSizeOfCompactSize(block.vtx.size()));
            for (const auto& tx : block.vtx) {

                // Directly add new coins to DB
                view.ModifyNewCoins(tx->GetHash(), tx->IsCoinBase())->FromTx(*tx, pindex->nHeight);
                vPos.push_back(std::make_pair(tx->GetHash(), pos));
                pos.nTxOffset += ::GetSerializeSize(tx, SER_DISK, CLIENT_VERSION);
            }
            view.SetBestBlock(pindex->GetBlockHash());
            if (fTxIndex) {
                if (!pblocktree->WriteTxIndex(vPos)) {
                    return AbortNode(state, "Failed to write transaction index");
                }
            }
        }
        return true;
    }

    // Check it again in case a previous version let a bad block in
    if (!CheckBlock(block, state, chainparams.GetConsensus(), !fJustCheck, !fJustCheck))
        return error("%s: Consensus::CheckBlock: %s", __func__, FormatStateMessage(state));

    // Check that all non-zero coinbase outputs pay to the required destination
    if (chainparams.GetConsensus().mandatory_coinbase_destination != CScript()) {
        for (CTxOut const &txout : block.vtx[0]->vout) {
            if (txout.scriptPubKey != chainparams.GetConsensus().mandatory_coinbase_destination && !(txout.nValue.IsExplicit() && txout.nValue.GetAmount() == 0))
                return state.DoS(100, error("ConnectBlock(): Coinbase outputs didnt match required scriptPubKey"),
                                 REJECT_INVALID, "bad-coinbase-txos");
        }
    }

    bool fScriptChecks = true;
    if (!hashAssumeValid.IsNull()) {
        // We've been configured with the hash of a block which has been externally verified to have a valid history.
        // A suitable default value is included with the software and updated from time to time.  Because validity
        //  relative to a piece of software is an objective fact these defaults can be easily reviewed.
        // This setting doesn't force the selection of any particular chain but makes validating some faster by
        //  effectively caching the result of part of the verification.
        BlockMap::const_iterator  it = mapBlockIndex.find(hashAssumeValid);
        if (it != mapBlockIndex.end()) {
            if (it->second->GetAncestor(pindex->nHeight) == pindex &&
                pindexBestHeader->GetAncestor(pindex->nHeight) == pindex &&
                pindexBestHeader->nChainWork >= UintToArith256(chainparams.GetConsensus().nMinimumChainWork)) {
                // This block is a member of the assumed verified chain and an ancestor of the best header.
                // The equivalent time check discourages hashpower from extorting the network via DOS attack
                //  into accepting an invalid block through telling users they must manually set assumevalid.
                //  Requiring a software change or burying the invalid block, regardless of the setting, makes
                //  it hard to hide the implication of the demand.  This also avoids having release candidates
                //  that are hardly doing any signature verification at all in testing without having to
                //  artificially set the default assumed verified block further back.
                // The test against nMinimumChainWork prevents the skipping when denied access to any chain at
                //  least as good as the expected chain.
                fScriptChecks = (GetBlockProofEquivalentTime(*pindexBestHeader, *pindex, *pindexBestHeader, chainparams.GetConsensus()) <= 60 * 60 * 24 * 7 * 2);
            }
        }
    }

    int64_t nTime1 = GetTimeMicros(); nTimeCheck += nTime1 - nTimeStart;
    LogPrint("bench", "    - Sanity checks: %.2fms [%.2fs]\n", 0.001 * (nTime1 - nTimeStart), nTimeCheck * 0.000001);

    // Do not allow blocks that contain transactions which 'overwrite' older transactions,
    // unless those are already completely spent.
    // If such overwrites are allowed, coinbases and transactions depending upon those
    // can be duplicated to remove the ability to spend the first instance -- even after
    // being sent to another address.
    // See BIP30 and http://r6.ca/blog/20120206T005236Z.html for more information.
    // This logic is not necessary for memory pool transactions, as AcceptToMemoryPool
    // already refuses previously-known transaction ids entirely.
    // This rule was originally applied to all blocks with a timestamp after March 15, 2012, 0:00 UTC.
    // Now that the whole chain is irreversibly beyond that time it is applied to all blocks except the
    // two in the chain that violate it. This prevents exploiting the issue against nodes during their
    // initial block download.
    bool fEnforceBIP30 = (!pindex->phashBlock) || // Enforce on CreateNewBlock invocations which don't have a hash.
                          !((pindex->nHeight==91842 && pindex->GetBlockHash() == uint256S("0x00000000000a4d0a398161ffc163c503763b1f4360639393e0e4c8e300e0caec")) ||
                           (pindex->nHeight==91880 && pindex->GetBlockHash() == uint256S("0x00000000000743f190a18c5577a3c2d2a1f610ae9601ac046a38084ccb7cd721")));

    // Once BIP34 activated it was not possible to create new duplicate coinbases and thus other than starting
    // with the 2 existing duplicate coinbase pairs, not possible to create overwriting txs.  But by the
    // time BIP34 activated, in each of the existing pairs the duplicate coinbase had overwritten the first
    // before the first had been spent.  Since those coinbases are sufficiently buried its no longer possible to create further
    // duplicate transactions descending from the known pairs either.
    // If we're on the known chain at height greater than where BIP34 activated, we can save the db accesses needed for the BIP30 check.
    CBlockIndex *pindexBIP34height = pindex->pprev->GetAncestor(chainparams.GetConsensus().BIP34Height);
    //Only continue to enforce if we're below BIP34 activation height or the block hash at that height doesn't correspond.
    fEnforceBIP30 = fEnforceBIP30 && (!pindexBIP34height || !(pindexBIP34height->GetBlockHash() == chainparams.GetConsensus().BIP34Hash));

    if (fEnforceBIP30) {
        for (const auto& tx : block.vtx) {
            const CCoins* coins = view.AccessCoins(tx->GetHash());
            if (coins && !coins->IsPruned())
                return state.DoS(100, error("ConnectBlock(): tried to overwrite transaction"),
                                 REJECT_INVALID, "bad-txns-BIP30");
        }
    }

    //P2SH is a requirement for segwit + CT
    unsigned int flags = SCRIPT_VERIFY_P2SH;

    // Start enforcing the DERSIG (BIP66) rule
    flags |= SCRIPT_VERIFY_DERSIG;

    // Start enforcing CHECKLOCKTIMEVERIFY (BIP65) rule
    flags |= SCRIPT_VERIFY_CHECKLOCKTIMEVERIFY;

    // Start enforcing BIP68 (sequence locks) and BIP112 (CHECKSEQUENCEVERIFY) using versionbits logic.
    int nLockTimeFlags = 0;
    if (VersionBitsState(pindex->pprev, chainparams.GetConsensus(), Consensus::DEPLOYMENT_CSV, versionbitscache) == THRESHOLD_ACTIVE) {
        flags |= SCRIPT_VERIFY_CHECKSEQUENCEVERIFY;
        nLockTimeFlags |= LOCKTIME_VERIFY_SEQUENCE;
    }

    // Start enforcing WITNESS rules using versionbits logic.
    if (IsWitnessEnabled(pindex->pprev, chainparams.GetConsensus())) {
        flags |= SCRIPT_VERIFY_WITNESS;
        flags |= SCRIPT_VERIFY_NULLDUMMY;
    }

    int64_t nTime2 = GetTimeMicros(); nTimeForks += nTime2 - nTime1;
    LogPrint("bench", "    - Fork checks: %.2fms [%.2fs]\n", 0.001 * (nTime2 - nTime1), nTimeForks * 0.000001);

    CBlockUndo blockundo;

    CCheckQueueControl<CCheck> control(fScriptChecks && nScriptCheckThreads ? &scriptcheckqueue : NULL);

    std::vector<int> prevheights;
    CAmountMap mapFees;
    int nInputs = 0;
    int64_t nSigOpsCost = 0;
    CDiskTxPos pos(pindex->GetBlockPos(), GetSizeOfCompactSize(block.vtx.size()));
    std::vector<std::pair<uint256, CDiskTxPos> > vPos;
    vPos.reserve(block.vtx.size());
    blockundo.vtxundo.reserve(block.vtx.size() - 1);
    std::vector<PrecomputedTransactionData> txdata;
    txdata.reserve(block.vtx.size()); // Required so that pointers to individual PrecomputedTransactionData don't get invalidated

    // Used when ConnectBlock() results are unneeded for mempool ejection
    std::set<std::pair<uint256, COutPoint> > setPeginsSpentDummy;

    for (unsigned int i = 0; i < block.vtx.size(); i++)
    {
        const CTransaction &tx = *(block.vtx[i]);

        nInputs += tx.vin.size();

        if (!tx.IsCoinBase())
        {
            if (!view.HaveInputs(tx))
                return state.DoS(100, error("ConnectBlock(): inputs missing/spent"),
                                 REJECT_INVALID, "bad-txns-inputs-missingorspent");

            // Check that transaction is BIP68 final
            // BIP68 lock checks (as opposed to nLockTime checks) must
            // be in ConnectBlock because they require the UTXO set
            prevheights.resize(tx.vin.size());
            for (size_t j = 0; j < tx.vin.size(); j++) {
                if (tx.vin[j].m_is_pegin) {
                    prevheights[j] = -1;
                } else {
                    prevheights[j] = view.AccessCoins(tx.vin[j].prevout.hash)->nHeight;
                }
            }

            if (!SequenceLocks(tx, nLockTimeFlags, &prevheights, *pindex)) {
                return state.DoS(100, error("%s: contains a non-BIP68-final transaction", __func__),
                                 REJECT_INVALID, "bad-txns-nonfinal");
            }
        }

        //Don't update policy lists if this just a validity check.
        if(!fJustCheck){
            if(fRequireFreezelistCheck) {
                if(tx.vout[0].nAsset.GetAsset() == freezelistAsset) UpdateFreezeList(tx,view);
            }
            if(fEnableBurnlistCheck) {
             if(tx.vout[0].nAsset.GetAsset() == burnlistAsset) UpdateBurnList(tx,view);
             }
            if(fRequireWhitelistCheck || fScanWhitelist){
                if(!addressWhitelist->RegisterAddress(tx, view)){
                    addressWhitelist->Update(tx,view);
                }
            }

            if(fRecordInflation) {
                UpdateAssetMap(tx);
                UpdateFreezeHistory(tx,chainActive.Height()+1);
            }

           if (fRequestList) {
                if(tx.vout[0].nAsset.GetAsset() == permissionAsset) UpdateRequestList(tx,chainActive.Height());
                else UpdateRequestBidList(tx,chainActive.Height());
            }
        }

        // GetTransactionSigOpCost counts 3 types of sigops:
        // * legacy (always)
        // * p2sh (when P2SH enabled in flags and excludes coinbase)
        // * witness (when witness enabled in flags and excludes coinbase)
        nSigOpsCost += GetTransactionSigOpCost(tx, view, flags);
        if (nSigOpsCost > MAX_BLOCK_SIGOPS_COST)
            return state.DoS(100, error("ConnectBlock(): too many sigops"),
                             REJECT_INVALID, "bad-blk-sigops");

        txdata.emplace_back(tx);
        if (!tx.IsCoinBase())
        {
            std::vector<CCheck*> vChecks;
            bool fCacheResults = fJustCheck; /* Don't cache results if we're actually connecting blocks (still consult the cache, though) */
            if (!CheckInputs(tx, state, view, fScriptChecks, flags, fCacheResults, txdata[i], setPeginsSpent == NULL ? setPeginsSpentDummy : *setPeginsSpent, nScriptCheckThreads ? &vChecks : NULL))
                return error("ConnectBlock(): CheckInputs on %s failed with %s",
                    tx.GetHash().ToString(), FormatStateMessage(state));
            control.Add(vChecks);
        }

        CTxUndo undoDummy;
        if (i > 0) {
            blockundo.vtxundo.push_back(CTxUndo());
        }


        UpdateCoins(tx, view, i == 0 ? undoDummy : blockundo.vtxundo.back(), pindex->nHeight);
        vPos.push_back(std::make_pair(tx.GetHash(), pos));
        pos.nTxOffset += ::GetSerializeSize(tx, SER_DISK, CLIENT_VERSION);

        if (!tx.HasValidFee())
            return state.DoS(100, error("ConnectBlock(): transaction fee overflowed"), REJECT_INVALID, "bad-fee-outofrange");
        mapFees += tx.GetFee();
        if (!MoneyRange(mapFees))
            return state.DoS(100, error("ConnectBlock(): total block reward overflowed"), REJECT_INVALID, "bad-blockreward-outofrange");

    }

    if (fRequestList &! fJustCheck) {
        requestList.RemoveExpired(chainActive.Height() + 1);
    }

    int64_t nTime3 = GetTimeMicros(); nTimeConnect += nTime3 - nTime2;
    LogPrint("bench", "      - Connect %u transactions: %.2fms (%.3fms/tx, %.3fms/txin) [%.2fs]\n", (unsigned)block.vtx.size(), 0.001 * (nTime3 - nTime2), 0.001 * (nTime3 - nTime2) / block.vtx.size(), nInputs <= 1 ? 0 : 0.001 * (nTime3 - nTime2) / (nInputs-1), nTimeConnect * 0.000001);

    CAmountMap blockReward = mapFees;
    if (!MoneyRange(blockReward))
        return state.DoS(100, error("ConnectBlock(): total block reward overflowed"), REJECT_INVALID, "bad-blockreward-outofrange");
    if (!VerifyCoinbaseAmount(*(block.vtx[0]), blockReward))
        return state.DoS(100,
                         error("ConnectBlock(): coinbase pays too much (limit=%d)",
                               blockReward.begin()->second),
                               REJECT_INVALID, "bad-cb-amount");

    if (!control.Wait())
        return state.DoS(100, error("%s: CheckQueue failed", __func__), REJECT_INVALID, "block-validation-failed");
    int64_t nTime4 = GetTimeMicros(); nTimeVerify += nTime4 - nTime2;
    LogPrint("bench", "    - Verify %u txins: %.2fms (%.3fms/txin) [%.2fs]\n", nInputs - 1, 0.001 * (nTime4 - nTime2), nInputs <= 1 ? 0 : 0.001 * (nTime4 - nTime2) / (nInputs-1), nTimeVerify * 0.000001);

    if (fJustCheck)
        return true;

    // Write undo information to disk
    if (pindex->GetUndoPos().IsNull() || !pindex->IsValid(BLOCK_VALID_SCRIPTS))
    {
        if (pindex->GetUndoPos().IsNull()) {
            CDiskBlockPos _pos;
            if (!FindUndoPos(state, pindex->nFile, _pos, ::GetSerializeSize(blockundo, SER_DISK, CLIENT_VERSION) + 40))
                return error("ConnectBlock(): FindUndoPos failed");
            if (!UndoWriteToDisk(blockundo, _pos, pindex->pprev->GetBlockHash(), chainparams.MessageStart()))
                return AbortNode(state, "Failed to write undo data");

            // update nUndoPos in block index
            pindex->nUndoPos = _pos.nPos;
            pindex->nStatus |= BLOCK_HAVE_UNDO;
        }

        pindex->RaiseValidity(BLOCK_VALID_SCRIPTS);
        setDirtyBlockIndex.insert(pindex);
    }

    if (fTxIndex)
        if (!pblocktree->WriteTxIndex(vPos))
            return AbortNode(state, "Failed to write transaction index");

    // add this block to the view's block chain
    view.SetBestBlock(pindex->GetBlockHash());

    int64_t nTime5 = GetTimeMicros(); nTimeIndex += nTime5 - nTime4;
    LogPrint("bench", "    - Index writing: %.2fms [%.2fs]\n", 0.001 * (nTime5 - nTime4), nTimeIndex * 0.000001);

    // Watch for changes to the previous coinbase transaction.
    static uint256 hashPrevBestCoinBase;
    GetMainSignals().UpdatedTransaction(hashPrevBestCoinBase);
    hashPrevBestCoinBase = block.vtx[0]->GetHash();


    int64_t nTime6 = GetTimeMicros(); nTimeCallbacks += nTime6 - nTime5;
    LogPrint("bench", "    - Callbacks: %.2fms [%.2fs]\n", 0.001 * (nTime6 - nTime5), nTimeCallbacks * 0.000001);

    return true;
}

/**
 * Update the on-disk chain state.
 * The caches and indexes are flushed depending on the mode we're called with
 * if they're too large, if it's been a while since the last write,
 * or always and in all cases if we're in prune mode and are deleting files.
 */
bool static FlushStateToDisk(CValidationState &state, FlushStateMode mode, int nManualPruneHeight) {
    int64_t nMempoolUsage = mempool.DynamicMemoryUsage();
    const CChainParams& chainparams = Params();
    LOCK2(cs_main, cs_LastBlockFile);
    static int64_t nLastWrite = 0;
    static int64_t nLastFlush = 0;
    static int64_t nLastSetChain = 0;
    std::set<int> setFilesToPrune;
    bool fFlushForPrune = false;
    try {
    if (fPruneMode && (fCheckForPruning || nManualPruneHeight > 0) && !fReindex) {
        if (nManualPruneHeight > 0) {
            FindFilesToPruneManual(setFilesToPrune, nManualPruneHeight);
        } else {
            FindFilesToPrune(setFilesToPrune, chainparams.PruneAfterHeight());
            fCheckForPruning = false;
        }
        if (!setFilesToPrune.empty()) {
            fFlushForPrune = true;
            if (!fHavePruned) {
                pblocktree->WriteFlag("prunedblockfiles", true);
                fHavePruned = true;
            }
        }
    }
    int64_t nNow = GetTimeMicros();
    // Avoid writing/flushing immediately after startup.
    if (nLastWrite == 0) {
        nLastWrite = nNow;
    }
    if (nLastFlush == 0) {
        nLastFlush = nNow;
    }
    if (nLastSetChain == 0) {
        nLastSetChain = nNow;
    }
    int64_t nMempoolSizeMax = GetArg("-maxmempool", DEFAULT_MAX_MEMPOOL_SIZE) * 1000000;
    int64_t cacheSize = pcoinsTip->DynamicMemoryUsage() * DB_PEAK_USAGE_FACTOR;
    int64_t nTotalSpace = nCoinCacheUsage + std::max<int64_t>(nMempoolSizeMax - nMempoolUsage, 0);
    // The cache is large and we're within 10% and 200 MiB or 50% and 50MiB of the limit, but we have time now (not in the middle of a block processing).
    bool fCacheLarge = mode == FLUSH_STATE_PERIODIC && cacheSize > std::min(std::max(nTotalSpace / 2, nTotalSpace - MIN_BLOCK_COINSDB_USAGE * 1024 * 1024),
                                                                            std::max((9 * nTotalSpace) / 10, nTotalSpace - MAX_BLOCK_COINSDB_USAGE * 1024 * 1024));
    // The cache is over the limit, we have to write now.
    bool fCacheCritical = mode == FLUSH_STATE_IF_NEEDED && cacheSize > nTotalSpace;
    // It's been a while since we wrote the block index to disk. Do this frequently, so we don't need to redownload after a crash.
    bool fPeriodicWrite = mode == FLUSH_STATE_PERIODIC && nNow > nLastWrite + (int64_t)DATABASE_WRITE_INTERVAL * 1000000;
    // It's been very long since we flushed the cache. Do this infrequently, to optimize cache usage.
    bool fPeriodicFlush = mode == FLUSH_STATE_PERIODIC && nNow > nLastFlush + (int64_t)DATABASE_FLUSH_INTERVAL * 1000000;
    // Combine all conditions that result in a full cache flush.
    bool fDoFullFlush = (mode == FLUSH_STATE_ALWAYS) || fCacheLarge || fCacheCritical || fPeriodicFlush || fFlushForPrune;
    // Write blocks and block index to disk.
    if (fDoFullFlush || fPeriodicWrite) {
        // Depend on nMinDiskSpace to ensure we can write block index
        if (!CheckDiskSpace(0))
            return state.Error("out of disk space");
        // First make sure all block and undo data is flushed to disk.
        FlushBlockFile();
        // Then update all block file information (which may refer to block and undo files).
        {
            std::vector<std::pair<int, const CBlockFileInfo*> > vFiles;
            vFiles.reserve(setDirtyFileInfo.size());
            for (std::set<int>::iterator it = setDirtyFileInfo.begin(); it != setDirtyFileInfo.end(); ) {
                vFiles.push_back(std::make_pair(*it, &vinfoBlockFile[*it]));
                setDirtyFileInfo.erase(it++);
            }
            std::vector<const CBlockIndex*> vBlocks;
            vBlocks.reserve(setDirtyBlockIndex.size());
            for (std::set<CBlockIndex*>::iterator it = setDirtyBlockIndex.begin(); it != setDirtyBlockIndex.end(); ) {
                vBlocks.push_back(*it);
                setDirtyBlockIndex.erase(it++);
            }
            if (!pblocktree->WriteBatchSync(vFiles, nLastBlockFile, vBlocks)) {
                return AbortNode(state, "Failed to write to block index database");
            }
        }
        // Finally remove any pruned files
        if (fFlushForPrune)
            UnlinkPrunedFiles(setFilesToPrune);
        nLastWrite = nNow;
    }
    // Flush best chain related state. This can only be done if the blocks / block index write was also done.
    if (fDoFullFlush) {
        // Typical CCoins structures on disk are around 128 bytes in size.
        // Pushing a new one to the database can cause it to be written
        // twice (once in the log, and once in the tables). This is already
        // an overestimation, as most will delete an existing entry or
        // overwrite one. Still, use a conservative safety factor of 2.
        if (!CheckDiskSpace(128 * 2 * 2 * pcoinsTip->GetCacheSize()))
            return state.Error("out of disk space");
        // Flush the chainstate (which may refer to block index entries).
        if (!pcoinsTip->Flush())
            return AbortNode(state, "Failed to write to coin database");
        nLastFlush = nNow;
    }
    if (fDoFullFlush || ((mode == FLUSH_STATE_ALWAYS || mode == FLUSH_STATE_PERIODIC) && nNow > nLastSetChain + (int64_t)DATABASE_WRITE_INTERVAL * 1000000)) {
        // Update best block in wallet (so we can detect restored wallets).
        GetMainSignals().SetBestChain(chainActive.GetLocator());
        nLastSetChain = nNow;
    }
    } catch (const std::runtime_error& e) {
        return AbortNode(state, std::string("System error while flushing: ") + e.what());
    }
    return true;
}

void FlushStateToDisk() {
    CValidationState state;
    FlushStateToDisk(state, FLUSH_STATE_ALWAYS);
}

void PruneAndFlush() {
    CValidationState state;
    fCheckForPruning = true;
    FlushStateToDisk(state, FLUSH_STATE_NONE);
}

/** Update chainActive and related internal data structures. */
void static UpdateTip(CBlockIndex *pindexNew, const CChainParams& chainParams) {
    chainActive.SetTip(pindexNew);

    // New best block
    mempool.AddTransactionsUpdated(1);

    cvBlockChange.notify_all();

    static bool fWarned = false;
    std::vector<std::string> warningMessages;
    if (!IsInitialBlockDownload())
    {
        int nUpgraded = 0;
        const CBlockIndex* pindex = chainActive.Tip();
        for (int bit = 0; bit < VERSIONBITS_NUM_BITS; bit++) {
            WarningBitsConditionChecker checker(bit);
            ThresholdState state = checker.GetStateFor(pindex, chainParams.GetConsensus(), warningcache[bit]);
            if (state == THRESHOLD_ACTIVE || state == THRESHOLD_LOCKED_IN) {
                if (state == THRESHOLD_ACTIVE) {
                    std::string strWarning = strprintf(_("Warning: unknown new rules activated (versionbit %i)"), bit);
                    SetMiscWarning(strWarning);
                    if (!fWarned) {
                        AlertNotify(strWarning);
                        fWarned = true;
                    }
                } else {
                    warningMessages.push_back(strprintf("unknown new rules are about to activate (versionbit %i)", bit));
                }
            }
        }
        // Check the version of the last 100 blocks to see if we need to upgrade:
        for (int i = 0; i < 100 && pindex != NULL; i++)
        {
            int32_t nExpectedVersion = ComputeBlockVersion(pindex->pprev, chainParams.GetConsensus());
            if (pindex->nVersion > VERSIONBITS_LAST_OLD_BLOCK_VERSION && (pindex->nVersion & ~nExpectedVersion) != 0)
                ++nUpgraded;
            pindex = pindex->pprev;
        }
        if (nUpgraded > 0)
            warningMessages.push_back(strprintf("%d of last 100 blocks have unexpected version", nUpgraded));
        if (nUpgraded > 100/2)
        {
            std::string strWarning = _("Warning: Unknown block versions being mined! It's possible unknown rules are in effect");
            // notify GetWarnings(), called by Qt and the JSON-RPC code to warn the user:
            SetMiscWarning(strWarning);
            if (!fWarned) {
                AlertNotify(strWarning);
                fWarned = true;
            }
        }
    }
    LogPrintf("%s: new best=%s height=%d version=0x%08x log2_work=%.8g tx=%lu date='%s' progress=%f cache=%.1fMiB(%utx)", __func__,
      chainActive.Tip()->GetBlockHash().ToString(), chainActive.Height(), chainActive.Tip()->nVersion,
      log(chainActive.Tip()->nChainWork.getdouble())/log(2.0), (unsigned long)chainActive.Tip()->nChainTx,
      DateTimeStrFormat("%Y-%m-%d %H:%M:%S", chainActive.Tip()->GetBlockTime()),
      GuessVerificationProgress(chainParams.TxData(), chainActive.Tip()), pcoinsTip->DynamicMemoryUsage() * (1.0 / (1<<20)), pcoinsTip->GetCacheSize());
    if (!warningMessages.empty())
        LogPrintf(" warning='%s'", boost::algorithm::join(warningMessages, ", "));
    LogPrintf("\n");

}

/** Disconnect chainActive's tip. You probably want to call mempool.removeForReorg and manually re-limit mempool size after this, with cs_main held. */
bool static DisconnectTip(CValidationState& state, const CChainParams& chainparams, bool fBare = false)
{
    CBlockIndex *pindexDelete = chainActive.Tip();
    assert(pindexDelete);
    // Read block from disk.
    CBlock block;
    if (!ReadBlockFromDisk(block, pindexDelete, chainparams.GetConsensus()))
        return AbortNode(state, "Failed to read block");
    // Apply the block atomically to the chain state.
    int64_t nStart = GetTimeMicros();
    {
        CCoinsViewCache view(pcoinsTip);
        if (!DisconnectBlock(block, state, pindexDelete, view))
            return error("DisconnectTip(): DisconnectBlock %s failed", pindexDelete->GetBlockHash().ToString());
        bool flushed = view.Flush();
        assert(flushed);
    }
    LogPrint("bench", "- Disconnect block: %.2fms\n", (GetTimeMicros() - nStart) * 0.001);
    // Write the chain state to disk, if necessary.
    if (!FlushStateToDisk(state, FLUSH_STATE_IF_NEEDED))
        return false;

    if (!fBare) {
        // Resurrect mempool transactions from the disconnected block.
        std::vector<uint256> vHashUpdate;
        for (const auto& it : block.vtx) {
            const CTransaction& tx = *it;
            // ignore validation errors in resurrected transactions
            CValidationState stateDummy;
            if (tx.IsCoinBase() || !AcceptToMemoryPool(mempool, stateDummy, it, false, NULL, NULL, true)) {
                mempool.removeRecursive(tx, MemPoolRemovalReason::REORG);
            } else if (mempool.exists(tx.GetHash())) {
                vHashUpdate.push_back(tx.GetHash());
            }
        }
        // AcceptToMemoryPool/addUnchecked all assume that new mempool entries have
        // no in-mempool children, which is generally not true when adding
        // previously-confirmed transactions back to the mempool.
        // UpdateTransactionsFromBlock finds descendants of any transactions in this
        // block that were added back and cleans up the mempool state.
        mempool.UpdateTransactionsFromBlock(vHashUpdate);
    }

    // Update chainActive and related variables.
    UpdateTip(pindexDelete->pprev, chainparams);
    // Let wallets know transactions went from 1-confirmed to
    // 0-confirmed or conflicted:
    for (const auto& tx : block.vtx) {
        GetMainSignals().SyncTransaction(*tx, pindexDelete->pprev, CMainSignals::SYNC_TRANSACTION_NOT_IN_BLOCK);
    }
    return true;
}

static int64_t nTimeReadFromDisk = 0;
static int64_t nTimeConnectTotal = 0;
static int64_t nTimeFlush = 0;
static int64_t nTimeChainState = 0;
static int64_t nTimePostConnect = 0;

/**
 * Used to track blocks whose transactions were applied to the UTXO state as a
 * part of a single ActivateBestChainStep call.
 */
struct ConnectTrace {
    std::vector<std::pair<CBlockIndex*, std::shared_ptr<const CBlock> > > blocksConnected;
};

/**
 * Connect a new block to chainActive. pblock is either NULL or a pointer to a CBlock
 * corresponding to pindexNew, to bypass loading it again from disk.
 *
 * The block is always added to connectTrace (either after loading from disk or by copying
 * pblock) - if that is not intended, care must be taken to remove the last entry in
 * blocksConnected in case of failure.
 */
bool static ConnectTip(CValidationState& state, const CChainParams& chainparams, CBlockIndex* pindexNew, const std::shared_ptr<const CBlock>& pblock, ConnectTrace& connectTrace)
{
    assert(pindexNew->pprev == chainActive.Tip());
    // Read block from disk.
    int64_t nTime1 = GetTimeMicros();
    if (!pblock) {
        std::shared_ptr<CBlock> pblockNew = std::make_shared<CBlock>();
        connectTrace.blocksConnected.emplace_back(pindexNew, pblockNew);
        if (!ReadBlockFromDisk(*pblockNew, pindexNew, chainparams.GetConsensus()))
            return AbortNode(state, "Failed to read block");
    } else {
        connectTrace.blocksConnected.emplace_back(pindexNew, pblock);
    }
    const CBlock& blockConnecting = *connectTrace.blocksConnected.back().second;
    // Apply the block atomically to the chain state.
    int64_t nTime2 = GetTimeMicros(); nTimeReadFromDisk += nTime2 - nTime1;
    int64_t nTime3;
    LogPrint("bench", "  - Load block from disk: %.2fms [%.2fs]\n", (nTime2 - nTime1) * 0.001, nTimeReadFromDisk * 0.000001);
    // For mempool removal with pegin conflicts
    std::set<std::pair<uint256, COutPoint> > setPeginsSpent;
    {
        CCoinsViewCache view(pcoinsTip);
        bool rv = ConnectBlock(blockConnecting, state, pindexNew, view, chainparams, &setPeginsSpent);
        GetMainSignals().BlockChecked(blockConnecting, state);
        if (!rv) {
            if (state.IsInvalid()) {
                InvalidBlockFound(pindexNew, state);
                //Possibly result of RPC to bitcoind failure
                //or unseen Bitcoin blocks.
                if (state.GetRejectCode() == REJECT_PEGIN) {
                    //Write queue of invalid blocks that
                    //must be cleared to continue operation
                    std::vector<uint256> vinvalidBlocks;
                    pblocktree->ReadInvalidBlockQueue(vinvalidBlocks);
                    bool blockAlreadyInvalid = false;
                    for (uint256 &hash : vinvalidBlocks) {
                        if (hash == blockConnecting.GetHash()) {
                            blockAlreadyInvalid = true;
                            break;
                        }
                    }
                    if (!blockAlreadyInvalid) {
                        vinvalidBlocks.push_back(blockConnecting.GetHash());
                        pblocktree->WriteInvalidBlockQueue(vinvalidBlocks);
                    }
                }
            }

            return error("ConnectTip(): ConnectBlock %s failed", pindexNew->GetBlockHash().ToString());
        }
        nTime3 = GetTimeMicros(); nTimeConnectTotal += nTime3 - nTime2;
        LogPrint("bench", "  - Connect total: %.2fms [%.2fs]\n", (nTime3 - nTime2) * 0.001, nTimeConnectTotal * 0.000001);
        bool flushed = view.Flush();
        assert(flushed);
    }
    int64_t nTime4 = GetTimeMicros(); nTimeFlush += nTime4 - nTime3;
    LogPrint("bench", "  - Flush: %.2fms [%.2fs]\n", (nTime4 - nTime3) * 0.001, nTimeFlush * 0.000001);
    // Write the chain state to disk, if necessary.
    if (!FlushStateToDisk(state, FLUSH_STATE_IF_NEEDED))
        return false;
    int64_t nTime5 = GetTimeMicros(); nTimeChainState += nTime5 - nTime4;
    LogPrint("bench", "  - Writing chainstate: %.2fms [%.2fs]\n", (nTime5 - nTime4) * 0.001, nTimeChainState * 0.000001);
    // Remove conflicting transactions from the mempool.;
    mempool.removeForBlock(blockConnecting.vtx, pindexNew->nHeight, setPeginsSpent);
    // Update chainActive & related variables.
    UpdateTip(pindexNew, chainparams);

    int64_t nTime6 = GetTimeMicros(); nTimePostConnect += nTime6 - nTime5; nTimeTotal += nTime6 - nTime1;
    LogPrint("bench", "  - Connect postprocess: %.2fms [%.2fs]\n", (nTime6 - nTime5) * 0.001, nTimePostConnect * 0.000001);
    LogPrint("bench", "- Connect block: %.2fms [%.2fs]\n", (nTime6 - nTime1) * 0.001, nTimeTotal * 0.000001);
    return true;
}

/**
 * Return the tip of the chain with the most work in it, that isn't
 * known to be invalid (it's however far from certain to be valid).
 */
static CBlockIndex* FindMostWorkChain() {
    do {
        CBlockIndex *pindexNew = NULL;

        // Find the best candidate header.
        {
            std::set<CBlockIndex*, CBlockIndexWorkComparator>::reverse_iterator it = setBlockIndexCandidates.rbegin();
            if (it == setBlockIndexCandidates.rend())
                return NULL;
            pindexNew = *it;
        }

        // Check whether all blocks on the path between the currently active chain and the candidate are valid.
        // Just going until the active chain is an optimization, as we know all blocks in it are valid already.
        CBlockIndex *pindexTest = pindexNew;
        bool fInvalidAncestor = false;
        while (pindexTest && !chainActive.Contains(pindexTest)) {
            assert(pindexTest->nChainTx || pindexTest->nHeight == 0);

            // Pruned nodes may have entries in setBlockIndexCandidates for
            // which block files have been deleted.  Remove those as candidates
            // for the most work chain if we come across them; we can't switch
            // to a chain unless we have all the non-active-chain parent blocks.
            bool fFailedChain = pindexTest->nStatus & BLOCK_FAILED_MASK;
            bool fMissingData = !(pindexTest->nStatus & BLOCK_HAVE_DATA);
            if (fFailedChain || fMissingData) {
                // Candidate chain is not usable (either invalid or missing data)
                if (fFailedChain && (pindexBestInvalid == NULL || pindexNew->nChainWork > pindexBestInvalid->nChainWork))
                    pindexBestInvalid = pindexNew;
                CBlockIndex *pindexFailed = pindexNew;
                // Remove the entire chain from the set.
                while (pindexTest != pindexFailed) {
                    if (fFailedChain) {
                        pindexFailed->nStatus |= BLOCK_FAILED_CHILD;
                    } else if (fMissingData) {
                        // If we're missing data, then add back to mapBlocksUnlinked,
                        // so that if the block arrives in the future we can try adding
                        // to setBlockIndexCandidates again.
                        mapBlocksUnlinked.insert(std::make_pair(pindexFailed->pprev, pindexFailed));
                    }
                    setBlockIndexCandidates.erase(pindexFailed);
                    pindexFailed = pindexFailed->pprev;
                }
                setBlockIndexCandidates.erase(pindexTest);
                fInvalidAncestor = true;
                break;
            }
            pindexTest = pindexTest->pprev;
        }
        if (!fInvalidAncestor)
            return pindexNew;
    } while(true);
}

/** Delete all entries in setBlockIndexCandidates that are worse than the current tip. */
static void PruneBlockIndexCandidates() {
    // Note that we can't delete the current block itself, as we may need to return to it later in case a
    // reorganization to a better block fails.
    std::set<CBlockIndex*, CBlockIndexWorkComparator>::iterator it = setBlockIndexCandidates.begin();
    while (it != setBlockIndexCandidates.end() && setBlockIndexCandidates.value_comp()(*it, chainActive.Tip())) {
        setBlockIndexCandidates.erase(it++);
    }
    // Either the current tip or a successor of it we're working towards is left in setBlockIndexCandidates.
    assert(!setBlockIndexCandidates.empty());
}

/**
 * Try to make some progress towards making pindexMostWork the active block.
 * pblock is either NULL or a pointer to a CBlock corresponding to pindexMostWork.
 */
static bool ActivateBestChainStep(CValidationState& state, const CChainParams& chainparams, CBlockIndex* pindexMostWork, const std::shared_ptr<const CBlock>& pblock, bool& fInvalidFound, ConnectTrace& connectTrace)
{
    AssertLockHeld(cs_main);
    const CBlockIndex *pindexOldTip = chainActive.Tip();
    const CBlockIndex *pindexFork = chainActive.FindFork(pindexMostWork);

    // Disconnect active blocks which are no longer in the best chain.
    bool fBlocksDisconnected = false;
    while (chainActive.Tip() && chainActive.Tip() != pindexFork) {
        if (!DisconnectTip(state, chainparams))
            return false;
        fBlocksDisconnected = true;
    }

    // Build list of new blocks to connect.
    std::vector<CBlockIndex*> vpindexToConnect;
    bool fContinue = true;
    int nHeight = pindexFork ? pindexFork->nHeight : -1;
    while (fContinue && nHeight != pindexMostWork->nHeight) {
        // Don't iterate the entire list of potential improvements toward the best tip, as we likely only need
        // a few blocks along the way.
        int nTargetHeight = std::min(nHeight + 32, pindexMostWork->nHeight);
        vpindexToConnect.clear();
        vpindexToConnect.reserve(nTargetHeight - nHeight);
        CBlockIndex *pindexIter = pindexMostWork->GetAncestor(nTargetHeight);
        while (pindexIter && pindexIter->nHeight != nHeight) {
            vpindexToConnect.push_back(pindexIter);
            pindexIter = pindexIter->pprev;
        }
        nHeight = nTargetHeight;

        // Connect new blocks.
        BOOST_REVERSE_FOREACH(CBlockIndex *pindexConnect, vpindexToConnect) {
            if (!ConnectTip(state, chainparams, pindexConnect, pindexConnect == pindexMostWork ? pblock : std::shared_ptr<const CBlock>(), connectTrace)) {
                if (state.IsInvalid()) {
                    // The block violates a consensus rule.
                    if (!state.CorruptionPossible())
                        InvalidChainFound(vpindexToConnect.back());
                    state = CValidationState();
                    fInvalidFound = true;
                    fContinue = false;
                    // If we didn't actually connect the block, don't notify listeners about it
                    connectTrace.blocksConnected.pop_back();
                    break;
                } else {
                    // A system error occurred (disk space, database error, ...).
                    return false;
                }
            } else {
                PruneBlockIndexCandidates();
                if (!pindexOldTip || chainActive.Tip()->nChainWork > pindexOldTip->nChainWork) {
                    // We're in a better position than we were. Return temporarily to release the lock.
                    fContinue = false;
                    break;
                }
            }
        }
    }

    if (fBlocksDisconnected) {
        mempool.removeForReorg(pcoinsTip, chainActive.Tip()->nHeight + 1, STANDARD_LOCKTIME_VERIFY_FLAGS);
        LimitMempoolSize(mempool, GetArg("-maxmempool", DEFAULT_MAX_MEMPOOL_SIZE) * 1000000, GetArg("-mempoolexpiry", DEFAULT_MEMPOOL_EXPIRY) * 60 * 60);
    }
    mempool.check(pcoinsTip);

    // Callbacks/notifications for a new best chain.
    if (fInvalidFound)
        CheckForkWarningConditionsOnNewFork(vpindexToConnect.back());
    else
        CheckForkWarningConditions();

    return true;
}

static void NotifyHeaderTip() {
    bool fNotify = false;
    bool fInitialBlockDownload = false;
    static CBlockIndex* pindexHeaderOld = NULL;
    CBlockIndex* pindexHeader = NULL;
    {
        LOCK(cs_main);
        pindexHeader = pindexBestHeader;

        if (pindexHeader != pindexHeaderOld) {
            fNotify = true;
            fInitialBlockDownload = IsInitialBlockDownload();
            pindexHeaderOld = pindexHeader;
        }
    }
    // Send block tip changed notifications without cs_main
    if (fNotify) {
        uiInterface.NotifyHeaderTip(fInitialBlockDownload, pindexHeader);
    }
}

/**
 * Make the best chain active, in multiple steps. The result is either failure
 * or an activated best chain. pblock is either NULL or a pointer to a block
 * that is already loaded (to avoid loading it again from disk).
 */
bool ActivateBestChain(CValidationState &state, const CChainParams& chainparams, std::shared_ptr<const CBlock> pblock) {
    // Note that while we're often called here from ProcessNewBlock, this is
    // far from a guarantee. Things in the P2P/RPC will often end up calling
    // us in the middle of ProcessNewBlock - do not assume pblock is set
    // sanely for performance or correctness!

    CBlockIndex *pindexMostWork = NULL;
    CBlockIndex *pindexNewTip = NULL;
    do {
        boost::this_thread::interruption_point();
        if (ShutdownRequested())
            break;

        const CBlockIndex *pindexFork;
        ConnectTrace connectTrace;
        bool fInitialDownload;
        {
            LOCK(cs_main);
            { // TODO: Tempoarily ensure that mempool removals are notified before
              // connected transactions.  This shouldn't matter, but the abandoned
              // state of transactions in our wallet is currently cleared when we
              // receive another notification and there is a race condition where
              // notification of a connected conflict might cause an outside process
              // to abandon a transaction and then have it inadvertantly cleared by
              // the notification that the conflicted transaction was evicted.
            MemPoolConflictRemovalTracker mrt(mempool);
            CBlockIndex *pindexOldTip = chainActive.Tip();
            if (pindexMostWork == NULL) {
                pindexMostWork = FindMostWorkChain();
            }

            // Whether we have anything to do at all.
            if (pindexMostWork == NULL || pindexMostWork == chainActive.Tip())
                return true;

            bool fInvalidFound = false;
            std::shared_ptr<const CBlock> nullBlockPtr;
            if (!ActivateBestChainStep(state, chainparams, pindexMostWork, pblock && pblock->GetHash() == pindexMostWork->GetBlockHash() ? pblock : nullBlockPtr, fInvalidFound, connectTrace))
                return false;

            if (fInvalidFound) {
                // Wipe cache, we may need another branch now.
                pindexMostWork = NULL;
            }
            pindexNewTip = chainActive.Tip();
            pindexFork = chainActive.FindFork(pindexOldTip);
            fInitialDownload = IsInitialBlockDownload();

            // throw all transactions though the signal-interface

            } // MemPoolConflictRemovalTracker destroyed and conflict evictions are notified

            // Transactions in the connnected block are notified
            for (const auto& pair : connectTrace.blocksConnected) {
                assert(pair.second);
                const CBlock& block = *(pair.second);
                for (unsigned int i = 0; i < block.vtx.size(); i++)
                    GetMainSignals().SyncTransaction(*block.vtx[i], pair.first, i);
            }
        }
        // When we reach this point, we switched to a new tip (stored in pindexNewTip).

        // Notifications/callbacks that can run without cs_main

        // Notify external listeners about the new tip.
        GetMainSignals().UpdatedBlockTip(pindexNewTip, pindexFork, fInitialDownload);

        // Always notify the UI if a new block tip was connected
        if (pindexFork != pindexNewTip) {
            uiInterface.NotifyBlockTip(fInitialDownload, pindexNewTip);
        }
    } while (pindexNewTip != pindexMostWork);
    CheckBlockIndex(chainparams.GetConsensus());

    // Write changes periodically to disk, after relay.
    if (!FlushStateToDisk(state, FLUSH_STATE_PERIODIC)) {
        return false;
    }

    return true;
}


bool PreciousBlock(CValidationState& state, const CChainParams& params, CBlockIndex *pindex)
{
    {
        LOCK(cs_main);
        if (pindex->nChainWork < chainActive.Tip()->nChainWork) {
            // Nothing to do, this block is not at the tip.
            return true;
        }
        if (chainActive.Tip()->nChainWork > nLastPreciousChainwork) {
            // The chain has been extended since the last call, reset the counter.
            nBlockReverseSequenceId = -1;
        }
        nLastPreciousChainwork = chainActive.Tip()->nChainWork;
        setBlockIndexCandidates.erase(pindex);
        pindex->nSequenceId = nBlockReverseSequenceId;
        if (nBlockReverseSequenceId > std::numeric_limits<int32_t>::min()) {
            // We can't keep reducing the counter if somebody really wants to
            // call preciousblock 2**31-1 times on the same set of tips...
            nBlockReverseSequenceId--;
        }
        if (pindex->IsValid(BLOCK_VALID_TRANSACTIONS) && pindex->nChainTx) {
            setBlockIndexCandidates.insert(pindex);
            PruneBlockIndexCandidates();
        }
    }

    return ActivateBestChain(state, params);
}

bool InvalidateBlock(CValidationState& state, const CChainParams& chainparams, CBlockIndex *pindex)
{
    AssertLockHeld(cs_main);

    // Mark the block itself as invalid.
    pindex->nStatus |= BLOCK_FAILED_VALID;
    setDirtyBlockIndex.insert(pindex);
    setBlockIndexCandidates.erase(pindex);

    while (chainActive.Contains(pindex)) {
        CBlockIndex *pindexWalk = chainActive.Tip();
        pindexWalk->nStatus |= BLOCK_FAILED_CHILD;
        setDirtyBlockIndex.insert(pindexWalk);
        setBlockIndexCandidates.erase(pindexWalk);
        // ActivateBestChain considers blocks already in chainActive
        // unconditionally valid already, so force disconnect away from it.
        if (!DisconnectTip(state, chainparams)) {
            mempool.removeForReorg(pcoinsTip, chainActive.Tip()->nHeight + 1, STANDARD_LOCKTIME_VERIFY_FLAGS);
            return false;
        }
    }

    LimitMempoolSize(mempool, GetArg("-maxmempool", DEFAULT_MAX_MEMPOOL_SIZE) * 1000000, GetArg("-mempoolexpiry", DEFAULT_MEMPOOL_EXPIRY) * 60 * 60);

    // The resulting new best tip may not be in setBlockIndexCandidates anymore, so
    // add it again.
    BlockMap::iterator it = mapBlockIndex.begin();
    while (it != mapBlockIndex.end()) {
        if (it->second->IsValid(BLOCK_VALID_TRANSACTIONS) && it->second->nChainTx && !setBlockIndexCandidates.value_comp()(it->second, chainActive.Tip())) {
            setBlockIndexCandidates.insert(it->second);
        }
        it++;
    }

    InvalidChainFound(pindex);
    mempool.removeForReorg(pcoinsTip, chainActive.Tip()->nHeight + 1, STANDARD_LOCKTIME_VERIFY_FLAGS);
    uiInterface.NotifyBlockTip(IsInitialBlockDownload(), pindex->pprev);
    return true;
}

bool ResetBlockFailureFlags(CBlockIndex *pindex) {
    AssertLockHeld(cs_main);

    int nHeight = pindex->nHeight;

    // Remove the invalidity flag from this block and all its descendants.
    BlockMap::iterator it = mapBlockIndex.begin();
    while (it != mapBlockIndex.end()) {
        if (!it->second->IsValid() && it->second->GetAncestor(nHeight) == pindex) {
            it->second->nStatus &= ~BLOCK_FAILED_MASK;
            setDirtyBlockIndex.insert(it->second);
            if (it->second->IsValid(BLOCK_VALID_TRANSACTIONS) && it->second->nChainTx && setBlockIndexCandidates.value_comp()(chainActive.Tip(), it->second)) {
                setBlockIndexCandidates.insert(it->second);
            }
            if (it->second == pindexBestInvalid) {
                // Reset invalid block marker if it was pointing to one of those.
                pindexBestInvalid = NULL;
            }
        }
        it++;
    }

    // Remove the invalidity flag from all ancestors too.
    while (pindex != NULL) {
        if (pindex->nStatus & BLOCK_FAILED_MASK) {
            pindex->nStatus &= ~BLOCK_FAILED_MASK;
            setDirtyBlockIndex.insert(pindex);
        }
        pindex = pindex->pprev;
    }
    return true;
}

CBlockIndex* AddToBlockIndex(const CBlockHeader& block)
{
    // Check for duplicate
    uint256 hash = block.GetHash();
    BlockMap::iterator it = mapBlockIndex.find(hash);
    if (it != mapBlockIndex.end())
        return it->second;

    // Construct new block index object
    CBlockIndex* pindexNew = new CBlockIndex(block);
    assert(pindexNew);
    // We assign the sequence id to blocks only when the full data is available,
    // to avoid miners withholding blocks but broadcasting headers, to get a
    // competitive advantage.
    pindexNew->nSequenceId = 0;
    BlockMap::iterator mi = mapBlockIndex.insert(std::make_pair(hash, pindexNew)).first;
    pindexNew->phashBlock = &((*mi).first);
    BlockMap::iterator miPrev = mapBlockIndex.find(block.hashPrevBlock);
    if (miPrev != mapBlockIndex.end())
    {
        pindexNew->pprev = (*miPrev).second;
        pindexNew->nHeight = pindexNew->pprev->nHeight + 1;
        pindexNew->BuildSkip();
    }
    pindexNew->nTimeMax = (pindexNew->pprev ? std::max(pindexNew->pprev->nTimeMax, pindexNew->nTime) : pindexNew->nTime);
    pindexNew->nChainWork = (pindexNew->pprev ? pindexNew->pprev->nChainWork : 0) + GetBlockProof(*pindexNew);
    pindexNew->RaiseValidity(BLOCK_VALID_TREE);
    if (pindexBestHeader == NULL || pindexBestHeader->nChainWork < pindexNew->nChainWork)
        pindexBestHeader = pindexNew;

    setDirtyBlockIndex.insert(pindexNew);

    return pindexNew;
}

/** Mark a block as having its data received and checked (up to BLOCK_VALID_TRANSACTIONS). */
bool ReceivedBlockTransactions(const CBlock &block, CValidationState& state, CBlockIndex *pindexNew, const CDiskBlockPos& pos)
{
    pindexNew->nTx = block.vtx.size();
    pindexNew->nChainTx = 0;
    pindexNew->nFile = pos.nFile;
    pindexNew->nDataPos = pos.nPos;
    pindexNew->nUndoPos = 0;
    pindexNew->nStatus |= BLOCK_HAVE_DATA;
    if (IsWitnessEnabled(pindexNew->pprev, Params().GetConsensus())) {
        pindexNew->nStatus |= BLOCK_OPT_WITNESS;
    }
    pindexNew->RaiseValidity(BLOCK_VALID_TRANSACTIONS);
    setDirtyBlockIndex.insert(pindexNew);

    if (pindexNew->pprev == NULL || pindexNew->pprev->nChainTx) {
        // If pindexNew is the genesis block or all parents are BLOCK_VALID_TRANSACTIONS.
        std::deque<CBlockIndex*> queue;
        queue.push_back(pindexNew);

        // Recursively process any descendant blocks that now may be eligible to be connected.
        while (!queue.empty()) {
            CBlockIndex *pindex = queue.front();
            queue.pop_front();
            pindex->nChainTx = (pindex->pprev ? pindex->pprev->nChainTx : 0) + pindex->nTx;
            {
                LOCK(cs_nBlockSequenceId);
                pindex->nSequenceId = nBlockSequenceId++;
            }
            if (chainActive.Tip() == NULL || !setBlockIndexCandidates.value_comp()(pindex, chainActive.Tip())) {
                setBlockIndexCandidates.insert(pindex);
            }
            std::pair<std::multimap<CBlockIndex*, CBlockIndex*>::iterator, std::multimap<CBlockIndex*, CBlockIndex*>::iterator> range = mapBlocksUnlinked.equal_range(pindex);
            while (range.first != range.second) {
                std::multimap<CBlockIndex*, CBlockIndex*>::iterator it = range.first;
                queue.push_back(it->second);
                range.first++;
                mapBlocksUnlinked.erase(it);
            }
        }
    } else {
        if (pindexNew->pprev && pindexNew->pprev->IsValid(BLOCK_VALID_TREE)) {
            mapBlocksUnlinked.insert(std::make_pair(pindexNew->pprev, pindexNew));
        }
    }

    return true;
}

bool FindBlockPos(CValidationState &state, CDiskBlockPos &pos, unsigned int nAddSize, unsigned int nHeight, uint64_t nTime, bool fKnown = false)
{
    LOCK(cs_LastBlockFile);

    unsigned int nFile = fKnown ? pos.nFile : nLastBlockFile;
    if (vinfoBlockFile.size() <= nFile) {
        vinfoBlockFile.resize(nFile + 1);
    }

    if (!fKnown) {
        while (vinfoBlockFile[nFile].nSize + nAddSize >= MAX_BLOCKFILE_SIZE) {
            nFile++;
            if (vinfoBlockFile.size() <= nFile) {
                vinfoBlockFile.resize(nFile + 1);
            }
        }
        pos.nFile = nFile;
        pos.nPos = vinfoBlockFile[nFile].nSize;
    }

    if ((int)nFile != nLastBlockFile) {
        if (!fKnown) {
            LogPrintf("Leaving block file %i: %s\n", nLastBlockFile, vinfoBlockFile[nLastBlockFile].ToString());
        }
        FlushBlockFile(!fKnown);
        nLastBlockFile = nFile;
    }

    vinfoBlockFile[nFile].AddBlock(nHeight, nTime);
    if (fKnown)
        vinfoBlockFile[nFile].nSize = std::max(pos.nPos + nAddSize, vinfoBlockFile[nFile].nSize);
    else
        vinfoBlockFile[nFile].nSize += nAddSize;

    if (!fKnown) {
        unsigned int nOldChunks = (pos.nPos + BLOCKFILE_CHUNK_SIZE - 1) / BLOCKFILE_CHUNK_SIZE;
        unsigned int nNewChunks = (vinfoBlockFile[nFile].nSize + BLOCKFILE_CHUNK_SIZE - 1) / BLOCKFILE_CHUNK_SIZE;
        if (nNewChunks > nOldChunks) {
            if (fPruneMode)
                fCheckForPruning = true;
            if (CheckDiskSpace(nNewChunks * BLOCKFILE_CHUNK_SIZE - pos.nPos)) {
                FILE *file = OpenBlockFile(pos);
                if (file) {
                    LogPrintf("Pre-allocating up to position 0x%x in blk%05u.dat\n", nNewChunks * BLOCKFILE_CHUNK_SIZE, pos.nFile);
                    AllocateFileRange(file, pos.nPos, nNewChunks * BLOCKFILE_CHUNK_SIZE - pos.nPos);
                    fclose(file);
                }
            }
            else
                return state.Error("out of disk space");
        }
    }

    setDirtyFileInfo.insert(nFile);
    return true;
}

bool FindUndoPos(CValidationState &state, int nFile, CDiskBlockPos &pos, unsigned int nAddSize)
{
    pos.nFile = nFile;

    LOCK(cs_LastBlockFile);

    unsigned int nNewSize;
    pos.nPos = vinfoBlockFile[nFile].nUndoSize;
    nNewSize = vinfoBlockFile[nFile].nUndoSize += nAddSize;
    setDirtyFileInfo.insert(nFile);

    unsigned int nOldChunks = (pos.nPos + UNDOFILE_CHUNK_SIZE - 1) / UNDOFILE_CHUNK_SIZE;
    unsigned int nNewChunks = (nNewSize + UNDOFILE_CHUNK_SIZE - 1) / UNDOFILE_CHUNK_SIZE;
    if (nNewChunks > nOldChunks) {
        if (fPruneMode)
            fCheckForPruning = true;
        if (CheckDiskSpace(nNewChunks * UNDOFILE_CHUNK_SIZE - pos.nPos)) {
            FILE *file = OpenUndoFile(pos);
            if (file) {
                LogPrintf("Pre-allocating up to position 0x%x in rev%05u.dat\n", nNewChunks * UNDOFILE_CHUNK_SIZE, pos.nFile);
                AllocateFileRange(file, pos.nPos, nNewChunks * UNDOFILE_CHUNK_SIZE - pos.nPos);
                fclose(file);
            }
        }
        else
            return state.Error("out of disk space");
    }

    return true;
}

bool CheckBlockHeader(const CBlockHeader& block, CValidationState& state, const Consensus::Params& consensusParams, bool fCheckPOW)
{
    // Check proof of work matches claimed amount
    if (fCheckPOW && !CheckProof(block, Params().GetConsensus()))
        return state.DoS(50, error("CheckBlockHeader(): block proof invalid"),
                         REJECT_INVALID, "block-proof-invalid", true);

    // Check timestamp
    if (block.GetBlockTime() > GetAdjustedTime() + 2 * 60 * 60)
        return state.Invalid(error("CheckBlockHeader(): block timestamp too far in the future"),
                             REJECT_INVALID, "time-too-new");

    return true;
}

bool CheckBlock(const CBlock& block, CValidationState& state, const Consensus::Params& consensusParams, bool fCheckPOW, bool fCheckMerkleRoot)
{
    // These are checks that are independent of context.

    if (block.fChecked)
        return true;

    // Check that the header is valid (particularly PoW).  This is mostly
    // redundant with the call in AcceptBlockHeader.
    if (!CheckBlockHeader(block, state, consensusParams, fCheckPOW))
        return false;

    // Check the merkle root.
    if (fCheckMerkleRoot) {
        bool mutated;
        uint256 hashMerkleRoot2 = BlockMerkleRoot(block, &mutated);
        if (block.hashMerkleRoot != hashMerkleRoot2)
            return state.DoS(100, false, REJECT_INVALID, "bad-txnmrklroot", true, "hashMerkleRoot mismatch");

        // Check for merkle tree malleability (CVE-2012-2459): repeating sequences
        // of transactions in a block without affecting the merkle root of a block,
        // while still invalidating it.
        if (mutated)
            return state.DoS(100, false, REJECT_INVALID, "bad-txns-duplicate", true, "duplicate transaction");
    }

    // All potential-corruption validation must be done before we do any
    // transaction validation, as otherwise we may mark the header as invalid
    // because we receive the wrong transactions for it.
    // Note that witness malleability is checked in ContextualCheckBlock, so no
    // checks that use witness data may be performed here.

    // Size limits
    if (block.vtx.empty() || block.vtx.size() > MAX_BLOCK_BASE_SIZE || ::GetSerializeSize(block, SER_NETWORK, PROTOCOL_VERSION | SERIALIZE_TRANSACTION_NO_WITNESS) > MAX_BLOCK_BASE_SIZE)
        return state.DoS(100, false, REJECT_INVALID, "bad-blk-length", false, "size limits failed");

    // First transaction must be coinbase, the rest must not be
    if (block.vtx.empty() || !block.vtx[0]->IsCoinBase())
        return state.DoS(100, false, REJECT_INVALID, "bad-cb-missing", false, "first tx is not coinbase");
    for (unsigned int i = 1; i < block.vtx.size(); i++)
        if (block.vtx[i]->IsCoinBase())
            return state.DoS(100, false, REJECT_INVALID, "bad-cb-multiple", false, "more than one coinbase");

    // Check transactions
    for (const auto& tx : block.vtx)
        if (!CheckTransaction(*tx, state, true))
            return state.Invalid(false, state.GetRejectCode(), state.GetRejectReason(),
                                 strprintf("Transaction check failed (tx hash %s) %s", tx->GetHash().ToString(), state.GetDebugMessage()));

    unsigned int nSigOps = 0;
    for (const auto& tx : block.vtx)
    {
        nSigOps += GetLegacySigOpCount(*tx);
    }
    if (nSigOps * WITNESS_SCALE_FACTOR > MAX_BLOCK_SIGOPS_COST)
        return state.DoS(100, false, REJECT_INVALID, "bad-blk-sigops", false, "out-of-bounds SigOpCount");

    if (fCheckPOW && fCheckMerkleRoot)
        block.fChecked = true;

    return true;
}

static bool CheckIndexAgainstCheckpoint(const CBlockIndex* pindexPrev, CValidationState& state, const CChainParams& chainparams, const uint256& hash)
{
    if (*pindexPrev->phashBlock == chainparams.GetConsensus().hashGenesisBlock)
        return true;

    int nHeight = pindexPrev->nHeight+1;
    // Don't accept any forks from the main chain prior to last checkpoint
    CBlockIndex* pcheckpoint = Checkpoints::GetLastCheckpoint(chainparams.Checkpoints());
    if (pcheckpoint && nHeight < pcheckpoint->nHeight)
        return state.DoS(100, error("%s: forked chain older than last checkpoint (height %d)", __func__, nHeight));

    return true;
}

bool IsWitnessEnabled(const CBlockIndex* pindexPrev, const Consensus::Params& params)
{
    LOCK(cs_main);
    return (VersionBitsState(pindexPrev, params, Consensus::DEPLOYMENT_SEGWIT, versionbitscache) == THRESHOLD_ACTIVE);
}

// Compute at which vout of the block's coinbase transaction the witness
// commitment occurs, or -1 if not found.
static int GetWitnessCommitmentIndex(const CBlock& block)
{
    int commitpos = -1;
    if (!block.vtx.empty()) {
        for (size_t o = 0; o < block.vtx[0]->vout.size(); o++) {
            if (block.vtx[0]->vout[o].scriptPubKey.size() >= 38 && block.vtx[0]->vout[o].scriptPubKey[0] == OP_RETURN && block.vtx[0]->vout[o].scriptPubKey[1] == 0x24 && block.vtx[0]->vout[o].scriptPubKey[2] == 0xaa && block.vtx[0]->vout[o].scriptPubKey[3] == 0x21 && block.vtx[0]->vout[o].scriptPubKey[4] == 0xa9 && block.vtx[0]->vout[o].scriptPubKey[5] == 0xed) {
                commitpos = o;
            }
        }
    }
    return commitpos;
}

void UpdateUncommittedBlockStructures(CBlock& block, const CBlockIndex* pindexPrev, const Consensus::Params& consensusParams)
{
    int commitpos = GetWitnessCommitmentIndex(block);
    static const std::vector<unsigned char> nonce(32, 0x00);
    if (commitpos != -1 && IsWitnessEnabled(pindexPrev, consensusParams) && !block.vtx[0]->HasWitness()) {
        CMutableTransaction tx(*block.vtx[0]);
        tx.wit.vtxinwit.resize(1);
        tx.wit.vtxinwit[0].scriptWitness.stack.resize(1);
        tx.wit.vtxinwit[0].scriptWitness.stack[0] = nonce;
        block.vtx[0] = MakeTransactionRef(std::move(tx));
    }
}

std::vector<unsigned char> GenerateCoinbaseCommitment(CBlock& block, const CBlockIndex* pindexPrev, const Consensus::Params& consensusParams)
{
    std::vector<unsigned char> commitment;
    int commitpos = GetWitnessCommitmentIndex(block);
    std::vector<unsigned char> ret(32, 0x00);
    if (consensusParams.vDeployments[Consensus::DEPLOYMENT_SEGWIT].nTimeout != 0) {
        if (commitpos == -1) {
            CMutableTransaction tx0(*block.vtx[0]);
            tx0.vout.push_back(CTxOut());
            block.vtx[0] = MakeTransactionRef(std::move(tx0));
            uint256 witnessroot = BlockWitnessMerkleRoot(block);
            CHash256().Write(witnessroot.begin(), 32).Write(&ret[0], 32).Finalize(witnessroot.begin());
            CTxOut out;
            out.nValue = 0;
            out.nAsset = policyAsset;
            out.scriptPubKey.resize(38);
            out.scriptPubKey[0] = OP_RETURN;
            out.scriptPubKey[1] = 0x24;
            out.scriptPubKey[2] = 0xaa;
            out.scriptPubKey[3] = 0x21;
            out.scriptPubKey[4] = 0xa9;
            out.scriptPubKey[5] = 0xed;
            memcpy(&out.scriptPubKey[6], witnessroot.begin(), 32);
            commitment = std::vector<unsigned char>(out.scriptPubKey.begin(), out.scriptPubKey.end());
            CMutableTransaction tx(*block.vtx[0]);
            tx.vout[tx.vout.size()-1] = out;
            block.vtx[0] = MakeTransactionRef(std::move(tx));
        }
    }
    UpdateUncommittedBlockStructures(block, pindexPrev, consensusParams);
    return commitment;
}

bool ContextualCheckBlockHeader(const CBlockHeader& block, CValidationState& state, const Consensus::Params& consensusParams, const CBlockIndex* pindexPrev, int64_t nAdjustedTime)
{
    // Check proof of work
    if (!CheckChallenge(block, *pindexPrev, consensusParams))
        return state.DoS(100, false, REJECT_INVALID, "bad-diffbits", false, "incorrect proof of work");

    // Check timestamp against prev
    if (block.GetBlockTime() <= pindexPrev->GetMedianTimePast())
        return state.Invalid(false, REJECT_INVALID, "time-too-old", "block's timestamp is too early");

    // Check height in header against prev
    if ((uint32_t)pindexPrev->nHeight + 1 != block.nHeight)
        return state.Invalid(error("%s: block height in header is incorrect", __func__),
                             REJECT_INVALID, "bad-header-height");

    // Check timestamp
    if (block.GetBlockTime() > nAdjustedTime + 2 * 60 * 60)
        return state.Invalid(false, REJECT_INVALID, "time-too-new", "block timestamp too far in the future");

    // Reject outdated version blocks
    if (block.nVersion < 4) {
        return state.Invalid(false, REJECT_OBSOLETE, strprintf("bad-version(0x%08x)", block.nVersion),
                                 strprintf("rejected nVersion=0x%08x block", block.nVersion));
    }

    return true;
}

bool ContextualCheckBlock(const CBlock& block, CValidationState& state, const Consensus::Params& consensusParams, const CBlockIndex* pindexPrev)
{
    const int nHeight = pindexPrev == NULL ? 0 : pindexPrev->nHeight + 1;

    // Start enforcing BIP113 (Median Time Past) using versionbits logic.
    int nLockTimeFlags = 0;
    if (VersionBitsState(pindexPrev, consensusParams, Consensus::DEPLOYMENT_CSV, versionbitscache) == THRESHOLD_ACTIVE) {
        nLockTimeFlags |= LOCKTIME_MEDIAN_TIME_PAST;
    }

    int64_t nLockTimeCutoff = (nLockTimeFlags & LOCKTIME_MEDIAN_TIME_PAST)
                              ? pindexPrev->GetMedianTimePast()
                              : block.GetBlockTime();

    // Check that all transactions are finalized
    for (const auto& tx : block.vtx) {
        if (!IsFinalTx(*tx, nHeight, nLockTimeCutoff)) {
            return state.DoS(10, false, REJECT_INVALID, "bad-txns-nonfinal", false, "non-final transaction");
        }
    }

    // Enforce rule that the coinbase starts with serialized block height
    if (block.nVersion >= 2)
    {
        CScript expect = CScript() << nHeight;
        if (block.vtx[0]->vin[0].scriptSig.size() < expect.size() ||
            !std::equal(expect.begin(), expect.end(), block.vtx[0]->vin[0].scriptSig.begin())) {
            return state.DoS(100, false, REJECT_INVALID, "bad-cb-height", false, "block height mismatch in coinbase");
        }
    }

    // Validation for witness commitments.
    // * We compute the witness hash (which is the hash including witnesses) of all the block's transactions, except the
    //   coinbase (where 0x0000....0000 is used instead).
    // * The coinbase scriptWitness is a stack of a single 32-byte vector, containing a witness nonce (unconstrained).
    // * We build a merkle tree with all those witness hashes as leaves (similar to the hashMerkleRoot in the block header).
    // * There must be at least one output whose scriptPubKey is a single 36-byte push, the first 4 bytes of which are
    //   {0xaa, 0x21, 0xa9, 0xed}, and the following 32 bytes are SHA256^2(witness root, witness nonce). In case there are
    //   multiple, the last one is used.
    bool fHaveWitness = false;
    if (VersionBitsState(pindexPrev, consensusParams, Consensus::DEPLOYMENT_SEGWIT, versionbitscache) == THRESHOLD_ACTIVE) {
        int commitpos = GetWitnessCommitmentIndex(block);
        if (commitpos != -1) {
            uint256 hashWitness = BlockWitnessMerkleRoot(block);
            if (block.vtx[0]->wit.vtxinwit.empty()
                || block.vtx[0]->wit.vtxinwit[0].scriptWitness.stack.size() != 1
                || block.vtx[0]->wit.vtxinwit[0].scriptWitness.stack[0].size() != 32) {
                return state.DoS(100, false, REJECT_INVALID, "bad-witness-nonce-size", true, strprintf("%s : invalid witness nonce size", __func__));
            }
            CHash256().Write(hashWitness.begin(), 32).Write(&block.vtx[0]->wit.vtxinwit[0].scriptWitness.stack[0][0], 32).Finalize(hashWitness.begin());
            if (memcmp(hashWitness.begin(), &block.vtx[0]->vout[commitpos].scriptPubKey[6], 32)) {
                return state.DoS(100, false, REJECT_INVALID, "bad-witness-merkle-match", true, strprintf("%s : witness merkle commitment mismatch", __func__));
            }
            fHaveWitness = true;
        }
    }

    // No witness data is allowed in blocks that don't commit to witness data, as this would otherwise leave room for spam
    if (!fHaveWitness) {
        for (size_t i = 0; i < block.vtx.size(); i++) {
            if (block.vtx[i]->HasWitness()) {
                return state.DoS(100, false, REJECT_INVALID, "unexpected-witness", true, strprintf("%s : unexpected witness data found", __func__));
            }
        }
    }

    // After the coinbase witness nonce and commitment are verified,
    // we can check if the block weight passes (before we've checked the
    // coinbase witness, it would be possible for the weight to be too
    // large by filling up the coinbase witness, which doesn't change
    // the block hash, so we couldn't mark the block as permanently
    // failed).
    if (GetBlockWeight(block) > MAX_BLOCK_WEIGHT) {
        return state.DoS(100, false, REJECT_INVALID, "bad-blk-weight", false, strprintf("%s : weight limit failed", __func__));
    }

    return true;
}

static bool AcceptBlockHeader(const CBlockHeader& block, CValidationState& state, const CChainParams& chainparams, CBlockIndex** ppindex)
{
    AssertLockHeld(cs_main);
    // Check for duplicate
    uint256 hash = block.GetHash();
    BlockMap::iterator miSelf = mapBlockIndex.find(hash);
    CBlockIndex *pindex = NULL;
    if (hash != chainparams.GetConsensus().hashGenesisBlock) {

        if (miSelf != mapBlockIndex.end()) {
            // Block header is already known.
            pindex = miSelf->second;
            if (ppindex)
                *ppindex = pindex;
            if (pindex->nStatus & BLOCK_FAILED_MASK)
                return state.Invalid(error("%s: block %s is marked invalid", __func__, hash.ToString()), 0, "duplicate");
            return true;
        }

        if (!CheckBlockHeader(block, state, chainparams.GetConsensus()))
            return error("%s: Consensus::CheckBlockHeader: %s, %s", __func__, hash.ToString(), FormatStateMessage(state));

        // Get prev block index
        CBlockIndex* pindexPrev = NULL;
        BlockMap::iterator mi = mapBlockIndex.find(block.hashPrevBlock);
        if (mi == mapBlockIndex.end())
            return state.DoS(10, error("%s: prev block not found", __func__), 0, "bad-prevblk");
        pindexPrev = (*mi).second;
        if (pindexPrev->nStatus & BLOCK_FAILED_MASK)
            return state.DoS(100, error("%s: prev block invalid", __func__), REJECT_INVALID, "bad-prevblk");

        assert(pindexPrev);
        if (fCheckpointsEnabled && !CheckIndexAgainstCheckpoint(pindexPrev, state, chainparams, hash))
            return error("%s: CheckIndexAgainstCheckpoint(): %s", __func__, state.GetRejectReason().c_str());

        if (!ContextualCheckBlockHeader(block, state, chainparams.GetConsensus(), pindexPrev, GetAdjustedTime()))
            return error("%s: Consensus::ContextualCheckBlockHeader: %s, %s", __func__, hash.ToString(), FormatStateMessage(state));
    }
    if (pindex == NULL)
        pindex = AddToBlockIndex(block);

    if (ppindex)
        *ppindex = pindex;

    CheckBlockIndex(chainparams.GetConsensus());

    return true;
}

// Exposed wrapper for AcceptBlockHeader
bool ProcessNewBlockHeaders(const std::vector<CBlockHeader>& headers, CValidationState& state, const CChainParams& chainparams, const CBlockIndex** ppindex)
{
    {
        LOCK(cs_main);
        for (const CBlockHeader& header : headers) {
            CBlockIndex *pindex = NULL; // Use a temp pindex instead of ppindex to avoid a const_cast
            if (!AcceptBlockHeader(header, state, chainparams, &pindex)) {
                return false;
            }
            if (ppindex) {
                *ppindex = pindex;
            }
        }
    }
    NotifyHeaderTip();
    return true;
}

/** Store block on disk. If dbp is non-NULL, the file is known to already reside on disk */
static bool AcceptBlock(const std::shared_ptr<const CBlock>& pblock, CValidationState& state, const CChainParams& chainparams, CBlockIndex** ppindex, bool fRequested, const CDiskBlockPos* dbp, bool* fNewBlock)
{
    const CBlock& block = *pblock;

    if (fNewBlock) *fNewBlock = false;
    AssertLockHeld(cs_main);

    CBlockIndex *pindexDummy = NULL;
    CBlockIndex *&pindex = ppindex ? *ppindex : pindexDummy;

    //Never process blocks if RPC to bitcoind failure has triggered a failed block
    std::vector<uint256> lockdown;
    if (pblocktree->ReadInvalidBlockQueue(lockdown) && lockdown.size() > 0) {
        LogPrintf("Block with hash %s was received, but unable to process due to bitcoind pegin validation failure.", block.GetHash().GetHex());
        return false;
    }

    if (!AcceptBlockHeader(block, state, chainparams, &pindex))
        return false;

    // Try to process all requested blocks that we don't have, but only
    // process an unrequested block if it's new and has enough work to
    // advance our tip, and isn't too many blocks ahead.
    bool fAlreadyHave = pindex->nStatus & BLOCK_HAVE_DATA;
    bool fHasMoreWork = (chainActive.Tip() ? pindex->nChainWork > chainActive.Tip()->nChainWork : true);
    // Blocks that are too out-of-order needlessly limit the effectiveness of
    // pruning, because pruning will not delete block files that contain any
    // blocks which are too close in height to the tip.  Apply this test
    // regardless of whether pruning is enabled; it should generally be safe to
    // not process unrequested blocks.
    bool fTooFarAhead = (pindex->nHeight > int(chainActive.Height() + MIN_BLOCKS_TO_KEEP));

    // TODO: Decouple this function from the block download logic by removing fRequested
    // This requires some new chain datastructure to efficiently look up if a
    // block is in a chain leading to a candidate for best tip, despite not
    // being such a candidate itself.

    // TODO: deal better with return value and error conditions for duplicate
    // and unrequested blocks.
    if (fAlreadyHave) return true;
    if (!fRequested) {  // If we didn't ask for it:
        if (pindex->nTx != 0) return true;  // This is a previously-processed block that was pruned
        if (!fHasMoreWork) return true;     // Don't process less-work chains
        if (fTooFarAhead) return true;      // Block height is too high
    }
    if (fNewBlock) *fNewBlock = true;

    if ((block.GetHash() != chainparams.GetConsensus().hashGenesisBlock) &&
        (!CheckBlock(block, state, chainparams.GetConsensus()) ||
        !ContextualCheckBlock(block, state, chainparams.GetConsensus(), pindex->pprev))) {
        if (state.IsInvalid() && !state.CorruptionPossible()) {
            pindex->nStatus |= BLOCK_FAILED_VALID;
            setDirtyBlockIndex.insert(pindex);
        }
        return error("%s: %s", __func__, FormatStateMessage(state));
    }

    // Header is valid/has work, merkle tree and segwit merkle tree are good...RELAY NOW
    // (but if it does not build on our best tip, let the SendMessages loop relay it)
    if (!IsInitialBlockDownload() && chainActive.Tip() == pindex->pprev)
        GetMainSignals().NewPoWValidBlock(pindex, pblock);

    int nHeight = pindex->nHeight;

    // Write block to history file
    try {
        unsigned int nBlockSize = ::GetSerializeSize(block, SER_DISK, CLIENT_VERSION);
        CDiskBlockPos blockPos;
        if (dbp != NULL)
            blockPos = *dbp;
        if (!FindBlockPos(state, blockPos, nBlockSize+8, nHeight, block.GetBlockTime(), dbp != NULL))
            return error("AcceptBlock(): FindBlockPos failed");
        if (dbp == NULL)
            if (!WriteBlockToDisk(block, blockPos, chainparams.MessageStart()))
                AbortNode(state, "Failed to write block");
        if (!ReceivedBlockTransactions(block, state, pindex, blockPos))
            return error("AcceptBlock(): ReceivedBlockTransactions failed");
    } catch (const std::runtime_error& e) {
        return AbortNode(state, std::string("System error: ") + e.what());
    }

    if (fCheckForPruning)
        FlushStateToDisk(state, FLUSH_STATE_NONE); // we just allocated more disk space for block files

    return true;
}

bool ProcessNewBlock(const CChainParams& chainparams, const std::shared_ptr<const CBlock> pblock, bool fForceProcessing, bool *fNewBlock)
{
    {
        CBlockIndex *pindex = NULL;
        if (fNewBlock) *fNewBlock = false;
        CValidationState state;
        // Ensure that CheckBlock() passes before calling AcceptBlock, as
        // belt-and-suspenders.
        bool ret = CheckBlock(*pblock, state, chainparams.GetConsensus());

        LOCK(cs_main);

        if (ret) {
            // Store to disk
            ret = AcceptBlock(pblock, state, chainparams, &pindex, fForceProcessing, NULL, fNewBlock);
        }
        CheckBlockIndex(chainparams.GetConsensus());
        if (!ret) {
            GetMainSignals().BlockChecked(*pblock, state);
            return error("%s: AcceptBlock FAILED", __func__);
        }
    }

    NotifyHeaderTip();

    CValidationState state; // Only used to report errors, not invalidity - ignore it
    if (!ActivateBestChain(state, chainparams, pblock))
        return error("%s: ActivateBestChain failed", __func__);

    return true;
}

bool TestBlockValidity(CValidationState& state, const CChainParams& chainparams, const CBlock& block, CBlockIndex* pindexPrev, bool fCheckPOW, bool fCheckMerkleRoot)
{
    AssertLockHeld(cs_main);
    assert(pindexPrev && pindexPrev == chainActive.Tip());
    if (fCheckpointsEnabled && !CheckIndexAgainstCheckpoint(pindexPrev, state, chainparams, block.GetHash()))
        return error("%s: CheckIndexAgainstCheckpoint(): %s", __func__, state.GetRejectReason().c_str());

    CCoinsViewCache viewNew(pcoinsTip);
    CBlockIndex indexDummy(block);
    indexDummy.pprev = pindexPrev;
    indexDummy.nHeight = pindexPrev->nHeight + 1;

    // NOTE: CheckBlockHeader is called by CheckBlock
    if (!ContextualCheckBlockHeader(block, state, chainparams.GetConsensus(), pindexPrev, GetAdjustedTime()))
        return error("%s: Consensus::ContextualCheckBlockHeader: %s", __func__, FormatStateMessage(state));
    if (!CheckBlock(block, state, chainparams.GetConsensus(), fCheckPOW, fCheckMerkleRoot))
        return error("%s: Consensus::CheckBlock: %s", __func__, FormatStateMessage(state));
    if (!ContextualCheckBlock(block, state, chainparams.GetConsensus(), pindexPrev))
        return error("%s: Consensus::ContextualCheckBlock: %s", __func__, FormatStateMessage(state));
    if (!ConnectBlock(block, state, &indexDummy, viewNew, chainparams, NULL, true))
        return false;
    assert(state.IsValid());

    return true;
}

/**
 * BLOCK PRUNING CODE
 */

/* Calculate the amount of disk space the block & undo files currently use */
uint64_t CalculateCurrentUsage()
{
    uint64_t retval = 0;
    for (CBlockFileInfo const &file : vinfoBlockFile) {
        retval += file.nSize + file.nUndoSize;
    }
    return retval;
}

/* Prune a block file (modify associated database entries)*/
void PruneOneBlockFile(const int fileNumber)
{
    for (BlockMap::iterator it = mapBlockIndex.begin(); it != mapBlockIndex.end(); ++it) {
        CBlockIndex* pindex = it->second;
        if (pindex->nFile == fileNumber) {
            pindex->nStatus &= ~BLOCK_HAVE_DATA;
            pindex->nStatus &= ~BLOCK_HAVE_UNDO;
            pindex->nFile = 0;
            pindex->nDataPos = 0;
            pindex->nUndoPos = 0;
            setDirtyBlockIndex.insert(pindex);

            // Prune from mapBlocksUnlinked -- any block we prune would have
            // to be downloaded again in order to consider its chain, at which
            // point it would be considered as a candidate for
            // mapBlocksUnlinked or setBlockIndexCandidates.
            std::pair<std::multimap<CBlockIndex*, CBlockIndex*>::iterator, std::multimap<CBlockIndex*, CBlockIndex*>::iterator> range = mapBlocksUnlinked.equal_range(pindex->pprev);
            while (range.first != range.second) {
                std::multimap<CBlockIndex *, CBlockIndex *>::iterator _it = range.first;
                range.first++;
                if (_it->second == pindex) {
                    mapBlocksUnlinked.erase(_it);
                }
            }
        }
    }

    vinfoBlockFile[fileNumber].SetNull();
    setDirtyFileInfo.insert(fileNumber);
}


void UnlinkPrunedFiles(const std::set<int>& setFilesToPrune)
{
    for (std::set<int>::iterator it = setFilesToPrune.begin(); it != setFilesToPrune.end(); ++it) {
        CDiskBlockPos pos(*it, 0);
        boost::filesystem::remove(GetBlockPosFilename(pos, "blk"));
        boost::filesystem::remove(GetBlockPosFilename(pos, "rev"));
        LogPrintf("Prune: %s deleted blk/rev (%05u)\n", __func__, *it);
    }
}

/* Calculate the block/rev files to delete based on height specified by user with RPC command pruneblockchain */
void FindFilesToPruneManual(std::set<int>& setFilesToPrune, int nManualPruneHeight)
{
    assert(fPruneMode && nManualPruneHeight > 0);

    LOCK2(cs_main, cs_LastBlockFile);
    if (chainActive.Tip() == NULL)
        return;

    // last block to prune is the lesser of (user-specified height, MIN_BLOCKS_TO_KEEP from the tip)
    unsigned int nLastBlockWeCanPrune = std::min((unsigned)nManualPruneHeight, chainActive.Tip()->nHeight - MIN_BLOCKS_TO_KEEP);
    int count=0;
    for (int fileNumber = 0; fileNumber < nLastBlockFile; fileNumber++) {
        if (vinfoBlockFile[fileNumber].nSize == 0 || vinfoBlockFile[fileNumber].nHeightLast > nLastBlockWeCanPrune)
            continue;
        PruneOneBlockFile(fileNumber);
        setFilesToPrune.insert(fileNumber);
        count++;
    }
    LogPrintf("Prune (Manual): prune_height=%d removed %d blk/rev pairs\n", nLastBlockWeCanPrune, count);
}

/* This function is called from the RPC code for pruneblockchain */
void PruneBlockFilesManual(int nManualPruneHeight)
{
    CValidationState state;
    FlushStateToDisk(state, FLUSH_STATE_NONE, nManualPruneHeight);
}

/* Calculate the block/rev files that should be deleted to remain under target*/
void FindFilesToPrune(std::set<int>& setFilesToPrune, uint64_t nPruneAfterHeight)
{
    LOCK2(cs_main, cs_LastBlockFile);
    if (chainActive.Tip() == NULL || nPruneTarget == 0) {
        return;
    }
    if ((uint64_t)chainActive.Tip()->nHeight <= nPruneAfterHeight) {
        return;
    }

    unsigned int nLastBlockWeCanPrune = chainActive.Tip()->nHeight - MIN_BLOCKS_TO_KEEP;
    uint64_t nCurrentUsage = CalculateCurrentUsage();
    // We don't check to prune until after we've allocated new space for files
    // So we should leave a buffer under our target to account for another allocation
    // before the next pruning.
    uint64_t nBuffer = BLOCKFILE_CHUNK_SIZE + UNDOFILE_CHUNK_SIZE;
    uint64_t nBytesToPrune;
    int count=0;

    if (nCurrentUsage + nBuffer >= nPruneTarget) {
        for (int fileNumber = 0; fileNumber < nLastBlockFile; fileNumber++) {
            nBytesToPrune = vinfoBlockFile[fileNumber].nSize + vinfoBlockFile[fileNumber].nUndoSize;

            if (vinfoBlockFile[fileNumber].nSize == 0)
                continue;

            if (nCurrentUsage + nBuffer < nPruneTarget)  // are we below our target?
                break;

            // don't prune files that could have a block within MIN_BLOCKS_TO_KEEP of the main chain's tip but keep scanning
            if (vinfoBlockFile[fileNumber].nHeightLast > nLastBlockWeCanPrune)
                continue;

            PruneOneBlockFile(fileNumber);
            // Queue up the files for removal
            setFilesToPrune.insert(fileNumber);
            nCurrentUsage -= nBytesToPrune;
            count++;
        }
    }

    LogPrint("prune", "Prune: target=%dMiB actual=%dMiB diff=%dMiB max_prune_height=%d removed %d blk/rev pairs\n",
           nPruneTarget/1024/1024, nCurrentUsage/1024/1024,
           ((int64_t)nPruneTarget - (int64_t)nCurrentUsage)/1024/1024,
           nLastBlockWeCanPrune, count);
}

bool CheckDiskSpace(uint64_t nAdditionalBytes)
{
    uint64_t nFreeBytesAvailable = boost::filesystem::space(GetDataDir()).available;

    // Check for nMinDiskSpace bytes (currently 50MB)
    if (nFreeBytesAvailable < nMinDiskSpace + nAdditionalBytes)
        return AbortNode("Disk space is low!", _("Error: Disk space is low!"));

    return true;
}

FILE* OpenDiskFile(const CDiskBlockPos &pos, const char *prefix, bool fReadOnly)
{
    if (pos.IsNull())
        return NULL;
    boost::filesystem::path path = GetBlockPosFilename(pos, prefix);
    boost::filesystem::create_directories(path.parent_path());
    FILE* file = fopen(path.string().c_str(), "rb+");
    if (!file && !fReadOnly)
        file = fopen(path.string().c_str(), "wb+");
    if (!file) {
        LogPrintf("Unable to open file %s\n", path.string());
        return NULL;
    }
    if (pos.nPos) {
        if (fseek(file, pos.nPos, SEEK_SET)) {
            LogPrintf("Unable to seek to position %u of %s\n", pos.nPos, path.string());
            fclose(file);
            return NULL;
        }
    }
    return file;
}

FILE* OpenBlockFile(const CDiskBlockPos &pos, bool fReadOnly) {
    return OpenDiskFile(pos, "blk", fReadOnly);
}

FILE* OpenUndoFile(const CDiskBlockPos &pos, bool fReadOnly) {
    return OpenDiskFile(pos, "rev", fReadOnly);
}

boost::filesystem::path GetBlockPosFilename(const CDiskBlockPos &pos, const char *prefix)
{
    return GetDataDir() / "blocks" / strprintf("%s%05u.dat", prefix, pos.nFile);
}

CBlockIndex * InsertBlockIndex(uint256 hash)
{
    if (hash.IsNull())
        return NULL;

    // Return existing
    BlockMap::iterator mi = mapBlockIndex.find(hash);
    if (mi != mapBlockIndex.end())
        return (*mi).second;

    // Create new
    CBlockIndex* pindexNew = new CBlockIndex();
    if (!pindexNew)
        throw std::runtime_error(std::string(__func__) + ": new CBlockIndex failed");
    mi = mapBlockIndex.insert(std::make_pair(hash, pindexNew)).first;
    pindexNew->phashBlock = &((*mi).first);

    return pindexNew;
}

bool static LoadBlockIndexDB(const CChainParams& chainparams)
{
    if (!pblocktree->LoadBlockIndexGuts(InsertBlockIndex))
        return false;

    boost::this_thread::interruption_point();

    // Calculate nChainWork
    std::vector<std::pair<int, CBlockIndex*> > vSortedByHeight;
    vSortedByHeight.reserve(mapBlockIndex.size());
    for (std::pair<uint256, CBlockIndex*> const &item : mapBlockIndex)
    {
        CBlockIndex* pindex = item.second;
        vSortedByHeight.push_back(std::make_pair(pindex->nHeight, pindex));
    }
    sort(vSortedByHeight.begin(), vSortedByHeight.end());
    for (std::pair<int, CBlockIndex*> const &item : vSortedByHeight)
    {
        CBlockIndex* pindex = item.second;
        pindex->nChainWork = (pindex->pprev ? pindex->pprev->nChainWork : 0) + GetBlockProof(*pindex);
        pindex->nTimeMax = (pindex->pprev ? std::max(pindex->pprev->nTimeMax, pindex->nTime) : pindex->nTime);
        // We can link the chain of blocks for which we've received transactions at some point.
        // Pruned nodes may have deleted the block.
        if (pindex->nTx > 0) {
            if (pindex->pprev) {
                if (pindex->pprev->nChainTx) {
                    pindex->nChainTx = pindex->pprev->nChainTx + pindex->nTx;
                } else {
                    pindex->nChainTx = 0;
                    mapBlocksUnlinked.insert(std::make_pair(pindex->pprev, pindex));
                }
            } else {
                pindex->nChainTx = pindex->nTx;
            }
        }
        if (pindex->IsValid(BLOCK_VALID_TRANSACTIONS) && (pindex->nChainTx || pindex->pprev == NULL))
            setBlockIndexCandidates.insert(pindex);
        if (pindex->nStatus & BLOCK_FAILED_MASK && (!pindexBestInvalid || pindex->nChainWork > pindexBestInvalid->nChainWork))
            pindexBestInvalid = pindex;
        if (pindex->pprev)
            pindex->BuildSkip();
        if (pindex->IsValid(BLOCK_VALID_TREE) && (pindexBestHeader == NULL || CBlockIndexWorkComparator()(pindexBestHeader, pindex)))
            pindexBestHeader = pindex;
    }

    // Load block file info
    pblocktree->ReadLastBlockFile(nLastBlockFile);
    vinfoBlockFile.resize(nLastBlockFile + 1);
    LogPrintf("%s: last block file = %i\n", __func__, nLastBlockFile);
    for (int nFile = 0; nFile <= nLastBlockFile; nFile++) {
        pblocktree->ReadBlockFileInfo(nFile, vinfoBlockFile[nFile]);
    }
    LogPrintf("%s: last block file info: %s\n", __func__, vinfoBlockFile[nLastBlockFile].ToString());
    for (int nFile = nLastBlockFile + 1; true; nFile++) {
        CBlockFileInfo info;
        if (pblocktree->ReadBlockFileInfo(nFile, info)) {
            vinfoBlockFile.push_back(info);
        } else {
            break;
        }
    }

    // Check presence of blk files
    LogPrintf("Checking all blk files are present...\n");
    std::set<int> setBlkDataFiles;
    for (std::pair<uint256, CBlockIndex*> const &item : mapBlockIndex)
    {
        CBlockIndex* pindex = item.second;
        if (pindex->nStatus & BLOCK_HAVE_DATA) {
            setBlkDataFiles.insert(pindex->nFile);
        }
    }
    for (std::set<int>::iterator it = setBlkDataFiles.begin(); it != setBlkDataFiles.end(); it++)
    {
        CDiskBlockPos pos(*it, 0);
        if (CAutoFile(OpenBlockFile(pos, true), SER_DISK, CLIENT_VERSION).IsNull()) {
            return false;
        }
    }

    // Check whether we have ever pruned block & undo files
    pblocktree->ReadFlag("prunedblockfiles", fHavePruned);
    if (fHavePruned)
        LogPrintf("LoadBlockIndexDB(): Block files have previously been pruned\n");

    // Check whether we need to continue reindexing
    bool fReindexing = false;
    pblocktree->ReadReindexing(fReindexing);
    fReindex |= fReindexing;

    // Check whether we have a transaction index
    pblocktree->ReadFlag("txindex", fTxIndex);
    LogPrintf("%s: transaction index %s\n", __func__, fTxIndex ? "enabled" : "disabled");

    // Load pointer to end of best chain
    BlockMap::iterator it = mapBlockIndex.find(pcoinsTip->GetBestBlock());
    if (it == mapBlockIndex.end())
        return true;
    chainActive.SetTip(it->second);

    PruneBlockIndexCandidates();

    LogPrintf("%s: hashBestChain=%s height=%d date=%s progress=%f\n", __func__,
        chainActive.Tip()->GetBlockHash().ToString(), chainActive.Height(),
        DateTimeStrFormat("%Y-%m-%d %H:%M:%S", chainActive.Tip()->GetBlockTime()),
        GuessVerificationProgress(chainparams.TxData(), chainActive.Tip()));

    return true;
}

CVerifyDB::CVerifyDB()
{
    uiInterface.ShowProgress(_("Verifying blocks..."), 0);
}

CVerifyDB::~CVerifyDB()
{
    uiInterface.ShowProgress("", 100);
}

bool CVerifyDB::VerifyDB(const CChainParams& chainparams, CCoinsView *coinsview, int nCheckLevel, int nCheckDepth)
{
    LOCK(cs_main);
    if (chainActive.Tip() == NULL || chainActive.Tip()->pprev == NULL)
        return true;

    // Verify blocks in the best chain
    if (nCheckDepth <= 0)
        nCheckDepth = 1000000000; // suffices until the year 19000
    if (nCheckDepth > chainActive.Height())
        nCheckDepth = chainActive.Height();
    nCheckLevel = std::max(0, std::min(4, nCheckLevel));
    LogPrintf("Verifying last %i blocks at level %i\n", nCheckDepth, nCheckLevel);
    CCoinsViewCache coins(coinsview);
    CBlockIndex* pindexState = chainActive.Tip();
    CBlockIndex* pindexFailure = NULL;
    int nGoodTransactions = 0;
    CValidationState state;
    int reportDone = 0;
    LogPrintf("[0%%]...");
    for (CBlockIndex* pindex = chainActive.Tip(); pindex && pindex->pprev; pindex = pindex->pprev)
    {
        boost::this_thread::interruption_point();
        int percentageDone = std::max(1, std::min(99, (int)(((double)(chainActive.Height() - pindex->nHeight)) / (double)nCheckDepth * (nCheckLevel >= 4 ? 50 : 100))));
        if (reportDone < percentageDone/10) {
            // report every 10% step
            LogPrintf("[%d%%]...", percentageDone);
            reportDone = percentageDone/10;
        }
        uiInterface.ShowProgress(_("Verifying blocks..."), percentageDone);
        if (pindex->nHeight < chainActive.Height()-nCheckDepth)
            break;
        if (fPruneMode && !(pindex->nStatus & BLOCK_HAVE_DATA)) {
            // If pruning, only go back as far as we have data.
            LogPrintf("VerifyDB(): block verification stopping at height %d (pruning, no data)\n", pindex->nHeight);
            break;
        }
        CBlock block;
        // check level 0: read from disk
        if (!ReadBlockFromDisk(block, pindex, chainparams.GetConsensus()))
            return error("VerifyDB(): *** ReadBlockFromDisk failed at %d, hash=%s", pindex->nHeight, pindex->GetBlockHash().ToString());
        // check level 1: verify block validity
        if (nCheckLevel >= 1 && !CheckBlock(block, state, chainparams.GetConsensus()))
            return error("%s: *** found bad block at %d, hash=%s (%s)\n", __func__,
                         pindex->nHeight, pindex->GetBlockHash().ToString(), FormatStateMessage(state));
        // check level 2: verify undo validity
        if (nCheckLevel >= 2 && pindex) {
            CBlockUndo undo;
            CDiskBlockPos pos = pindex->GetUndoPos();
            if (!pos.IsNull()) {
                if (!UndoReadFromDisk(undo, pos, pindex->pprev->GetBlockHash()))
                    return error("VerifyDB(): *** found bad undo data at %d, hash=%s\n", pindex->nHeight, pindex->GetBlockHash().ToString());
            }
        }
        // check level 3: check for inconsistencies during memory-only disconnect of tip blocks
        if (nCheckLevel >= 3 && pindex == pindexState && (coins.DynamicMemoryUsage() + pcoinsTip->DynamicMemoryUsage()) <= nCoinCacheUsage) {
            bool fClean = true;
            if (!DisconnectBlock(block, state, pindex, coins, &fClean))
                return error("VerifyDB(): *** irrecoverable inconsistency in block data at %d, hash=%s", pindex->nHeight, pindex->GetBlockHash().ToString());
            pindexState = pindex->pprev;
            if (!fClean) {
                nGoodTransactions = 0;
                pindexFailure = pindex;
            } else
                nGoodTransactions += block.vtx.size();
        }
        if (ShutdownRequested())
            return true;
    }
    if (pindexFailure)
        return error("VerifyDB(): *** coin database inconsistencies found (last %i blocks, %i good transactions before that)\n", chainActive.Height() - pindexFailure->nHeight + 1, nGoodTransactions);

    // check level 4: try reconnecting blocks
    if (nCheckLevel >= 4) {
        CBlockIndex *pindex = pindexState;
        while (pindex != chainActive.Tip()) {
            boost::this_thread::interruption_point();
            uiInterface.ShowProgress(_("Verifying blocks..."), std::max(1, std::min(99, 100 - (int)(((double)(chainActive.Height() - pindex->nHeight)) / (double)nCheckDepth * 50))));
            pindex = chainActive.Next(pindex);
            CBlock block;
            if (!ReadBlockFromDisk(block, pindex, chainparams.GetConsensus()))
                return error("VerifyDB(): *** ReadBlockFromDisk failed at %d, hash=%s", pindex->nHeight, pindex->GetBlockHash().ToString());
            if (!ConnectBlock(block, state, pindex, coins, chainparams))
                return error("VerifyDB(): *** found unconnectable block at %d, hash=%s", pindex->nHeight, pindex->GetBlockHash().ToString());
        }
    }

    LogPrintf("[DONE].\n");
    LogPrintf("No coin database inconsistencies in last %i blocks (%i transactions)\n", chainActive.Height() - pindexState->nHeight, nGoodTransactions);

    return true;
}

bool RewindBlockIndex(const CChainParams& params)
{
    LOCK(cs_main);

    int nHeight = 1;
    while (nHeight <= chainActive.Height()) {
        if (IsWitnessEnabled(chainActive[nHeight - 1], params.GetConsensus()) && !(chainActive[nHeight]->nStatus & BLOCK_OPT_WITNESS)) {
            break;
        }
        nHeight++;
    }

    // nHeight is now the height of the first insufficiently-validated block, or tipheight + 1
    CValidationState state;
    CBlockIndex* pindex = chainActive.Tip();
    while (chainActive.Height() >= nHeight) {
        if (fPruneMode && !(chainActive.Tip()->nStatus & BLOCK_HAVE_DATA)) {
            // If pruning, don't try rewinding past the HAVE_DATA point;
            // since older blocks can't be served anyway, there's
            // no need to walk further, and trying to DisconnectTip()
            // will fail (and require a needless reindex/redownload
            // of the blockchain).
            break;
        }
        if (!DisconnectTip(state, params, true)) {
            return error("RewindBlockIndex: unable to disconnect block at height %i", pindex->nHeight);
        }
        // Occasionally flush state to disk.
        if (!FlushStateToDisk(state, FLUSH_STATE_PERIODIC))
            return false;
    }

    // Reduce validity flag and have-data flags.
    // We do this after actual disconnecting, otherwise we'll end up writing the lack of data
    // to disk before writing the chainstate, resulting in a failure to continue if interrupted.
    for (BlockMap::iterator it = mapBlockIndex.begin(); it != mapBlockIndex.end(); it++) {
        CBlockIndex* pindexIter = it->second;

        // Note: If we encounter an insufficiently validated block that
        // is on chainActive, it must be because we are a pruning node, and
        // this block or some successor doesn't HAVE_DATA, so we were unable to
        // rewind all the way.  Blocks remaining on chainActive at this point
        // must not have their validity reduced.
        if (IsWitnessEnabled(pindexIter->pprev, params.GetConsensus()) && !(pindexIter->nStatus & BLOCK_OPT_WITNESS) && !chainActive.Contains(pindexIter)) {
            // Reduce validity
            pindexIter->nStatus = std::min<unsigned int>(pindexIter->nStatus & BLOCK_VALID_MASK, BLOCK_VALID_TREE) | (pindexIter->nStatus & ~BLOCK_VALID_MASK);
            // Remove have-data flags.
            pindexIter->nStatus &= ~(BLOCK_HAVE_DATA | BLOCK_HAVE_UNDO);
            // Remove storage location.
            pindexIter->nFile = 0;
            pindexIter->nDataPos = 0;
            pindexIter->nUndoPos = 0;
            // Remove various other things
            pindexIter->nTx = 0;
            pindexIter->nChainTx = 0;
            pindexIter->nSequenceId = 0;
            // Make sure it gets written.
            setDirtyBlockIndex.insert(pindexIter);
            // Update indexes
            setBlockIndexCandidates.erase(pindexIter);
            std::pair<std::multimap<CBlockIndex*, CBlockIndex*>::iterator, std::multimap<CBlockIndex*, CBlockIndex*>::iterator> ret = mapBlocksUnlinked.equal_range(pindexIter->pprev);
            while (ret.first != ret.second) {
                if (ret.first->second == pindexIter) {
                    mapBlocksUnlinked.erase(ret.first++);
                } else {
                    ++ret.first;
                }
            }
        } else if (pindexIter->IsValid(BLOCK_VALID_TRANSACTIONS) && pindexIter->nChainTx) {
            setBlockIndexCandidates.insert(pindexIter);
        }
    }

    PruneBlockIndexCandidates();

    CheckBlockIndex(params.GetConsensus());

    if (!FlushStateToDisk(state, FLUSH_STATE_ALWAYS)) {
        return false;
    }

    return true;
}

// May NOT be used after any connections are up as much
// of the peer-processing logic assumes a consistent
// block index state
void UnloadBlockIndex()
{
    LOCK(cs_main);
    setBlockIndexCandidates.clear();
    chainActive.SetTip(NULL);
    pindexBestInvalid = NULL;
    pindexBestHeader = NULL;
    mempool.clear();
    mapBlocksUnlinked.clear();
    vinfoBlockFile.clear();
    nLastBlockFile = 0;
    nBlockSequenceId = 1;
    setDirtyBlockIndex.clear();
    setDirtyFileInfo.clear();
    versionbitscache.Clear();
    for (int b = 0; b < VERSIONBITS_NUM_BITS; b++) {
        warningcache[b].clear();
    }

    for (BlockMap::value_type &entry : mapBlockIndex) {
        delete entry.second;
    }
    mapBlockIndex.clear();
    fHavePruned = false;
}

bool LoadBlockIndex(const CChainParams& chainparams)
{
    // Load block index from databases
    if (!fReindex && !LoadBlockIndexDB(chainparams))
        return false;
    return true;
}

bool InitBlockIndex(const CChainParams& chainparams)
{
    LOCK(cs_main);

    // Check whether we're already initialized
    if (chainActive.Genesis() != NULL)
        return true;

    // Use the provided setting for -txindex in the new database
    fTxIndex = GetBoolArg("-txindex", DEFAULT_TXINDEX);
    pblocktree->WriteFlag("txindex", fTxIndex);
    LogPrintf("Initializing databases...\n");

    // Only add the genesis block if not reindexing (in which case we reuse the one already on disk)
    if (!fReindex) {
        try {
            CBlock &block = const_cast<CBlock&>(chainparams.GenesisBlock());
            // Start new block file
            unsigned int nBlockSize = ::GetSerializeSize(block, SER_DISK, CLIENT_VERSION);
            CDiskBlockPos blockPos;
            CValidationState state;
            if (!FindBlockPos(state, blockPos, nBlockSize+8, 0, block.GetBlockTime()))
                return error("LoadBlockIndex(): FindBlockPos failed");
            if (!WriteBlockToDisk(block, blockPos, chainparams.MessageStart()))
                return error("LoadBlockIndex(): writing genesis block to disk failed");
            CBlockIndex *pindex = AddToBlockIndex(block);
            if (!ReceivedBlockTransactions(block, state, pindex, blockPos))
                return error("LoadBlockIndex(): genesis block not accepted");
            // Force a chainstate write so that when we VerifyDB in a moment, it doesn't check stale data
            return FlushStateToDisk(state, FLUSH_STATE_ALWAYS);
        } catch (const std::runtime_error& e) {
            return error("LoadBlockIndex(): failed to initialize block database: %s", e.what());
        }
    }

    return true;
}

bool LoadExternalBlockFile(const CChainParams& chainparams, FILE* fileIn, CDiskBlockPos *dbp)
{
    // Map of disk positions for blocks with unknown parent (only used for reindex)
    static std::multimap<uint256, CDiskBlockPos> mapBlocksUnknownParent;
    int64_t nStart = GetTimeMillis();

    int nLoaded = 0;
    try {
        // This takes over fileIn and calls fclose() on it in the CBufferedFile destructor
        CBufferedFile blkdat(fileIn, 2*MAX_BLOCK_SERIALIZED_SIZE, MAX_BLOCK_SERIALIZED_SIZE+8, SER_DISK, CLIENT_VERSION);
        uint64_t nRewind = blkdat.GetPos();
        while (!blkdat.eof()) {
            boost::this_thread::interruption_point();

            blkdat.SetPos(nRewind);
            nRewind++; // start one byte further next time, in case of failure
            blkdat.SetLimit(); // remove former limit
            unsigned int nSize = 0;
            try {
                // locate a header
                unsigned char buf[CMessageHeader::MESSAGE_START_SIZE];
                blkdat.FindByte(chainparams.MessageStart()[0]);
                nRewind = blkdat.GetPos()+1;
                blkdat >> FLATDATA(buf);
                if (memcmp(buf, chainparams.MessageStart(), CMessageHeader::MESSAGE_START_SIZE))
                    continue;
                // read size
                blkdat >> nSize;
                if (nSize < 80 || nSize > MAX_BLOCK_SERIALIZED_SIZE)
                    continue;
            } catch (const std::exception&) {
                // no valid block header found; don't complain
                break;
            }
            try {
                // read block
                uint64_t nBlockPos = blkdat.GetPos();
                if (dbp)
                    dbp->nPos = nBlockPos;
                blkdat.SetLimit(nBlockPos + nSize);
                blkdat.SetPos(nBlockPos);
                std::shared_ptr<CBlock> pblock = std::make_shared<CBlock>();
                CBlock& block = *pblock;
                blkdat >> block;
                nRewind = blkdat.GetPos();

                // detect out of order blocks, and store them for later
                uint256 hash = block.GetHash();
                if (hash != chainparams.GetConsensus().hashGenesisBlock && mapBlockIndex.find(block.hashPrevBlock) == mapBlockIndex.end()) {
                    LogPrint("reindex", "%s: Out of order block %s, parent %s not known\n", __func__, hash.ToString(),
                            block.hashPrevBlock.ToString());
                    if (dbp)
                        mapBlocksUnknownParent.insert(std::make_pair(block.hashPrevBlock, *dbp));
                    continue;
                }

                // process in case the block isn't known yet
                if (mapBlockIndex.count(hash) == 0 || (mapBlockIndex[hash]->nStatus & BLOCK_HAVE_DATA) == 0) {
                    LOCK(cs_main);
                    CValidationState state;
                    if (AcceptBlock(pblock, state, chainparams, NULL, true, dbp, NULL))
                        nLoaded++;
                    if (state.IsError())
                        break;
                } else if (hash != chainparams.GetConsensus().hashGenesisBlock && mapBlockIndex[hash]->nHeight % 1000 == 0) {
                    LogPrint("reindex", "Block Import: already had block %s at height %d\n", hash.ToString(), mapBlockIndex[hash]->nHeight);
                }

                // Activate the genesis block so normal node progress can continue
                if (hash == chainparams.GetConsensus().hashGenesisBlock) {
                    CValidationState state;
                    if (!ActivateBestChain(state, chainparams)) {
                        break;
                    }
                }

                NotifyHeaderTip();

                // Recursively process earlier encountered successors of this block
                std::deque<uint256> queue;
                queue.push_back(hash);
                while (!queue.empty()) {
                    uint256 head = queue.front();
                    queue.pop_front();
                    std::pair<std::multimap<uint256, CDiskBlockPos>::iterator, std::multimap<uint256, CDiskBlockPos>::iterator> range = mapBlocksUnknownParent.equal_range(head);
                    while (range.first != range.second) {
                        std::multimap<uint256, CDiskBlockPos>::iterator it = range.first;
                        std::shared_ptr<CBlock> pblockrecursive = std::make_shared<CBlock>();
                        if (ReadBlockFromDisk(*pblockrecursive, it->second, chainparams.GetConsensus()))
                        {
                            LogPrint("reindex", "%s: Processing out of order child %s of %s\n", __func__, pblockrecursive->GetHash().ToString(),
                                    head.ToString());
                            LOCK(cs_main);
                            CValidationState dummy;
                            if (AcceptBlock(pblockrecursive, dummy, chainparams, NULL, true, &it->second, NULL))
                            {
                                nLoaded++;
                                queue.push_back(pblockrecursive->GetHash());
                            }
                        }
                        range.first++;
                        mapBlocksUnknownParent.erase(it);
                        NotifyHeaderTip();
                    }
                }
            } catch (const std::exception& e) {
                LogPrintf("%s: Deserialize or I/O error - %s\n", __func__, e.what());
            }
        }
    } catch (const std::runtime_error& e) {
        AbortNode(std::string("System error: ") + e.what());
    }
    if (nLoaded > 0)
        LogPrintf("Loaded %i blocks from external file in %dms\n", nLoaded, GetTimeMillis() - nStart);
    return nLoaded > 0;
}

void static CheckBlockIndex(const Consensus::Params& consensusParams)
{
    if (!fCheckBlockIndex) {
        return;
    }

    LOCK(cs_main);

    // During a reindex, we read the genesis block and call CheckBlockIndex before ActivateBestChain,
    // so we have the genesis block in mapBlockIndex but no active chain.  (A few of the tests when
    // iterating the block tree require that chainActive has been initialized.)
    if (chainActive.Height() < 0) {
        assert(mapBlockIndex.size() <= 1);
        return;
    }

    // Build forward-pointing map of the entire block tree.
    std::multimap<CBlockIndex*,CBlockIndex*> forward;
    for (BlockMap::iterator it = mapBlockIndex.begin(); it != mapBlockIndex.end(); it++) {
        forward.insert(std::make_pair(it->second->pprev, it->second));
    }

    assert(forward.size() == mapBlockIndex.size());

    std::pair<std::multimap<CBlockIndex*,CBlockIndex*>::iterator,std::multimap<CBlockIndex*,CBlockIndex*>::iterator> rangeGenesis = forward.equal_range(NULL);
    CBlockIndex *pindex = rangeGenesis.first->second;
    rangeGenesis.first++;
    assert(rangeGenesis.first == rangeGenesis.second); // There is only one index entry with parent NULL.

    // Iterate over the entire block tree, using depth-first search.
    // Along the way, remember whether there are blocks on the path from genesis
    // block being explored which are the first to have certain properties.
    size_t nNodes = 0;
    int nHeight = 0;
    CBlockIndex* pindexFirstInvalid = NULL; // Oldest ancestor of pindex which is invalid.
    CBlockIndex* pindexFirstMissing = NULL; // Oldest ancestor of pindex which does not have BLOCK_HAVE_DATA.
    CBlockIndex* pindexFirstNeverProcessed = NULL; // Oldest ancestor of pindex for which nTx == 0.
    CBlockIndex* pindexFirstNotTreeValid = NULL; // Oldest ancestor of pindex which does not have BLOCK_VALID_TREE (regardless of being valid or not).
    CBlockIndex* pindexFirstNotTransactionsValid = NULL; // Oldest ancestor of pindex which does not have BLOCK_VALID_TRANSACTIONS (regardless of being valid or not).
    CBlockIndex* pindexFirstNotChainValid = NULL; // Oldest ancestor of pindex which does not have BLOCK_VALID_CHAIN (regardless of being valid or not).
    CBlockIndex* pindexFirstNotScriptsValid = NULL; // Oldest ancestor of pindex which does not have BLOCK_VALID_SCRIPTS (regardless of being valid or not).
    while (pindex != NULL) {
        nNodes++;
        if (pindexFirstInvalid == NULL && pindex->nStatus & BLOCK_FAILED_VALID) pindexFirstInvalid = pindex;
        if (pindexFirstMissing == NULL && !(pindex->nStatus & BLOCK_HAVE_DATA)) pindexFirstMissing = pindex;
        if (pindexFirstNeverProcessed == NULL && pindex->nTx == 0) pindexFirstNeverProcessed = pindex;
        if (pindex->pprev != NULL && pindexFirstNotTreeValid == NULL && (pindex->nStatus & BLOCK_VALID_MASK) < BLOCK_VALID_TREE) pindexFirstNotTreeValid = pindex;
        if (pindex->pprev != NULL && pindexFirstNotTransactionsValid == NULL && (pindex->nStatus & BLOCK_VALID_MASK) < BLOCK_VALID_TRANSACTIONS) pindexFirstNotTransactionsValid = pindex;
        if (pindex->pprev != NULL && pindexFirstNotChainValid == NULL && (pindex->nStatus & BLOCK_VALID_MASK) < BLOCK_VALID_CHAIN) pindexFirstNotChainValid = pindex;
        if (pindex->pprev != NULL && pindexFirstNotScriptsValid == NULL && (pindex->nStatus & BLOCK_VALID_MASK) < BLOCK_VALID_SCRIPTS) pindexFirstNotScriptsValid = pindex;

        // Begin: actual consistency checks.
        if (pindex->pprev == NULL) {
            // Genesis block checks.
            assert(pindex->GetBlockHash() == consensusParams.hashGenesisBlock); // Genesis block's hash must match.
            assert(pindex == chainActive.Genesis()); // The current active chain's genesis block must be this block.
        }
        if (pindex->nChainTx == 0) assert(pindex->nSequenceId <= 0);  // nSequenceId can't be set positive for blocks that aren't linked (negative is used for preciousblock)
        // VALID_TRANSACTIONS is equivalent to nTx > 0 for all nodes (whether or not pruning has occurred).
        // HAVE_DATA is only equivalent to nTx > 0 (or VALID_TRANSACTIONS) if no pruning has occurred.
        if (!fHavePruned) {
            // If we've never pruned, then HAVE_DATA should be equivalent to nTx > 0
            assert(!(pindex->nStatus & BLOCK_HAVE_DATA) == (pindex->nTx == 0));
            assert(pindexFirstMissing == pindexFirstNeverProcessed);
        } else {
            // If we have pruned, then we can only say that HAVE_DATA implies nTx > 0
            if (pindex->nStatus & BLOCK_HAVE_DATA) assert(pindex->nTx > 0);
        }
        if (pindex->nStatus & BLOCK_HAVE_UNDO) assert(pindex->nStatus & BLOCK_HAVE_DATA);
        assert(((pindex->nStatus & BLOCK_VALID_MASK) >= BLOCK_VALID_TRANSACTIONS) == (pindex->nTx > 0)); // This is pruning-independent.
        // All parents having had data (at some point) is equivalent to all parents being VALID_TRANSACTIONS, which is equivalent to nChainTx being set.
        assert((pindexFirstNeverProcessed != NULL) == (pindex->nChainTx == 0)); // nChainTx != 0 is used to signal that all parent blocks have been processed (but may have been pruned).
        assert((pindexFirstNotTransactionsValid != NULL) == (pindex->nChainTx == 0));
        assert(pindex->nHeight == nHeight); // nHeight must be consistent.
        assert(pindex->pprev == NULL || pindex->nChainWork >= pindex->pprev->nChainWork); // For every block except the genesis block, the chainwork must be larger than the parent's.
        assert(nHeight < 2 || (pindex->pskip && (pindex->pskip->nHeight < nHeight))); // The pskip pointer must point back for all but the first 2 blocks.
        assert(pindexFirstNotTreeValid == NULL); // All mapBlockIndex entries must at least be TREE valid
        if ((pindex->nStatus & BLOCK_VALID_MASK) >= BLOCK_VALID_TREE) assert(pindexFirstNotTreeValid == NULL); // TREE valid implies all parents are TREE valid
        if ((pindex->nStatus & BLOCK_VALID_MASK) >= BLOCK_VALID_CHAIN) assert(pindexFirstNotChainValid == NULL); // CHAIN valid implies all parents are CHAIN valid
        if ((pindex->nStatus & BLOCK_VALID_MASK) >= BLOCK_VALID_SCRIPTS) assert(pindexFirstNotScriptsValid == NULL); // SCRIPTS valid implies all parents are SCRIPTS valid
        if (pindexFirstInvalid == NULL) {
            // Checks for not-invalid blocks.
            assert((pindex->nStatus & BLOCK_FAILED_MASK) == 0); // The failed mask cannot be set for blocks without invalid parents.
        }
        if (!CBlockIndexWorkComparator()(pindex, chainActive.Tip()) && pindexFirstNeverProcessed == NULL) {
            if (pindexFirstInvalid == NULL) {
                // If this block sorts at least as good as the current tip and
                // is valid and we have all data for its parents, it must be in
                // setBlockIndexCandidates.  chainActive.Tip() must also be there
                // even if some data has been pruned.
                if (pindexFirstMissing == NULL || pindex == chainActive.Tip()) {
                    assert(setBlockIndexCandidates.count(pindex));
                }
                // If some parent is missing, then it could be that this block was in
                // setBlockIndexCandidates but had to be removed because of the missing data.
                // In this case it must be in mapBlocksUnlinked -- see test below.
            }
        } else { // If this block sorts worse than the current tip or some ancestor's block has never been seen, it cannot be in setBlockIndexCandidates.
            assert(setBlockIndexCandidates.count(pindex) == 0);
        }
        // Check whether this block is in mapBlocksUnlinked.
        std::pair<std::multimap<CBlockIndex*,CBlockIndex*>::iterator,std::multimap<CBlockIndex*,CBlockIndex*>::iterator> rangeUnlinked = mapBlocksUnlinked.equal_range(pindex->pprev);
        bool foundInUnlinked = false;
        while (rangeUnlinked.first != rangeUnlinked.second) {
            assert(rangeUnlinked.first->first == pindex->pprev);
            if (rangeUnlinked.first->second == pindex) {
                foundInUnlinked = true;
                break;
            }
            rangeUnlinked.first++;
        }
        if (pindex->pprev && (pindex->nStatus & BLOCK_HAVE_DATA) && pindexFirstNeverProcessed != NULL && pindexFirstInvalid == NULL) {
            // If this block has block data available, some parent was never received, and has no invalid parents, it must be in mapBlocksUnlinked.
            assert(foundInUnlinked);
        }
        if (!(pindex->nStatus & BLOCK_HAVE_DATA)) assert(!foundInUnlinked); // Can't be in mapBlocksUnlinked if we don't HAVE_DATA
        if (pindexFirstMissing == NULL) assert(!foundInUnlinked); // We aren't missing data for any parent -- cannot be in mapBlocksUnlinked.
        if (pindex->pprev && (pindex->nStatus & BLOCK_HAVE_DATA) && pindexFirstNeverProcessed == NULL && pindexFirstMissing != NULL) {
            // We HAVE_DATA for this block, have received data for all parents at some point, but we're currently missing data for some parent.
            assert(fHavePruned); // We must have pruned.
            // This block may have entered mapBlocksUnlinked if:
            //  - it has a descendant that at some point had more work than the
            //    tip, and
            //  - we tried switching to that descendant but were missing
            //    data for some intermediate block between chainActive and the
            //    tip.
            // So if this block is itself better than chainActive.Tip() and it wasn't in
            // setBlockIndexCandidates, then it must be in mapBlocksUnlinked.
            if (!CBlockIndexWorkComparator()(pindex, chainActive.Tip()) && setBlockIndexCandidates.count(pindex) == 0) {
                if (pindexFirstInvalid == NULL) {
                    assert(foundInUnlinked);
                }
            }
        }
        // assert(pindex->GetBlockHash() == pindex->GetBlockHeader().GetHash()); // Perhaps too slow
        // End: actual consistency checks.

        // Try descending into the first subnode.
        std::pair<std::multimap<CBlockIndex*,CBlockIndex*>::iterator,std::multimap<CBlockIndex*,CBlockIndex*>::iterator> range = forward.equal_range(pindex);
        if (range.first != range.second) {
            // A subnode was found.
            pindex = range.first->second;
            nHeight++;
            continue;
        }
        // This is a leaf node.
        // Move upwards until we reach a node of which we have not yet visited the last child.
        while (pindex) {
            // We are going to either move to a parent or a sibling of pindex.
            // If pindex was the first with a certain property, unset the corresponding variable.
            if (pindex == pindexFirstInvalid) pindexFirstInvalid = NULL;
            if (pindex == pindexFirstMissing) pindexFirstMissing = NULL;
            if (pindex == pindexFirstNeverProcessed) pindexFirstNeverProcessed = NULL;
            if (pindex == pindexFirstNotTreeValid) pindexFirstNotTreeValid = NULL;
            if (pindex == pindexFirstNotTransactionsValid) pindexFirstNotTransactionsValid = NULL;
            if (pindex == pindexFirstNotChainValid) pindexFirstNotChainValid = NULL;
            if (pindex == pindexFirstNotScriptsValid) pindexFirstNotScriptsValid = NULL;
            // Find our parent.
            CBlockIndex* pindexPar = pindex->pprev;
            // Find which child we just visited.
            std::pair<std::multimap<CBlockIndex*,CBlockIndex*>::iterator,std::multimap<CBlockIndex*,CBlockIndex*>::iterator> rangePar = forward.equal_range(pindexPar);
            while (rangePar.first->second != pindex) {
                assert(rangePar.first != rangePar.second); // Our parent must have at least the node we're coming from as child.
                rangePar.first++;
            }
            // Proceed to the next one.
            rangePar.first++;
            if (rangePar.first != rangePar.second) {
                // Move to the sibling.
                pindex = rangePar.first->second;
                break;
            } else {
                // Move up further.
                pindex = pindexPar;
                nHeight--;
                continue;
            }
        }
    }

    // Check that we actually traversed the entire map.
    assert(nNodes == forward.size());
}

std::string CBlockFileInfo::ToString() const
{
    return strprintf("CBlockFileInfo(blocks=%u, size=%u, heights=%u...%u, time=%s...%s)", nBlocks, nSize, nHeightFirst, nHeightLast, DateTimeStrFormat("%Y-%m-%d", nTimeFirst), DateTimeStrFormat("%Y-%m-%d", nTimeLast));
}

CBlockFileInfo* GetBlockFileInfo(size_t n)
{
    return &vinfoBlockFile.at(n);
}

ThresholdState VersionBitsTipState(const Consensus::Params& params, Consensus::DeploymentPos pos)
{
    LOCK(cs_main);
    return VersionBitsState(chainActive.Tip(), params, pos, versionbitscache);
}

int VersionBitsTipStateSinceHeight(const Consensus::Params& params, Consensus::DeploymentPos pos)
{
    LOCK(cs_main);
    return VersionBitsStateSinceHeight(chainActive.Tip(), params, pos, versionbitscache);
}

static const uint64_t MEMPOOL_DUMP_VERSION = 1;

bool LoadMempool(void)
{
    int64_t nExpiryTimeout = GetArg("-mempoolexpiry", DEFAULT_MEMPOOL_EXPIRY) * 60 * 60;
    FILE* filestr = fopen((GetDataDir() / "mempool.dat").string().c_str(), "rb");
    CAutoFile file(filestr, SER_DISK, CLIENT_VERSION);
    if (file.IsNull()) {
        LogPrintf("Failed to open mempool file from disk. Continuing anyway.\n");
        return false;
    }

    int64_t count = 0;
    int64_t skipped = 0;
    int64_t failed = 0;
    int64_t nNow = GetTime();

    try {
        uint64_t version;
        file >> version;
        if (version != MEMPOOL_DUMP_VERSION) {
            return false;
        }
        uint64_t num;
        file >> num;
        double prioritydummy = 0;
        while (num--) {
            CTransactionRef tx;
            int64_t nTime;
            int64_t nFeeDelta;
            file >> tx;
            file >> nTime;
            file >> nFeeDelta;

            CAmount amountdelta = nFeeDelta;
            if (amountdelta) {
                mempool.PrioritiseTransaction(tx->GetHash(), tx->GetHash().ToString(), prioritydummy, amountdelta);
            }
            CValidationState state;
            if (nTime + nExpiryTimeout > nNow) {
                LOCK(cs_main);
                AcceptToMemoryPoolWithTime(mempool, state, tx, true, NULL, nTime);
                if (state.IsValid()) {
                    ++count;
                } else {
                    ++failed;
                }
            } else {
                ++skipped;
            }
            if (ShutdownRequested())
                return false;
        }
        std::map<uint256, CAmount> mapDeltas;
        file >> mapDeltas;

        for (const auto& i : mapDeltas) {
            mempool.PrioritiseTransaction(i.first, i.first.ToString(), prioritydummy, i.second);
        }
    } catch (const std::exception& e) {
        LogPrintf("Failed to deserialize mempool data on disk: %s. Continuing anyway.\n", e.what());
        return false;
    }

    LogPrintf("Imported mempool transactions from disk: %i successes, %i failed, %i expired\n", count, failed, skipped);
    return true;
}

void DumpMempool(void)
{
    int64_t start = GetTimeMicros();

    std::map<uint256, CAmount> mapDeltas;
    std::vector<TxMempoolInfo> vinfo;

    {
        LOCK(mempool.cs);
        for (const auto &i : mempool.mapDeltas) {
            mapDeltas[i.first] = i.second.second;
        }
        vinfo = mempool.infoAll();
    }

    int64_t mid = GetTimeMicros();

    try {
        FILE* filestr = fopen((GetDataDir() / "mempool.dat.new").string().c_str(), "wb");
        if (!filestr) {
            return;
        }

        CAutoFile file(filestr, SER_DISK, CLIENT_VERSION);

        uint64_t version = MEMPOOL_DUMP_VERSION;
        file << version;

        file << (uint64_t)vinfo.size();
        for (const auto& i : vinfo) {
            file << *(i.tx);
            file << (int64_t)i.nTime;
            file << (int64_t)i.nFeeDelta;
            mapDeltas.erase(i.tx->GetHash());
        }

        file << mapDeltas;
        FileCommit(file.Get());
        file.fclose();
        RenameOver(GetDataDir() / "mempool.dat.new", GetDataDir() / "mempool.dat");
        int64_t last = GetTimeMicros();
        LogPrintf("Dumped mempool: %gs to copy, %gs to dump\n", (mid-start)*0.000001, (last-mid)*0.000001);
    } catch (const std::exception& e) {
        LogPrintf("Failed to dump mempool: %s. Continuing anyway.\n", e.what());
    }
}

//! Guess how far we are in the verification process at the given block index
double GuessVerificationProgress(const ChainTxData& data, CBlockIndex *pindex) {
    if (pindex == NULL)
        return 0.0;

    int64_t nNow = time(NULL);

    double fTxTotal;

    if (pindex->nChainTx <= data.nTxCount) {
        fTxTotal = data.nTxCount + (nNow - data.nTime) * data.dTxRate;
    } else {
        fTxTotal = pindex->nChainTx + (nNow - pindex->GetBlockTime()) * data.dTxRate;
    }

    return pindex->nChainTx / fTxTotal;
}

class CMainCleanup
{
public:
    CMainCleanup() {}
    ~CMainCleanup() {
        // block headers
        BlockMap::iterator it1 = mapBlockIndex.begin();
        for (; it1 != mapBlockIndex.end(); it1++)
            delete (*it1).second;
        mapBlockIndex.clear();
    }
} instance_of_cmaincleanup;<|MERGE_RESOLUTION|>--- conflicted
+++ resolved
@@ -1840,11 +1840,7 @@
     uint256 contract = chainActive.Tip() ? chainActive.Tip()->hashContract : GetContractHash();
 
     if (!contract.IsNull()){
-<<<<<<< HEAD
-        for (std::vector<CPubKey>::size_type it = 0; it < tweakedPubKeys.size(); ++it){
-=======
         for (size_t it = 0; it < tweakedPubKeys.size(); ++it){
->>>>>>> 82128b96
             tweakedPubKeys[it].AddTweakToPubKey((unsigned char*)contract.begin());
         }
     }
