--- conflicted
+++ resolved
@@ -4403,11 +4403,7 @@
             uiInterface.ShowProgress(_("Verifying blocks…").translated, percentageDone, false);
             pindex = chainstate.m_chain.Next(pindex);
             CBlock block;
-<<<<<<< HEAD
-            if (!ReadBlockFromDisk(block, pindex, chainparams.GetConsensus())) {
-=======
-            if (!ReadBlockFromDisk(block, pindex, consensus_params))
->>>>>>> a0636474
+            if (!ReadBlockFromDisk(block, pindex, consensus_params)) {
                 return error("VerifyDB(): *** ReadBlockFromDisk failed at %d, hash=%s", pindex->nHeight, pindex->GetBlockHash().ToString());
             }
             if (!chainstate.ConnectBlock(block, state, pindex, coins, nullptr)) {
