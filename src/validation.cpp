// Copyright (c) 2009-2010 Satoshi Nakamoto
// Copyright (c) 2009-2021 The Bitcoin Core developers
// Distributed under the MIT software license, see the accompanying
// file COPYING or http://www.opensource.org/licenses/mit-license.php.

#include <validation.h>

#include <arith_uint256.h>
#include <chain.h>
#include <chainparams.h>
#include <checkqueue.h>
#include <consensus/amount.h>
#include <consensus/consensus.h>
#include <consensus/merkle.h>
#include <consensus/tx_check.h>
#include <consensus/tx_verify.h>
#include <consensus/validation.h>
#include <cuckoocache.h>
#include <flatfile.h>
#include <hash.h>
#include <kernel/coinstats.h>
#include <logging.h>
#include <logging/timer.h>
#include <mainchainrpc.h>
#include <node/blockstorage.h>
#include <node/ui_interface.h>
#include <pegins.h>
#include <node/utxo_snapshot.h>
#include <policy/policy.h>
#include <policy/rbf.h>
#include <policy/settings.h>
#include <primitives/block.h>
#include <primitives/transaction.h>
#include <script/pegins.h>
#include <random.h>
#include <reverse_iterator.h>
#include <script/script.h>
#include <script/sigcache.h>
#include <shutdown.h>
#include <signet.h>
#include <timedata.h>
#include <tinyformat.h>
#include <txdb.h>
#include <txmempool.h>
#include <uint256.h>
#include <undo.h>
#include <util/check.h> // For NDEBUG compile time check
#include <util/hasher.h>
#include <util/moneystr.h>
#include <util/rbf.h>
#include <util/strencodings.h>
#include <util/system.h>
#include <util/trace.h>
#include <util/translation.h>
#include <validationinterface.h>
#include <warnings.h>

// ELEMENTS
#include <block_proof.h> // CheckChallenge, CheckProof
#include <dynafed.h>

#include <algorithm>
#include <deque>
#include <numeric>
#include <optional>
#include <string>

using kernel::CCoinsStats;
using kernel::CoinStatsHashType;
using kernel::ComputeUTXOStats;

using node::BLOCKFILE_CHUNK_SIZE;
using node::BlockManager;
using node::BlockMap;
using node::CBlockIndexHeightOnlyComparator;
using node::CBlockIndexWorkComparator;
using node::fImporting;
using node::fPruneMode;
using node::fReindex;
using node::nPruneTarget;
using node::OpenBlockFile;
using node::ReadBlockFromDisk;
using node::SnapshotMetadata;
using node::UNDOFILE_CHUNK_SIZE;
using node::UndoReadFromDisk;
using node::UnlinkPrunedFiles;

#define MICRO 0.000001
#define MILLI 0.001

/**
 * An extra transaction can be added to a package, as long as it only has one
 * ancestor and is no larger than this. Not really any reason to make this
 * configurable as it doesn't materially change DoS parameters.
 */
static const unsigned int EXTRA_DESCENDANT_TX_SIZE_LIMIT = 10000;
/** Maximum kilobytes for transactions to store for processing during reorg */
static const unsigned int MAX_DISCONNECTED_TX_POOL_SIZE = 20000;
/** Time to wait between writing blocks/block index to disk. */
static constexpr std::chrono::minutes DATABASE_WRITE_INTERVAL{5};
/** Time to wait between flushing chainstate to disk. */
static constexpr std::chrono::hours DATABASE_FLUSH_INTERVAL{24};
/** Maximum age of our tip for us to be considered current for fee estimation */
static constexpr std::chrono::hours MAX_FEE_ESTIMATION_TIP_AGE{3};
const std::vector<std::string> CHECKLEVEL_DOC {
    "level 0 reads the blocks from disk",
    "level 1 verifies block validity",
    "level 2 verifies undo data",
    "level 3 checks disconnection of tip blocks",
    "level 4 tries to reconnect the blocks",
    "each level includes the checks of the previous levels",
};
/** The number of blocks to keep below the deepest prune lock.
 *  There is nothing special about this number. It is higher than what we
 *  expect to see in regular mainnet reorgs, but not so high that it would
 *  noticeably interfere with the pruning mechanism.
 * */
static constexpr int PRUNE_LOCK_BUFFER{10};

/**
 * Mutex to guard access to validation specific variables, such as reading
 * or changing the chainstate.
 *
 * This may also need to be locked when updating the transaction pool, e.g. on
 * AcceptToMemoryPool. See CTxMemPool::cs comment for details.
 *
 * The transaction pool has a separate lock to allow reading from it and the
 * chainstate at the same time.
 */
RecursiveMutex cs_main;

Mutex g_best_block_mutex;
std::condition_variable g_best_block_cv;
uint256 g_best_block;
bool g_parallel_script_checks{false};
bool fRequireStandard = true;
bool fCheckBlockIndex = false;
bool fCheckpointsEnabled = DEFAULT_CHECKPOINTS_ENABLED;
int64_t nMaxTipAge = DEFAULT_MAX_TIP_AGE;

uint256 hashAssumeValid;
arith_uint256 nMinimumChainWork;

CFeeRate minRelayTxFee = CFeeRate(DEFAULT_MIN_RELAY_TX_FEE);

const CBlockIndex* CChainState::FindForkInGlobalIndex(const CBlockLocator& locator) const
{
    AssertLockHeld(cs_main);

    // Find the latest block common to locator and chain - we expect that
    // locator.vHave is sorted descending by height.
    for (const uint256& hash : locator.vHave) {
        const CBlockIndex* pindex{m_blockman.LookupBlockIndex(hash)};
        if (pindex) {
            if (m_chain.Contains(pindex)) {
                return pindex;
            }
            if (pindex->GetAncestor(m_chain.Height()) == m_chain.Tip()) {
                return m_chain.Tip();
            }
        }
    }
    return m_chain.Genesis();
}

bool CheckInputScripts(const CTransaction& tx, TxValidationState& state,
                       const CCoinsViewCache& inputs, unsigned int flags, bool cacheSigStore,
                       bool cacheFullScriptStore, PrecomputedTransactionData& txdata,
                       std::vector<CCheck*>* pvChecks = nullptr)
                       EXCLUSIVE_LOCKS_REQUIRED(cs_main);

bool CheckFinalTxAtTip(const CBlockIndex* active_chain_tip, const CTransaction& tx)
{
    AssertLockHeld(cs_main);
    assert(active_chain_tip); // TODO: Make active_chain_tip a reference

    // CheckFinalTxAtTip() uses active_chain_tip.Height()+1 to evaluate
    // nLockTime because when IsFinalTx() is called within
    // AcceptBlock(), the height of the block *being*
    // evaluated is what is used. Thus if we want to know if a
    // transaction can be part of the *next* block, we need to call
    // IsFinalTx() with one more than active_chain_tip.Height().
    const int nBlockHeight = active_chain_tip->nHeight + 1;

    // BIP113 requires that time-locked transactions have nLockTime set to
    // less than the median time of the previous block they're contained in.
    // When the next block is created its previous block will be the current
    // chain tip, so we use that to calculate the median time passed to
    // IsFinalTx().
    const int64_t nBlockTime{active_chain_tip->GetMedianTimePast()};

    return IsFinalTx(tx, nBlockHeight, nBlockTime);
}

bool CheckSequenceLocksAtTip(CBlockIndex* tip,
                        const CCoinsView& coins_view,
                        const CTransaction& tx,
                        LockPoints* lp,
                        bool useExistingLockPoints)
{
    assert(tip != nullptr);

    CBlockIndex index;
    index.pprev = tip;
    // CheckSequenceLocksAtTip() uses active_chainstate.m_chain.Height()+1 to evaluate
    // height based locks because when SequenceLocks() is called within
    // ConnectBlock(), the height of the block *being*
    // evaluated is what is used.
    // Thus if we want to know if a transaction can be part of the
    // *next* block, we need to use one more than active_chainstate.m_chain.Height()
    index.nHeight = tip->nHeight + 1;

    std::pair<int, int64_t> lockPair;
    if (useExistingLockPoints) {
        assert(lp);
        lockPair.first = lp->height;
        lockPair.second = lp->time;
    }
    else {
        std::vector<int> prevheights;
        prevheights.resize(tx.vin.size());
        for (size_t txinIndex = 0; txinIndex < tx.vin.size(); txinIndex++) {
            const CTxIn& txin = tx.vin[txinIndex];
            // pegins should not restrict validity of sequence locks
            if (txin.m_is_pegin) {
                prevheights[txinIndex] = -1;
                continue;
            }

            Coin coin;
            if (!coins_view.GetCoin(txin.prevout, coin)) {
                return error("%s: Missing input", __func__);
            }
            if (coin.nHeight == MEMPOOL_HEIGHT) {
                // Assume all mempool transaction confirm in the next block
                prevheights[txinIndex] = tip->nHeight + 1;
            } else {
                prevheights[txinIndex] = coin.nHeight;
            }
        }
        lockPair = CalculateSequenceLocks(tx, STANDARD_LOCKTIME_VERIFY_FLAGS, prevheights, index);
        if (lp) {
            lp->height = lockPair.first;
            lp->time = lockPair.second;
            // Also store the hash of the block with the highest height of
            // all the blocks which have sequence locked prevouts.
            // This hash needs to still be on the chain
            // for these LockPoint calculations to be valid
            // Note: It is impossible to correctly calculate a maxInputBlock
            // if any of the sequence locked inputs depend on unconfirmed txs,
            // except in the special case where the relative lock time/height
            // is 0, which is equivalent to no sequence lock. Since we assume
            // input height of tip+1 for mempool txs and test the resulting
            // lockPair from CalculateSequenceLocks against tip+1.  We know
            // EvaluateSequenceLocks will fail if there was a non-zero sequence
            // lock on a mempool input, so we can use the return value of
            // CheckSequenceLocksAtTip to indicate the LockPoints validity
            int maxInputHeight = 0;
            for (const int height : prevheights) {
                // Can ignore mempool inputs since we'll fail if they had non-zero locks
                if (height != tip->nHeight+1) {
                    maxInputHeight = std::max(maxInputHeight, height);
                }
            }
            // tip->GetAncestor(maxInputHeight) should never return a nullptr
            // because maxInputHeight is always less than the tip height.
            // It would, however, be a bad bug to continue execution, since a
            // LockPoints object with the maxInputBlock member set to nullptr
            // signifies no relative lock time.
            lp->maxInputBlock = Assert(tip->GetAncestor(maxInputHeight));
        }
    }
    return EvaluateSequenceLocks(index, lockPair);
}

// Returns the script flags which should be checked for a given block
static unsigned int GetBlockScriptFlags(const CBlockIndex& block_index, const ChainstateManager& chainman);

static void LimitMempoolSize(CTxMemPool& pool, CCoinsViewCache& coins_cache, size_t limit, std::chrono::seconds age)
    EXCLUSIVE_LOCKS_REQUIRED(::cs_main, pool.cs)
{
    AssertLockHeld(::cs_main);
    AssertLockHeld(pool.cs);
    int expired = pool.Expire(GetTime<std::chrono::seconds>() - age);
    if (expired != 0) {
        LogPrint(BCLog::MEMPOOL, "Expired %i transactions from the memory pool\n", expired);
    }

    std::vector<COutPoint> vNoSpendsRemaining;
    pool.TrimToSize(limit, &vNoSpendsRemaining);
    for (const COutPoint& removed : vNoSpendsRemaining)
        coins_cache.Uncache(removed);
}

static bool IsCurrentForFeeEstimation(CChainState& active_chainstate) EXCLUSIVE_LOCKS_REQUIRED(cs_main)
{
    AssertLockHeld(cs_main);
    if (active_chainstate.IsInitialBlockDownload())
        return false;
    if (active_chainstate.m_chain.Tip()->GetBlockTime() < count_seconds(GetTime<std::chrono::seconds>() - MAX_FEE_ESTIMATION_TIP_AGE))
        return false;
    if (active_chainstate.m_chain.Height() < active_chainstate.m_chainman.m_best_header->nHeight - 1) {
        return false;
    }
    return true;
}

void CChainState::MaybeUpdateMempoolForReorg(
    DisconnectedBlockTransactions& disconnectpool,
    bool fAddToMempool)
{
    if (!m_mempool) return;

    AssertLockHeld(cs_main);
    AssertLockHeld(m_mempool->cs);
    std::vector<uint256> vHashUpdate;
    // disconnectpool's insertion_order index sorts the entries from
    // oldest to newest, but the oldest entry will be the last tx from the
    // latest mined block that was disconnected.
    // Iterate disconnectpool in reverse, so that we add transactions
    // back to the mempool starting with the earliest transaction that had
    // been previously seen in a block.
    auto it = disconnectpool.queuedTx.get<insertion_order>().rbegin();
    while (it != disconnectpool.queuedTx.get<insertion_order>().rend()) {
        // ignore validation errors in resurrected transactions
        if (!fAddToMempool || (*it)->IsCoinBase() ||
            AcceptToMemoryPool(*this, *it, GetTime(),
                /*bypass_limits=*/true, /*test_accept=*/false).m_result_type !=
                    MempoolAcceptResult::ResultType::VALID) {
            // If the transaction doesn't make it in to the mempool, remove any
            // transactions that depend on it (which would now be orphans).
            m_mempool->removeRecursive(**it, MemPoolRemovalReason::REORG);
        } else if (m_mempool->exists(GenTxid::Txid((*it)->GetHash()))) {
            vHashUpdate.push_back((*it)->GetHash());
        }
        ++it;
    }
    disconnectpool.queuedTx.clear();
    // AcceptToMemoryPool/addUnchecked all assume that new mempool entries have
    // no in-mempool children, which is generally not true when adding
    // previously-confirmed transactions back to the mempool.
    // UpdateTransactionsFromBlock finds descendants of any transactions in
    // the disconnectpool that were added back and cleans up the mempool state.
    const uint64_t ancestor_count_limit = gArgs.GetIntArg("-limitancestorcount", DEFAULT_ANCESTOR_LIMIT);
    const uint64_t ancestor_size_limit = gArgs.GetIntArg("-limitancestorsize", DEFAULT_ANCESTOR_SIZE_LIMIT) * 1000;
    m_mempool->UpdateTransactionsFromBlock(vHashUpdate, ancestor_size_limit, ancestor_count_limit);

    // Predicate to use for filtering transactions in removeForReorg.
    // Checks whether the transaction is still final and, if it spends a coinbase output, mature.
    // Also updates valid entries' cached LockPoints if needed.
    // If false, the tx is still valid and its lockpoints are updated.
    // If true, the tx would be invalid in the next block; remove this entry and all of its descendants.
    const auto filter_final_and_mature = [this](CTxMemPool::txiter it)
        EXCLUSIVE_LOCKS_REQUIRED(m_mempool->cs, ::cs_main) {
        AssertLockHeld(m_mempool->cs);
        AssertLockHeld(::cs_main);
        const CTransaction& tx = it->GetTx();

        // The transaction must be final.
        if (!CheckFinalTxAtTip(m_chain.Tip(), tx)) return true;
        LockPoints lp = it->GetLockPoints();
        const bool validLP{TestLockPointValidity(m_chain, lp)};
        CCoinsViewMemPool view_mempool(&CoinsTip(), *m_mempool);
        // CheckSequenceLocksAtTip checks if the transaction will be final in the next block to be
        // created on top of the new chain. We use useExistingLockPoints=false so that, instead of
        // using the information in lp (which might now refer to a block that no longer exists in
        // the chain), it will update lp to contain LockPoints relevant to the new chain.
        if (!CheckSequenceLocksAtTip(m_chain.Tip(), view_mempool, tx, &lp, validLP)) {
            // If CheckSequenceLocksAtTip fails, remove the tx and don't depend on the LockPoints.
            return true;
        } else if (!validLP) {
            // If CheckSequenceLocksAtTip succeeded, it also updated the LockPoints.
            // Now update the mempool entry lockpoints as well.
            m_mempool->mapTx.modify(it, [&lp](CTxMemPoolEntry& e) { e.UpdateLockPoints(lp); });
        }

        // If the transaction spends any coinbase outputs, it must be mature.
        if (it->GetSpendsCoinbase()) {
            for (const CTxIn& txin : tx.vin) {
                auto it2 = m_mempool->mapTx.find(txin.prevout.hash);
                if (it2 != m_mempool->mapTx.end())
                    continue;
                const Coin& coin{CoinsTip().AccessCoin(txin.prevout)};
                assert(!coin.IsSpent());
                const auto mempool_spend_height{m_chain.Tip()->nHeight + 1};
                if (coin.IsCoinBase() && mempool_spend_height - coin.nHeight < COINBASE_MATURITY) {
                    return true;
                }
            }
        }
        // Transaction is still valid and cached LockPoints are updated.
        return false;
    };

    // We also need to remove any now-immature transactions
    m_mempool->removeForReorg(m_chain, filter_final_and_mature);
    // Re-limit mempool size, in case we added any transactions
    LimitMempoolSize(
        *m_mempool,
        this->CoinsTip(),
        gArgs.GetIntArg("-maxmempool", DEFAULT_MAX_MEMPOOL_SIZE) * 1000000,
        std::chrono::hours{gArgs.GetIntArg("-mempoolexpiry", DEFAULT_MEMPOOL_EXPIRY)});
}

/**
* Checks to avoid mempool polluting consensus critical paths since cached
* signature and script validity results will be reused if we validate this
* transaction again during block validation.
* */
static bool CheckInputsFromMempoolAndCache(const CTransaction& tx, TxValidationState& state,
                const CCoinsViewCache& view, const CTxMemPool& pool,
                unsigned int flags, PrecomputedTransactionData& txdata, CCoinsViewCache& coins_tip)
                EXCLUSIVE_LOCKS_REQUIRED(cs_main, pool.cs)
{
    AssertLockHeld(cs_main);
    AssertLockHeld(pool.cs);

    assert(!tx.IsCoinBase());
    for (const CTxIn& txin : tx.vin) {
        if (txin.m_is_pegin) {
            continue;
        }

        const Coin& coin = view.AccessCoin(txin.prevout);

        // This coin was checked in PreChecks and MemPoolAccept
        // has been holding cs_main since then.
        Assume(!coin.IsSpent());
        if (coin.IsSpent()) return false;

        // If the Coin is available, there are 2 possibilities:
        // it is available in our current ChainstateActive UTXO set,
        // or it's a UTXO provided by a transaction in our mempool.
        // Ensure the scriptPubKeys in Coins from CoinsView are correct.
        const CTransactionRef& txFrom = pool.get(txin.prevout.hash);
        if (txFrom) {
            assert(txFrom->GetHash() == txin.prevout.hash);
            assert(txFrom->vout.size() > txin.prevout.n);
            assert(txFrom->vout[txin.prevout.n] == coin.out);
        } else {
            const Coin& coinFromUTXOSet = coins_tip.AccessCoin(txin.prevout);
            assert(!coinFromUTXOSet.IsSpent());
            assert(coinFromUTXOSet.out == coin.out);
        }
    }

    // Call CheckInputScripts() to cache signature and script validity against current tip consensus rules.
    return CheckInputScripts(tx, state, view, flags, /* cacheSigStore= */ true, /* cacheFullScriptStore= */ true, txdata);
}

namespace {

class MemPoolAccept
{
public:
    explicit MemPoolAccept(CTxMemPool& mempool, CChainState& active_chainstate) : m_pool(mempool), m_view(&m_dummy), m_viewmempool(&active_chainstate.CoinsTip(), m_pool), m_active_chainstate(active_chainstate),
        m_limit_ancestors(gArgs.GetIntArg("-limitancestorcount", DEFAULT_ANCESTOR_LIMIT)),
        m_limit_ancestor_size(gArgs.GetIntArg("-limitancestorsize", DEFAULT_ANCESTOR_SIZE_LIMIT)*1000),
        m_limit_descendants(gArgs.GetIntArg("-limitdescendantcount", DEFAULT_DESCENDANT_LIMIT)),
        m_limit_descendant_size(gArgs.GetIntArg("-limitdescendantsize", DEFAULT_DESCENDANT_SIZE_LIMIT)*1000) {
    }

    // We put the arguments we're handed into a struct, so we can pass them
    // around easier.
    struct ATMPArgs {
        const CChainParams& m_chainparams;
        const int64_t m_accept_time;
        const bool m_bypass_limits;
        /*
         * Return any outpoints which were not previously present in the coins
         * cache, but were added as a result of validating the tx for mempool
         * acceptance. This allows the caller to optionally remove the cache
         * additions if the associated transaction ends up being rejected by
         * the mempool.
         */
        std::vector<COutPoint>& m_coins_to_uncache;
        const bool m_test_accept;
        /** Whether we allow transactions to replace mempool transactions by BIP125 rules. If false,
         * any transaction spending the same inputs as a transaction in the mempool is considered
         * a conflict. */
        const bool m_allow_bip125_replacement;
        /** When true, the mempool will not be trimmed when individual transactions are submitted in
         * Finalize(). Instead, limits should be enforced at the end to ensure the package is not
         * partially submitted.
         */
        const bool m_package_submission;
        /** When true, use package feerates instead of individual transaction feerates for fee-based
         * policies such as mempool min fee and min relay fee.
         */
        const bool m_package_feerates;

        /** Parameters for single transaction mempool validation. */
        static ATMPArgs SingleAccept(const CChainParams& chainparams, int64_t accept_time,
                                     bool bypass_limits, std::vector<COutPoint>& coins_to_uncache,
                                     bool test_accept) {
            return ATMPArgs{/* m_chainparams */ chainparams,
                            /* m_accept_time */ accept_time,
                            /* m_bypass_limits */ bypass_limits,
                            /* m_coins_to_uncache */ coins_to_uncache,
                            /* m_test_accept */ test_accept,
                            /* m_allow_bip125_replacement */ true,
                            /* m_package_submission */ false,
                            /* m_package_feerates */ false,
            };
        }

        /** Parameters for test package mempool validation through testmempoolaccept. */
        static ATMPArgs PackageTestAccept(const CChainParams& chainparams, int64_t accept_time,
                                          std::vector<COutPoint>& coins_to_uncache) {
            return ATMPArgs{/* m_chainparams */ chainparams,
                            /* m_accept_time */ accept_time,
                            /* m_bypass_limits */ false,
                            /* m_coins_to_uncache */ coins_to_uncache,
                            /* m_test_accept */ true,
                            /* m_allow_bip125_replacement */ false,
                            /* m_package_submission */ false, // not submitting to mempool
                            /* m_package_feerates */ false,
            };
        }

        /** Parameters for child-with-unconfirmed-parents package validation. */
        static ATMPArgs PackageChildWithParents(const CChainParams& chainparams, int64_t accept_time,
                                                std::vector<COutPoint>& coins_to_uncache) {
            return ATMPArgs{/* m_chainparams */ chainparams,
                            /* m_accept_time */ accept_time,
                            /* m_bypass_limits */ false,
                            /* m_coins_to_uncache */ coins_to_uncache,
                            /* m_test_accept */ false,
                            /* m_allow_bip125_replacement */ false,
                            /* m_package_submission */ true,
                            /* m_package_feerates */ true,
            };
        }

        /** Parameters for a single transaction within a package. */
        static ATMPArgs SingleInPackageAccept(const ATMPArgs& package_args) {
            return ATMPArgs{/* m_chainparams */ package_args.m_chainparams,
                            /* m_accept_time */ package_args.m_accept_time,
                            /* m_bypass_limits */ false,
                            /* m_coins_to_uncache */ package_args.m_coins_to_uncache,
                            /* m_test_accept */ package_args.m_test_accept,
                            /* m_allow_bip125_replacement */ true,
                            /* m_package_submission */ false,
                            /* m_package_feerates */ false, // only 1 transaction
            };
        }

    private:
        // Private ctor to avoid exposing details to clients and allowing the possibility of
        // mixing up the order of the arguments. Use static functions above instead.
        ATMPArgs(const CChainParams& chainparams,
                 int64_t accept_time,
                 bool bypass_limits,
                 std::vector<COutPoint>& coins_to_uncache,
                 bool test_accept,
                 bool allow_bip125_replacement,
                 bool package_submission,
                 bool package_feerates)
            : m_chainparams{chainparams},
              m_accept_time{accept_time},
              m_bypass_limits{bypass_limits},
              m_coins_to_uncache{coins_to_uncache},
              m_test_accept{test_accept},
              m_allow_bip125_replacement{allow_bip125_replacement},
              m_package_submission{package_submission},
              m_package_feerates{package_feerates}
        {
        }
    };

    // Single transaction acceptance
    MempoolAcceptResult AcceptSingleTransaction(const CTransactionRef& ptx, ATMPArgs& args) EXCLUSIVE_LOCKS_REQUIRED(cs_main);

    /**
    * Multiple transaction acceptance. Transactions may or may not be interdependent, but must not
    * conflict with each other, and the transactions cannot already be in the mempool. Parents must
    * come before children if any dependencies exist.
    */
    PackageMempoolAcceptResult AcceptMultipleTransactions(const std::vector<CTransactionRef>& txns, ATMPArgs& args) EXCLUSIVE_LOCKS_REQUIRED(cs_main);

    /**
     * Package (more specific than just multiple transactions) acceptance. Package must be a child
     * with all of its unconfirmed parents, and topologically sorted.
     */
    PackageMempoolAcceptResult AcceptPackage(const Package& package, ATMPArgs& args) EXCLUSIVE_LOCKS_REQUIRED(cs_main);

private:
    // All the intermediate state that gets passed between the various levels
    // of checking a given transaction.
    struct Workspace {
        // explicit Workspace(const CTransactionRef& ptx) : m_ptx(ptx), m_hash(ptx->GetHash()) {} // ELEMENTS: unused since we need the genesis block hash
        explicit Workspace(const CTransactionRef& ptx, const uint256& hash_genesis_block) : m_ptx(ptx), m_hash(ptx->GetHash()), m_precomputed_txdata(hash_genesis_block) {} // ELEMENTS
        /** Txids of mempool transactions that this transaction directly conflicts with. */
        std::set<uint256> m_conflicts;
        std::set<std::pair<uint256, COutPoint> > m_set_pegins_spent;
        /** Iterators to mempool entries that this transaction directly conflicts with. */
        CTxMemPool::setEntries m_iters_conflicting;
        /** Iterators to all mempool entries that would be replaced by this transaction, including
         * those it directly conflicts with and their descendants. */
        CTxMemPool::setEntries m_all_conflicting;
        /** All mempool ancestors of this transaction. */
        CTxMemPool::setEntries m_ancestors;
        /** Mempool entry constructed for this transaction. Constructed in PreChecks() but not
         * inserted into the mempool until Finalize(). */
        std::unique_ptr<CTxMemPoolEntry> m_entry;
        /** Pointers to the transactions that have been removed from the mempool and replaced by
         * this transaction, used to return to the MemPoolAccept caller. Only populated if
         * validation is successful and the original transactions are removed. */
        std::list<CTransactionRef> m_replaced_transactions;

        /** Virtual size of the transaction as used by the mempool, calculated using serialized size
         * of the transaction and sigops. */
        int64_t m_vsize;
        /** Fees paid by this transaction: total input amounts subtracted by total output amounts. */
        CAmount m_base_fees;
        /** Base fees + any fee delta set by the user with prioritisetransaction. */
        CAmount m_modified_fees;
        /** Total modified fees of all transactions being replaced. */
        CAmount m_conflicting_fees{0};
        /** Total virtual size of all transactions being replaced. */
        size_t m_conflicting_size{0};

        const CTransactionRef& m_ptx;
        /** Txid. */
        const uint256& m_hash;
        TxValidationState m_state;
        /** A temporary cache containing serialized transaction data for signature verification.
         * Reused across PolicyScriptChecks and ConsensusScriptChecks. */
        PrecomputedTransactionData m_precomputed_txdata;
    };

    // Run the policy checks on a given transaction, excluding any script checks.
    // Looks up inputs, calculates feerate, considers replacement, evaluates
    // package limits, etc. As this function can be invoked for "free" by a peer,
    // only tests that are fast should be done here (to avoid CPU DoS).
    bool PreChecks(ATMPArgs& args, Workspace& ws) EXCLUSIVE_LOCKS_REQUIRED(cs_main, m_pool.cs);

    // Run checks for mempool replace-by-fee.
    bool ReplacementChecks(Workspace& ws) EXCLUSIVE_LOCKS_REQUIRED(cs_main, m_pool.cs);

    // Enforce package mempool ancestor/descendant limits (distinct from individual
    // ancestor/descendant limits done in PreChecks).
    bool PackageMempoolChecks(const std::vector<CTransactionRef>& txns,
                              PackageValidationState& package_state) EXCLUSIVE_LOCKS_REQUIRED(cs_main, m_pool.cs);

    // Run the script checks using our policy flags. As this can be slow, we should
    // only invoke this on transactions that have otherwise passed policy checks.
    bool PolicyScriptChecks(const ATMPArgs& args, Workspace& ws) EXCLUSIVE_LOCKS_REQUIRED(cs_main, m_pool.cs);

    // Re-run the script checks, using consensus flags, and try to cache the
    // result in the scriptcache. This should be done after
    // PolicyScriptChecks(). This requires that all inputs either be in our
    // utxo set or in the mempool.
    bool ConsensusScriptChecks(const ATMPArgs& args, Workspace& ws) EXCLUSIVE_LOCKS_REQUIRED(cs_main, m_pool.cs);

    // Try to add the transaction to the mempool, removing any conflicts first.
    // Returns true if the transaction is in the mempool after any size
    // limiting is performed, false otherwise.
    bool Finalize(const ATMPArgs& args, Workspace& ws) EXCLUSIVE_LOCKS_REQUIRED(cs_main, m_pool.cs);

    // Submit all transactions to the mempool and call ConsensusScriptChecks to add to the script
    // cache - should only be called after successful validation of all transactions in the package.
    // The package may end up partially-submitted after size limiting; returns true if all
    // transactions are successfully added to the mempool, false otherwise.
    bool SubmitPackage(const ATMPArgs& args, std::vector<Workspace>& workspaces, PackageValidationState& package_state,
                       std::map<const uint256, const MempoolAcceptResult>& results)
         EXCLUSIVE_LOCKS_REQUIRED(cs_main, m_pool.cs);

    // Compare a package's feerate against minimum allowed.
    bool CheckFeeRate(size_t package_size, CAmount package_fee, TxValidationState& state) EXCLUSIVE_LOCKS_REQUIRED(::cs_main, m_pool.cs)
    {
        AssertLockHeld(::cs_main);
        AssertLockHeld(m_pool.cs);
        CAmount mempoolRejectFee = m_pool.GetMinFee(gArgs.GetIntArg("-maxmempool", DEFAULT_MAX_MEMPOOL_SIZE) * 1000000).GetFee(package_size);
        if (mempoolRejectFee > 0 && package_fee < mempoolRejectFee) {
            return state.Invalid(TxValidationResult::TX_MEMPOOL_POLICY, "mempool min fee not met", strprintf("%d < %d", package_fee, mempoolRejectFee));
        }

        if (package_fee < ::minRelayTxFee.GetFee(package_size)) {
            return state.Invalid(TxValidationResult::TX_MEMPOOL_POLICY, "min relay fee not met", strprintf("%d < %d", package_fee, ::minRelayTxFee.GetFee(package_size)));
        }
        return true;
    }

private:
    CTxMemPool& m_pool;
    CCoinsViewCache m_view;
    CCoinsViewMemPool m_viewmempool;
    CCoinsView m_dummy;

    CChainState& m_active_chainstate;

    // The package limits in effect at the time of invocation.
    const size_t m_limit_ancestors;
    const size_t m_limit_ancestor_size;
    // These may be modified while evaluating a transaction (eg to account for
    // in-mempool conflicts; see below).
    size_t m_limit_descendants;
    size_t m_limit_descendant_size;

    /** Whether the transaction(s) would replace any mempool transactions. If so, RBF rules apply. */
    bool m_rbf{false};
};

bool MemPoolAccept::PreChecks(ATMPArgs& args, Workspace& ws)
{
    AssertLockHeld(cs_main);
    AssertLockHeld(m_pool.cs);
    const CTransactionRef& ptx = ws.m_ptx;
    const CTransaction& tx = *ws.m_ptx;
    const uint256& hash = ws.m_hash;

    // Copy/alias what we need out of args
    const int64_t nAcceptTime = args.m_accept_time;
    const bool bypass_limits = args.m_bypass_limits;
    std::vector<COutPoint>& coins_to_uncache = args.m_coins_to_uncache;
    const CChainParams& chainparams = args.m_chainparams;

    // Alias what we need out of ws
    TxValidationState& state = ws.m_state;
    std::unique_ptr<CTxMemPoolEntry>& entry = ws.m_entry;
    std::set<std::pair<uint256, COutPoint>>& setPeginsSpent = ws.m_set_pegins_spent;

    if (!CheckTransaction(tx, state)) {
        return false; // state filled in by CheckTransaction
    }

    // Coinbase is only valid in a block, not as a loose transaction
    if (tx.IsCoinBase())
        return state.Invalid(TxValidationResult::TX_CONSENSUS, "coinbase");

    // Rather not work on nonstandard transactions (unless -testnet/-regtest)
    std::string reason;
    if (fRequireStandard && !IsStandardTx(tx, reason))
        return state.Invalid(TxValidationResult::TX_NOT_STANDARD, reason);

    // And now do PAK checks. Filtered by next blocks' enforced list
    if (chainparams.GetEnforcePak()) {
        if (!IsPAKValidTx(tx, GetActivePAKList(m_active_chainstate.m_chain.Tip(), chainparams.GetConsensus()), chainparams.ParentGenesisBlockHash(), chainparams.GetConsensus().pegged_asset)) {
            return state.Invalid(TxValidationResult::TX_NOT_STANDARD, "invalid-pegout-proof");
        }
    }

    // Do not work on transactions that are too small.
    // A transaction with 1 segwit input and 1 P2WPHK output has non-witness size of 82 bytes.
    // Transactions smaller than this are not relayed to mitigate CVE-2017-12842 by not relaying
    // 64-byte transactions.
    if (::GetSerializeSize(tx, PROTOCOL_VERSION | SERIALIZE_TRANSACTION_NO_WITNESS) < MIN_STANDARD_TX_NONWITNESS_SIZE)
        return state.Invalid(TxValidationResult::TX_NOT_STANDARD, "tx-size-small");

    // Only accept nLockTime-using transactions that can be mined in the next
    // block; we don't want our mempool filled up with transactions that can't
    // be mined yet.
    if (!CheckFinalTxAtTip(m_active_chainstate.m_chain.Tip(), tx)) {
        return state.Invalid(TxValidationResult::TX_PREMATURE_SPEND, "non-final");
    }

    if (m_pool.exists(GenTxid::Wtxid(tx.GetWitnessHash()))) {
        // Exact transaction already exists in the mempool.
        return state.Invalid(TxValidationResult::TX_CONFLICT, "txn-already-in-mempool");
    } else if (m_pool.exists(GenTxid::Txid(tx.GetHash()))) {
        // Transaction with the same non-witness data but different witness (same txid, different
        // wtxid) already exists in the mempool.
        return state.Invalid(TxValidationResult::TX_CONFLICT, "txn-same-nonwitness-data-in-mempool");
    }

    // Check for conflicts with in-memory transactions
    for (const CTxIn &txin : tx.vin)
    {
        const CTransaction* ptxConflicting = m_pool.GetConflictTx(txin.prevout);
        if (ptxConflicting) {
            if (!args.m_allow_bip125_replacement) {
                // Transaction conflicts with a mempool tx, but we're not allowing replacements.
                return state.Invalid(TxValidationResult::TX_MEMPOOL_POLICY, "bip125-replacement-disallowed");
            }
            if (!ws.m_conflicts.count(ptxConflicting->GetHash()))
            {
                // Transactions that don't explicitly signal replaceability are
                // *not* replaceable with the current logic, even if one of their
                // unconfirmed ancestors signals replaceability. This diverges
                // from BIP125's inherited signaling description (see CVE-2021-31876).
                // Applications relying on first-seen mempool behavior should
                // check all unconfirmed ancestors; otherwise an opt-in ancestor
                // might be replaced, causing removal of this descendant.
                if (!SignalsOptInRBF(*ptxConflicting)) {
                    return state.Invalid(TxValidationResult::TX_MEMPOOL_POLICY, "txn-mempool-conflict");
                }

                ws.m_conflicts.insert(ptxConflicting->GetHash());
            }
        }
    }

    LockPoints lp;
    m_view.SetBackend(m_viewmempool);

    // Quickly check for peg-in witness data on non-peg-in inputs
    for (size_t input_index = 0; input_index < tx.vin.size(); ++input_index) {
        if (!tx.vin[input_index].m_is_pegin) {
            // Check that the corresponding pegin witness is empty
            // Note that the witness vector must be size 0 or len(vin)
            if (!tx.witness.vtxinwit.empty() &&
                    !tx.witness.vtxinwit[input_index].m_pegin_witness.IsNull()) {
                return state.Invalid(TxValidationResult::TX_WITNESS_MUTATED, "extra-pegin-witness");
            }
        }
    }

    // Used when checking peg-ins
    std::vector<std::pair<CScript, CScript>> fedpegscripts = GetValidFedpegScripts(m_active_chainstate.m_chain.Tip(), chainparams.GetConsensus(), true /* nextblock_validation */);

    const CCoinsViewCache& coins_cache = m_active_chainstate.CoinsTip();
    // do all inputs exist?
    for (unsigned int i = 0; i < tx.vin.size(); i++) {
        const CTxIn& txin = tx.vin[i];

        // ELEMENTS:
        // For pegin inputs check whether the pegins have already been claimed before.
        // This only checks the UTXO set for already claimed pegins. For mempool conflicts,
        // we rely on the GetConflictTx check done above.
        if (txin.m_is_pegin) {
            // Peg-in witness is required, check here without validating existence in parent chain
            std::string err_msg = "no peg-in witness attached";
            if (tx.witness.vtxinwit.size() != tx.vin.size() ||
                    !IsValidPeginWitness(tx.witness.vtxinwit[i].m_pegin_witness, fedpegscripts, tx.vin[i].prevout, err_msg, false)) {
                return state.Invalid(TxValidationResult::TX_WITNESS_MUTATED, "pegin-no-witness", err_msg);
            }

            std::pair<uint256, COutPoint> pegin = std::make_pair(uint256(tx.witness.vtxinwit[i].m_pegin_witness.stack[2]), tx.vin[i].prevout);
            // This assumes non-null prevout and genesis block hash
            if (m_view.IsPeginSpent(pegin)) {
                return state.Invalid(TxValidationResult::TX_CONSENSUS, "pegin-already-claimed");
            }
            continue;
        }

        if (!coins_cache.HaveCoinInCache(txin.prevout)) {
            coins_to_uncache.push_back(txin.prevout);
        }

        // Note: this call may add txin.prevout to the coins cache
        // (coins_cache.cacheCoins) by way of FetchCoin(). It should be removed
        // later (via coins_to_uncache) if this tx turns out to be invalid.
        if (!m_view.HaveCoin(txin.prevout)) {
            // Are inputs missing because we already have the tx?
            for (size_t out = 0; out < tx.vout.size(); out++) {
                // Optimistically just do efficient check of cache for outputs
                if (coins_cache.HaveCoinInCache(COutPoint(hash, out))) {
                    return state.Invalid(TxValidationResult::TX_CONFLICT, "txn-already-known");
                }
            }
            // Otherwise assume this might be an orphan tx for which we just haven't seen parents yet
            return state.Invalid(TxValidationResult::TX_MISSING_INPUTS, "bad-txns-inputs-missingorspent");
        }
    }

    // This is const, but calls into the back end CoinsViews. The CCoinsViewDB at the bottom of the
    // hierarchy brings the best block into scope. See CCoinsViewDB::GetBestBlock().
    m_view.GetBestBlock();

    // we have all inputs cached now, so switch back to dummy (to protect
    // against bugs where we pull more inputs from disk that miss being added
    // to coins_to_uncache)
    m_view.SetBackend(m_dummy);

    assert(m_active_chainstate.m_blockman.LookupBlockIndex(m_view.GetBestBlock()) == m_active_chainstate.m_chain.Tip());

    // Only accept BIP68 sequence locked transactions that can be mined in the next
    // block; we don't want our mempool filled up with transactions that can't
    // be mined yet.
    // Pass in m_view which has all of the relevant inputs cached. Note that, since m_view's
    // backend was removed, it no longer pulls coins from the mempool.
    if (!CheckSequenceLocksAtTip(m_active_chainstate.m_chain.Tip(), m_view, tx, &lp)) {
        return state.Invalid(TxValidationResult::TX_PREMATURE_SPEND, "non-BIP68-final");
    }

    // The mempool holds txs for the next block, so pass height+1 to CheckTxInputs
    CAmountMap fee_map;
    if (!Consensus::CheckTxInputs(tx, state, m_view, m_active_chainstate.m_chain.Height() + 1, fee_map, setPeginsSpent, NULL, true, true, fedpegscripts)) {
        return false; // state filled in by CheckTxInputs
    }

<<<<<<< HEAD
    // ELEMENTS: extra policy check for consistency between issuances and their rangeproof
    if (fRequireStandard) {
        for (unsigned i = 0; i < std::min(tx.witness.vtxinwit.size(), tx.vin.size()); i++) {
            if (!tx.vin[i].assetIssuance.nAmount.IsCommitment() && !tx.witness.vtxinwit[i].vchIssuanceAmountRangeproof.empty()) {
                return state.Invalid(TxValidationResult::TX_INPUTS_NOT_STANDARD, "bad-txin-extra-issuance-rangeproof");
            }
            if (!tx.vin[i].assetIssuance.nInflationKeys.IsCommitment() && !tx.witness.vtxinwit[i].vchInflationKeysRangeproof.empty()) {
                return state.Invalid(TxValidationResult::TX_INPUTS_NOT_STANDARD, "bad-txin-extra-inflation-rangeproof");
            }
        }
    }

    // Check for non-standard pay-to-script-hash in inputs
=======
>>>>>>> c324b07a
    if (fRequireStandard && !AreInputsStandard(tx, m_view)) {
        return state.Invalid(TxValidationResult::TX_INPUTS_NOT_STANDARD, "bad-txns-nonstandard-inputs");
    }

    // Check for non-standard witnesses.
    if (tx.HasWitness() && fRequireStandard && !IsWitnessStandard(tx, m_view))
        return state.Invalid(TxValidationResult::TX_WITNESS_MUTATED, "bad-witness-nonstandard");

    int64_t nSigOpsCost = GetTransactionSigOpCost(tx, m_view, STANDARD_SCRIPT_VERIFY_FLAGS);

    // We only consider policyAsset
    ws.m_base_fees = fee_map[policyAsset];

    // ws.m_modified_fees includes any fee deltas from PrioritiseTransaction
    ws.m_modified_fees = ws.m_base_fees;
    m_pool.ApplyDelta(hash, ws.m_modified_fees);

    // Keep track of transactions that spend a coinbase, which we re-scan
    // during reorgs to ensure COINBASE_MATURITY is still met.
    bool fSpendsCoinbase = false;
    for (const CTxIn &txin : tx.vin) {
        // ELEMENTS:
        if (txin.m_is_pegin) {
            continue;
        }
        const Coin &coin = m_view.AccessCoin(txin.prevout);
        if (coin.IsCoinBase()) {
            fSpendsCoinbase = true;
            break;
        }
    }

    entry.reset(new CTxMemPoolEntry(ptx, ws.m_base_fees, nAcceptTime, m_active_chainstate.m_chain.Height(),
            fSpendsCoinbase, nSigOpsCost, lp, setPeginsSpent));
    ws.m_vsize = entry->GetTxSize();

    if (nSigOpsCost > MAX_STANDARD_TX_SIGOPS_COST)
        return state.Invalid(TxValidationResult::TX_NOT_STANDARD, "bad-txns-too-many-sigops",
                strprintf("%d", nSigOpsCost));

    // No individual transactions are allowed below minRelayTxFee and mempool min fee except from
    // disconnected blocks and transactions in a package. Package transactions will be checked using
    // package feerate later.
    // ELEMENTS: accept discounted fees for Confidential Transactions only, if enabled.
    int64_t package_size = Params().GetAcceptDiscountCT() ? GetDiscountVirtualTransactionSize(tx) : ws.m_vsize;
    if (!bypass_limits && !args.m_package_feerates && !CheckFeeRate(package_size, ws.m_modified_fees, state)) return false;

    ws.m_iters_conflicting = m_pool.GetIterSet(ws.m_conflicts);
    // Calculate in-mempool ancestors, up to a limit.
    if (ws.m_conflicts.size() == 1) {
        // In general, when we receive an RBF transaction with mempool conflicts, we want to know whether we
        // would meet the chain limits after the conflicts have been removed. However, there isn't a practical
        // way to do this short of calculating the ancestor and descendant sets with an overlay cache of
        // changed mempool entries. Due to both implementation and runtime complexity concerns, this isn't
        // very realistic, thus we only ensure a limited set of transactions are RBF'able despite mempool
        // conflicts here. Importantly, we need to ensure that some transactions which were accepted using
        // the below carve-out are able to be RBF'ed, without impacting the security the carve-out provides
        // for off-chain contract systems (see link in the comment below).
        //
        // Specifically, the subset of RBF transactions which we allow despite chain limits are those which
        // conflict directly with exactly one other transaction (but may evict children of said transaction),
        // and which are not adding any new mempool dependencies. Note that the "no new mempool dependencies"
        // check is accomplished later, so we don't bother doing anything about it here, but if BIP 125 is
        // amended, we may need to move that check to here instead of removing it wholesale.
        //
        // Such transactions are clearly not merging any existing packages, so we are only concerned with
        // ensuring that (a) no package is growing past the package size (not count) limits and (b) we are
        // not allowing something to effectively use the (below) carve-out spot when it shouldn't be allowed
        // to.
        //
        // To check these we first check if we meet the RBF criteria, above, and increment the descendant
        // limits by the direct conflict and its descendants (as these are recalculated in
        // CalculateMempoolAncestors by assuming the new transaction being added is a new descendant, with no
        // removals, of each parent's existing dependent set). The ancestor count limits are unmodified (as
        // the ancestor limits should be the same for both our new transaction and any conflicts).
        // We don't bother incrementing m_limit_descendants by the full removal count as that limit never comes
        // into force here (as we're only adding a single transaction).
        assert(ws.m_iters_conflicting.size() == 1);
        CTxMemPool::txiter conflict = *ws.m_iters_conflicting.begin();

        m_limit_descendants += 1;
        m_limit_descendant_size += conflict->GetSizeWithDescendants();
    }

    std::string errString;
    if (!m_pool.CalculateMemPoolAncestors(*entry, ws.m_ancestors, m_limit_ancestors, m_limit_ancestor_size, m_limit_descendants, m_limit_descendant_size, errString)) {
        ws.m_ancestors.clear();
        // If CalculateMemPoolAncestors fails second time, we want the original error string.
        std::string dummy_err_string;
        // Contracting/payment channels CPFP carve-out:
        // If the new transaction is relatively small (up to 40k weight)
        // and has at most one ancestor (ie ancestor limit of 2, including
        // the new transaction), allow it if its parent has exactly the
        // descendant limit descendants.
        //
        // This allows protocols which rely on distrusting counterparties
        // being able to broadcast descendants of an unconfirmed transaction
        // to be secure by simply only having two immediately-spendable
        // outputs - one for each counterparty. For more info on the uses for
        // this, see https://lists.linuxfoundation.org/pipermail/bitcoin-dev/2018-November/016518.html
        if (ws.m_vsize > EXTRA_DESCENDANT_TX_SIZE_LIMIT ||
                !m_pool.CalculateMemPoolAncestors(*entry, ws.m_ancestors, 2, m_limit_ancestor_size, m_limit_descendants + 1, m_limit_descendant_size + EXTRA_DESCENDANT_TX_SIZE_LIMIT, dummy_err_string)) {
            return state.Invalid(TxValidationResult::TX_MEMPOOL_POLICY, "too-long-mempool-chain", errString);
        }
    }

    // A transaction that spends outputs that would be replaced by it is invalid. Now
    // that we have the set of all ancestors we can detect this
    // pathological case by making sure ws.m_conflicts and ws.m_ancestors don't
    // intersect.
    if (const auto err_string{EntriesAndTxidsDisjoint(ws.m_ancestors, ws.m_conflicts, hash)}) {
        // We classify this as a consensus error because a transaction depending on something it
        // conflicts with would be inconsistent.
        return state.Invalid(TxValidationResult::TX_CONSENSUS, "bad-txns-spends-conflicting-tx", *err_string);
    }

    m_rbf = !ws.m_conflicts.empty();
    return true;
}

bool MemPoolAccept::ReplacementChecks(Workspace& ws)
{
    AssertLockHeld(cs_main);
    AssertLockHeld(m_pool.cs);

    const CTransaction& tx = *ws.m_ptx;
    const uint256& hash = ws.m_hash;
    TxValidationState& state = ws.m_state;

    CFeeRate newFeeRate(ws.m_modified_fees, ws.m_vsize);
    // The replacement transaction must have a higher feerate than its direct conflicts.
    // - The motivation for this check is to ensure that the replacement transaction is preferable for
    //   block-inclusion, compared to what would be removed from the mempool.
    // - This logic predates ancestor feerate-based transaction selection, which is why it doesn't
    //   consider feerates of descendants.
    // - Note: Ancestor feerate-based transaction selection has made this comparison insufficient to
    //   guarantee that this is incentive-compatible for miners, because it is possible for a
    //   descendant transaction of a direct conflict to pay a higher feerate than the transaction that
    //   might replace them, under these rules.
    if (const auto err_string{PaysMoreThanConflicts(ws.m_iters_conflicting, newFeeRate, hash)}) {
        return state.Invalid(TxValidationResult::TX_MEMPOOL_POLICY, "insufficient fee", *err_string);
    }

    // Calculate all conflicting entries and enforce BIP125 Rule #5.
    if (const auto err_string{GetEntriesForConflicts(tx, m_pool, ws.m_iters_conflicting, ws.m_all_conflicting)}) {
        return state.Invalid(TxValidationResult::TX_MEMPOOL_POLICY,
                             "too many potential replacements", *err_string);
    }
    // Enforce BIP125 Rule #2.
    if (const auto err_string{HasNoNewUnconfirmed(tx, m_pool, ws.m_iters_conflicting)}) {
        return state.Invalid(TxValidationResult::TX_MEMPOOL_POLICY,
                             "replacement-adds-unconfirmed", *err_string);
    }
    // Check if it's economically rational to mine this transaction rather than the ones it
    // replaces and pays for its own relay fees. Enforce BIP125 Rules #3 and #4.
    for (CTxMemPool::txiter it : ws.m_all_conflicting) {
        ws.m_conflicting_fees += it->GetModifiedFee();
        ws.m_conflicting_size += it->GetTxSize();
    }
    if (const auto err_string{PaysForRBF(ws.m_conflicting_fees, ws.m_modified_fees, ws.m_vsize,
                                         ::incrementalRelayFee, hash)}) {
        return state.Invalid(TxValidationResult::TX_MEMPOOL_POLICY, "insufficient fee", *err_string);
    }
    return true;
}

bool MemPoolAccept::PackageMempoolChecks(const std::vector<CTransactionRef>& txns,
                                         PackageValidationState& package_state)
{
    AssertLockHeld(cs_main);
    AssertLockHeld(m_pool.cs);

    // CheckPackageLimits expects the package transactions to not already be in the mempool.
    assert(std::all_of(txns.cbegin(), txns.cend(), [this](const auto& tx)
                       { return !m_pool.exists(GenTxid::Txid(tx->GetHash()));}));

    std::string err_string;
    if (!m_pool.CheckPackageLimits(txns, m_limit_ancestors, m_limit_ancestor_size, m_limit_descendants,
                                   m_limit_descendant_size, err_string)) {
        // This is a package-wide error, separate from an individual transaction error.
        return package_state.Invalid(PackageValidationResult::PCKG_POLICY, "package-mempool-limits", err_string);
    }
   return true;
}

bool MemPoolAccept::PolicyScriptChecks(const ATMPArgs& args, Workspace& ws)
{
    AssertLockHeld(cs_main);
    AssertLockHeld(m_pool.cs);
    const CTransaction& tx = *ws.m_ptx;
    TxValidationState& state = ws.m_state;

    unsigned int scriptVerifyFlags = STANDARD_SCRIPT_VERIFY_FLAGS;

    // Temporarily add additional script flags based on the activation of
    // Dynamic Federations. This can be included in the
    // STANDARD_LOCKTIME_VERIFY_FLAGS in a release post-activation.

    if (DeploymentActiveAfter(m_active_chainstate.m_chain.Tip(), ChainstateManager({args.m_chainparams, GetAdjustedTime}), Consensus::DEPLOYMENT_DYNA_FED)) {
        scriptVerifyFlags |= SCRIPT_SIGHASH_RANGEPROOF;
    }

    // Check input scripts and signatures.
    // This is done last to help prevent CPU exhaustion denial-of-service attacks.
    if (!CheckInputScripts(tx, state, m_view, scriptVerifyFlags, true, false, ws.m_precomputed_txdata)) {
        // SCRIPT_VERIFY_CLEANSTACK requires SCRIPT_VERIFY_WITNESS, so we
        // need to turn both off, and compare against just turning off CLEANSTACK
        // to see if the failure is specifically due to witness validation.
        TxValidationState state_dummy; // Want reported failures to be from first CheckInputScripts
        if (!tx.HasWitness() && CheckInputScripts(tx, state_dummy, m_view, scriptVerifyFlags & ~(SCRIPT_VERIFY_WITNESS | SCRIPT_VERIFY_CLEANSTACK), true, false, ws.m_precomputed_txdata) &&
                !CheckInputScripts(tx, state_dummy, m_view, scriptVerifyFlags & ~SCRIPT_VERIFY_CLEANSTACK, true, false, ws.m_precomputed_txdata)) {
            // Only the witness is missing, so the transaction itself may be fine.
            state.Invalid(TxValidationResult::TX_WITNESS_STRIPPED,
                    state.GetRejectReason(), state.GetDebugMessage());
        }
        return false; // state filled in by CheckInputScripts
    }

    return true;
}

bool MemPoolAccept::ConsensusScriptChecks(const ATMPArgs& args, Workspace& ws)
{
    AssertLockHeld(cs_main);
    AssertLockHeld(m_pool.cs);
    const CTransaction& tx = *ws.m_ptx;
    const uint256& hash = ws.m_hash;
    TxValidationState& state = ws.m_state;

    // Check again against the current block tip's script verification
    // flags to cache our script execution flags. This is, of course,
    // useless if the next block has different script flags from the
    // previous one, but because the cache tracks script flags for us it
    // will auto-invalidate and we'll just have a few blocks of extra
    // misses on soft-fork activation.
    //
    // This is also useful in case of bugs in the standard flags that cause
    // transactions to pass as valid when they're actually invalid. For
    // instance the STRICTENC flag was incorrectly allowing certain
    // CHECKSIG NOT scripts to pass, even though they were invalid.
    //
    // There is a similar check in CreateNewBlock() to prevent creating
    // invalid blocks (using TestBlockValidity), however allowing such
    // transactions into the mempool can be exploited as a DoS attack.
    unsigned int currentBlockScriptVerifyFlags{GetBlockScriptFlags(*m_active_chainstate.m_chain.Tip(), m_active_chainstate.m_chainman)};
    if (!CheckInputsFromMempoolAndCache(tx, state, m_view, m_pool, currentBlockScriptVerifyFlags,
                                        ws.m_precomputed_txdata, m_active_chainstate.CoinsTip())) {
        LogPrintf("BUG! PLEASE REPORT THIS! CheckInputScripts failed against latest-block but not STANDARD flags %s, %s\n", hash.ToString(), state.ToString());
        return Assume(false);
    }

    return true;
}

bool MemPoolAccept::Finalize(const ATMPArgs& args, Workspace& ws)
{
    AssertLockHeld(cs_main);
    AssertLockHeld(m_pool.cs);
    const CTransaction& tx = *ws.m_ptx;
    const uint256& hash = ws.m_hash;
    TxValidationState& state = ws.m_state;
    const bool bypass_limits = args.m_bypass_limits;

    std::unique_ptr<CTxMemPoolEntry>& entry = ws.m_entry;

    // Remove conflicting transactions from the mempool
    for (CTxMemPool::txiter it : ws.m_all_conflicting)
    {
        LogPrint(BCLog::MEMPOOL, "replacing tx %s with %s for %s additional fees, %d delta bytes\n",
                it->GetTx().GetHash().ToString(),
                hash.ToString(),
                FormatMoney(ws.m_modified_fees - ws.m_conflicting_fees),
                (int)entry->GetTxSize() - (int)ws.m_conflicting_size);
        ws.m_replaced_transactions.push_back(it->GetSharedTx());
    }
    m_pool.RemoveStaged(ws.m_all_conflicting, false, MemPoolRemovalReason::REPLACED);

    // This transaction should only count for fee estimation if:
    // - it's not being re-added during a reorg which bypasses typical mempool fee limits
    // - the node is not behind
    // - the transaction is not dependent on any other transactions in the mempool
    // - it's not part of a package. Since package relay is not currently supported, this
    // transaction has not necessarily been accepted to miners' mempools.
    bool validForFeeEstimation = !bypass_limits && !args.m_package_submission && IsCurrentForFeeEstimation(m_active_chainstate) && m_pool.HasNoInputsOf(tx);

    // Store transaction in memory
    m_pool.addUnchecked(*entry, ws.m_ancestors, validForFeeEstimation);

    // trim mempool and check if tx was trimmed
    // If we are validating a package, don't trim here because we could evict a previous transaction
    // in the package. LimitMempoolSize() should be called at the very end to make sure the mempool
    // is still within limits and package submission happens atomically.
    if (!args.m_package_submission && !bypass_limits) {
        LimitMempoolSize(m_pool, m_active_chainstate.CoinsTip(), gArgs.GetIntArg("-maxmempool", DEFAULT_MAX_MEMPOOL_SIZE) * 1000000, std::chrono::hours{gArgs.GetIntArg("-mempoolexpiry", DEFAULT_MEMPOOL_EXPIRY)});
        if (!m_pool.exists(GenTxid::Txid(hash)))
            return state.Invalid(TxValidationResult::TX_MEMPOOL_POLICY, "mempool full");
    }
    return true;
}

bool MemPoolAccept::SubmitPackage(const ATMPArgs& args, std::vector<Workspace>& workspaces,
                                  PackageValidationState& package_state,
                                  std::map<const uint256, const MempoolAcceptResult>& results)
{
    AssertLockHeld(cs_main);
    AssertLockHeld(m_pool.cs);
    // Sanity check: none of the transactions should be in the mempool, and none of the transactions
    // should have a same-txid-different-witness equivalent in the mempool.
    assert(std::all_of(workspaces.cbegin(), workspaces.cend(), [this](const auto& ws){
        return !m_pool.exists(GenTxid::Txid(ws.m_ptx->GetHash())); }));

    bool all_submitted = true;
    // ConsensusScriptChecks adds to the script cache and is therefore consensus-critical;
    // CheckInputsFromMempoolAndCache asserts that transactions only spend coins available from the
    // mempool or UTXO set. Submit each transaction to the mempool immediately after calling
    // ConsensusScriptChecks to make the outputs available for subsequent transactions.
    for (Workspace& ws : workspaces) {
        if (!ConsensusScriptChecks(args, ws)) {
            results.emplace(ws.m_ptx->GetWitnessHash(), MempoolAcceptResult::Failure(ws.m_state));
            // Since PolicyScriptChecks() passed, this should never fail.
            Assume(false);
            all_submitted = false;
            package_state.Invalid(PackageValidationResult::PCKG_MEMPOOL_ERROR,
                                  strprintf("BUG! PolicyScriptChecks succeeded but ConsensusScriptChecks failed: %s",
                                            ws.m_ptx->GetHash().ToString()));
        }

        // Re-calculate mempool ancestors to call addUnchecked(). They may have changed since the
        // last calculation done in PreChecks, since package ancestors have already been submitted.
        std::string unused_err_string;
        if(!m_pool.CalculateMemPoolAncestors(*ws.m_entry, ws.m_ancestors, m_limit_ancestors,
                                             m_limit_ancestor_size, m_limit_descendants,
                                             m_limit_descendant_size, unused_err_string)) {
            results.emplace(ws.m_ptx->GetWitnessHash(), MempoolAcceptResult::Failure(ws.m_state));
            // Since PreChecks() and PackageMempoolChecks() both enforce limits, this should never fail.
            Assume(false);
            all_submitted = false;
            package_state.Invalid(PackageValidationResult::PCKG_MEMPOOL_ERROR,
                                  strprintf("BUG! Mempool ancestors or descendants were underestimated: %s",
                                            ws.m_ptx->GetHash().ToString()));
        }
        // If we call LimitMempoolSize() for each individual Finalize(), the mempool will not take
        // the transaction's descendant feerate into account because it hasn't seen them yet. Also,
        // we risk evicting a transaction that a subsequent package transaction depends on. Instead,
        // allow the mempool to temporarily bypass limits, the maximum package size) while
        // submitting transactions individually and then trim at the very end.
        if (!Finalize(args, ws)) {
            results.emplace(ws.m_ptx->GetWitnessHash(), MempoolAcceptResult::Failure(ws.m_state));
            // Since LimitMempoolSize() won't be called, this should never fail.
            Assume(false);
            all_submitted = false;
            package_state.Invalid(PackageValidationResult::PCKG_MEMPOOL_ERROR,
                                  strprintf("BUG! Adding to mempool failed: %s", ws.m_ptx->GetHash().ToString()));
        }
    }

    // It may or may not be the case that all the transactions made it into the mempool. Regardless,
    // make sure we haven't exceeded max mempool size.
    LimitMempoolSize(m_pool, m_active_chainstate.CoinsTip(),
                     gArgs.GetIntArg("-maxmempool", DEFAULT_MAX_MEMPOOL_SIZE) * 1000000,
                     std::chrono::hours{gArgs.GetIntArg("-mempoolexpiry", DEFAULT_MEMPOOL_EXPIRY)});

    // Find the wtxids of the transactions that made it into the mempool. Allow partial submission,
    // but don't report success unless they all made it into the mempool.
    for (Workspace& ws : workspaces) {
        if (m_pool.exists(GenTxid::Wtxid(ws.m_ptx->GetWitnessHash()))) {
            results.emplace(ws.m_ptx->GetWitnessHash(),
                MempoolAcceptResult::Success(std::move(ws.m_replaced_transactions), ws.m_vsize, ws.m_base_fees));
            GetMainSignals().TransactionAddedToMempool(ws.m_ptx, m_pool.GetAndIncrementSequence());
        } else {
            all_submitted = false;
            ws.m_state.Invalid(TxValidationResult::TX_MEMPOOL_POLICY, "mempool full");
            results.emplace(ws.m_ptx->GetWitnessHash(), MempoolAcceptResult::Failure(ws.m_state));
        }
    }
    return all_submitted;
}

MempoolAcceptResult MemPoolAccept::AcceptSingleTransaction(const CTransactionRef& ptx, ATMPArgs& args)
{
    AssertLockHeld(cs_main);
    LOCK(m_pool.cs); // mempool "read lock" (held through GetMainSignals().TransactionAddedToMempool())

    Workspace ws(ptx, args.m_chainparams.HashGenesisBlock());

    if (!PreChecks(args, ws)) return MempoolAcceptResult::Failure(ws.m_state);

    if (m_rbf && !ReplacementChecks(ws)) return MempoolAcceptResult::Failure(ws.m_state);

    // Perform the inexpensive checks first and avoid hashing and signature verification unless
    // those checks pass, to mitigate CPU exhaustion denial-of-service attacks.
    if (!PolicyScriptChecks(args, ws)) return MempoolAcceptResult::Failure(ws.m_state);

    if (!ConsensusScriptChecks(args, ws)) return MempoolAcceptResult::Failure(ws.m_state);

    // Tx was accepted, but not added
    if (args.m_test_accept) {
        return MempoolAcceptResult::Success(std::move(ws.m_replaced_transactions), ws.m_vsize, ws.m_base_fees);
    }

    if (!Finalize(args, ws)) return MempoolAcceptResult::Failure(ws.m_state);

    GetMainSignals().TransactionAddedToMempool(ptx, m_pool.GetAndIncrementSequence());

    return MempoolAcceptResult::Success(std::move(ws.m_replaced_transactions), ws.m_vsize, ws.m_base_fees);
}

PackageMempoolAcceptResult MemPoolAccept::AcceptMultipleTransactions(const std::vector<CTransactionRef>& txns, ATMPArgs& args)
{
    AssertLockHeld(cs_main);

    // These context-free package limits can be done before taking the mempool lock.
    PackageValidationState package_state;
    if (!CheckPackage(txns, package_state)) return PackageMempoolAcceptResult(package_state, {});

    std::vector<Workspace> workspaces{};
    workspaces.reserve(txns.size());
    std::transform(txns.cbegin(), txns.cend(), std::back_inserter(workspaces),
                   [&](const auto& tx) { return Workspace(tx, args.m_chainparams.HashGenesisBlock()); });
    std::map<const uint256, const MempoolAcceptResult> results;

    LOCK(m_pool.cs);

    // Do all PreChecks first and fail fast to avoid running expensive script checks when unnecessary.
    for (Workspace& ws : workspaces) {
        if (!PreChecks(args, ws)) {
            package_state.Invalid(PackageValidationResult::PCKG_TX, "transaction failed");
            // Exit early to avoid doing pointless work. Update the failed tx result; the rest are unfinished.
            results.emplace(ws.m_ptx->GetWitnessHash(), MempoolAcceptResult::Failure(ws.m_state));
            return PackageMempoolAcceptResult(package_state, std::move(results));
        }
        // Make the coins created by this transaction available for subsequent transactions in the
        // package to spend. Since we already checked conflicts in the package and we don't allow
        // replacements, we don't need to track the coins spent. Note that this logic will need to be
        // updated if package replace-by-fee is allowed in the future.
        assert(!args.m_allow_bip125_replacement);
        m_viewmempool.PackageAddTransaction(ws.m_ptx);
    }

    // Transactions must meet two minimum feerates: the mempool minimum fee and min relay fee.
    // For transactions consisting of exactly one child and its parents, it suffices to use the
    // package feerate (total modified fees / total virtual size) to check this requirement.
    const auto m_total_vsize = std::accumulate(workspaces.cbegin(), workspaces.cend(), int64_t{0},
        [](int64_t sum, auto& ws) { return sum + ws.m_vsize; });
    const auto m_total_modified_fees = std::accumulate(workspaces.cbegin(), workspaces.cend(), CAmount{0},
        [](CAmount sum, auto& ws) { return sum + ws.m_modified_fees; });
    const CFeeRate package_feerate(m_total_modified_fees, m_total_vsize);
    TxValidationState placeholder_state;
    if (args.m_package_feerates &&
        !CheckFeeRate(m_total_vsize, m_total_modified_fees, placeholder_state)) {
        package_state.Invalid(PackageValidationResult::PCKG_POLICY, "package-fee-too-low");
        return PackageMempoolAcceptResult(package_state, package_feerate, {});
    }

    // Apply package mempool ancestor/descendant limits. Skip if there is only one transaction,
    // because it's unnecessary. Also, CPFP carve out can increase the limit for individual
    // transactions, but this exemption is not extended to packages in CheckPackageLimits().
    std::string err_string;
    if (txns.size() > 1 && !PackageMempoolChecks(txns, package_state)) {
        return PackageMempoolAcceptResult(package_state, package_feerate, std::move(results));
    }

    for (Workspace& ws : workspaces) {
        if (!PolicyScriptChecks(args, ws)) {
            // Exit early to avoid doing pointless work. Update the failed tx result; the rest are unfinished.
            package_state.Invalid(PackageValidationResult::PCKG_TX, "transaction failed");
            results.emplace(ws.m_ptx->GetWitnessHash(), MempoolAcceptResult::Failure(ws.m_state));
            return PackageMempoolAcceptResult(package_state, package_feerate, std::move(results));
        }
        if (args.m_test_accept) {
            // When test_accept=true, transactions that pass PolicyScriptChecks are valid because there are
            // no further mempool checks (passing PolicyScriptChecks implies passing ConsensusScriptChecks).
            results.emplace(ws.m_ptx->GetWitnessHash(),
                            MempoolAcceptResult::Success(std::move(ws.m_replaced_transactions),
                                                         ws.m_vsize, ws.m_base_fees));
        }
    }

    if (args.m_test_accept) return PackageMempoolAcceptResult(package_state, package_feerate, std::move(results));

    if (!SubmitPackage(args, workspaces, package_state, results)) {
        // PackageValidationState filled in by SubmitPackage().
        return PackageMempoolAcceptResult(package_state, package_feerate, std::move(results));
    }

    return PackageMempoolAcceptResult(package_state, package_feerate, std::move(results));
}

PackageMempoolAcceptResult MemPoolAccept::AcceptPackage(const Package& package, ATMPArgs& args)
{
    AssertLockHeld(cs_main);
    PackageValidationState package_state;

    // Check that the package is well-formed. If it isn't, we won't try to validate any of the
    // transactions and thus won't return any MempoolAcceptResults, just a package-wide error.

    // Context-free package checks.
    if (!CheckPackage(package, package_state)) return PackageMempoolAcceptResult(package_state, {});

    // All transactions in the package must be a parent of the last transaction. This is just an
    // opportunity for us to fail fast on a context-free check without taking the mempool lock.
    if (!IsChildWithParents(package)) {
        package_state.Invalid(PackageValidationResult::PCKG_POLICY, "package-not-child-with-parents");
        return PackageMempoolAcceptResult(package_state, {});
    }

    // IsChildWithParents() guarantees the package is > 1 transactions.
    assert(package.size() > 1);
    // The package must be 1 child with all of its unconfirmed parents. The package is expected to
    // be sorted, so the last transaction is the child.
    const auto& child = package.back();
    std::unordered_set<uint256, SaltedTxidHasher> unconfirmed_parent_txids;
    std::transform(package.cbegin(), package.cend() - 1,
                   std::inserter(unconfirmed_parent_txids, unconfirmed_parent_txids.end()),
                   [](const auto& tx) { return tx->GetHash(); });

    // All child inputs must refer to a preceding package transaction or a confirmed UTXO. The only
    // way to verify this is to look up the child's inputs in our current coins view (not including
    // mempool), and enforce that all parents not present in the package be available at chain tip.
    // Since this check can bring new coins into the coins cache, keep track of these coins and
    // uncache them if we don't end up submitting this package to the mempool.
    const CCoinsViewCache& coins_tip_cache = m_active_chainstate.CoinsTip();
    for (const auto& input : child->vin) {
        if (!coins_tip_cache.HaveCoinInCache(input.prevout)) {
            args.m_coins_to_uncache.push_back(input.prevout);
        }
    }
    // Using the MemPoolAccept m_view cache allows us to look up these same coins faster later.
    // This should be connecting directly to CoinsTip, not to m_viewmempool, because we specifically
    // require inputs to be confirmed if they aren't in the package.
    m_view.SetBackend(m_active_chainstate.CoinsTip());
    const auto package_or_confirmed = [this, &unconfirmed_parent_txids](const auto& input) {
         return unconfirmed_parent_txids.count(input.prevout.hash) > 0 || m_view.HaveCoin(input.prevout);
    };
    if (!std::all_of(child->vin.cbegin(), child->vin.cend(), package_or_confirmed)) {
        package_state.Invalid(PackageValidationResult::PCKG_POLICY, "package-not-child-with-unconfirmed-parents");
        return PackageMempoolAcceptResult(package_state, {});
    }
    // Protect against bugs where we pull more inputs from disk that miss being added to
    // coins_to_uncache. The backend will be connected again when needed in PreChecks.
    m_view.SetBackend(m_dummy);

    LOCK(m_pool.cs);
    std::map<const uint256, const MempoolAcceptResult> results;
    // Node operators are free to set their mempool policies however they please, nodes may receive
    // transactions in different orders, and malicious counterparties may try to take advantage of
    // policy differences to pin or delay propagation of transactions. As such, it's possible for
    // some package transaction(s) to already be in the mempool, and we don't want to reject the
    // entire package in that case (as that could be a censorship vector). De-duplicate the
    // transactions that are already in the mempool, and only call AcceptMultipleTransactions() with
    // the new transactions. This ensures we don't double-count transaction counts and sizes when
    // checking ancestor/descendant limits, or double-count transaction fees for fee-related policy.
    ATMPArgs single_args = ATMPArgs::SingleInPackageAccept(args);
    bool quit_early{false};
    std::vector<CTransactionRef> txns_new;
    for (const auto& tx : package) {
        const auto& wtxid = tx->GetWitnessHash();
        const auto& txid = tx->GetHash();
        // There are 3 possibilities: already in mempool, same-txid-diff-wtxid already in mempool,
        // or not in mempool. An already confirmed tx is treated as one not in mempool, because all
        // we know is that the inputs aren't available.
        if (m_pool.exists(GenTxid::Wtxid(wtxid))) {
            // Exact transaction already exists in the mempool.
            auto iter = m_pool.GetIter(txid);
            assert(iter != std::nullopt);
            results.emplace(wtxid, MempoolAcceptResult::MempoolTx(iter.value()->GetTxSize(), iter.value()->GetFee()));
        } else if (m_pool.exists(GenTxid::Txid(txid))) {
            // Transaction with the same non-witness data but different witness (same txid,
            // different wtxid) already exists in the mempool.
            //
            // We don't allow replacement transactions right now, so just swap the package
            // transaction for the mempool one. Note that we are ignoring the validity of the
            // package transaction passed in.
            // TODO: allow witness replacement in packages.
            auto iter = m_pool.GetIter(txid);
            assert(iter != std::nullopt);
            // Provide the wtxid of the mempool tx so that the caller can look it up in the mempool.
            results.emplace(wtxid, MempoolAcceptResult::MempoolTxDifferentWitness(iter.value()->GetTx().GetWitnessHash()));
        } else {
            // Transaction does not already exist in the mempool.
            // Try submitting the transaction on its own.
            const auto single_res = AcceptSingleTransaction(tx, single_args);
            if (single_res.m_result_type == MempoolAcceptResult::ResultType::VALID) {
                // The transaction succeeded on its own and is now in the mempool. Don't include it
                // in package validation, because its fees should only be "used" once.
                assert(m_pool.exists(GenTxid::Wtxid(wtxid)));
                results.emplace(wtxid, single_res);
            } else if (single_res.m_state.GetResult() != TxValidationResult::TX_MEMPOOL_POLICY &&
                       single_res.m_state.GetResult() != TxValidationResult::TX_MISSING_INPUTS) {
                // Package validation policy only differs from individual policy in its evaluation
                // of feerate. For example, if a transaction fails here due to violation of a
                // consensus rule, the result will not change when it is submitted as part of a
                // package. To minimize the amount of repeated work, unless the transaction fails
                // due to feerate or missing inputs (its parent is a previous transaction in the
                // package that failed due to feerate), don't run package validation. Note that this
                // decision might not make sense if different types of packages are allowed in the
                // future.  Continue individually validating the rest of the transactions, because
                // some of them may still be valid.
                quit_early = true;
            } else {
                txns_new.push_back(tx);
            }
        }
    }

    // Nothing to do if the entire package has already been submitted.
    if (quit_early || txns_new.empty()) {
        // No package feerate when no package validation was done.
        return PackageMempoolAcceptResult(package_state, std::move(results));
    }
    // Validate the (deduplicated) transactions as a package.
    auto submission_result = AcceptMultipleTransactions(txns_new, args);
    // Include already-in-mempool transaction results in the final result.
    for (const auto& [wtxid, mempoolaccept_res] : results) {
        submission_result.m_tx_results.emplace(wtxid, mempoolaccept_res);
    }
    if (submission_result.m_state.IsValid()) assert(submission_result.m_package_feerate.has_value());
    return submission_result;
}

} // anon namespace

MempoolAcceptResult AcceptToMemoryPool(CChainState& active_chainstate, const CTransactionRef& tx,
                                       int64_t accept_time, bool bypass_limits, bool test_accept)
    EXCLUSIVE_LOCKS_REQUIRED(::cs_main)
{
    AssertLockHeld(::cs_main);
    const CChainParams& chainparams{active_chainstate.m_params};
    assert(active_chainstate.GetMempool() != nullptr);
    CTxMemPool& pool{*active_chainstate.GetMempool()};

    std::vector<COutPoint> coins_to_uncache;
    auto args = MemPoolAccept::ATMPArgs::SingleAccept(chainparams, accept_time, bypass_limits, coins_to_uncache, test_accept);
    const MempoolAcceptResult result = MemPoolAccept(pool, active_chainstate).AcceptSingleTransaction(tx, args);
    if (result.m_result_type != MempoolAcceptResult::ResultType::VALID) {
        // Remove coins that were not present in the coins cache before calling
        // AcceptSingleTransaction(); this is to prevent memory DoS in case we receive a large
        // number of invalid transactions that attempt to overrun the in-memory coins cache
        // (`CCoinsViewCache::cacheCoins`).

        for (const COutPoint& hashTx : coins_to_uncache)
            active_chainstate.CoinsTip().Uncache(hashTx);
    }
    // After we've (potentially) uncached entries, ensure our coins cache is still within its size limits
    BlockValidationState state_dummy;
    active_chainstate.FlushStateToDisk(state_dummy, FlushStateMode::PERIODIC);
    return result;
}

PackageMempoolAcceptResult ProcessNewPackage(CChainState& active_chainstate, CTxMemPool& pool,
                                                   const Package& package, bool test_accept)
{
    AssertLockHeld(cs_main);
    assert(!package.empty());
    assert(std::all_of(package.cbegin(), package.cend(), [](const auto& tx){return tx != nullptr;}));

    std::vector<COutPoint> coins_to_uncache;
    const CChainParams& chainparams = active_chainstate.m_params;
    const auto result = [&]() EXCLUSIVE_LOCKS_REQUIRED(cs_main) {
        AssertLockHeld(cs_main);
        if (test_accept) {
            auto args = MemPoolAccept::ATMPArgs::PackageTestAccept(chainparams, GetTime(), coins_to_uncache);
            return MemPoolAccept(pool, active_chainstate).AcceptMultipleTransactions(package, args);
        } else {
            auto args = MemPoolAccept::ATMPArgs::PackageChildWithParents(chainparams, GetTime(), coins_to_uncache);
            return MemPoolAccept(pool, active_chainstate).AcceptPackage(package, args);
        }
    }();

    // Uncache coins pertaining to transactions that were not submitted to the mempool.
    if (test_accept || result.m_state.IsInvalid()) {
        for (const COutPoint& hashTx : coins_to_uncache) {
            active_chainstate.CoinsTip().Uncache(hashTx);
        }
    }
    // Ensure the coins cache is still within limits.
    BlockValidationState state_dummy;
    active_chainstate.FlushStateToDisk(state_dummy, FlushStateMode::PERIODIC);
    return result;
}

CAmount GetBlockSubsidy(int nHeight, const Consensus::Params& consensusParams)
{
    int halvings = nHeight / consensusParams.nSubsidyHalvingInterval;
    // Force block reward to zero when right shift is undefined.
    if (halvings >= 64)
        return 0;

    CAmount nSubsidy = consensusParams.genesis_subsidy;
    // Subsidy is cut in half every 210,000 blocks which will occur approximately every 4 years.
    nSubsidy >>= halvings;
    return nSubsidy;
}

CoinsViews::CoinsViews(
    fs::path ldb_name,
    size_t cache_size_bytes,
    bool in_memory,
    bool should_wipe) : m_dbview(
                            gArgs.GetDataDirNet() / ldb_name, cache_size_bytes, in_memory, should_wipe),
                        m_catcherview(&m_dbview) {}

void CoinsViews::InitCache()
{
    AssertLockHeld(::cs_main);
    m_cacheview = std::make_unique<CCoinsViewCache>(&m_catcherview);
}

CChainState::CChainState(
    CTxMemPool* mempool,
    BlockManager& blockman,
    ChainstateManager& chainman,
    std::optional<uint256> from_snapshot_blockhash)
    : m_mempool(mempool),
      m_blockman(blockman),
      m_params(chainman.GetParams()),
      m_chainman(chainman),
      m_from_snapshot_blockhash(from_snapshot_blockhash) {}

void CChainState::InitCoinsDB(
    size_t cache_size_bytes,
    bool in_memory,
    bool should_wipe,
    fs::path leveldb_name)
{
    if (m_from_snapshot_blockhash) {
        leveldb_name += "_" + m_from_snapshot_blockhash->ToString();
    }

    m_coins_views = std::make_unique<CoinsViews>(
        leveldb_name, cache_size_bytes, in_memory, should_wipe);
}

void CChainState::InitCoinsCache(size_t cache_size_bytes)
{
    AssertLockHeld(::cs_main);
    assert(m_coins_views != nullptr);
    m_coinstip_cache_size_bytes = cache_size_bytes;
    m_coins_views->InitCache();
}

// Note that though this is marked const, we may end up modifying `m_cached_finished_ibd`, which
// is a performance-related implementation detail. This function must be marked
// `const` so that `CValidationInterface` clients (which are given a `const CChainState*`)
// can call it.
//
bool CChainState::IsInitialBlockDownload() const
{
    // Optimization: pre-test latch before taking the lock.
    if (m_cached_finished_ibd.load(std::memory_order_relaxed))
        return false;

    LOCK(cs_main);
    if (m_cached_finished_ibd.load(std::memory_order_relaxed))
        return false;
    if (fImporting || fReindex)
        return true;
    if (m_chain.Tip() == nullptr)
        return true;
    if (m_chain.Tip()->nChainWork < nMinimumChainWork)
        return true;
    if (m_chain.Tip()->GetBlockTime() < (GetTime() - nMaxTipAge))
        return true;
    LogPrintf("Leaving InitialBlockDownload (latching to false)\n");
    m_cached_finished_ibd.store(true, std::memory_order_relaxed);
    return false;
}

static void AlertNotify(const std::string& strMessage)
{
    uiInterface.NotifyAlertChanged();
#if HAVE_SYSTEM
    std::string strCmd = gArgs.GetArg("-alertnotify", "");
    if (strCmd.empty()) return;

    // Alert text should be plain ascii coming from a trusted source, but to
    // be safe we first strip anything not in safeChars, then add single quotes around
    // the whole string before passing it to the shell:
    std::string singleQuote("'");
    std::string safeStatus = SanitizeString(strMessage);
    safeStatus = singleQuote+safeStatus+singleQuote;
    ReplaceAll(strCmd, "%s", safeStatus);

    std::thread t(runCommand, strCmd);
    t.detach(); // thread runs free
#endif
}

void CChainState::CheckForkWarningConditions()
{
    AssertLockHeld(cs_main);

    // Before we get past initial download, we cannot reliably alert about forks
    // (we assume we don't get stuck on a fork before finishing our initial sync)
    if (IsInitialBlockDownload()) {
        return;
    }

    if (m_chainman.m_best_invalid && m_chainman.m_best_invalid->nChainWork > m_chain.Tip()->nChainWork + (GetBlockProof(*m_chain.Tip()) * 6)) {
        LogPrintf("%s: Warning: Found invalid chain at least ~6 blocks longer than our best chain.\nChain state database corruption likely.\n", __func__);
        SetfLargeWorkInvalidChainFound(true);
    } else {
        SetfLargeWorkInvalidChainFound(false);
    }
}

// Called both upon regular invalid block discovery *and* InvalidateBlock
void CChainState::InvalidChainFound(CBlockIndex* pindexNew)
{
    AssertLockHeld(cs_main);
    if (!m_chainman.m_best_invalid || pindexNew->nChainWork > m_chainman.m_best_invalid->nChainWork) {
        m_chainman.m_best_invalid = pindexNew;
    }
    if (m_chainman.m_best_header != nullptr && m_chainman.m_best_header->GetAncestor(pindexNew->nHeight) == pindexNew) {
        m_chainman.m_best_header = m_chain.Tip();
    }

    LogPrintf("%s: invalid block=%s  height=%d  date=%s\n", __func__,
      pindexNew->GetBlockHash().ToString(), pindexNew->nHeight,
      FormatISO8601DateTime(pindexNew->GetBlockTime()));
    CBlockIndex *tip = m_chain.Tip();
    assert (tip);
    LogPrintf("%s:  current best=%s  height=%d  date=%s\n", __func__,
      tip->GetBlockHash().ToString(), m_chain.Height(),
      FormatISO8601DateTime(tip->GetBlockTime()));
    CheckForkWarningConditions();
}

// Same as InvalidChainFound, above, except not called directly from InvalidateBlock,
// which does its own setBlockIndexCandidates management.
void CChainState::InvalidBlockFound(CBlockIndex* pindex, const BlockValidationState& state)
{
    AssertLockHeld(cs_main);
    if (state.GetResult() != BlockValidationResult::BLOCK_MUTATED) {
        pindex->nStatus |= BLOCK_FAILED_VALID;
        m_chainman.m_failed_blocks.insert(pindex);
        m_blockman.m_dirty_blockindex.insert(pindex);
        setBlockIndexCandidates.erase(pindex);
        InvalidChainFound(pindex);
    }
}

void UpdateCoins(const CTransaction& tx, CCoinsViewCache& inputs, CTxUndo &txundo, int nHeight)
{
    // mark inputs spent
    if (!tx.IsCoinBase()) {
        txundo.vprevout.reserve(tx.vin.size());
        for (size_t i = 0; i < tx.vin.size(); i++) {
            const CTxIn& txin = tx.vin[i];
            if (txin.m_is_pegin) {
                const CTxInWitness& txinwit = tx.witness.vtxinwit[i];
                std::pair<uint256, COutPoint> outpoint = std::make_pair(uint256(txinwit.m_pegin_witness.stack[2]), txin.prevout);
                inputs.SetPeginSpent(outpoint, true);
                // Dummy undo
                txundo.vprevout.emplace_back();
            } else {
                txundo.vprevout.emplace_back();
                bool is_spent = inputs.SpendCoin(txin.prevout, &txundo.vprevout.back());
                assert(is_spent);
            }
        }
    }
    // add outputs
    AddCoins(inputs, tx, nHeight);
}

bool CScriptCheck::operator()() {
    const CScript &scriptSig = ptxTo->vin[nIn].scriptSig;
    const CScriptWitness *witness = ptxTo->witness.vtxinwit.size() > nIn ? &ptxTo->witness.vtxinwit[nIn].scriptWitness : NULL;
    return VerifyScript(scriptSig, m_tx_out.scriptPubKey, witness, nFlags, CachingTransactionSignatureChecker(ptxTo, nIn, m_tx_out.nValue, cacheStore, *txdata), &error);
}

static CuckooCache::cache<uint256, SignatureCacheHasher> g_scriptExecutionCache;
static CSHA256 g_scriptExecutionCacheHasher;

void InitScriptExecutionCache() {
    // Setup the salted hasher
    uint256 nonce = GetRandHash();
    // We want the nonce to be 64 bytes long to force the hasher to process
    // this chunk, which makes later hash computations more efficient. We
    // just write our 32-byte entropy twice to fill the 64 bytes.
    g_scriptExecutionCacheHasher.Write(nonce.begin(), 32);
    g_scriptExecutionCacheHasher.Write(nonce.begin(), 32);
    // nMaxCacheSize is unsigned. If -maxsigcachesize is set to zero,
    // setup_bytes creates the minimum possible cache (2 elements).
    size_t nMaxCacheSize = std::min(std::max((int64_t)0, gArgs.GetIntArg("-maxsigcachesize", DEFAULT_MAX_SIG_CACHE_SIZE) / 4), MAX_MAX_SIG_CACHE_SIZE) * ((size_t) 1 << 20);
    size_t nElems = g_scriptExecutionCache.setup_bytes(nMaxCacheSize);
    LogPrintf("Using %zu MiB out of %zu/4 requested for script execution cache, able to store %zu elements\n",
            (nElems*sizeof(uint256)) >>20, (nMaxCacheSize*2)>>20, nElems);
}

/**
 * Check whether all of this transaction's input scripts succeed.
 *
 * This involves ECDSA signature checks so can be computationally intensive. This function should
 * only be called after the cheap sanity checks in CheckTxInputs passed.
 *
 * If pvChecks is not nullptr, script checks are pushed onto it instead of being performed inline. Any
 * script checks which are not necessary (eg due to script execution cache hits) are, obviously,
 * not pushed onto pvChecks/run.
 *
 * Setting cacheSigStore/cacheFullScriptStore to false will remove elements from the corresponding cache
 * which are matched. This is useful for checking blocks where we will likely never need the cache
 * entry again.
 *
 * Note that we may set state.reason to NOT_STANDARD for extra soft-fork flags in flags, block-checking
 * callers should probably reset it to CONSENSUS in such cases.
 *
 * Non-static (and re-declared) in src/test/txvalidationcache_tests.cpp
 */
bool CheckInputScripts(const CTransaction& tx, TxValidationState& state,
                       const CCoinsViewCache& inputs, unsigned int flags, bool cacheSigStore,
                       bool cacheFullScriptStore, PrecomputedTransactionData& txdata,
                       std::vector<CCheck*>* pvChecks)
{
    if (tx.IsCoinBase()) return true;

    if (pvChecks) {
        pvChecks->reserve(tx.vin.size());
    }

    // First check if script executions have been cached with the same
    // flags. Note that this assumes that the inputs provided are
    // correct (ie that the transaction hash which is in tx's prevouts
    // properly commits to the scriptPubKey in the inputs view of that
    // transaction).
    uint256 hashCacheEntry;
    CSHA256 hasher = g_scriptExecutionCacheHasher;
    hasher.Write(tx.GetWitnessHash().begin(), 32).Write((unsigned char*)&flags, sizeof(flags)).Finalize(hashCacheEntry.begin());
    AssertLockHeld(cs_main); //TODO: Remove this requirement by making CuckooCache not require external locks
    if (g_scriptExecutionCache.contains(hashCacheEntry, !cacheFullScriptStore)) {
        return true;
    }

    if (!txdata.m_spent_outputs_ready) {
        std::vector<CTxOut> spent_outputs;
        spent_outputs.reserve(tx.vin.size());

        for (unsigned int i = 0; i < tx.vin.size(); i++) {
            const COutPoint& prevout = tx.vin[i].prevout;
            // ELEMENTS:
            // If input is peg-in, create "coin" to evaluate against
            Coin pegin_coin;
            if (tx.vin[i].m_is_pegin) {
                // Height of "output" in script evaluation will be 0
                pegin_coin = Coin(GetPeginOutputFromWitness(tx.witness.vtxinwit[i].m_pegin_witness), 0, false);
            }
            const Coin& coin = tx.vin[i].m_is_pegin ? pegin_coin : inputs.AccessCoin(prevout);
            // end ELEMENTS
            assert(!coin.IsSpent());
            spent_outputs.emplace_back(coin.out);
        }
        txdata.Init(tx, std::move(spent_outputs));
    }
    assert(txdata.m_spent_outputs.size() == tx.vin.size());

    for (unsigned int i = 0; i < tx.vin.size(); i++) {
        // We very carefully only pass in things to CScriptCheck which
        // are clearly committed to by tx' witness hash. This provides
        // a sanity check that our caching is not introducing consensus
        // failures through additional data in, eg, the coins being
        // spent being checked as a part of CScriptCheck.

        // Verify signature
        CCheck* check = new CScriptCheck(txdata.m_spent_outputs[i], tx, i, flags, cacheSigStore, &txdata);
        ScriptError serror = QueueCheck(pvChecks, check);
        if (serror != SCRIPT_ERR_OK) {
            if (flags & STANDARD_NOT_MANDATORY_VERIFY_FLAGS) {
                // Check whether the failure was caused by a
                // non-mandatory script verification check, such as
                // non-standard DER encodings or non-null dummy
                // arguments; if so, ensure we return NOT_STANDARD
                // instead of CONSENSUS to avoid downstream users
                // splitting the network between upgraded and
                // non-upgraded nodes by banning CONSENSUS-failing
                // data providers.
                CScriptCheck check2(txdata.m_spent_outputs[i], tx, i,
                        flags & ~STANDARD_NOT_MANDATORY_VERIFY_FLAGS, cacheSigStore, &txdata);
                if (check2()) {
                    return state.Invalid(TxValidationResult::TX_NOT_STANDARD, strprintf("non-mandatory-script-verify-flag (%s)", ScriptErrorString(serror)));
                }
            }
            // MANDATORY flag failures correspond to
            // TxValidationResult::TX_CONSENSUS. Because CONSENSUS
            // failures are the most serious case of validation
            // failures, we may need to consider using
            // RECENT_CONSENSUS_CHANGE for any script failure that
            // could be due to non-upgraded nodes which we may want to
            // support, to avoid splitting the network (but this
            // depends on the details of how net_processing handles
            // such errors).
            return state.Invalid(TxValidationResult::TX_CONSENSUS, strprintf("mandatory-script-verify-flag-failed (%s)", ScriptErrorString(serror)));
        }
    }

    if (cacheFullScriptStore && !pvChecks) {
        // We executed all of the provided scripts, and were told to
        // cache the result. Do so now.
        g_scriptExecutionCache.insert(hashCacheEntry);
    }

    return true;
}

bool AbortNode(BlockValidationState& state, const std::string& strMessage, const bilingual_str& userMessage)
{
    AbortNode(strMessage, userMessage);
    return state.Error(strMessage);
}

/**
 * Restore the UTXO in a Coin at a given COutPoint
 * @param undo The Coin to be restored.
 * @param view The coins view to which to apply the changes.
 * @param out The out point that corresponds to the tx input.
 * @return A DisconnectResult as an int
 */
int ApplyTxInUndo(Coin&& undo, CCoinsViewCache& view, const COutPoint& out, const CTxIn& txin, const CScriptWitness& pegin_witness, const std::vector<std::pair<CScript, CScript>>& fedpegscripts)
{
    bool fClean = true;

    if (!txin.m_is_pegin) {
        if (view.HaveCoin(out)) fClean = false; // overwriting transaction output

        if (undo.nHeight == 0) {
            // Missing undo metadata (height and coinbase). Older versions included this
            // information only in undo records for the last spend of a transactions'
            // outputs. This implies that it must be present for some other output of the same tx.
            const Coin& alternate = AccessByTxid(view, out.hash);
            if (!alternate.IsSpent()) {
                undo.nHeight = alternate.nHeight;
                undo.fCoinBase = alternate.fCoinBase;
            } else {
                // ELEMENTS:
                // If we're connecting genesis outputs, it's probably actually just
                // a genesis output, let it through. N.B. The case where it's a corrupted
                // txundo from per-tx db will not be caught!
                if (!Params().GetConsensus().connect_genesis_outputs) {
                    return DISCONNECT_FAILED; // adding output for transaction without known metadata
                }
            }
        }
        // If the coin already exists as an unspent coin in the cache, then the
        // possible_overwrite parameter to AddCoin must be set to true. We have
        // already checked whether an unspent coin exists above using HaveCoin, so
        // we don't need to guess. When fClean is false, an unspent coin already
        // existed and it is an overwrite.
        view.AddCoin(out, std::move(undo), !fClean);
    } else {
        std::string err;
        if (!IsValidPeginWitness(pegin_witness, fedpegscripts, txin.prevout, err, false)) {
            fClean = fClean && error("%s: peg-in occurred without proof", __func__);
        } else {
            std::pair<uint256, COutPoint> outpoint = std::make_pair(uint256(pegin_witness.stack[2]), txin.prevout);
            bool fSpent = view.IsPeginSpent(outpoint);
            if (!fSpent) {
                fClean = fClean && error("%s: peg-in bitcoin txid not marked spent", __func__);
            } else {
                view.SetPeginSpent(outpoint, false);
            }
        }
    }

    return fClean ? DISCONNECT_OK : DISCONNECT_UNCLEAN;
}

// We don't want to compare things that are not stored in utxo db, specifically
// the nonce commitment which has no consensus meaning for spending conditions
static bool TxOutDBEntryIsSame(const CTxOut& block_txout, const CTxOut& txdb_txout)
{
    return txdb_txout.nValue == block_txout.nValue &&
        txdb_txout.nAsset == block_txout.nAsset &&
        txdb_txout.scriptPubKey == block_txout.scriptPubKey;
}

/** Undo the effects of this block (with given index) on the UTXO set represented by coins.
 *  When FAILED is returned, view is left in an indeterminate state. */
DisconnectResult CChainState::DisconnectBlock(const CBlock& block, const CBlockIndex* pindex, CCoinsViewCache& view)
{
    AssertLockHeld(::cs_main);
    bool fClean = true;

    CBlockUndo blockUndo;
    if (!UndoReadFromDisk(blockUndo, pindex)) {
        error("DisconnectBlock(): failure reading undo data");
        return DISCONNECT_FAILED;
    }

    if (blockUndo.vtxundo.size() + 1 != block.vtx.size()) {
        error("DisconnectBlock(): block and undo data inconsistent");
        return DISCONNECT_FAILED;
    }

    // undo transactions in reverse order
    for (int i = block.vtx.size() - 1; i >= 0; i--) {
        const CTransaction &tx = *(block.vtx[i]);
        uint256 hash = tx.GetHash();
        bool is_coinbase = tx.IsCoinBase();

        // Check that all outputs are available and match the outputs in the block itself
        // exactly.
        for (size_t o = 0; o < tx.vout.size(); o++) {
            if (!tx.vout[o].scriptPubKey.IsUnspendable()) {
                COutPoint out(hash, o);
                Coin coin;
                bool is_spent = view.SpendCoin(out, &coin);
                if (!is_spent || !TxOutDBEntryIsSame(tx.vout[o], coin.out) || pindex->nHeight != coin.nHeight || is_coinbase != coin.fCoinBase) {
                    fClean = false; // transaction output mismatch
                }
            }
        }

        // restore inputs
        const auto& fedpegscripts = GetValidFedpegScripts(pindex, Params().GetConsensus(), false /* nextblock_validation */);
        if (i > 0) { // not coinbases
            CTxUndo &txundo = blockUndo.vtxundo[i-1];
            if (txundo.vprevout.size() != tx.vin.size()) {
                error("DisconnectBlock(): transaction and undo data inconsistent");
                return DISCONNECT_FAILED;
            }
            for (unsigned int j = tx.vin.size(); j > 0;) {
                --j;
                const COutPoint& out = tx.vin[j].prevout;
                const CScriptWitness& pegin_wit = tx.witness.vtxinwit.size() > j ? tx.witness.vtxinwit[j].m_pegin_witness : CScriptWitness();
                int res = ApplyTxInUndo(std::move(txundo.vprevout[j]), view, out, tx.vin[j], pegin_wit, fedpegscripts);
                if (res == DISCONNECT_FAILED) return DISCONNECT_FAILED;
                fClean = fClean && res != DISCONNECT_UNCLEAN;
            }
            // At this point, all of txundo.vprevout should have been moved out.
        }
    }

    // move best block pointer to prevout block
    view.SetBestBlock(pindex->pprev->GetBlockHash());

    return fClean ? DISCONNECT_OK : DISCONNECT_UNCLEAN;
}

static CCheckQueue<CCheck> scriptcheckqueue(128);

void StartScriptCheckWorkerThreads(int threads_num)
{
    scriptcheckqueue.StartWorkerThreads(threads_num);
}

void StopScriptCheckWorkerThreads()
{
    scriptcheckqueue.StopWorkerThreads();
}

/**
 * Threshold condition checker that triggers when unknown versionbits are seen on the network.
 */
class WarningBitsConditionChecker : public AbstractThresholdConditionChecker
{
private:
    const ChainstateManager& m_chainman;
    int m_bit;

public:
    explicit WarningBitsConditionChecker(const ChainstateManager& chainman, int bit) : m_chainman{chainman}, m_bit(bit) {}

    int64_t BeginTime(const Consensus::Params& params) const override { return 0; }
    int64_t EndTime(const Consensus::Params& params) const override { return std::numeric_limits<int64_t>::max(); }
    int Period(const Consensus::Params& params) const override { return params.nMinerConfirmationWindow; }
    int Threshold(const Consensus::Params& params) const override { return params.nRuleChangeActivationThreshold; }

    bool Condition(const CBlockIndex* pindex, const Consensus::Params& params) const override
    {
        return pindex->nHeight >= params.MinBIP9WarningHeight &&
               ((pindex->nVersion & VERSIONBITS_TOP_MASK) == VERSIONBITS_TOP_BITS) &&
               ((pindex->nVersion >> m_bit) & 1) != 0 &&
               ((m_chainman.m_versionbitscache.ComputeBlockVersion(pindex->pprev, params) >> m_bit) & 1) == 0;
    }
};

static std::array<ThresholdConditionCache, VERSIONBITS_NUM_BITS> warningcache GUARDED_BY(cs_main);

static unsigned int GetBlockScriptFlags(const CBlockIndex& block_index, const ChainstateManager& chainman)
{
    const Consensus::Params& consensusparams = chainman.GetConsensus();

    // BIP16 didn't become active until Apr 1 2012 (on mainnet, and
    // retroactively applied to testnet)
    // However, only one historical block violated the P2SH rules (on both
    // mainnet and testnet).
    // Similarly, only one historical block violated the TAPROOT rules on
    // mainnet.
    // For simplicity, always leave P2SH+WITNESS+TAPROOT on except for the two
    // violating blocks.
    uint32_t flags{SCRIPT_VERIFY_P2SH | SCRIPT_VERIFY_WITNESS | SCRIPT_VERIFY_TAPROOT};
    const auto it{consensusparams.script_flag_exceptions.find(*Assert(block_index.phashBlock))};
    if (it != consensusparams.script_flag_exceptions.end()) {
        flags = it->second;
    }

    // Enforce the DERSIG (BIP66) rule
    if (DeploymentActiveAt(block_index, chainman, Consensus::DEPLOYMENT_DERSIG)) {
        flags |= SCRIPT_VERIFY_DERSIG;
    }

    // Enforce CHECKLOCKTIMEVERIFY (BIP65)
    if (DeploymentActiveAt(block_index, chainman, Consensus::DEPLOYMENT_CLTV)) {
        flags |= SCRIPT_VERIFY_CHECKLOCKTIMEVERIFY;
    }

    // Enforce CHECKSEQUENCEVERIFY (BIP112)
    if (DeploymentActiveAt(block_index, chainman, Consensus::DEPLOYMENT_CSV)) {
        flags |= SCRIPT_VERIFY_CHECKSEQUENCEVERIFY;
    }

    // Enforce BIP147 NULLDUMMY (activated simultaneously with segwit)
    if (DeploymentActiveAt(block_index, chainman, Consensus::DEPLOYMENT_SEGWIT)) {
        flags |= SCRIPT_VERIFY_NULLDUMMY;
    }

    if (DeploymentActiveAfter(block_index.pprev, chainman, Consensus::DEPLOYMENT_DYNA_FED)) {
        flags |= SCRIPT_SIGHASH_RANGEPROOF;
    }

    return flags;
}


static int64_t nTimeCheck = 0;
static int64_t nTimeForks = 0;
static int64_t nTimeConnect = 0;
static int64_t nTimeVerify = 0;
static int64_t nTimeUndo = 0;
static int64_t nTimeIndex = 0;
static int64_t nTimeTotal = 0;
static int64_t nBlocksTotal = 0;

bool CheckPeginRipeness(const CBlock& block, const std::vector<std::pair<CScript, CScript>>& fedpegscripts) {
    for (unsigned int i = 0; i < block.vtx.size(); i++) {
        const CTransaction &tx = *(block.vtx[i]);

        if (!tx.IsCoinBase()) {
            for (unsigned int i = 0; i < tx.vin.size(); ++i) {
                if (tx.vin[i].m_is_pegin) {
                    std::string err;
                    bool depth_failed = false;
                    if ((tx.witness.vtxinwit.size() <= i) || !IsValidPeginWitness(tx.witness.vtxinwit[i].m_pegin_witness, fedpegscripts, tx.vin[i].prevout, err, true, &depth_failed)) {
                        if (depth_failed) {
                            return false;  // Pegins not ripe.
                        } else {
                            return true;  // Some other failure; details later.
                        }
                    }
                }
            }
        }
    }
    return true;
}

/** Apply the effects of this block (with given index) on the UTXO set represented by coins.
 *  Validity checks that depend on the UTXO set are also done; ConnectBlock()
 *  can fail if those validity checks fail (among other reasons). */
bool CChainState::ConnectBlock(const CBlock& block, BlockValidationState& state, CBlockIndex* pindex,
                  CCoinsViewCache& view, std::set<std::pair<uint256, COutPoint>>* setPeginsSpent, bool fJustCheck)
{
    AssertLockHeld(cs_main);
    assert(pindex);

    uint256 block_hash{block.GetHash()};
    assert(*pindex->phashBlock == block_hash);

    int64_t nTimeStart = GetTimeMicros();

    // verify that the view's current state corresponds to the previous block
    uint256 hashPrevBlock = pindex->pprev == nullptr ? uint256() : pindex->pprev->GetBlockHash();
    assert(hashPrevBlock == view.GetBestBlock());

    const Consensus::Params& consensusParams = m_params.GetConsensus();
    // Add genesis outputs but don't validate.
    if (block_hash == consensusParams.hashGenesisBlock) {
        if (!fJustCheck) {
            if (consensusParams.connect_genesis_outputs) {
                for (const auto& tx : block.vtx) {
                    // Directly add new coins to DB
                    AddCoins(view, *tx, 0);
                }
            }
            view.SetBestBlock(pindex->GetBlockHash());
        }
        nBlocksTotal++;
        return true;
    }

    // Check it again in case a previous version let a bad block in
    // NOTE: We don't currently (re-)invoke ContextualCheckBlock() or
    // ContextualCheckBlockHeader() here. This means that if we add a new
    // consensus rule that is enforced in one of those two functions, then we
    // may have let in a block that violates the rule prior to updating the
    // software, and we would NOT be enforcing the rule here. Fully solving
    // upgrade from one software version to the next after a consensus rule
    // change is potentially tricky and issue-specific (see NeedsRedownload()
    // for one approach that was used for BIP 141 deployment).
    // Also, currently the rule against blocks more than 2 hours in the future
    // is enforced in ContextualCheckBlockHeader(); we wouldn't want to
    // re-enforce that rule here (at least until we make it impossible for
    // m_adjusted_time_callback() to go backward).
    if (!CheckBlock(block, state, m_params.GetConsensus(), !fJustCheck, !fJustCheck)) {
        if (state.GetResult() == BlockValidationResult::BLOCK_MUTATED) {
            // We don't write down blocks to disk if they may have been
            // corrupted, so this should be impossible unless we're having hardware
            // problems.
            return AbortNode(state, "Corrupt block found indicating potential hardware failure; shutting down");
        }
        return error("%s: Consensus::CheckBlock: %s", __func__, state.ToString());
    }

    nBlocksTotal++;

    // Check that all non-zero coinbase outputs pay to the required destination
    const CScript& mandatory_coinbase_destination = m_params.GetConsensus().mandatory_coinbase_destination;
    if (mandatory_coinbase_destination != CScript()) {
        for (auto& txout : block.vtx[0]->vout) {
            bool mustPay = !txout.nValue.IsExplicit() || txout.nValue.GetAmount() != 0;
            if (mustPay && txout.scriptPubKey != mandatory_coinbase_destination) {
                LogPrintf("ERROR: ConnectBlock(): Coinbase outputs didn't match required scriptPubKey\n");
                return state.Invalid(BlockValidationResult::BLOCK_CONSENSUS, "bad-coinbase-txos");
            }
        }
    }

    bool fScriptChecks = true;
    if (!hashAssumeValid.IsNull()) {
        // We've been configured with the hash of a block which has been externally verified to have a valid history.
        // A suitable default value is included with the software and updated from time to time.  Because validity
        //  relative to a piece of software is an objective fact these defaults can be easily reviewed.
        // This setting doesn't force the selection of any particular chain but makes validating some faster by
        //  effectively caching the result of part of the verification.
        BlockMap::const_iterator  it = m_blockman.m_block_index.find(hashAssumeValid);
        if (it != m_blockman.m_block_index.end()) {
            if (it->second.GetAncestor(pindex->nHeight) == pindex &&
                m_chainman.m_best_header->GetAncestor(pindex->nHeight) == pindex &&
                m_chainman.m_best_header->nChainWork >= nMinimumChainWork) {
                // This block is a member of the assumed verified chain and an ancestor of the best header.
                // Script verification is skipped when connecting blocks under the
                // assumevalid block. Assuming the assumevalid block is valid this
                // is safe because block merkle hashes are still computed and checked,
                // Of course, if an assumed valid block is invalid due to false scriptSigs
                // this optimization would allow an invalid chain to be accepted.
                // The equivalent time check discourages hash power from extorting the network via DOS attack
                //  into accepting an invalid block through telling users they must manually set assumevalid.
                //  Requiring a software change or burying the invalid block, regardless of the setting, makes
                //  it hard to hide the implication of the demand.  This also avoids having release candidates
                //  that are hardly doing any signature verification at all in testing without having to
                //  artificially set the default assumed verified block further back.
                // The test against nMinimumChainWork prevents the skipping when denied access to any chain at
                //  least as good as the expected chain.
                fScriptChecks = (GetBlockProofEquivalentTime(*m_chainman.m_best_header, *pindex, *m_chainman.m_best_header, m_params.GetConsensus()) <= 60 * 60 * 24 * 7 * 2);
            }
        }
    }

    int64_t nTime1 = GetTimeMicros(); nTimeCheck += nTime1 - nTimeStart;
    assert(nBlocksTotal > 0);
    LogPrint(BCLog::BENCH, "    - Sanity checks: %.2fms [%.2fs (%.2fms/blk)]\n", MILLI * (nTime1 - nTimeStart), nTimeCheck * MICRO, nTimeCheck * MILLI / nBlocksTotal);

    // Do not allow blocks that contain transactions which 'overwrite' older transactions,
    // unless those are already completely spent.
    // If such overwrites are allowed, coinbases and transactions depending upon those
    // can be duplicated to remove the ability to spend the first instance -- even after
    // being sent to another address.
    // See BIP30, CVE-2012-1909, and http://r6.ca/blog/20120206T005236Z.html for more information.
    // This rule was originally applied to all blocks with a timestamp after March 15, 2012, 0:00 UTC.
    // Now that the whole chain is irreversibly beyond that time it is applied to all blocks except the
    // two in the chain that violate it. This prevents exploiting the issue against nodes during their
    // initial block download.
    bool fEnforceBIP30 = !((pindex->nHeight==91842 && pindex->GetBlockHash() == uint256S("0x00000000000a4d0a398161ffc163c503763b1f4360639393e0e4c8e300e0caec")) ||
                           (pindex->nHeight==91880 && pindex->GetBlockHash() == uint256S("0x00000000000743f190a18c5577a3c2d2a1f610ae9601ac046a38084ccb7cd721")));

    // Once BIP34 activated it was not possible to create new duplicate coinbases and thus other than starting
    // with the 2 existing duplicate coinbase pairs, not possible to create overwriting txs.  But by the
    // time BIP34 activated, in each of the existing pairs the duplicate coinbase had overwritten the first
    // before the first had been spent.  Since those coinbases are sufficiently buried it's no longer possible to create further
    // duplicate transactions descending from the known pairs either.
    // If we're on the known chain at height greater than where BIP34 activated, we can save the db accesses needed for the BIP30 check.

    // BIP34 requires that a block at height X (block X) has its coinbase
    // scriptSig start with a CScriptNum of X (indicated height X).  The above
    // logic of no longer requiring BIP30 once BIP34 activates is flawed in the
    // case that there is a block X before the BIP34 height of 227,931 which has
    // an indicated height Y where Y is greater than X.  The coinbase for block
    // X would also be a valid coinbase for block Y, which could be a BIP30
    // violation.  An exhaustive search of all mainnet coinbases before the
    // BIP34 height which have an indicated height greater than the block height
    // reveals many occurrences. The 3 lowest indicated heights found are
    // 209,921, 490,897, and 1,983,702 and thus coinbases for blocks at these 3
    // heights would be the first opportunity for BIP30 to be violated.

    // The search reveals a great many blocks which have an indicated height
    // greater than 1,983,702, so we simply remove the optimization to skip
    // BIP30 checking for blocks at height 1,983,702 or higher.  Before we reach
    // that block in another 25 years or so, we should take advantage of a
    // future consensus change to do a new and improved version of BIP34 that
    // will actually prevent ever creating any duplicate coinbases in the
    // future.
    static constexpr int BIP34_IMPLIES_BIP30_LIMIT = 1983702;

    // There is no potential to create a duplicate coinbase at block 209,921
    // because this is still before the BIP34 height and so explicit BIP30
    // checking is still active.

    // The final case is block 176,684 which has an indicated height of
    // 490,897. Unfortunately, this issue was not discovered until about 2 weeks
    // before block 490,897 so there was not much opportunity to address this
    // case other than to carefully analyze it and determine it would not be a
    // problem. Block 490,897 was, in fact, mined with a different coinbase than
    // block 176,684, but it is important to note that even if it hadn't been or
    // is remined on an alternate fork with a duplicate coinbase, we would still
    // not run into a BIP30 violation.  This is because the coinbase for 176,684
    // is spent in block 185,956 in transaction
    // d4f7fbbf92f4a3014a230b2dc70b8058d02eb36ac06b4a0736d9d60eaa9e8781.  This
    // spending transaction can't be duplicated because it also spends coinbase
    // 0328dd85c331237f18e781d692c92de57649529bd5edf1d01036daea32ffde29.  This
    // coinbase has an indicated height of over 4.2 billion, and wouldn't be
    // duplicatable until that height, and it's currently impossible to create a
    // chain that long. Nevertheless we may wish to consider a future soft fork
    // which retroactively prevents block 490,897 from creating a duplicate
    // coinbase. The two historical BIP30 violations often provide a confusing
    // edge case when manipulating the UTXO and it would be simpler not to have
    // another edge case to deal with.

    // testnet3 has no blocks before the BIP34 height with indicated heights
    // post BIP34 before approximately height 486,000,000. After block
    // 1,983,702 testnet3 starts doing unnecessary BIP30 checking again.
    assert(pindex->pprev);
    CBlockIndex* pindexBIP34height = pindex->pprev->GetAncestor(m_params.GetConsensus().BIP34Height);
    //Only continue to enforce if we're below BIP34 activation height or the block hash at that height doesn't correspond.
    fEnforceBIP30 = fEnforceBIP30 && (!pindexBIP34height || !(pindexBIP34height->GetBlockHash() == m_params.GetConsensus().BIP34Hash));

    // TODO: Remove BIP30 checking from block height 1,983,702 on, once we have a
    // consensus change that ensures coinbases at those heights cannot
    // duplicate earlier coinbases.
    if (fEnforceBIP30 || pindex->nHeight >= BIP34_IMPLIES_BIP30_LIMIT) {
        for (const auto& tx : block.vtx) {
            for (size_t o = 0; o < tx->vout.size(); o++) {
                if (view.HaveCoin(COutPoint(tx->GetHash(), o))) {
                    LogPrintf("ERROR: ConnectBlock(): tried to overwrite transaction\n");
                    return state.Invalid(BlockValidationResult::BLOCK_CONSENSUS, "bad-txns-BIP30");
                }
            }
        }
    }

    // Enforce BIP68 (sequence locks)
    int nLockTimeFlags = 0;
    if (DeploymentActiveAt(*pindex, m_chainman, Consensus::DEPLOYMENT_CSV)) {
        nLockTimeFlags |= LOCKTIME_VERIFY_SEQUENCE;
    }

    // Get the script flags for this block
    unsigned int flags{GetBlockScriptFlags(*pindex, m_chainman)};

    int64_t nTime2 = GetTimeMicros(); nTimeForks += nTime2 - nTime1;
    LogPrint(BCLog::BENCH, "    - Fork checks: %.2fms [%.2fs (%.2fms/blk)]\n", MILLI * (nTime2 - nTime1), nTimeForks * MICRO, nTimeForks * MILLI / nBlocksTotal);

    CBlockUndo blockundo;

    // Precomputed transaction data pointers must not be invalidated
    // until after `control` has run the script checks (potentially
    // in multiple threads). Preallocate the vector size so a new allocation
    // doesn't invalidate pointers into the vector, and keep txsdata in scope
    // for as long as `control`.
    CCheckQueueControl<CCheck> control(fScriptChecks && g_parallel_script_checks ? &scriptcheckqueue : nullptr);
    std::vector<PrecomputedTransactionData> txsdata;
    for (unsigned int i = 0; i< block.vtx.size(); i++ ){
        txsdata.push_back(PrecomputedTransactionData(m_params.HashGenesisBlock()));
    }

    std::vector<int> prevheights;
    CAmountMap fee_map;
    int nInputs = 0;
    int64_t nSigOpsCost = 0;
    blockundo.vtxundo.reserve(block.vtx.size() - 1);

    // ELEMENTS:

    // Enforce PAK post-dynafed
    if (m_params.GetEnforcePak() && !block.m_dynafed_params.IsNull()) {
        // GetActivePAKList computes for the following block, so use previous index
        CPAKList paklist = GetActivePAKList(pindex->pprev, m_params.GetConsensus());
        for (const auto& tx : block.vtx) {
            if (!IsPAKValidTx(*tx, paklist, m_params.ParentGenesisBlockHash(), m_params.GetConsensus().pegged_asset)) {
                LogPrintf("ERROR: ConnectBlock(): Bad PAK transaction\n");
                return state.Invalid(BlockValidationResult::BLOCK_CONSENSUS, "bad-pak-tx");
            }
        }
    }

    // Used when ConnectBlock() results are unneeded for mempool ejection
    std::set<std::pair<uint256, COutPoint>> setPeginsSpentDummy;

    // Used when checking peg-ins
    const auto& fedpegscripts = GetValidFedpegScripts(pindex, m_params.GetConsensus(), false /* nextblock_validation */);

    for (unsigned int i = 0; i < block.vtx.size(); i++)
    {
        const CTransaction &tx = *(block.vtx[i]);

        nInputs += tx.vin.size();

        if (!tx.IsCoinBase())
        {
            std::vector<CCheck*> vChecks;
            bool fCacheResults = fJustCheck; /* Don't cache results if we're actually connecting blocks (still consult the cache, though) */
            TxValidationState tx_state;
            if (!Consensus::CheckTxInputs(tx, tx_state, view, pindex->nHeight, fee_map,
                        setPeginsSpent == NULL ? setPeginsSpentDummy : *setPeginsSpent,
                        g_parallel_script_checks ? &vChecks : NULL, fCacheResults, fScriptChecks, fedpegscripts)) {
                // Any transaction validation failure in ConnectBlock is a block consensus failure
                state.Invalid(BlockValidationResult::BLOCK_CONSENSUS,
                        tx_state.GetRejectReason(), tx_state.GetDebugMessage());
                return error("%s: Consensus::CheckTxInputs: %s, %s", __func__, tx.GetHash().ToString(), state.ToString());
            }
            control.Add(vChecks);

            if (!MoneyRange(fee_map)) {
                LogPrintf("ERROR: %s: accumulated fee in the block out of range.\n", __func__);
                return state.Invalid(BlockValidationResult::BLOCK_CONSENSUS, "bad-txns-accumulated-fee-outofrange");
            }

            // Check that transaction is BIP68 final
            // BIP68 lock checks (as opposed to nLockTime checks) must
            // be in ConnectBlock because they require the UTXO set
            prevheights.resize(tx.vin.size());
            for (size_t j = 0; j < tx.vin.size(); j++) {
                if (tx.vin[j].m_is_pegin) {
                    prevheights[j] = -1;
                } else {
                    prevheights[j] = view.AccessCoin(tx.vin[j].prevout).nHeight;
                }
            }

            if (!SequenceLocks(tx, nLockTimeFlags, prevheights, *pindex)) {
                LogPrintf("ERROR: %s: contains a non-BIP68-final transaction\n", __func__);
                return state.Invalid(BlockValidationResult::BLOCK_CONSENSUS, "bad-txns-nonfinal");
            }
        }

        // GetTransactionSigOpCost counts 3 types of sigops:
        // * legacy (always)
        // * p2sh (when P2SH enabled in flags and excludes coinbase)
        // * witness (when witness enabled in flags and excludes coinbase)
        nSigOpsCost += GetTransactionSigOpCost(tx, view, flags);
        if (nSigOpsCost > MAX_BLOCK_SIGOPS_COST) {
            LogPrintf("ERROR: ConnectBlock(): too many sigops\n");
            return state.Invalid(BlockValidationResult::BLOCK_CONSENSUS, "bad-blk-sigops");
        }

        if (!tx.IsCoinBase())
        {
            std::vector<CCheck*> vChecks;
            bool fCacheResults = fJustCheck; /* Don't cache results if we're actually connecting blocks (still consult the cache, though) */
            TxValidationState tx_state;
            if (fScriptChecks && !CheckInputScripts(tx, tx_state, view, flags, fCacheResults, fCacheResults, txsdata[i], g_parallel_script_checks ? &vChecks : nullptr)) {
                // Any transaction validation failure in ConnectBlock is a block consensus failure
                state.Invalid(BlockValidationResult::BLOCK_CONSENSUS,
                              tx_state.GetRejectReason(), tx_state.GetDebugMessage());
                return error("ConnectBlock(): CheckInputScripts on %s failed with %s",
                    tx.GetHash().ToString(), state.ToString());
            }
            control.Add(vChecks);
        }

        CTxUndo undoDummy;
        if (i > 0) {
            blockundo.vtxundo.push_back(CTxUndo());
        }
        UpdateCoins(tx, view, i == 0 ? undoDummy : blockundo.vtxundo.back(), pindex->nHeight);

    }
    int64_t nTime3 = GetTimeMicros(); nTimeConnect += nTime3 - nTime2;
    LogPrint(BCLog::BENCH, "      - Connect %u transactions: %.2fms (%.3fms/tx, %.3fms/txin) [%.2fs (%.2fms/blk)]\n", (unsigned)block.vtx.size(), MILLI * (nTime3 - nTime2), MILLI * (nTime3 - nTime2) / block.vtx.size(), nInputs <= 1 ? 0 : MILLI * (nTime3 - nTime2) / (nInputs-1), nTimeConnect * MICRO, nTimeConnect * MILLI / nBlocksTotal);

    CAmountMap block_reward = fee_map;
    block_reward[consensusParams.subsidy_asset] += GetBlockSubsidy(pindex->nHeight, consensusParams);
    if (!MoneyRange(block_reward)) {
        LogPrintf("ERROR: ConnectBlock(): total block reward overflowed\n");
        return state.Invalid(BlockValidationResult::BLOCK_CONSENSUS, "bad-blockreward-outofrange");
    }
    if (!VerifyCoinbaseAmount(*(block.vtx[0]), block_reward)) {
        LogPrintf("ERROR: ConnectBlock(): coinbase pays too much\n");
        return state.Invalid(BlockValidationResult::BLOCK_CONSENSUS, "bad-cb-amount");
    }

    if (!control.Wait()) {
        LogPrintf("ERROR: %s: CheckQueue failed\n", __func__);
        return state.Invalid(BlockValidationResult::BLOCK_CONSENSUS, "block-validation-failed");
    }
    int64_t nTime4 = GetTimeMicros(); nTimeVerify += nTime4 - nTime2;
    LogPrint(BCLog::BENCH, "    - Verify %u txins: %.2fms (%.3fms/txin) [%.2fs (%.2fms/blk)]\n", nInputs - 1, MILLI * (nTime4 - nTime2), nInputs <= 1 ? 0 : MILLI * (nTime4 - nTime2) / (nInputs-1), nTimeVerify * MICRO, nTimeVerify * MILLI / nBlocksTotal);

    if (fJustCheck)
        return true;

    if (!m_blockman.WriteUndoDataForBlock(blockundo, state, pindex, m_params)) {
        return false;
    }

    int64_t nTime5 = GetTimeMicros(); nTimeUndo += nTime5 - nTime4;
    LogPrint(BCLog::BENCH, "    - Write undo data: %.2fms [%.2fs (%.2fms/blk)]\n", MILLI * (nTime5 - nTime4), nTimeUndo * MICRO, nTimeUndo * MILLI / nBlocksTotal);

    if (!pindex->IsValid(BLOCK_VALID_SCRIPTS)) {
        pindex->RaiseValidity(BLOCK_VALID_SCRIPTS);
        m_blockman.m_dirty_blockindex.insert(pindex);
    }

    assert(pindex->phashBlock);
    // add this block to the view's block chain
    view.SetBestBlock(pindex->GetBlockHash());

    int64_t nTime6 = GetTimeMicros(); nTimeIndex += nTime6 - nTime5;
    LogPrint(BCLog::BENCH, "    - Index writing: %.2fms [%.2fs (%.2fms/blk)]\n", MILLI * (nTime6 - nTime5), nTimeIndex * MICRO, nTimeIndex * MILLI / nBlocksTotal);

    TRACE6(validation, block_connected,
        block_hash.data(),
        pindex->nHeight,
        block.vtx.size(),
        nInputs,
        nSigOpsCost,
        nTime5 - nTimeStart // in microseconds (µs)
    );

    return true;
}

CoinsCacheSizeState CChainState::GetCoinsCacheSizeState()
{
    AssertLockHeld(::cs_main);
    return this->GetCoinsCacheSizeState(
        m_coinstip_cache_size_bytes,
        gArgs.GetIntArg("-maxmempool", DEFAULT_MAX_MEMPOOL_SIZE) * 1000000);
}

CoinsCacheSizeState CChainState::GetCoinsCacheSizeState(
    size_t max_coins_cache_size_bytes,
    size_t max_mempool_size_bytes)
{
    AssertLockHeld(::cs_main);
    const int64_t nMempoolUsage = m_mempool ? m_mempool->DynamicMemoryUsage() : 0;
    int64_t cacheSize = CoinsTip().DynamicMemoryUsage();
    int64_t nTotalSpace =
        max_coins_cache_size_bytes + std::max<int64_t>(int64_t(max_mempool_size_bytes) - nMempoolUsage, 0);

    //! No need to periodic flush if at least this much space still available.
    static constexpr int64_t MAX_BLOCK_COINSDB_USAGE_BYTES = 10 * 1024 * 1024;  // 10MB
    int64_t large_threshold =
        std::max((9 * nTotalSpace) / 10, nTotalSpace - MAX_BLOCK_COINSDB_USAGE_BYTES);

    if (cacheSize > nTotalSpace) {
        LogPrintf("Cache size (%s) exceeds total space (%s)\n", cacheSize, nTotalSpace);
        return CoinsCacheSizeState::CRITICAL;
    } else if (cacheSize > large_threshold) {
        return CoinsCacheSizeState::LARGE;
    }
    return CoinsCacheSizeState::OK;
}

bool CChainState::FlushStateToDisk(
    BlockValidationState &state,
    FlushStateMode mode,
    int nManualPruneHeight)
{
    LOCK(cs_main);
    assert(this->CanFlushToDisk());
    static std::chrono::microseconds nLastWrite{0};
    static std::chrono::microseconds nLastFlush{0};
    std::set<int> setFilesToPrune;
    bool full_flush_completed = false;

    const size_t coins_count = CoinsTip().GetCacheSize();
    const size_t coins_mem_usage = CoinsTip().DynamicMemoryUsage();

    try {
    {
        bool fFlushForPrune = false;
        bool fDoFullFlush = false;

        CoinsCacheSizeState cache_state = GetCoinsCacheSizeState();
        LOCK(m_blockman.cs_LastBlockFile);
        if (fPruneMode && (m_blockman.m_check_for_pruning || nManualPruneHeight > 0) && !fReindex) {
            // make sure we don't prune above any of the prune locks bestblocks
            // pruning is height-based
            int last_prune{m_chain.Height()}; // last height we can prune
            std::optional<std::string> limiting_lock; // prune lock that actually was the limiting factor, only used for logging

            for (const auto& prune_lock : m_blockman.m_prune_locks) {
                if (prune_lock.second.height_first == std::numeric_limits<int>::max()) continue;
                // Remove the buffer and one additional block here to get actual height that is outside of the buffer
                const int lock_height{prune_lock.second.height_first - PRUNE_LOCK_BUFFER - 1};
                last_prune = std::max(1, std::min(last_prune, lock_height));
                if (last_prune == lock_height) {
                    limiting_lock = prune_lock.first;
                }
            }

            if (limiting_lock) {
                LogPrint(BCLog::PRUNE, "%s limited pruning to height %d\n", limiting_lock.value(), last_prune);
            }

            if (nManualPruneHeight > 0) {
                LOG_TIME_MILLIS_WITH_CATEGORY("find files to prune (manual)", BCLog::BENCH);

                m_blockman.FindFilesToPruneManual(setFilesToPrune, std::min(last_prune, nManualPruneHeight), m_chain.Height());
            } else {
                LOG_TIME_MILLIS_WITH_CATEGORY("find files to prune", BCLog::BENCH);

                m_blockman.FindFilesToPrune(setFilesToPrune, m_params.PruneAfterHeight(), m_chain.Height(), last_prune, IsInitialBlockDownload());
                m_blockman.m_check_for_pruning = false;
            }
            if (!setFilesToPrune.empty()) {
                fFlushForPrune = true;
                if (!m_blockman.m_have_pruned) {
                    m_blockman.m_block_tree_db->WriteFlag("prunedblockfiles", true);
                    m_blockman.m_have_pruned = true;
                }
            }
        }
        const auto nNow = GetTime<std::chrono::microseconds>();
        // Avoid writing/flushing immediately after startup.
        if (nLastWrite.count() == 0) {
            nLastWrite = nNow;
        }
        if (nLastFlush.count() == 0) {
            nLastFlush = nNow;
        }
        // The cache is large and we're within 10% and 10 MiB of the limit, but we have time now (not in the middle of a block processing).
        bool fCacheLarge = mode == FlushStateMode::PERIODIC && cache_state >= CoinsCacheSizeState::LARGE;
        // The cache is over the limit, we have to write now.
        bool fCacheCritical = mode == FlushStateMode::IF_NEEDED && cache_state >= CoinsCacheSizeState::CRITICAL;
        // It's been a while since we wrote the block index to disk. Do this frequently, so we don't need to redownload after a crash.
        bool fPeriodicWrite = mode == FlushStateMode::PERIODIC && nNow > nLastWrite + DATABASE_WRITE_INTERVAL;
        // It's been very long since we flushed the cache. Do this infrequently, to optimize cache usage.
        bool fPeriodicFlush = mode == FlushStateMode::PERIODIC && nNow > nLastFlush + DATABASE_FLUSH_INTERVAL;
        // Combine all conditions that result in a full cache flush.
        fDoFullFlush = (mode == FlushStateMode::ALWAYS) || fCacheLarge || fCacheCritical || fPeriodicFlush || fFlushForPrune;
        // Write blocks and block index to disk.
        if (fDoFullFlush || fPeriodicWrite) {
            // Ensure we can write block index
            if (!CheckDiskSpace(gArgs.GetBlocksDirPath())) {
                return AbortNode(state, "Disk space is too low!", _("Disk space is too low!"));
            }
            {
                LOG_TIME_MILLIS_WITH_CATEGORY("write block and undo data to disk", BCLog::BENCH);

                // First make sure all block and undo data is flushed to disk.
                m_blockman.FlushBlockFile();
            }

            // Then update all block file information (which may refer to block and undo files).
            {
                LOG_TIME_MILLIS_WITH_CATEGORY("write block index to disk", BCLog::BENCH);

                if (!m_blockman.WriteBlockIndexDB()) {
                    return AbortNode(state, "Failed to write to block index database");
                }

                if (node::fTrimHeaders) {
                    std::set<CBlockIndex*> setTrimmableBlockIndex(m_blockman.m_dirty_blockindex);
                    LogPrintf("Flushing block index, trimming headers, setTrimmableBlockIndex.size(): %d\n", setTrimmableBlockIndex.size());
                    int trim_height = m_chain.Height() - node::nMustKeepFullHeaders;
                    int min_height = std::numeric_limits<int>::max();
                    CBlockIndex* min_index = nullptr;
                    for (std::set<CBlockIndex*>::iterator it = setTrimmableBlockIndex.begin(); it != setTrimmableBlockIndex.end(); it++) {
                        (*it)->assert_untrimmed();
                        if ((*it)->nHeight < trim_height) {
                            (*it)->trim();
                            if ((*it)->nHeight < min_height) {
                                min_height = (*it)->nHeight;
                                min_index = *it;
                            }
                        }
                    }

                    // Handle any remaining untrimmed blocks that were too recent for trimming last time we flushed.
                    if (min_index) {
                        min_index = min_index->pprev;
                        while (min_index && !min_index->trimmed()) {
                            min_index->trim();
                            min_index = min_index->pprev;
                        }
                    }
                }
            }
            // Finally remove any pruned files
            if (fFlushForPrune) {
                LOG_TIME_MILLIS_WITH_CATEGORY("unlink pruned files", BCLog::BENCH);

                UnlinkPrunedFiles(setFilesToPrune);
            }
            nLastWrite = nNow;
        }
        // Flush best chain related state. This can only be done if the blocks / block index write was also done.
        if (fDoFullFlush && !CoinsTip().GetBestBlock().IsNull()) {
            LOG_TIME_MILLIS_WITH_CATEGORY(strprintf("write coins cache to disk (%d coins, %.2fkB)",
                coins_count, coins_mem_usage / 1000), BCLog::BENCH);

            // Typical Coin structures on disk are around 48 bytes in size.
            // Pushing a new one to the database can cause it to be written
            // twice (once in the log, and once in the tables). This is already
            // an overestimation, as most will delete an existing entry or
            // overwrite one. Still, use a conservative safety factor of 2.
            if (!CheckDiskSpace(gArgs.GetDataDirNet(), 48 * 2 * 2 * CoinsTip().GetCacheSize())) {
                return AbortNode(state, "Disk space is too low!", _("Disk space is too low!"));
            }
            // Flush the chainstate (which may refer to block index entries).
            if (!CoinsTip().Flush())
                return AbortNode(state, "Failed to write to coin database");
            nLastFlush = nNow;
            full_flush_completed = true;
            TRACE5(utxocache, flush,
                   (int64_t)(GetTimeMicros() - nNow.count()), // in microseconds (µs)
                   (uint32_t)mode,
                   (uint64_t)coins_count,
                   (uint64_t)coins_mem_usage,
                   (bool)fFlushForPrune);
        }
    }
    if (full_flush_completed) {
        // Update best block in wallet (so we can detect restored wallets).
        GetMainSignals().ChainStateFlushed(m_chain.GetLocator());
    }
    } catch (const std::runtime_error& e) {
        return AbortNode(state, std::string("System error while flushing: ") + e.what());
    }
    return true;
}

void CChainState::ForceFlushStateToDisk()
{
    BlockValidationState state;
    if (!this->FlushStateToDisk(state, FlushStateMode::ALWAYS)) {
        LogPrintf("%s: failed to flush state (%s)\n", __func__, state.ToString());
    }
}

void CChainState::PruneAndFlush()
{
    BlockValidationState state;
    m_blockman.m_check_for_pruning = true;
    if (!this->FlushStateToDisk(state, FlushStateMode::NONE)) {
        LogPrintf("%s: failed to flush state (%s)\n", __func__, state.ToString());
    }
}

static void DoWarning(const bilingual_str& warning)
{
    static bool fWarned = false;
    SetMiscWarning(warning);
    if (!fWarned) {
        AlertNotify(warning.original);
        fWarned = true;
    }
}

/** Private helper function that concatenates warning messages. */
static void AppendWarning(bilingual_str& res, const bilingual_str& warn)
{
    if (!res.empty()) res += Untranslated(", ");
    res += warn;
}

static void UpdateTipLog(
    const CCoinsViewCache& coins_tip,
    const CBlockIndex* tip,
    const CChainParams& params,
    const std::string& func_name,
    const std::string& prefix,
    const std::string& warning_messages) EXCLUSIVE_LOCKS_REQUIRED(::cs_main)
{

    AssertLockHeld(::cs_main);
    LogPrintf("%s%s: new best=%s height=%d version=0x%08x log2_work=%f tx=%lu date='%s' progress=%f cache=%.1fMiB(%utxo)%s\n",
        prefix, func_name,
        tip->GetBlockHash().ToString(), tip->nHeight, tip->nVersion,
        log(tip->nChainWork.getdouble()) / log(2.0), (unsigned long)tip->nChainTx,
        FormatISO8601DateTime(tip->GetBlockTime()),
        GuessVerificationProgress(tip, params.GetConsensus().nPowTargetSpacing),
        coins_tip.DynamicMemoryUsage() * (1.0 / (1 << 20)),
        coins_tip.GetCacheSize(),
        !warning_messages.empty() ? strprintf(" warning='%s'", warning_messages) : "");
}

void CChainState::UpdateTip(const CBlockIndex* pindexNew)
{
    AssertLockHeld(::cs_main);
    const auto& coins_tip = this->CoinsTip();

    // The remainder of the function isn't relevant if we are not acting on
    // the active chainstate, so return if need be.
    if (this != &m_chainman.ActiveChainstate()) {
        // Only log every so often so that we don't bury log messages at the tip.
        constexpr int BACKGROUND_LOG_INTERVAL = 2000;
        if (pindexNew->nHeight % BACKGROUND_LOG_INTERVAL == 0) {
            UpdateTipLog(coins_tip, pindexNew, m_params, __func__, "[background validation] ", "");
        }
        return;
    }

    // New best block
    if (m_mempool) {
        m_mempool->AddTransactionsUpdated(1);
    }

    {
        LOCK(g_best_block_mutex);
        g_best_block = pindexNew->GetBlockHash();
        g_best_block_cv.notify_all();
    }

    bilingual_str warning_messages;
    if (!this->IsInitialBlockDownload()) {
        const CBlockIndex* pindex = pindexNew;
        for (int bit = 0; bit < VERSIONBITS_NUM_BITS; bit++) {
            WarningBitsConditionChecker checker(m_chainman, bit);
            ThresholdState state = checker.GetStateFor(pindex, m_params.GetConsensus(), warningcache.at(bit));
            if (state == ThresholdState::ACTIVE || state == ThresholdState::LOCKED_IN) {
                const bilingual_str warning = strprintf(_("Unknown new rules activated (versionbit %i)"), bit);
                if (state == ThresholdState::ACTIVE) {
                    DoWarning(warning);
                } else {
                    AppendWarning(warning_messages, warning);
                }
            }
        }
    }
    UpdateTipLog(coins_tip, pindexNew, m_params, __func__, "", warning_messages.original);

    // Do some logging if dynafed parameters changed.
    if (pindexNew->pprev && !pindexNew->dynafed_params().IsNull()) {
        int height = pindexNew->nHeight;
        uint256 hash = pindexNew->GetBlockHash();
        uint256 root = pindexNew->dynafed_params().m_current.CalculateRoot();
        if (pindexNew->pprev->dynafed_params().IsNull()) {
            LogPrintf("Dynafed activated in block %d:%s: %s\n", height, hash.GetHex(), root.GetHex());
        } else if (root != pindexNew->pprev->dynafed_params().m_current.CalculateRoot()) {
            LogPrintf("New dynafed parameters activated in block %d:%s: %s\n", height, hash.GetHex(), root.GetHex());
        }
    }
}

/** Disconnect m_chain's tip.
  * After calling, the mempool will be in an inconsistent state, with
  * transactions from disconnected blocks being added to disconnectpool.  You
  * should make the mempool consistent again by calling MaybeUpdateMempoolForReorg.
  * with cs_main held.
  *
  * If disconnectpool is nullptr, then no disconnected transactions are added to
  * disconnectpool (note that the caller is responsible for mempool consistency
  * in any case).
  */
bool CChainState::DisconnectTip(BlockValidationState& state, DisconnectedBlockTransactions* disconnectpool)
{
    AssertLockHeld(cs_main);
    if (m_mempool) AssertLockHeld(m_mempool->cs);

    CBlockIndex *pindexDelete = m_chain.Tip();
    assert(pindexDelete);
    // Read block from disk.
    std::shared_ptr<CBlock> pblock = std::make_shared<CBlock>();
    CBlock& block = *pblock;
    if (!ReadBlockFromDisk(block, pindexDelete, m_params.GetConsensus())) {
        return error("DisconnectTip(): Failed to read block");
    }
    // Apply the block atomically to the chain state.
    int64_t nStart = GetTimeMicros();
    {
        CCoinsViewCache view(&CoinsTip());
        assert(view.GetBestBlock() == pindexDelete->GetBlockHash());
        if (DisconnectBlock(block, pindexDelete, view) != DISCONNECT_OK)
            return error("DisconnectTip(): DisconnectBlock %s failed", pindexDelete->GetBlockHash().ToString());
        bool flushed = view.Flush();
        assert(flushed);
    }
    LogPrint(BCLog::BENCH, "- Disconnect block: %.2fms\n", (GetTimeMicros() - nStart) * MILLI);

    {
        // Prune locks that began at or after the tip should be moved backward so they get a chance to reorg
        const int max_height_first{pindexDelete->nHeight - 1};
        for (auto& prune_lock : m_blockman.m_prune_locks) {
            if (prune_lock.second.height_first <= max_height_first) continue;

            prune_lock.second.height_first = max_height_first;
            LogPrint(BCLog::PRUNE, "%s prune lock moved back to %d\n", prune_lock.first, max_height_first);
        }
    }

    // Write the chain state to disk, if necessary.
    if (!FlushStateToDisk(state, FlushStateMode::IF_NEEDED)) {
        return false;
    }

    if (disconnectpool && m_mempool) {
        // Save transactions to re-add to mempool at end of reorg
        for (auto it = block.vtx.rbegin(); it != block.vtx.rend(); ++it) {
            disconnectpool->addTransaction(*it);
        }
        while (disconnectpool->DynamicMemoryUsage() > MAX_DISCONNECTED_TX_POOL_SIZE * 1000) {
            // Drop the earliest entry, and remove its children from the mempool.
            auto it = disconnectpool->queuedTx.get<insertion_order>().begin();
            m_mempool->removeRecursive(**it, MemPoolRemovalReason::REORG);
            disconnectpool->removeEntry(it);
        }
    }

    m_chain.SetTip(pindexDelete->pprev);

    UpdateTip(pindexDelete->pprev);
    // Let wallets know transactions went from 1-confirmed to
    // 0-confirmed or conflicted:
    GetMainSignals().BlockDisconnected(pblock, pindexDelete);
    return true;
}

static int64_t nTimeReadFromDiskTotal = 0;
static int64_t nTimeConnectTotal = 0;
static int64_t nTimeFlush = 0;
static int64_t nTimeChainState = 0;
static int64_t nTimePostConnect = 0;

struct PerBlockConnectTrace {
    CBlockIndex* pindex = nullptr;
    std::shared_ptr<const CBlock> pblock;
    PerBlockConnectTrace() = default;
};
/**
 * Used to track blocks whose transactions were applied to the UTXO state as a
 * part of a single ActivateBestChainStep call.
 *
 * This class is single-use, once you call GetBlocksConnected() you have to throw
 * it away and make a new one.
 */
class ConnectTrace {
private:
    std::vector<PerBlockConnectTrace> blocksConnected;

public:
    explicit ConnectTrace() : blocksConnected(1) {}

    void BlockConnected(CBlockIndex* pindex, std::shared_ptr<const CBlock> pblock) {
        assert(!blocksConnected.back().pindex);
        assert(pindex);
        assert(pblock);
        blocksConnected.back().pindex = pindex;
        blocksConnected.back().pblock = std::move(pblock);
        blocksConnected.emplace_back();
    }

    std::vector<PerBlockConnectTrace>& GetBlocksConnected() {
        // We always keep one extra block at the end of our list because
        // blocks are added after all the conflicted transactions have
        // been filled in. Thus, the last entry should always be an empty
        // one waiting for the transactions from the next block. We pop
        // the last entry here to make sure the list we return is sane.
        assert(!blocksConnected.back().pindex);
        blocksConnected.pop_back();
        return blocksConnected;
    }
};

/**
 * Connect a new block to m_chain. pblock is either nullptr or a pointer to a CBlock
 * corresponding to pindexNew, to bypass loading it again from disk.
 *
 * The block is added to connectTrace if connection succeeds.
 */
bool CChainState::ConnectTip(BlockValidationState& state, CBlockIndex* pindexNew, const std::shared_ptr<const CBlock>& pblock, ConnectTrace& connectTrace, DisconnectedBlockTransactions& disconnectpool, bool& fStall)
{
    AssertLockHeld(cs_main);
    if (m_mempool) AssertLockHeld(m_mempool->cs);

    assert(pindexNew->pprev == m_chain.Tip());
    // Read block from disk.
    int64_t nTime1 = GetTimeMicros();
    std::shared_ptr<const CBlock> pthisBlock;
    if (!pblock) {
        std::shared_ptr<CBlock> pblockNew = std::make_shared<CBlock>();
        if (!ReadBlockFromDisk(*pblockNew, pindexNew, m_params.GetConsensus())) {
            return AbortNode(state, "Failed to read block");
        }
        pthisBlock = pblockNew;
    } else {
        LogPrint(BCLog::BENCH, "  - Using cached block\n");
        pthisBlock = pblock;
    }
    const CBlock& blockConnecting = *pthisBlock;

    const auto& fedpegscripts = GetValidFedpegScripts(pindexNew, m_params.GetConsensus(), false /* nextblock_validation */);
    if (!CheckPeginRipeness(blockConnecting, fedpegscripts)) {
        LogPrintf("STALLING further progress in ConnectTip while waiting for parent chain daemon to catch up! Chain will not grow until this is remedied!\n");
        fStall = true;
        return true;
    }

    // Apply the block atomically to the chain state.
    int64_t nTime2 = GetTimeMicros(); nTimeReadFromDiskTotal += nTime2 - nTime1;
    int64_t nTime3;
    LogPrint(BCLog::BENCH, "  - Load block from disk: %.2fms [%.2fs (%.2fms/blk)]\n", (nTime2 - nTime1) * MILLI, nTimeReadFromDiskTotal * MICRO, nTimeReadFromDiskTotal * MILLI / nBlocksTotal);

    // ELEMENTS:
    // For mempool removal with pegin conflicts
    std::set<std::pair<uint256, COutPoint>> setPeginsSpent;

    {
        CCoinsViewCache view(&CoinsTip());
        bool rv = ConnectBlock(blockConnecting, state, pindexNew, view, &setPeginsSpent);
        GetMainSignals().BlockChecked(blockConnecting, state);
        if (!rv) {
            if (state.IsInvalid()) {
                InvalidBlockFound(pindexNew, state);
            }
            return error("%s: ConnectBlock %s failed, %s", __func__, pindexNew->GetBlockHash().ToString(), state.ToString());
        }
        nTime3 = GetTimeMicros(); nTimeConnectTotal += nTime3 - nTime2;
        assert(nBlocksTotal > 0);
        LogPrint(BCLog::BENCH, "  - Connect total: %.2fms [%.2fs (%.2fms/blk)]\n", (nTime3 - nTime2) * MILLI, nTimeConnectTotal * MICRO, nTimeConnectTotal * MILLI / nBlocksTotal);
        bool flushed = view.Flush();
        assert(flushed);
    }
    int64_t nTime4 = GetTimeMicros(); nTimeFlush += nTime4 - nTime3;
    LogPrint(BCLog::BENCH, "  - Flush: %.2fms [%.2fs (%.2fms/blk)]\n", (nTime4 - nTime3) * MILLI, nTimeFlush * MICRO, nTimeFlush * MILLI / nBlocksTotal);
    // Write the chain state to disk, if necessary.
    if (!FlushStateToDisk(state, FlushStateMode::IF_NEEDED)) {
        return false;
    }
    int64_t nTime5 = GetTimeMicros(); nTimeChainState += nTime5 - nTime4;
    LogPrint(BCLog::BENCH, "  - Writing chainstate: %.2fms [%.2fs (%.2fms/blk)]\n", (nTime5 - nTime4) * MILLI, nTimeChainState * MICRO, nTimeChainState * MILLI / nBlocksTotal);
    // Remove conflicting transactions from the mempool.;
    if (m_mempool) {
        // ELEMENTS: We also eject peg-outs with now-invalid PAK proofs
        // as well as peg-in inputs during transitional periods.
        m_mempool->removeForBlock(blockConnecting.vtx, pindexNew->nHeight, pindexNew);
        disconnectpool.removeForBlock(blockConnecting.vtx);
    }
    // Update m_chain & related variables.
    m_chain.SetTip(pindexNew);
    UpdateTip(pindexNew);

    int64_t nTime6 = GetTimeMicros(); nTimePostConnect += nTime6 - nTime5; nTimeTotal += nTime6 - nTime1;
    LogPrint(BCLog::BENCH, "  - Connect postprocess: %.2fms [%.2fs (%.2fms/blk)]\n", (nTime6 - nTime5) * MILLI, nTimePostConnect * MICRO, nTimePostConnect * MILLI / nBlocksTotal);
    LogPrint(BCLog::BENCH, "- Connect block: %.2fms [%.2fs (%.2fms/blk)]\n", (nTime6 - nTime1) * MILLI, nTimeTotal * MICRO, nTimeTotal * MILLI / nBlocksTotal);

    connectTrace.BlockConnected(pindexNew, std::move(pthisBlock));
    return true;
}

/**
 * Return the tip of the chain with the most work in it, that isn't
 * known to be invalid (it's however far from certain to be valid).
 */
CBlockIndex* CChainState::FindMostWorkChain()
{
    AssertLockHeld(::cs_main);
    do {
        CBlockIndex *pindexNew = nullptr;

        // Find the best candidate header.
        {
            std::set<CBlockIndex*, CBlockIndexWorkComparator>::reverse_iterator it = setBlockIndexCandidates.rbegin();
            if (it == setBlockIndexCandidates.rend())
                return nullptr;
            pindexNew = *it;
        }

        // Check whether all blocks on the path between the currently active chain and the candidate are valid.
        // Just going until the active chain is an optimization, as we know all blocks in it are valid already.
        CBlockIndex *pindexTest = pindexNew;
        bool fInvalidAncestor = false;
        while (pindexTest && !m_chain.Contains(pindexTest)) {
            assert(pindexTest->HaveTxsDownloaded() || pindexTest->nHeight == 0);

            // Pruned nodes may have entries in setBlockIndexCandidates for
            // which block files have been deleted.  Remove those as candidates
            // for the most work chain if we come across them; we can't switch
            // to a chain unless we have all the non-active-chain parent blocks.
            bool fFailedChain = pindexTest->nStatus & BLOCK_FAILED_MASK;
            bool fMissingData = !(pindexTest->nStatus & BLOCK_HAVE_DATA);
            if (fFailedChain || fMissingData) {
                // Candidate chain is not usable (either invalid or missing data)
                if (fFailedChain && (m_chainman.m_best_invalid == nullptr || pindexNew->nChainWork > m_chainman.m_best_invalid->nChainWork)) {
                    m_chainman.m_best_invalid = pindexNew;
                }
                CBlockIndex *pindexFailed = pindexNew;
                // Remove the entire chain from the set.
                while (pindexTest != pindexFailed) {
                    if (fFailedChain) {
                        pindexFailed->nStatus |= BLOCK_FAILED_CHILD;
                    } else if (fMissingData) {
                        // If we're missing data, then add back to m_blocks_unlinked,
                        // so that if the block arrives in the future we can try adding
                        // to setBlockIndexCandidates again.
                        m_blockman.m_blocks_unlinked.insert(
                            std::make_pair(pindexFailed->pprev, pindexFailed));
                    }
                    setBlockIndexCandidates.erase(pindexFailed);
                    pindexFailed = pindexFailed->pprev;
                }
                setBlockIndexCandidates.erase(pindexTest);
                fInvalidAncestor = true;
                break;
            }
            pindexTest = pindexTest->pprev;
        }
        if (!fInvalidAncestor)
            return pindexNew;
    } while(true);
}

/** Delete all entries in setBlockIndexCandidates that are worse than the current tip. */
void CChainState::PruneBlockIndexCandidates() {
    // Note that we can't delete the current block itself, as we may need to return to it later in case a
    // reorganization to a better block fails.
    std::set<CBlockIndex*, CBlockIndexWorkComparator>::iterator it = setBlockIndexCandidates.begin();
    while (it != setBlockIndexCandidates.end() && setBlockIndexCandidates.value_comp()(*it, m_chain.Tip())) {
        setBlockIndexCandidates.erase(it++);
    }
    // Either the current tip or a successor of it we're working towards is left in setBlockIndexCandidates.
    assert(!setBlockIndexCandidates.empty());
}

/**
 * Try to make some progress towards making pindexMostWork the active block.
 * pblock is either nullptr or a pointer to a CBlock corresponding to pindexMostWork.
 *
 * @returns true unless a system error occurred
 */
bool CChainState::ActivateBestChainStep(BlockValidationState& state, CBlockIndex* pindexMostWork, const std::shared_ptr<const CBlock>& pblock, bool& fInvalidFound, ConnectTrace& connectTrace, bool& fStall)
{
    AssertLockHeld(cs_main);
    if (m_mempool) AssertLockHeld(m_mempool->cs);

    const CBlockIndex* pindexOldTip = m_chain.Tip();
    const CBlockIndex* pindexFork = m_chain.FindFork(pindexMostWork);

    // Disconnect active blocks which are no longer in the best chain.
    bool fBlocksDisconnected = false;
    DisconnectedBlockTransactions disconnectpool;
    while (m_chain.Tip() && m_chain.Tip() != pindexFork) {
        if (!DisconnectTip(state, &disconnectpool)) {
            // This is likely a fatal error, but keep the mempool consistent,
            // just in case. Only remove from the mempool in this case.
            MaybeUpdateMempoolForReorg(disconnectpool, false);

            // If we're unable to disconnect a block during normal operation,
            // then that is a failure of our local system -- we should abort
            // rather than stay on a less work chain.
            AbortNode(state, "Failed to disconnect block; see debug.log for details");
            return false;
        }
        fBlocksDisconnected = true;
    }

    // Build list of new blocks to connect (in descending height order).
    std::vector<CBlockIndex*> vpindexToConnect;
    bool fContinue = true;
    int nHeight = pindexFork ? pindexFork->nHeight : -1;
    while (fContinue && nHeight != pindexMostWork->nHeight) {
        // Don't iterate the entire list of potential improvements toward the best tip, as we likely only need
        // a few blocks along the way.
        int nTargetHeight = std::min(nHeight + 32, pindexMostWork->nHeight);
        vpindexToConnect.clear();
        vpindexToConnect.reserve(nTargetHeight - nHeight);
        CBlockIndex* pindexIter = pindexMostWork->GetAncestor(nTargetHeight);
        while (pindexIter && pindexIter->nHeight != nHeight) {
            vpindexToConnect.push_back(pindexIter);
            pindexIter = pindexIter->pprev;
        }
        nHeight = nTargetHeight;

        // Connect new blocks.
        for (CBlockIndex* pindexConnect : reverse_iterate(vpindexToConnect)) {
            if (!ConnectTip(state, pindexConnect, pindexConnect == pindexMostWork ? pblock : std::shared_ptr<const CBlock>(), connectTrace, disconnectpool, fStall)) {
                if (state.IsInvalid()) {
                    // The block violates a consensus rule.
                    if (state.GetResult() != BlockValidationResult::BLOCK_MUTATED) {
                        InvalidChainFound(vpindexToConnect.front());
                    }
                    state = BlockValidationState();
                    fInvalidFound = true;
                    fContinue = false;
                    break;
                } else {
                    // A system error occurred (disk space, database error, ...).
                    // Make the mempool consistent with the current tip, just in case
                    // any observers try to use it before shutdown.
                    MaybeUpdateMempoolForReorg(disconnectpool, false);
                    return false;
                }
            } else {
                if (fStall) {
                    // We didn't make progress because the parent chain is not
                    // synced enough to check pegins. Try again later.
                    fContinue = false;
                    break;
                }
                PruneBlockIndexCandidates();
                if (!pindexOldTip || m_chain.Tip()->nChainWork > pindexOldTip->nChainWork) {
                    // We're in a better position than we were. Return temporarily to release the lock.
                    fContinue = false;
                    break;
                }
            }
        }
    }

    if (fBlocksDisconnected) {
        // If any blocks were disconnected, disconnectpool may be non empty.  Add
        // any disconnected transactions back to the mempool.
        MaybeUpdateMempoolForReorg(disconnectpool, true);
    }
    if (m_mempool) m_mempool->check(this->m_chain.Tip(), this->CoinsTip(), this->m_chain.Height() + 1);

    CheckForkWarningConditions();

    return true;
}

static SynchronizationState GetSynchronizationState(bool init)
{
    if (!init) return SynchronizationState::POST_INIT;
    if (::fReindex) return SynchronizationState::INIT_REINDEX;
    return SynchronizationState::INIT_DOWNLOAD;
}

static bool NotifyHeaderTip(CChainState& chainstate) LOCKS_EXCLUDED(cs_main) {
    bool fNotify = false;
    bool fInitialBlockDownload = false;
    static CBlockIndex* pindexHeaderOld = nullptr;
    CBlockIndex* pindexHeader = nullptr;
    {
        LOCK(cs_main);
        pindexHeader = chainstate.m_chainman.m_best_header;

        if (pindexHeader != pindexHeaderOld) {
            fNotify = true;
            fInitialBlockDownload = chainstate.IsInitialBlockDownload();
            pindexHeaderOld = pindexHeader;
        }
    }
    // Send block tip changed notifications without cs_main
    if (fNotify) {
        uiInterface.NotifyHeaderTip(GetSynchronizationState(fInitialBlockDownload), pindexHeader);
    }
    return fNotify;
}

static void LimitValidationInterfaceQueue() LOCKS_EXCLUDED(cs_main) {
    AssertLockNotHeld(cs_main);

    if (GetMainSignals().CallbacksPending() > 10) {
        SyncWithValidationInterfaceQueue();
    }
}

bool CChainState::ActivateBestChain(BlockValidationState& state, std::shared_ptr<const CBlock> pblock)
{
    AssertLockNotHeld(m_chainstate_mutex);

    // Note that while we're often called here from ProcessNewBlock, this is
    // far from a guarantee. Things in the P2P/RPC will often end up calling
    // us in the middle of ProcessNewBlock - do not assume pblock is set
    // sanely for performance or correctness!
    AssertLockNotHeld(::cs_main);

    // ABC maintains a fair degree of expensive-to-calculate internal state
    // because this function periodically releases cs_main so that it does not lock up other threads for too long
    // during large connects - and to allow for e.g. the callback queue to drain
    // we use m_chainstate_mutex to enforce mutual exclusion so that only one caller may execute this function at a time
    LOCK(m_chainstate_mutex);

    CBlockIndex *pindexMostWork = nullptr;
    CBlockIndex *pindexNewTip = nullptr;
    int nStopAtHeight = gArgs.GetIntArg("-stopatheight", DEFAULT_STOPATHEIGHT);
    bool fStall = false;

    do {
        // Block until the validation queue drains. This should largely
        // never happen in normal operation, however may happen during
        // reindex, causing memory blowup if we run too far ahead.
        // Note that if a validationinterface callback ends up calling
        // ActivateBestChain this may lead to a deadlock! We should
        // probably have a DEBUG_LOCKORDER test for this in the future.
        LimitValidationInterfaceQueue();

        {
            LOCK(cs_main);
            // Lock transaction pool for at least as long as it takes for connectTrace to be consumed
            LOCK(MempoolMutex());
            CBlockIndex* starting_tip = m_chain.Tip();
            bool blocks_connected = false;
            do {
                // We absolutely may not unlock cs_main until we've made forward progress
                // (with the exception of shutdown due to hardware issues, low disk space, etc).
                ConnectTrace connectTrace; // Destructed before cs_main is unlocked

                if (pindexMostWork == nullptr) {
                    pindexMostWork = FindMostWorkChain();
                }

                // Whether we have anything to do at all.
                if (pindexMostWork == nullptr || pindexMostWork == m_chain.Tip()) {
                    break;
                }

                bool fInvalidFound = false;
                std::shared_ptr<const CBlock> nullBlockPtr;
                if (!ActivateBestChainStep(state, pindexMostWork, pblock && pblock->GetHash() == pindexMostWork->GetBlockHash() ? pblock : nullBlockPtr, fInvalidFound, connectTrace, fStall)) {
                    // A system error occurred
                    return false;
                }
                blocks_connected = true;

                if (fInvalidFound) {
                    // Wipe cache, we may need another branch now.
                    pindexMostWork = nullptr;
                }
                pindexNewTip = m_chain.Tip();

                for (const PerBlockConnectTrace& trace : connectTrace.GetBlocksConnected()) {
                    assert(trace.pblock && trace.pindex);
                    GetMainSignals().BlockConnected(trace.pblock, trace.pindex);
                }

                if (fStall) {
                    // Stuck waiting for parent chain daemon, twiddle our thumbs for awhile.
                    break;
                }
            } while (!m_chain.Tip() || (starting_tip && CBlockIndexWorkComparator()(m_chain.Tip(), starting_tip)));
            if (!blocks_connected) return true;

            const CBlockIndex* pindexFork = m_chain.FindFork(starting_tip);
            bool fInitialDownload = IsInitialBlockDownload();

            // Notify external listeners about the new tip.
            // Enqueue while holding cs_main to ensure that UpdatedBlockTip is called in the order in which blocks are connected
            if (pindexFork != pindexNewTip) {
                // Notify ValidationInterface subscribers
                GetMainSignals().UpdatedBlockTip(pindexNewTip, pindexFork, fInitialDownload);

                // Always notify the UI if a new block tip was connected
                uiInterface.NotifyBlockTip(GetSynchronizationState(fInitialDownload), pindexNewTip);
            }
        }
        // When we reach this point, we switched to a new tip (stored in pindexNewTip).

        if (fStall) {
            // Stuck waiting for parent chain daemon, twiddle our thumbs for awhile.
            break;
        }

        if (nStopAtHeight && pindexNewTip && pindexNewTip->nHeight >= nStopAtHeight) StartShutdown();

        // We check shutdown only after giving ActivateBestChainStep a chance to run once so that we
        // never shutdown before connecting the genesis block during LoadChainTip(). Previously this
        // caused an assert() failure during shutdown in such cases as the UTXO DB flushing checks
        // that the best block hash is non-null.
        if (ShutdownRequested()) break;
    } while (pindexNewTip != pindexMostWork);
    CheckBlockIndex();

    // Write changes periodically to disk, after relay.
    if (!FlushStateToDisk(state, FlushStateMode::PERIODIC)) {
        return false;
    }

    return true;
}

bool CChainState::PreciousBlock(BlockValidationState& state, CBlockIndex* pindex)
{
    AssertLockNotHeld(m_chainstate_mutex);
    AssertLockNotHeld(::cs_main);
    {
        LOCK(cs_main);
        if (pindex->nChainWork < m_chain.Tip()->nChainWork) {
            // Nothing to do, this block is not at the tip.
            return true;
        }
        if (m_chain.Tip()->nChainWork > nLastPreciousChainwork) {
            // The chain has been extended since the last call, reset the counter.
            nBlockReverseSequenceId = -1;
        }
        nLastPreciousChainwork = m_chain.Tip()->nChainWork;
        setBlockIndexCandidates.erase(pindex);
        pindex->nSequenceId = nBlockReverseSequenceId;
        if (nBlockReverseSequenceId > std::numeric_limits<int32_t>::min()) {
            // We can't keep reducing the counter if somebody really wants to
            // call preciousblock 2**31-1 times on the same set of tips...
            nBlockReverseSequenceId--;
        }
        if (pindex->IsValid(BLOCK_VALID_TRANSACTIONS) && pindex->HaveTxsDownloaded()) {
            setBlockIndexCandidates.insert(pindex);
            PruneBlockIndexCandidates();
        }
    }

    return ActivateBestChain(state, std::shared_ptr<const CBlock>());
}

bool CChainState::InvalidateBlock(BlockValidationState& state, CBlockIndex* pindex)
{
    AssertLockNotHeld(m_chainstate_mutex);
    AssertLockNotHeld(::cs_main);

    // Genesis block can't be invalidated
    assert(pindex);
    if (pindex->nHeight == 0) return false;

    CBlockIndex* to_mark_failed = pindex;
    bool pindex_was_in_chain = false;
    int disconnected = 0;

    // We do not allow ActivateBestChain() to run while InvalidateBlock() is
    // running, as that could cause the tip to change while we disconnect
    // blocks.
    LOCK(m_chainstate_mutex);

    // We'll be acquiring and releasing cs_main below, to allow the validation
    // callbacks to run. However, we should keep the block index in a
    // consistent state as we disconnect blocks -- in particular we need to
    // add equal-work blocks to setBlockIndexCandidates as we disconnect.
    // To avoid walking the block index repeatedly in search of candidates,
    // build a map once so that we can look up candidate blocks by chain
    // work as we go.
    std::multimap<const arith_uint256, CBlockIndex *> candidate_blocks_by_work;

    {
        LOCK(cs_main);
        for (auto& entry : m_blockman.m_block_index) {
            CBlockIndex* candidate = &entry.second;
            // We don't need to put anything in our active chain into the
            // multimap, because those candidates will be found and considered
            // as we disconnect.
            // Instead, consider only non-active-chain blocks that have at
            // least as much work as where we expect the new tip to end up.
            if (!m_chain.Contains(candidate) &&
                    !CBlockIndexWorkComparator()(candidate, pindex->pprev) &&
                    candidate->IsValid(BLOCK_VALID_TRANSACTIONS) &&
                    candidate->HaveTxsDownloaded()) {
                candidate_blocks_by_work.insert(std::make_pair(candidate->nChainWork, candidate));
            }
        }
    }

    // Disconnect (descendants of) pindex, and mark them invalid.
    while (true) {
        if (ShutdownRequested()) break;

        // Make sure the queue of validation callbacks doesn't grow unboundedly.
        LimitValidationInterfaceQueue();

        LOCK(cs_main);
        // Lock for as long as disconnectpool is in scope to make sure MaybeUpdateMempoolForReorg is
        // called after DisconnectTip without unlocking in between
        LOCK(MempoolMutex());
        if (!m_chain.Contains(pindex)) break;
        pindex_was_in_chain = true;
        CBlockIndex *invalid_walk_tip = m_chain.Tip();

        // ActivateBestChain considers blocks already in m_chain
        // unconditionally valid already, so force disconnect away from it.
        DisconnectedBlockTransactions disconnectpool;
        bool ret = DisconnectTip(state, &disconnectpool);
        // DisconnectTip will add transactions to disconnectpool.
        // Adjust the mempool to be consistent with the new tip, adding
        // transactions back to the mempool if disconnecting was successful,
        // and we're not doing a very deep invalidation (in which case
        // keeping the mempool up to date is probably futile anyway).
        MaybeUpdateMempoolForReorg(disconnectpool, /* fAddToMempool = */ (++disconnected <= 10) && ret);
        if (!ret) return false;
        assert(invalid_walk_tip->pprev == m_chain.Tip());

        // We immediately mark the disconnected blocks as invalid.
        // This prevents a case where pruned nodes may fail to invalidateblock
        // and be left unable to start as they have no tip candidates (as there
        // are no blocks that meet the "have data and are not invalid per
        // nStatus" criteria for inclusion in setBlockIndexCandidates).
        invalid_walk_tip->nStatus |= BLOCK_FAILED_VALID;
        m_blockman.m_dirty_blockindex.insert(invalid_walk_tip);
        setBlockIndexCandidates.erase(invalid_walk_tip);
        setBlockIndexCandidates.insert(invalid_walk_tip->pprev);
        if (invalid_walk_tip->pprev == to_mark_failed && (to_mark_failed->nStatus & BLOCK_FAILED_VALID)) {
            // We only want to mark the last disconnected block as BLOCK_FAILED_VALID; its children
            // need to be BLOCK_FAILED_CHILD instead.
            to_mark_failed->nStatus = (to_mark_failed->nStatus ^ BLOCK_FAILED_VALID) | BLOCK_FAILED_CHILD;
            m_blockman.m_dirty_blockindex.insert(to_mark_failed);
        }

        // Add any equal or more work headers to setBlockIndexCandidates
        auto candidate_it = candidate_blocks_by_work.lower_bound(invalid_walk_tip->pprev->nChainWork);
        while (candidate_it != candidate_blocks_by_work.end()) {
            if (!CBlockIndexWorkComparator()(candidate_it->second, invalid_walk_tip->pprev)) {
                setBlockIndexCandidates.insert(candidate_it->second);
                candidate_it = candidate_blocks_by_work.erase(candidate_it);
            } else {
                ++candidate_it;
            }
        }

        // Track the last disconnected block, so we can correct its BLOCK_FAILED_CHILD status in future
        // iterations, or, if it's the last one, call InvalidChainFound on it.
        to_mark_failed = invalid_walk_tip;
    }

    CheckBlockIndex();

    {
        LOCK(cs_main);
        if (m_chain.Contains(to_mark_failed)) {
            // If the to-be-marked invalid block is in the active chain, something is interfering and we can't proceed.
            return false;
        }

        // Mark pindex (or the last disconnected block) as invalid, even when it never was in the main chain
        to_mark_failed->nStatus |= BLOCK_FAILED_VALID;
        m_blockman.m_dirty_blockindex.insert(to_mark_failed);
        setBlockIndexCandidates.erase(to_mark_failed);
        m_chainman.m_failed_blocks.insert(to_mark_failed);

        // If any new blocks somehow arrived while we were disconnecting
        // (above), then the pre-calculation of what should go into
        // setBlockIndexCandidates may have missed entries. This would
        // technically be an inconsistency in the block index, but if we clean
        // it up here, this should be an essentially unobservable error.
        // Loop back over all block index entries and add any missing entries
        // to setBlockIndexCandidates.
        for (auto& [_, block_index] : m_blockman.m_block_index) {
            if (block_index.IsValid(BLOCK_VALID_TRANSACTIONS) && block_index.HaveTxsDownloaded() && !setBlockIndexCandidates.value_comp()(&block_index, m_chain.Tip())) {
                setBlockIndexCandidates.insert(&block_index);
            }
        }

        InvalidChainFound(to_mark_failed);
    }

    // Only notify about a new block tip if the active chain was modified.
    if (pindex_was_in_chain) {
        uiInterface.NotifyBlockTip(GetSynchronizationState(IsInitialBlockDownload()), to_mark_failed->pprev);
    }
    return true;
}

void CChainState::ResetBlockFailureFlags(CBlockIndex *pindex) {
    AssertLockHeld(cs_main);

    int nHeight = pindex->nHeight;

    // Remove the invalidity flag from this block and all its descendants.
    for (auto& [_, block_index] : m_blockman.m_block_index) {
        if (!block_index.IsValid() && block_index.GetAncestor(nHeight) == pindex) {
            block_index.nStatus &= ~BLOCK_FAILED_MASK;
            m_blockman.m_dirty_blockindex.insert(&block_index);
            if (block_index.IsValid(BLOCK_VALID_TRANSACTIONS) && block_index.HaveTxsDownloaded() && setBlockIndexCandidates.value_comp()(m_chain.Tip(), &block_index)) {
                setBlockIndexCandidates.insert(&block_index);
            }
            if (&block_index == m_chainman.m_best_invalid) {
                // Reset invalid block marker if it was pointing to one of those.
                m_chainman.m_best_invalid = nullptr;
            }
            m_chainman.m_failed_blocks.erase(&block_index);
        }
    }

    // Remove the invalidity flag from all ancestors too.
    while (pindex != nullptr) {
        if (pindex->nStatus & BLOCK_FAILED_MASK) {
            pindex->nStatus &= ~BLOCK_FAILED_MASK;
            m_blockman.m_dirty_blockindex.insert(pindex);
            m_chainman.m_failed_blocks.erase(pindex);
        }
        pindex = pindex->pprev;
    }
}

/** Mark a block as having its data received and checked (up to BLOCK_VALID_TRANSACTIONS). */
void CChainState::ReceivedBlockTransactions(const CBlock& block, CBlockIndex* pindexNew, const FlatFilePos& pos)
{
    AssertLockHeld(cs_main);
    pindexNew->nTx = block.vtx.size();
    pindexNew->nChainTx = 0;
    pindexNew->nFile = pos.nFile;
    pindexNew->nDataPos = pos.nPos;
    pindexNew->nUndoPos = 0;
    pindexNew->nStatus |= BLOCK_HAVE_DATA;
    if (DeploymentActiveAt(*pindexNew, m_chainman, Consensus::DEPLOYMENT_SEGWIT)) {
        pindexNew->nStatus |= BLOCK_OPT_WITNESS;
    }
    pindexNew->RaiseValidity(BLOCK_VALID_TRANSACTIONS);
    m_blockman.m_dirty_blockindex.insert(pindexNew);

    if (pindexNew->pprev == nullptr || pindexNew->pprev->HaveTxsDownloaded()) {
        // If pindexNew is the genesis block or all parents are BLOCK_VALID_TRANSACTIONS.
        std::deque<CBlockIndex*> queue;
        queue.push_back(pindexNew);

        // Recursively process any descendant blocks that now may be eligible to be connected.
        while (!queue.empty()) {
            CBlockIndex *pindex = queue.front();
            queue.pop_front();
            pindex->nChainTx = (pindex->pprev ? pindex->pprev->nChainTx : 0) + pindex->nTx;
            pindex->nSequenceId = nBlockSequenceId++;
            if (m_chain.Tip() == nullptr || !setBlockIndexCandidates.value_comp()(pindex, m_chain.Tip())) {
                setBlockIndexCandidates.insert(pindex);
            }
            std::pair<std::multimap<CBlockIndex*, CBlockIndex*>::iterator, std::multimap<CBlockIndex*, CBlockIndex*>::iterator> range = m_blockman.m_blocks_unlinked.equal_range(pindex);
            while (range.first != range.second) {
                std::multimap<CBlockIndex*, CBlockIndex*>::iterator it = range.first;
                queue.push_back(it->second);
                range.first++;
                m_blockman.m_blocks_unlinked.erase(it);
            }
        }
    } else {
        if (pindexNew->pprev && pindexNew->pprev->IsValid(BLOCK_VALID_TREE)) {
            m_blockman.m_blocks_unlinked.insert(std::make_pair(pindexNew->pprev, pindexNew));
        }
    }
}

static bool CheckBlockHeader(const CBlockHeader& block, BlockValidationState& state, const Consensus::Params& consensusParams, bool fCheckPOW = true)
{
    // Check proof of work matches claimed amount
    if (fCheckPOW && block.GetHash() != consensusParams.hashGenesisBlock
            && !CheckProof(block, consensusParams)) {
        return state.Invalid(BlockValidationResult::BLOCK_INVALID_HEADER, g_signed_blocks ? "block-proof-invalid" : "high-hash", "proof of work failed");
    }
    return true;
}

bool CheckBlock(const CBlock& block, BlockValidationState& state, const Consensus::Params& consensusParams, bool fCheckPOW, bool fCheckMerkleRoot)
{
    // These are checks that are independent of context.

    if (block.fChecked)
        return true;

    // Check that the header is valid (particularly PoW).  This is mostly
    // redundant with the call in AcceptBlockHeader.
    if (!CheckBlockHeader(block, state, consensusParams, fCheckPOW))
        return false;

    // Signet only: check block solution
    if (consensusParams.signet_blocks && fCheckPOW && !CheckSignetBlockSolution(block, consensusParams)) {
        return state.Invalid(BlockValidationResult::BLOCK_CONSENSUS, "bad-signet-blksig", "signet block signature validation failure");
    }

    // Check the merkle root.
    if (fCheckMerkleRoot) {
        bool mutated;
        uint256 hashMerkleRoot2 = BlockMerkleRoot(block, &mutated);
        if (block.hashMerkleRoot != hashMerkleRoot2)
            return state.Invalid(BlockValidationResult::BLOCK_MUTATED, "bad-txnmrklroot", "hashMerkleRoot mismatch");

        // Check for merkle tree malleability (CVE-2012-2459): repeating sequences
        // of transactions in a block without affecting the merkle root of a block,
        // while still invalidating it.
        if (mutated)
            return state.Invalid(BlockValidationResult::BLOCK_MUTATED, "bad-txns-duplicate", "duplicate transaction");
    }

    // All potential-corruption validation must be done before we do any
    // transaction validation, as otherwise we may mark the header as invalid
    // because we receive the wrong transactions for it.
    // Note that witness malleability is checked in ContextualCheckBlock, so no
    // checks that use witness data may be performed here.

    // Size limits
    if (block.vtx.empty() || block.vtx.size() * WITNESS_SCALE_FACTOR > MAX_BLOCK_WEIGHT || ::GetSerializeSize(block, PROTOCOL_VERSION | SERIALIZE_TRANSACTION_NO_WITNESS) * WITNESS_SCALE_FACTOR > MAX_BLOCK_WEIGHT)
        return state.Invalid(BlockValidationResult::BLOCK_CONSENSUS, "bad-blk-length", "size limits failed");

    // First transaction must be coinbase, the rest must not be
    if (block.vtx.empty() || !block.vtx[0]->IsCoinBase())
        return state.Invalid(BlockValidationResult::BLOCK_CONSENSUS, "bad-cb-missing", "first tx is not coinbase");
    for (unsigned int i = 1; i < block.vtx.size(); i++)
        if (block.vtx[i]->IsCoinBase())
            return state.Invalid(BlockValidationResult::BLOCK_CONSENSUS, "bad-cb-multiple", "more than one coinbase");

    // Check transactions
    // Must check for duplicate inputs (see CVE-2018-17144)
    for (const auto& tx : block.vtx) {
        TxValidationState tx_state;
        if (!CheckTransaction(*tx, tx_state)) {
            // CheckBlock() does context-free validation checks. The only
            // possible failures are consensus failures.
            assert(tx_state.GetResult() == TxValidationResult::TX_CONSENSUS);
            return state.Invalid(BlockValidationResult::BLOCK_CONSENSUS, tx_state.GetRejectReason(),
                                 strprintf("Transaction check failed (tx hash %s) %s", tx->GetHash().ToString(), tx_state.GetDebugMessage()));
        }
    }
    unsigned int nSigOps = 0;
    for (const auto& tx : block.vtx)
    {
        nSigOps += GetLegacySigOpCount(*tx);
    }
    if (nSigOps * WITNESS_SCALE_FACTOR > MAX_BLOCK_SIGOPS_COST)
        return state.Invalid(BlockValidationResult::BLOCK_CONSENSUS, "bad-blk-sigops", "out-of-bounds SigOpCount");

    if (fCheckPOW && fCheckMerkleRoot)
        block.fChecked = true;

    return true;
}

void ChainstateManager::UpdateUncommittedBlockStructures(CBlock& block, const CBlockIndex* pindexPrev) const
{
    int commitpos = GetWitnessCommitmentIndex(block);
    static const std::vector<unsigned char> nonce(32, 0x00);
    if (commitpos != NO_WITNESS_COMMITMENT && DeploymentActiveAfter(pindexPrev, *this, Consensus::DEPLOYMENT_SEGWIT) && !block.vtx[0]->HasWitness()) {
        CMutableTransaction tx(*block.vtx[0]);
        tx.witness.vtxinwit.resize(1);
        tx.witness.vtxinwit[0].scriptWitness.stack.resize(1);
        tx.witness.vtxinwit[0].scriptWitness.stack[0] = nonce;
        block.vtx[0] = MakeTransactionRef(std::move(tx));
    }
}

std::vector<unsigned char> ChainstateManager::GenerateCoinbaseCommitment(CBlock& block, const CBlockIndex* pindexPrev) const
{
    std::vector<unsigned char> commitment;
    int commitpos = GetWitnessCommitmentIndex(block);
    std::vector<unsigned char> ret(32, 0x00);
    if (commitpos == NO_WITNESS_COMMITMENT) {
        // ELEMENTS: Shim in blank coinbase output for witness output hash
        // Previous iterations of CA could have allowed witness data
        // in coinbase transactions, and this witness data must be committed
        // to here.
        //
        // Is No-op in Bitcoin
        CMutableTransaction tx0(*block.vtx[0]);
        tx0.vout.push_back(CTxOut());
        block.vtx[0] = MakeTransactionRef(std::move(tx0));
        // END
        uint256 witnessroot = BlockWitnessMerkleRoot(block, nullptr);
        CHash256().Write(witnessroot).Write(ret).Finalize(witnessroot);
        CTxOut out;
        out.nValue = 0;
        out.nAsset = policyAsset;
        out.scriptPubKey.resize(MINIMUM_WITNESS_COMMITMENT);
        out.scriptPubKey[0] = OP_RETURN;
        out.scriptPubKey[1] = 0x24;
        out.scriptPubKey[2] = 0xaa;
        out.scriptPubKey[3] = 0x21;
        out.scriptPubKey[4] = 0xa9;
        out.scriptPubKey[5] = 0xed;
        memcpy(&out.scriptPubKey[6], witnessroot.begin(), 32);
        commitment = std::vector<unsigned char>(out.scriptPubKey.begin(), out.scriptPubKey.end());
        CMutableTransaction tx(*block.vtx[0]);
        // Elements: replace shimmed output with real coinbase rather than push
        tx.vout.back() = out;
        // END
        block.vtx[0] = MakeTransactionRef(std::move(tx));
    }
    UpdateUncommittedBlockStructures(block, pindexPrev);
    return commitment;
}

// ELEMENTS


static bool ContextualCheckDynaFedHeader(const CBlockHeader& block, BlockValidationState& state, const CChainParams& params, const CBlockIndex* pindexPrev)
{
    // When not active, it's a NOP
    if (!DeploymentActiveAfter(pindexPrev, ChainstateManager({params, GetAdjustedTime}), Consensus::DEPLOYMENT_DYNA_FED)) {
        return true;
    }

    const DynaFedParams& dynafed_params = block.m_dynafed_params;

    // Dynamic blocks must at least publish current signblockscript in full
    if (dynafed_params.m_current.IsNull()) {
        return state.Invalid(BlockValidationResult::BLOCK_CONSENSUS, "invalid-dyna-fed", "dynamic block headers must have non-empty current signblockscript field");
    }

    // Make sure extension bits aren't active, reserved for future HF
    uint32_t reserved_mask = (1<<23) | (1<<24) | (1<<25) | (1<<26);
    if ((block.nVersion & reserved_mask) != 0) {
        return state.Invalid(BlockValidationResult::BLOCK_CONSENSUS, "invalid-dyna-fed", "dynamic block header has unknown HF extension bits set");
    }

    const DynaFedParamEntry expected_current_params = ComputeNextBlockCurrentParameters(pindexPrev, params.GetConsensus());

    if (expected_current_params != dynafed_params.m_current) {
        return state.Invalid(BlockValidationResult::BLOCK_CONSENSUS, "invalid-dyna-fed", "dynamic block header's current parameters do not match expected");
    }

    // Lastly, enforce rules on proposals if they make changes.
    if (!dynafed_params.m_proposed.IsNull()) {
        // Compare the new proposed parameters with the current full parameters.
        const DynaFedParamEntry current = ComputeNextBlockFullCurrentParameters(pindexPrev, params.GetConsensus());
        const DynaFedParamEntry& proposed = dynafed_params.m_proposed;

        if (proposed.m_signblockscript != current.m_signblockscript) {
            // signblockscript proposals *must* be segwit versions
            int block_version = 0;
            std::vector<unsigned char> block_program;
            if (!proposed.m_signblockscript.IsWitnessProgram(block_version, block_program)) {
                return state.Invalid(BlockValidationResult::BLOCK_CONSENSUS, "invalid-dyna-fed", "proposed signblockscript must be native segwit scriptPubkey");
            }
        }

        if (proposed.m_fedpeg_program != current.m_fedpeg_program || proposed.m_fedpegscript != current.m_fedpegscript) {
            int fedpeg_version = 0;
            std::vector<unsigned char> fedpeg_program;
            if (!proposed.m_fedpeg_program.IsWitnessProgram(fedpeg_version, fedpeg_program)) {
                return state.Invalid(BlockValidationResult::BLOCK_CONSENSUS, "invalid-dyna-fed", "proposed fedpeg program must be native segwit scriptPubkey");
            }

            // for v0, fedpegscript's scriptPubKey must match. v1+ is unencumbered.
            if (fedpeg_version == 0) {
                uint256 fedpeg_program;
                CSHA256().Write(proposed.m_fedpegscript.data(), proposed.m_fedpegscript.size()).Finalize(fedpeg_program.begin());
                CScript computed_program = CScript() << OP_0 << ToByteVector(fedpeg_program);
                if (computed_program != proposed.m_fedpeg_program) {
                    return state.Invalid(BlockValidationResult::BLOCK_CONSENSUS, "invalid-dyna-fed", "proposed v0 segwit fedpegscript must match proposed fedpeg witness program");
                }

                // fedpegscript proposals *must not* start with OP_DEPTH
                // This forbids the first Liquid watchman script which is a hack.
                // Use miniscript, which doesn't even have OP_DEPTH.
                // We don't encumber future segwit versions as opcodes may change.
                if (!proposed.m_fedpegscript.empty() && proposed.m_fedpegscript.front() == OP_DEPTH) {
                    return state.Invalid(BlockValidationResult::BLOCK_CONSENSUS, "invalid-dyna-fed", "Proposed fedpegscript starts with OP_DEPTH, which is illegal");
                }
            }
        }

        if (proposed.m_extension_space != current.m_extension_space) {
            // When enforcing PAK, extension_space must give non-empty PAK list when
            // the vector itself is non-empty. Otherwise this means there were "junk"
            // entries
            if (params.GetEnforcePak()) {
                if (!proposed.m_extension_space.empty() &&
                        CreatePAKListFromExtensionSpace(proposed.m_extension_space).IsReject()) {
                    return state.Invalid(BlockValidationResult::BLOCK_CONSENSUS, "invalid-dyna-fed", "Extension space is not list of valid PAK entries");
                }
            }
        }
    }
    return true;
}


 /*  By "context", we mean only the previous block headers, but not the UTXO
 *  set; UTXO-related validity checks are done in ConnectBlock().
 *  NOTE: This function is not currently invoked by ConnectBlock(), so we
 *  should consider upgrade issues if we change which consensus rules are
 *  enforced in this function (eg by adding a new consensus rule). See comment
 *  in ConnectBlock().
 *  Note that -reindex-chainstate skips the validation that happens here!
 */
static bool ContextualCheckBlockHeader(const CBlockHeader& block, BlockValidationState& state, BlockManager& blockman, const ChainstateManager& chainman, const CBlockIndex* pindexPrev, int64_t nAdjustedTime) EXCLUSIVE_LOCKS_REQUIRED(::cs_main)
{
    AssertLockHeld(::cs_main);
    assert(pindexPrev != nullptr);
    const int nHeight = pindexPrev->nHeight + 1;

    // Check proof of work target or non-dynamic signblockscript if necessary
    const Consensus::Params& consensusParams = chainman.GetConsensus();
    if (!DeploymentActiveAfter(pindexPrev, chainman, Consensus::DEPLOYMENT_DYNA_FED) && !CheckChallenge(block, *pindexPrev, consensusParams))
        return state.Invalid(BlockValidationResult::BLOCK_INVALID_HEADER, "bad-diffbits", "incorrect proof of work");

    // Check against checkpoints
    if (fCheckpointsEnabled) {
        // Don't accept any forks from the main chain prior to last checkpoint.
        // GetLastCheckpoint finds the last checkpoint in MapCheckpoints that's in our
        // BlockIndex().
        const CBlockIndex* pcheckpoint = blockman.GetLastCheckpoint(chainman.GetParams().Checkpoints());
        if (pcheckpoint && nHeight < pcheckpoint->nHeight) {
            LogPrintf("ERROR: %s: forked chain older than last checkpoint (height %d)\n", __func__, nHeight);
            return state.Invalid(BlockValidationResult::BLOCK_CHECKPOINT, "bad-fork-prior-to-checkpoint");
        }
    }

    // Check timestamp against prev
    if (block.GetBlockTime() <= pindexPrev->GetMedianTimePast())
        return state.Invalid(BlockValidationResult::BLOCK_INVALID_HEADER, "time-too-old", "block's timestamp is too early");

    // Check height in header against prev
    if (g_con_blockheightinheader && (uint32_t)nHeight != block.block_height) {
        LogPrintf("ERROR: %s: block height in header is incorrect (got %d, expected %d)\n", __func__, block.block_height, nHeight);
        return state.Invalid(BlockValidationResult::BLOCK_INVALID_HEADER, "bad-header-height");
    }

    // Check timestamp
    if (block.GetBlockTime() > nAdjustedTime + MAX_FUTURE_BLOCK_TIME)
        return state.Invalid(BlockValidationResult::BLOCK_TIME_FUTURE, "time-too-new", "block timestamp too far in the future");

    // Reject blocks with outdated version
    if ((block.nVersion < 2 && DeploymentActiveAfter(pindexPrev, chainman, Consensus::DEPLOYMENT_HEIGHTINCB)) ||
        (block.nVersion < 3 && DeploymentActiveAfter(pindexPrev, chainman, Consensus::DEPLOYMENT_DERSIG)) ||
        (block.nVersion < 4 && DeploymentActiveAfter(pindexPrev, chainman, Consensus::DEPLOYMENT_CLTV))) {
            return state.Invalid(BlockValidationResult::BLOCK_INVALID_HEADER, strprintf("bad-version(0x%08x)", block.nVersion),
                                 strprintf("rejected nVersion=0x%08x block", block.nVersion));
    }

    if (!ContextualCheckDynaFedHeader(block, state, chainman.GetParams(), pindexPrev)) {
        return false;
    }

    return true;
}

/** NOTE: This function is not currently invoked by ConnectBlock(), so we
 *  should consider upgrade issues if we change which consensus rules are
 *  enforced in this function (eg by adding a new consensus rule). See comment
 *  in ConnectBlock().
 *  Note that -reindex-chainstate skips the validation that happens here!
 */
static bool ContextualCheckBlock(const CBlock& block, BlockValidationState& state, const ChainstateManager& chainman, const CBlockIndex* pindexPrev)
{
    const int nHeight = pindexPrev == nullptr ? 0 : pindexPrev->nHeight + 1;

    // Enforce BIP113 (Median Time Past).
    int nLockTimeFlags = 0;
    if (DeploymentActiveAfter(pindexPrev, chainman, Consensus::DEPLOYMENT_CSV)) {
        assert(pindexPrev != nullptr);
        nLockTimeFlags |= LOCKTIME_MEDIAN_TIME_PAST;
    }

    int64_t nLockTimeCutoff = (nLockTimeFlags & LOCKTIME_MEDIAN_TIME_PAST)
                              ? pindexPrev->GetMedianTimePast()
                              : block.GetBlockTime();

    // Check that all transactions are finalized
    for (const auto& tx : block.vtx) {
        if (!IsFinalTx(*tx, nHeight, nLockTimeCutoff)) {
            return state.Invalid(BlockValidationResult::BLOCK_CONSENSUS, "bad-txns-nonfinal", "non-final transaction");
        }
    }

    // Enforce rule that the coinbase starts with serialized block height
    if (DeploymentActiveAfter(pindexPrev, chainman, Consensus::DEPLOYMENT_HEIGHTINCB))
    {
        CScript expect = CScript() << nHeight;
        if (block.vtx[0]->vin[0].scriptSig.size() < expect.size() ||
            !std::equal(expect.begin(), expect.end(), block.vtx[0]->vin[0].scriptSig.begin())) {
            return state.Invalid(BlockValidationResult::BLOCK_CONSENSUS, "bad-cb-height", "block height mismatch in coinbase");
        }
    }

    // Coinbase transaction can not have input witness data which is not covered
    // (or committed to) by the witness or regular merkle tree
    for (const auto& inwit : block.vtx[0]->witness.vtxinwit) {
        if (!inwit.vchIssuanceAmountRangeproof.empty() ||
                !inwit.vchInflationKeysRangeproof.empty() ||
                !inwit.m_pegin_witness.IsNull()) {
            return state.Invalid(BlockValidationResult::BLOCK_MUTATED, "bad-cb-witness", "Coinbase has invalid input witness data.");
        }
    }

    // Validation for witness commitments.
    // * We compute the witness hash (which is the hash including witnesses) of all the block's transactions, except the
    //   coinbase (where 0x0000....0000 is used instead).
    // * The coinbase scriptWitness is a stack of a single 32-byte vector, containing a witness reserved value (unconstrained).
    // * We build a merkle tree with all those witness hashes as leaves (similar to the hashMerkleRoot in the block header).
    // * There must be at least one output whose scriptPubKey is a single 36-byte push, the first 4 bytes of which are
    //   {0xaa, 0x21, 0xa9, 0xed}, and the following 32 bytes are SHA256^2(witness root, witness reserved value). In case there are
    //   multiple, the last one is used.
    bool fHaveWitness = false;
    if (DeploymentActiveAfter(pindexPrev, chainman, Consensus::DEPLOYMENT_SEGWIT)) {
        int commitpos = GetWitnessCommitmentIndex(block);
        if (commitpos != NO_WITNESS_COMMITMENT) {
            bool malleated = false;
            uint256 hashWitness = BlockWitnessMerkleRoot(block, &malleated);
            // The malleation check is ignored; as the transaction tree itself
            // already does not permit it, it is impossible to trigger in the
            // witness tree.
            if ((block.vtx[0]->witness.vtxinwit.empty()) ||
                (block.vtx[0]->witness.vtxinwit[0].scriptWitness.stack.size() != 1) ||
                (block.vtx[0]->witness.vtxinwit[0].scriptWitness.stack[0].size() != 32)) {
                return state.Invalid(BlockValidationResult::BLOCK_MUTATED, "bad-witness-nonce-size", strprintf("%s : invalid witness reserved value size", __func__));
            }
            CHash256().Write(hashWitness).Write(block.vtx[0]->witness.vtxinwit[0].scriptWitness.stack[0]).Finalize(hashWitness);
            uint256 committedWitness(std::vector<unsigned char>(&block.vtx[0]->vout[commitpos].scriptPubKey[6], &block.vtx[0]->vout[commitpos].scriptPubKey[6+32]));
            if (memcmp(hashWitness.begin(), &block.vtx[0]->vout[commitpos].scriptPubKey[6], 32)) {
                return state.Invalid(BlockValidationResult::BLOCK_MUTATED, "bad-witness-merkle-match", strprintf("%s : witness merkle commitment mismatch", __func__));
            }
            fHaveWitness = true;
        }
    }

    // No witness data is allowed in blocks that don't commit to witness data, as this would otherwise leave room for spam
    if (!fHaveWitness) {
      for (const auto& tx : block.vtx) {
            if (tx->HasWitness()) {
                return state.Invalid(BlockValidationResult::BLOCK_MUTATED, "unexpected-witness", strprintf("%s : unexpected witness data found", __func__));
            }
        }
    }

    // After the coinbase witness reserved value and commitment are verified,
    // we can check if the block weight passes (before we've checked the
    // coinbase witness, it would be possible for the weight to be too
    // large by filling up the coinbase witness, which doesn't change
    // the block hash, so we couldn't mark the block as permanently
    // failed).
    if (GetBlockWeight(block) > MAX_BLOCK_WEIGHT) {
        return state.Invalid(BlockValidationResult::BLOCK_CONSENSUS, "bad-blk-weight", strprintf("%s : weight limit failed", __func__));
    }

    return true;
}

bool ChainstateManager::AcceptBlockHeader(const CBlockHeader& block, BlockValidationState& state, CBlockIndex** ppindex, bool* duplicate)
{
    AssertLockHeld(cs_main);
    // Check for duplicate
    uint256 hash = block.GetHash();
    BlockMap::iterator miSelf{m_blockman.m_block_index.find(hash)};
    if (duplicate) {
        *duplicate = false;
    }
    if (hash != GetConsensus().hashGenesisBlock) {
        if (miSelf != m_blockman.m_block_index.end()) {
            // Block header is already known.
            CBlockIndex* pindex = &(miSelf->second);
            if (duplicate) {
                *duplicate = true;
            }
            if (ppindex)
                *ppindex = pindex;
            if (pindex->nStatus & BLOCK_FAILED_MASK) {
                LogPrint(BCLog::VALIDATION, "%s: block %s is marked invalid\n", __func__, hash.ToString());
                return state.Invalid(BlockValidationResult::BLOCK_CACHED_INVALID, "duplicate");
            }
            return true;
        }

        if (!CheckBlockHeader(block, state, GetConsensus())) {
            LogPrint(BCLog::VALIDATION, "%s: Consensus::CheckBlockHeader: %s, %s\n", __func__, hash.ToString(), state.ToString());
            return false;
        }

        // Get prev block index
        CBlockIndex* pindexPrev = nullptr;
        BlockMap::iterator mi{m_blockman.m_block_index.find(block.hashPrevBlock)};
        if (mi == m_blockman.m_block_index.end()) {
            LogPrint(BCLog::VALIDATION, "%s: %s prev block not found\n", __func__, hash.ToString());
            return state.Invalid(BlockValidationResult::BLOCK_MISSING_PREV, "prev-blk-not-found");
        }
        pindexPrev = &((*mi).second);
        if (pindexPrev->nStatus & BLOCK_FAILED_MASK) {
            LogPrint(BCLog::VALIDATION, "%s: %s prev block invalid\n", __func__, hash.ToString());
            return state.Invalid(BlockValidationResult::BLOCK_INVALID_PREV, "bad-prevblk");
        }
        if (!ContextualCheckBlockHeader(block, state, m_blockman, *this, pindexPrev, m_adjusted_time_callback())) {
            LogPrint(BCLog::VALIDATION, "%s: Consensus::ContextualCheckBlockHeader: %s, %s\n", __func__, hash.ToString(), state.ToString());
            return false;
        }

        /* Determine if this block descends from any block which has been found
         * invalid (m_failed_blocks), then mark pindexPrev and any blocks between
         * them as failed. For example:
         *
         *                D3
         *              /
         *      B2 - C2
         *    /         \
         *  A             D2 - E2 - F2
         *    \
         *      B1 - C1 - D1 - E1
         *
         * In the case that we attempted to reorg from E1 to F2, only to find
         * C2 to be invalid, we would mark D2, E2, and F2 as BLOCK_FAILED_CHILD
         * but NOT D3 (it was not in any of our candidate sets at the time).
         *
         * In any case D3 will also be marked as BLOCK_FAILED_CHILD at restart
         * in LoadBlockIndex.
         */
        if (!pindexPrev->IsValid(BLOCK_VALID_SCRIPTS)) {
            // The above does not mean "invalid": it checks if the previous block
            // hasn't been validated up to BLOCK_VALID_SCRIPTS. This is a performance
            // optimization, in the common case of adding a new block to the tip,
            // we don't need to iterate over the failed blocks list.
            for (const CBlockIndex* failedit : m_failed_blocks) {
                if (pindexPrev->GetAncestor(failedit->nHeight) == failedit) {
                    assert(failedit->nStatus & BLOCK_FAILED_VALID);
                    CBlockIndex* invalid_walk = pindexPrev;
                    while (invalid_walk != failedit) {
                        invalid_walk->nStatus |= BLOCK_FAILED_CHILD;
                        m_blockman.m_dirty_blockindex.insert(invalid_walk);
                        invalid_walk = invalid_walk->pprev;
                    }
                    LogPrint(BCLog::VALIDATION, "%s: %s prev block invalid\n", __func__, hash.ToString());
                    return state.Invalid(BlockValidationResult::BLOCK_INVALID_PREV, "bad-prevblk");
                }
            }
        }
    }
    CBlockIndex* pindex{m_blockman.AddToBlockIndex(block, m_best_header)};

    if (ppindex)
        *ppindex = pindex;

    return true;
}

// Exposed wrapper for AcceptBlockHeader
bool ChainstateManager::ProcessNewBlockHeaders(const std::vector<CBlockHeader>& headers, BlockValidationState& state, const CBlockIndex** ppindex, bool* all_duplicate)
{
    AssertLockNotHeld(cs_main);
    {
        LOCK(cs_main);
        if (all_duplicate) {
            *all_duplicate = true;
        }
        bool duplicate = false;
        for (const CBlockHeader& header : headers) {
            CBlockIndex *pindex = nullptr; // Use a temp pindex instead of ppindex to avoid a const_cast
            bool accepted{AcceptBlockHeader(header, state, &pindex, &duplicate)};
            ActiveChainstate().CheckBlockIndex();

            if (all_duplicate) {
                (*all_duplicate) &= duplicate;  // False if any are false
            }
            if (!accepted) {
                return false;
            }
            if (ppindex) {
                *ppindex = pindex;
            }
        }
    }
    if (NotifyHeaderTip(ActiveChainstate())) {
        if (ActiveChainstate().IsInitialBlockDownload() && ppindex && *ppindex) {
            const CBlockIndex& last_accepted{**ppindex};
            const int64_t blocks_left{(GetTime() - last_accepted.GetBlockTime()) / GetConsensus().nPowTargetSpacing};
            const double progress{100.0 * last_accepted.nHeight / (last_accepted.nHeight + blocks_left)};
            LogPrintf("Synchronizing blockheaders, height: %d (~%.2f%%)\n", last_accepted.nHeight, progress);
        }
    }
    return true;
}

/** Store block on disk. If dbp is non-nullptr, the file is known to already reside on disk */
bool CChainState::AcceptBlock(const std::shared_ptr<const CBlock>& pblock, BlockValidationState& state, CBlockIndex** ppindex, bool fRequested, const FlatFilePos* dbp, bool* fNewBlock)
{
    const CBlock& block = *pblock;

    if (fNewBlock) *fNewBlock = false;
    AssertLockHeld(cs_main);

    CBlockIndex *pindexDummy = nullptr;
    CBlockIndex *&pindex = ppindex ? *ppindex : pindexDummy;

    bool accepted_header{m_chainman.AcceptBlockHeader(block, state, &pindex)};
    CheckBlockIndex();

    if (!accepted_header)
        return false;

    // Try to process all requested blocks that we don't have, but only
    // process an unrequested block if it's new and has enough work to
    // advance our tip, and isn't too many blocks ahead.
    bool fAlreadyHave = pindex->nStatus & BLOCK_HAVE_DATA;
    bool fHasMoreOrSameWork = (m_chain.Tip() ? pindex->nChainWork >= m_chain.Tip()->nChainWork : true);
    // Blocks that are too out-of-order needlessly limit the effectiveness of
    // pruning, because pruning will not delete block files that contain any
    // blocks which are too close in height to the tip.  Apply this test
    // regardless of whether pruning is enabled; it should generally be safe to
    // not process unrequested blocks.
    bool fTooFarAhead{pindex->nHeight > m_chain.Height() + int(MIN_BLOCKS_TO_KEEP)};

    // TODO: Decouple this function from the block download logic by removing fRequested
    // This requires some new chain data structure to efficiently look up if a
    // block is in a chain leading to a candidate for best tip, despite not
    // being such a candidate itself.
    // Note that this would break the getblockfrompeer RPC

    // TODO: deal better with return value and error conditions for duplicate
    // and unrequested blocks.
    if (fAlreadyHave) return true;
    if (!fRequested) {  // If we didn't ask for it:
        if (pindex->nTx != 0) return true;    // This is a previously-processed block that was pruned
        if (!fHasMoreOrSameWork) return true; // Don't process less-work chains
        if (fTooFarAhead) return true;        // Block height is too high

        // Protect against DoS attacks from low-work chains.
        // If our tip is behind, a peer could try to send us
        // low-work blocks on a fake chain that we would never
        // request; don't process these.
        if (pindex->nChainWork < nMinimumChainWork) return true;
    }

    if (m_chainman.GetConsensus().hashGenesisBlock != block.GetHash() &&
        (!CheckBlock(block, state, m_params.GetConsensus()) ||
         !ContextualCheckBlock(block, state, m_chainman, pindex->pprev))) {
        if (state.IsInvalid() && state.GetResult() != BlockValidationResult::BLOCK_MUTATED) {
            pindex->nStatus |= BLOCK_FAILED_VALID;
            m_blockman.m_dirty_blockindex.insert(pindex);
        }
        return error("%s: %s", __func__, state.ToString());
    }

    // Header is valid/has work, merkle tree and segwit merkle tree are good...RELAY NOW
    // (but if it does not build on our best tip, let the SendMessages loop relay it)
    if (!IsInitialBlockDownload() && m_chain.Tip() == pindex->pprev)
        GetMainSignals().NewPoWValidBlock(pindex, pblock);

    // Write block to history file
    if (fNewBlock) *fNewBlock = true;
    try {
        FlatFilePos blockPos{m_blockman.SaveBlockToDisk(block, pindex->nHeight, m_chain, m_params, dbp)};
        if (blockPos.IsNull()) {
            state.Error(strprintf("%s: Failed to find position to write new block to disk", __func__));
            return false;
        }
        ReceivedBlockTransactions(block, pindex, blockPos);
    } catch (const std::runtime_error& e) {
        return AbortNode(state, std::string("System error: ") + e.what());
    }

    FlushStateToDisk(state, FlushStateMode::NONE);

    CheckBlockIndex();

    return true;
}

bool ChainstateManager::ProcessNewBlock(const std::shared_ptr<const CBlock>& block, bool force_processing, bool* new_block)
{
    AssertLockNotHeld(cs_main);

    {
        CBlockIndex *pindex = nullptr;
        if (new_block) *new_block = false;
        BlockValidationState state;

        // CheckBlock() does not support multi-threaded block validation because CBlock::fChecked can cause data race.
        // Therefore, the following critical section must include the CheckBlock() call as well.
        LOCK(cs_main);

        // Skipping AcceptBlock() for CheckBlock() failures means that we will never mark a block as invalid if
        // CheckBlock() fails.  This is protective against consensus failure if there are any unknown forms of block
        // malleability that cause CheckBlock() to fail; see e.g. CVE-2012-2459 and
        // https://lists.linuxfoundation.org/pipermail/bitcoin-dev/2019-February/016697.html.  Because CheckBlock() is
        // not very expensive, the anti-DoS benefits of caching failure (of a definitely-invalid block) are not substantial.
        bool ret = CheckBlock(*block, state, GetConsensus());
        if (ret) {
            // Store to disk
            ret = ActiveChainstate().AcceptBlock(block, state, &pindex, force_processing, nullptr, new_block);
        }
        if (!ret) {
            GetMainSignals().BlockChecked(*block, state);
            return error("%s: AcceptBlock FAILED (%s)", __func__, state.ToString());
        }
    }

    NotifyHeaderTip(ActiveChainstate());

    BlockValidationState state; // Only used to report errors, not invalidity - ignore it
    if (!ActiveChainstate().ActivateBestChain(state, block)) {
        return error("%s: ActivateBestChain failed (%s)", __func__, state.ToString());
    }

    return true;
}

MempoolAcceptResult ChainstateManager::ProcessTransaction(const CTransactionRef& tx, bool test_accept)
{
    AssertLockHeld(cs_main);
    CChainState& active_chainstate = ActiveChainstate();
    if (!active_chainstate.GetMempool()) {
        TxValidationState state;
        state.Invalid(TxValidationResult::TX_NO_MEMPOOL, "no-mempool");
        return MempoolAcceptResult::Failure(state);
    }
    auto result = AcceptToMemoryPool(active_chainstate, tx, GetTime(), /*bypass_limits=*/ false, test_accept);
    active_chainstate.m_mempool->check(active_chainstate.m_chain.Tip(), active_chainstate.CoinsTip(), active_chainstate.m_chain.Height() + 1);
    return result;
}

bool TestBlockValidity(BlockValidationState& state,
                       const CChainParams& chainparams,
                       CChainState& chainstate,
                       const CBlock& block,
                       CBlockIndex* pindexPrev,
                       const std::function<int64_t()>& adjusted_time_callback,
                       bool fCheckPOW,
                       bool fCheckMerkleRoot)
{
    AssertLockHeld(cs_main);
    assert(pindexPrev && pindexPrev == chainstate.m_chain.Tip());
    CCoinsViewCache viewNew(&chainstate.CoinsTip());
    uint256 block_hash(block.GetHash());
    CBlockIndex indexDummy(block);
    indexDummy.pprev = pindexPrev;
    indexDummy.nHeight = pindexPrev->nHeight + 1;
    indexDummy.phashBlock = &block_hash;

    // NOTE: CheckBlockHeader is called by CheckBlock
    if (!ContextualCheckBlockHeader(block, state, chainstate.m_blockman, chainstate.m_chainman, pindexPrev, adjusted_time_callback()))
        return error("%s: Consensus::ContextualCheckBlockHeader: %s", __func__, state.ToString());
    if (!CheckBlock(block, state, chainparams.GetConsensus(), fCheckPOW, fCheckMerkleRoot))
        return error("%s: Consensus::CheckBlock: %s", __func__, state.ToString());
    if (!ContextualCheckBlock(block, state, chainstate.m_chainman, pindexPrev))
        return error("%s: Consensus::ContextualCheckBlock: %s", __func__, state.ToString());
    if (!chainstate.ConnectBlock(block, state, &indexDummy, viewNew, NULL, true)) {
        return false;
    }
    assert(state.IsValid());

    return true;
}

/* This function is called from the RPC code for pruneblockchain */
void PruneBlockFilesManual(CChainState& active_chainstate, int nManualPruneHeight)
{
    BlockValidationState state;
    if (!active_chainstate.FlushStateToDisk(
            state, FlushStateMode::NONE, nManualPruneHeight)) {
        LogPrintf("%s: failed to flush state (%s)\n", __func__, state.ToString());
    }
}

void CChainState::LoadMempool(const ArgsManager& args)
{
    if (!m_mempool) return;
    if (args.GetBoolArg("-persistmempool", DEFAULT_PERSIST_MEMPOOL)) {
        ::LoadMempool(*m_mempool, *this);
    }
    m_mempool->SetIsLoaded(!ShutdownRequested());
}

bool CChainState::LoadChainTip()
{
    AssertLockHeld(cs_main);
    const CCoinsViewCache& coins_cache = CoinsTip();
    assert(!coins_cache.GetBestBlock().IsNull()); // Never called when the coins view is empty
    const CBlockIndex* tip = m_chain.Tip();

    if (tip && tip->GetBlockHash() == coins_cache.GetBestBlock()) {
        return true;
    }

    // Load pointer to end of best chain
    CBlockIndex* pindex = m_blockman.LookupBlockIndex(coins_cache.GetBestBlock());
    if (!pindex) {
        return false;
    }
    m_chain.SetTip(pindex);
    PruneBlockIndexCandidates();

    tip = m_chain.Tip();
    LogPrintf("Loaded best chain: hashBestChain=%s height=%d date=%s progress=%f\n",
        tip->GetBlockHash().ToString(),
        m_chain.Height(),
        FormatISO8601DateTime(tip->GetBlockTime()),
        GuessVerificationProgress(tip, m_params.GetConsensus().nPowTargetSpacing));
    return true;
}

CVerifyDB::CVerifyDB()
{
    uiInterface.ShowProgress(_("Verifying blocks…").translated, 0, false);
}

CVerifyDB::~CVerifyDB()
{
    uiInterface.ShowProgress("", 100, false);
}

bool CVerifyDB::VerifyDB(
    CChainState& chainstate,
    const Consensus::Params& consensus_params,
    CCoinsView& coinsview,
    int nCheckLevel, int nCheckDepth)
{
    AssertLockHeld(cs_main);

    if (chainstate.m_chain.Tip() == nullptr || chainstate.m_chain.Tip()->pprev == nullptr) {
        return true;
    }

    // Verify blocks in the best chain
    if (nCheckDepth <= 0 || nCheckDepth > chainstate.m_chain.Height()) {
        nCheckDepth = chainstate.m_chain.Height();
    }
    nCheckLevel = std::max(0, std::min(4, nCheckLevel));
    LogPrintf("Verifying last %i blocks at level %i\n", nCheckDepth, nCheckLevel);
    CCoinsViewCache coins(&coinsview);
    CBlockIndex* pindex;
    CBlockIndex* pindexFailure = nullptr;
    int nGoodTransactions = 0;
    BlockValidationState state;
    int reportDone = 0;
    LogPrintf("[0%%]..."); /* Continued */

    const bool is_snapshot_cs{!chainstate.m_from_snapshot_blockhash};

    for (pindex = chainstate.m_chain.Tip(); pindex && pindex->pprev; pindex = pindex->pprev) {
        const int percentageDone = std::max(1, std::min(99, (int)(((double)(chainstate.m_chain.Height() - pindex->nHeight)) / (double)nCheckDepth * (nCheckLevel >= 4 ? 50 : 100))));
        if (reportDone < percentageDone / 10) {
            // report every 10% step
            LogPrintf("[%d%%]...", percentageDone); /* Continued */
            reportDone = percentageDone / 10;
        }
        uiInterface.ShowProgress(_("Verifying blocks…").translated, percentageDone, false);
        if (pindex->nHeight <= chainstate.m_chain.Height() - nCheckDepth) {
            break;
        }
        if ((fPruneMode || is_snapshot_cs) && !(pindex->nStatus & BLOCK_HAVE_DATA)) {
            // If pruning or running under an assumeutxo snapshot, only go
            // back as far as we have data.
            LogPrintf("VerifyDB(): block verification stopping at height %d (pruning, no data)\n", pindex->nHeight);
            break;
        }
        CBlock block;
        // check level 0: read from disk
        if (!ReadBlockFromDisk(block, pindex, consensus_params)) {
            return error("VerifyDB(): *** ReadBlockFromDisk failed at %d, hash=%s", pindex->nHeight, pindex->GetBlockHash().ToString());
        }
        // check level 1: verify block validity
        if (nCheckLevel >= 1 && !CheckBlock(block, state, consensus_params)) {
            return error("%s: *** found bad block at %d, hash=%s (%s)\n", __func__,
                         pindex->nHeight, pindex->GetBlockHash().ToString(), state.ToString());
        }
        // check level 2: verify undo validity
        if (nCheckLevel >= 2 && pindex) {
            CBlockUndo undo;
            if (!pindex->GetUndoPos().IsNull()) {
                if (!UndoReadFromDisk(undo, pindex)) {
                    return error("VerifyDB(): *** found bad undo data at %d, hash=%s\n", pindex->nHeight, pindex->GetBlockHash().ToString());
                }
            }
        }
        // check level 3: check for inconsistencies during memory-only disconnect of tip blocks
        size_t curr_coins_usage = coins.DynamicMemoryUsage() + chainstate.CoinsTip().DynamicMemoryUsage();

        if (nCheckLevel >= 3 && curr_coins_usage <= chainstate.m_coinstip_cache_size_bytes) {
            assert(coins.GetBestBlock() == pindex->GetBlockHash());
            DisconnectResult res = chainstate.DisconnectBlock(block, pindex, coins);
            if (res == DISCONNECT_FAILED) {
                return error("VerifyDB(): *** irrecoverable inconsistency in block data at %d, hash=%s", pindex->nHeight, pindex->GetBlockHash().ToString());
            }
            if (res == DISCONNECT_UNCLEAN) {
                nGoodTransactions = 0;
                pindexFailure = pindex;
            } else {
                nGoodTransactions += block.vtx.size();
            }
        }
        if (ShutdownRequested()) return true;
    }
    if (pindexFailure) {
        return error("VerifyDB(): *** coin database inconsistencies found (last %i blocks, %i good transactions before that)\n", chainstate.m_chain.Height() - pindexFailure->nHeight + 1, nGoodTransactions);
    }

    // store block count as we move pindex at check level >= 4
    int block_count = chainstate.m_chain.Height() - pindex->nHeight;

    // check level 4: try reconnecting blocks
    if (nCheckLevel >= 4) {
        while (pindex != chainstate.m_chain.Tip()) {
            const int percentageDone = std::max(1, std::min(99, 100 - (int)(((double)(chainstate.m_chain.Height() - pindex->nHeight)) / (double)nCheckDepth * 50)));
            if (reportDone < percentageDone / 10) {
                // report every 10% step
                LogPrintf("[%d%%]...", percentageDone); /* Continued */
                reportDone = percentageDone / 10;
            }
            uiInterface.ShowProgress(_("Verifying blocks…").translated, percentageDone, false);
            pindex = chainstate.m_chain.Next(pindex);
            CBlock block;
            if (!ReadBlockFromDisk(block, pindex, consensus_params)) {
                return error("VerifyDB(): *** ReadBlockFromDisk failed at %d, hash=%s", pindex->nHeight, pindex->GetBlockHash().ToString());
            }
            if (!chainstate.ConnectBlock(block, state, pindex, coins, nullptr)) {
                return error("VerifyDB(): *** found unconnectable block at %d, hash=%s (%s)", pindex->nHeight, pindex->GetBlockHash().ToString(), state.ToString());
            }
            if (ShutdownRequested()) return true;
        }
    }

    LogPrintf("[DONE].\n");
    LogPrintf("No coin database inconsistencies in last %i blocks (%i transactions)\n", block_count, nGoodTransactions);

    return true;
}

/** Apply the effects of a block on the utxo cache, ignoring that it may already have been applied. */
bool CChainState::RollforwardBlock(const CBlockIndex* pindex, CCoinsViewCache& inputs)
{
    AssertLockHeld(cs_main);
    // TODO: merge with ConnectBlock
    CBlock block;
    if (!ReadBlockFromDisk(block, pindex, m_params.GetConsensus())) {
        return error("ReplayBlock(): ReadBlockFromDisk failed at %d, hash=%s", pindex->nHeight, pindex->GetBlockHash().ToString());
    }

    for (const CTransactionRef& tx : block.vtx) {
        if (!tx->IsCoinBase()) {
            for (const CTxIn &txin : tx->vin) {
                inputs.SpendCoin(txin.prevout);
            }
        }
        // Pass check = true as every addition may be an overwrite.
        AddCoins(inputs, *tx, pindex->nHeight, true);
    }
    return true;
}

bool CChainState::ReplayBlocks()
{
    LOCK(cs_main);

    CCoinsView& db = this->CoinsDB();
    CCoinsViewCache cache(&db);

    std::vector<uint256> hashHeads = db.GetHeadBlocks();
    if (hashHeads.empty()) return true; // We're already in a consistent state.
    if (hashHeads.size() != 2) return error("ReplayBlocks(): unknown inconsistent state");

    uiInterface.ShowProgress(_("Replaying blocks…").translated, 0, false);
    LogPrintf("Replaying blocks\n");

    const CBlockIndex* pindexOld = nullptr;  // Old tip during the interrupted flush.
    const CBlockIndex* pindexNew;            // New tip during the interrupted flush.
    const CBlockIndex* pindexFork = nullptr; // Latest block common to both the old and the new tip.

    if (m_blockman.m_block_index.count(hashHeads[0]) == 0) {
        return error("ReplayBlocks(): reorganization to unknown block requested");
    }
    pindexNew = &(m_blockman.m_block_index[hashHeads[0]]);

    if (!hashHeads[1].IsNull()) { // The old tip is allowed to be 0, indicating it's the first flush.
        if (m_blockman.m_block_index.count(hashHeads[1]) == 0) {
            return error("ReplayBlocks(): reorganization from unknown block requested");
        }
        pindexOld = &(m_blockman.m_block_index[hashHeads[1]]);
        pindexFork = LastCommonAncestor(pindexOld, pindexNew);
        assert(pindexFork != nullptr);
    }

    // Rollback along the old branch.
    while (pindexOld != pindexFork) {
        if (pindexOld->nHeight > 0) { // Never disconnect the genesis block.
            CBlock block;
            if (!ReadBlockFromDisk(block, pindexOld, m_params.GetConsensus())) {
                return error("RollbackBlock(): ReadBlockFromDisk() failed at %d, hash=%s", pindexOld->nHeight, pindexOld->GetBlockHash().ToString());
            }
            LogPrintf("Rolling back %s (%i)\n", pindexOld->GetBlockHash().ToString(), pindexOld->nHeight);
            DisconnectResult res = DisconnectBlock(block, pindexOld, cache);
            if (res == DISCONNECT_FAILED) {
                return error("RollbackBlock(): DisconnectBlock failed at %d, hash=%s", pindexOld->nHeight, pindexOld->GetBlockHash().ToString());
            }
            // If DISCONNECT_UNCLEAN is returned, it means a non-existing UTXO was deleted, or an existing UTXO was
            // overwritten. It corresponds to cases where the block-to-be-disconnect never had all its operations
            // applied to the UTXO set. However, as both writing a UTXO and deleting a UTXO are idempotent operations,
            // the result is still a version of the UTXO set with the effects of that block undone.
        }
        pindexOld = pindexOld->pprev;
    }

    // Roll forward from the forking point to the new tip.
    int nForkHeight = pindexFork ? pindexFork->nHeight : 0;
    for (int nHeight = nForkHeight + 1; nHeight <= pindexNew->nHeight; ++nHeight) {
        const CBlockIndex& pindex{*Assert(pindexNew->GetAncestor(nHeight))};

        LogPrintf("Rolling forward %s (%i)\n", pindex.GetBlockHash().ToString(), nHeight);
        uiInterface.ShowProgress(_("Replaying blocks…").translated, (int) ((nHeight - nForkHeight) * 100.0 / (pindexNew->nHeight - nForkHeight)) , false);
        if (!RollforwardBlock(&pindex, cache)) return false;
    }

    cache.SetBestBlock(pindexNew->GetBlockHash());
    cache.Flush();
    uiInterface.ShowProgress("", 100, false);
    return true;
}

bool CChainState::NeedsRedownload() const
{
    AssertLockHeld(cs_main);

    // At and above m_params.SegwitHeight, segwit consensus rules must be validated
    CBlockIndex* block{m_chain.Tip()};

    while (block != nullptr && DeploymentActiveAt(*block, m_chainman, Consensus::DEPLOYMENT_SEGWIT)) {
        if (!(block->nStatus & BLOCK_OPT_WITNESS)) {
            // block is insufficiently validated for a segwit client
            return true;
        }
        block = block->pprev;
    }

    return false;
}

void CChainState::UnloadBlockIndex()
{
    AssertLockHeld(::cs_main);
    nBlockSequenceId = 1;
    setBlockIndexCandidates.clear();
}

bool ChainstateManager::LoadBlockIndex()
{
    AssertLockHeld(cs_main);
    // Load block index from databases
    bool needs_init = fReindex;
    if (!fReindex) {
        bool ret = m_blockman.LoadBlockIndexDB();
        if (!ret) return false;

        std::vector<CBlockIndex*> vSortedByHeight{m_blockman.GetAllBlockIndices()};
        std::sort(vSortedByHeight.begin(), vSortedByHeight.end(),
                  CBlockIndexHeightOnlyComparator());

        // Find start of assumed-valid region.
        int first_assumed_valid_height = std::numeric_limits<int>::max();

        for (const CBlockIndex* block : vSortedByHeight) {
            if (block->IsAssumedValid()) {
                auto chainstates = GetAll();

                // If we encounter an assumed-valid block index entry, ensure that we have
                // one chainstate that tolerates assumed-valid entries and another that does
                // not (i.e. the background validation chainstate), since assumed-valid
                // entries should always be pending validation by a fully-validated chainstate.
                auto any_chain = [&](auto fnc) { return std::any_of(chainstates.cbegin(), chainstates.cend(), fnc); };
                assert(any_chain([](auto chainstate) { return chainstate->reliesOnAssumedValid(); }));
                assert(any_chain([](auto chainstate) { return !chainstate->reliesOnAssumedValid(); }));

                first_assumed_valid_height = block->nHeight;
                break;
            }
        }

        for (CBlockIndex* pindex : vSortedByHeight) {
            if (ShutdownRequested()) return false;
            if (pindex->IsAssumedValid() ||
                    (pindex->IsValid(BLOCK_VALID_TRANSACTIONS) &&
                     (pindex->HaveTxsDownloaded() || pindex->pprev == nullptr))) {

                // Fill each chainstate's block candidate set. Only add assumed-valid
                // blocks to the tip candidate set if the chainstate is allowed to rely on
                // assumed-valid blocks.
                //
                // If all setBlockIndexCandidates contained the assumed-valid blocks, the
                // background chainstate's ActivateBestChain() call would add assumed-valid
                // blocks to the chain (based on how FindMostWorkChain() works). Obviously
                // we don't want this since the purpose of the background validation chain
                // is to validate assued-valid blocks.
                //
                // Note: This is considering all blocks whose height is greater or equal to
                // the first assumed-valid block to be assumed-valid blocks, and excluding
                // them from the background chainstate's setBlockIndexCandidates set. This
                // does mean that some blocks which are not technically assumed-valid
                // (later blocks on a fork beginning before the first assumed-valid block)
                // might not get added to the background chainstate, but this is ok,
                // because they will still be attached to the active chainstate if they
                // actually contain more work.
                //
                // Instead of this height-based approach, an earlier attempt was made at
                // detecting "holistically" whether the block index under consideration
                // relied on an assumed-valid ancestor, but this proved to be too slow to
                // be practical.
                for (CChainState* chainstate : GetAll()) {
                    if (chainstate->reliesOnAssumedValid() ||
                            pindex->nHeight < first_assumed_valid_height) {
                        chainstate->setBlockIndexCandidates.insert(pindex);
                    }
                }
            }
            if (pindex->nStatus & BLOCK_FAILED_MASK && (!m_best_invalid || pindex->nChainWork > m_best_invalid->nChainWork)) {
                m_best_invalid = pindex;
            }
            if (pindex->IsValid(BLOCK_VALID_TREE) && (m_best_header == nullptr || CBlockIndexWorkComparator()(m_best_header, pindex)))
                m_best_header = pindex;
        }

        needs_init = m_blockman.m_block_index.empty();
    }

    if (needs_init) {
        // Everything here is for *new* reindex/DBs. Thus, though
        // LoadBlockIndexDB may have set fReindex if we shut down
        // mid-reindex previously, we don't check fReindex and
        // instead only check it prior to LoadBlockIndexDB to set
        // needs_init.

        LogPrintf("Initializing databases...\n");
    }
    return true;
}

bool CChainState::LoadGenesisBlock()
{
    LOCK(cs_main);

    // Check whether we're already initialized by checking for genesis in
    // m_blockman.m_block_index. Note that we can't use m_chain here, since it is
    // set based on the coins db, not the block index db, which is the only
    // thing loaded at this point.
    if (m_blockman.m_block_index.count(m_params.GenesisBlock().GetHash()))
        return true;

    try {
        const CBlock& block = m_params.GenesisBlock();
        FlatFilePos blockPos{m_blockman.SaveBlockToDisk(block, 0, m_chain, m_params, nullptr)};
        if (blockPos.IsNull()) {
            return error("%s: writing genesis block to disk failed", __func__);
        }
        CBlockIndex* pindex = m_blockman.AddToBlockIndex(block, m_chainman.m_best_header);
        ReceivedBlockTransactions(block, pindex, blockPos);
    } catch (const std::runtime_error& e) {
        return error("%s: failed to write genesis block: %s", __func__, e.what());
    }

    return true;
}

void CChainState::LoadExternalBlockFile(FILE* fileIn, FlatFilePos* dbp)
{
    AssertLockNotHeld(m_chainstate_mutex);
    // Map of disk positions for blocks with unknown parent (only used for reindex)
    static std::multimap<uint256, FlatFilePos> mapBlocksUnknownParent;
    int64_t nStart = GetTimeMillis();

    int nLoaded = 0;
    try {
        // This takes over fileIn and calls fclose() on it in the CBufferedFile destructor
        CBufferedFile blkdat(fileIn, 2*MAX_BLOCK_SERIALIZED_SIZE, MAX_BLOCK_SERIALIZED_SIZE+8, SER_DISK, CLIENT_VERSION);
        uint64_t nRewind = blkdat.GetPos();
        while (!blkdat.eof()) {
            if (ShutdownRequested()) return;

            blkdat.SetPos(nRewind);
            nRewind++; // start one byte further next time, in case of failure
            blkdat.SetLimit(); // remove former limit
            unsigned int nSize = 0;
            try {
                // locate a header
                unsigned char buf[CMessageHeader::MESSAGE_START_SIZE];
                blkdat.FindByte(m_params.MessageStart()[0]);
                nRewind = blkdat.GetPos() + 1;
                blkdat >> buf;
                if (memcmp(buf, m_params.MessageStart(), CMessageHeader::MESSAGE_START_SIZE)) {
                    continue;
                }
                // read size
                blkdat >> nSize;
                if (nSize < 80 || nSize > MAX_BLOCK_SERIALIZED_SIZE)
                    continue;
            } catch (const std::exception&) {
                // no valid block header found; don't complain
                break;
            }
            try {
                // read block
                uint64_t nBlockPos = blkdat.GetPos();
                if (dbp)
                    dbp->nPos = nBlockPos;
                blkdat.SetLimit(nBlockPos + nSize);
                std::shared_ptr<CBlock> pblock = std::make_shared<CBlock>();
                CBlock& block = *pblock;
                blkdat >> block;
                nRewind = blkdat.GetPos();

                uint256 hash = block.GetHash();
                {
                    LOCK(cs_main);
                    // detect out of order blocks, and store them for later
                    if (hash != m_params.GetConsensus().hashGenesisBlock && !m_blockman.LookupBlockIndex(block.hashPrevBlock)) {
                        LogPrint(BCLog::REINDEX, "%s: Out of order block %s, parent %s not known\n", __func__, hash.ToString(),
                                block.hashPrevBlock.ToString());
                        if (dbp)
                            mapBlocksUnknownParent.insert(std::make_pair(block.hashPrevBlock, *dbp));
                        continue;
                    }

                    // process in case the block isn't known yet
                    const CBlockIndex* pindex = m_blockman.LookupBlockIndex(hash);
                    if (!pindex || (pindex->nStatus & BLOCK_HAVE_DATA) == 0) {
                      BlockValidationState state;
                      if (AcceptBlock(pblock, state, nullptr, true, dbp, nullptr)) {
                          nLoaded++;
                      }
                      if (state.IsError()) {
                          break;
                      }
                    } else if (hash != m_params.GetConsensus().hashGenesisBlock && pindex->nHeight % 1000 == 0) {
                        LogPrint(BCLog::REINDEX, "Block Import: already had block %s at height %d\n", hash.ToString(), pindex->nHeight);
                    }
                }

                // Activate the genesis block so normal node progress can continue
                if (hash == m_params.GetConsensus().hashGenesisBlock) {
                    BlockValidationState state;
                    if (!ActivateBestChain(state, nullptr)) {
                        break;
                    }
                }

                NotifyHeaderTip(*this);

                // Recursively process earlier encountered successors of this block
                std::deque<uint256> queue;
                queue.push_back(hash);
                while (!queue.empty()) {
                    uint256 head = queue.front();
                    queue.pop_front();
                    std::pair<std::multimap<uint256, FlatFilePos>::iterator, std::multimap<uint256, FlatFilePos>::iterator> range = mapBlocksUnknownParent.equal_range(head);
                    while (range.first != range.second) {
                        std::multimap<uint256, FlatFilePos>::iterator it = range.first;
                        std::shared_ptr<CBlock> pblockrecursive = std::make_shared<CBlock>();
                        if (ReadBlockFromDisk(*pblockrecursive, it->second, m_params.GetConsensus())) {
                            LogPrint(BCLog::REINDEX, "%s: Processing out of order child %s of %s\n", __func__, pblockrecursive->GetHash().ToString(),
                                    head.ToString());
                            LOCK(cs_main);
                            BlockValidationState dummy;
                            if (AcceptBlock(pblockrecursive, dummy, nullptr, true, &it->second, nullptr)) {
                                nLoaded++;
                                queue.push_back(pblockrecursive->GetHash());
                            }
                        }
                        range.first++;
                        mapBlocksUnknownParent.erase(it);
                        NotifyHeaderTip(*this);
                    }
                }
            } catch (const std::exception& e) {
                LogPrintf("%s: Deserialize or I/O error - %s\n", __func__, e.what());
            }
        }
    } catch (const std::runtime_error& e) {
        AbortNode(std::string("System error: ") + e.what());
    }
    LogPrintf("Loaded %i blocks from external file in %dms\n", nLoaded, GetTimeMillis() - nStart);
}

void CChainState::CheckBlockIndex()
{
    if (!fCheckBlockIndex) {
        return;
    }

    LOCK(cs_main);

    // During a reindex, we read the genesis block and call CheckBlockIndex before ActivateBestChain,
    // so we have the genesis block in m_blockman.m_block_index but no active chain. (A few of the
    // tests when iterating the block tree require that m_chain has been initialized.)
    if (m_chain.Height() < 0) {
        assert(m_blockman.m_block_index.size() <= 1);
        return;
    }

    // Build forward-pointing map of the entire block tree.
    std::multimap<CBlockIndex*,CBlockIndex*> forward;
    for (auto& [_, block_index] : m_blockman.m_block_index) {
        forward.emplace(block_index.pprev, &block_index);
    }

    assert(forward.size() == m_blockman.m_block_index.size());

    std::pair<std::multimap<CBlockIndex*,CBlockIndex*>::iterator,std::multimap<CBlockIndex*,CBlockIndex*>::iterator> rangeGenesis = forward.equal_range(nullptr);
    CBlockIndex *pindex = rangeGenesis.first->second;
    rangeGenesis.first++;
    assert(rangeGenesis.first == rangeGenesis.second); // There is only one index entry with parent nullptr.

    // Iterate over the entire block tree, using depth-first search.
    // Along the way, remember whether there are blocks on the path from genesis
    // block being explored which are the first to have certain properties.
    size_t nNodes = 0;
    int nHeight = 0;
    CBlockIndex* pindexFirstInvalid = nullptr; // Oldest ancestor of pindex which is invalid.
    CBlockIndex* pindexFirstMissing = nullptr; // Oldest ancestor of pindex which does not have BLOCK_HAVE_DATA.
    CBlockIndex* pindexFirstNeverProcessed = nullptr; // Oldest ancestor of pindex for which nTx == 0.
    CBlockIndex* pindexFirstNotTreeValid = nullptr; // Oldest ancestor of pindex which does not have BLOCK_VALID_TREE (regardless of being valid or not).
    CBlockIndex* pindexFirstNotTransactionsValid = nullptr; // Oldest ancestor of pindex which does not have BLOCK_VALID_TRANSACTIONS (regardless of being valid or not).
    CBlockIndex* pindexFirstNotChainValid = nullptr; // Oldest ancestor of pindex which does not have BLOCK_VALID_CHAIN (regardless of being valid or not).
    CBlockIndex* pindexFirstNotScriptsValid = nullptr; // Oldest ancestor of pindex which does not have BLOCK_VALID_SCRIPTS (regardless of being valid or not).
    while (pindex != nullptr) {
        nNodes++;
        if (pindexFirstInvalid == nullptr && pindex->nStatus & BLOCK_FAILED_VALID) pindexFirstInvalid = pindex;
        // Assumed-valid index entries will not have data since we haven't downloaded the
        // full block yet.
        if (pindexFirstMissing == nullptr && !(pindex->nStatus & BLOCK_HAVE_DATA) && !pindex->IsAssumedValid()) {
            pindexFirstMissing = pindex;
        }
        if (pindexFirstNeverProcessed == nullptr && pindex->nTx == 0) pindexFirstNeverProcessed = pindex;
        if (pindex->pprev != nullptr && pindexFirstNotTreeValid == nullptr && (pindex->nStatus & BLOCK_VALID_MASK) < BLOCK_VALID_TREE) pindexFirstNotTreeValid = pindex;

        if (pindex->pprev != nullptr && !pindex->IsAssumedValid()) {
            // Skip validity flag checks for BLOCK_ASSUMED_VALID index entries, since these
            // *_VALID_MASK flags will not be present for index entries we are temporarily assuming
            // valid.
            if (pindexFirstNotTransactionsValid == nullptr &&
                    (pindex->nStatus & BLOCK_VALID_MASK) < BLOCK_VALID_TRANSACTIONS) {
                pindexFirstNotTransactionsValid = pindex;
            }

            if (pindexFirstNotChainValid == nullptr &&
                    (pindex->nStatus & BLOCK_VALID_MASK) < BLOCK_VALID_CHAIN) {
                pindexFirstNotChainValid = pindex;
            }

            if (pindexFirstNotScriptsValid == nullptr &&
                    (pindex->nStatus & BLOCK_VALID_MASK) < BLOCK_VALID_SCRIPTS) {
                pindexFirstNotScriptsValid = pindex;
            }
        }

        // Begin: actual consistency checks.
        if (pindex->pprev == nullptr) {
            // Genesis block checks.
            assert(pindex->GetBlockHash() == m_params.GetConsensus().hashGenesisBlock); // Genesis block's hash must match.
            assert(pindex == m_chain.Genesis()); // The current active chain's genesis block must be this block.
        }
        if (!pindex->HaveTxsDownloaded()) assert(pindex->nSequenceId <= 0); // nSequenceId can't be set positive for blocks that aren't linked (negative is used for preciousblock)
        // VALID_TRANSACTIONS is equivalent to nTx > 0 for all nodes (whether or not pruning has occurred).
        // HAVE_DATA is only equivalent to nTx > 0 (or VALID_TRANSACTIONS) if no pruning has occurred.
        // Unless these indexes are assumed valid and pending block download on a
        // background chainstate.
        if (!m_blockman.m_have_pruned && !pindex->IsAssumedValid()) {
            // If we've never pruned, then HAVE_DATA should be equivalent to nTx > 0
            assert(!(pindex->nStatus & BLOCK_HAVE_DATA) == (pindex->nTx == 0));
            assert(pindexFirstMissing == pindexFirstNeverProcessed);
        } else {
            // If we have pruned, then we can only say that HAVE_DATA implies nTx > 0
            if (pindex->nStatus & BLOCK_HAVE_DATA) assert(pindex->nTx > 0);
        }
        if (pindex->nStatus & BLOCK_HAVE_UNDO) assert(pindex->nStatus & BLOCK_HAVE_DATA);
        if (pindex->IsAssumedValid()) {
            // Assumed-valid blocks should have some nTx value.
            assert(pindex->nTx > 0);
            // Assumed-valid blocks should connect to the main chain.
            assert((pindex->nStatus & BLOCK_VALID_MASK) >= BLOCK_VALID_TREE);
        } else {
            // Otherwise there should only be an nTx value if we have
            // actually seen a block's transactions.
            assert(((pindex->nStatus & BLOCK_VALID_MASK) >= BLOCK_VALID_TRANSACTIONS) == (pindex->nTx > 0)); // This is pruning-independent.
        }
        // All parents having had data (at some point) is equivalent to all parents being VALID_TRANSACTIONS, which is equivalent to HaveTxsDownloaded().
        assert((pindexFirstNeverProcessed == nullptr) == pindex->HaveTxsDownloaded());
        assert((pindexFirstNotTransactionsValid == nullptr) == pindex->HaveTxsDownloaded());
        assert(pindex->nHeight == nHeight); // nHeight must be consistent.
        assert(pindex->pprev == nullptr || pindex->nChainWork >= pindex->pprev->nChainWork); // For every block except the genesis block, the chainwork must be larger than the parent's.
        assert(nHeight < 2 || (pindex->pskip && (pindex->pskip->nHeight < nHeight))); // The pskip pointer must point back for all but the first 2 blocks.
        assert(pindexFirstNotTreeValid == nullptr); // All m_blockman.m_block_index entries must at least be TREE valid
        if ((pindex->nStatus & BLOCK_VALID_MASK) >= BLOCK_VALID_TREE) assert(pindexFirstNotTreeValid == nullptr); // TREE valid implies all parents are TREE valid
        if ((pindex->nStatus & BLOCK_VALID_MASK) >= BLOCK_VALID_CHAIN) assert(pindexFirstNotChainValid == nullptr); // CHAIN valid implies all parents are CHAIN valid
        if ((pindex->nStatus & BLOCK_VALID_MASK) >= BLOCK_VALID_SCRIPTS) assert(pindexFirstNotScriptsValid == nullptr); // SCRIPTS valid implies all parents are SCRIPTS valid
        if (pindexFirstInvalid == nullptr) {
            // Checks for not-invalid blocks.
            assert((pindex->nStatus & BLOCK_FAILED_MASK) == 0); // The failed mask cannot be set for blocks without invalid parents.
        }
        if (!CBlockIndexWorkComparator()(pindex, m_chain.Tip()) && pindexFirstNeverProcessed == nullptr) {
            if (pindexFirstInvalid == nullptr) {
                const bool is_active = this == &m_chainman.ActiveChainstate();

                // If this block sorts at least as good as the current tip and
                // is valid and we have all data for its parents, it must be in
                // setBlockIndexCandidates.  m_chain.Tip() must also be there
                // even if some data has been pruned.
                //
                // Don't perform this check for the background chainstate since
                // its setBlockIndexCandidates shouldn't have some entries (i.e. those past the
                // snapshot block) which do exist in the block index for the active chainstate.
                if (is_active && (pindexFirstMissing == nullptr || pindex == m_chain.Tip())) {
                    assert(setBlockIndexCandidates.count(pindex));
                }
                // If some parent is missing, then it could be that this block was in
                // setBlockIndexCandidates but had to be removed because of the missing data.
                // In this case it must be in m_blocks_unlinked -- see test below.
            }
        } else { // If this block sorts worse than the current tip or some ancestor's block has never been seen, it cannot be in setBlockIndexCandidates.
            assert(setBlockIndexCandidates.count(pindex) == 0);
        }
        // Check whether this block is in m_blocks_unlinked.
        std::pair<std::multimap<CBlockIndex*,CBlockIndex*>::iterator,std::multimap<CBlockIndex*,CBlockIndex*>::iterator> rangeUnlinked = m_blockman.m_blocks_unlinked.equal_range(pindex->pprev);
        bool foundInUnlinked = false;
        while (rangeUnlinked.first != rangeUnlinked.second) {
            assert(rangeUnlinked.first->first == pindex->pprev);
            if (rangeUnlinked.first->second == pindex) {
                foundInUnlinked = true;
                break;
            }
            rangeUnlinked.first++;
        }
        if (pindex->pprev && (pindex->nStatus & BLOCK_HAVE_DATA) && pindexFirstNeverProcessed != nullptr && pindexFirstInvalid == nullptr) {
            // If this block has block data available, some parent was never received, and has no invalid parents, it must be in m_blocks_unlinked.
            assert(foundInUnlinked);
        }
        if (!(pindex->nStatus & BLOCK_HAVE_DATA)) assert(!foundInUnlinked); // Can't be in m_blocks_unlinked if we don't HAVE_DATA
        if (pindexFirstMissing == nullptr) assert(!foundInUnlinked); // We aren't missing data for any parent -- cannot be in m_blocks_unlinked.
        if (pindex->pprev && (pindex->nStatus & BLOCK_HAVE_DATA) && pindexFirstNeverProcessed == nullptr && pindexFirstMissing != nullptr) {
            // We HAVE_DATA for this block, have received data for all parents at some point, but we're currently missing data for some parent.
            assert(m_blockman.m_have_pruned); // We must have pruned.
            // This block may have entered m_blocks_unlinked if:
            //  - it has a descendant that at some point had more work than the
            //    tip, and
            //  - we tried switching to that descendant but were missing
            //    data for some intermediate block between m_chain and the
            //    tip.
            // So if this block is itself better than m_chain.Tip() and it wasn't in
            // setBlockIndexCandidates, then it must be in m_blocks_unlinked.
            if (!CBlockIndexWorkComparator()(pindex, m_chain.Tip()) && setBlockIndexCandidates.count(pindex) == 0) {
                if (pindexFirstInvalid == nullptr) {
                    assert(foundInUnlinked);
                }
            }
        }
        // assert(pindex->GetBlockHash() == pindex->GetBlockHeader().GetHash()); // Perhaps too slow
        // End: actual consistency checks.

        // Try descending into the first subnode.
        std::pair<std::multimap<CBlockIndex*,CBlockIndex*>::iterator,std::multimap<CBlockIndex*,CBlockIndex*>::iterator> range = forward.equal_range(pindex);
        if (range.first != range.second) {
            // A subnode was found.
            pindex = range.first->second;
            nHeight++;
            continue;
        }
        // This is a leaf node.
        // Move upwards until we reach a node of which we have not yet visited the last child.
        while (pindex) {
            // We are going to either move to a parent or a sibling of pindex.
            // If pindex was the first with a certain property, unset the corresponding variable.
            if (pindex == pindexFirstInvalid) pindexFirstInvalid = nullptr;
            if (pindex == pindexFirstMissing) pindexFirstMissing = nullptr;
            if (pindex == pindexFirstNeverProcessed) pindexFirstNeverProcessed = nullptr;
            if (pindex == pindexFirstNotTreeValid) pindexFirstNotTreeValid = nullptr;
            if (pindex == pindexFirstNotTransactionsValid) pindexFirstNotTransactionsValid = nullptr;
            if (pindex == pindexFirstNotChainValid) pindexFirstNotChainValid = nullptr;
            if (pindex == pindexFirstNotScriptsValid) pindexFirstNotScriptsValid = nullptr;
            // Find our parent.
            CBlockIndex* pindexPar = pindex->pprev;
            // Find which child we just visited.
            std::pair<std::multimap<CBlockIndex*,CBlockIndex*>::iterator,std::multimap<CBlockIndex*,CBlockIndex*>::iterator> rangePar = forward.equal_range(pindexPar);
            while (rangePar.first->second != pindex) {
                assert(rangePar.first != rangePar.second); // Our parent must have at least the node we're coming from as child.
                rangePar.first++;
            }
            // Proceed to the next one.
            rangePar.first++;
            if (rangePar.first != rangePar.second) {
                // Move to the sibling.
                pindex = rangePar.first->second;
                break;
            } else {
                // Move up further.
                pindex = pindexPar;
                nHeight--;
                continue;
            }
        }
    }

    // Check that we actually traversed the entire map.
    assert(nNodes == forward.size());
}

std::string CChainState::ToString()
{
    AssertLockHeld(::cs_main);
    CBlockIndex* tip = m_chain.Tip();
    return strprintf("Chainstate [%s] @ height %d (%s)",
                     m_from_snapshot_blockhash ? "snapshot" : "ibd",
                     tip ? tip->nHeight : -1, tip ? tip->GetBlockHash().ToString() : "null");
}

bool CChainState::ResizeCoinsCaches(size_t coinstip_size, size_t coinsdb_size)
{
    AssertLockHeld(::cs_main);
    if (coinstip_size == m_coinstip_cache_size_bytes &&
            coinsdb_size == m_coinsdb_cache_size_bytes) {
        // Cache sizes are unchanged, no need to continue.
        return true;
    }
    size_t old_coinstip_size = m_coinstip_cache_size_bytes;
    m_coinstip_cache_size_bytes = coinstip_size;
    m_coinsdb_cache_size_bytes = coinsdb_size;
    CoinsDB().ResizeCache(coinsdb_size);

    LogPrintf("[%s] resized coinsdb cache to %.1f MiB\n",
        this->ToString(), coinsdb_size * (1.0 / 1024 / 1024));
    LogPrintf("[%s] resized coinstip cache to %.1f MiB\n",
        this->ToString(), coinstip_size * (1.0 / 1024 / 1024));

    BlockValidationState state;
    bool ret;

    if (coinstip_size > old_coinstip_size) {
        // Likely no need to flush if cache sizes have grown.
        ret = FlushStateToDisk(state, FlushStateMode::IF_NEEDED);
    } else {
        // Otherwise, flush state to disk and deallocate the in-memory coins map.
        ret = FlushStateToDisk(state, FlushStateMode::ALWAYS);
        CoinsTip().ReallocateCache();
    }
    return ret;
}

static const uint64_t MEMPOOL_DUMP_VERSION = 1;

bool LoadMempool(CTxMemPool& pool, CChainState& active_chainstate, FopenFn mockable_fopen_function)
{
    int64_t nExpiryTimeout = gArgs.GetIntArg("-mempoolexpiry", DEFAULT_MEMPOOL_EXPIRY) * 60 * 60;
    FILE* filestr{mockable_fopen_function(gArgs.GetDataDirNet() / "mempool.dat", "rb")};
    CAutoFile file(filestr, SER_DISK, CLIENT_VERSION);
    if (file.IsNull()) {
        LogPrintf("Failed to open mempool file from disk. Continuing anyway.\n");
        return false;
    }

    int64_t count = 0;
    int64_t expired = 0;
    int64_t failed = 0;
    int64_t already_there = 0;
    int64_t unbroadcast = 0;
    int64_t nNow = GetTime();

    try {
        uint64_t version;
        file >> version;
        if (version != MEMPOOL_DUMP_VERSION) {
            return false;
        }
        uint64_t num;
        file >> num;
        while (num) {
            --num;
            CTransactionRef tx;
            int64_t nTime;
            int64_t nFeeDelta;
            file >> tx;
            file >> nTime;
            file >> nFeeDelta;

            CAmount amountdelta = nFeeDelta;
            if (amountdelta) {
                pool.PrioritiseTransaction(tx->GetHash(), amountdelta);
            }
            if (nTime > nNow - nExpiryTimeout) {
                LOCK(cs_main);
                const auto& accepted = AcceptToMemoryPool(active_chainstate, tx, nTime, /*bypass_limits=*/false, /*test_accept=*/false);
                if (accepted.m_result_type == MempoolAcceptResult::ResultType::VALID) {
                    ++count;
                } else {
                    // mempool may contain the transaction already, e.g. from
                    // wallet(s) having loaded it while we were processing
                    // mempool transactions; consider these as valid, instead of
                    // failed, but mark them as 'already there'
                    if (pool.exists(GenTxid::Txid(tx->GetHash()))) {
                        ++already_there;
                    } else {
                        ++failed;
                    }
                }
            } else {
                ++expired;
            }
            if (ShutdownRequested())
                return false;
        }
        std::map<uint256, CAmount> mapDeltas;
        file >> mapDeltas;

        for (const auto& i : mapDeltas) {
            pool.PrioritiseTransaction(i.first, i.second);
        }

        std::set<uint256> unbroadcast_txids;
        file >> unbroadcast_txids;
        unbroadcast = unbroadcast_txids.size();
        for (const auto& txid : unbroadcast_txids) {
            // Ensure transactions were accepted to mempool then add to
            // unbroadcast set.
            if (pool.get(txid) != nullptr) pool.AddUnbroadcastTx(txid);
        }
    } catch (const std::exception& e) {
        LogPrintf("Failed to deserialize mempool data on disk: %s. Continuing anyway.\n", e.what());
        return false;
    }

    LogPrintf("Imported mempool transactions from disk: %i succeeded, %i failed, %i expired, %i already there, %i waiting for initial broadcast\n", count, failed, expired, already_there, unbroadcast);
    return true;
}

bool DumpMempool(const CTxMemPool& pool, FopenFn mockable_fopen_function, bool skip_file_commit)
{
    int64_t start = GetTimeMicros();

    std::map<uint256, CAmount> mapDeltas;
    std::vector<TxMempoolInfo> vinfo;
    std::set<uint256> unbroadcast_txids;

    static Mutex dump_mutex;
    LOCK(dump_mutex);

    {
        LOCK(pool.cs);
        for (const auto &i : pool.mapDeltas) {
            mapDeltas[i.first] = i.second;
        }
        vinfo = pool.infoAll();
        unbroadcast_txids = pool.GetUnbroadcastTxs();
    }

    int64_t mid = GetTimeMicros();

    try {
        FILE* filestr{mockable_fopen_function(gArgs.GetDataDirNet() / "mempool.dat.new", "wb")};
        if (!filestr) {
            return false;
        }

        CAutoFile file(filestr, SER_DISK, CLIENT_VERSION);

        uint64_t version = MEMPOOL_DUMP_VERSION;
        file << version;

        file << (uint64_t)vinfo.size();
        for (const auto& i : vinfo) {
            file << *(i.tx);
            file << int64_t{count_seconds(i.m_time)};
            file << int64_t{i.nFeeDelta};
            mapDeltas.erase(i.tx->GetHash());
        }

        file << mapDeltas;

        LogPrintf("Writing %d unbroadcast transactions to disk.\n", unbroadcast_txids.size());
        file << unbroadcast_txids;

        if (!skip_file_commit && !FileCommit(file.Get()))
            throw std::runtime_error("FileCommit failed");
        file.fclose();
        if (!RenameOver(gArgs.GetDataDirNet() / "mempool.dat.new", gArgs.GetDataDirNet() / "mempool.dat")) {
            throw std::runtime_error("Rename failed");
        }
        int64_t last = GetTimeMicros();
        LogPrintf("Dumped mempool: %gs to copy, %gs to dump\n", (mid-start)*MICRO, (last-mid)*MICRO);
    } catch (const std::exception& e) {
        LogPrintf("Failed to dump mempool: %s. Continuing anyway.\n", e.what());
        return false;
    }
    return true;
}

//! Guess how far we are in the verification process at the given block index.
//! Since we have signed fixed-interval blocks, estimating progress is a very easy.
//! We can extrapolate the last block time to the current time to estimate how many more blocks
//! we expect.
double GuessVerificationProgress(const CBlockIndex* pindex, int64_t blockInterval) {
    if (pindex == NULL || pindex->nHeight < 1) {
        return 0.0;
    }

    int64_t nNow = GetTime();
    int64_t moreBlocksExpected = (nNow - pindex->GetBlockTime()) / blockInterval;
    double progress = (pindex->nHeight + 0.0) / (pindex->nHeight + moreBlocksExpected);
    // Round to 3 digits to avoid 0.999999 when finished.
    progress = ceil(progress * 1000.0) / 1000.0;
    // Avoid higher than one if last block is newer than current time.
    return std::min(1.0, progress);
}

std::optional<uint256> ChainstateManager::SnapshotBlockhash() const
{
    LOCK(::cs_main);
    if (m_active_chainstate && m_active_chainstate->m_from_snapshot_blockhash) {
        // If a snapshot chainstate exists, it will always be our active.
        return m_active_chainstate->m_from_snapshot_blockhash;
    }
    return std::nullopt;
}

std::vector<CChainState*> ChainstateManager::GetAll()
{
    LOCK(::cs_main);
    std::vector<CChainState*> out;

    if (!IsSnapshotValidated() && m_ibd_chainstate) {
        out.push_back(m_ibd_chainstate.get());
    }

    if (m_snapshot_chainstate) {
        out.push_back(m_snapshot_chainstate.get());
    }

    return out;
}

CChainState& ChainstateManager::InitializeChainstate(
    CTxMemPool* mempool, const std::optional<uint256>& snapshot_blockhash)
{
    AssertLockHeld(::cs_main);
    bool is_snapshot = snapshot_blockhash.has_value();
    std::unique_ptr<CChainState>& to_modify =
        is_snapshot ? m_snapshot_chainstate : m_ibd_chainstate;

    if (to_modify) {
        throw std::logic_error("should not be overwriting a chainstate");
    }
    to_modify.reset(new CChainState(mempool, m_blockman, *this, snapshot_blockhash));

    // Snapshot chainstates and initial IBD chaintates always become active.
    if (is_snapshot || (!is_snapshot && !m_active_chainstate)) {
        LogPrintf("Switching active chainstate to %s\n", to_modify->ToString());
        m_active_chainstate = to_modify.get();
    } else {
        throw std::logic_error("unexpected chainstate activation");
    }

    return *to_modify;
}

const AssumeutxoData* ExpectedAssumeutxo(
    const int height, const CChainParams& chainparams)
{
    const MapAssumeutxo& valid_assumeutxos_map = chainparams.Assumeutxo();
    const auto assumeutxo_found = valid_assumeutxos_map.find(height);

    if (assumeutxo_found != valid_assumeutxos_map.end()) {
        return &assumeutxo_found->second;
    }
    return nullptr;
}

bool ChainstateManager::ActivateSnapshot(
        CAutoFile& coins_file,
        const SnapshotMetadata& metadata,
        bool in_memory)
{
    uint256 base_blockhash = metadata.m_base_blockhash;

    if (this->SnapshotBlockhash()) {
        LogPrintf("[snapshot] can't activate a snapshot-based chainstate more than once\n");
        return false;
    }

    int64_t current_coinsdb_cache_size{0};
    int64_t current_coinstip_cache_size{0};

    // Cache percentages to allocate to each chainstate.
    //
    // These particular percentages don't matter so much since they will only be
    // relevant during snapshot activation; caches are rebalanced at the conclusion of
    // this function. We want to give (essentially) all available cache capacity to the
    // snapshot to aid the bulk load later in this function.
    static constexpr double IBD_CACHE_PERC = 0.01;
    static constexpr double SNAPSHOT_CACHE_PERC = 0.99;

    {
        LOCK(::cs_main);
        // Resize the coins caches to ensure we're not exceeding memory limits.
        //
        // Allocate the majority of the cache to the incoming snapshot chainstate, since
        // (optimistically) getting to its tip will be the top priority. We'll need to call
        // `MaybeRebalanceCaches()` once we're done with this function to ensure
        // the right allocation (including the possibility that no snapshot was activated
        // and that we should restore the active chainstate caches to their original size).
        //
        current_coinsdb_cache_size = this->ActiveChainstate().m_coinsdb_cache_size_bytes;
        current_coinstip_cache_size = this->ActiveChainstate().m_coinstip_cache_size_bytes;

        // Temporarily resize the active coins cache to make room for the newly-created
        // snapshot chain.
        this->ActiveChainstate().ResizeCoinsCaches(
            static_cast<size_t>(current_coinstip_cache_size * IBD_CACHE_PERC),
            static_cast<size_t>(current_coinsdb_cache_size * IBD_CACHE_PERC));
    }

    auto snapshot_chainstate = WITH_LOCK(::cs_main,
        return std::make_unique<CChainState>(
            /*mempool=*/nullptr, m_blockman, *this, base_blockhash));

    {
        LOCK(::cs_main);
        snapshot_chainstate->InitCoinsDB(
            static_cast<size_t>(current_coinsdb_cache_size * SNAPSHOT_CACHE_PERC),
            in_memory, false, "chainstate");
        snapshot_chainstate->InitCoinsCache(
            static_cast<size_t>(current_coinstip_cache_size * SNAPSHOT_CACHE_PERC));
    }

    const bool snapshot_ok = this->PopulateAndValidateSnapshot(
        *snapshot_chainstate, coins_file, metadata);

    if (!snapshot_ok) {
        WITH_LOCK(::cs_main, this->MaybeRebalanceCaches());
        return false;
    }

    {
        LOCK(::cs_main);
        assert(!m_snapshot_chainstate);
        m_snapshot_chainstate.swap(snapshot_chainstate);
        const bool chaintip_loaded = m_snapshot_chainstate->LoadChainTip();
        assert(chaintip_loaded);

        m_active_chainstate = m_snapshot_chainstate.get();

        LogPrintf("[snapshot] successfully activated snapshot %s\n", base_blockhash.ToString());
        LogPrintf("[snapshot] (%.2f MB)\n",
            m_snapshot_chainstate->CoinsTip().DynamicMemoryUsage() / (1000 * 1000));

        this->MaybeRebalanceCaches();
    }
    return true;
}

static void FlushSnapshotToDisk(CCoinsViewCache& coins_cache, bool snapshot_loaded)
{
    LOG_TIME_MILLIS_WITH_CATEGORY_MSG_ONCE(
        strprintf("%s (%.2f MB)",
                  snapshot_loaded ? "saving snapshot chainstate" : "flushing coins cache",
                  coins_cache.DynamicMemoryUsage() / (1000 * 1000)),
        BCLog::LogFlags::ALL);

    coins_cache.Flush();
}

bool ChainstateManager::PopulateAndValidateSnapshot(
    CChainState& snapshot_chainstate,
    CAutoFile& coins_file,
    const SnapshotMetadata& metadata)
{
    // It's okay to release cs_main before we're done using `coins_cache` because we know
    // that nothing else will be referencing the newly created snapshot_chainstate yet.
    CCoinsViewCache& coins_cache = *WITH_LOCK(::cs_main, return &snapshot_chainstate.CoinsTip());

    uint256 base_blockhash = metadata.m_base_blockhash;

    CBlockIndex* snapshot_start_block = WITH_LOCK(::cs_main, return m_blockman.LookupBlockIndex(base_blockhash));

    if (!snapshot_start_block) {
        // Needed for ComputeUTXOStats and ExpectedAssumeutxo to determine the
        // height and to avoid a crash when base_blockhash.IsNull()
        LogPrintf("[snapshot] Did not find snapshot start blockheader %s\n",
                  base_blockhash.ToString());
        return false;
    }

    int base_height = snapshot_start_block->nHeight;
    auto maybe_au_data = ExpectedAssumeutxo(base_height, GetParams());

    if (!maybe_au_data) {
        LogPrintf("[snapshot] assumeutxo height in snapshot metadata not recognized " /* Continued */
                  "(%d) - refusing to load snapshot\n", base_height);
        return false;
    }

    const AssumeutxoData& au_data = *maybe_au_data;

    COutPoint outpoint;
    Coin coin;
    const uint64_t coins_count = metadata.m_coins_count;
    uint64_t coins_left = metadata.m_coins_count;

    LogPrintf("[snapshot] loading coins from snapshot %s\n", base_blockhash.ToString());
    int64_t coins_processed{0};

    while (coins_left > 0) {
        try {
            coins_file >> outpoint;
            coins_file >> coin;
        } catch (const std::ios_base::failure&) {
            LogPrintf("[snapshot] bad snapshot format or truncated snapshot after deserializing %d coins\n",
                      coins_count - coins_left);
            return false;
        }
        if (coin.nHeight > base_height ||
            outpoint.n >= std::numeric_limits<decltype(outpoint.n)>::max() // Avoid integer wrap-around in coinstats.cpp:ApplyHash
        ) {
            LogPrintf("[snapshot] bad snapshot data after deserializing %d coins\n",
                      coins_count - coins_left);
            return false;
        }

        coins_cache.EmplaceCoinInternalDANGER(std::move(outpoint), std::move(coin));

        --coins_left;
        ++coins_processed;

        if (coins_processed % 1000000 == 0) {
            LogPrintf("[snapshot] %d coins loaded (%.2f%%, %.2f MB)\n",
                coins_processed,
                static_cast<float>(coins_processed) * 100 / static_cast<float>(coins_count),
                coins_cache.DynamicMemoryUsage() / (1000 * 1000));
        }

        // Batch write and flush (if we need to) every so often.
        //
        // If our average Coin size is roughly 41 bytes, checking every 120,000 coins
        // means <5MB of memory imprecision.
        if (coins_processed % 120000 == 0) {
            if (ShutdownRequested()) {
                return false;
            }

            const auto snapshot_cache_state = WITH_LOCK(::cs_main,
                return snapshot_chainstate.GetCoinsCacheSizeState());

            if (snapshot_cache_state >= CoinsCacheSizeState::CRITICAL) {
                // This is a hack - we don't know what the actual best block is, but that
                // doesn't matter for the purposes of flushing the cache here. We'll set this
                // to its correct value (`base_blockhash`) below after the coins are loaded.
                coins_cache.SetBestBlock(GetRandHash());

                // No need to acquire cs_main since this chainstate isn't being used yet.
                FlushSnapshotToDisk(coins_cache, /*snapshot_loaded=*/false);
            }
        }
    }

    // Important that we set this. This and the coins_cache accesses above are
    // sort of a layer violation, but either we reach into the innards of
    // CCoinsViewCache here or we have to invert some of the CChainState to
    // embed them in a snapshot-activation-specific CCoinsViewCache bulk load
    // method.
    coins_cache.SetBestBlock(base_blockhash);

    bool out_of_coins{false};
    try {
        coins_file >> outpoint;
    } catch (const std::ios_base::failure&) {
        // We expect an exception since we should be out of coins.
        out_of_coins = true;
    }
    if (!out_of_coins) {
        LogPrintf("[snapshot] bad snapshot - coins left over after deserializing %d coins\n",
            coins_count);
        return false;
    }

    LogPrintf("[snapshot] loaded %d (%.2f MB) coins from snapshot %s\n",
        coins_count,
        coins_cache.DynamicMemoryUsage() / (1000 * 1000),
        base_blockhash.ToString());

    // No need to acquire cs_main since this chainstate isn't being used yet.
    FlushSnapshotToDisk(coins_cache, /*snapshot_loaded=*/true);

    assert(coins_cache.GetBestBlock() == base_blockhash);

    auto breakpoint_fnc = [] { /* TODO insert breakpoint here? */ };

    // As above, okay to immediately release cs_main here since no other context knows
    // about the snapshot_chainstate.
    CCoinsViewDB* snapshot_coinsdb = WITH_LOCK(::cs_main, return &snapshot_chainstate.CoinsDB());

    const std::optional<CCoinsStats> maybe_stats = ComputeUTXOStats(CoinStatsHashType::HASH_SERIALIZED, snapshot_coinsdb, m_blockman, breakpoint_fnc);
    if (!maybe_stats.has_value()) {
        LogPrintf("[snapshot] failed to generate coins stats\n");
        return false;
    }

    // Assert that the deserialized chainstate contents match the expected assumeutxo value.
    if (AssumeutxoHash{maybe_stats->hashSerialized} != au_data.hash_serialized) {
        LogPrintf("[snapshot] bad snapshot content hash: expected %s, got %s\n",
            au_data.hash_serialized.ToString(), maybe_stats->hashSerialized.ToString());
        return false;
    }

    snapshot_chainstate.m_chain.SetTip(snapshot_start_block);

    // The remainder of this function requires modifying data protected by cs_main.
    LOCK(::cs_main);

    // Fake various pieces of CBlockIndex state:
    CBlockIndex* index = nullptr;

    // Don't make any modifications to the genesis block.
    // This is especially important because we don't want to erroneously
    // apply BLOCK_ASSUMED_VALID to genesis, which would happen if we didn't skip
    // it here (since it apparently isn't BLOCK_VALID_SCRIPTS).
    constexpr int AFTER_GENESIS_START{1};

    for (int i = AFTER_GENESIS_START; i <= snapshot_chainstate.m_chain.Height(); ++i) {
        index = snapshot_chainstate.m_chain[i];

        // Fake nTx so that LoadBlockIndex() loads assumed-valid CBlockIndex
        // entries (among other things)
        if (!index->nTx) {
            index->nTx = 1;
        }
        // Fake nChainTx so that GuessVerificationProgress reports accurately
        index->nChainTx = index->pprev->nChainTx + index->nTx;

        // Mark unvalidated block index entries beneath the snapshot base block as assumed-valid.
        if (!index->IsValid(BLOCK_VALID_SCRIPTS)) {
            // This flag will be removed once the block is fully validated by a
            // background chainstate.
            index->nStatus |= BLOCK_ASSUMED_VALID;
        }

        // Fake BLOCK_OPT_WITNESS so that CChainState::NeedsRedownload()
        // won't ask to rewind the entire assumed-valid chain on startup.
        if (DeploymentActiveAt(*index, *this, Consensus::DEPLOYMENT_SEGWIT)) {
            index->nStatus |= BLOCK_OPT_WITNESS;
        }

        m_blockman.m_dirty_blockindex.insert(index);
        // Changes to the block index will be flushed to disk after this call
        // returns in `ActivateSnapshot()`, when `MaybeRebalanceCaches()` is
        // called, since we've added a snapshot chainstate and therefore will
        // have to downsize the IBD chainstate, which will result in a call to
        // `FlushStateToDisk(ALWAYS)`.
    }

    assert(index);
    index->nChainTx = au_data.nChainTx;
    snapshot_chainstate.setBlockIndexCandidates.insert(snapshot_start_block);

    LogPrintf("[snapshot] validated snapshot (%.2f MB)\n",
        coins_cache.DynamicMemoryUsage() / (1000 * 1000));
    return true;
}

CChainState& ChainstateManager::ActiveChainstate() const
{
    LOCK(::cs_main);
    assert(m_active_chainstate);
    return *m_active_chainstate;
}

bool ChainstateManager::IsSnapshotActive() const
{
    LOCK(::cs_main);
    return m_snapshot_chainstate && m_active_chainstate == m_snapshot_chainstate.get();
}

void ChainstateManager::MaybeRebalanceCaches()
{
    AssertLockHeld(::cs_main);
    if (m_ibd_chainstate && !m_snapshot_chainstate) {
        LogPrintf("[snapshot] allocating all cache to the IBD chainstate\n");
        // Allocate everything to the IBD chainstate.
        m_ibd_chainstate->ResizeCoinsCaches(m_total_coinstip_cache, m_total_coinsdb_cache);
    }
    else if (m_snapshot_chainstate && !m_ibd_chainstate) {
        LogPrintf("[snapshot] allocating all cache to the snapshot chainstate\n");
        // Allocate everything to the snapshot chainstate.
        m_snapshot_chainstate->ResizeCoinsCaches(m_total_coinstip_cache, m_total_coinsdb_cache);
    }
    else if (m_ibd_chainstate && m_snapshot_chainstate) {
        // If both chainstates exist, determine who needs more cache based on IBD status.
        //
        // Note: shrink caches first so that we don't inadvertently overwhelm available memory.
        if (m_snapshot_chainstate->IsInitialBlockDownload()) {
            m_ibd_chainstate->ResizeCoinsCaches(
                m_total_coinstip_cache * 0.05, m_total_coinsdb_cache * 0.05);
            m_snapshot_chainstate->ResizeCoinsCaches(
                m_total_coinstip_cache * 0.95, m_total_coinsdb_cache * 0.95);
        } else {
            m_snapshot_chainstate->ResizeCoinsCaches(
                m_total_coinstip_cache * 0.05, m_total_coinsdb_cache * 0.05);
            m_ibd_chainstate->ResizeCoinsCaches(
                m_total_coinstip_cache * 0.95, m_total_coinsdb_cache * 0.95);
        }
    }
}

ChainstateManager::~ChainstateManager()
{
    LOCK(::cs_main);

    m_versionbitscache.Clear();

    // TODO: The warning cache should probably become non-global
    for (auto& i : warningcache) {
        i.clear();
    }
}<|MERGE_RESOLUTION|>--- conflicted
+++ resolved
@@ -880,7 +880,6 @@
         return false; // state filled in by CheckTxInputs
     }
 
-<<<<<<< HEAD
     // ELEMENTS: extra policy check for consistency between issuances and their rangeproof
     if (fRequireStandard) {
         for (unsigned i = 0; i < std::min(tx.witness.vtxinwit.size(), tx.vin.size()); i++) {
@@ -893,9 +892,6 @@
         }
     }
 
-    // Check for non-standard pay-to-script-hash in inputs
-=======
->>>>>>> c324b07a
     if (fRequireStandard && !AreInputsStandard(tx, m_view)) {
         return state.Invalid(TxValidationResult::TX_INPUTS_NOT_STANDARD, "bad-txns-nonstandard-inputs");
     }
