--- conflicted
+++ resolved
@@ -185,14 +185,10 @@
 // See definition for documentation
 static void FindFilesToPruneManual(std::set<int>& setFilesToPrune, int nManualPruneHeight);
 static void FindFilesToPrune(std::set<int>& setFilesToPrune, uint64_t nPruneAfterHeight);
-<<<<<<< HEAD
-bool CheckInputs(const CTransaction& tx, TxValidationState &state, const CCoinsViewCache &inputs,
+bool CheckInputScripts(const CTransaction& tx, TxValidationState &state, const CCoinsViewCache &inputs,
         unsigned int flags, bool cacheSigStore, bool cacheFullScriptStore,
         PrecomputedTransactionData& txdata,
         std::vector<CCheck*> *pvChecks = nullptr);
-=======
-bool CheckInputScripts(const CTransaction& tx, TxValidationState &state, const CCoinsViewCache &inputs, unsigned int flags, bool cacheSigStore, bool cacheFullScriptStore, PrecomputedTransactionData& txdata, std::vector<CScriptCheck> *pvChecks = nullptr);
->>>>>>> 3f8dbcd6
 static FILE* OpenUndoFile(const FlatFilePos &pos, bool fReadOnly = false);
 static FlatFileSeq BlockFileSeq();
 static FlatFileSeq UndoFileSeq();
@@ -1572,11 +1568,7 @@
  *
  * Non-static (and re-declared) in src/test/txvalidationcache_tests.cpp
  */
-<<<<<<< HEAD
-bool CheckInputs(const CTransaction& tx, TxValidationState &state, const CCoinsViewCache &inputs, unsigned int flags, bool cacheSigStore, bool cacheFullScriptStore, PrecomputedTransactionData& txdata, std::vector<CCheck*> *pvChecks) EXCLUSIVE_LOCKS_REQUIRED(cs_main)
-=======
-bool CheckInputScripts(const CTransaction& tx, TxValidationState &state, const CCoinsViewCache &inputs, unsigned int flags, bool cacheSigStore, bool cacheFullScriptStore, PrecomputedTransactionData& txdata, std::vector<CScriptCheck> *pvChecks) EXCLUSIVE_LOCKS_REQUIRED(cs_main)
->>>>>>> 3f8dbcd6
+bool CheckInputScripts(const CTransaction& tx, TxValidationState &state, const CCoinsViewCache &inputs, unsigned int flags, bool cacheSigStore, bool cacheFullScriptStore, PrecomputedTransactionData& txdata, std::vector<CCheck*> *pvChecks) EXCLUSIVE_LOCKS_REQUIRED(cs_main)
 {
     if (tx.IsCoinBase()) return true;
 
