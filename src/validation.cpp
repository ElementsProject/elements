--- conflicted
+++ resolved
@@ -874,9 +874,8 @@
         return false; // state filled in by CheckTxInputs
     }
 
-<<<<<<< HEAD
     // ELEMENTS: extra policy check for consistency between issuances and their rangeproof
-    if (fRequireStandard) {
+    if (m_pool.m_require_standard) {
         for (unsigned i = 0; i < std::min(tx.witness.vtxinwit.size(), tx.vin.size()); i++) {
             if (!tx.vin[i].assetIssuance.nAmount.IsCommitment() && !tx.witness.vtxinwit[i].vchIssuanceAmountRangeproof.empty()) {
                 return state.Invalid(TxValidationResult::TX_INPUTS_NOT_STANDARD, "bad-txin-extra-issuance-rangeproof");
@@ -887,10 +886,7 @@
         }
     }
 
-    if (fRequireStandard && !AreInputsStandard(tx, m_view)) {
-=======
     if (m_pool.m_require_standard && !AreInputsStandard(tx, m_view)) {
->>>>>>> f6fdedf8
         return state.Invalid(TxValidationResult::TX_INPUTS_NOT_STANDARD, "bad-txns-nonstandard-inputs");
     }
 
