// Copyright (c) 2009-2010 Satoshi Nakamoto
// Copyright (c) 2009-2021 The Bitcoin Core developers
// Distributed under the MIT software license, see the accompanying
// file COPYING or http://www.opensource.org/licenses/mit-license.php.

#include <validation.h>

#include <kernel/coinstats.h>
#include <kernel/mempool_persist.h>

#include <arith_uint256.h>
#include <chain.h>
#include <chainparams.h>
#include <checkqueue.h>
#include <consensus/amount.h>
#include <consensus/consensus.h>
#include <consensus/merkle.h>
#include <consensus/tx_check.h>
#include <consensus/tx_verify.h>
#include <consensus/validation.h>
#include <cuckoocache.h>
#include <flatfile.h>
#include <fs.h>
#include <hash.h>
#include <logging.h>
#include <logging/timer.h>
#include <mainchainrpc.h>
#include <node/blockstorage.h>
#include <node/interface_ui.h>
#include <node/utxo_snapshot.h>
#include <pegins.h>
#include <policy/policy.h>
#include <policy/rbf.h>
#include <policy/settings.h>
#include <primitives/block.h>
#include <primitives/transaction.h>
#include <script/pegins.h>
#include <random.h>
#include <reverse_iterator.h>
#include <script/script.h>
#include <script/sigcache.h>
#include <shutdown.h>
#include <signet.h>
#include <timedata.h>
#include <tinyformat.h>
#include <txdb.h>
#include <txmempool.h>
#include <uint256.h>
#include <undo.h>
#include <util/check.h> // For NDEBUG compile time check
#include <util/hasher.h>
#include <util/moneystr.h>
#include <util/rbf.h>
#include <util/strencodings.h>
#include <util/system.h>
#include <util/time.h>
#include <util/trace.h>
#include <util/translation.h>
#include <validationinterface.h>
#include <warnings.h>

// ELEMENTS
#include <block_proof.h> // CheckChallenge, CheckProof
#include <dynafed.h>

#include <algorithm>
#include <chrono>
#include <deque>
#include <numeric>
#include <optional>
#include <string>

using kernel::CCoinsStats;
using kernel::CoinStatsHashType;
using kernel::ComputeUTXOStats;
using kernel::LoadMempool;

using fsbridge::FopenFn;
using node::BLOCKFILE_CHUNK_SIZE;
using node::BlockManager;
using node::BlockMap;
using node::CBlockIndexHeightOnlyComparator;
using node::CBlockIndexWorkComparator;
using node::fImporting;
using node::fPruneMode;
using node::fReindex;
using node::nPruneTarget;
using node::OpenBlockFile;
using node::ReadBlockFromDisk;
using node::SnapshotMetadata;
using node::UNDOFILE_CHUNK_SIZE;
using node::UndoReadFromDisk;
using node::UnlinkPrunedFiles;

#define MICRO 0.000001
#define MILLI 0.001

/** Maximum kilobytes for transactions to store for processing during reorg */
static const unsigned int MAX_DISCONNECTED_TX_POOL_SIZE = 20000;
/** Time to wait between writing blocks/block index to disk. */
static constexpr std::chrono::minutes DATABASE_WRITE_INTERVAL{5};
/** Time to wait between flushing chainstate to disk. */
static constexpr std::chrono::hours DATABASE_FLUSH_INTERVAL{24};
/** Maximum age of our tip for us to be considered current for fee estimation */
static constexpr std::chrono::hours MAX_FEE_ESTIMATION_TIP_AGE{3};
const std::vector<std::string> CHECKLEVEL_DOC {
    "level 0 reads the blocks from disk",
    "level 1 verifies block validity",
    "level 2 verifies undo data",
    "level 3 checks disconnection of tip blocks",
    "level 4 tries to reconnect the blocks",
    "each level includes the checks of the previous levels",
};
/** The number of blocks to keep below the deepest prune lock.
 *  There is nothing special about this number. It is higher than what we
 *  expect to see in regular mainnet reorgs, but not so high that it would
 *  noticeably interfere with the pruning mechanism.
 * */
static constexpr int PRUNE_LOCK_BUFFER{10};

/**
 * Mutex to guard access to validation specific variables, such as reading
 * or changing the chainstate.
 *
 * This may also need to be locked when updating the transaction pool, e.g. on
 * AcceptToMemoryPool. See CTxMemPool::cs comment for details.
 *
 * The transaction pool has a separate lock to allow reading from it and the
 * chainstate at the same time.
 */
RecursiveMutex cs_main;

GlobalMutex g_best_block_mutex;
std::condition_variable g_best_block_cv;
uint256 g_best_block;
bool g_parallel_script_checks{false};
bool fRequireStandard = true;
bool fCheckBlockIndex = false;
bool fCheckpointsEnabled = DEFAULT_CHECKPOINTS_ENABLED;
int64_t nMaxTipAge = DEFAULT_MAX_TIP_AGE;

uint256 hashAssumeValid;
arith_uint256 nMinimumChainWork;

const CBlockIndex* CChainState::FindForkInGlobalIndex(const CBlockLocator& locator) const
{
    AssertLockHeld(cs_main);

    // Find the latest block common to locator and chain - we expect that
    // locator.vHave is sorted descending by height.
    for (const uint256& hash : locator.vHave) {
        const CBlockIndex* pindex{m_blockman.LookupBlockIndex(hash)};
        if (pindex) {
            if (m_chain.Contains(pindex)) {
                return pindex;
            }
            if (pindex->GetAncestor(m_chain.Height()) == m_chain.Tip()) {
                return m_chain.Tip();
            }
        }
    }
    return m_chain.Genesis();
}

bool CheckInputScripts(const CTransaction& tx, TxValidationState& state,
                       const CCoinsViewCache& inputs, unsigned int flags, bool cacheSigStore,
                       bool cacheFullScriptStore, PrecomputedTransactionData& txdata,
                       std::vector<CCheck*>* pvChecks = nullptr)
                       EXCLUSIVE_LOCKS_REQUIRED(cs_main);

bool CheckFinalTxAtTip(const CBlockIndex* active_chain_tip, const CTransaction& tx)
{
    AssertLockHeld(cs_main);
    assert(active_chain_tip); // TODO: Make active_chain_tip a reference

    // CheckFinalTxAtTip() uses active_chain_tip.Height()+1 to evaluate
    // nLockTime because when IsFinalTx() is called within
    // AcceptBlock(), the height of the block *being*
    // evaluated is what is used. Thus if we want to know if a
    // transaction can be part of the *next* block, we need to call
    // IsFinalTx() with one more than active_chain_tip.Height().
    const int nBlockHeight = active_chain_tip->nHeight + 1;

    // BIP113 requires that time-locked transactions have nLockTime set to
    // less than the median time of the previous block they're contained in.
    // When the next block is created its previous block will be the current
    // chain tip, so we use that to calculate the median time passed to
    // IsFinalTx().
    const int64_t nBlockTime{active_chain_tip->GetMedianTimePast()};

    return IsFinalTx(tx, nBlockHeight, nBlockTime);
}

bool CheckSequenceLocksAtTip(CBlockIndex* tip,
                        const CCoinsView& coins_view,
                        const CTransaction& tx,
                        LockPoints* lp,
                        bool useExistingLockPoints)
{
    assert(tip != nullptr);

    CBlockIndex index;
    index.pprev = tip;
    // CheckSequenceLocksAtTip() uses active_chainstate.m_chain.Height()+1 to evaluate
    // height based locks because when SequenceLocks() is called within
    // ConnectBlock(), the height of the block *being*
    // evaluated is what is used.
    // Thus if we want to know if a transaction can be part of the
    // *next* block, we need to use one more than active_chainstate.m_chain.Height()
    index.nHeight = tip->nHeight + 1;

    std::pair<int, int64_t> lockPair;
    if (useExistingLockPoints) {
        assert(lp);
        lockPair.first = lp->height;
        lockPair.second = lp->time;
    }
    else {
        std::vector<int> prevheights;
        prevheights.resize(tx.vin.size());
        for (size_t txinIndex = 0; txinIndex < tx.vin.size(); txinIndex++) {
            const CTxIn& txin = tx.vin[txinIndex];
            // pegins should not restrict validity of sequence locks
            if (txin.m_is_pegin) {
                prevheights[txinIndex] = -1;
                continue;
            }

            Coin coin;
            if (!coins_view.GetCoin(txin.prevout, coin)) {
                return error("%s: Missing input", __func__);
            }
            if (coin.nHeight == MEMPOOL_HEIGHT) {
                // Assume all mempool transaction confirm in the next block
                prevheights[txinIndex] = tip->nHeight + 1;
            } else {
                prevheights[txinIndex] = coin.nHeight;
            }
        }
        lockPair = CalculateSequenceLocks(tx, STANDARD_LOCKTIME_VERIFY_FLAGS, prevheights, index);
        if (lp) {
            lp->height = lockPair.first;
            lp->time = lockPair.second;
            // Also store the hash of the block with the highest height of
            // all the blocks which have sequence locked prevouts.
            // This hash needs to still be on the chain
            // for these LockPoint calculations to be valid
            // Note: It is impossible to correctly calculate a maxInputBlock
            // if any of the sequence locked inputs depend on unconfirmed txs,
            // except in the special case where the relative lock time/height
            // is 0, which is equivalent to no sequence lock. Since we assume
            // input height of tip+1 for mempool txs and test the resulting
            // lockPair from CalculateSequenceLocks against tip+1.  We know
            // EvaluateSequenceLocks will fail if there was a non-zero sequence
            // lock on a mempool input, so we can use the return value of
            // CheckSequenceLocksAtTip to indicate the LockPoints validity
            int maxInputHeight = 0;
            for (const int height : prevheights) {
                // Can ignore mempool inputs since we'll fail if they had non-zero locks
                if (height != tip->nHeight+1) {
                    maxInputHeight = std::max(maxInputHeight, height);
                }
            }
            // tip->GetAncestor(maxInputHeight) should never return a nullptr
            // because maxInputHeight is always less than the tip height.
            // It would, however, be a bad bug to continue execution, since a
            // LockPoints object with the maxInputBlock member set to nullptr
            // signifies no relative lock time.
            lp->maxInputBlock = Assert(tip->GetAncestor(maxInputHeight));
        }
    }
    return EvaluateSequenceLocks(index, lockPair);
}

// Returns the script flags which should be checked for a given block
static unsigned int GetBlockScriptFlags(const CBlockIndex& block_index, const ChainstateManager& chainman);

static void LimitMempoolSize(CTxMemPool& pool, CCoinsViewCache& coins_cache)
    EXCLUSIVE_LOCKS_REQUIRED(::cs_main, pool.cs)
{
    AssertLockHeld(::cs_main);
    AssertLockHeld(pool.cs);
    int expired = pool.Expire(GetTime<std::chrono::seconds>() - pool.m_expiry);
    if (expired != 0) {
        LogPrint(BCLog::MEMPOOL, "Expired %i transactions from the memory pool\n", expired);
    }

    std::vector<COutPoint> vNoSpendsRemaining;
    pool.TrimToSize(pool.m_max_size_bytes, &vNoSpendsRemaining);
    for (const COutPoint& removed : vNoSpendsRemaining)
        coins_cache.Uncache(removed);
}

static bool IsCurrentForFeeEstimation(CChainState& active_chainstate) EXCLUSIVE_LOCKS_REQUIRED(cs_main)
{
    AssertLockHeld(cs_main);
    if (active_chainstate.IsInitialBlockDownload())
        return false;
    if (active_chainstate.m_chain.Tip()->GetBlockTime() < count_seconds(GetTime<std::chrono::seconds>() - MAX_FEE_ESTIMATION_TIP_AGE))
        return false;
    if (active_chainstate.m_chain.Height() < active_chainstate.m_chainman.m_best_header->nHeight - 1) {
        return false;
    }
    return true;
}

void CChainState::MaybeUpdateMempoolForReorg(
    DisconnectedBlockTransactions& disconnectpool,
    bool fAddToMempool)
{
    if (!m_mempool) return;

    AssertLockHeld(cs_main);
    AssertLockHeld(m_mempool->cs);
    std::vector<uint256> vHashUpdate;
    // disconnectpool's insertion_order index sorts the entries from
    // oldest to newest, but the oldest entry will be the last tx from the
    // latest mined block that was disconnected.
    // Iterate disconnectpool in reverse, so that we add transactions
    // back to the mempool starting with the earliest transaction that had
    // been previously seen in a block.
    auto it = disconnectpool.queuedTx.get<insertion_order>().rbegin();
    while (it != disconnectpool.queuedTx.get<insertion_order>().rend()) {
        // ignore validation errors in resurrected transactions
        if (!fAddToMempool || (*it)->IsCoinBase() ||
            AcceptToMemoryPool(*this, *it, GetTime(),
                /*bypass_limits=*/true, /*test_accept=*/false).m_result_type !=
                    MempoolAcceptResult::ResultType::VALID) {
            // If the transaction doesn't make it in to the mempool, remove any
            // transactions that depend on it (which would now be orphans).
            m_mempool->removeRecursive(**it, MemPoolRemovalReason::REORG);
        } else if (m_mempool->exists(GenTxid::Txid((*it)->GetHash()))) {
            vHashUpdate.push_back((*it)->GetHash());
        }
        ++it;
    }
    disconnectpool.queuedTx.clear();
    // AcceptToMemoryPool/addUnchecked all assume that new mempool entries have
    // no in-mempool children, which is generally not true when adding
    // previously-confirmed transactions back to the mempool.
    // UpdateTransactionsFromBlock finds descendants of any transactions in
    // the disconnectpool that were added back and cleans up the mempool state.
    m_mempool->UpdateTransactionsFromBlock(vHashUpdate);

    // Predicate to use for filtering transactions in removeForReorg.
    // Checks whether the transaction is still final and, if it spends a coinbase output, mature.
    // Also updates valid entries' cached LockPoints if needed.
    // If false, the tx is still valid and its lockpoints are updated.
    // If true, the tx would be invalid in the next block; remove this entry and all of its descendants.
    const auto filter_final_and_mature = [this](CTxMemPool::txiter it)
        EXCLUSIVE_LOCKS_REQUIRED(m_mempool->cs, ::cs_main) {
        AssertLockHeld(m_mempool->cs);
        AssertLockHeld(::cs_main);
        const CTransaction& tx = it->GetTx();

        // The transaction must be final.
        if (!CheckFinalTxAtTip(m_chain.Tip(), tx)) return true;
        LockPoints lp = it->GetLockPoints();
        const bool validLP{TestLockPointValidity(m_chain, lp)};
        CCoinsViewMemPool view_mempool(&CoinsTip(), *m_mempool);
        // CheckSequenceLocksAtTip checks if the transaction will be final in the next block to be
        // created on top of the new chain. We use useExistingLockPoints=false so that, instead of
        // using the information in lp (which might now refer to a block that no longer exists in
        // the chain), it will update lp to contain LockPoints relevant to the new chain.
        if (!CheckSequenceLocksAtTip(m_chain.Tip(), view_mempool, tx, &lp, validLP)) {
            // If CheckSequenceLocksAtTip fails, remove the tx and don't depend on the LockPoints.
            return true;
        } else if (!validLP) {
            // If CheckSequenceLocksAtTip succeeded, it also updated the LockPoints.
            // Now update the mempool entry lockpoints as well.
            m_mempool->mapTx.modify(it, [&lp](CTxMemPoolEntry& e) { e.UpdateLockPoints(lp); });
        }

        // If the transaction spends any coinbase outputs, it must be mature.
        if (it->GetSpendsCoinbase()) {
            for (const CTxIn& txin : tx.vin) {
                auto it2 = m_mempool->mapTx.find(txin.prevout.hash);
                if (it2 != m_mempool->mapTx.end())
                    continue;
                const Coin& coin{CoinsTip().AccessCoin(txin.prevout)};
                assert(!coin.IsSpent());
                const auto mempool_spend_height{m_chain.Tip()->nHeight + 1};
                if (coin.IsCoinBase() && mempool_spend_height - coin.nHeight < COINBASE_MATURITY) {
                    return true;
                }
            }
        }
        // Transaction is still valid and cached LockPoints are updated.
        return false;
    };

    // We also need to remove any now-immature transactions
    m_mempool->removeForReorg(m_chain, filter_final_and_mature);
    // Re-limit mempool size, in case we added any transactions
    LimitMempoolSize(*m_mempool, this->CoinsTip());
}

/**
* Checks to avoid mempool polluting consensus critical paths since cached
* signature and script validity results will be reused if we validate this
* transaction again during block validation.
* */
static bool CheckInputsFromMempoolAndCache(const CTransaction& tx, TxValidationState& state,
                const CCoinsViewCache& view, const CTxMemPool& pool,
                unsigned int flags, PrecomputedTransactionData& txdata, CCoinsViewCache& coins_tip)
                EXCLUSIVE_LOCKS_REQUIRED(cs_main, pool.cs)
{
    AssertLockHeld(cs_main);
    AssertLockHeld(pool.cs);

    assert(!tx.IsCoinBase());
    for (const CTxIn& txin : tx.vin) {
        if (txin.m_is_pegin) {
            continue;
        }

        const Coin& coin = view.AccessCoin(txin.prevout);

        // This coin was checked in PreChecks and MemPoolAccept
        // has been holding cs_main since then.
        Assume(!coin.IsSpent());
        if (coin.IsSpent()) return false;

        // If the Coin is available, there are 2 possibilities:
        // it is available in our current ChainstateActive UTXO set,
        // or it's a UTXO provided by a transaction in our mempool.
        // Ensure the scriptPubKeys in Coins from CoinsView are correct.
        const CTransactionRef& txFrom = pool.get(txin.prevout.hash);
        if (txFrom) {
            assert(txFrom->GetHash() == txin.prevout.hash);
            assert(txFrom->vout.size() > txin.prevout.n);
            assert(txFrom->vout[txin.prevout.n] == coin.out);
        } else {
            const Coin& coinFromUTXOSet = coins_tip.AccessCoin(txin.prevout);
            assert(!coinFromUTXOSet.IsSpent());
            assert(coinFromUTXOSet.out == coin.out);
        }
    }

    // Call CheckInputScripts() to cache signature and script validity against current tip consensus rules.
    return CheckInputScripts(tx, state, view, flags, /* cacheSigStore= */ true, /* cacheFullScriptStore= */ true, txdata);
}

namespace {

class MemPoolAccept
{
public:
    explicit MemPoolAccept(CTxMemPool& mempool, CChainState& active_chainstate) : m_pool(mempool), m_view(&m_dummy), m_viewmempool(&active_chainstate.CoinsTip(), m_pool), m_active_chainstate(active_chainstate),
        m_limit_ancestors(m_pool.m_limits.ancestor_count),
        m_limit_ancestor_size(m_pool.m_limits.ancestor_size_vbytes),
        m_limit_descendants(m_pool.m_limits.descendant_count),
        m_limit_descendant_size(m_pool.m_limits.descendant_size_vbytes) {
    }

    // We put the arguments we're handed into a struct, so we can pass them
    // around easier.
    struct ATMPArgs {
        const CChainParams& m_chainparams;
        const int64_t m_accept_time;
        const bool m_bypass_limits;
        /*
         * Return any outpoints which were not previously present in the coins
         * cache, but were added as a result of validating the tx for mempool
         * acceptance. This allows the caller to optionally remove the cache
         * additions if the associated transaction ends up being rejected by
         * the mempool.
         */
        std::vector<COutPoint>& m_coins_to_uncache;
        const bool m_test_accept;
        /** Whether we allow transactions to replace mempool transactions by BIP125 rules. If false,
         * any transaction spending the same inputs as a transaction in the mempool is considered
         * a conflict. */
        const bool m_allow_bip125_replacement;
        /** When true, the mempool will not be trimmed when individual transactions are submitted in
         * Finalize(). Instead, limits should be enforced at the end to ensure the package is not
         * partially submitted.
         */
        const bool m_package_submission;
        /** When true, use package feerates instead of individual transaction feerates for fee-based
         * policies such as mempool min fee and min relay fee.
         */
        const bool m_package_feerates;

        /** Parameters for single transaction mempool validation. */
        static ATMPArgs SingleAccept(const CChainParams& chainparams, int64_t accept_time,
                                     bool bypass_limits, std::vector<COutPoint>& coins_to_uncache,
                                     bool test_accept) {
            return ATMPArgs{/* m_chainparams */ chainparams,
                            /* m_accept_time */ accept_time,
                            /* m_bypass_limits */ bypass_limits,
                            /* m_coins_to_uncache */ coins_to_uncache,
                            /* m_test_accept */ test_accept,
                            /* m_allow_bip125_replacement */ true,
                            /* m_package_submission */ false,
                            /* m_package_feerates */ false,
            };
        }

        /** Parameters for test package mempool validation through testmempoolaccept. */
        static ATMPArgs PackageTestAccept(const CChainParams& chainparams, int64_t accept_time,
                                          std::vector<COutPoint>& coins_to_uncache) {
            return ATMPArgs{/* m_chainparams */ chainparams,
                            /* m_accept_time */ accept_time,
                            /* m_bypass_limits */ false,
                            /* m_coins_to_uncache */ coins_to_uncache,
                            /* m_test_accept */ true,
                            /* m_allow_bip125_replacement */ false,
                            /* m_package_submission */ false, // not submitting to mempool
                            /* m_package_feerates */ false,
            };
        }

        /** Parameters for child-with-unconfirmed-parents package validation. */
        static ATMPArgs PackageChildWithParents(const CChainParams& chainparams, int64_t accept_time,
                                                std::vector<COutPoint>& coins_to_uncache) {
            return ATMPArgs{/* m_chainparams */ chainparams,
                            /* m_accept_time */ accept_time,
                            /* m_bypass_limits */ false,
                            /* m_coins_to_uncache */ coins_to_uncache,
                            /* m_test_accept */ false,
                            /* m_allow_bip125_replacement */ false,
                            /* m_package_submission */ true,
                            /* m_package_feerates */ true,
            };
        }

        /** Parameters for a single transaction within a package. */
        static ATMPArgs SingleInPackageAccept(const ATMPArgs& package_args) {
            return ATMPArgs{/* m_chainparams */ package_args.m_chainparams,
                            /* m_accept_time */ package_args.m_accept_time,
                            /* m_bypass_limits */ false,
                            /* m_coins_to_uncache */ package_args.m_coins_to_uncache,
                            /* m_test_accept */ package_args.m_test_accept,
                            /* m_allow_bip125_replacement */ true,
                            /* m_package_submission */ false,
                            /* m_package_feerates */ false, // only 1 transaction
            };
        }

    private:
        // Private ctor to avoid exposing details to clients and allowing the possibility of
        // mixing up the order of the arguments. Use static functions above instead.
        ATMPArgs(const CChainParams& chainparams,
                 int64_t accept_time,
                 bool bypass_limits,
                 std::vector<COutPoint>& coins_to_uncache,
                 bool test_accept,
                 bool allow_bip125_replacement,
                 bool package_submission,
                 bool package_feerates)
            : m_chainparams{chainparams},
              m_accept_time{accept_time},
              m_bypass_limits{bypass_limits},
              m_coins_to_uncache{coins_to_uncache},
              m_test_accept{test_accept},
              m_allow_bip125_replacement{allow_bip125_replacement},
              m_package_submission{package_submission},
              m_package_feerates{package_feerates}
        {
        }
    };

    // Single transaction acceptance
    MempoolAcceptResult AcceptSingleTransaction(const CTransactionRef& ptx, ATMPArgs& args) EXCLUSIVE_LOCKS_REQUIRED(cs_main);

    /**
    * Multiple transaction acceptance. Transactions may or may not be interdependent, but must not
    * conflict with each other, and the transactions cannot already be in the mempool. Parents must
    * come before children if any dependencies exist.
    */
    PackageMempoolAcceptResult AcceptMultipleTransactions(const std::vector<CTransactionRef>& txns, ATMPArgs& args) EXCLUSIVE_LOCKS_REQUIRED(cs_main);

    /**
     * Package (more specific than just multiple transactions) acceptance. Package must be a child
     * with all of its unconfirmed parents, and topologically sorted.
     */
    PackageMempoolAcceptResult AcceptPackage(const Package& package, ATMPArgs& args) EXCLUSIVE_LOCKS_REQUIRED(cs_main);

private:
    // All the intermediate state that gets passed between the various levels
    // of checking a given transaction.
    struct Workspace {
        // explicit Workspace(const CTransactionRef& ptx) : m_ptx(ptx), m_hash(ptx->GetHash()) {} // ELEMENTS: unused since we need the genesis block hash
        explicit Workspace(const CTransactionRef& ptx, const uint256& hash_genesis_block) : m_ptx(ptx), m_hash(ptx->GetHash()), m_precomputed_txdata(hash_genesis_block) {} // ELEMENTS
        /** Txids of mempool transactions that this transaction directly conflicts with. */
        std::set<uint256> m_conflicts;
        std::set<std::pair<uint256, COutPoint> > m_set_pegins_spent;
        /** Iterators to mempool entries that this transaction directly conflicts with. */
        CTxMemPool::setEntries m_iters_conflicting;
        /** Iterators to all mempool entries that would be replaced by this transaction, including
         * those it directly conflicts with and their descendants. */
        CTxMemPool::setEntries m_all_conflicting;
        /** All mempool ancestors of this transaction. */
        CTxMemPool::setEntries m_ancestors;
        /** Mempool entry constructed for this transaction. Constructed in PreChecks() but not
         * inserted into the mempool until Finalize(). */
        std::unique_ptr<CTxMemPoolEntry> m_entry;
        /** Pointers to the transactions that have been removed from the mempool and replaced by
         * this transaction, used to return to the MemPoolAccept caller. Only populated if
         * validation is successful and the original transactions are removed. */
        std::list<CTransactionRef> m_replaced_transactions;

        /** Virtual size of the transaction as used by the mempool, calculated using serialized size
         * of the transaction and sigops. */
        int64_t m_vsize;
        /** Fees paid by this transaction: total input amounts subtracted by total output amounts. */
        CAmount m_base_fees;
        /** Base fees + any fee delta set by the user with prioritisetransaction. */
        CAmount m_modified_fees;
        /** Total modified fees of all transactions being replaced. */
        CAmount m_conflicting_fees{0};
        /** Total virtual size of all transactions being replaced. */
        size_t m_conflicting_size{0};

        const CTransactionRef& m_ptx;
        /** Txid. */
        const uint256& m_hash;
        TxValidationState m_state;
        /** A temporary cache containing serialized transaction data for signature verification.
         * Reused across PolicyScriptChecks and ConsensusScriptChecks. */
        PrecomputedTransactionData m_precomputed_txdata;
    };

    // Run the policy checks on a given transaction, excluding any script checks.
    // Looks up inputs, calculates feerate, considers replacement, evaluates
    // package limits, etc. As this function can be invoked for "free" by a peer,
    // only tests that are fast should be done here (to avoid CPU DoS).
    bool PreChecks(ATMPArgs& args, Workspace& ws) EXCLUSIVE_LOCKS_REQUIRED(cs_main, m_pool.cs);

    // Run checks for mempool replace-by-fee.
    bool ReplacementChecks(Workspace& ws) EXCLUSIVE_LOCKS_REQUIRED(cs_main, m_pool.cs);

    // Enforce package mempool ancestor/descendant limits (distinct from individual
    // ancestor/descendant limits done in PreChecks).
    bool PackageMempoolChecks(const std::vector<CTransactionRef>& txns,
                              PackageValidationState& package_state) EXCLUSIVE_LOCKS_REQUIRED(cs_main, m_pool.cs);

    // Run the script checks using our policy flags. As this can be slow, we should
    // only invoke this on transactions that have otherwise passed policy checks.
    bool PolicyScriptChecks(const ATMPArgs& args, Workspace& ws) EXCLUSIVE_LOCKS_REQUIRED(cs_main, m_pool.cs);

    // Re-run the script checks, using consensus flags, and try to cache the
    // result in the scriptcache. This should be done after
    // PolicyScriptChecks(). This requires that all inputs either be in our
    // utxo set or in the mempool.
    bool ConsensusScriptChecks(const ATMPArgs& args, Workspace& ws) EXCLUSIVE_LOCKS_REQUIRED(cs_main, m_pool.cs);

    // Try to add the transaction to the mempool, removing any conflicts first.
    // Returns true if the transaction is in the mempool after any size
    // limiting is performed, false otherwise.
    bool Finalize(const ATMPArgs& args, Workspace& ws) EXCLUSIVE_LOCKS_REQUIRED(cs_main, m_pool.cs);

    // Submit all transactions to the mempool and call ConsensusScriptChecks to add to the script
    // cache - should only be called after successful validation of all transactions in the package.
    // The package may end up partially-submitted after size limiting; returns true if all
    // transactions are successfully added to the mempool, false otherwise.
    bool SubmitPackage(const ATMPArgs& args, std::vector<Workspace>& workspaces, PackageValidationState& package_state,
                       std::map<const uint256, const MempoolAcceptResult>& results)
         EXCLUSIVE_LOCKS_REQUIRED(cs_main, m_pool.cs);

    // Compare a package's feerate against minimum allowed.
    bool CheckFeeRate(size_t package_size, CAmount package_fee, TxValidationState& state) EXCLUSIVE_LOCKS_REQUIRED(::cs_main, m_pool.cs)
    {
        AssertLockHeld(::cs_main);
        AssertLockHeld(m_pool.cs);
        CAmount mempoolRejectFee = m_pool.GetMinFee().GetFee(package_size);
        if (mempoolRejectFee > 0 && package_fee < mempoolRejectFee) {
            return state.Invalid(TxValidationResult::TX_MEMPOOL_POLICY, "mempool min fee not met", strprintf("%d < %d", package_fee, mempoolRejectFee));
        }

        if (package_fee < ::minRelayTxFee.GetFee(package_size)) {
            return state.Invalid(TxValidationResult::TX_MEMPOOL_POLICY, "min relay fee not met", strprintf("%d < %d", package_fee, ::minRelayTxFee.GetFee(package_size)));
        }
        return true;
    }

private:
    CTxMemPool& m_pool;
    CCoinsViewCache m_view;
    CCoinsViewMemPool m_viewmempool;
    CCoinsView m_dummy;

    CChainState& m_active_chainstate;

    // The package limits in effect at the time of invocation.
    const size_t m_limit_ancestors;
    const size_t m_limit_ancestor_size;
    // These may be modified while evaluating a transaction (eg to account for
    // in-mempool conflicts; see below).
    size_t m_limit_descendants;
    size_t m_limit_descendant_size;

    /** Whether the transaction(s) would replace any mempool transactions. If so, RBF rules apply. */
    bool m_rbf{false};
};

bool MemPoolAccept::PreChecks(ATMPArgs& args, Workspace& ws)
{
    AssertLockHeld(cs_main);
    AssertLockHeld(m_pool.cs);
    const CTransactionRef& ptx = ws.m_ptx;
    const CTransaction& tx = *ws.m_ptx;
    const uint256& hash = ws.m_hash;

    // Copy/alias what we need out of args
    const int64_t nAcceptTime = args.m_accept_time;
    const bool bypass_limits = args.m_bypass_limits;
    std::vector<COutPoint>& coins_to_uncache = args.m_coins_to_uncache;
    const CChainParams& chainparams = args.m_chainparams;

    // Alias what we need out of ws
    TxValidationState& state = ws.m_state;
    std::unique_ptr<CTxMemPoolEntry>& entry = ws.m_entry;
    std::set<std::pair<uint256, COutPoint>>& setPeginsSpent = ws.m_set_pegins_spent;

    if (!CheckTransaction(tx, state)) {
        return false; // state filled in by CheckTransaction
    }

    // Coinbase is only valid in a block, not as a loose transaction
    if (tx.IsCoinBase())
        return state.Invalid(TxValidationResult::TX_CONSENSUS, "coinbase");

    // Rather not work on nonstandard transactions (unless -testnet/-regtest)
    std::string reason;
    if (fRequireStandard && !IsStandardTx(tx, reason))
        return state.Invalid(TxValidationResult::TX_NOT_STANDARD, reason);

    // And now do PAK checks. Filtered by next blocks' enforced list
    if (chainparams.GetEnforcePak()) {
        if (!IsPAKValidTx(tx, GetActivePAKList(m_active_chainstate.m_chain.Tip(), chainparams.GetConsensus()), chainparams.ParentGenesisBlockHash(), chainparams.GetConsensus().pegged_asset)) {
            return state.Invalid(TxValidationResult::TX_NOT_STANDARD, "invalid-pegout-proof");
        }
    }

    // Do not work on transactions that are too small.
    // A transaction with 1 segwit input and 1 P2WPHK output has non-witness size of 82 bytes.
    // Transactions smaller than this are not relayed to mitigate CVE-2017-12842 by not relaying
    // 64-byte transactions.
    if (::GetSerializeSize(tx, PROTOCOL_VERSION | SERIALIZE_TRANSACTION_NO_WITNESS) < MIN_STANDARD_TX_NONWITNESS_SIZE)
        return state.Invalid(TxValidationResult::TX_NOT_STANDARD, "tx-size-small");

    // Only accept nLockTime-using transactions that can be mined in the next
    // block; we don't want our mempool filled up with transactions that can't
    // be mined yet.
    if (!CheckFinalTxAtTip(m_active_chainstate.m_chain.Tip(), tx)) {
        return state.Invalid(TxValidationResult::TX_PREMATURE_SPEND, "non-final");
    }

    if (m_pool.exists(GenTxid::Wtxid(tx.GetWitnessHash()))) {
        // Exact transaction already exists in the mempool.
        return state.Invalid(TxValidationResult::TX_CONFLICT, "txn-already-in-mempool");
    } else if (m_pool.exists(GenTxid::Txid(tx.GetHash()))) {
        // Transaction with the same non-witness data but different witness (same txid, different
        // wtxid) already exists in the mempool.
        return state.Invalid(TxValidationResult::TX_CONFLICT, "txn-same-nonwitness-data-in-mempool");
    }

    // Check for conflicts with in-memory transactions
    for (const CTxIn &txin : tx.vin)
    {
        const CTransaction* ptxConflicting = m_pool.GetConflictTx(txin.prevout);
        if (ptxConflicting) {
            if (!args.m_allow_bip125_replacement) {
                // Transaction conflicts with a mempool tx, but we're not allowing replacements.
                return state.Invalid(TxValidationResult::TX_MEMPOOL_POLICY, "bip125-replacement-disallowed");
            }
            if (!ws.m_conflicts.count(ptxConflicting->GetHash()))
            {
                // Transactions that don't explicitly signal replaceability are
                // *not* replaceable with the current logic, even if one of their
                // unconfirmed ancestors signals replaceability. This diverges
                // from BIP125's inherited signaling description (see CVE-2021-31876).
                // Applications relying on first-seen mempool behavior should
                // check all unconfirmed ancestors; otherwise an opt-in ancestor
                // might be replaced, causing removal of this descendant.
                //
                // If replaceability signaling is ignored due to node setting,
                // replacement is always allowed.
                if (!m_pool.m_full_rbf && !SignalsOptInRBF(*ptxConflicting)) {
                    return state.Invalid(TxValidationResult::TX_MEMPOOL_POLICY, "txn-mempool-conflict");
                }

                ws.m_conflicts.insert(ptxConflicting->GetHash());
            }
        }
    }

    LockPoints lp;
    m_view.SetBackend(m_viewmempool);

    // Quickly check for peg-in witness data on non-peg-in inputs
    for (size_t input_index = 0; input_index < tx.vin.size(); ++input_index) {
        if (!tx.vin[input_index].m_is_pegin) {
            // Check that the corresponding pegin witness is empty
            // Note that the witness vector must be size 0 or len(vin)
            if (!tx.witness.vtxinwit.empty() &&
                    !tx.witness.vtxinwit[input_index].m_pegin_witness.IsNull()) {
                return state.Invalid(TxValidationResult::TX_WITNESS_MUTATED, "extra-pegin-witness");
            }
        }
    }

    // Used when checking peg-ins
    std::vector<std::pair<CScript, CScript>> fedpegscripts = GetValidFedpegScripts(m_active_chainstate.m_chain.Tip(), chainparams.GetConsensus(), true /* nextblock_validation */);

    const CCoinsViewCache& coins_cache = m_active_chainstate.CoinsTip();
    // do all inputs exist?
    for (unsigned int i = 0; i < tx.vin.size(); i++) {
        const CTxIn& txin = tx.vin[i];

        // ELEMENTS:
        // For pegin inputs check whether the pegins have already been claimed before.
        // This only checks the UTXO set for already claimed pegins. For mempool conflicts,
        // we rely on the GetConflictTx check done above.
        if (txin.m_is_pegin) {
            // Peg-in witness is required, check here without validating existence in parent chain
            std::string err_msg = "no peg-in witness attached";
            if (tx.witness.vtxinwit.size() != tx.vin.size() ||
                    !IsValidPeginWitness(tx.witness.vtxinwit[i].m_pegin_witness, fedpegscripts, tx.vin[i].prevout, err_msg, false)) {
                return state.Invalid(TxValidationResult::TX_WITNESS_MUTATED, "pegin-no-witness", err_msg);
            }

            std::pair<uint256, COutPoint> pegin = std::make_pair(uint256(tx.witness.vtxinwit[i].m_pegin_witness.stack[2]), tx.vin[i].prevout);
            // This assumes non-null prevout and genesis block hash
            if (m_view.IsPeginSpent(pegin)) {
                return state.Invalid(TxValidationResult::TX_CONSENSUS, "pegin-already-claimed");
            }
            continue;
        }

        if (!coins_cache.HaveCoinInCache(txin.prevout)) {
            coins_to_uncache.push_back(txin.prevout);
        }

        // Note: this call may add txin.prevout to the coins cache
        // (coins_cache.cacheCoins) by way of FetchCoin(). It should be removed
        // later (via coins_to_uncache) if this tx turns out to be invalid.
        if (!m_view.HaveCoin(txin.prevout)) {
            // Are inputs missing because we already have the tx?
            for (size_t out = 0; out < tx.vout.size(); out++) {
                // Optimistically just do efficient check of cache for outputs
                if (coins_cache.HaveCoinInCache(COutPoint(hash, out))) {
                    return state.Invalid(TxValidationResult::TX_CONFLICT, "txn-already-known");
                }
            }
            // Otherwise assume this might be an orphan tx for which we just haven't seen parents yet
            return state.Invalid(TxValidationResult::TX_MISSING_INPUTS, "bad-txns-inputs-missingorspent");
        }
    }

    // This is const, but calls into the back end CoinsViews. The CCoinsViewDB at the bottom of the
    // hierarchy brings the best block into scope. See CCoinsViewDB::GetBestBlock().
    m_view.GetBestBlock();

    // we have all inputs cached now, so switch back to dummy (to protect
    // against bugs where we pull more inputs from disk that miss being added
    // to coins_to_uncache)
    m_view.SetBackend(m_dummy);

    assert(m_active_chainstate.m_blockman.LookupBlockIndex(m_view.GetBestBlock()) == m_active_chainstate.m_chain.Tip());

    // Only accept BIP68 sequence locked transactions that can be mined in the next
    // block; we don't want our mempool filled up with transactions that can't
    // be mined yet.
    // Pass in m_view which has all of the relevant inputs cached. Note that, since m_view's
    // backend was removed, it no longer pulls coins from the mempool.
    if (!CheckSequenceLocksAtTip(m_active_chainstate.m_chain.Tip(), m_view, tx, &lp)) {
        return state.Invalid(TxValidationResult::TX_PREMATURE_SPEND, "non-BIP68-final");
    }

    // The mempool holds txs for the next block, so pass height+1 to CheckTxInputs
    CAmountMap fee_map;
    if (!Consensus::CheckTxInputs(tx, state, m_view, m_active_chainstate.m_chain.Height() + 1, fee_map, setPeginsSpent, NULL, true, true, fedpegscripts)) {
        return false; // state filled in by CheckTxInputs
    }

    // ELEMENTS: extra policy check for consistency between issuances and their rangeproof
    if (fRequireStandard) {
        for (unsigned i = 0; i < std::min(tx.witness.vtxinwit.size(), tx.vin.size()); i++) {
            if (!tx.vin[i].assetIssuance.nAmount.IsCommitment() && !tx.witness.vtxinwit[i].vchIssuanceAmountRangeproof.empty()) {
                return state.Invalid(TxValidationResult::TX_INPUTS_NOT_STANDARD, "bad-txin-extra-issuance-rangeproof");
            }
            if (!tx.vin[i].assetIssuance.nInflationKeys.IsCommitment() && !tx.witness.vtxinwit[i].vchInflationKeysRangeproof.empty()) {
                return state.Invalid(TxValidationResult::TX_INPUTS_NOT_STANDARD, "bad-txin-extra-inflation-rangeproof");
            }
        }
    }

    if (fRequireStandard && !AreInputsStandard(tx, m_view)) {
        return state.Invalid(TxValidationResult::TX_INPUTS_NOT_STANDARD, "bad-txns-nonstandard-inputs");
    }

    // Check for non-standard witnesses.
    if (tx.HasWitness() && fRequireStandard && !IsWitnessStandard(tx, m_view))
        return state.Invalid(TxValidationResult::TX_WITNESS_MUTATED, "bad-witness-nonstandard");

    int64_t nSigOpsCost = GetTransactionSigOpCost(tx, m_view, STANDARD_SCRIPT_VERIFY_FLAGS);

    // We only consider policyAsset
    ws.m_base_fees = fee_map[policyAsset];

    // ws.m_modified_fees includes any fee deltas from PrioritiseTransaction
    ws.m_modified_fees = ws.m_base_fees;
    m_pool.ApplyDelta(hash, ws.m_modified_fees);

    // Keep track of transactions that spend a coinbase, which we re-scan
    // during reorgs to ensure COINBASE_MATURITY is still met.
    bool fSpendsCoinbase = false;
    for (const CTxIn &txin : tx.vin) {
        // ELEMENTS:
        if (txin.m_is_pegin) {
            continue;
        }
        const Coin &coin = m_view.AccessCoin(txin.prevout);
        if (coin.IsCoinBase()) {
            fSpendsCoinbase = true;
            break;
        }
    }

    entry.reset(new CTxMemPoolEntry(ptx, ws.m_base_fees, nAcceptTime, m_active_chainstate.m_chain.Height(),
            fSpendsCoinbase, nSigOpsCost, lp, setPeginsSpent));
    ws.m_vsize = entry->GetTxSize();

    if (nSigOpsCost > MAX_STANDARD_TX_SIGOPS_COST)
        return state.Invalid(TxValidationResult::TX_NOT_STANDARD, "bad-txns-too-many-sigops",
                strprintf("%d", nSigOpsCost));

    // No individual transactions are allowed below minRelayTxFee and mempool min fee except from
    // disconnected blocks and transactions in a package. Package transactions will be checked using
    // package feerate later.
    // ELEMENTS: accept discounted fees for Confidential Transactions only, if enabled.
    int64_t package_size = Params().GetAcceptDiscountCT() ? GetDiscountVirtualTransactionSize(tx) : ws.m_vsize;
    if (!bypass_limits && !args.m_package_feerates && !CheckFeeRate(package_size, ws.m_modified_fees, state)) return false;

    ws.m_iters_conflicting = m_pool.GetIterSet(ws.m_conflicts);
    // Calculate in-mempool ancestors, up to a limit.
    if (ws.m_conflicts.size() == 1) {
        // In general, when we receive an RBF transaction with mempool conflicts, we want to know whether we
        // would meet the chain limits after the conflicts have been removed. However, there isn't a practical
        // way to do this short of calculating the ancestor and descendant sets with an overlay cache of
        // changed mempool entries. Due to both implementation and runtime complexity concerns, this isn't
        // very realistic, thus we only ensure a limited set of transactions are RBF'able despite mempool
        // conflicts here. Importantly, we need to ensure that some transactions which were accepted using
        // the below carve-out are able to be RBF'ed, without impacting the security the carve-out provides
        // for off-chain contract systems (see link in the comment below).
        //
        // Specifically, the subset of RBF transactions which we allow despite chain limits are those which
        // conflict directly with exactly one other transaction (but may evict children of said transaction),
        // and which are not adding any new mempool dependencies. Note that the "no new mempool dependencies"
        // check is accomplished later, so we don't bother doing anything about it here, but if BIP 125 is
        // amended, we may need to move that check to here instead of removing it wholesale.
        //
        // Such transactions are clearly not merging any existing packages, so we are only concerned with
        // ensuring that (a) no package is growing past the package size (not count) limits and (b) we are
        // not allowing something to effectively use the (below) carve-out spot when it shouldn't be allowed
        // to.
        //
        // To check these we first check if we meet the RBF criteria, above, and increment the descendant
        // limits by the direct conflict and its descendants (as these are recalculated in
        // CalculateMempoolAncestors by assuming the new transaction being added is a new descendant, with no
        // removals, of each parent's existing dependent set). The ancestor count limits are unmodified (as
        // the ancestor limits should be the same for both our new transaction and any conflicts).
        // We don't bother incrementing m_limit_descendants by the full removal count as that limit never comes
        // into force here (as we're only adding a single transaction).
        assert(ws.m_iters_conflicting.size() == 1);
        CTxMemPool::txiter conflict = *ws.m_iters_conflicting.begin();

        m_limit_descendants += 1;
        m_limit_descendant_size += conflict->GetSizeWithDescendants();
    }

    std::string errString;
    if (!m_pool.CalculateMemPoolAncestors(*entry, ws.m_ancestors, m_limit_ancestors, m_limit_ancestor_size, m_limit_descendants, m_limit_descendant_size, errString)) {
        ws.m_ancestors.clear();
        // If CalculateMemPoolAncestors fails second time, we want the original error string.
        std::string dummy_err_string;
        // Contracting/payment channels CPFP carve-out:
        // If the new transaction is relatively small (up to 40k weight)
        // and has at most one ancestor (ie ancestor limit of 2, including
        // the new transaction), allow it if its parent has exactly the
        // descendant limit descendants.
        //
        // This allows protocols which rely on distrusting counterparties
        // being able to broadcast descendants of an unconfirmed transaction
        // to be secure by simply only having two immediately-spendable
        // outputs - one for each counterparty. For more info on the uses for
        // this, see https://lists.linuxfoundation.org/pipermail/bitcoin-dev/2018-November/016518.html
        if (ws.m_vsize > EXTRA_DESCENDANT_TX_SIZE_LIMIT ||
                !m_pool.CalculateMemPoolAncestors(*entry, ws.m_ancestors, 2, m_limit_ancestor_size, m_limit_descendants + 1, m_limit_descendant_size + EXTRA_DESCENDANT_TX_SIZE_LIMIT, dummy_err_string)) {
            return state.Invalid(TxValidationResult::TX_MEMPOOL_POLICY, "too-long-mempool-chain", errString);
        }
    }

    // A transaction that spends outputs that would be replaced by it is invalid. Now
    // that we have the set of all ancestors we can detect this
    // pathological case by making sure ws.m_conflicts and ws.m_ancestors don't
    // intersect.
    if (const auto err_string{EntriesAndTxidsDisjoint(ws.m_ancestors, ws.m_conflicts, hash)}) {
        // We classify this as a consensus error because a transaction depending on something it
        // conflicts with would be inconsistent.
        return state.Invalid(TxValidationResult::TX_CONSENSUS, "bad-txns-spends-conflicting-tx", *err_string);
    }

    m_rbf = !ws.m_conflicts.empty();
    return true;
}

bool MemPoolAccept::ReplacementChecks(Workspace& ws)
{
    AssertLockHeld(cs_main);
    AssertLockHeld(m_pool.cs);

    const CTransaction& tx = *ws.m_ptx;
    const uint256& hash = ws.m_hash;
    TxValidationState& state = ws.m_state;

    CFeeRate newFeeRate(ws.m_modified_fees, ws.m_vsize);
    // The replacement transaction must have a higher feerate than its direct conflicts.
    // - The motivation for this check is to ensure that the replacement transaction is preferable for
    //   block-inclusion, compared to what would be removed from the mempool.
    // - This logic predates ancestor feerate-based transaction selection, which is why it doesn't
    //   consider feerates of descendants.
    // - Note: Ancestor feerate-based transaction selection has made this comparison insufficient to
    //   guarantee that this is incentive-compatible for miners, because it is possible for a
    //   descendant transaction of a direct conflict to pay a higher feerate than the transaction that
    //   might replace them, under these rules.
    if (const auto err_string{PaysMoreThanConflicts(ws.m_iters_conflicting, newFeeRate, hash)}) {
        return state.Invalid(TxValidationResult::TX_MEMPOOL_POLICY, "insufficient fee", *err_string);
    }

    // Calculate all conflicting entries and enforce BIP125 Rule #5.
    if (const auto err_string{GetEntriesForConflicts(tx, m_pool, ws.m_iters_conflicting, ws.m_all_conflicting)}) {
        return state.Invalid(TxValidationResult::TX_MEMPOOL_POLICY,
                             "too many potential replacements", *err_string);
    }
    // Enforce BIP125 Rule #2.
    if (const auto err_string{HasNoNewUnconfirmed(tx, m_pool, ws.m_iters_conflicting)}) {
        return state.Invalid(TxValidationResult::TX_MEMPOOL_POLICY,
                             "replacement-adds-unconfirmed", *err_string);
    }
    // Check if it's economically rational to mine this transaction rather than the ones it
    // replaces and pays for its own relay fees. Enforce BIP125 Rules #3 and #4.
    for (CTxMemPool::txiter it : ws.m_all_conflicting) {
        ws.m_conflicting_fees += it->GetModifiedFee();
        ws.m_conflicting_size += it->GetTxSize();
    }
    if (const auto err_string{PaysForRBF(ws.m_conflicting_fees, ws.m_modified_fees, ws.m_vsize,
                                         ::incrementalRelayFee, hash)}) {
        return state.Invalid(TxValidationResult::TX_MEMPOOL_POLICY, "insufficient fee", *err_string);
    }
    return true;
}

bool MemPoolAccept::PackageMempoolChecks(const std::vector<CTransactionRef>& txns,
                                         PackageValidationState& package_state)
{
    AssertLockHeld(cs_main);
    AssertLockHeld(m_pool.cs);

    // CheckPackageLimits expects the package transactions to not already be in the mempool.
    assert(std::all_of(txns.cbegin(), txns.cend(), [this](const auto& tx)
                       { return !m_pool.exists(GenTxid::Txid(tx->GetHash()));}));

    std::string err_string;
    if (!m_pool.CheckPackageLimits(txns, m_limit_ancestors, m_limit_ancestor_size, m_limit_descendants,
                                   m_limit_descendant_size, err_string)) {
        // This is a package-wide error, separate from an individual transaction error.
        return package_state.Invalid(PackageValidationResult::PCKG_POLICY, "package-mempool-limits", err_string);
    }
   return true;
}

bool MemPoolAccept::PolicyScriptChecks(const ATMPArgs& args, Workspace& ws)
{
    AssertLockHeld(cs_main);
    AssertLockHeld(m_pool.cs);
    const CTransaction& tx = *ws.m_ptx;
    TxValidationState& state = ws.m_state;

    unsigned int scriptVerifyFlags = STANDARD_SCRIPT_VERIFY_FLAGS;

    // Temporarily add additional script flags based on the activation of
    // Dynamic Federations. This can be included in the
    // STANDARD_LOCKTIME_VERIFY_FLAGS in a release post-activation.

    if (DeploymentActiveAfter(m_active_chainstate.m_chain.Tip(), ChainstateManager({args.m_chainparams, GetAdjustedTime}), Consensus::DEPLOYMENT_DYNA_FED)) {
        scriptVerifyFlags |= SCRIPT_SIGHASH_RANGEPROOF;
    }

    // Check input scripts and signatures.
    // This is done last to help prevent CPU exhaustion denial-of-service attacks.
    if (!CheckInputScripts(tx, state, m_view, scriptVerifyFlags, true, false, ws.m_precomputed_txdata)) {
        // SCRIPT_VERIFY_CLEANSTACK requires SCRIPT_VERIFY_WITNESS, so we
        // need to turn both off, and compare against just turning off CLEANSTACK
        // to see if the failure is specifically due to witness validation.
        TxValidationState state_dummy; // Want reported failures to be from first CheckInputScripts
        if (!tx.HasWitness() && CheckInputScripts(tx, state_dummy, m_view, scriptVerifyFlags & ~(SCRIPT_VERIFY_WITNESS | SCRIPT_VERIFY_CLEANSTACK), true, false, ws.m_precomputed_txdata) &&
                !CheckInputScripts(tx, state_dummy, m_view, scriptVerifyFlags & ~SCRIPT_VERIFY_CLEANSTACK, true, false, ws.m_precomputed_txdata)) {
            // Only the witness is missing, so the transaction itself may be fine.
            state.Invalid(TxValidationResult::TX_WITNESS_STRIPPED,
                    state.GetRejectReason(), state.GetDebugMessage());
        }
        return false; // state filled in by CheckInputScripts
    }

    return true;
}

bool MemPoolAccept::ConsensusScriptChecks(const ATMPArgs& args, Workspace& ws)
{
    AssertLockHeld(cs_main);
    AssertLockHeld(m_pool.cs);
    const CTransaction& tx = *ws.m_ptx;
    const uint256& hash = ws.m_hash;
    TxValidationState& state = ws.m_state;

    // Check again against the current block tip's script verification
    // flags to cache our script execution flags. This is, of course,
    // useless if the next block has different script flags from the
    // previous one, but because the cache tracks script flags for us it
    // will auto-invalidate and we'll just have a few blocks of extra
    // misses on soft-fork activation.
    //
    // This is also useful in case of bugs in the standard flags that cause
    // transactions to pass as valid when they're actually invalid. For
    // instance the STRICTENC flag was incorrectly allowing certain
    // CHECKSIG NOT scripts to pass, even though they were invalid.
    //
    // There is a similar check in CreateNewBlock() to prevent creating
    // invalid blocks (using TestBlockValidity), however allowing such
    // transactions into the mempool can be exploited as a DoS attack.
    unsigned int currentBlockScriptVerifyFlags{GetBlockScriptFlags(*m_active_chainstate.m_chain.Tip(), m_active_chainstate.m_chainman)};
    if (!CheckInputsFromMempoolAndCache(tx, state, m_view, m_pool, currentBlockScriptVerifyFlags,
                                        ws.m_precomputed_txdata, m_active_chainstate.CoinsTip())) {
        LogPrintf("BUG! PLEASE REPORT THIS! CheckInputScripts failed against latest-block but not STANDARD flags %s, %s\n", hash.ToString(), state.ToString());
        return Assume(false);
    }

    return true;
}

bool MemPoolAccept::Finalize(const ATMPArgs& args, Workspace& ws)
{
    AssertLockHeld(cs_main);
    AssertLockHeld(m_pool.cs);
    const CTransaction& tx = *ws.m_ptx;
    const uint256& hash = ws.m_hash;
    TxValidationState& state = ws.m_state;
    const bool bypass_limits = args.m_bypass_limits;

    std::unique_ptr<CTxMemPoolEntry>& entry = ws.m_entry;

    // Remove conflicting transactions from the mempool
    for (CTxMemPool::txiter it : ws.m_all_conflicting)
    {
        LogPrint(BCLog::MEMPOOL, "replacing tx %s with %s for %s additional fees, %d delta bytes\n",
                it->GetTx().GetHash().ToString(),
                hash.ToString(),
                FormatMoney(ws.m_modified_fees - ws.m_conflicting_fees),
                (int)entry->GetTxSize() - (int)ws.m_conflicting_size);
        ws.m_replaced_transactions.push_back(it->GetSharedTx());
    }
    m_pool.RemoveStaged(ws.m_all_conflicting, false, MemPoolRemovalReason::REPLACED);

    // This transaction should only count for fee estimation if:
    // - it's not being re-added during a reorg which bypasses typical mempool fee limits
    // - the node is not behind
    // - the transaction is not dependent on any other transactions in the mempool
    // - it's not part of a package. Since package relay is not currently supported, this
    // transaction has not necessarily been accepted to miners' mempools.
    bool validForFeeEstimation = !bypass_limits && !args.m_package_submission && IsCurrentForFeeEstimation(m_active_chainstate) && m_pool.HasNoInputsOf(tx);

    // Store transaction in memory
    m_pool.addUnchecked(*entry, ws.m_ancestors, validForFeeEstimation);

    // trim mempool and check if tx was trimmed
    // If we are validating a package, don't trim here because we could evict a previous transaction
    // in the package. LimitMempoolSize() should be called at the very end to make sure the mempool
    // is still within limits and package submission happens atomically.
    if (!args.m_package_submission && !bypass_limits) {
        LimitMempoolSize(m_pool, m_active_chainstate.CoinsTip());
        if (!m_pool.exists(GenTxid::Txid(hash)))
            return state.Invalid(TxValidationResult::TX_MEMPOOL_POLICY, "mempool full");
    }
    return true;
}

bool MemPoolAccept::SubmitPackage(const ATMPArgs& args, std::vector<Workspace>& workspaces,
                                  PackageValidationState& package_state,
                                  std::map<const uint256, const MempoolAcceptResult>& results)
{
    AssertLockHeld(cs_main);
    AssertLockHeld(m_pool.cs);
    // Sanity check: none of the transactions should be in the mempool, and none of the transactions
    // should have a same-txid-different-witness equivalent in the mempool.
    assert(std::all_of(workspaces.cbegin(), workspaces.cend(), [this](const auto& ws){
        return !m_pool.exists(GenTxid::Txid(ws.m_ptx->GetHash())); }));

    bool all_submitted = true;
    // ConsensusScriptChecks adds to the script cache and is therefore consensus-critical;
    // CheckInputsFromMempoolAndCache asserts that transactions only spend coins available from the
    // mempool or UTXO set. Submit each transaction to the mempool immediately after calling
    // ConsensusScriptChecks to make the outputs available for subsequent transactions.
    for (Workspace& ws : workspaces) {
        if (!ConsensusScriptChecks(args, ws)) {
            results.emplace(ws.m_ptx->GetWitnessHash(), MempoolAcceptResult::Failure(ws.m_state));
            // Since PolicyScriptChecks() passed, this should never fail.
            Assume(false);
            all_submitted = false;
            package_state.Invalid(PackageValidationResult::PCKG_MEMPOOL_ERROR,
                                  strprintf("BUG! PolicyScriptChecks succeeded but ConsensusScriptChecks failed: %s",
                                            ws.m_ptx->GetHash().ToString()));
        }

        // Re-calculate mempool ancestors to call addUnchecked(). They may have changed since the
        // last calculation done in PreChecks, since package ancestors have already been submitted.
        std::string unused_err_string;
        if(!m_pool.CalculateMemPoolAncestors(*ws.m_entry, ws.m_ancestors, m_limit_ancestors,
                                             m_limit_ancestor_size, m_limit_descendants,
                                             m_limit_descendant_size, unused_err_string)) {
            results.emplace(ws.m_ptx->GetWitnessHash(), MempoolAcceptResult::Failure(ws.m_state));
            // Since PreChecks() and PackageMempoolChecks() both enforce limits, this should never fail.
            Assume(false);
            all_submitted = false;
            package_state.Invalid(PackageValidationResult::PCKG_MEMPOOL_ERROR,
                                  strprintf("BUG! Mempool ancestors or descendants were underestimated: %s",
                                            ws.m_ptx->GetHash().ToString()));
        }
        // If we call LimitMempoolSize() for each individual Finalize(), the mempool will not take
        // the transaction's descendant feerate into account because it hasn't seen them yet. Also,
        // we risk evicting a transaction that a subsequent package transaction depends on. Instead,
        // allow the mempool to temporarily bypass limits, the maximum package size) while
        // submitting transactions individually and then trim at the very end.
        if (!Finalize(args, ws)) {
            results.emplace(ws.m_ptx->GetWitnessHash(), MempoolAcceptResult::Failure(ws.m_state));
            // Since LimitMempoolSize() won't be called, this should never fail.
            Assume(false);
            all_submitted = false;
            package_state.Invalid(PackageValidationResult::PCKG_MEMPOOL_ERROR,
                                  strprintf("BUG! Adding to mempool failed: %s", ws.m_ptx->GetHash().ToString()));
        }
    }

    // It may or may not be the case that all the transactions made it into the mempool. Regardless,
    // make sure we haven't exceeded max mempool size.
    LimitMempoolSize(m_pool, m_active_chainstate.CoinsTip());

    // Find the wtxids of the transactions that made it into the mempool. Allow partial submission,
    // but don't report success unless they all made it into the mempool.
    for (Workspace& ws : workspaces) {
        if (m_pool.exists(GenTxid::Wtxid(ws.m_ptx->GetWitnessHash()))) {
            results.emplace(ws.m_ptx->GetWitnessHash(),
                MempoolAcceptResult::Success(std::move(ws.m_replaced_transactions), ws.m_vsize, ws.m_base_fees));
            GetMainSignals().TransactionAddedToMempool(ws.m_ptx, m_pool.GetAndIncrementSequence());
        } else {
            all_submitted = false;
            ws.m_state.Invalid(TxValidationResult::TX_MEMPOOL_POLICY, "mempool full");
            results.emplace(ws.m_ptx->GetWitnessHash(), MempoolAcceptResult::Failure(ws.m_state));
        }
    }
    return all_submitted;
}

MempoolAcceptResult MemPoolAccept::AcceptSingleTransaction(const CTransactionRef& ptx, ATMPArgs& args)
{
    AssertLockHeld(cs_main);
    LOCK(m_pool.cs); // mempool "read lock" (held through GetMainSignals().TransactionAddedToMempool())

    Workspace ws(ptx, args.m_chainparams.HashGenesisBlock());

    if (!PreChecks(args, ws)) return MempoolAcceptResult::Failure(ws.m_state);

    if (m_rbf && !ReplacementChecks(ws)) return MempoolAcceptResult::Failure(ws.m_state);

    // Perform the inexpensive checks first and avoid hashing and signature verification unless
    // those checks pass, to mitigate CPU exhaustion denial-of-service attacks.
    if (!PolicyScriptChecks(args, ws)) return MempoolAcceptResult::Failure(ws.m_state);

    if (!ConsensusScriptChecks(args, ws)) return MempoolAcceptResult::Failure(ws.m_state);

    // Tx was accepted, but not added
    if (args.m_test_accept) {
        return MempoolAcceptResult::Success(std::move(ws.m_replaced_transactions), ws.m_vsize, ws.m_base_fees);
    }

    if (!Finalize(args, ws)) return MempoolAcceptResult::Failure(ws.m_state);

    GetMainSignals().TransactionAddedToMempool(ptx, m_pool.GetAndIncrementSequence());

    return MempoolAcceptResult::Success(std::move(ws.m_replaced_transactions), ws.m_vsize, ws.m_base_fees);
}

PackageMempoolAcceptResult MemPoolAccept::AcceptMultipleTransactions(const std::vector<CTransactionRef>& txns, ATMPArgs& args)
{
    AssertLockHeld(cs_main);

    // These context-free package limits can be done before taking the mempool lock.
    PackageValidationState package_state;
    if (!CheckPackage(txns, package_state)) return PackageMempoolAcceptResult(package_state, {});

    std::vector<Workspace> workspaces{};
    workspaces.reserve(txns.size());
    std::transform(txns.cbegin(), txns.cend(), std::back_inserter(workspaces),
                   [&](const auto& tx) { return Workspace(tx, args.m_chainparams.HashGenesisBlock()); });
    std::map<const uint256, const MempoolAcceptResult> results;

    LOCK(m_pool.cs);

    // Do all PreChecks first and fail fast to avoid running expensive script checks when unnecessary.
    for (Workspace& ws : workspaces) {
        if (!PreChecks(args, ws)) {
            package_state.Invalid(PackageValidationResult::PCKG_TX, "transaction failed");
            // Exit early to avoid doing pointless work. Update the failed tx result; the rest are unfinished.
            results.emplace(ws.m_ptx->GetWitnessHash(), MempoolAcceptResult::Failure(ws.m_state));
            return PackageMempoolAcceptResult(package_state, std::move(results));
        }
        // Make the coins created by this transaction available for subsequent transactions in the
        // package to spend. Since we already checked conflicts in the package and we don't allow
        // replacements, we don't need to track the coins spent. Note that this logic will need to be
        // updated if package replace-by-fee is allowed in the future.
        assert(!args.m_allow_bip125_replacement);
        m_viewmempool.PackageAddTransaction(ws.m_ptx);
    }

    // Transactions must meet two minimum feerates: the mempool minimum fee and min relay fee.
    // For transactions consisting of exactly one child and its parents, it suffices to use the
    // package feerate (total modified fees / total virtual size) to check this requirement.
    const auto m_total_vsize = std::accumulate(workspaces.cbegin(), workspaces.cend(), int64_t{0},
        [](int64_t sum, auto& ws) { return sum + ws.m_vsize; });
    const auto m_total_modified_fees = std::accumulate(workspaces.cbegin(), workspaces.cend(), CAmount{0},
        [](CAmount sum, auto& ws) { return sum + ws.m_modified_fees; });
    const CFeeRate package_feerate(m_total_modified_fees, m_total_vsize);
    TxValidationState placeholder_state;
    if (args.m_package_feerates &&
        !CheckFeeRate(m_total_vsize, m_total_modified_fees, placeholder_state)) {
        package_state.Invalid(PackageValidationResult::PCKG_POLICY, "package-fee-too-low");
        return PackageMempoolAcceptResult(package_state, package_feerate, {});
    }

    // Apply package mempool ancestor/descendant limits. Skip if there is only one transaction,
    // because it's unnecessary. Also, CPFP carve out can increase the limit for individual
    // transactions, but this exemption is not extended to packages in CheckPackageLimits().
    std::string err_string;
    if (txns.size() > 1 && !PackageMempoolChecks(txns, package_state)) {
        return PackageMempoolAcceptResult(package_state, package_feerate, std::move(results));
    }

    for (Workspace& ws : workspaces) {
        if (!PolicyScriptChecks(args, ws)) {
            // Exit early to avoid doing pointless work. Update the failed tx result; the rest are unfinished.
            package_state.Invalid(PackageValidationResult::PCKG_TX, "transaction failed");
            results.emplace(ws.m_ptx->GetWitnessHash(), MempoolAcceptResult::Failure(ws.m_state));
            return PackageMempoolAcceptResult(package_state, package_feerate, std::move(results));
        }
        if (args.m_test_accept) {
            // When test_accept=true, transactions that pass PolicyScriptChecks are valid because there are
            // no further mempool checks (passing PolicyScriptChecks implies passing ConsensusScriptChecks).
            results.emplace(ws.m_ptx->GetWitnessHash(),
                            MempoolAcceptResult::Success(std::move(ws.m_replaced_transactions),
                                                         ws.m_vsize, ws.m_base_fees));
        }
    }

    if (args.m_test_accept) return PackageMempoolAcceptResult(package_state, package_feerate, std::move(results));

    if (!SubmitPackage(args, workspaces, package_state, results)) {
        // PackageValidationState filled in by SubmitPackage().
        return PackageMempoolAcceptResult(package_state, package_feerate, std::move(results));
    }

    return PackageMempoolAcceptResult(package_state, package_feerate, std::move(results));
}

PackageMempoolAcceptResult MemPoolAccept::AcceptPackage(const Package& package, ATMPArgs& args)
{
    AssertLockHeld(cs_main);
    PackageValidationState package_state;

    // Check that the package is well-formed. If it isn't, we won't try to validate any of the
    // transactions and thus won't return any MempoolAcceptResults, just a package-wide error.

    // Context-free package checks.
    if (!CheckPackage(package, package_state)) return PackageMempoolAcceptResult(package_state, {});

    // All transactions in the package must be a parent of the last transaction. This is just an
    // opportunity for us to fail fast on a context-free check without taking the mempool lock.
    if (!IsChildWithParents(package)) {
        package_state.Invalid(PackageValidationResult::PCKG_POLICY, "package-not-child-with-parents");
        return PackageMempoolAcceptResult(package_state, {});
    }

    // IsChildWithParents() guarantees the package is > 1 transactions.
    assert(package.size() > 1);
    // The package must be 1 child with all of its unconfirmed parents. The package is expected to
    // be sorted, so the last transaction is the child.
    const auto& child = package.back();
    std::unordered_set<uint256, SaltedTxidHasher> unconfirmed_parent_txids;
    std::transform(package.cbegin(), package.cend() - 1,
                   std::inserter(unconfirmed_parent_txids, unconfirmed_parent_txids.end()),
                   [](const auto& tx) { return tx->GetHash(); });

    // All child inputs must refer to a preceding package transaction or a confirmed UTXO. The only
    // way to verify this is to look up the child's inputs in our current coins view (not including
    // mempool), and enforce that all parents not present in the package be available at chain tip.
    // Since this check can bring new coins into the coins cache, keep track of these coins and
    // uncache them if we don't end up submitting this package to the mempool.
    const CCoinsViewCache& coins_tip_cache = m_active_chainstate.CoinsTip();
    for (const auto& input : child->vin) {
        if (!coins_tip_cache.HaveCoinInCache(input.prevout)) {
            args.m_coins_to_uncache.push_back(input.prevout);
        }
    }
    // Using the MemPoolAccept m_view cache allows us to look up these same coins faster later.
    // This should be connecting directly to CoinsTip, not to m_viewmempool, because we specifically
    // require inputs to be confirmed if they aren't in the package.
    m_view.SetBackend(m_active_chainstate.CoinsTip());
    const auto package_or_confirmed = [this, &unconfirmed_parent_txids](const auto& input) {
         return unconfirmed_parent_txids.count(input.prevout.hash) > 0 || m_view.HaveCoin(input.prevout);
    };
    if (!std::all_of(child->vin.cbegin(), child->vin.cend(), package_or_confirmed)) {
        package_state.Invalid(PackageValidationResult::PCKG_POLICY, "package-not-child-with-unconfirmed-parents");
        return PackageMempoolAcceptResult(package_state, {});
    }
    // Protect against bugs where we pull more inputs from disk that miss being added to
    // coins_to_uncache. The backend will be connected again when needed in PreChecks.
    m_view.SetBackend(m_dummy);

    LOCK(m_pool.cs);
    std::map<const uint256, const MempoolAcceptResult> results;
    // Node operators are free to set their mempool policies however they please, nodes may receive
    // transactions in different orders, and malicious counterparties may try to take advantage of
    // policy differences to pin or delay propagation of transactions. As such, it's possible for
    // some package transaction(s) to already be in the mempool, and we don't want to reject the
    // entire package in that case (as that could be a censorship vector). De-duplicate the
    // transactions that are already in the mempool, and only call AcceptMultipleTransactions() with
    // the new transactions. This ensures we don't double-count transaction counts and sizes when
    // checking ancestor/descendant limits, or double-count transaction fees for fee-related policy.
    ATMPArgs single_args = ATMPArgs::SingleInPackageAccept(args);
    bool quit_early{false};
    std::vector<CTransactionRef> txns_new;
    for (const auto& tx : package) {
        const auto& wtxid = tx->GetWitnessHash();
        const auto& txid = tx->GetHash();
        // There are 3 possibilities: already in mempool, same-txid-diff-wtxid already in mempool,
        // or not in mempool. An already confirmed tx is treated as one not in mempool, because all
        // we know is that the inputs aren't available.
        if (m_pool.exists(GenTxid::Wtxid(wtxid))) {
            // Exact transaction already exists in the mempool.
            auto iter = m_pool.GetIter(txid);
            assert(iter != std::nullopt);
            results.emplace(wtxid, MempoolAcceptResult::MempoolTx(iter.value()->GetTxSize(), iter.value()->GetFee()));
        } else if (m_pool.exists(GenTxid::Txid(txid))) {
            // Transaction with the same non-witness data but different witness (same txid,
            // different wtxid) already exists in the mempool.
            //
            // We don't allow replacement transactions right now, so just swap the package
            // transaction for the mempool one. Note that we are ignoring the validity of the
            // package transaction passed in.
            // TODO: allow witness replacement in packages.
            auto iter = m_pool.GetIter(txid);
            assert(iter != std::nullopt);
            // Provide the wtxid of the mempool tx so that the caller can look it up in the mempool.
            results.emplace(wtxid, MempoolAcceptResult::MempoolTxDifferentWitness(iter.value()->GetTx().GetWitnessHash()));
        } else {
            // Transaction does not already exist in the mempool.
            // Try submitting the transaction on its own.
            const auto single_res = AcceptSingleTransaction(tx, single_args);
            if (single_res.m_result_type == MempoolAcceptResult::ResultType::VALID) {
                // The transaction succeeded on its own and is now in the mempool. Don't include it
                // in package validation, because its fees should only be "used" once.
                assert(m_pool.exists(GenTxid::Wtxid(wtxid)));
                results.emplace(wtxid, single_res);
            } else if (single_res.m_state.GetResult() != TxValidationResult::TX_MEMPOOL_POLICY &&
                       single_res.m_state.GetResult() != TxValidationResult::TX_MISSING_INPUTS) {
                // Package validation policy only differs from individual policy in its evaluation
                // of feerate. For example, if a transaction fails here due to violation of a
                // consensus rule, the result will not change when it is submitted as part of a
                // package. To minimize the amount of repeated work, unless the transaction fails
                // due to feerate or missing inputs (its parent is a previous transaction in the
                // package that failed due to feerate), don't run package validation. Note that this
                // decision might not make sense if different types of packages are allowed in the
                // future.  Continue individually validating the rest of the transactions, because
                // some of them may still be valid.
                quit_early = true;
            } else {
                txns_new.push_back(tx);
            }
        }
    }

    // Nothing to do if the entire package has already been submitted.
    if (quit_early || txns_new.empty()) {
        // No package feerate when no package validation was done.
        return PackageMempoolAcceptResult(package_state, std::move(results));
    }
    // Validate the (deduplicated) transactions as a package.
    auto submission_result = AcceptMultipleTransactions(txns_new, args);
    // Include already-in-mempool transaction results in the final result.
    for (const auto& [wtxid, mempoolaccept_res] : results) {
        submission_result.m_tx_results.emplace(wtxid, mempoolaccept_res);
    }
    if (submission_result.m_state.IsValid()) assert(submission_result.m_package_feerate.has_value());
    return submission_result;
}

} // anon namespace

MempoolAcceptResult AcceptToMemoryPool(CChainState& active_chainstate, const CTransactionRef& tx,
                                       int64_t accept_time, bool bypass_limits, bool test_accept)
    EXCLUSIVE_LOCKS_REQUIRED(::cs_main)
{
    AssertLockHeld(::cs_main);
    const CChainParams& chainparams{active_chainstate.m_params};
    assert(active_chainstate.GetMempool() != nullptr);
    CTxMemPool& pool{*active_chainstate.GetMempool()};

    std::vector<COutPoint> coins_to_uncache;
    auto args = MemPoolAccept::ATMPArgs::SingleAccept(chainparams, accept_time, bypass_limits, coins_to_uncache, test_accept);
    const MempoolAcceptResult result = MemPoolAccept(pool, active_chainstate).AcceptSingleTransaction(tx, args);
    if (result.m_result_type != MempoolAcceptResult::ResultType::VALID) {
        // Remove coins that were not present in the coins cache before calling
        // AcceptSingleTransaction(); this is to prevent memory DoS in case we receive a large
        // number of invalid transactions that attempt to overrun the in-memory coins cache
        // (`CCoinsViewCache::cacheCoins`).

        for (const COutPoint& hashTx : coins_to_uncache)
            active_chainstate.CoinsTip().Uncache(hashTx);
    }
    // After we've (potentially) uncached entries, ensure our coins cache is still within its size limits
    BlockValidationState state_dummy;
    active_chainstate.FlushStateToDisk(state_dummy, FlushStateMode::PERIODIC);
    return result;
}

PackageMempoolAcceptResult ProcessNewPackage(CChainState& active_chainstate, CTxMemPool& pool,
                                                   const Package& package, bool test_accept)
{
    AssertLockHeld(cs_main);
    assert(!package.empty());
    assert(std::all_of(package.cbegin(), package.cend(), [](const auto& tx){return tx != nullptr;}));

    std::vector<COutPoint> coins_to_uncache;
    const CChainParams& chainparams = active_chainstate.m_params;
    const auto result = [&]() EXCLUSIVE_LOCKS_REQUIRED(cs_main) {
        AssertLockHeld(cs_main);
        if (test_accept) {
            auto args = MemPoolAccept::ATMPArgs::PackageTestAccept(chainparams, GetTime(), coins_to_uncache);
            return MemPoolAccept(pool, active_chainstate).AcceptMultipleTransactions(package, args);
        } else {
            auto args = MemPoolAccept::ATMPArgs::PackageChildWithParents(chainparams, GetTime(), coins_to_uncache);
            return MemPoolAccept(pool, active_chainstate).AcceptPackage(package, args);
        }
    }();

    // Uncache coins pertaining to transactions that were not submitted to the mempool.
    if (test_accept || result.m_state.IsInvalid()) {
        for (const COutPoint& hashTx : coins_to_uncache) {
            active_chainstate.CoinsTip().Uncache(hashTx);
        }
    }
    // Ensure the coins cache is still within limits.
    BlockValidationState state_dummy;
    active_chainstate.FlushStateToDisk(state_dummy, FlushStateMode::PERIODIC);
    return result;
}

CAmount GetBlockSubsidy(int nHeight, const Consensus::Params& consensusParams)
{
    int halvings = nHeight / consensusParams.nSubsidyHalvingInterval;
    // Force block reward to zero when right shift is undefined.
    if (halvings >= 64)
        return 0;

    CAmount nSubsidy = consensusParams.genesis_subsidy;
    // Subsidy is cut in half every 210,000 blocks which will occur approximately every 4 years.
    nSubsidy >>= halvings;
    return nSubsidy;
}

CoinsViews::CoinsViews(
    fs::path ldb_name,
    size_t cache_size_bytes,
    bool in_memory,
    bool should_wipe) : m_dbview(
                            gArgs.GetDataDirNet() / ldb_name, cache_size_bytes, in_memory, should_wipe),
                        m_catcherview(&m_dbview) {}

void CoinsViews::InitCache()
{
    AssertLockHeld(::cs_main);
    m_cacheview = std::make_unique<CCoinsViewCache>(&m_catcherview);
}

CChainState::CChainState(
    CTxMemPool* mempool,
    BlockManager& blockman,
    ChainstateManager& chainman,
    std::optional<uint256> from_snapshot_blockhash)
    : m_mempool(mempool),
      m_blockman(blockman),
      m_params(chainman.GetParams()),
      m_chainman(chainman),
      m_from_snapshot_blockhash(from_snapshot_blockhash) {}

void CChainState::InitCoinsDB(
    size_t cache_size_bytes,
    bool in_memory,
    bool should_wipe,
    fs::path leveldb_name)
{
    if (m_from_snapshot_blockhash) {
        leveldb_name += "_" + m_from_snapshot_blockhash->ToString();
    }

    m_coins_views = std::make_unique<CoinsViews>(
        leveldb_name, cache_size_bytes, in_memory, should_wipe);
}

void CChainState::InitCoinsCache(size_t cache_size_bytes)
{
    AssertLockHeld(::cs_main);
    assert(m_coins_views != nullptr);
    m_coinstip_cache_size_bytes = cache_size_bytes;
    m_coins_views->InitCache();
}

// Note that though this is marked const, we may end up modifying `m_cached_finished_ibd`, which
// is a performance-related implementation detail. This function must be marked
// `const` so that `CValidationInterface` clients (which are given a `const CChainState*`)
// can call it.
//
bool CChainState::IsInitialBlockDownload() const
{
    // Optimization: pre-test latch before taking the lock.
    if (m_cached_finished_ibd.load(std::memory_order_relaxed))
        return false;

    LOCK(cs_main);
    if (m_cached_finished_ibd.load(std::memory_order_relaxed))
        return false;
    if (fImporting || fReindex)
        return true;
    if (m_chain.Tip() == nullptr)
        return true;
    if (m_chain.Tip()->nChainWork < nMinimumChainWork)
        return true;
    if (m_chain.Tip()->GetBlockTime() < (GetTime() - nMaxTipAge))
        return true;
    LogPrintf("Leaving InitialBlockDownload (latching to false)\n");
    m_cached_finished_ibd.store(true, std::memory_order_relaxed);
    return false;
}

static void AlertNotify(const std::string& strMessage)
{
    uiInterface.NotifyAlertChanged();
#if HAVE_SYSTEM
    std::string strCmd = gArgs.GetArg("-alertnotify", "");
    if (strCmd.empty()) return;

    // Alert text should be plain ascii coming from a trusted source, but to
    // be safe we first strip anything not in safeChars, then add single quotes around
    // the whole string before passing it to the shell:
    std::string singleQuote("'");
    std::string safeStatus = SanitizeString(strMessage);
    safeStatus = singleQuote+safeStatus+singleQuote;
    ReplaceAll(strCmd, "%s", safeStatus);

    std::thread t(runCommand, strCmd);
    t.detach(); // thread runs free
#endif
}

void CChainState::CheckForkWarningConditions()
{
    AssertLockHeld(cs_main);

    // Before we get past initial download, we cannot reliably alert about forks
    // (we assume we don't get stuck on a fork before finishing our initial sync)
    if (IsInitialBlockDownload()) {
        return;
    }

    if (m_chainman.m_best_invalid && m_chainman.m_best_invalid->nChainWork > m_chain.Tip()->nChainWork + (GetBlockProof(*m_chain.Tip()) * 6)) {
        LogPrintf("%s: Warning: Found invalid chain at least ~6 blocks longer than our best chain.\nChain state database corruption likely.\n", __func__);
        SetfLargeWorkInvalidChainFound(true);
    } else {
        SetfLargeWorkInvalidChainFound(false);
    }
}

// Called both upon regular invalid block discovery *and* InvalidateBlock
void CChainState::InvalidChainFound(CBlockIndex* pindexNew)
{
    AssertLockHeld(cs_main);
    if (!m_chainman.m_best_invalid || pindexNew->nChainWork > m_chainman.m_best_invalid->nChainWork) {
        m_chainman.m_best_invalid = pindexNew;
    }
    if (m_chainman.m_best_header != nullptr && m_chainman.m_best_header->GetAncestor(pindexNew->nHeight) == pindexNew) {
        m_chainman.m_best_header = m_chain.Tip();
    }

    LogPrintf("%s: invalid block=%s  height=%d  date=%s\n", __func__,
      pindexNew->GetBlockHash().ToString(), pindexNew->nHeight,
      FormatISO8601DateTime(pindexNew->GetBlockTime()));
    CBlockIndex *tip = m_chain.Tip();
    assert (tip);
    LogPrintf("%s:  current best=%s  height=%d  date=%s\n", __func__,
      tip->GetBlockHash().ToString(), m_chain.Height(),
      FormatISO8601DateTime(tip->GetBlockTime()));
    CheckForkWarningConditions();
}

// Same as InvalidChainFound, above, except not called directly from InvalidateBlock,
// which does its own setBlockIndexCandidates management.
void CChainState::InvalidBlockFound(CBlockIndex* pindex, const BlockValidationState& state)
{
    AssertLockHeld(cs_main);
    if (state.GetResult() != BlockValidationResult::BLOCK_MUTATED) {
        pindex->nStatus |= BLOCK_FAILED_VALID;
        m_chainman.m_failed_blocks.insert(pindex);
        m_blockman.m_dirty_blockindex.insert(pindex);
        setBlockIndexCandidates.erase(pindex);
        InvalidChainFound(pindex);
    }
}

void UpdateCoins(const CTransaction& tx, CCoinsViewCache& inputs, CTxUndo &txundo, int nHeight)
{
    // mark inputs spent
    if (!tx.IsCoinBase()) {
        txundo.vprevout.reserve(tx.vin.size());
        for (size_t i = 0; i < tx.vin.size(); i++) {
            const CTxIn& txin = tx.vin[i];
            if (txin.m_is_pegin) {
                const CTxInWitness& txinwit = tx.witness.vtxinwit[i];
                std::pair<uint256, COutPoint> outpoint = std::make_pair(uint256(txinwit.m_pegin_witness.stack[2]), txin.prevout);
                inputs.SetPeginSpent(outpoint, true);
                // Dummy undo
                txundo.vprevout.emplace_back();
            } else {
                txundo.vprevout.emplace_back();
                bool is_spent = inputs.SpendCoin(txin.prevout, &txundo.vprevout.back());
                assert(is_spent);
            }
        }
    }
    // add outputs
    AddCoins(inputs, tx, nHeight);
}

bool CScriptCheck::operator()() {
    const CScript &scriptSig = ptxTo->vin[nIn].scriptSig;
    const CScriptWitness *witness = ptxTo->witness.vtxinwit.size() > nIn ? &ptxTo->witness.vtxinwit[nIn].scriptWitness : NULL;
    return VerifyScript(scriptSig, m_tx_out.scriptPubKey, witness, nFlags, CachingTransactionSignatureChecker(ptxTo, nIn, m_tx_out.nValue, cacheStore, *txdata), &error);
}

static CuckooCache::cache<uint256, SignatureCacheHasher> g_scriptExecutionCache;
static CSHA256 g_scriptExecutionCacheHasher;

void InitScriptExecutionCache() {
    // Setup the salted hasher
    uint256 nonce = GetRandHash();
    // We want the nonce to be 64 bytes long to force the hasher to process
    // this chunk, which makes later hash computations more efficient. We
    // just write our 32-byte entropy twice to fill the 64 bytes.
    g_scriptExecutionCacheHasher.Write(nonce.begin(), 32);
    g_scriptExecutionCacheHasher.Write(nonce.begin(), 32);
    // nMaxCacheSize is unsigned. If -maxsigcachesize is set to zero,
    // setup_bytes creates the minimum possible cache (2 elements).
    size_t nMaxCacheSize = std::min(std::max((int64_t)0, gArgs.GetIntArg("-maxsigcachesize", DEFAULT_MAX_SIG_CACHE_SIZE) / 4), MAX_MAX_SIG_CACHE_SIZE) * ((size_t) 1 << 20);
    size_t nElems = g_scriptExecutionCache.setup_bytes(nMaxCacheSize);
    LogPrintf("Using %zu MiB out of %zu/4 requested for script execution cache, able to store %zu elements\n",
            (nElems*sizeof(uint256)) >>20, (nMaxCacheSize*2)>>20, nElems);
}

/**
 * Check whether all of this transaction's input scripts succeed.
 *
 * This involves ECDSA signature checks so can be computationally intensive. This function should
 * only be called after the cheap sanity checks in CheckTxInputs passed.
 *
 * If pvChecks is not nullptr, script checks are pushed onto it instead of being performed inline. Any
 * script checks which are not necessary (eg due to script execution cache hits) are, obviously,
 * not pushed onto pvChecks/run.
 *
 * Setting cacheSigStore/cacheFullScriptStore to false will remove elements from the corresponding cache
 * which are matched. This is useful for checking blocks where we will likely never need the cache
 * entry again.
 *
 * Note that we may set state.reason to NOT_STANDARD for extra soft-fork flags in flags, block-checking
 * callers should probably reset it to CONSENSUS in such cases.
 *
 * Non-static (and re-declared) in src/test/txvalidationcache_tests.cpp
 */
bool CheckInputScripts(const CTransaction& tx, TxValidationState& state,
                       const CCoinsViewCache& inputs, unsigned int flags, bool cacheSigStore,
                       bool cacheFullScriptStore, PrecomputedTransactionData& txdata,
                       std::vector<CCheck*>* pvChecks)
{
    if (tx.IsCoinBase()) return true;

    if (pvChecks) {
        pvChecks->reserve(tx.vin.size());
    }

    // First check if script executions have been cached with the same
    // flags. Note that this assumes that the inputs provided are
    // correct (ie that the transaction hash which is in tx's prevouts
    // properly commits to the scriptPubKey in the inputs view of that
    // transaction).
    uint256 hashCacheEntry;
    CSHA256 hasher = g_scriptExecutionCacheHasher;
    hasher.Write(tx.GetWitnessHash().begin(), 32).Write((unsigned char*)&flags, sizeof(flags)).Finalize(hashCacheEntry.begin());
    AssertLockHeld(cs_main); //TODO: Remove this requirement by making CuckooCache not require external locks
    if (g_scriptExecutionCache.contains(hashCacheEntry, !cacheFullScriptStore)) {
        return true;
    }

    if (!txdata.m_spent_outputs_ready) {
        std::vector<CTxOut> spent_outputs;
        spent_outputs.reserve(tx.vin.size());

        for (unsigned int i = 0; i < tx.vin.size(); i++) {
            const COutPoint& prevout = tx.vin[i].prevout;
            // ELEMENTS:
            // If input is peg-in, create "coin" to evaluate against
            Coin pegin_coin;
            if (tx.vin[i].m_is_pegin) {
                // Height of "output" in script evaluation will be 0
                pegin_coin = Coin(GetPeginOutputFromWitness(tx.witness.vtxinwit[i].m_pegin_witness), 0, false);
            }
            const Coin& coin = tx.vin[i].m_is_pegin ? pegin_coin : inputs.AccessCoin(prevout);
            // end ELEMENTS
            assert(!coin.IsSpent());
            spent_outputs.emplace_back(coin.out);
        }
        txdata.Init(tx, std::move(spent_outputs));
    }
    assert(txdata.m_spent_outputs.size() == tx.vin.size());

    for (unsigned int i = 0; i < tx.vin.size(); i++) {
        // We very carefully only pass in things to CScriptCheck which
        // are clearly committed to by tx' witness hash. This provides
        // a sanity check that our caching is not introducing consensus
        // failures through additional data in, eg, the coins being
        // spent being checked as a part of CScriptCheck.

        // Verify signature
        CCheck* check = new CScriptCheck(txdata.m_spent_outputs[i], tx, i, flags, cacheSigStore, &txdata);
        ScriptError serror = QueueCheck(pvChecks, check);
        if (serror != SCRIPT_ERR_OK) {
            if (flags & STANDARD_NOT_MANDATORY_VERIFY_FLAGS) {
                // Check whether the failure was caused by a
                // non-mandatory script verification check, such as
                // non-standard DER encodings or non-null dummy
                // arguments; if so, ensure we return NOT_STANDARD
                // instead of CONSENSUS to avoid downstream users
                // splitting the network between upgraded and
                // non-upgraded nodes by banning CONSENSUS-failing
                // data providers.
                CScriptCheck check2(txdata.m_spent_outputs[i], tx, i,
                        flags & ~STANDARD_NOT_MANDATORY_VERIFY_FLAGS, cacheSigStore, &txdata);
                if (check2()) {
                    return state.Invalid(TxValidationResult::TX_NOT_STANDARD, strprintf("non-mandatory-script-verify-flag (%s)", ScriptErrorString(serror)));
                }
            }
            // MANDATORY flag failures correspond to
            // TxValidationResult::TX_CONSENSUS. Because CONSENSUS
            // failures are the most serious case of validation
            // failures, we may need to consider using
            // RECENT_CONSENSUS_CHANGE for any script failure that
            // could be due to non-upgraded nodes which we may want to
            // support, to avoid splitting the network (but this
            // depends on the details of how net_processing handles
            // such errors).
            return state.Invalid(TxValidationResult::TX_CONSENSUS, strprintf("mandatory-script-verify-flag-failed (%s)", ScriptErrorString(serror)));
        }
    }

    if (cacheFullScriptStore && !pvChecks) {
        // We executed all of the provided scripts, and were told to
        // cache the result. Do so now.
        g_scriptExecutionCache.insert(hashCacheEntry);
    }

    return true;
}

bool AbortNode(BlockValidationState& state, const std::string& strMessage, const bilingual_str& userMessage)
{
    AbortNode(strMessage, userMessage);
    return state.Error(strMessage);
}

/**
 * Restore the UTXO in a Coin at a given COutPoint
 * @param undo The Coin to be restored.
 * @param view The coins view to which to apply the changes.
 * @param out The out point that corresponds to the tx input.
 * @return A DisconnectResult as an int
 */
int ApplyTxInUndo(Coin&& undo, CCoinsViewCache& view, const COutPoint& out, const CTxIn& txin, const CScriptWitness& pegin_witness, const std::vector<std::pair<CScript, CScript>>& fedpegscripts)
{
    bool fClean = true;

    if (!txin.m_is_pegin) {
        if (view.HaveCoin(out)) fClean = false; // overwriting transaction output

        if (undo.nHeight == 0) {
            // Missing undo metadata (height and coinbase). Older versions included this
            // information only in undo records for the last spend of a transactions'
            // outputs. This implies that it must be present for some other output of the same tx.
            const Coin& alternate = AccessByTxid(view, out.hash);
            if (!alternate.IsSpent()) {
                undo.nHeight = alternate.nHeight;
                undo.fCoinBase = alternate.fCoinBase;
            } else {
                // ELEMENTS:
                // If we're connecting genesis outputs, it's probably actually just
                // a genesis output, let it through. N.B. The case where it's a corrupted
                // txundo from per-tx db will not be caught!
                if (!Params().GetConsensus().connect_genesis_outputs) {
                    return DISCONNECT_FAILED; // adding output for transaction without known metadata
                }
            }
        }
        // If the coin already exists as an unspent coin in the cache, then the
        // possible_overwrite parameter to AddCoin must be set to true. We have
        // already checked whether an unspent coin exists above using HaveCoin, so
        // we don't need to guess. When fClean is false, an unspent coin already
        // existed and it is an overwrite.
        view.AddCoin(out, std::move(undo), !fClean);
    } else {
        std::string err;
        if (!IsValidPeginWitness(pegin_witness, fedpegscripts, txin.prevout, err, false)) {
            fClean = fClean && error("%s: peg-in occurred without proof", __func__);
        } else {
            std::pair<uint256, COutPoint> outpoint = std::make_pair(uint256(pegin_witness.stack[2]), txin.prevout);
            bool fSpent = view.IsPeginSpent(outpoint);
            if (!fSpent) {
                fClean = fClean && error("%s: peg-in bitcoin txid not marked spent", __func__);
            } else {
                view.SetPeginSpent(outpoint, false);
            }
        }
    }

    return fClean ? DISCONNECT_OK : DISCONNECT_UNCLEAN;
}

// We don't want to compare things that are not stored in utxo db, specifically
// the nonce commitment which has no consensus meaning for spending conditions
static bool TxOutDBEntryIsSame(const CTxOut& block_txout, const CTxOut& txdb_txout)
{
    return txdb_txout.nValue == block_txout.nValue &&
        txdb_txout.nAsset == block_txout.nAsset &&
        txdb_txout.scriptPubKey == block_txout.scriptPubKey;
}

/** Undo the effects of this block (with given index) on the UTXO set represented by coins.
 *  When FAILED is returned, view is left in an indeterminate state. */
DisconnectResult CChainState::DisconnectBlock(const CBlock& block, const CBlockIndex* pindex, CCoinsViewCache& view)
{
    AssertLockHeld(::cs_main);
    bool fClean = true;

    CBlockUndo blockUndo;
    if (!UndoReadFromDisk(blockUndo, pindex)) {
        error("DisconnectBlock(): failure reading undo data");
        return DISCONNECT_FAILED;
    }

    if (blockUndo.vtxundo.size() + 1 != block.vtx.size()) {
        error("DisconnectBlock(): block and undo data inconsistent");
        return DISCONNECT_FAILED;
    }

    // undo transactions in reverse order
    for (int i = block.vtx.size() - 1; i >= 0; i--) {
        const CTransaction &tx = *(block.vtx[i]);
        uint256 hash = tx.GetHash();
        bool is_coinbase = tx.IsCoinBase();

        // Check that all outputs are available and match the outputs in the block itself
        // exactly.
        for (size_t o = 0; o < tx.vout.size(); o++) {
            if (!tx.vout[o].scriptPubKey.IsUnspendable()) {
                COutPoint out(hash, o);
                Coin coin;
                bool is_spent = view.SpendCoin(out, &coin);
                if (!is_spent || !TxOutDBEntryIsSame(tx.vout[o], coin.out) || pindex->nHeight != coin.nHeight || is_coinbase != coin.fCoinBase) {
                    fClean = false; // transaction output mismatch
                }
            }
        }

        // restore inputs
        const auto& fedpegscripts = GetValidFedpegScripts(pindex, Params().GetConsensus(), false /* nextblock_validation */);
        if (i > 0) { // not coinbases
            CTxUndo &txundo = blockUndo.vtxundo[i-1];
            if (txundo.vprevout.size() != tx.vin.size()) {
                error("DisconnectBlock(): transaction and undo data inconsistent");
                return DISCONNECT_FAILED;
            }
            for (unsigned int j = tx.vin.size(); j > 0;) {
                --j;
                const COutPoint& out = tx.vin[j].prevout;
                const CScriptWitness& pegin_wit = tx.witness.vtxinwit.size() > j ? tx.witness.vtxinwit[j].m_pegin_witness : CScriptWitness();
                int res = ApplyTxInUndo(std::move(txundo.vprevout[j]), view, out, tx.vin[j], pegin_wit, fedpegscripts);
                if (res == DISCONNECT_FAILED) return DISCONNECT_FAILED;
                fClean = fClean && res != DISCONNECT_UNCLEAN;
            }
            // At this point, all of txundo.vprevout should have been moved out.
        }
    }

    // move best block pointer to prevout block
    view.SetBestBlock(pindex->pprev->GetBlockHash());

    return fClean ? DISCONNECT_OK : DISCONNECT_UNCLEAN;
}

static CCheckQueue<CCheck> scriptcheckqueue(128);

void StartScriptCheckWorkerThreads(int threads_num)
{
    scriptcheckqueue.StartWorkerThreads(threads_num);
}

void StopScriptCheckWorkerThreads()
{
    scriptcheckqueue.StopWorkerThreads();
}

/**
 * Threshold condition checker that triggers when unknown versionbits are seen on the network.
 */
class WarningBitsConditionChecker : public AbstractThresholdConditionChecker
{
private:
    const ChainstateManager& m_chainman;
    int m_bit;

public:
    explicit WarningBitsConditionChecker(const ChainstateManager& chainman, int bit) : m_chainman{chainman}, m_bit(bit) {}

    int64_t BeginTime(const Consensus::Params& params) const override { return 0; }
    int64_t EndTime(const Consensus::Params& params) const override { return std::numeric_limits<int64_t>::max(); }
    int Period(const Consensus::Params& params) const override { return params.nMinerConfirmationWindow; }
    int Threshold(const Consensus::Params& params) const override { return params.nRuleChangeActivationThreshold; }

    bool Condition(const CBlockIndex* pindex, const Consensus::Params& params) const override
    {
        return pindex->nHeight >= params.MinBIP9WarningHeight &&
               ((pindex->nVersion & VERSIONBITS_TOP_MASK) == VERSIONBITS_TOP_BITS) &&
               ((pindex->nVersion >> m_bit) & 1) != 0 &&
               ((m_chainman.m_versionbitscache.ComputeBlockVersion(pindex->pprev, params) >> m_bit) & 1) == 0;
    }
};

static std::array<ThresholdConditionCache, VERSIONBITS_NUM_BITS> warningcache GUARDED_BY(cs_main);

static unsigned int GetBlockScriptFlags(const CBlockIndex& block_index, const ChainstateManager& chainman)
{
    const Consensus::Params& consensusparams = chainman.GetConsensus();

    // BIP16 didn't become active until Apr 1 2012 (on mainnet, and
    // retroactively applied to testnet)
    // However, only one historical block violated the P2SH rules (on both
    // mainnet and testnet).
    // Similarly, only one historical block violated the TAPROOT rules on
    // mainnet.
    // For simplicity, always leave P2SH+WITNESS+TAPROOT on except for the two
    // violating blocks.
    uint32_t flags{SCRIPT_VERIFY_P2SH | SCRIPT_VERIFY_WITNESS | SCRIPT_VERIFY_TAPROOT};
    const auto it{consensusparams.script_flag_exceptions.find(*Assert(block_index.phashBlock))};
    if (it != consensusparams.script_flag_exceptions.end()) {
        flags = it->second;
    }

    // Enforce the DERSIG (BIP66) rule
    if (DeploymentActiveAt(block_index, chainman, Consensus::DEPLOYMENT_DERSIG)) {
        flags |= SCRIPT_VERIFY_DERSIG;
    }

    // Enforce CHECKLOCKTIMEVERIFY (BIP65)
    if (DeploymentActiveAt(block_index, chainman, Consensus::DEPLOYMENT_CLTV)) {
        flags |= SCRIPT_VERIFY_CHECKLOCKTIMEVERIFY;
    }

    // Enforce CHECKSEQUENCEVERIFY (BIP112)
    if (DeploymentActiveAt(block_index, chainman, Consensus::DEPLOYMENT_CSV)) {
        flags |= SCRIPT_VERIFY_CHECKSEQUENCEVERIFY;
    }

    // Enforce BIP147 NULLDUMMY (activated simultaneously with segwit)
    if (DeploymentActiveAt(block_index, chainman, Consensus::DEPLOYMENT_SEGWIT)) {
        flags |= SCRIPT_VERIFY_NULLDUMMY;
    }

    if (DeploymentActiveAfter(block_index.pprev, chainman, Consensus::DEPLOYMENT_DYNA_FED)) {
        flags |= SCRIPT_SIGHASH_RANGEPROOF;
    }

    return flags;
}


static int64_t nTimeCheck = 0;
static int64_t nTimeForks = 0;
static int64_t nTimeConnect = 0;
static int64_t nTimeVerify = 0;
static int64_t nTimeUndo = 0;
static int64_t nTimeIndex = 0;
static int64_t nTimeTotal = 0;
static int64_t nBlocksTotal = 0;

bool CheckPeginRipeness(const CBlock& block, const std::vector<std::pair<CScript, CScript>>& fedpegscripts) {
    for (unsigned int i = 0; i < block.vtx.size(); i++) {
        const CTransaction &tx = *(block.vtx[i]);

        if (!tx.IsCoinBase()) {
            for (unsigned int i = 0; i < tx.vin.size(); ++i) {
                if (tx.vin[i].m_is_pegin) {
                    std::string err;
                    bool depth_failed = false;
                    if ((tx.witness.vtxinwit.size() <= i) || !IsValidPeginWitness(tx.witness.vtxinwit[i].m_pegin_witness, fedpegscripts, tx.vin[i].prevout, err, true, &depth_failed)) {
                        if (depth_failed) {
                            return false;  // Pegins not ripe.
                        } else {
                            return true;  // Some other failure; details later.
                        }
                    }
                }
            }
        }
    }
    return true;
}

/** Apply the effects of this block (with given index) on the UTXO set represented by coins.
 *  Validity checks that depend on the UTXO set are also done; ConnectBlock()
 *  can fail if those validity checks fail (among other reasons). */
bool CChainState::ConnectBlock(const CBlock& block, BlockValidationState& state, CBlockIndex* pindex,
                  CCoinsViewCache& view, std::set<std::pair<uint256, COutPoint>>* setPeginsSpent, bool fJustCheck)
{
    AssertLockHeld(cs_main);
    assert(pindex);

    uint256 block_hash{block.GetHash()};
    assert(*pindex->phashBlock == block_hash);

    int64_t nTimeStart = GetTimeMicros();

    // verify that the view's current state corresponds to the previous block
    uint256 hashPrevBlock = pindex->pprev == nullptr ? uint256() : pindex->pprev->GetBlockHash();
    assert(hashPrevBlock == view.GetBestBlock());

    const Consensus::Params& consensusParams = m_params.GetConsensus();
    // Add genesis outputs but don't validate.
    if (block_hash == consensusParams.hashGenesisBlock) {
        if (!fJustCheck) {
            if (consensusParams.connect_genesis_outputs) {
                for (const auto& tx : block.vtx) {
                    // Directly add new coins to DB
                    AddCoins(view, *tx, 0);
                }
            }
            view.SetBestBlock(pindex->GetBlockHash());
        }
        nBlocksTotal++;
        return true;
    }

    // Check it again in case a previous version let a bad block in
    // NOTE: We don't currently (re-)invoke ContextualCheckBlock() or
    // ContextualCheckBlockHeader() here. This means that if we add a new
    // consensus rule that is enforced in one of those two functions, then we
    // may have let in a block that violates the rule prior to updating the
    // software, and we would NOT be enforcing the rule here. Fully solving
    // upgrade from one software version to the next after a consensus rule
    // change is potentially tricky and issue-specific (see NeedsRedownload()
    // for one approach that was used for BIP 141 deployment).
    // Also, currently the rule against blocks more than 2 hours in the future
    // is enforced in ContextualCheckBlockHeader(); we wouldn't want to
    // re-enforce that rule here (at least until we make it impossible for
    // m_adjusted_time_callback() to go backward).
    if (!CheckBlock(block, state, m_params.GetConsensus(), !fJustCheck, !fJustCheck)) {
        if (state.GetResult() == BlockValidationResult::BLOCK_MUTATED) {
            // We don't write down blocks to disk if they may have been
            // corrupted, so this should be impossible unless we're having hardware
            // problems.
            return AbortNode(state, "Corrupt block found indicating potential hardware failure; shutting down");
        }
        return error("%s: Consensus::CheckBlock: %s", __func__, state.ToString());
    }

    nBlocksTotal++;

    // Check that all non-zero coinbase outputs pay to the required destination
    const CScript& mandatory_coinbase_destination = m_params.GetConsensus().mandatory_coinbase_destination;
    if (mandatory_coinbase_destination != CScript()) {
        for (auto& txout : block.vtx[0]->vout) {
            bool mustPay = !txout.nValue.IsExplicit() || txout.nValue.GetAmount() != 0;
            if (mustPay && txout.scriptPubKey != mandatory_coinbase_destination) {
                LogPrintf("ERROR: ConnectBlock(): Coinbase outputs didn't match required scriptPubKey\n");
                return state.Invalid(BlockValidationResult::BLOCK_CONSENSUS, "bad-coinbase-txos");
            }
        }
    }

    bool fScriptChecks = true;
    if (!hashAssumeValid.IsNull()) {
        // We've been configured with the hash of a block which has been externally verified to have a valid history.
        // A suitable default value is included with the software and updated from time to time.  Because validity
        //  relative to a piece of software is an objective fact these defaults can be easily reviewed.
        // This setting doesn't force the selection of any particular chain but makes validating some faster by
        //  effectively caching the result of part of the verification.
        BlockMap::const_iterator  it = m_blockman.m_block_index.find(hashAssumeValid);
        if (it != m_blockman.m_block_index.end()) {
            if (it->second.GetAncestor(pindex->nHeight) == pindex &&
                m_chainman.m_best_header->GetAncestor(pindex->nHeight) == pindex &&
                m_chainman.m_best_header->nChainWork >= nMinimumChainWork) {
                // This block is a member of the assumed verified chain and an ancestor of the best header.
                // Script verification is skipped when connecting blocks under the
                // assumevalid block. Assuming the assumevalid block is valid this
                // is safe because block merkle hashes are still computed and checked,
                // Of course, if an assumed valid block is invalid due to false scriptSigs
                // this optimization would allow an invalid chain to be accepted.
                // The equivalent time check discourages hash power from extorting the network via DOS attack
                //  into accepting an invalid block through telling users they must manually set assumevalid.
                //  Requiring a software change or burying the invalid block, regardless of the setting, makes
                //  it hard to hide the implication of the demand.  This also avoids having release candidates
                //  that are hardly doing any signature verification at all in testing without having to
                //  artificially set the default assumed verified block further back.
                // The test against nMinimumChainWork prevents the skipping when denied access to any chain at
                //  least as good as the expected chain.
                fScriptChecks = (GetBlockProofEquivalentTime(*m_chainman.m_best_header, *pindex, *m_chainman.m_best_header, m_params.GetConsensus()) <= 60 * 60 * 24 * 7 * 2);
            }
        }
    }

    int64_t nTime1 = GetTimeMicros(); nTimeCheck += nTime1 - nTimeStart;
    assert(nBlocksTotal > 0);
    LogPrint(BCLog::BENCH, "    - Sanity checks: %.2fms [%.2fs (%.2fms/blk)]\n", MILLI * (nTime1 - nTimeStart), nTimeCheck * MICRO, nTimeCheck * MILLI / nBlocksTotal);

    // Do not allow blocks that contain transactions which 'overwrite' older transactions,
    // unless those are already completely spent.
    // If such overwrites are allowed, coinbases and transactions depending upon those
    // can be duplicated to remove the ability to spend the first instance -- even after
    // being sent to another address.
    // See BIP30, CVE-2012-1909, and http://r6.ca/blog/20120206T005236Z.html for more information.
    // This rule was originally applied to all blocks with a timestamp after March 15, 2012, 0:00 UTC.
    // Now that the whole chain is irreversibly beyond that time it is applied to all blocks except the
    // two in the chain that violate it. This prevents exploiting the issue against nodes during their
    // initial block download.
    bool fEnforceBIP30 = !((pindex->nHeight==91842 && pindex->GetBlockHash() == uint256S("0x00000000000a4d0a398161ffc163c503763b1f4360639393e0e4c8e300e0caec")) ||
                           (pindex->nHeight==91880 && pindex->GetBlockHash() == uint256S("0x00000000000743f190a18c5577a3c2d2a1f610ae9601ac046a38084ccb7cd721")));

    // Once BIP34 activated it was not possible to create new duplicate coinbases and thus other than starting
    // with the 2 existing duplicate coinbase pairs, not possible to create overwriting txs.  But by the
    // time BIP34 activated, in each of the existing pairs the duplicate coinbase had overwritten the first
    // before the first had been spent.  Since those coinbases are sufficiently buried it's no longer possible to create further
    // duplicate transactions descending from the known pairs either.
    // If we're on the known chain at height greater than where BIP34 activated, we can save the db accesses needed for the BIP30 check.

    // BIP34 requires that a block at height X (block X) has its coinbase
    // scriptSig start with a CScriptNum of X (indicated height X).  The above
    // logic of no longer requiring BIP30 once BIP34 activates is flawed in the
    // case that there is a block X before the BIP34 height of 227,931 which has
    // an indicated height Y where Y is greater than X.  The coinbase for block
    // X would also be a valid coinbase for block Y, which could be a BIP30
    // violation.  An exhaustive search of all mainnet coinbases before the
    // BIP34 height which have an indicated height greater than the block height
    // reveals many occurrences. The 3 lowest indicated heights found are
    // 209,921, 490,897, and 1,983,702 and thus coinbases for blocks at these 3
    // heights would be the first opportunity for BIP30 to be violated.

    // The search reveals a great many blocks which have an indicated height
    // greater than 1,983,702, so we simply remove the optimization to skip
    // BIP30 checking for blocks at height 1,983,702 or higher.  Before we reach
    // that block in another 25 years or so, we should take advantage of a
    // future consensus change to do a new and improved version of BIP34 that
    // will actually prevent ever creating any duplicate coinbases in the
    // future.
    static constexpr int BIP34_IMPLIES_BIP30_LIMIT = 1983702;

    // There is no potential to create a duplicate coinbase at block 209,921
    // because this is still before the BIP34 height and so explicit BIP30
    // checking is still active.

    // The final case is block 176,684 which has an indicated height of
    // 490,897. Unfortunately, this issue was not discovered until about 2 weeks
    // before block 490,897 so there was not much opportunity to address this
    // case other than to carefully analyze it and determine it would not be a
    // problem. Block 490,897 was, in fact, mined with a different coinbase than
    // block 176,684, but it is important to note that even if it hadn't been or
    // is remined on an alternate fork with a duplicate coinbase, we would still
    // not run into a BIP30 violation.  This is because the coinbase for 176,684
    // is spent in block 185,956 in transaction
    // d4f7fbbf92f4a3014a230b2dc70b8058d02eb36ac06b4a0736d9d60eaa9e8781.  This
    // spending transaction can't be duplicated because it also spends coinbase
    // 0328dd85c331237f18e781d692c92de57649529bd5edf1d01036daea32ffde29.  This
    // coinbase has an indicated height of over 4.2 billion, and wouldn't be
    // duplicatable until that height, and it's currently impossible to create a
    // chain that long. Nevertheless we may wish to consider a future soft fork
    // which retroactively prevents block 490,897 from creating a duplicate
    // coinbase. The two historical BIP30 violations often provide a confusing
    // edge case when manipulating the UTXO and it would be simpler not to have
    // another edge case to deal with.

    // testnet3 has no blocks before the BIP34 height with indicated heights
    // post BIP34 before approximately height 486,000,000. After block
    // 1,983,702 testnet3 starts doing unnecessary BIP30 checking again.
    assert(pindex->pprev);
    CBlockIndex* pindexBIP34height = pindex->pprev->GetAncestor(m_params.GetConsensus().BIP34Height);
    //Only continue to enforce if we're below BIP34 activation height or the block hash at that height doesn't correspond.
    fEnforceBIP30 = fEnforceBIP30 && (!pindexBIP34height || !(pindexBIP34height->GetBlockHash() == m_params.GetConsensus().BIP34Hash));

    // TODO: Remove BIP30 checking from block height 1,983,702 on, once we have a
    // consensus change that ensures coinbases at those heights cannot
    // duplicate earlier coinbases.
    if (fEnforceBIP30 || pindex->nHeight >= BIP34_IMPLIES_BIP30_LIMIT) {
        for (const auto& tx : block.vtx) {
            for (size_t o = 0; o < tx->vout.size(); o++) {
                if (view.HaveCoin(COutPoint(tx->GetHash(), o))) {
                    LogPrintf("ERROR: ConnectBlock(): tried to overwrite transaction\n");
                    return state.Invalid(BlockValidationResult::BLOCK_CONSENSUS, "bad-txns-BIP30");
                }
            }
        }
    }

    // Enforce BIP68 (sequence locks)
    int nLockTimeFlags = 0;
    if (DeploymentActiveAt(*pindex, m_chainman, Consensus::DEPLOYMENT_CSV)) {
        nLockTimeFlags |= LOCKTIME_VERIFY_SEQUENCE;
    }

    // Get the script flags for this block
    unsigned int flags{GetBlockScriptFlags(*pindex, m_chainman)};

    int64_t nTime2 = GetTimeMicros(); nTimeForks += nTime2 - nTime1;
    LogPrint(BCLog::BENCH, "    - Fork checks: %.2fms [%.2fs (%.2fms/blk)]\n", MILLI * (nTime2 - nTime1), nTimeForks * MICRO, nTimeForks * MILLI / nBlocksTotal);

    CBlockUndo blockundo;

    // Precomputed transaction data pointers must not be invalidated
    // until after `control` has run the script checks (potentially
    // in multiple threads). Preallocate the vector size so a new allocation
    // doesn't invalidate pointers into the vector, and keep txsdata in scope
    // for as long as `control`.
    CCheckQueueControl<CCheck> control(fScriptChecks && g_parallel_script_checks ? &scriptcheckqueue : nullptr);
    std::vector<PrecomputedTransactionData> txsdata;
    for (unsigned int i = 0; i< block.vtx.size(); i++ ){
        txsdata.push_back(PrecomputedTransactionData(m_params.HashGenesisBlock()));
    }

    std::vector<int> prevheights;
    CAmountMap fee_map;
    int nInputs = 0;
    int64_t nSigOpsCost = 0;
    blockundo.vtxundo.reserve(block.vtx.size() - 1);

    // ELEMENTS:

    // Enforce PAK post-dynafed
    if (m_params.GetEnforcePak() && !block.m_dynafed_params.IsNull()) {
        // GetActivePAKList computes for the following block, so use previous index
        CPAKList paklist = GetActivePAKList(pindex->pprev, m_params.GetConsensus());
        for (const auto& tx : block.vtx) {
            if (!IsPAKValidTx(*tx, paklist, m_params.ParentGenesisBlockHash(), m_params.GetConsensus().pegged_asset)) {
                LogPrintf("ERROR: ConnectBlock(): Bad PAK transaction\n");
                return state.Invalid(BlockValidationResult::BLOCK_CONSENSUS, "bad-pak-tx");
            }
        }
    }

    // Used when ConnectBlock() results are unneeded for mempool ejection
    std::set<std::pair<uint256, COutPoint>> setPeginsSpentDummy;

    // Used when checking peg-ins
    const auto& fedpegscripts = GetValidFedpegScripts(pindex, m_params.GetConsensus(), false /* nextblock_validation */);

    for (unsigned int i = 0; i < block.vtx.size(); i++)
    {
        const CTransaction &tx = *(block.vtx[i]);

        nInputs += tx.vin.size();

        if (!tx.IsCoinBase())
        {
            std::vector<CCheck*> vChecks;
            bool fCacheResults = fJustCheck; /* Don't cache results if we're actually connecting blocks (still consult the cache, though) */
            TxValidationState tx_state;
            if (!Consensus::CheckTxInputs(tx, tx_state, view, pindex->nHeight, fee_map,
                        setPeginsSpent == NULL ? setPeginsSpentDummy : *setPeginsSpent,
                        g_parallel_script_checks ? &vChecks : NULL, fCacheResults, fScriptChecks, fedpegscripts)) {
                // Any transaction validation failure in ConnectBlock is a block consensus failure
                state.Invalid(BlockValidationResult::BLOCK_CONSENSUS,
                        tx_state.GetRejectReason(), tx_state.GetDebugMessage());
                return error("%s: Consensus::CheckTxInputs: %s, %s", __func__, tx.GetHash().ToString(), state.ToString());
            }
            control.Add(vChecks);

            if (!MoneyRange(fee_map)) {
                LogPrintf("ERROR: %s: accumulated fee in the block out of range.\n", __func__);
                return state.Invalid(BlockValidationResult::BLOCK_CONSENSUS, "bad-txns-accumulated-fee-outofrange");
            }

            // Check that transaction is BIP68 final
            // BIP68 lock checks (as opposed to nLockTime checks) must
            // be in ConnectBlock because they require the UTXO set
            prevheights.resize(tx.vin.size());
            for (size_t j = 0; j < tx.vin.size(); j++) {
                if (tx.vin[j].m_is_pegin) {
                    prevheights[j] = -1;
                } else {
                    prevheights[j] = view.AccessCoin(tx.vin[j].prevout).nHeight;
                }
            }

            if (!SequenceLocks(tx, nLockTimeFlags, prevheights, *pindex)) {
                LogPrintf("ERROR: %s: contains a non-BIP68-final transaction\n", __func__);
                return state.Invalid(BlockValidationResult::BLOCK_CONSENSUS, "bad-txns-nonfinal");
            }
        }

        // GetTransactionSigOpCost counts 3 types of sigops:
        // * legacy (always)
        // * p2sh (when P2SH enabled in flags and excludes coinbase)
        // * witness (when witness enabled in flags and excludes coinbase)
        nSigOpsCost += GetTransactionSigOpCost(tx, view, flags);
        if (nSigOpsCost > MAX_BLOCK_SIGOPS_COST) {
            LogPrintf("ERROR: ConnectBlock(): too many sigops\n");
            return state.Invalid(BlockValidationResult::BLOCK_CONSENSUS, "bad-blk-sigops");
        }

        if (!tx.IsCoinBase())
        {
            std::vector<CCheck*> vChecks;
            bool fCacheResults = fJustCheck; /* Don't cache results if we're actually connecting blocks (still consult the cache, though) */
            TxValidationState tx_state;
            if (fScriptChecks && !CheckInputScripts(tx, tx_state, view, flags, fCacheResults, fCacheResults, txsdata[i], g_parallel_script_checks ? &vChecks : nullptr)) {
                // Any transaction validation failure in ConnectBlock is a block consensus failure
                state.Invalid(BlockValidationResult::BLOCK_CONSENSUS,
                              tx_state.GetRejectReason(), tx_state.GetDebugMessage());
                return error("ConnectBlock(): CheckInputScripts on %s failed with %s",
                    tx.GetHash().ToString(), state.ToString());
            }
            control.Add(vChecks);
        }

        CTxUndo undoDummy;
        if (i > 0) {
            blockundo.vtxundo.push_back(CTxUndo());
        }
        UpdateCoins(tx, view, i == 0 ? undoDummy : blockundo.vtxundo.back(), pindex->nHeight);

    }
    int64_t nTime3 = GetTimeMicros(); nTimeConnect += nTime3 - nTime2;
    LogPrint(BCLog::BENCH, "      - Connect %u transactions: %.2fms (%.3fms/tx, %.3fms/txin) [%.2fs (%.2fms/blk)]\n", (unsigned)block.vtx.size(), MILLI * (nTime3 - nTime2), MILLI * (nTime3 - nTime2) / block.vtx.size(), nInputs <= 1 ? 0 : MILLI * (nTime3 - nTime2) / (nInputs-1), nTimeConnect * MICRO, nTimeConnect * MILLI / nBlocksTotal);

    CAmountMap block_reward = fee_map;
    block_reward[consensusParams.subsidy_asset] += GetBlockSubsidy(pindex->nHeight, consensusParams);
    if (!MoneyRange(block_reward)) {
        LogPrintf("ERROR: ConnectBlock(): total block reward overflowed\n");
        return state.Invalid(BlockValidationResult::BLOCK_CONSENSUS, "bad-blockreward-outofrange");
    }
    if (!VerifyCoinbaseAmount(*(block.vtx[0]), block_reward)) {
        LogPrintf("ERROR: ConnectBlock(): coinbase pays too much\n");
        return state.Invalid(BlockValidationResult::BLOCK_CONSENSUS, "bad-cb-amount");
    }

    if (!control.Wait()) {
        LogPrintf("ERROR: %s: CheckQueue failed\n", __func__);
        return state.Invalid(BlockValidationResult::BLOCK_CONSENSUS, "block-validation-failed");
    }
    int64_t nTime4 = GetTimeMicros(); nTimeVerify += nTime4 - nTime2;
    LogPrint(BCLog::BENCH, "    - Verify %u txins: %.2fms (%.3fms/txin) [%.2fs (%.2fms/blk)]\n", nInputs - 1, MILLI * (nTime4 - nTime2), nInputs <= 1 ? 0 : MILLI * (nTime4 - nTime2) / (nInputs-1), nTimeVerify * MICRO, nTimeVerify * MILLI / nBlocksTotal);

    if (fJustCheck)
        return true;

    if (!m_blockman.WriteUndoDataForBlock(blockundo, state, pindex, m_params)) {
        return false;
    }

    int64_t nTime5 = GetTimeMicros(); nTimeUndo += nTime5 - nTime4;
    LogPrint(BCLog::BENCH, "    - Write undo data: %.2fms [%.2fs (%.2fms/blk)]\n", MILLI * (nTime5 - nTime4), nTimeUndo * MICRO, nTimeUndo * MILLI / nBlocksTotal);

    if (!pindex->IsValid(BLOCK_VALID_SCRIPTS)) {
        pindex->RaiseValidity(BLOCK_VALID_SCRIPTS);
        m_blockman.m_dirty_blockindex.insert(pindex);
    }

    assert(pindex->phashBlock);
    // add this block to the view's block chain
    view.SetBestBlock(pindex->GetBlockHash());

    int64_t nTime6 = GetTimeMicros(); nTimeIndex += nTime6 - nTime5;
    LogPrint(BCLog::BENCH, "    - Index writing: %.2fms [%.2fs (%.2fms/blk)]\n", MILLI * (nTime6 - nTime5), nTimeIndex * MICRO, nTimeIndex * MILLI / nBlocksTotal);

    TRACE6(validation, block_connected,
        block_hash.data(),
        pindex->nHeight,
        block.vtx.size(),
        nInputs,
        nSigOpsCost,
        nTime5 - nTimeStart // in microseconds (µs)
    );

    return true;
}

CoinsCacheSizeState CChainState::GetCoinsCacheSizeState()
{
    AssertLockHeld(::cs_main);
    return this->GetCoinsCacheSizeState(
        m_coinstip_cache_size_bytes,
        m_mempool ? m_mempool->m_max_size_bytes : 0);
}

CoinsCacheSizeState CChainState::GetCoinsCacheSizeState(
    size_t max_coins_cache_size_bytes,
    size_t max_mempool_size_bytes)
{
    AssertLockHeld(::cs_main);
    const int64_t nMempoolUsage = m_mempool ? m_mempool->DynamicMemoryUsage() : 0;
    int64_t cacheSize = CoinsTip().DynamicMemoryUsage();
    int64_t nTotalSpace =
        max_coins_cache_size_bytes + std::max<int64_t>(int64_t(max_mempool_size_bytes) - nMempoolUsage, 0);

    //! No need to periodic flush if at least this much space still available.
    static constexpr int64_t MAX_BLOCK_COINSDB_USAGE_BYTES = 10 * 1024 * 1024;  // 10MB
    int64_t large_threshold =
        std::max((9 * nTotalSpace) / 10, nTotalSpace - MAX_BLOCK_COINSDB_USAGE_BYTES);

    if (cacheSize > nTotalSpace) {
        LogPrintf("Cache size (%s) exceeds total space (%s)\n", cacheSize, nTotalSpace);
        return CoinsCacheSizeState::CRITICAL;
    } else if (cacheSize > large_threshold) {
        return CoinsCacheSizeState::LARGE;
    }
    return CoinsCacheSizeState::OK;
}

bool CChainState::FlushStateToDisk(
    BlockValidationState &state,
    FlushStateMode mode,
    int nManualPruneHeight)
{
    LOCK(cs_main);
    assert(this->CanFlushToDisk());
    static std::chrono::microseconds nLastWrite{0};
    static std::chrono::microseconds nLastFlush{0};
    std::set<int> setFilesToPrune;
    bool full_flush_completed = false;

    const size_t coins_count = CoinsTip().GetCacheSize();
    const size_t coins_mem_usage = CoinsTip().DynamicMemoryUsage();

    try {
    {
        bool fFlushForPrune = false;
        bool fDoFullFlush = false;

        CoinsCacheSizeState cache_state = GetCoinsCacheSizeState();
        LOCK(m_blockman.cs_LastBlockFile);
        if (fPruneMode && (m_blockman.m_check_for_pruning || nManualPruneHeight > 0) && !fReindex) {
            // make sure we don't prune above any of the prune locks bestblocks
            // pruning is height-based
            int last_prune{m_chain.Height()}; // last height we can prune
            std::optional<std::string> limiting_lock; // prune lock that actually was the limiting factor, only used for logging

            for (const auto& prune_lock : m_blockman.m_prune_locks) {
                if (prune_lock.second.height_first == std::numeric_limits<int>::max()) continue;
                // Remove the buffer and one additional block here to get actual height that is outside of the buffer
                const int lock_height{prune_lock.second.height_first - PRUNE_LOCK_BUFFER - 1};
                last_prune = std::max(1, std::min(last_prune, lock_height));
                if (last_prune == lock_height) {
                    limiting_lock = prune_lock.first;
                }
            }

            if (limiting_lock) {
                LogPrint(BCLog::PRUNE, "%s limited pruning to height %d\n", limiting_lock.value(), last_prune);
            }

            if (nManualPruneHeight > 0) {
                LOG_TIME_MILLIS_WITH_CATEGORY("find files to prune (manual)", BCLog::BENCH);

                m_blockman.FindFilesToPruneManual(setFilesToPrune, std::min(last_prune, nManualPruneHeight), m_chain.Height());
            } else {
                LOG_TIME_MILLIS_WITH_CATEGORY("find files to prune", BCLog::BENCH);

                m_blockman.FindFilesToPrune(setFilesToPrune, m_params.PruneAfterHeight(), m_chain.Height(), last_prune, IsInitialBlockDownload());
                m_blockman.m_check_for_pruning = false;
            }
            if (!setFilesToPrune.empty()) {
                fFlushForPrune = true;
                if (!m_blockman.m_have_pruned) {
                    m_blockman.m_block_tree_db->WriteFlag("prunedblockfiles", true);
                    m_blockman.m_have_pruned = true;
                }
            }
        }
        const auto nNow = GetTime<std::chrono::microseconds>();
        // Avoid writing/flushing immediately after startup.
        if (nLastWrite.count() == 0) {
            nLastWrite = nNow;
        }
        if (nLastFlush.count() == 0) {
            nLastFlush = nNow;
        }
        // The cache is large and we're within 10% and 10 MiB of the limit, but we have time now (not in the middle of a block processing).
        bool fCacheLarge = mode == FlushStateMode::PERIODIC && cache_state >= CoinsCacheSizeState::LARGE;
        // The cache is over the limit, we have to write now.
        bool fCacheCritical = mode == FlushStateMode::IF_NEEDED && cache_state >= CoinsCacheSizeState::CRITICAL;
        // It's been a while since we wrote the block index to disk. Do this frequently, so we don't need to redownload after a crash.
        bool fPeriodicWrite = mode == FlushStateMode::PERIODIC && nNow > nLastWrite + DATABASE_WRITE_INTERVAL;
        // It's been very long since we flushed the cache. Do this infrequently, to optimize cache usage.
        bool fPeriodicFlush = mode == FlushStateMode::PERIODIC && nNow > nLastFlush + DATABASE_FLUSH_INTERVAL;
        // Combine all conditions that result in a full cache flush.
        fDoFullFlush = (mode == FlushStateMode::ALWAYS) || fCacheLarge || fCacheCritical || fPeriodicFlush || fFlushForPrune;
        // Write blocks and block index to disk.
        if (fDoFullFlush || fPeriodicWrite) {
            // Ensure we can write block index
            if (!CheckDiskSpace(gArgs.GetBlocksDirPath())) {
                return AbortNode(state, "Disk space is too low!", _("Disk space is too low!"));
            }
            {
                LOG_TIME_MILLIS_WITH_CATEGORY("write block and undo data to disk", BCLog::BENCH);

                // First make sure all block and undo data is flushed to disk.
                m_blockman.FlushBlockFile();
            }

            std::set<CBlockIndex*> setTrimmableBlockIndex(m_blockman.m_dirty_blockindex);
            // Then update all block file information (which may refer to block and undo files).
            {
                LOG_TIME_MILLIS_WITH_CATEGORY("write block index to disk", BCLog::BENCH);

                if (node::fTrimHeaders) {
                    for (std::set<CBlockIndex*>::iterator it = setTrimmableBlockIndex.begin(); it != setTrimmableBlockIndex.end(); it++) {
                        (*it)->untrim();
                    }
                }
                if (!m_blockman.WriteBlockIndexDB()) {
                    return AbortNode(state, "Failed to write to block index database");
                }

                // This should be done inside WriteBatchSync, but CBlockIndex is const there
                for (std::set<CBlockIndex*>::iterator it = setTrimmableBlockIndex.begin(); it != setTrimmableBlockIndex.end(); it++) {
                    (*it)->set_stored();
                }

                int trim_height = 0;
                if (m_chainman.m_best_header && (uint64_t)m_chainman.m_best_header->nHeight > node::nMustKeepFullHeaders) { // check first, to prevent underflow
                    trim_height = m_chainman.m_best_header->nHeight - node::nMustKeepFullHeaders;
                }
                if (node::fTrimHeaders && trim_height > 0 && !ShutdownRequested()) {
                    static int nMinTrimHeight{0};
                    LogPrintf("Flushing block index, trimming headers, setTrimmableBlockIndex.size(): %d\n", setTrimmableBlockIndex.size());
                    for (std::set<CBlockIndex*>::iterator it = setTrimmableBlockIndex.begin(); it != setTrimmableBlockIndex.end(); it++) {
                        (*it)->assert_untrimmed();
                        if ((*it)->nHeight < trim_height) {
                            (*it)->trim();
                        }
                    }
                    CBlockIndex* min_index = m_chainman.m_best_header->GetAncestor(trim_height-1);
                    // Handle any remaining untrimmed blocks that were too recent for trimming last time we flushed.
                    if (min_index) {
                        int nMaxTrimHeightRound = std::max(nMinTrimHeight, min_index->nHeight + 1);
                        while (min_index && min_index->nHeight >= nMinTrimHeight) {
                            if (!min_index->trimmed()) {
                                // there may be gaps due to untrimmed blocks, we need to check them all
                                if (!min_index->trim()) {
                                    // Header could not be trimmed, we'll need to try again next round
                                    nMaxTrimHeightRound = min_index->nHeight;
                                }
                            }
                            min_index = min_index->pprev;
                        }
                        nMinTrimHeight = nMaxTrimHeightRound;
                    }
                }
            }
            // Finally remove any pruned files
            if (fFlushForPrune) {
                LOG_TIME_MILLIS_WITH_CATEGORY("unlink pruned files", BCLog::BENCH);

                UnlinkPrunedFiles(setFilesToPrune);
            }
            nLastWrite = nNow;
        }
        // Flush best chain related state. This can only be done if the blocks / block index write was also done.
        if (fDoFullFlush && !CoinsTip().GetBestBlock().IsNull()) {
            LOG_TIME_MILLIS_WITH_CATEGORY(strprintf("write coins cache to disk (%d coins, %.2fkB)",
                coins_count, coins_mem_usage / 1000), BCLog::BENCH);

            // Typical Coin structures on disk are around 48 bytes in size.
            // Pushing a new one to the database can cause it to be written
            // twice (once in the log, and once in the tables). This is already
            // an overestimation, as most will delete an existing entry or
            // overwrite one. Still, use a conservative safety factor of 2.
            if (!CheckDiskSpace(gArgs.GetDataDirNet(), 48 * 2 * 2 * CoinsTip().GetCacheSize())) {
                return AbortNode(state, "Disk space is too low!", _("Disk space is too low!"));
            }
            // Flush the chainstate (which may refer to block index entries).
            if (!CoinsTip().Flush())
                return AbortNode(state, "Failed to write to coin database");
            nLastFlush = nNow;
            full_flush_completed = true;
            TRACE5(utxocache, flush,
                   (int64_t)(GetTimeMicros() - nNow.count()), // in microseconds (µs)
                   (uint32_t)mode,
                   (uint64_t)coins_count,
                   (uint64_t)coins_mem_usage,
                   (bool)fFlushForPrune);
        }
    }
    if (full_flush_completed) {
        // Update best block in wallet (so we can detect restored wallets).
        GetMainSignals().ChainStateFlushed(m_chain.GetLocator());
    }
    } catch (const std::runtime_error& e) {
        return AbortNode(state, std::string("System error while flushing: ") + e.what());
    }
    return true;
}

void CChainState::ForceFlushStateToDisk()
{
    BlockValidationState state;
    if (!this->FlushStateToDisk(state, FlushStateMode::ALWAYS)) {
        LogPrintf("%s: failed to flush state (%s)\n", __func__, state.ToString());
    }
}

void CChainState::PruneAndFlush()
{
    BlockValidationState state;
    m_blockman.m_check_for_pruning = true;
    if (!this->FlushStateToDisk(state, FlushStateMode::NONE)) {
        LogPrintf("%s: failed to flush state (%s)\n", __func__, state.ToString());
    }
}

static void DoWarning(const bilingual_str& warning)
{
    static bool fWarned = false;
    SetMiscWarning(warning);
    if (!fWarned) {
        AlertNotify(warning.original);
        fWarned = true;
    }
}

/** Private helper function that concatenates warning messages. */
static void AppendWarning(bilingual_str& res, const bilingual_str& warn)
{
    if (!res.empty()) res += Untranslated(", ");
    res += warn;
}

static void UpdateTipLog(
    const CCoinsViewCache& coins_tip,
    const CBlockIndex* tip,
    const CChainParams& params,
    const std::string& func_name,
    const std::string& prefix,
    const std::string& warning_messages) EXCLUSIVE_LOCKS_REQUIRED(::cs_main)
{

    AssertLockHeld(::cs_main);
    LogPrintf("%s%s: new best=%s height=%d version=0x%08x log2_work=%f tx=%lu date='%s' progress=%f cache=%.1fMiB(%utxo)%s\n",
        prefix, func_name,
        tip->GetBlockHash().ToString(), tip->nHeight, tip->nVersion,
        log(tip->nChainWork.getdouble()) / log(2.0), (unsigned long)tip->nChainTx,
        FormatISO8601DateTime(tip->GetBlockTime()),
        GuessVerificationProgress(tip, params.GetConsensus().nPowTargetSpacing),
        coins_tip.DynamicMemoryUsage() * (1.0 / (1 << 20)),
        coins_tip.GetCacheSize(),
        !warning_messages.empty() ? strprintf(" warning='%s'", warning_messages) : "");
}

void ForceUntrimHeader(const CBlockIndex *pindex_) EXCLUSIVE_LOCKS_REQUIRED(::cs_main)
{
    AssertLockHeld(cs_main);

    assert(pindex_);
    if (!pindex_->trimmed()) {
        return;
    }
    CBlockIndex *pindex=const_cast<CBlockIndex*>(pindex_);
    pindex->untrim();
}

void CChainState::UpdateTip(const CBlockIndex* pindexNew)
{
    AssertLockHeld(::cs_main);
    const auto& coins_tip = this->CoinsTip();

    // The remainder of the function isn't relevant if we are not acting on
    // the active chainstate, so return if need be.
    if (this != &m_chainman.ActiveChainstate()) {
        // Only log every so often so that we don't bury log messages at the tip.
        constexpr int BACKGROUND_LOG_INTERVAL = 2000;
        if (pindexNew->nHeight % BACKGROUND_LOG_INTERVAL == 0) {
            UpdateTipLog(coins_tip, pindexNew, m_params, __func__, "[background validation] ", "");
        }
        return;
    }

    // New best block
    if (m_mempool) {
        m_mempool->AddTransactionsUpdated(1);
    }

    {
        LOCK(g_best_block_mutex);
        g_best_block = pindexNew->GetBlockHash();
        g_best_block_cv.notify_all();
    }

    bilingual_str warning_messages;
    if (!this->IsInitialBlockDownload()) {
        const CBlockIndex* pindex = pindexNew;
        for (int bit = 0; bit < VERSIONBITS_NUM_BITS; bit++) {
            WarningBitsConditionChecker checker(m_chainman, bit);
            ThresholdState state = checker.GetStateFor(pindex, m_params.GetConsensus(), warningcache.at(bit));
            if (state == ThresholdState::ACTIVE || state == ThresholdState::LOCKED_IN) {
                const bilingual_str warning = strprintf(_("Unknown new rules activated (versionbit %i)"), bit);
                if (state == ThresholdState::ACTIVE) {
                    DoWarning(warning);
                } else {
                    AppendWarning(warning_messages, warning);
                }
            }
        }
    }
    UpdateTipLog(coins_tip, pindexNew, m_params, __func__, "", warning_messages.original);

    ForceUntrimHeader(pindexNew);
    // Do some logging if dynafed parameters changed.
    if (pindexNew->pprev && !pindexNew->dynafed_params().IsNull()) {
        int height = pindexNew->nHeight;
        uint256 hash = pindexNew->GetBlockHash();
        uint256 root = pindexNew->dynafed_params().m_current.CalculateRoot();
        ForceUntrimHeader(pindexNew->pprev);
        if (pindexNew->pprev->dynafed_params().IsNull()) {
            LogPrintf("Dynafed activated in block %d:%s: %s\n", height, hash.GetHex(), root.GetHex());
        } else if (root != pindexNew->pprev->dynafed_params().m_current.CalculateRoot()) {
            LogPrintf("New dynafed parameters activated in block %d:%s: %s\n", height, hash.GetHex(), root.GetHex());
        }
    }
}

/** Disconnect m_chain's tip.
  * After calling, the mempool will be in an inconsistent state, with
  * transactions from disconnected blocks being added to disconnectpool.  You
  * should make the mempool consistent again by calling MaybeUpdateMempoolForReorg.
  * with cs_main held.
  *
  * If disconnectpool is nullptr, then no disconnected transactions are added to
  * disconnectpool (note that the caller is responsible for mempool consistency
  * in any case).
  */
bool CChainState::DisconnectTip(BlockValidationState& state, DisconnectedBlockTransactions* disconnectpool)
{
    AssertLockHeld(cs_main);
    if (m_mempool) AssertLockHeld(m_mempool->cs);

    CBlockIndex *pindexDelete = m_chain.Tip();
    assert(pindexDelete);
    // Read block from disk.
    std::shared_ptr<CBlock> pblock = std::make_shared<CBlock>();
    CBlock& block = *pblock;
    if (!ReadBlockFromDisk(block, pindexDelete, m_params.GetConsensus())) {
        return error("DisconnectTip(): Failed to read block");
    }
    // Apply the block atomically to the chain state.
    int64_t nStart = GetTimeMicros();
    {
        CCoinsViewCache view(&CoinsTip());
        assert(view.GetBestBlock() == pindexDelete->GetBlockHash());
        if (DisconnectBlock(block, pindexDelete, view) != DISCONNECT_OK)
            return error("DisconnectTip(): DisconnectBlock %s failed", pindexDelete->GetBlockHash().ToString());
        bool flushed = view.Flush();
        assert(flushed);
    }
    LogPrint(BCLog::BENCH, "- Disconnect block: %.2fms\n", (GetTimeMicros() - nStart) * MILLI);

    {
        // Prune locks that began at or after the tip should be moved backward so they get a chance to reorg
        const int max_height_first{pindexDelete->nHeight - 1};
        for (auto& prune_lock : m_blockman.m_prune_locks) {
            if (prune_lock.second.height_first <= max_height_first) continue;

            prune_lock.second.height_first = max_height_first;
            LogPrint(BCLog::PRUNE, "%s prune lock moved back to %d\n", prune_lock.first, max_height_first);
        }
    }

    // Write the chain state to disk, if necessary.
    if (!FlushStateToDisk(state, FlushStateMode::IF_NEEDED)) {
        return false;
    }

    if (disconnectpool && m_mempool) {
        // Save transactions to re-add to mempool at end of reorg
        for (auto it = block.vtx.rbegin(); it != block.vtx.rend(); ++it) {
            disconnectpool->addTransaction(*it);
        }
        while (disconnectpool->DynamicMemoryUsage() > MAX_DISCONNECTED_TX_POOL_SIZE * 1000) {
            // Drop the earliest entry, and remove its children from the mempool.
            auto it = disconnectpool->queuedTx.get<insertion_order>().begin();
            m_mempool->removeRecursive(**it, MemPoolRemovalReason::REORG);
            disconnectpool->removeEntry(it);
        }
    }

    m_chain.SetTip(pindexDelete->pprev);

    UpdateTip(pindexDelete->pprev);
    // Let wallets know transactions went from 1-confirmed to
    // 0-confirmed or conflicted:
    GetMainSignals().BlockDisconnected(pblock, pindexDelete);
    return true;
}

static int64_t nTimeReadFromDiskTotal = 0;
static int64_t nTimeConnectTotal = 0;
static int64_t nTimeFlush = 0;
static int64_t nTimeChainState = 0;
static int64_t nTimePostConnect = 0;

struct PerBlockConnectTrace {
    CBlockIndex* pindex = nullptr;
    std::shared_ptr<const CBlock> pblock;
    PerBlockConnectTrace() = default;
};
/**
 * Used to track blocks whose transactions were applied to the UTXO state as a
 * part of a single ActivateBestChainStep call.
 *
 * This class is single-use, once you call GetBlocksConnected() you have to throw
 * it away and make a new one.
 */
class ConnectTrace {
private:
    std::vector<PerBlockConnectTrace> blocksConnected;

public:
    explicit ConnectTrace() : blocksConnected(1) {}

    void BlockConnected(CBlockIndex* pindex, std::shared_ptr<const CBlock> pblock) {
        assert(!blocksConnected.back().pindex);
        assert(pindex);
        assert(pblock);
        blocksConnected.back().pindex = pindex;
        blocksConnected.back().pblock = std::move(pblock);
        blocksConnected.emplace_back();
    }

    std::vector<PerBlockConnectTrace>& GetBlocksConnected() {
        // We always keep one extra block at the end of our list because
        // blocks are added after all the conflicted transactions have
        // been filled in. Thus, the last entry should always be an empty
        // one waiting for the transactions from the next block. We pop
        // the last entry here to make sure the list we return is sane.
        assert(!blocksConnected.back().pindex);
        blocksConnected.pop_back();
        return blocksConnected;
    }
};

/**
 * Connect a new block to m_chain. pblock is either nullptr or a pointer to a CBlock
 * corresponding to pindexNew, to bypass loading it again from disk.
 *
 * The block is added to connectTrace if connection succeeds.
 */
bool CChainState::ConnectTip(BlockValidationState& state, CBlockIndex* pindexNew, const std::shared_ptr<const CBlock>& pblock, ConnectTrace& connectTrace, DisconnectedBlockTransactions& disconnectpool, bool& fStall)
{
    AssertLockHeld(cs_main);
    if (m_mempool) AssertLockHeld(m_mempool->cs);

    assert(pindexNew->pprev == m_chain.Tip());
    // Read block from disk.
    int64_t nTime1 = GetTimeMicros();
    std::shared_ptr<const CBlock> pthisBlock;
    if (!pblock) {
        std::shared_ptr<CBlock> pblockNew = std::make_shared<CBlock>();
        if (!ReadBlockFromDisk(*pblockNew, pindexNew, m_params.GetConsensus())) {
            return AbortNode(state, "Failed to read block");
        }
        pthisBlock = pblockNew;
    } else {
        LogPrint(BCLog::BENCH, "  - Using cached block\n");
        pthisBlock = pblock;
    }
    const CBlock& blockConnecting = *pthisBlock;

    const auto& fedpegscripts = GetValidFedpegScripts(pindexNew, m_params.GetConsensus(), false /* nextblock_validation */);
    if (!CheckPeginRipeness(blockConnecting, fedpegscripts)) {
        LogPrintf("STALLING further progress in ConnectTip while waiting for parent chain daemon to catch up! Chain will not grow until this is remedied!\n");
        fStall = true;
        return true;
    }

    // Apply the block atomically to the chain state.
    int64_t nTime2 = GetTimeMicros(); nTimeReadFromDiskTotal += nTime2 - nTime1;
    int64_t nTime3;
    LogPrint(BCLog::BENCH, "  - Load block from disk: %.2fms [%.2fs (%.2fms/blk)]\n", (nTime2 - nTime1) * MILLI, nTimeReadFromDiskTotal * MICRO, nTimeReadFromDiskTotal * MILLI / nBlocksTotal);

    // ELEMENTS:
    // For mempool removal with pegin conflicts
    std::set<std::pair<uint256, COutPoint>> setPeginsSpent;

    {
        CCoinsViewCache view(&CoinsTip());
        bool rv = ConnectBlock(blockConnecting, state, pindexNew, view, &setPeginsSpent);
        GetMainSignals().BlockChecked(blockConnecting, state);
        if (!rv) {
            if (state.IsInvalid()) {
                InvalidBlockFound(pindexNew, state);
            }
            return error("%s: ConnectBlock %s failed, %s", __func__, pindexNew->GetBlockHash().ToString(), state.ToString());
        }
        nTime3 = GetTimeMicros(); nTimeConnectTotal += nTime3 - nTime2;
        assert(nBlocksTotal > 0);
        LogPrint(BCLog::BENCH, "  - Connect total: %.2fms [%.2fs (%.2fms/blk)]\n", (nTime3 - nTime2) * MILLI, nTimeConnectTotal * MICRO, nTimeConnectTotal * MILLI / nBlocksTotal);
        bool flushed = view.Flush();
        assert(flushed);
    }
    int64_t nTime4 = GetTimeMicros(); nTimeFlush += nTime4 - nTime3;
    LogPrint(BCLog::BENCH, "  - Flush: %.2fms [%.2fs (%.2fms/blk)]\n", (nTime4 - nTime3) * MILLI, nTimeFlush * MICRO, nTimeFlush * MILLI / nBlocksTotal);
    // Write the chain state to disk, if necessary.
    if (!FlushStateToDisk(state, FlushStateMode::IF_NEEDED)) {
        return false;
    }
    int64_t nTime5 = GetTimeMicros(); nTimeChainState += nTime5 - nTime4;
    LogPrint(BCLog::BENCH, "  - Writing chainstate: %.2fms [%.2fs (%.2fms/blk)]\n", (nTime5 - nTime4) * MILLI, nTimeChainState * MICRO, nTimeChainState * MILLI / nBlocksTotal);
    // Remove conflicting transactions from the mempool.;
    if (m_mempool) {
        // ELEMENTS: We also eject peg-outs with now-invalid PAK proofs
        // as well as peg-in inputs during transitional periods.
        m_mempool->removeForBlock(blockConnecting.vtx, pindexNew->nHeight, pindexNew);
        disconnectpool.removeForBlock(blockConnecting.vtx);
    }
    // Update m_chain & related variables.
    m_chain.SetTip(pindexNew);
    UpdateTip(pindexNew);

    int64_t nTime6 = GetTimeMicros(); nTimePostConnect += nTime6 - nTime5; nTimeTotal += nTime6 - nTime1;
    LogPrint(BCLog::BENCH, "  - Connect postprocess: %.2fms [%.2fs (%.2fms/blk)]\n", (nTime6 - nTime5) * MILLI, nTimePostConnect * MICRO, nTimePostConnect * MILLI / nBlocksTotal);
    LogPrint(BCLog::BENCH, "- Connect block: %.2fms [%.2fs (%.2fms/blk)]\n", (nTime6 - nTime1) * MILLI, nTimeTotal * MICRO, nTimeTotal * MILLI / nBlocksTotal);

    connectTrace.BlockConnected(pindexNew, std::move(pthisBlock));
    return true;
}

/**
 * Return the tip of the chain with the most work in it, that isn't
 * known to be invalid (it's however far from certain to be valid).
 */
CBlockIndex* CChainState::FindMostWorkChain()
{
    AssertLockHeld(::cs_main);
    do {
        CBlockIndex *pindexNew = nullptr;

        // Find the best candidate header.
        {
            std::set<CBlockIndex*, CBlockIndexWorkComparator>::reverse_iterator it = setBlockIndexCandidates.rbegin();
            if (it == setBlockIndexCandidates.rend())
                return nullptr;
            pindexNew = *it;
        }

        // Check whether all blocks on the path between the currently active chain and the candidate are valid.
        // Just going until the active chain is an optimization, as we know all blocks in it are valid already.
        CBlockIndex *pindexTest = pindexNew;
        bool fInvalidAncestor = false;
        while (pindexTest && !m_chain.Contains(pindexTest)) {
            assert(pindexTest->HaveTxsDownloaded() || pindexTest->nHeight == 0);

            // Pruned nodes may have entries in setBlockIndexCandidates for
            // which block files have been deleted.  Remove those as candidates
            // for the most work chain if we come across them; we can't switch
            // to a chain unless we have all the non-active-chain parent blocks.
            bool fFailedChain = pindexTest->nStatus & BLOCK_FAILED_MASK;
            bool fMissingData = !(pindexTest->nStatus & BLOCK_HAVE_DATA);
            if (fFailedChain || fMissingData) {
                // Candidate chain is not usable (either invalid or missing data)
                if (fFailedChain && (m_chainman.m_best_invalid == nullptr || pindexNew->nChainWork > m_chainman.m_best_invalid->nChainWork)) {
                    m_chainman.m_best_invalid = pindexNew;
                }
                CBlockIndex *pindexFailed = pindexNew;
                // Remove the entire chain from the set.
                while (pindexTest != pindexFailed) {
                    if (fFailedChain) {
                        pindexFailed->nStatus |= BLOCK_FAILED_CHILD;
                    } else if (fMissingData) {
                        // If we're missing data, then add back to m_blocks_unlinked,
                        // so that if the block arrives in the future we can try adding
                        // to setBlockIndexCandidates again.
                        m_blockman.m_blocks_unlinked.insert(
                            std::make_pair(pindexFailed->pprev, pindexFailed));
                    }
                    setBlockIndexCandidates.erase(pindexFailed);
                    pindexFailed = pindexFailed->pprev;
                }
                setBlockIndexCandidates.erase(pindexTest);
                fInvalidAncestor = true;
                break;
            }
            pindexTest = pindexTest->pprev;
        }
        if (!fInvalidAncestor)
            return pindexNew;
    } while(true);
}

/** Delete all entries in setBlockIndexCandidates that are worse than the current tip. */
void CChainState::PruneBlockIndexCandidates() {
    // Note that we can't delete the current block itself, as we may need to return to it later in case a
    // reorganization to a better block fails.
    std::set<CBlockIndex*, CBlockIndexWorkComparator>::iterator it = setBlockIndexCandidates.begin();
    while (it != setBlockIndexCandidates.end() && setBlockIndexCandidates.value_comp()(*it, m_chain.Tip())) {
        setBlockIndexCandidates.erase(it++);
    }
    // Either the current tip or a successor of it we're working towards is left in setBlockIndexCandidates.
    assert(!setBlockIndexCandidates.empty());
}

/**
 * Try to make some progress towards making pindexMostWork the active block.
 * pblock is either nullptr or a pointer to a CBlock corresponding to pindexMostWork.
 *
 * @returns true unless a system error occurred
 */
bool CChainState::ActivateBestChainStep(BlockValidationState& state, CBlockIndex* pindexMostWork, const std::shared_ptr<const CBlock>& pblock, bool& fInvalidFound, ConnectTrace& connectTrace, bool& fStall)
{
    AssertLockHeld(cs_main);
    if (m_mempool) AssertLockHeld(m_mempool->cs);

    const CBlockIndex* pindexOldTip = m_chain.Tip();
    const CBlockIndex* pindexFork = m_chain.FindFork(pindexMostWork);

    // Disconnect active blocks which are no longer in the best chain.
    bool fBlocksDisconnected = false;
    DisconnectedBlockTransactions disconnectpool;
    while (m_chain.Tip() && m_chain.Tip() != pindexFork) {
        if (!DisconnectTip(state, &disconnectpool)) {
            // This is likely a fatal error, but keep the mempool consistent,
            // just in case. Only remove from the mempool in this case.
            MaybeUpdateMempoolForReorg(disconnectpool, false);

            // If we're unable to disconnect a block during normal operation,
            // then that is a failure of our local system -- we should abort
            // rather than stay on a less work chain.
            AbortNode(state, "Failed to disconnect block; see debug.log for details");
            return false;
        }
        fBlocksDisconnected = true;
    }

    // Build list of new blocks to connect (in descending height order).
    std::vector<CBlockIndex*> vpindexToConnect;
    bool fContinue = true;
    int nHeight = pindexFork ? pindexFork->nHeight : -1;
    while (fContinue && nHeight != pindexMostWork->nHeight) {
        // Don't iterate the entire list of potential improvements toward the best tip, as we likely only need
        // a few blocks along the way.
        int nTargetHeight = std::min(nHeight + 32, pindexMostWork->nHeight);
        vpindexToConnect.clear();
        vpindexToConnect.reserve(nTargetHeight - nHeight);
        CBlockIndex* pindexIter = pindexMostWork->GetAncestor(nTargetHeight);
        while (pindexIter && pindexIter->nHeight != nHeight) {
            vpindexToConnect.push_back(pindexIter);
            pindexIter = pindexIter->pprev;
        }
        nHeight = nTargetHeight;

        // Connect new blocks.
        for (CBlockIndex* pindexConnect : reverse_iterate(vpindexToConnect)) {
            if (!ConnectTip(state, pindexConnect, pindexConnect == pindexMostWork ? pblock : std::shared_ptr<const CBlock>(), connectTrace, disconnectpool, fStall)) {
                if (state.IsInvalid()) {
                    // The block violates a consensus rule.
                    if (state.GetResult() != BlockValidationResult::BLOCK_MUTATED) {
                        InvalidChainFound(vpindexToConnect.front());
                    }
                    state = BlockValidationState();
                    fInvalidFound = true;
                    fContinue = false;
                    break;
                } else {
                    // A system error occurred (disk space, database error, ...).
                    // Make the mempool consistent with the current tip, just in case
                    // any observers try to use it before shutdown.
                    MaybeUpdateMempoolForReorg(disconnectpool, false);
                    return false;
                }
            } else {
                if (fStall) {
                    // We didn't make progress because the parent chain is not
                    // synced enough to check pegins. Try again later.
                    fContinue = false;
                    break;
                }
                PruneBlockIndexCandidates();
                if (!pindexOldTip || m_chain.Tip()->nChainWork > pindexOldTip->nChainWork) {
                    // We're in a better position than we were. Return temporarily to release the lock.
                    fContinue = false;
                    break;
                }
            }
        }
    }

    if (fBlocksDisconnected) {
        // If any blocks were disconnected, disconnectpool may be non empty.  Add
        // any disconnected transactions back to the mempool.
        MaybeUpdateMempoolForReorg(disconnectpool, true);
    }
    if (m_mempool) m_mempool->check(this->m_chain.Tip(), this->CoinsTip(), this->m_chain.Height() + 1);

    CheckForkWarningConditions();

    return true;
}

static SynchronizationState GetSynchronizationState(bool init)
{
    if (!init) return SynchronizationState::POST_INIT;
    if (::fReindex) return SynchronizationState::INIT_REINDEX;
    return SynchronizationState::INIT_DOWNLOAD;
}

static bool NotifyHeaderTip(CChainState& chainstate) LOCKS_EXCLUDED(cs_main) {
    bool fNotify = false;
    bool fInitialBlockDownload = false;
    static CBlockIndex* pindexHeaderOld = nullptr;
    CBlockIndex* pindexHeader = nullptr;
    {
        LOCK(cs_main);
        pindexHeader = chainstate.m_chainman.m_best_header;

        if (pindexHeader != pindexHeaderOld) {
            fNotify = true;
            fInitialBlockDownload = chainstate.IsInitialBlockDownload();
            pindexHeaderOld = pindexHeader;
        }
    }
    // Send block tip changed notifications without cs_main
    if (fNotify) {
        uiInterface.NotifyHeaderTip(GetSynchronizationState(fInitialBlockDownload), pindexHeader);
    }
    return fNotify;
}

static void LimitValidationInterfaceQueue() LOCKS_EXCLUDED(cs_main) {
    AssertLockNotHeld(cs_main);

    if (GetMainSignals().CallbacksPending() > 10) {
        SyncWithValidationInterfaceQueue();
    }
}

bool CChainState::ActivateBestChain(BlockValidationState& state, std::shared_ptr<const CBlock> pblock)
{
    AssertLockNotHeld(m_chainstate_mutex);

    // Note that while we're often called here from ProcessNewBlock, this is
    // far from a guarantee. Things in the P2P/RPC will often end up calling
    // us in the middle of ProcessNewBlock - do not assume pblock is set
    // sanely for performance or correctness!
    AssertLockNotHeld(::cs_main);

    // ABC maintains a fair degree of expensive-to-calculate internal state
    // because this function periodically releases cs_main so that it does not lock up other threads for too long
    // during large connects - and to allow for e.g. the callback queue to drain
    // we use m_chainstate_mutex to enforce mutual exclusion so that only one caller may execute this function at a time
    LOCK(m_chainstate_mutex);

    CBlockIndex *pindexMostWork = nullptr;
    CBlockIndex *pindexNewTip = nullptr;
    int nStopAtHeight = gArgs.GetIntArg("-stopatheight", DEFAULT_STOPATHEIGHT);
    bool fStall = false;

    do {
        // Block until the validation queue drains. This should largely
        // never happen in normal operation, however may happen during
        // reindex, causing memory blowup if we run too far ahead.
        // Note that if a validationinterface callback ends up calling
        // ActivateBestChain this may lead to a deadlock! We should
        // probably have a DEBUG_LOCKORDER test for this in the future.
        LimitValidationInterfaceQueue();

        {
            LOCK(cs_main);
            // Lock transaction pool for at least as long as it takes for connectTrace to be consumed
            LOCK(MempoolMutex());
            CBlockIndex* starting_tip = m_chain.Tip();
            bool blocks_connected = false;
            do {
                // We absolutely may not unlock cs_main until we've made forward progress
                // (with the exception of shutdown due to hardware issues, low disk space, etc).
                ConnectTrace connectTrace; // Destructed before cs_main is unlocked

                if (pindexMostWork == nullptr) {
                    pindexMostWork = FindMostWorkChain();
                }

                // Whether we have anything to do at all.
                if (pindexMostWork == nullptr || pindexMostWork == m_chain.Tip()) {
                    break;
                }

                bool fInvalidFound = false;
                std::shared_ptr<const CBlock> nullBlockPtr;
                if (!ActivateBestChainStep(state, pindexMostWork, pblock && pblock->GetHash() == pindexMostWork->GetBlockHash() ? pblock : nullBlockPtr, fInvalidFound, connectTrace, fStall)) {
                    // A system error occurred
                    return false;
                }
                blocks_connected = true;

                if (fInvalidFound) {
                    // Wipe cache, we may need another branch now.
                    pindexMostWork = nullptr;
                }
                pindexNewTip = m_chain.Tip();

                for (const PerBlockConnectTrace& trace : connectTrace.GetBlocksConnected()) {
                    assert(trace.pblock && trace.pindex);
                    GetMainSignals().BlockConnected(trace.pblock, trace.pindex);
                }

                if (fStall) {
                    // Stuck waiting for parent chain daemon, twiddle our thumbs for awhile.
                    break;
                }
            } while (!m_chain.Tip() || (starting_tip && CBlockIndexWorkComparator()(m_chain.Tip(), starting_tip)));
            if (!blocks_connected) return true;

            const CBlockIndex* pindexFork = m_chain.FindFork(starting_tip);
            bool fInitialDownload = IsInitialBlockDownload();

            // Notify external listeners about the new tip.
            // Enqueue while holding cs_main to ensure that UpdatedBlockTip is called in the order in which blocks are connected
            if (pindexFork != pindexNewTip) {
                // Notify ValidationInterface subscribers
                GetMainSignals().UpdatedBlockTip(pindexNewTip, pindexFork, fInitialDownload);

                // Always notify the UI if a new block tip was connected
                uiInterface.NotifyBlockTip(GetSynchronizationState(fInitialDownload), pindexNewTip);
            }
        }
        // When we reach this point, we switched to a new tip (stored in pindexNewTip).

        if (fStall) {
            // Stuck waiting for parent chain daemon, twiddle our thumbs for awhile.
            break;
        }

        if (nStopAtHeight && pindexNewTip && pindexNewTip->nHeight >= nStopAtHeight) StartShutdown();

        // We check shutdown only after giving ActivateBestChainStep a chance to run once so that we
        // never shutdown before connecting the genesis block during LoadChainTip(). Previously this
        // caused an assert() failure during shutdown in such cases as the UTXO DB flushing checks
        // that the best block hash is non-null.
        if (ShutdownRequested()) break;
    } while (pindexNewTip != pindexMostWork);
    CheckBlockIndex();

    // Write changes periodically to disk, after relay.
    if (!FlushStateToDisk(state, FlushStateMode::PERIODIC)) {
        return false;
    }

    return true;
}

bool CChainState::PreciousBlock(BlockValidationState& state, CBlockIndex* pindex)
{
    AssertLockNotHeld(m_chainstate_mutex);
    AssertLockNotHeld(::cs_main);
    {
        LOCK(cs_main);
        if (pindex->nChainWork < m_chain.Tip()->nChainWork) {
            // Nothing to do, this block is not at the tip.
            return true;
        }
        if (m_chain.Tip()->nChainWork > nLastPreciousChainwork) {
            // The chain has been extended since the last call, reset the counter.
            nBlockReverseSequenceId = -1;
        }
        nLastPreciousChainwork = m_chain.Tip()->nChainWork;
        setBlockIndexCandidates.erase(pindex);
        pindex->nSequenceId = nBlockReverseSequenceId;
        if (nBlockReverseSequenceId > std::numeric_limits<int32_t>::min()) {
            // We can't keep reducing the counter if somebody really wants to
            // call preciousblock 2**31-1 times on the same set of tips...
            nBlockReverseSequenceId--;
        }
        if (pindex->IsValid(BLOCK_VALID_TRANSACTIONS) && pindex->HaveTxsDownloaded()) {
            setBlockIndexCandidates.insert(pindex);
            PruneBlockIndexCandidates();
        }
    }

    return ActivateBestChain(state, std::shared_ptr<const CBlock>());
}

bool CChainState::InvalidateBlock(BlockValidationState& state, CBlockIndex* pindex)
{
    AssertLockNotHeld(m_chainstate_mutex);
    AssertLockNotHeld(::cs_main);

    // Genesis block can't be invalidated
    assert(pindex);
    if (pindex->nHeight == 0) return false;

    CBlockIndex* to_mark_failed = pindex;
    bool pindex_was_in_chain = false;
    int disconnected = 0;

    // We do not allow ActivateBestChain() to run while InvalidateBlock() is
    // running, as that could cause the tip to change while we disconnect
    // blocks.
    LOCK(m_chainstate_mutex);

    // We'll be acquiring and releasing cs_main below, to allow the validation
    // callbacks to run. However, we should keep the block index in a
    // consistent state as we disconnect blocks -- in particular we need to
    // add equal-work blocks to setBlockIndexCandidates as we disconnect.
    // To avoid walking the block index repeatedly in search of candidates,
    // build a map once so that we can look up candidate blocks by chain
    // work as we go.
    std::multimap<const arith_uint256, CBlockIndex *> candidate_blocks_by_work;

    {
        LOCK(cs_main);
        for (auto& entry : m_blockman.m_block_index) {
            CBlockIndex* candidate = &entry.second;
            // We don't need to put anything in our active chain into the
            // multimap, because those candidates will be found and considered
            // as we disconnect.
            // Instead, consider only non-active-chain blocks that have at
            // least as much work as where we expect the new tip to end up.
            if (!m_chain.Contains(candidate) &&
                    !CBlockIndexWorkComparator()(candidate, pindex->pprev) &&
                    candidate->IsValid(BLOCK_VALID_TRANSACTIONS) &&
                    candidate->HaveTxsDownloaded()) {
                candidate_blocks_by_work.insert(std::make_pair(candidate->nChainWork, candidate));
            }
        }
    }

    // Disconnect (descendants of) pindex, and mark them invalid.
    while (true) {
        if (ShutdownRequested()) break;

        // Make sure the queue of validation callbacks doesn't grow unboundedly.
        LimitValidationInterfaceQueue();

        LOCK(cs_main);
        // Lock for as long as disconnectpool is in scope to make sure MaybeUpdateMempoolForReorg is
        // called after DisconnectTip without unlocking in between
        LOCK(MempoolMutex());
        if (!m_chain.Contains(pindex)) break;
        pindex_was_in_chain = true;
        CBlockIndex *invalid_walk_tip = m_chain.Tip();

        // ActivateBestChain considers blocks already in m_chain
        // unconditionally valid already, so force disconnect away from it.
        DisconnectedBlockTransactions disconnectpool;
        bool ret = DisconnectTip(state, &disconnectpool);
        // DisconnectTip will add transactions to disconnectpool.
        // Adjust the mempool to be consistent with the new tip, adding
        // transactions back to the mempool if disconnecting was successful,
        // and we're not doing a very deep invalidation (in which case
        // keeping the mempool up to date is probably futile anyway).
        MaybeUpdateMempoolForReorg(disconnectpool, /* fAddToMempool = */ (++disconnected <= 10) && ret);
        if (!ret) return false;
        assert(invalid_walk_tip->pprev == m_chain.Tip());

        // We immediately mark the disconnected blocks as invalid.
        // This prevents a case where pruned nodes may fail to invalidateblock
        // and be left unable to start as they have no tip candidates (as there
        // are no blocks that meet the "have data and are not invalid per
        // nStatus" criteria for inclusion in setBlockIndexCandidates).
        invalid_walk_tip->nStatus |= BLOCK_FAILED_VALID;
        m_blockman.m_dirty_blockindex.insert(invalid_walk_tip);
        setBlockIndexCandidates.erase(invalid_walk_tip);
        setBlockIndexCandidates.insert(invalid_walk_tip->pprev);
        if (invalid_walk_tip->pprev == to_mark_failed && (to_mark_failed->nStatus & BLOCK_FAILED_VALID)) {
            // We only want to mark the last disconnected block as BLOCK_FAILED_VALID; its children
            // need to be BLOCK_FAILED_CHILD instead.
            to_mark_failed->nStatus = (to_mark_failed->nStatus ^ BLOCK_FAILED_VALID) | BLOCK_FAILED_CHILD;
            m_blockman.m_dirty_blockindex.insert(to_mark_failed);
        }

        // Add any equal or more work headers to setBlockIndexCandidates
        auto candidate_it = candidate_blocks_by_work.lower_bound(invalid_walk_tip->pprev->nChainWork);
        while (candidate_it != candidate_blocks_by_work.end()) {
            if (!CBlockIndexWorkComparator()(candidate_it->second, invalid_walk_tip->pprev)) {
                setBlockIndexCandidates.insert(candidate_it->second);
                candidate_it = candidate_blocks_by_work.erase(candidate_it);
            } else {
                ++candidate_it;
            }
        }

        // Track the last disconnected block, so we can correct its BLOCK_FAILED_CHILD status in future
        // iterations, or, if it's the last one, call InvalidChainFound on it.
        to_mark_failed = invalid_walk_tip;
    }

    CheckBlockIndex();

    {
        LOCK(cs_main);
        if (m_chain.Contains(to_mark_failed)) {
            // If the to-be-marked invalid block is in the active chain, something is interfering and we can't proceed.
            return false;
        }

        // Mark pindex (or the last disconnected block) as invalid, even when it never was in the main chain
        to_mark_failed->nStatus |= BLOCK_FAILED_VALID;
        m_blockman.m_dirty_blockindex.insert(to_mark_failed);
        setBlockIndexCandidates.erase(to_mark_failed);
        m_chainman.m_failed_blocks.insert(to_mark_failed);

        // If any new blocks somehow arrived while we were disconnecting
        // (above), then the pre-calculation of what should go into
        // setBlockIndexCandidates may have missed entries. This would
        // technically be an inconsistency in the block index, but if we clean
        // it up here, this should be an essentially unobservable error.
        // Loop back over all block index entries and add any missing entries
        // to setBlockIndexCandidates.
        for (auto& [_, block_index] : m_blockman.m_block_index) {
            if (block_index.IsValid(BLOCK_VALID_TRANSACTIONS) && block_index.HaveTxsDownloaded() && !setBlockIndexCandidates.value_comp()(&block_index, m_chain.Tip())) {
                setBlockIndexCandidates.insert(&block_index);
            }
        }

        InvalidChainFound(to_mark_failed);
    }

    // Only notify about a new block tip if the active chain was modified.
    if (pindex_was_in_chain) {
        uiInterface.NotifyBlockTip(GetSynchronizationState(IsInitialBlockDownload()), to_mark_failed->pprev);
    }
    return true;
}

void CChainState::ResetBlockFailureFlags(CBlockIndex *pindex) {
    AssertLockHeld(cs_main);

    int nHeight = pindex->nHeight;

    // Remove the invalidity flag from this block and all its descendants.
    for (auto& [_, block_index] : m_blockman.m_block_index) {
        if (!block_index.IsValid() && block_index.GetAncestor(nHeight) == pindex) {
            block_index.nStatus &= ~BLOCK_FAILED_MASK;
            m_blockman.m_dirty_blockindex.insert(&block_index);
            if (block_index.IsValid(BLOCK_VALID_TRANSACTIONS) && block_index.HaveTxsDownloaded() && setBlockIndexCandidates.value_comp()(m_chain.Tip(), &block_index)) {
                setBlockIndexCandidates.insert(&block_index);
            }
            if (&block_index == m_chainman.m_best_invalid) {
                // Reset invalid block marker if it was pointing to one of those.
                m_chainman.m_best_invalid = nullptr;
            }
            m_chainman.m_failed_blocks.erase(&block_index);
        }
    }

    // Remove the invalidity flag from all ancestors too.
    while (pindex != nullptr) {
        if (pindex->nStatus & BLOCK_FAILED_MASK) {
            pindex->nStatus &= ~BLOCK_FAILED_MASK;
            m_blockman.m_dirty_blockindex.insert(pindex);
            m_chainman.m_failed_blocks.erase(pindex);
        }
        pindex = pindex->pprev;
    }
}

/** Mark a block as having its data received and checked (up to BLOCK_VALID_TRANSACTIONS). */
void CChainState::ReceivedBlockTransactions(const CBlock& block, CBlockIndex* pindexNew, const FlatFilePos& pos)
{
    AssertLockHeld(cs_main);
    pindexNew->nTx = block.vtx.size();
    pindexNew->nChainTx = 0;
    pindexNew->nFile = pos.nFile;
    pindexNew->nDataPos = pos.nPos;
    pindexNew->nUndoPos = 0;
    pindexNew->nStatus |= BLOCK_HAVE_DATA;
    if (DeploymentActiveAt(*pindexNew, m_chainman, Consensus::DEPLOYMENT_SEGWIT)) {
        pindexNew->nStatus |= BLOCK_OPT_WITNESS;
    }
    pindexNew->RaiseValidity(BLOCK_VALID_TRANSACTIONS);
    m_blockman.m_dirty_blockindex.insert(pindexNew);

    if (pindexNew->pprev == nullptr || pindexNew->pprev->HaveTxsDownloaded()) {
        // If pindexNew is the genesis block or all parents are BLOCK_VALID_TRANSACTIONS.
        std::deque<CBlockIndex*> queue;
        queue.push_back(pindexNew);

        // Recursively process any descendant blocks that now may be eligible to be connected.
        while (!queue.empty()) {
            CBlockIndex *pindex = queue.front();
            queue.pop_front();
            pindex->nChainTx = (pindex->pprev ? pindex->pprev->nChainTx : 0) + pindex->nTx;
            pindex->nSequenceId = nBlockSequenceId++;
            if (m_chain.Tip() == nullptr || !setBlockIndexCandidates.value_comp()(pindex, m_chain.Tip())) {
                setBlockIndexCandidates.insert(pindex);
            }
            std::pair<std::multimap<CBlockIndex*, CBlockIndex*>::iterator, std::multimap<CBlockIndex*, CBlockIndex*>::iterator> range = m_blockman.m_blocks_unlinked.equal_range(pindex);
            while (range.first != range.second) {
                std::multimap<CBlockIndex*, CBlockIndex*>::iterator it = range.first;
                queue.push_back(it->second);
                range.first++;
                m_blockman.m_blocks_unlinked.erase(it);
            }
        }
    } else {
        if (pindexNew->pprev && pindexNew->pprev->IsValid(BLOCK_VALID_TREE)) {
            m_blockman.m_blocks_unlinked.insert(std::make_pair(pindexNew->pprev, pindexNew));
        }
    }
}

static bool CheckBlockHeader(const CBlockHeader& block, BlockValidationState& state, const Consensus::Params& consensusParams, bool fCheckPOW = true)
{
    // Check proof of work matches claimed amount
    if (fCheckPOW && block.GetHash() != consensusParams.hashGenesisBlock
            && !CheckProof(block, consensusParams)) {
        return state.Invalid(BlockValidationResult::BLOCK_INVALID_HEADER, g_signed_blocks ? "block-proof-invalid" : "high-hash", "proof of work failed");
    }
    return true;
}

bool CheckBlock(const CBlock& block, BlockValidationState& state, const Consensus::Params& consensusParams, bool fCheckPOW, bool fCheckMerkleRoot)
{
    // These are checks that are independent of context.

    if (block.fChecked)
        return true;

    // Check that the header is valid (particularly PoW).  This is mostly
    // redundant with the call in AcceptBlockHeader.
    if (!CheckBlockHeader(block, state, consensusParams, fCheckPOW))
        return false;

    // Signet only: check block solution
    if (consensusParams.signet_blocks && fCheckPOW && !CheckSignetBlockSolution(block, consensusParams)) {
        return state.Invalid(BlockValidationResult::BLOCK_CONSENSUS, "bad-signet-blksig", "signet block signature validation failure");
    }

    // Check the merkle root.
    if (fCheckMerkleRoot) {
        bool mutated;
        uint256 hashMerkleRoot2 = BlockMerkleRoot(block, &mutated);
        if (block.hashMerkleRoot != hashMerkleRoot2)
            return state.Invalid(BlockValidationResult::BLOCK_MUTATED, "bad-txnmrklroot", "hashMerkleRoot mismatch");

        // Check for merkle tree malleability (CVE-2012-2459): repeating sequences
        // of transactions in a block without affecting the merkle root of a block,
        // while still invalidating it.
        if (mutated)
            return state.Invalid(BlockValidationResult::BLOCK_MUTATED, "bad-txns-duplicate", "duplicate transaction");
    }

    // All potential-corruption validation must be done before we do any
    // transaction validation, as otherwise we may mark the header as invalid
    // because we receive the wrong transactions for it.
    // Note that witness malleability is checked in ContextualCheckBlock, so no
    // checks that use witness data may be performed here.

    // Size limits
    if (block.vtx.empty() || block.vtx.size() * WITNESS_SCALE_FACTOR > MAX_BLOCK_WEIGHT || ::GetSerializeSize(block, PROTOCOL_VERSION | SERIALIZE_TRANSACTION_NO_WITNESS) * WITNESS_SCALE_FACTOR > MAX_BLOCK_WEIGHT)
        return state.Invalid(BlockValidationResult::BLOCK_CONSENSUS, "bad-blk-length", "size limits failed");

    // First transaction must be coinbase, the rest must not be
    if (block.vtx.empty() || !block.vtx[0]->IsCoinBase())
        return state.Invalid(BlockValidationResult::BLOCK_CONSENSUS, "bad-cb-missing", "first tx is not coinbase");
    for (unsigned int i = 1; i < block.vtx.size(); i++)
        if (block.vtx[i]->IsCoinBase())
            return state.Invalid(BlockValidationResult::BLOCK_CONSENSUS, "bad-cb-multiple", "more than one coinbase");

    // Check transactions
    // Must check for duplicate inputs (see CVE-2018-17144)
    for (const auto& tx : block.vtx) {
        TxValidationState tx_state;
        if (!CheckTransaction(*tx, tx_state)) {
            // CheckBlock() does context-free validation checks. The only
            // possible failures are consensus failures.
            assert(tx_state.GetResult() == TxValidationResult::TX_CONSENSUS);
            return state.Invalid(BlockValidationResult::BLOCK_CONSENSUS, tx_state.GetRejectReason(),
                                 strprintf("Transaction check failed (tx hash %s) %s", tx->GetHash().ToString(), tx_state.GetDebugMessage()));
        }
    }
    unsigned int nSigOps = 0;
    for (const auto& tx : block.vtx)
    {
        nSigOps += GetLegacySigOpCount(*tx);
    }
    if (nSigOps * WITNESS_SCALE_FACTOR > MAX_BLOCK_SIGOPS_COST)
        return state.Invalid(BlockValidationResult::BLOCK_CONSENSUS, "bad-blk-sigops", "out-of-bounds SigOpCount");

    if (fCheckPOW && fCheckMerkleRoot)
        block.fChecked = true;

    return true;
}

void ChainstateManager::UpdateUncommittedBlockStructures(CBlock& block, const CBlockIndex* pindexPrev) const
{
    int commitpos = GetWitnessCommitmentIndex(block);
    static const std::vector<unsigned char> nonce(32, 0x00);
    if (commitpos != NO_WITNESS_COMMITMENT && DeploymentActiveAfter(pindexPrev, *this, Consensus::DEPLOYMENT_SEGWIT) && !block.vtx[0]->HasWitness()) {
        CMutableTransaction tx(*block.vtx[0]);
        tx.witness.vtxinwit.resize(1);
        tx.witness.vtxinwit[0].scriptWitness.stack.resize(1);
        tx.witness.vtxinwit[0].scriptWitness.stack[0] = nonce;
        block.vtx[0] = MakeTransactionRef(std::move(tx));
    }
}

std::vector<unsigned char> ChainstateManager::GenerateCoinbaseCommitment(CBlock& block, const CBlockIndex* pindexPrev) const
{
    std::vector<unsigned char> commitment;
    int commitpos = GetWitnessCommitmentIndex(block);
    std::vector<unsigned char> ret(32, 0x00);
    if (commitpos == NO_WITNESS_COMMITMENT) {
        // ELEMENTS: Shim in blank coinbase output for witness output hash
        // Previous iterations of CA could have allowed witness data
        // in coinbase transactions, and this witness data must be committed
        // to here.
        //
        // Is No-op in Bitcoin
        CMutableTransaction tx0(*block.vtx[0]);
        tx0.vout.push_back(CTxOut());
        block.vtx[0] = MakeTransactionRef(std::move(tx0));
        // END
        uint256 witnessroot = BlockWitnessMerkleRoot(block, nullptr);
        CHash256().Write(witnessroot).Write(ret).Finalize(witnessroot);
        CTxOut out;
        out.nValue = 0;
        out.nAsset = policyAsset;
        out.scriptPubKey.resize(MINIMUM_WITNESS_COMMITMENT);
        out.scriptPubKey[0] = OP_RETURN;
        out.scriptPubKey[1] = 0x24;
        out.scriptPubKey[2] = 0xaa;
        out.scriptPubKey[3] = 0x21;
        out.scriptPubKey[4] = 0xa9;
        out.scriptPubKey[5] = 0xed;
        memcpy(&out.scriptPubKey[6], witnessroot.begin(), 32);
        commitment = std::vector<unsigned char>(out.scriptPubKey.begin(), out.scriptPubKey.end());
        CMutableTransaction tx(*block.vtx[0]);
        // Elements: replace shimmed output with real coinbase rather than push
        tx.vout.back() = out;
        // END
        block.vtx[0] = MakeTransactionRef(std::move(tx));
    }
    UpdateUncommittedBlockStructures(block, pindexPrev);
    return commitment;
}

// ELEMENTS


static bool ContextualCheckDynaFedHeader(const CBlockHeader& block, BlockValidationState& state, const CChainParams& params, const CBlockIndex* pindexPrev)
{
    // When not active, it's a NOP
    if (!DeploymentActiveAfter(pindexPrev, ChainstateManager({params, GetAdjustedTime}), Consensus::DEPLOYMENT_DYNA_FED)) {
        return true;
    }

    const DynaFedParams& dynafed_params = block.m_dynafed_params;

    // Dynamic blocks must at least publish current signblockscript in full
    if (dynafed_params.m_current.IsNull()) {
        return state.Invalid(BlockValidationResult::BLOCK_CONSENSUS, "invalid-dyna-fed", "dynamic block headers must have non-empty current signblockscript field");
    }

    // Make sure extension bits aren't active, reserved for future HF
    uint32_t reserved_mask = (1<<23) | (1<<24) | (1<<25) | (1<<26);
    if ((block.nVersion & reserved_mask) != 0) {
        return state.Invalid(BlockValidationResult::BLOCK_CONSENSUS, "invalid-dyna-fed", "dynamic block header has unknown HF extension bits set");
    }

    const DynaFedParamEntry expected_current_params = ComputeNextBlockCurrentParameters(pindexPrev, params.GetConsensus());

    if (expected_current_params != dynafed_params.m_current) {
        return state.Invalid(BlockValidationResult::BLOCK_CONSENSUS, "invalid-dyna-fed", "dynamic block header's current parameters do not match expected");
    }

    // Lastly, enforce rules on proposals if they make changes.
    if (!dynafed_params.m_proposed.IsNull()) {
        // Compare the new proposed parameters with the current full parameters.
        const DynaFedParamEntry current = ComputeNextBlockFullCurrentParameters(pindexPrev, params.GetConsensus());
        const DynaFedParamEntry& proposed = dynafed_params.m_proposed;

        if (proposed.m_signblockscript != current.m_signblockscript) {
            // signblockscript proposals *must* be segwit versions
            int block_version = 0;
            std::vector<unsigned char> block_program;
            if (!proposed.m_signblockscript.IsWitnessProgram(block_version, block_program)) {
                return state.Invalid(BlockValidationResult::BLOCK_CONSENSUS, "invalid-dyna-fed", "proposed signblockscript must be native segwit scriptPubkey");
            }
        }

        if (proposed.m_fedpeg_program != current.m_fedpeg_program || proposed.m_fedpegscript != current.m_fedpegscript) {
            int fedpeg_version = 0;
            std::vector<unsigned char> fedpeg_program;
            if (!proposed.m_fedpeg_program.IsWitnessProgram(fedpeg_version, fedpeg_program)) {
                return state.Invalid(BlockValidationResult::BLOCK_CONSENSUS, "invalid-dyna-fed", "proposed fedpeg program must be native segwit scriptPubkey");
            }

            // for v0, fedpegscript's scriptPubKey must match. v1+ is unencumbered.
            if (fedpeg_version == 0) {
                uint256 fedpeg_program;
                CSHA256().Write(proposed.m_fedpegscript.data(), proposed.m_fedpegscript.size()).Finalize(fedpeg_program.begin());
                CScript computed_program = CScript() << OP_0 << ToByteVector(fedpeg_program);
                if (computed_program != proposed.m_fedpeg_program) {
                    return state.Invalid(BlockValidationResult::BLOCK_CONSENSUS, "invalid-dyna-fed", "proposed v0 segwit fedpegscript must match proposed fedpeg witness program");
                }

                // fedpegscript proposals *must not* start with OP_DEPTH
                // This forbids the first Liquid watchman script which is a hack.
                // Use miniscript, which doesn't even have OP_DEPTH.
                // We don't encumber future segwit versions as opcodes may change.
                if (!proposed.m_fedpegscript.empty() && proposed.m_fedpegscript.front() == OP_DEPTH) {
                    return state.Invalid(BlockValidationResult::BLOCK_CONSENSUS, "invalid-dyna-fed", "Proposed fedpegscript starts with OP_DEPTH, which is illegal");
                }
            }
        }

        if (proposed.m_extension_space != current.m_extension_space) {
            // When enforcing PAK, extension_space must give non-empty PAK list when
            // the vector itself is non-empty. Otherwise this means there were "junk"
            // entries
            if (params.GetEnforcePak()) {
                if (!proposed.m_extension_space.empty() &&
                        CreatePAKListFromExtensionSpace(proposed.m_extension_space).IsReject()) {
                    return state.Invalid(BlockValidationResult::BLOCK_CONSENSUS, "invalid-dyna-fed", "Extension space is not list of valid PAK entries");
                }
            }
        }
    }
    return true;
}


 /*  By "context", we mean only the previous block headers, but not the UTXO
 *  set; UTXO-related validity checks are done in ConnectBlock().
 *  NOTE: This function is not currently invoked by ConnectBlock(), so we
 *  should consider upgrade issues if we change which consensus rules are
 *  enforced in this function (eg by adding a new consensus rule). See comment
 *  in ConnectBlock().
 *  Note that -reindex-chainstate skips the validation that happens here!
 */
static bool ContextualCheckBlockHeader(const CBlockHeader& block, BlockValidationState& state, BlockManager& blockman, const ChainstateManager& chainman, CBlockIndex* pindexPrev, int64_t nAdjustedTime) EXCLUSIVE_LOCKS_REQUIRED(::cs_main)
{
    AssertLockHeld(::cs_main);
    assert(pindexPrev != nullptr);
    const int nHeight = pindexPrev->nHeight + 1;

    // Check proof of work target or non-dynamic signblockscript if necessary
    const Consensus::Params& consensusParams = chainman.GetConsensus();

    if (!DeploymentActiveAfter(pindexPrev, chainman, Consensus::DEPLOYMENT_DYNA_FED) && !CheckChallenge(block, *pindexPrev, consensusParams))
        return state.Invalid(BlockValidationResult::BLOCK_INVALID_HEADER, "bad-diffbits", "incorrect proof of work");

    // Check against checkpoints
    if (fCheckpointsEnabled) {
        // Don't accept any forks from the main chain prior to last checkpoint.
        // GetLastCheckpoint finds the last checkpoint in MapCheckpoints that's in our
        // BlockIndex().
        const CBlockIndex* pcheckpoint = blockman.GetLastCheckpoint(chainman.GetParams().Checkpoints());
        if (pcheckpoint && nHeight < pcheckpoint->nHeight) {
            LogPrintf("ERROR: %s: forked chain older than last checkpoint (height %d)\n", __func__, nHeight);
            return state.Invalid(BlockValidationResult::BLOCK_CHECKPOINT, "bad-fork-prior-to-checkpoint");
        }
    }

    // Check timestamp against prev
    if (block.GetBlockTime() <= pindexPrev->GetMedianTimePast())
        return state.Invalid(BlockValidationResult::BLOCK_INVALID_HEADER, "time-too-old", "block's timestamp is too early");

    // Check height in header against prev
    if (g_con_blockheightinheader && (uint32_t)nHeight != block.block_height) {
        LogPrintf("ERROR: %s: block height in header is incorrect (got %d, expected %d)\n", __func__, block.block_height, nHeight);
        return state.Invalid(BlockValidationResult::BLOCK_INVALID_HEADER, "bad-header-height");
    }

    // Check timestamp
    if (block.GetBlockTime() > nAdjustedTime + MAX_FUTURE_BLOCK_TIME)
        return state.Invalid(BlockValidationResult::BLOCK_TIME_FUTURE, "time-too-new", "block timestamp too far in the future");

    // Reject blocks with outdated version
    if ((block.nVersion < 2 && DeploymentActiveAfter(pindexPrev, chainman, Consensus::DEPLOYMENT_HEIGHTINCB)) ||
        (block.nVersion < 3 && DeploymentActiveAfter(pindexPrev, chainman, Consensus::DEPLOYMENT_DERSIG)) ||
        (block.nVersion < 4 && DeploymentActiveAfter(pindexPrev, chainman, Consensus::DEPLOYMENT_CLTV))) {
            return state.Invalid(BlockValidationResult::BLOCK_INVALID_HEADER, strprintf("bad-version(0x%08x)", block.nVersion),
                                 strprintf("rejected nVersion=0x%08x block", block.nVersion));
    }

    if (!ContextualCheckDynaFedHeader(block, state, chainman.GetParams(), pindexPrev)) {
        return false;
    }

    return true;
}

/** NOTE: This function is not currently invoked by ConnectBlock(), so we
 *  should consider upgrade issues if we change which consensus rules are
 *  enforced in this function (eg by adding a new consensus rule). See comment
 *  in ConnectBlock().
 *  Note that -reindex-chainstate skips the validation that happens here!
 */
static bool ContextualCheckBlock(const CBlock& block, BlockValidationState& state, const ChainstateManager& chainman, const CBlockIndex* pindexPrev)
{
    const int nHeight = pindexPrev == nullptr ? 0 : pindexPrev->nHeight + 1;

    // Enforce BIP113 (Median Time Past).
    bool enforce_locktime_median_time_past{false};
    if (DeploymentActiveAfter(pindexPrev, chainman, Consensus::DEPLOYMENT_CSV)) {
        assert(pindexPrev != nullptr);
        enforce_locktime_median_time_past = true;
    }

    const int64_t nLockTimeCutoff{enforce_locktime_median_time_past ?
                                      pindexPrev->GetMedianTimePast() :
                                      block.GetBlockTime()};

    // Check that all transactions are finalized
    for (const auto& tx : block.vtx) {
        if (!IsFinalTx(*tx, nHeight, nLockTimeCutoff)) {
            return state.Invalid(BlockValidationResult::BLOCK_CONSENSUS, "bad-txns-nonfinal", "non-final transaction");
        }
    }

    // Enforce rule that the coinbase starts with serialized block height
    if (DeploymentActiveAfter(pindexPrev, chainman, Consensus::DEPLOYMENT_HEIGHTINCB))
    {
        CScript expect = CScript() << nHeight;
        if (block.vtx[0]->vin[0].scriptSig.size() < expect.size() ||
            !std::equal(expect.begin(), expect.end(), block.vtx[0]->vin[0].scriptSig.begin())) {
            return state.Invalid(BlockValidationResult::BLOCK_CONSENSUS, "bad-cb-height", "block height mismatch in coinbase");
        }
    }

    // Coinbase transaction can not have input witness data which is not covered
    // (or committed to) by the witness or regular merkle tree
    for (const auto& inwit : block.vtx[0]->witness.vtxinwit) {
        if (!inwit.vchIssuanceAmountRangeproof.empty() ||
                !inwit.vchInflationKeysRangeproof.empty() ||
                !inwit.m_pegin_witness.IsNull()) {
            return state.Invalid(BlockValidationResult::BLOCK_MUTATED, "bad-cb-witness", "Coinbase has invalid input witness data.");
        }
    }

    // Validation for witness commitments.
    // * We compute the witness hash (which is the hash including witnesses) of all the block's transactions, except the
    //   coinbase (where 0x0000....0000 is used instead).
    // * The coinbase scriptWitness is a stack of a single 32-byte vector, containing a witness reserved value (unconstrained).
    // * We build a merkle tree with all those witness hashes as leaves (similar to the hashMerkleRoot in the block header).
    // * There must be at least one output whose scriptPubKey is a single 36-byte push, the first 4 bytes of which are
    //   {0xaa, 0x21, 0xa9, 0xed}, and the following 32 bytes are SHA256^2(witness root, witness reserved value). In case there are
    //   multiple, the last one is used.
    bool fHaveWitness = false;
    if (DeploymentActiveAfter(pindexPrev, chainman, Consensus::DEPLOYMENT_SEGWIT)) {
        int commitpos = GetWitnessCommitmentIndex(block);
        if (commitpos != NO_WITNESS_COMMITMENT) {
            bool malleated = false;
            uint256 hashWitness = BlockWitnessMerkleRoot(block, &malleated);
            // The malleation check is ignored; as the transaction tree itself
            // already does not permit it, it is impossible to trigger in the
            // witness tree.
            if ((block.vtx[0]->witness.vtxinwit.empty()) ||
                (block.vtx[0]->witness.vtxinwit[0].scriptWitness.stack.size() != 1) ||
                (block.vtx[0]->witness.vtxinwit[0].scriptWitness.stack[0].size() != 32)) {
                return state.Invalid(BlockValidationResult::BLOCK_MUTATED, "bad-witness-nonce-size", strprintf("%s : invalid witness reserved value size", __func__));
            }
            CHash256().Write(hashWitness).Write(block.vtx[0]->witness.vtxinwit[0].scriptWitness.stack[0]).Finalize(hashWitness);
            uint256 committedWitness(std::vector<unsigned char>(&block.vtx[0]->vout[commitpos].scriptPubKey[6], &block.vtx[0]->vout[commitpos].scriptPubKey[6+32]));
            if (memcmp(hashWitness.begin(), &block.vtx[0]->vout[commitpos].scriptPubKey[6], 32)) {
                return state.Invalid(BlockValidationResult::BLOCK_MUTATED, "bad-witness-merkle-match", strprintf("%s : witness merkle commitment mismatch", __func__));
            }
            fHaveWitness = true;
        }
    }

    // No witness data is allowed in blocks that don't commit to witness data, as this would otherwise leave room for spam
    if (!fHaveWitness) {
      for (const auto& tx : block.vtx) {
            if (tx->HasWitness()) {
                return state.Invalid(BlockValidationResult::BLOCK_MUTATED, "unexpected-witness", strprintf("%s : unexpected witness data found", __func__));
            }
        }
    }

    // After the coinbase witness reserved value and commitment are verified,
    // we can check if the block weight passes (before we've checked the
    // coinbase witness, it would be possible for the weight to be too
    // large by filling up the coinbase witness, which doesn't change
    // the block hash, so we couldn't mark the block as permanently
    // failed).
    if (GetBlockWeight(block) > MAX_BLOCK_WEIGHT) {
        return state.Invalid(BlockValidationResult::BLOCK_CONSENSUS, "bad-blk-weight", strprintf("%s : weight limit failed", __func__));
    }

    return true;
}

bool ChainstateManager::AcceptBlockHeader(const CBlockHeader& block, BlockValidationState& state, CBlockIndex** ppindex, bool* duplicate)
{
    AssertLockHeld(cs_main);
    // Check for duplicate
    uint256 hash = block.GetHash();
    BlockMap::iterator miSelf{m_blockman.m_block_index.find(hash)};
    if (duplicate) {
        *duplicate = false;
    }
    if (hash != GetConsensus().hashGenesisBlock) {
        if (miSelf != m_blockman.m_block_index.end()) {
            // Block header is already known.
            CBlockIndex* pindex = &(miSelf->second);
            if (duplicate) {
                *duplicate = true;
            }
            if (ppindex)
                *ppindex = pindex;
            if (pindex->nStatus & BLOCK_FAILED_MASK) {
                LogPrint(BCLog::VALIDATION, "%s: block %s is marked invalid\n", __func__, hash.ToString());
                return state.Invalid(BlockValidationResult::BLOCK_CACHED_INVALID, "duplicate");
            }
            return true;
        }

        if (!CheckBlockHeader(block, state, GetConsensus())) {
            LogPrint(BCLog::VALIDATION, "%s: Consensus::CheckBlockHeader: %s, %s\n", __func__, hash.ToString(), state.ToString());
            return false;
        }

        // Get prev block index
        CBlockIndex* pindexPrev = nullptr;
        BlockMap::iterator mi{m_blockman.m_block_index.find(block.hashPrevBlock)};
        if (mi == m_blockman.m_block_index.end()) {
            LogPrint(BCLog::VALIDATION, "%s: %s prev block not found\n", __func__, hash.ToString());
            return state.Invalid(BlockValidationResult::BLOCK_MISSING_PREV, "prev-blk-not-found");
        }
        pindexPrev = &((*mi).second);
        if (pindexPrev->nStatus & BLOCK_FAILED_MASK) {
            LogPrint(BCLog::VALIDATION, "%s: %s prev block invalid\n", __func__, hash.ToString());
            return state.Invalid(BlockValidationResult::BLOCK_INVALID_PREV, "bad-prevblk");
        }
        if (!ContextualCheckBlockHeader(block, state, m_blockman, *this, pindexPrev, m_adjusted_time_callback())) {
            LogPrint(BCLog::VALIDATION, "%s: Consensus::ContextualCheckBlockHeader: %s, %s\n", __func__, hash.ToString(), state.ToString());
            return false;
        }

        /* Determine if this block descends from any block which has been found
         * invalid (m_failed_blocks), then mark pindexPrev and any blocks between
         * them as failed. For example:
         *
         *                D3
         *              /
         *      B2 - C2
         *    /         \
         *  A             D2 - E2 - F2
         *    \
         *      B1 - C1 - D1 - E1
         *
         * In the case that we attempted to reorg from E1 to F2, only to find
         * C2 to be invalid, we would mark D2, E2, and F2 as BLOCK_FAILED_CHILD
         * but NOT D3 (it was not in any of our candidate sets at the time).
         *
         * In any case D3 will also be marked as BLOCK_FAILED_CHILD at restart
         * in LoadBlockIndex.
         */
        if (!pindexPrev->IsValid(BLOCK_VALID_SCRIPTS)) {
            // The above does not mean "invalid": it checks if the previous block
            // hasn't been validated up to BLOCK_VALID_SCRIPTS. This is a performance
            // optimization, in the common case of adding a new block to the tip,
            // we don't need to iterate over the failed blocks list.
            for (const CBlockIndex* failedit : m_failed_blocks) {
                if (pindexPrev->GetAncestor(failedit->nHeight) == failedit) {
                    assert(failedit->nStatus & BLOCK_FAILED_VALID);
                    CBlockIndex* invalid_walk = pindexPrev;
                    while (invalid_walk != failedit) {
                        invalid_walk->nStatus |= BLOCK_FAILED_CHILD;
                        m_blockman.m_dirty_blockindex.insert(invalid_walk);
                        invalid_walk = invalid_walk->pprev;
                    }
                    LogPrint(BCLog::VALIDATION, "%s: %s prev block invalid\n", __func__, hash.ToString());
                    return state.Invalid(BlockValidationResult::BLOCK_INVALID_PREV, "bad-prevblk");
                }
            }
        }
    }
    CBlockIndex* pindex{m_blockman.AddToBlockIndex(block, m_best_header)};

    if (ppindex)
        *ppindex = pindex;

    return true;
}

// Exposed wrapper for AcceptBlockHeader
bool ChainstateManager::ProcessNewBlockHeaders(const std::vector<CBlockHeader>& headers, BlockValidationState& state, const CBlockIndex** ppindex, bool* all_duplicate)
{
    AssertLockNotHeld(cs_main);
    {
        LOCK(cs_main);
        if (all_duplicate) {
            *all_duplicate = true;
        }
        bool duplicate = false;
        for (const CBlockHeader& header : headers) {
            CBlockIndex *pindex = nullptr; // Use a temp pindex instead of ppindex to avoid a const_cast
            bool accepted{AcceptBlockHeader(header, state, &pindex, &duplicate)};
            ActiveChainstate().CheckBlockIndex();

            if (all_duplicate) {
                (*all_duplicate) &= duplicate;  // False if any are false
            }
            if (!accepted) {
                return false;
            }
            if (ppindex) {
                *ppindex = pindex;
            }
        }
    }
    if (NotifyHeaderTip(ActiveChainstate())) {
        if (ActiveChainstate().IsInitialBlockDownload() && ppindex && *ppindex) {
            const CBlockIndex& last_accepted{**ppindex};
            const int64_t blocks_left{(GetTime() - last_accepted.GetBlockTime()) / GetConsensus().nPowTargetSpacing};
            const double progress{100.0 * last_accepted.nHeight / (last_accepted.nHeight + blocks_left)};
            LogPrintf("Synchronizing blockheaders, height: %d (~%.2f%%)\n", last_accepted.nHeight, progress);
        }
    }
    return true;
}

/** Store block on disk. If dbp is non-nullptr, the file is known to already reside on disk */
bool CChainState::AcceptBlock(const std::shared_ptr<const CBlock>& pblock, BlockValidationState& state, CBlockIndex** ppindex, bool fRequested, const FlatFilePos* dbp, bool* fNewBlock)
{
    const CBlock& block = *pblock;

    if (fNewBlock) *fNewBlock = false;
    AssertLockHeld(cs_main);

    CBlockIndex *pindexDummy = nullptr;
    CBlockIndex *&pindex = ppindex ? *ppindex : pindexDummy;

    bool accepted_header{m_chainman.AcceptBlockHeader(block, state, &pindex)};
    CheckBlockIndex();

    if (!accepted_header)
        return false;

    // Try to process all requested blocks that we don't have, but only
    // process an unrequested block if it's new and has enough work to
    // advance our tip, and isn't too many blocks ahead.
    bool fAlreadyHave = pindex->nStatus & BLOCK_HAVE_DATA;
    bool fHasMoreOrSameWork = (m_chain.Tip() ? pindex->nChainWork >= m_chain.Tip()->nChainWork : true);
    // Blocks that are too out-of-order needlessly limit the effectiveness of
    // pruning, because pruning will not delete block files that contain any
    // blocks which are too close in height to the tip.  Apply this test
    // regardless of whether pruning is enabled; it should generally be safe to
    // not process unrequested blocks.
    bool fTooFarAhead{pindex->nHeight > m_chain.Height() + int(MIN_BLOCKS_TO_KEEP)};

    // TODO: Decouple this function from the block download logic by removing fRequested
    // This requires some new chain data structure to efficiently look up if a
    // block is in a chain leading to a candidate for best tip, despite not
    // being such a candidate itself.
    // Note that this would break the getblockfrompeer RPC

    // TODO: deal better with return value and error conditions for duplicate
    // and unrequested blocks.
    if (fAlreadyHave) return true;
    if (!fRequested) {  // If we didn't ask for it:
        if (pindex->nTx != 0) return true;    // This is a previously-processed block that was pruned
        if (!fHasMoreOrSameWork) return true; // Don't process less-work chains
        if (fTooFarAhead) return true;        // Block height is too high

        // Protect against DoS attacks from low-work chains.
        // If our tip is behind, a peer could try to send us
        // low-work blocks on a fake chain that we would never
        // request; don't process these.
        if (pindex->nChainWork < nMinimumChainWork) return true;
    }

    if (m_chainman.GetConsensus().hashGenesisBlock != block.GetHash() &&
        (!CheckBlock(block, state, m_params.GetConsensus()) ||
         !ContextualCheckBlock(block, state, m_chainman, pindex->pprev))) {
        if (state.IsInvalid() && state.GetResult() != BlockValidationResult::BLOCK_MUTATED) {
            pindex->nStatus |= BLOCK_FAILED_VALID;
            m_blockman.m_dirty_blockindex.insert(pindex);
        }
        return error("%s: %s", __func__, state.ToString());
    }

    // Header is valid/has work, merkle tree and segwit merkle tree are good...RELAY NOW
    // (but if it does not build on our best tip, let the SendMessages loop relay it)
    if (!IsInitialBlockDownload() && m_chain.Tip() == pindex->pprev)
        GetMainSignals().NewPoWValidBlock(pindex, pblock);

    // Write block to history file
    if (fNewBlock) *fNewBlock = true;
    try {
        FlatFilePos blockPos{m_blockman.SaveBlockToDisk(block, pindex->nHeight, m_chain, m_params, dbp)};
        if (blockPos.IsNull()) {
            state.Error(strprintf("%s: Failed to find position to write new block to disk", __func__));
            return false;
        }
        ReceivedBlockTransactions(block, pindex, blockPos);
    } catch (const std::runtime_error& e) {
        return AbortNode(state, std::string("System error: ") + e.what());
    }

    FlushStateToDisk(state, FlushStateMode::NONE);

    CheckBlockIndex();

    return true;
}

bool ChainstateManager::ProcessNewBlock(const std::shared_ptr<const CBlock>& block, bool force_processing, bool* new_block)
{
    AssertLockNotHeld(cs_main);

    {
        CBlockIndex *pindex = nullptr;
        if (new_block) *new_block = false;
        BlockValidationState state;

        // CheckBlock() does not support multi-threaded block validation because CBlock::fChecked can cause data race.
        // Therefore, the following critical section must include the CheckBlock() call as well.
        LOCK(cs_main);

        // Skipping AcceptBlock() for CheckBlock() failures means that we will never mark a block as invalid if
        // CheckBlock() fails.  This is protective against consensus failure if there are any unknown forms of block
        // malleability that cause CheckBlock() to fail; see e.g. CVE-2012-2459 and
        // https://lists.linuxfoundation.org/pipermail/bitcoin-dev/2019-February/016697.html.  Because CheckBlock() is
        // not very expensive, the anti-DoS benefits of caching failure (of a definitely-invalid block) are not substantial.
        bool ret = CheckBlock(*block, state, GetConsensus());
        if (ret) {
            // Store to disk
            ret = ActiveChainstate().AcceptBlock(block, state, &pindex, force_processing, nullptr, new_block);
        }
        if (!ret) {
            GetMainSignals().BlockChecked(*block, state);
            return error("%s: AcceptBlock FAILED (%s)", __func__, state.ToString());
        }
    }

    NotifyHeaderTip(ActiveChainstate());

    BlockValidationState state; // Only used to report errors, not invalidity - ignore it
    if (!ActiveChainstate().ActivateBestChain(state, block)) {
        return error("%s: ActivateBestChain failed (%s)", __func__, state.ToString());
    }

    return true;
}

MempoolAcceptResult ChainstateManager::ProcessTransaction(const CTransactionRef& tx, bool test_accept)
{
    AssertLockHeld(cs_main);
    CChainState& active_chainstate = ActiveChainstate();
    if (!active_chainstate.GetMempool()) {
        TxValidationState state;
        state.Invalid(TxValidationResult::TX_NO_MEMPOOL, "no-mempool");
        return MempoolAcceptResult::Failure(state);
    }
    auto result = AcceptToMemoryPool(active_chainstate, tx, GetTime(), /*bypass_limits=*/ false, test_accept);
    active_chainstate.m_mempool->check(active_chainstate.m_chain.Tip(), active_chainstate.CoinsTip(), active_chainstate.m_chain.Height() + 1);
    return result;
}

bool TestBlockValidity(BlockValidationState& state,
                       const CChainParams& chainparams,
                       CChainState& chainstate,
                       const CBlock& block,
                       CBlockIndex* pindexPrev,
                       const std::function<int64_t()>& adjusted_time_callback,
                       bool fCheckPOW,
                       bool fCheckMerkleRoot)
{
    AssertLockHeld(cs_main);
    assert(pindexPrev && pindexPrev == chainstate.m_chain.Tip());
    CCoinsViewCache viewNew(&chainstate.CoinsTip());
    uint256 block_hash(block.GetHash());
    CBlockIndex indexDummy(block);
    indexDummy.pprev = pindexPrev;
    indexDummy.nHeight = pindexPrev->nHeight + 1;
    indexDummy.phashBlock = &block_hash;

    // NOTE: CheckBlockHeader is called by CheckBlock
    if (!ContextualCheckBlockHeader(block, state, chainstate.m_blockman, chainstate.m_chainman, pindexPrev, adjusted_time_callback()))
        return error("%s: Consensus::ContextualCheckBlockHeader: %s", __func__, state.ToString());
    if (!CheckBlock(block, state, chainparams.GetConsensus(), fCheckPOW, fCheckMerkleRoot))
        return error("%s: Consensus::CheckBlock: %s", __func__, state.ToString());
    if (!ContextualCheckBlock(block, state, chainstate.m_chainman, pindexPrev))
        return error("%s: Consensus::ContextualCheckBlock: %s", __func__, state.ToString());
    if (!chainstate.ConnectBlock(block, state, &indexDummy, viewNew, NULL, true)) {
        return false;
    }
    assert(state.IsValid());

    return true;
}

/* This function is called from the RPC code for pruneblockchain */
void PruneBlockFilesManual(CChainState& active_chainstate, int nManualPruneHeight)
{
    BlockValidationState state;
    if (!active_chainstate.FlushStateToDisk(
            state, FlushStateMode::NONE, nManualPruneHeight)) {
        LogPrintf("%s: failed to flush state (%s)\n", __func__, state.ToString());
    }
}

void CChainState::LoadMempool(const fs::path& load_path, FopenFn mockable_fopen_function)
{
    if (!m_mempool) return;
    ::LoadMempool(*m_mempool, load_path, *this, mockable_fopen_function);
    m_mempool->SetLoadTried(!ShutdownRequested());
}

bool CChainState::LoadChainTip()
{
    AssertLockHeld(cs_main);
    const CCoinsViewCache& coins_cache = CoinsTip();
    assert(!coins_cache.GetBestBlock().IsNull()); // Never called when the coins view is empty
    const CBlockIndex* tip = m_chain.Tip();

    if (tip && tip->GetBlockHash() == coins_cache.GetBestBlock()) {
        return true;
    }

    // Load pointer to end of best chain
    CBlockIndex* pindex = m_blockman.LookupBlockIndex(coins_cache.GetBestBlock());
    if (!pindex) {
        return false;
    }
    m_chain.SetTip(pindex);
    PruneBlockIndexCandidates();

    tip = m_chain.Tip();
    LogPrintf("Loaded best chain: hashBestChain=%s height=%d date=%s progress=%f\n",
        tip->GetBlockHash().ToString(),
        m_chain.Height(),
        FormatISO8601DateTime(tip->GetBlockTime()),
        GuessVerificationProgress(tip, m_params.GetConsensus().nPowTargetSpacing));
    return true;
}

CVerifyDB::CVerifyDB()
{
    uiInterface.ShowProgress(_("Verifying blocks…").translated, 0, false);
}

CVerifyDB::~CVerifyDB()
{
    uiInterface.ShowProgress("", 100, false);
}

bool CVerifyDB::VerifyDB(
    CChainState& chainstate,
    const Consensus::Params& consensus_params,
    CCoinsView& coinsview,
    int nCheckLevel, int nCheckDepth)
{
    AssertLockHeld(cs_main);

    if (chainstate.m_chain.Tip() == nullptr || chainstate.m_chain.Tip()->pprev == nullptr) {
        return true;
    }

    // Verify blocks in the best chain
    if (nCheckDepth <= 0 || nCheckDepth > chainstate.m_chain.Height()) {
        nCheckDepth = chainstate.m_chain.Height();
    }
    nCheckLevel = std::max(0, std::min(4, nCheckLevel));
    LogPrintf("Verifying last %i blocks at level %i\n", nCheckDepth, nCheckLevel);
    CCoinsViewCache coins(&coinsview);
    CBlockIndex* pindex;
    CBlockIndex* pindexFailure = nullptr;
    int nGoodTransactions = 0;
    BlockValidationState state;
    int reportDone = 0;
    LogPrintf("[0%%]..."); /* Continued */

    const bool is_snapshot_cs{!chainstate.m_from_snapshot_blockhash};

    for (pindex = chainstate.m_chain.Tip(); pindex && pindex->pprev; pindex = pindex->pprev) {
        const int percentageDone = std::max(1, std::min(99, (int)(((double)(chainstate.m_chain.Height() - pindex->nHeight)) / (double)nCheckDepth * (nCheckLevel >= 4 ? 50 : 100))));
        if (reportDone < percentageDone / 10) {
            // report every 10% step
            LogPrintf("[%d%%]...", percentageDone); /* Continued */
            reportDone = percentageDone / 10;
        }
        uiInterface.ShowProgress(_("Verifying blocks…").translated, percentageDone, false);
        if (pindex->nHeight <= chainstate.m_chain.Height() - nCheckDepth) {
            break;
        }
        if ((fPruneMode || is_snapshot_cs) && !(pindex->nStatus & BLOCK_HAVE_DATA)) {
            // If pruning or running under an assumeutxo snapshot, only go
            // back as far as we have data.
            LogPrintf("VerifyDB(): block verification stopping at height %d (pruning, no data)\n", pindex->nHeight);
            break;
        }
        CBlock block;
        // check level 0: read from disk
        if (!ReadBlockFromDisk(block, pindex, consensus_params)) {
            return error("VerifyDB(): *** ReadBlockFromDisk failed at %d, hash=%s", pindex->nHeight, pindex->GetBlockHash().ToString());
        }
        // check level 1: verify block validity
        if (nCheckLevel >= 1 && !CheckBlock(block, state, consensus_params)) {
            return error("%s: *** found bad block at %d, hash=%s (%s)\n", __func__,
                         pindex->nHeight, pindex->GetBlockHash().ToString(), state.ToString());
        }
        // check level 2: verify undo validity
        if (nCheckLevel >= 2 && pindex) {
            CBlockUndo undo;
            if (!pindex->GetUndoPos().IsNull()) {
                if (!UndoReadFromDisk(undo, pindex)) {
                    return error("VerifyDB(): *** found bad undo data at %d, hash=%s\n", pindex->nHeight, pindex->GetBlockHash().ToString());
                }
            }
        }
        // check level 3: check for inconsistencies during memory-only disconnect of tip blocks
        size_t curr_coins_usage = coins.DynamicMemoryUsage() + chainstate.CoinsTip().DynamicMemoryUsage();

        if (nCheckLevel >= 3 && curr_coins_usage <= chainstate.m_coinstip_cache_size_bytes) {
            assert(coins.GetBestBlock() == pindex->GetBlockHash());
            DisconnectResult res = chainstate.DisconnectBlock(block, pindex, coins);
            if (res == DISCONNECT_FAILED) {
                return error("VerifyDB(): *** irrecoverable inconsistency in block data at %d, hash=%s", pindex->nHeight, pindex->GetBlockHash().ToString());
            }
            if (res == DISCONNECT_UNCLEAN) {
                nGoodTransactions = 0;
                pindexFailure = pindex;
            } else {
                nGoodTransactions += block.vtx.size();
            }
        }
        if (ShutdownRequested()) return true;
    }
    if (pindexFailure) {
        return error("VerifyDB(): *** coin database inconsistencies found (last %i blocks, %i good transactions before that)\n", chainstate.m_chain.Height() - pindexFailure->nHeight + 1, nGoodTransactions);
    }

    // store block count as we move pindex at check level >= 4
    int block_count = chainstate.m_chain.Height() - pindex->nHeight;

    // check level 4: try reconnecting blocks
    if (nCheckLevel >= 4) {
        while (pindex != chainstate.m_chain.Tip()) {
            const int percentageDone = std::max(1, std::min(99, 100 - (int)(((double)(chainstate.m_chain.Height() - pindex->nHeight)) / (double)nCheckDepth * 50)));
            if (reportDone < percentageDone / 10) {
                // report every 10% step
                LogPrintf("[%d%%]...", percentageDone); /* Continued */
                reportDone = percentageDone / 10;
            }
            uiInterface.ShowProgress(_("Verifying blocks…").translated, percentageDone, false);
            pindex = chainstate.m_chain.Next(pindex);
            CBlock block;
            if (!ReadBlockFromDisk(block, pindex, consensus_params)) {
                return error("VerifyDB(): *** ReadBlockFromDisk failed at %d, hash=%s", pindex->nHeight, pindex->GetBlockHash().ToString());
            }
            if (!chainstate.ConnectBlock(block, state, pindex, coins, nullptr)) {
                return error("VerifyDB(): *** found unconnectable block at %d, hash=%s (%s)", pindex->nHeight, pindex->GetBlockHash().ToString(), state.ToString());
            }
            if (ShutdownRequested()) return true;
        }
    }

    LogPrintf("[DONE].\n");
    LogPrintf("No coin database inconsistencies in last %i blocks (%i transactions)\n", block_count, nGoodTransactions);

    return true;
}

/** Apply the effects of a block on the utxo cache, ignoring that it may already have been applied. */
bool CChainState::RollforwardBlock(const CBlockIndex* pindex, CCoinsViewCache& inputs)
{
    AssertLockHeld(cs_main);
    // TODO: merge with ConnectBlock
    CBlock block;
    if (!ReadBlockFromDisk(block, pindex, m_params.GetConsensus())) {
        return error("ReplayBlock(): ReadBlockFromDisk failed at %d, hash=%s", pindex->nHeight, pindex->GetBlockHash().ToString());
    }

    for (const CTransactionRef& tx : block.vtx) {
        if (!tx->IsCoinBase()) {
            for (const CTxIn &txin : tx->vin) {
                inputs.SpendCoin(txin.prevout);
            }
        }
        // Pass check = true as every addition may be an overwrite.
        AddCoins(inputs, *tx, pindex->nHeight, true);
    }
    return true;
}

bool CChainState::ReplayBlocks()
{
    LOCK(cs_main);

    CCoinsView& db = this->CoinsDB();
    CCoinsViewCache cache(&db);

    std::vector<uint256> hashHeads = db.GetHeadBlocks();
    if (hashHeads.empty()) return true; // We're already in a consistent state.
    if (hashHeads.size() != 2) return error("ReplayBlocks(): unknown inconsistent state");

    uiInterface.ShowProgress(_("Replaying blocks…").translated, 0, false);
    LogPrintf("Replaying blocks\n");

    const CBlockIndex* pindexOld = nullptr;  // Old tip during the interrupted flush.
    const CBlockIndex* pindexNew;            // New tip during the interrupted flush.
    const CBlockIndex* pindexFork = nullptr; // Latest block common to both the old and the new tip.

    if (m_blockman.m_block_index.count(hashHeads[0]) == 0) {
        return error("ReplayBlocks(): reorganization to unknown block requested");
    }
    pindexNew = &(m_blockman.m_block_index[hashHeads[0]]);

    if (!hashHeads[1].IsNull()) { // The old tip is allowed to be 0, indicating it's the first flush.
        if (m_blockman.m_block_index.count(hashHeads[1]) == 0) {
            return error("ReplayBlocks(): reorganization from unknown block requested");
        }
        pindexOld = &(m_blockman.m_block_index[hashHeads[1]]);
        pindexFork = LastCommonAncestor(pindexOld, pindexNew);
        assert(pindexFork != nullptr);
    }

    // Rollback along the old branch.
    while (pindexOld != pindexFork) {
        if (pindexOld->nHeight > 0) { // Never disconnect the genesis block.
            CBlock block;
            if (!ReadBlockFromDisk(block, pindexOld, m_params.GetConsensus())) {
                return error("RollbackBlock(): ReadBlockFromDisk() failed at %d, hash=%s", pindexOld->nHeight, pindexOld->GetBlockHash().ToString());
            }
            LogPrintf("Rolling back %s (%i)\n", pindexOld->GetBlockHash().ToString(), pindexOld->nHeight);
            DisconnectResult res = DisconnectBlock(block, pindexOld, cache);
            if (res == DISCONNECT_FAILED) {
                return error("RollbackBlock(): DisconnectBlock failed at %d, hash=%s", pindexOld->nHeight, pindexOld->GetBlockHash().ToString());
            }
            // If DISCONNECT_UNCLEAN is returned, it means a non-existing UTXO was deleted, or an existing UTXO was
            // overwritten. It corresponds to cases where the block-to-be-disconnect never had all its operations
            // applied to the UTXO set. However, as both writing a UTXO and deleting a UTXO are idempotent operations,
            // the result is still a version of the UTXO set with the effects of that block undone.
        }
        pindexOld = pindexOld->pprev;
    }

    // Roll forward from the forking point to the new tip.
    int nForkHeight = pindexFork ? pindexFork->nHeight : 0;
    for (int nHeight = nForkHeight + 1; nHeight <= pindexNew->nHeight; ++nHeight) {
        const CBlockIndex& pindex{*Assert(pindexNew->GetAncestor(nHeight))};

        LogPrintf("Rolling forward %s (%i)\n", pindex.GetBlockHash().ToString(), nHeight);
        uiInterface.ShowProgress(_("Replaying blocks…").translated, (int) ((nHeight - nForkHeight) * 100.0 / (pindexNew->nHeight - nForkHeight)) , false);
        if (!RollforwardBlock(&pindex, cache)) return false;
    }

    cache.SetBestBlock(pindexNew->GetBlockHash());
    cache.Flush();
    uiInterface.ShowProgress("", 100, false);
    return true;
}

bool CChainState::NeedsRedownload() const
{
    AssertLockHeld(cs_main);

    // At and above m_params.SegwitHeight, segwit consensus rules must be validated
    CBlockIndex* block{m_chain.Tip()};

    while (block != nullptr && DeploymentActiveAt(*block, m_chainman, Consensus::DEPLOYMENT_SEGWIT)) {
        if (!(block->nStatus & BLOCK_OPT_WITNESS)) {
            // block is insufficiently validated for a segwit client
            return true;
        }
        block = block->pprev;
    }

    return false;
}

void CChainState::UnloadBlockIndex()
{
    AssertLockHeld(::cs_main);
    nBlockSequenceId = 1;
    setBlockIndexCandidates.clear();
}

bool ChainstateManager::LoadBlockIndex()
{
    AssertLockHeld(cs_main);
    // Load block index from databases
    bool needs_init = fReindex;
    if (!fReindex) {
        bool ret = m_blockman.LoadBlockIndexDB(*this, GetConsensus());
        if (!ret) return false;

        std::vector<CBlockIndex*> vSortedByHeight{m_blockman.GetAllBlockIndices()};
        std::sort(vSortedByHeight.begin(), vSortedByHeight.end(),
                  CBlockIndexHeightOnlyComparator());

        // Find start of assumed-valid region.
        int first_assumed_valid_height = std::numeric_limits<int>::max();

        for (const CBlockIndex* block : vSortedByHeight) {
            if (block->IsAssumedValid()) {
                auto chainstates = GetAll();

                // If we encounter an assumed-valid block index entry, ensure that we have
                // one chainstate that tolerates assumed-valid entries and another that does
                // not (i.e. the background validation chainstate), since assumed-valid
                // entries should always be pending validation by a fully-validated chainstate.
                auto any_chain = [&](auto fnc) { return std::any_of(chainstates.cbegin(), chainstates.cend(), fnc); };
                assert(any_chain([](auto chainstate) { return chainstate->reliesOnAssumedValid(); }));
                assert(any_chain([](auto chainstate) { return !chainstate->reliesOnAssumedValid(); }));

                first_assumed_valid_height = block->nHeight;
                break;
            }
        }

        for (CBlockIndex* pindex : vSortedByHeight) {
            if (ShutdownRequested()) return false;
            if (pindex->IsAssumedValid() ||
                    (pindex->IsValid(BLOCK_VALID_TRANSACTIONS) &&
                     (pindex->HaveTxsDownloaded() || pindex->pprev == nullptr))) {

                // Fill each chainstate's block candidate set. Only add assumed-valid
                // blocks to the tip candidate set if the chainstate is allowed to rely on
                // assumed-valid blocks.
                //
                // If all setBlockIndexCandidates contained the assumed-valid blocks, the
                // background chainstate's ActivateBestChain() call would add assumed-valid
                // blocks to the chain (based on how FindMostWorkChain() works). Obviously
                // we don't want this since the purpose of the background validation chain
                // is to validate assued-valid blocks.
                //
                // Note: This is considering all blocks whose height is greater or equal to
                // the first assumed-valid block to be assumed-valid blocks, and excluding
                // them from the background chainstate's setBlockIndexCandidates set. This
                // does mean that some blocks which are not technically assumed-valid
                // (later blocks on a fork beginning before the first assumed-valid block)
                // might not get added to the background chainstate, but this is ok,
                // because they will still be attached to the active chainstate if they
                // actually contain more work.
                //
                // Instead of this height-based approach, an earlier attempt was made at
                // detecting "holistically" whether the block index under consideration
                // relied on an assumed-valid ancestor, but this proved to be too slow to
                // be practical.
                for (CChainState* chainstate : GetAll()) {
                    if (chainstate->reliesOnAssumedValid() ||
                            pindex->nHeight < first_assumed_valid_height) {
                        chainstate->setBlockIndexCandidates.insert(pindex);
                    }
                }
            }
            if (pindex->nStatus & BLOCK_FAILED_MASK && (!m_best_invalid || pindex->nChainWork > m_best_invalid->nChainWork)) {
                m_best_invalid = pindex;
            }
            if (pindex->IsValid(BLOCK_VALID_TREE) && (m_best_header == nullptr || CBlockIndexWorkComparator()(m_best_header, pindex)))
                m_best_header = pindex;
        }

        needs_init = m_blockman.m_block_index.empty();
    }

    if (needs_init) {
        // Everything here is for *new* reindex/DBs. Thus, though
        // LoadBlockIndexDB may have set fReindex if we shut down
        // mid-reindex previously, we don't check fReindex and
        // instead only check it prior to LoadBlockIndexDB to set
        // needs_init.

        LogPrintf("Initializing databases...\n");
    }
    return true;
}

bool CChainState::LoadGenesisBlock()
{
    LOCK(cs_main);

    // Check whether we're already initialized by checking for genesis in
    // m_blockman.m_block_index. Note that we can't use m_chain here, since it is
    // set based on the coins db, not the block index db, which is the only
    // thing loaded at this point.
    if (m_blockman.m_block_index.count(m_params.GenesisBlock().GetHash()))
        return true;

    try {
        const CBlock& block = m_params.GenesisBlock();
        FlatFilePos blockPos{m_blockman.SaveBlockToDisk(block, 0, m_chain, m_params, nullptr)};
        if (blockPos.IsNull()) {
            return error("%s: writing genesis block to disk failed", __func__);
        }
        CBlockIndex* pindex = m_blockman.AddToBlockIndex(block, m_chainman.m_best_header);
        ReceivedBlockTransactions(block, pindex, blockPos);
    } catch (const std::runtime_error& e) {
        return error("%s: failed to write genesis block: %s", __func__, e.what());
    }

    return true;
}

void CChainState::LoadExternalBlockFile(FILE* fileIn, FlatFilePos* dbp)
{
    AssertLockNotHeld(m_chainstate_mutex);
    // Map of disk positions for blocks with unknown parent (only used for reindex)
    static std::multimap<uint256, FlatFilePos> mapBlocksUnknownParent;
    int64_t nStart = GetTimeMillis();

    int nLoaded = 0;
    try {
        // This takes over fileIn and calls fclose() on it in the CBufferedFile destructor
        CBufferedFile blkdat(fileIn, 2*MAX_BLOCK_SERIALIZED_SIZE, MAX_BLOCK_SERIALIZED_SIZE+8, SER_DISK, CLIENT_VERSION);
        uint64_t nRewind = blkdat.GetPos();
        while (!blkdat.eof()) {
            if (ShutdownRequested()) return;

            blkdat.SetPos(nRewind);
            nRewind++; // start one byte further next time, in case of failure
            blkdat.SetLimit(); // remove former limit
            unsigned int nSize = 0;
            try {
                // locate a header
                unsigned char buf[CMessageHeader::MESSAGE_START_SIZE];
                blkdat.FindByte(m_params.MessageStart()[0]);
                nRewind = blkdat.GetPos() + 1;
                blkdat >> buf;
                if (memcmp(buf, m_params.MessageStart(), CMessageHeader::MESSAGE_START_SIZE)) {
                    continue;
                }
                // read size
                blkdat >> nSize;
                if (nSize < 80 || nSize > MAX_BLOCK_SERIALIZED_SIZE)
                    continue;
            } catch (const std::exception&) {
                // no valid block header found; don't complain
                break;
            }
            try {
                // read block
                uint64_t nBlockPos = blkdat.GetPos();
                if (dbp)
                    dbp->nPos = nBlockPos;
                blkdat.SetLimit(nBlockPos + nSize);
                std::shared_ptr<CBlock> pblock = std::make_shared<CBlock>();
                CBlock& block = *pblock;
                blkdat >> block;
                nRewind = blkdat.GetPos();

                uint256 hash = block.GetHash();
                {
                    LOCK(cs_main);
                    // detect out of order blocks, and store them for later
                    if (hash != m_params.GetConsensus().hashGenesisBlock && !m_blockman.LookupBlockIndex(block.hashPrevBlock)) {
                        LogPrint(BCLog::REINDEX, "%s: Out of order block %s, parent %s not known\n", __func__, hash.ToString(),
                                block.hashPrevBlock.ToString());
                        if (dbp)
                            mapBlocksUnknownParent.insert(std::make_pair(block.hashPrevBlock, *dbp));
                        continue;
                    }

                    // process in case the block isn't known yet
                    const CBlockIndex* pindex = m_blockman.LookupBlockIndex(hash);
                    if (!pindex || (pindex->nStatus & BLOCK_HAVE_DATA) == 0) {
                      BlockValidationState state;
                      if (AcceptBlock(pblock, state, nullptr, true, dbp, nullptr)) {
                          nLoaded++;
                      }
                      if (state.IsError()) {
                          break;
                      }
                    } else if (hash != m_params.GetConsensus().hashGenesisBlock && pindex->nHeight % 1000 == 0) {
                        LogPrint(BCLog::REINDEX, "Block Import: already had block %s at height %d\n", hash.ToString(), pindex->nHeight);
                    }
                }

                // Activate the genesis block so normal node progress can continue
                if (hash == m_params.GetConsensus().hashGenesisBlock) {
                    BlockValidationState state;
                    if (!ActivateBestChain(state, nullptr)) {
                        break;
                    }
                }

                NotifyHeaderTip(*this);

                // Recursively process earlier encountered successors of this block
                std::deque<uint256> queue;
                queue.push_back(hash);
                while (!queue.empty()) {
                    uint256 head = queue.front();
                    queue.pop_front();
                    std::pair<std::multimap<uint256, FlatFilePos>::iterator, std::multimap<uint256, FlatFilePos>::iterator> range = mapBlocksUnknownParent.equal_range(head);
                    while (range.first != range.second) {
                        std::multimap<uint256, FlatFilePos>::iterator it = range.first;
                        std::shared_ptr<CBlock> pblockrecursive = std::make_shared<CBlock>();
                        if (ReadBlockFromDisk(*pblockrecursive, it->second, m_params.GetConsensus())) {
                            LogPrint(BCLog::REINDEX, "%s: Processing out of order child %s of %s\n", __func__, pblockrecursive->GetHash().ToString(),
                                    head.ToString());
                            LOCK(cs_main);
                            BlockValidationState dummy;
                            if (AcceptBlock(pblockrecursive, dummy, nullptr, true, &it->second, nullptr)) {
                                nLoaded++;
                                queue.push_back(pblockrecursive->GetHash());
                            }
                        }
                        range.first++;
                        mapBlocksUnknownParent.erase(it);
                        NotifyHeaderTip(*this);
                    }
                }
            } catch (const std::exception& e) {
                LogPrintf("%s: Deserialize or I/O error - %s\n", __func__, e.what());
            }
        }
    } catch (const std::runtime_error& e) {
        AbortNode(std::string("System error: ") + e.what());
    }
    LogPrintf("Loaded %i blocks from external file in %dms\n", nLoaded, GetTimeMillis() - nStart);
}

void CChainState::CheckBlockIndex()
{
    if (!fCheckBlockIndex) {
        return;
    }

    LOCK(cs_main);

    // During a reindex, we read the genesis block and call CheckBlockIndex before ActivateBestChain,
    // so we have the genesis block in m_blockman.m_block_index but no active chain. (A few of the
    // tests when iterating the block tree require that m_chain has been initialized.)
    if (m_chain.Height() < 0) {
        assert(m_blockman.m_block_index.size() <= 1);
        return;
    }

    // Build forward-pointing map of the entire block tree.
    std::multimap<CBlockIndex*,CBlockIndex*> forward;
    for (auto& [_, block_index] : m_blockman.m_block_index) {
        forward.emplace(block_index.pprev, &block_index);
    }

    assert(forward.size() == m_blockman.m_block_index.size());

    std::pair<std::multimap<CBlockIndex*,CBlockIndex*>::iterator,std::multimap<CBlockIndex*,CBlockIndex*>::iterator> rangeGenesis = forward.equal_range(nullptr);
    CBlockIndex *pindex = rangeGenesis.first->second;
    rangeGenesis.first++;
    assert(rangeGenesis.first == rangeGenesis.second); // There is only one index entry with parent nullptr.

    // Iterate over the entire block tree, using depth-first search.
    // Along the way, remember whether there are blocks on the path from genesis
    // block being explored which are the first to have certain properties.
    size_t nNodes = 0;
    int nHeight = 0;
    CBlockIndex* pindexFirstInvalid = nullptr; // Oldest ancestor of pindex which is invalid.
    CBlockIndex* pindexFirstMissing = nullptr; // Oldest ancestor of pindex which does not have BLOCK_HAVE_DATA.
    CBlockIndex* pindexFirstNeverProcessed = nullptr; // Oldest ancestor of pindex for which nTx == 0.
    CBlockIndex* pindexFirstNotTreeValid = nullptr; // Oldest ancestor of pindex which does not have BLOCK_VALID_TREE (regardless of being valid or not).
    CBlockIndex* pindexFirstNotTransactionsValid = nullptr; // Oldest ancestor of pindex which does not have BLOCK_VALID_TRANSACTIONS (regardless of being valid or not).
    CBlockIndex* pindexFirstNotChainValid = nullptr; // Oldest ancestor of pindex which does not have BLOCK_VALID_CHAIN (regardless of being valid or not).
    CBlockIndex* pindexFirstNotScriptsValid = nullptr; // Oldest ancestor of pindex which does not have BLOCK_VALID_SCRIPTS (regardless of being valid or not).
    while (pindex != nullptr) {
        nNodes++;
        if (pindexFirstInvalid == nullptr && pindex->nStatus & BLOCK_FAILED_VALID) pindexFirstInvalid = pindex;
        // Assumed-valid index entries will not have data since we haven't downloaded the
        // full block yet.
        if (pindexFirstMissing == nullptr && !(pindex->nStatus & BLOCK_HAVE_DATA) && !pindex->IsAssumedValid()) {
            pindexFirstMissing = pindex;
        }
        if (pindexFirstNeverProcessed == nullptr && pindex->nTx == 0) pindexFirstNeverProcessed = pindex;
        if (pindex->pprev != nullptr && pindexFirstNotTreeValid == nullptr && (pindex->nStatus & BLOCK_VALID_MASK) < BLOCK_VALID_TREE) pindexFirstNotTreeValid = pindex;

        if (pindex->pprev != nullptr && !pindex->IsAssumedValid()) {
            // Skip validity flag checks for BLOCK_ASSUMED_VALID index entries, since these
            // *_VALID_MASK flags will not be present for index entries we are temporarily assuming
            // valid.
            if (pindexFirstNotTransactionsValid == nullptr &&
                    (pindex->nStatus & BLOCK_VALID_MASK) < BLOCK_VALID_TRANSACTIONS) {
                pindexFirstNotTransactionsValid = pindex;
            }

            if (pindexFirstNotChainValid == nullptr &&
                    (pindex->nStatus & BLOCK_VALID_MASK) < BLOCK_VALID_CHAIN) {
                pindexFirstNotChainValid = pindex;
            }

            if (pindexFirstNotScriptsValid == nullptr &&
                    (pindex->nStatus & BLOCK_VALID_MASK) < BLOCK_VALID_SCRIPTS) {
                pindexFirstNotScriptsValid = pindex;
            }
        }

        // Begin: actual consistency checks.
        if (pindex->pprev == nullptr) {
            // Genesis block checks.
            assert(pindex->GetBlockHash() == m_params.GetConsensus().hashGenesisBlock); // Genesis block's hash must match.
            assert(pindex == m_chain.Genesis()); // The current active chain's genesis block must be this block.
        }
        if (!pindex->HaveTxsDownloaded()) assert(pindex->nSequenceId <= 0); // nSequenceId can't be set positive for blocks that aren't linked (negative is used for preciousblock)
        // VALID_TRANSACTIONS is equivalent to nTx > 0 for all nodes (whether or not pruning has occurred).
        // HAVE_DATA is only equivalent to nTx > 0 (or VALID_TRANSACTIONS) if no pruning has occurred.
        // Unless these indexes are assumed valid and pending block download on a
        // background chainstate.
        if (!m_blockman.m_have_pruned && !pindex->IsAssumedValid()) {
            // If we've never pruned, then HAVE_DATA should be equivalent to nTx > 0
            assert(!(pindex->nStatus & BLOCK_HAVE_DATA) == (pindex->nTx == 0));
            assert(pindexFirstMissing == pindexFirstNeverProcessed);
        } else {
            // If we have pruned, then we can only say that HAVE_DATA implies nTx > 0
            if (pindex->nStatus & BLOCK_HAVE_DATA) assert(pindex->nTx > 0);
        }
        if (pindex->nStatus & BLOCK_HAVE_UNDO) assert(pindex->nStatus & BLOCK_HAVE_DATA);
        if (pindex->IsAssumedValid()) {
            // Assumed-valid blocks should have some nTx value.
            assert(pindex->nTx > 0);
            // Assumed-valid blocks should connect to the main chain.
            assert((pindex->nStatus & BLOCK_VALID_MASK) >= BLOCK_VALID_TREE);
        } else {
            // Otherwise there should only be an nTx value if we have
            // actually seen a block's transactions.
            assert(((pindex->nStatus & BLOCK_VALID_MASK) >= BLOCK_VALID_TRANSACTIONS) == (pindex->nTx > 0)); // This is pruning-independent.
        }
        // All parents having had data (at some point) is equivalent to all parents being VALID_TRANSACTIONS, which is equivalent to HaveTxsDownloaded().
        assert((pindexFirstNeverProcessed == nullptr) == pindex->HaveTxsDownloaded());
        assert((pindexFirstNotTransactionsValid == nullptr) == pindex->HaveTxsDownloaded());
        assert(pindex->nHeight == nHeight); // nHeight must be consistent.
        assert(pindex->pprev == nullptr || pindex->nChainWork >= pindex->pprev->nChainWork); // For every block except the genesis block, the chainwork must be larger than the parent's.
        assert(nHeight < 2 || (pindex->pskip && (pindex->pskip->nHeight < nHeight))); // The pskip pointer must point back for all but the first 2 blocks.
        assert(pindexFirstNotTreeValid == nullptr); // All m_blockman.m_block_index entries must at least be TREE valid
        if ((pindex->nStatus & BLOCK_VALID_MASK) >= BLOCK_VALID_TREE) assert(pindexFirstNotTreeValid == nullptr); // TREE valid implies all parents are TREE valid
        if ((pindex->nStatus & BLOCK_VALID_MASK) >= BLOCK_VALID_CHAIN) assert(pindexFirstNotChainValid == nullptr); // CHAIN valid implies all parents are CHAIN valid
        if ((pindex->nStatus & BLOCK_VALID_MASK) >= BLOCK_VALID_SCRIPTS) assert(pindexFirstNotScriptsValid == nullptr); // SCRIPTS valid implies all parents are SCRIPTS valid
        if (pindexFirstInvalid == nullptr) {
            // Checks for not-invalid blocks.
            assert((pindex->nStatus & BLOCK_FAILED_MASK) == 0); // The failed mask cannot be set for blocks without invalid parents.
        }
        if (!CBlockIndexWorkComparator()(pindex, m_chain.Tip()) && pindexFirstNeverProcessed == nullptr) {
            if (pindexFirstInvalid == nullptr) {
                const bool is_active = this == &m_chainman.ActiveChainstate();

                // If this block sorts at least as good as the current tip and
                // is valid and we have all data for its parents, it must be in
                // setBlockIndexCandidates.  m_chain.Tip() must also be there
                // even if some data has been pruned.
                //
                // Don't perform this check for the background chainstate since
                // its setBlockIndexCandidates shouldn't have some entries (i.e. those past the
                // snapshot block) which do exist in the block index for the active chainstate.
                if (is_active && (pindexFirstMissing == nullptr || pindex == m_chain.Tip())) {
                    assert(setBlockIndexCandidates.count(pindex));
                }
                // If some parent is missing, then it could be that this block was in
                // setBlockIndexCandidates but had to be removed because of the missing data.
                // In this case it must be in m_blocks_unlinked -- see test below.
            }
        } else { // If this block sorts worse than the current tip or some ancestor's block has never been seen, it cannot be in setBlockIndexCandidates.
            assert(setBlockIndexCandidates.count(pindex) == 0);
        }
        // Check whether this block is in m_blocks_unlinked.
        std::pair<std::multimap<CBlockIndex*,CBlockIndex*>::iterator,std::multimap<CBlockIndex*,CBlockIndex*>::iterator> rangeUnlinked = m_blockman.m_blocks_unlinked.equal_range(pindex->pprev);
        bool foundInUnlinked = false;
        while (rangeUnlinked.first != rangeUnlinked.second) {
            assert(rangeUnlinked.first->first == pindex->pprev);
            if (rangeUnlinked.first->second == pindex) {
                foundInUnlinked = true;
                break;
            }
            rangeUnlinked.first++;
        }
        if (pindex->pprev && (pindex->nStatus & BLOCK_HAVE_DATA) && pindexFirstNeverProcessed != nullptr && pindexFirstInvalid == nullptr) {
            // If this block has block data available, some parent was never received, and has no invalid parents, it must be in m_blocks_unlinked.
            assert(foundInUnlinked);
        }
        if (!(pindex->nStatus & BLOCK_HAVE_DATA)) assert(!foundInUnlinked); // Can't be in m_blocks_unlinked if we don't HAVE_DATA
        if (pindexFirstMissing == nullptr) assert(!foundInUnlinked); // We aren't missing data for any parent -- cannot be in m_blocks_unlinked.
        if (pindex->pprev && (pindex->nStatus & BLOCK_HAVE_DATA) && pindexFirstNeverProcessed == nullptr && pindexFirstMissing != nullptr) {
            // We HAVE_DATA for this block, have received data for all parents at some point, but we're currently missing data for some parent.
            assert(m_blockman.m_have_pruned); // We must have pruned.
            // This block may have entered m_blocks_unlinked if:
            //  - it has a descendant that at some point had more work than the
            //    tip, and
            //  - we tried switching to that descendant but were missing
            //    data for some intermediate block between m_chain and the
            //    tip.
            // So if this block is itself better than m_chain.Tip() and it wasn't in
            // setBlockIndexCandidates, then it must be in m_blocks_unlinked.
            if (!CBlockIndexWorkComparator()(pindex, m_chain.Tip()) && setBlockIndexCandidates.count(pindex) == 0) {
                if (pindexFirstInvalid == nullptr) {
                    assert(foundInUnlinked);
                }
            }
        }
        // assert(pindex->GetBlockHash() == pindex->GetBlockHeader().GetHash()); // Perhaps too slow
        // End: actual consistency checks.

        // Try descending into the first subnode.
        std::pair<std::multimap<CBlockIndex*,CBlockIndex*>::iterator,std::multimap<CBlockIndex*,CBlockIndex*>::iterator> range = forward.equal_range(pindex);
        if (range.first != range.second) {
            // A subnode was found.
            pindex = range.first->second;
            nHeight++;
            continue;
        }
        // This is a leaf node.
        // Move upwards until we reach a node of which we have not yet visited the last child.
        while (pindex) {
            // We are going to either move to a parent or a sibling of pindex.
            // If pindex was the first with a certain property, unset the corresponding variable.
            if (pindex == pindexFirstInvalid) pindexFirstInvalid = nullptr;
            if (pindex == pindexFirstMissing) pindexFirstMissing = nullptr;
            if (pindex == pindexFirstNeverProcessed) pindexFirstNeverProcessed = nullptr;
            if (pindex == pindexFirstNotTreeValid) pindexFirstNotTreeValid = nullptr;
            if (pindex == pindexFirstNotTransactionsValid) pindexFirstNotTransactionsValid = nullptr;
            if (pindex == pindexFirstNotChainValid) pindexFirstNotChainValid = nullptr;
            if (pindex == pindexFirstNotScriptsValid) pindexFirstNotScriptsValid = nullptr;
            // Find our parent.
            CBlockIndex* pindexPar = pindex->pprev;
            // Find which child we just visited.
            std::pair<std::multimap<CBlockIndex*,CBlockIndex*>::iterator,std::multimap<CBlockIndex*,CBlockIndex*>::iterator> rangePar = forward.equal_range(pindexPar);
            while (rangePar.first->second != pindex) {
                assert(rangePar.first != rangePar.second); // Our parent must have at least the node we're coming from as child.
                rangePar.first++;
            }
            // Proceed to the next one.
            rangePar.first++;
            if (rangePar.first != rangePar.second) {
                // Move to the sibling.
                pindex = rangePar.first->second;
                break;
            } else {
                // Move up further.
                pindex = pindexPar;
                nHeight--;
                continue;
            }
        }
    }

    // Check that we actually traversed the entire map.
    assert(nNodes == forward.size());
}

std::string CChainState::ToString()
{
    AssertLockHeld(::cs_main);
    CBlockIndex* tip = m_chain.Tip();
    return strprintf("Chainstate [%s] @ height %d (%s)",
                     m_from_snapshot_blockhash ? "snapshot" : "ibd",
                     tip ? tip->nHeight : -1, tip ? tip->GetBlockHash().ToString() : "null");
}

bool CChainState::ResizeCoinsCaches(size_t coinstip_size, size_t coinsdb_size)
{
    AssertLockHeld(::cs_main);
    if (coinstip_size == m_coinstip_cache_size_bytes &&
            coinsdb_size == m_coinsdb_cache_size_bytes) {
        // Cache sizes are unchanged, no need to continue.
        return true;
    }
    size_t old_coinstip_size = m_coinstip_cache_size_bytes;
    m_coinstip_cache_size_bytes = coinstip_size;
    m_coinsdb_cache_size_bytes = coinsdb_size;
    CoinsDB().ResizeCache(coinsdb_size);

    LogPrintf("[%s] resized coinsdb cache to %.1f MiB\n",
        this->ToString(), coinsdb_size * (1.0 / 1024 / 1024));
    LogPrintf("[%s] resized coinstip cache to %.1f MiB\n",
        this->ToString(), coinstip_size * (1.0 / 1024 / 1024));

    BlockValidationState state;
    bool ret;

    if (coinstip_size > old_coinstip_size) {
        // Likely no need to flush if cache sizes have grown.
        ret = FlushStateToDisk(state, FlushStateMode::IF_NEEDED);
    } else {
        // Otherwise, flush state to disk and deallocate the in-memory coins map.
        ret = FlushStateToDisk(state, FlushStateMode::ALWAYS);
        CoinsTip().ReallocateCache();
    }
    return ret;
}

<<<<<<< HEAD
static const uint64_t MEMPOOL_DUMP_VERSION = 1;

bool LoadMempool(CTxMemPool& pool, CChainState& active_chainstate, FopenFn mockable_fopen_function)
{
    int64_t nExpiryTimeout = std::chrono::seconds{pool.m_expiry}.count();
    FILE* filestr{mockable_fopen_function(gArgs.GetDataDirNet() / "mempool.dat", "rb")};
    CAutoFile file(filestr, SER_DISK, CLIENT_VERSION);
    if (file.IsNull()) {
        LogPrintf("Failed to open mempool file from disk. Continuing anyway.\n");
        return false;
    }

    int64_t count = 0;
    int64_t expired = 0;
    int64_t failed = 0;
    int64_t already_there = 0;
    int64_t unbroadcast = 0;
    int64_t nNow = GetTime();

    try {
        uint64_t version;
        file >> version;
        if (version != MEMPOOL_DUMP_VERSION) {
            return false;
        }
        uint64_t num;
        file >> num;
        while (num) {
            --num;
            CTransactionRef tx;
            int64_t nTime;
            int64_t nFeeDelta;
            file >> tx;
            file >> nTime;
            file >> nFeeDelta;

            CAmount amountdelta = nFeeDelta;
            if (amountdelta) {
                pool.PrioritiseTransaction(tx->GetHash(), amountdelta);
            }
            if (nTime > nNow - nExpiryTimeout) {
                LOCK(cs_main);
                const auto& accepted = AcceptToMemoryPool(active_chainstate, tx, nTime, /*bypass_limits=*/false, /*test_accept=*/false);
                if (accepted.m_result_type == MempoolAcceptResult::ResultType::VALID) {
                    ++count;
                } else {
                    // mempool may contain the transaction already, e.g. from
                    // wallet(s) having loaded it while we were processing
                    // mempool transactions; consider these as valid, instead of
                    // failed, but mark them as 'already there'
                    if (pool.exists(GenTxid::Txid(tx->GetHash()))) {
                        ++already_there;
                    } else {
                        ++failed;
                    }
                }
            } else {
                ++expired;
            }
            if (ShutdownRequested())
                return false;
        }
        std::map<uint256, CAmount> mapDeltas;
        file >> mapDeltas;

        for (const auto& i : mapDeltas) {
            pool.PrioritiseTransaction(i.first, i.second);
        }

        std::set<uint256> unbroadcast_txids;
        file >> unbroadcast_txids;
        unbroadcast = unbroadcast_txids.size();
        for (const auto& txid : unbroadcast_txids) {
            // Ensure transactions were accepted to mempool then add to
            // unbroadcast set.
            if (pool.get(txid) != nullptr) pool.AddUnbroadcastTx(txid);
        }
    } catch (const std::exception& e) {
        LogPrintf("Failed to deserialize mempool data on disk: %s. Continuing anyway.\n", e.what());
        return false;
    }

    LogPrintf("Imported mempool transactions from disk: %i succeeded, %i failed, %i expired, %i already there, %i waiting for initial broadcast\n", count, failed, expired, already_there, unbroadcast);
    return true;
}

bool DumpMempool(const CTxMemPool& pool, FopenFn mockable_fopen_function, bool skip_file_commit)
{
    int64_t start = GetTimeMicros();

    std::map<uint256, CAmount> mapDeltas;
    std::vector<TxMempoolInfo> vinfo;
    std::set<uint256> unbroadcast_txids;

    static Mutex dump_mutex;
    LOCK(dump_mutex);

    {
        LOCK(pool.cs);
        for (const auto &i : pool.mapDeltas) {
            mapDeltas[i.first] = i.second;
        }
        vinfo = pool.infoAll();
        unbroadcast_txids = pool.GetUnbroadcastTxs();
    }

    int64_t mid = GetTimeMicros();

    try {
        FILE* filestr{mockable_fopen_function(gArgs.GetDataDirNet() / "mempool.dat.new", "wb")};
        if (!filestr) {
            return false;
        }

        CAutoFile file(filestr, SER_DISK, CLIENT_VERSION);

        uint64_t version = MEMPOOL_DUMP_VERSION;
        file << version;

        file << (uint64_t)vinfo.size();
        for (const auto& i : vinfo) {
            file << *(i.tx);
            file << int64_t{count_seconds(i.m_time)};
            file << int64_t{i.nFeeDelta};
            mapDeltas.erase(i.tx->GetHash());
        }

        file << mapDeltas;

        LogPrintf("Writing %d unbroadcast transactions to disk.\n", unbroadcast_txids.size());
        file << unbroadcast_txids;

        if (!skip_file_commit && !FileCommit(file.Get()))
            throw std::runtime_error("FileCommit failed");
        file.fclose();
        if (!RenameOver(gArgs.GetDataDirNet() / "mempool.dat.new", gArgs.GetDataDirNet() / "mempool.dat")) {
            throw std::runtime_error("Rename failed");
        }
        int64_t last = GetTimeMicros();
        LogPrintf("Dumped mempool: %gs to copy, %gs to dump\n", (mid-start)*MICRO, (last-mid)*MICRO);
    } catch (const std::exception& e) {
        LogPrintf("Failed to dump mempool: %s. Continuing anyway.\n", e.what());
        return false;
    }
    return true;
}

//! Guess how far we are in the verification process at the given block index.
//! Since we have signed fixed-interval blocks, estimating progress is a very easy.
//! We can extrapolate the last block time to the current time to estimate how many more blocks
//! we expect.
double GuessVerificationProgress(const CBlockIndex* pindex, int64_t blockInterval) {
    if (pindex == NULL || pindex->nHeight < 1) {
=======
//! Guess how far we are in the verification process at the given block index
//! require cs_main if pindex has not been validated yet (because nChainTx might be unset)
double GuessVerificationProgress(const ChainTxData& data, const CBlockIndex *pindex) {
    if (pindex == nullptr)
>>>>>>> 821f5c82
        return 0.0;
    }

    int64_t nNow = GetTime();
    int64_t moreBlocksExpected = (nNow - pindex->GetBlockTime()) / blockInterval;
    double progress = (pindex->nHeight + 0.0) / (pindex->nHeight + moreBlocksExpected);
    // Round to 3 digits to avoid 0.999999 when finished.
    progress = ceil(progress * 1000.0) / 1000.0;
    // Avoid higher than one if last block is newer than current time.
    return std::min(1.0, progress);
}

std::optional<uint256> ChainstateManager::SnapshotBlockhash() const
{
    LOCK(::cs_main);
    if (m_active_chainstate && m_active_chainstate->m_from_snapshot_blockhash) {
        // If a snapshot chainstate exists, it will always be our active.
        return m_active_chainstate->m_from_snapshot_blockhash;
    }
    return std::nullopt;
}

std::vector<CChainState*> ChainstateManager::GetAll()
{
    LOCK(::cs_main);
    std::vector<CChainState*> out;

    if (!IsSnapshotValidated() && m_ibd_chainstate) {
        out.push_back(m_ibd_chainstate.get());
    }

    if (m_snapshot_chainstate) {
        out.push_back(m_snapshot_chainstate.get());
    }

    return out;
}

CChainState& ChainstateManager::InitializeChainstate(
    CTxMemPool* mempool, const std::optional<uint256>& snapshot_blockhash)
{
    AssertLockHeld(::cs_main);
    bool is_snapshot = snapshot_blockhash.has_value();
    std::unique_ptr<CChainState>& to_modify =
        is_snapshot ? m_snapshot_chainstate : m_ibd_chainstate;

    if (to_modify) {
        throw std::logic_error("should not be overwriting a chainstate");
    }
    to_modify.reset(new CChainState(mempool, m_blockman, *this, snapshot_blockhash));

    // Snapshot chainstates and initial IBD chaintates always become active.
    if (is_snapshot || (!is_snapshot && !m_active_chainstate)) {
        LogPrintf("Switching active chainstate to %s\n", to_modify->ToString());
        m_active_chainstate = to_modify.get();
    } else {
        throw std::logic_error("unexpected chainstate activation");
    }

    return *to_modify;
}

const AssumeutxoData* ExpectedAssumeutxo(
    const int height, const CChainParams& chainparams)
{
    const MapAssumeutxo& valid_assumeutxos_map = chainparams.Assumeutxo();
    const auto assumeutxo_found = valid_assumeutxos_map.find(height);

    if (assumeutxo_found != valid_assumeutxos_map.end()) {
        return &assumeutxo_found->second;
    }
    return nullptr;
}

bool ChainstateManager::ActivateSnapshot(
        CAutoFile& coins_file,
        const SnapshotMetadata& metadata,
        bool in_memory)
{
    uint256 base_blockhash = metadata.m_base_blockhash;

    if (this->SnapshotBlockhash()) {
        LogPrintf("[snapshot] can't activate a snapshot-based chainstate more than once\n");
        return false;
    }

    int64_t current_coinsdb_cache_size{0};
    int64_t current_coinstip_cache_size{0};

    // Cache percentages to allocate to each chainstate.
    //
    // These particular percentages don't matter so much since they will only be
    // relevant during snapshot activation; caches are rebalanced at the conclusion of
    // this function. We want to give (essentially) all available cache capacity to the
    // snapshot to aid the bulk load later in this function.
    static constexpr double IBD_CACHE_PERC = 0.01;
    static constexpr double SNAPSHOT_CACHE_PERC = 0.99;

    {
        LOCK(::cs_main);
        // Resize the coins caches to ensure we're not exceeding memory limits.
        //
        // Allocate the majority of the cache to the incoming snapshot chainstate, since
        // (optimistically) getting to its tip will be the top priority. We'll need to call
        // `MaybeRebalanceCaches()` once we're done with this function to ensure
        // the right allocation (including the possibility that no snapshot was activated
        // and that we should restore the active chainstate caches to their original size).
        //
        current_coinsdb_cache_size = this->ActiveChainstate().m_coinsdb_cache_size_bytes;
        current_coinstip_cache_size = this->ActiveChainstate().m_coinstip_cache_size_bytes;

        // Temporarily resize the active coins cache to make room for the newly-created
        // snapshot chain.
        this->ActiveChainstate().ResizeCoinsCaches(
            static_cast<size_t>(current_coinstip_cache_size * IBD_CACHE_PERC),
            static_cast<size_t>(current_coinsdb_cache_size * IBD_CACHE_PERC));
    }

    auto snapshot_chainstate = WITH_LOCK(::cs_main,
        return std::make_unique<CChainState>(
            /*mempool=*/nullptr, m_blockman, *this, base_blockhash));

    {
        LOCK(::cs_main);
        snapshot_chainstate->InitCoinsDB(
            static_cast<size_t>(current_coinsdb_cache_size * SNAPSHOT_CACHE_PERC),
            in_memory, false, "chainstate");
        snapshot_chainstate->InitCoinsCache(
            static_cast<size_t>(current_coinstip_cache_size * SNAPSHOT_CACHE_PERC));
    }

    const bool snapshot_ok = this->PopulateAndValidateSnapshot(
        *snapshot_chainstate, coins_file, metadata);

    if (!snapshot_ok) {
        WITH_LOCK(::cs_main, this->MaybeRebalanceCaches());
        return false;
    }

    {
        LOCK(::cs_main);
        assert(!m_snapshot_chainstate);
        m_snapshot_chainstate.swap(snapshot_chainstate);
        const bool chaintip_loaded = m_snapshot_chainstate->LoadChainTip();
        assert(chaintip_loaded);

        m_active_chainstate = m_snapshot_chainstate.get();

        LogPrintf("[snapshot] successfully activated snapshot %s\n", base_blockhash.ToString());
        LogPrintf("[snapshot] (%.2f MB)\n",
            m_snapshot_chainstate->CoinsTip().DynamicMemoryUsage() / (1000 * 1000));

        this->MaybeRebalanceCaches();
    }
    return true;
}

static void FlushSnapshotToDisk(CCoinsViewCache& coins_cache, bool snapshot_loaded)
{
    LOG_TIME_MILLIS_WITH_CATEGORY_MSG_ONCE(
        strprintf("%s (%.2f MB)",
                  snapshot_loaded ? "saving snapshot chainstate" : "flushing coins cache",
                  coins_cache.DynamicMemoryUsage() / (1000 * 1000)),
        BCLog::LogFlags::ALL);

    coins_cache.Flush();
}

bool ChainstateManager::PopulateAndValidateSnapshot(
    CChainState& snapshot_chainstate,
    CAutoFile& coins_file,
    const SnapshotMetadata& metadata)
{
    // It's okay to release cs_main before we're done using `coins_cache` because we know
    // that nothing else will be referencing the newly created snapshot_chainstate yet.
    CCoinsViewCache& coins_cache = *WITH_LOCK(::cs_main, return &snapshot_chainstate.CoinsTip());

    uint256 base_blockhash = metadata.m_base_blockhash;

    CBlockIndex* snapshot_start_block = WITH_LOCK(::cs_main, return m_blockman.LookupBlockIndex(base_blockhash));

    if (!snapshot_start_block) {
        // Needed for ComputeUTXOStats and ExpectedAssumeutxo to determine the
        // height and to avoid a crash when base_blockhash.IsNull()
        LogPrintf("[snapshot] Did not find snapshot start blockheader %s\n",
                  base_blockhash.ToString());
        return false;
    }

    int base_height = snapshot_start_block->nHeight;
    auto maybe_au_data = ExpectedAssumeutxo(base_height, GetParams());

    if (!maybe_au_data) {
        LogPrintf("[snapshot] assumeutxo height in snapshot metadata not recognized " /* Continued */
                  "(%d) - refusing to load snapshot\n", base_height);
        return false;
    }

    const AssumeutxoData& au_data = *maybe_au_data;

    COutPoint outpoint;
    Coin coin;
    const uint64_t coins_count = metadata.m_coins_count;
    uint64_t coins_left = metadata.m_coins_count;

    LogPrintf("[snapshot] loading coins from snapshot %s\n", base_blockhash.ToString());
    int64_t coins_processed{0};

    while (coins_left > 0) {
        try {
            coins_file >> outpoint;
            coins_file >> coin;
        } catch (const std::ios_base::failure&) {
            LogPrintf("[snapshot] bad snapshot format or truncated snapshot after deserializing %d coins\n",
                      coins_count - coins_left);
            return false;
        }
        if (coin.nHeight > base_height ||
            outpoint.n >= std::numeric_limits<decltype(outpoint.n)>::max() // Avoid integer wrap-around in coinstats.cpp:ApplyHash
        ) {
            LogPrintf("[snapshot] bad snapshot data after deserializing %d coins\n",
                      coins_count - coins_left);
            return false;
        }

        coins_cache.EmplaceCoinInternalDANGER(std::move(outpoint), std::move(coin));

        --coins_left;
        ++coins_processed;

        if (coins_processed % 1000000 == 0) {
            LogPrintf("[snapshot] %d coins loaded (%.2f%%, %.2f MB)\n",
                coins_processed,
                static_cast<float>(coins_processed) * 100 / static_cast<float>(coins_count),
                coins_cache.DynamicMemoryUsage() / (1000 * 1000));
        }

        // Batch write and flush (if we need to) every so often.
        //
        // If our average Coin size is roughly 41 bytes, checking every 120,000 coins
        // means <5MB of memory imprecision.
        if (coins_processed % 120000 == 0) {
            if (ShutdownRequested()) {
                return false;
            }

            const auto snapshot_cache_state = WITH_LOCK(::cs_main,
                return snapshot_chainstate.GetCoinsCacheSizeState());

            if (snapshot_cache_state >= CoinsCacheSizeState::CRITICAL) {
                // This is a hack - we don't know what the actual best block is, but that
                // doesn't matter for the purposes of flushing the cache here. We'll set this
                // to its correct value (`base_blockhash`) below after the coins are loaded.
                coins_cache.SetBestBlock(GetRandHash());

                // No need to acquire cs_main since this chainstate isn't being used yet.
                FlushSnapshotToDisk(coins_cache, /*snapshot_loaded=*/false);
            }
        }
    }

    // Important that we set this. This and the coins_cache accesses above are
    // sort of a layer violation, but either we reach into the innards of
    // CCoinsViewCache here or we have to invert some of the CChainState to
    // embed them in a snapshot-activation-specific CCoinsViewCache bulk load
    // method.
    coins_cache.SetBestBlock(base_blockhash);

    bool out_of_coins{false};
    try {
        coins_file >> outpoint;
    } catch (const std::ios_base::failure&) {
        // We expect an exception since we should be out of coins.
        out_of_coins = true;
    }
    if (!out_of_coins) {
        LogPrintf("[snapshot] bad snapshot - coins left over after deserializing %d coins\n",
            coins_count);
        return false;
    }

    LogPrintf("[snapshot] loaded %d (%.2f MB) coins from snapshot %s\n",
        coins_count,
        coins_cache.DynamicMemoryUsage() / (1000 * 1000),
        base_blockhash.ToString());

    // No need to acquire cs_main since this chainstate isn't being used yet.
    FlushSnapshotToDisk(coins_cache, /*snapshot_loaded=*/true);

    assert(coins_cache.GetBestBlock() == base_blockhash);

    auto breakpoint_fnc = [] { /* TODO insert breakpoint here? */ };

    // As above, okay to immediately release cs_main here since no other context knows
    // about the snapshot_chainstate.
    CCoinsViewDB* snapshot_coinsdb = WITH_LOCK(::cs_main, return &snapshot_chainstate.CoinsDB());

    const std::optional<CCoinsStats> maybe_stats = ComputeUTXOStats(CoinStatsHashType::HASH_SERIALIZED, snapshot_coinsdb, m_blockman, breakpoint_fnc);
    if (!maybe_stats.has_value()) {
        LogPrintf("[snapshot] failed to generate coins stats\n");
        return false;
    }

    // Assert that the deserialized chainstate contents match the expected assumeutxo value.
    if (AssumeutxoHash{maybe_stats->hashSerialized} != au_data.hash_serialized) {
        LogPrintf("[snapshot] bad snapshot content hash: expected %s, got %s\n",
            au_data.hash_serialized.ToString(), maybe_stats->hashSerialized.ToString());
        return false;
    }

    snapshot_chainstate.m_chain.SetTip(snapshot_start_block);

    // The remainder of this function requires modifying data protected by cs_main.
    LOCK(::cs_main);

    // Fake various pieces of CBlockIndex state:
    CBlockIndex* index = nullptr;

    // Don't make any modifications to the genesis block.
    // This is especially important because we don't want to erroneously
    // apply BLOCK_ASSUMED_VALID to genesis, which would happen if we didn't skip
    // it here (since it apparently isn't BLOCK_VALID_SCRIPTS).
    constexpr int AFTER_GENESIS_START{1};

    for (int i = AFTER_GENESIS_START; i <= snapshot_chainstate.m_chain.Height(); ++i) {
        index = snapshot_chainstate.m_chain[i];

        // Fake nTx so that LoadBlockIndex() loads assumed-valid CBlockIndex
        // entries (among other things)
        if (!index->nTx) {
            index->nTx = 1;
        }
        // Fake nChainTx so that GuessVerificationProgress reports accurately
        index->nChainTx = index->pprev->nChainTx + index->nTx;

        // Mark unvalidated block index entries beneath the snapshot base block as assumed-valid.
        if (!index->IsValid(BLOCK_VALID_SCRIPTS)) {
            // This flag will be removed once the block is fully validated by a
            // background chainstate.
            index->nStatus |= BLOCK_ASSUMED_VALID;
        }

        // Fake BLOCK_OPT_WITNESS so that CChainState::NeedsRedownload()
        // won't ask to rewind the entire assumed-valid chain on startup.
        if (DeploymentActiveAt(*index, *this, Consensus::DEPLOYMENT_SEGWIT)) {
            index->nStatus |= BLOCK_OPT_WITNESS;
        }

        m_blockman.m_dirty_blockindex.insert(index);
        // Changes to the block index will be flushed to disk after this call
        // returns in `ActivateSnapshot()`, when `MaybeRebalanceCaches()` is
        // called, since we've added a snapshot chainstate and therefore will
        // have to downsize the IBD chainstate, which will result in a call to
        // `FlushStateToDisk(ALWAYS)`.
    }

    assert(index);
    index->nChainTx = au_data.nChainTx;
    snapshot_chainstate.setBlockIndexCandidates.insert(snapshot_start_block);

    LogPrintf("[snapshot] validated snapshot (%.2f MB)\n",
        coins_cache.DynamicMemoryUsage() / (1000 * 1000));
    return true;
}

CChainState& ChainstateManager::ActiveChainstate() const
{
    LOCK(::cs_main);
    assert(m_active_chainstate);
    return *m_active_chainstate;
}

bool ChainstateManager::IsSnapshotActive() const
{
    LOCK(::cs_main);
    return m_snapshot_chainstate && m_active_chainstate == m_snapshot_chainstate.get();
}

void ChainstateManager::MaybeRebalanceCaches()
{
    AssertLockHeld(::cs_main);
    if (m_ibd_chainstate && !m_snapshot_chainstate) {
        LogPrintf("[snapshot] allocating all cache to the IBD chainstate\n");
        // Allocate everything to the IBD chainstate.
        m_ibd_chainstate->ResizeCoinsCaches(m_total_coinstip_cache, m_total_coinsdb_cache);
    }
    else if (m_snapshot_chainstate && !m_ibd_chainstate) {
        LogPrintf("[snapshot] allocating all cache to the snapshot chainstate\n");
        // Allocate everything to the snapshot chainstate.
        m_snapshot_chainstate->ResizeCoinsCaches(m_total_coinstip_cache, m_total_coinsdb_cache);
    }
    else if (m_ibd_chainstate && m_snapshot_chainstate) {
        // If both chainstates exist, determine who needs more cache based on IBD status.
        //
        // Note: shrink caches first so that we don't inadvertently overwhelm available memory.
        if (m_snapshot_chainstate->IsInitialBlockDownload()) {
            m_ibd_chainstate->ResizeCoinsCaches(
                m_total_coinstip_cache * 0.05, m_total_coinsdb_cache * 0.05);
            m_snapshot_chainstate->ResizeCoinsCaches(
                m_total_coinstip_cache * 0.95, m_total_coinsdb_cache * 0.95);
        } else {
            m_snapshot_chainstate->ResizeCoinsCaches(
                m_total_coinstip_cache * 0.05, m_total_coinsdb_cache * 0.05);
            m_ibd_chainstate->ResizeCoinsCaches(
                m_total_coinstip_cache * 0.95, m_total_coinsdb_cache * 0.95);
        }
    }
}

ChainstateManager::~ChainstateManager()
{
    LOCK(::cs_main);

    m_versionbitscache.Clear();

    // TODO: The warning cache should probably become non-global
    for (auto& i : warningcache) {
        i.clear();
    }
}<|MERGE_RESOLUTION|>--- conflicted
+++ resolved
@@ -5112,153 +5112,6 @@
     return ret;
 }
 
-<<<<<<< HEAD
-static const uint64_t MEMPOOL_DUMP_VERSION = 1;
-
-bool LoadMempool(CTxMemPool& pool, CChainState& active_chainstate, FopenFn mockable_fopen_function)
-{
-    int64_t nExpiryTimeout = std::chrono::seconds{pool.m_expiry}.count();
-    FILE* filestr{mockable_fopen_function(gArgs.GetDataDirNet() / "mempool.dat", "rb")};
-    CAutoFile file(filestr, SER_DISK, CLIENT_VERSION);
-    if (file.IsNull()) {
-        LogPrintf("Failed to open mempool file from disk. Continuing anyway.\n");
-        return false;
-    }
-
-    int64_t count = 0;
-    int64_t expired = 0;
-    int64_t failed = 0;
-    int64_t already_there = 0;
-    int64_t unbroadcast = 0;
-    int64_t nNow = GetTime();
-
-    try {
-        uint64_t version;
-        file >> version;
-        if (version != MEMPOOL_DUMP_VERSION) {
-            return false;
-        }
-        uint64_t num;
-        file >> num;
-        while (num) {
-            --num;
-            CTransactionRef tx;
-            int64_t nTime;
-            int64_t nFeeDelta;
-            file >> tx;
-            file >> nTime;
-            file >> nFeeDelta;
-
-            CAmount amountdelta = nFeeDelta;
-            if (amountdelta) {
-                pool.PrioritiseTransaction(tx->GetHash(), amountdelta);
-            }
-            if (nTime > nNow - nExpiryTimeout) {
-                LOCK(cs_main);
-                const auto& accepted = AcceptToMemoryPool(active_chainstate, tx, nTime, /*bypass_limits=*/false, /*test_accept=*/false);
-                if (accepted.m_result_type == MempoolAcceptResult::ResultType::VALID) {
-                    ++count;
-                } else {
-                    // mempool may contain the transaction already, e.g. from
-                    // wallet(s) having loaded it while we were processing
-                    // mempool transactions; consider these as valid, instead of
-                    // failed, but mark them as 'already there'
-                    if (pool.exists(GenTxid::Txid(tx->GetHash()))) {
-                        ++already_there;
-                    } else {
-                        ++failed;
-                    }
-                }
-            } else {
-                ++expired;
-            }
-            if (ShutdownRequested())
-                return false;
-        }
-        std::map<uint256, CAmount> mapDeltas;
-        file >> mapDeltas;
-
-        for (const auto& i : mapDeltas) {
-            pool.PrioritiseTransaction(i.first, i.second);
-        }
-
-        std::set<uint256> unbroadcast_txids;
-        file >> unbroadcast_txids;
-        unbroadcast = unbroadcast_txids.size();
-        for (const auto& txid : unbroadcast_txids) {
-            // Ensure transactions were accepted to mempool then add to
-            // unbroadcast set.
-            if (pool.get(txid) != nullptr) pool.AddUnbroadcastTx(txid);
-        }
-    } catch (const std::exception& e) {
-        LogPrintf("Failed to deserialize mempool data on disk: %s. Continuing anyway.\n", e.what());
-        return false;
-    }
-
-    LogPrintf("Imported mempool transactions from disk: %i succeeded, %i failed, %i expired, %i already there, %i waiting for initial broadcast\n", count, failed, expired, already_there, unbroadcast);
-    return true;
-}
-
-bool DumpMempool(const CTxMemPool& pool, FopenFn mockable_fopen_function, bool skip_file_commit)
-{
-    int64_t start = GetTimeMicros();
-
-    std::map<uint256, CAmount> mapDeltas;
-    std::vector<TxMempoolInfo> vinfo;
-    std::set<uint256> unbroadcast_txids;
-
-    static Mutex dump_mutex;
-    LOCK(dump_mutex);
-
-    {
-        LOCK(pool.cs);
-        for (const auto &i : pool.mapDeltas) {
-            mapDeltas[i.first] = i.second;
-        }
-        vinfo = pool.infoAll();
-        unbroadcast_txids = pool.GetUnbroadcastTxs();
-    }
-
-    int64_t mid = GetTimeMicros();
-
-    try {
-        FILE* filestr{mockable_fopen_function(gArgs.GetDataDirNet() / "mempool.dat.new", "wb")};
-        if (!filestr) {
-            return false;
-        }
-
-        CAutoFile file(filestr, SER_DISK, CLIENT_VERSION);
-
-        uint64_t version = MEMPOOL_DUMP_VERSION;
-        file << version;
-
-        file << (uint64_t)vinfo.size();
-        for (const auto& i : vinfo) {
-            file << *(i.tx);
-            file << int64_t{count_seconds(i.m_time)};
-            file << int64_t{i.nFeeDelta};
-            mapDeltas.erase(i.tx->GetHash());
-        }
-
-        file << mapDeltas;
-
-        LogPrintf("Writing %d unbroadcast transactions to disk.\n", unbroadcast_txids.size());
-        file << unbroadcast_txids;
-
-        if (!skip_file_commit && !FileCommit(file.Get()))
-            throw std::runtime_error("FileCommit failed");
-        file.fclose();
-        if (!RenameOver(gArgs.GetDataDirNet() / "mempool.dat.new", gArgs.GetDataDirNet() / "mempool.dat")) {
-            throw std::runtime_error("Rename failed");
-        }
-        int64_t last = GetTimeMicros();
-        LogPrintf("Dumped mempool: %gs to copy, %gs to dump\n", (mid-start)*MICRO, (last-mid)*MICRO);
-    } catch (const std::exception& e) {
-        LogPrintf("Failed to dump mempool: %s. Continuing anyway.\n", e.what());
-        return false;
-    }
-    return true;
-}
 
 //! Guess how far we are in the verification process at the given block index.
 //! Since we have signed fixed-interval blocks, estimating progress is a very easy.
@@ -5266,12 +5119,6 @@
 //! we expect.
 double GuessVerificationProgress(const CBlockIndex* pindex, int64_t blockInterval) {
     if (pindex == NULL || pindex->nHeight < 1) {
-=======
-//! Guess how far we are in the verification process at the given block index
-//! require cs_main if pindex has not been validated yet (because nChainTx might be unset)
-double GuessVerificationProgress(const ChainTxData& data, const CBlockIndex *pindex) {
-    if (pindex == nullptr)
->>>>>>> 821f5c82
         return 0.0;
     }
 
