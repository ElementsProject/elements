// Copyright (c) 2009-2010 Satoshi Nakamoto
// Copyright (c) 2009-2020 The Bitcoin Core developers
// Distributed under the MIT software license, see the accompanying
// file COPYING or http://www.opensource.org/licenses/mit-license.php.

#include <validation.h>

#include <arith_uint256.h>
#include <chain.h>
#include <chainparams.h>
#include <checkqueue.h>
#include <consensus/amount.h>
#include <consensus/consensus.h>
#include <consensus/merkle.h>
#include <consensus/tx_check.h>
#include <consensus/tx_verify.h>
#include <consensus/validation.h>
#include <cuckoocache.h>
#include <deploymentstatus.h>
#include <flatfile.h>
#include <hash.h>
#include <index/blockfilterindex.h>
#include <logging.h>
#include <logging/timer.h>
#include <mainchainrpc.h>
#include <node/blockstorage.h>
#include <node/coinstats.h>
#include <node/ui_interface.h>
#include <pegins.h>
#include <node/utxo_snapshot.h>
#include <policy/policy.h>
#include <policy/rbf.h>
#include <policy/settings.h>
#include <primitives/block.h>
#include <primitives/transaction.h>
#include <script/pegins.h>
#include <random.h>
#include <reverse_iterator.h>
#include <script/script.h>
#include <script/sigcache.h>
#include <shutdown.h>
#include <signet.h>
#include <timedata.h>
#include <tinyformat.h>
#include <txdb.h>
#include <txmempool.h>
#include <uint256.h>
#include <undo.h>
#include <util/check.h> // For NDEBUG compile time check
#include <util/hasher.h>
#include <util/moneystr.h>
#include <util/rbf.h>
#include <util/strencodings.h>
#include <util/system.h>
#include <util/trace.h>
#include <util/translation.h>
#include <validationinterface.h>
#include <warnings.h>

// ELEMENTS
#include <block_proof.h> // CheckChallenge, CheckProof
#include <dynafed.h>

#include <numeric>
#include <optional>
#include <string>

#include <boost/algorithm/string/replace.hpp>

#define MICRO 0.000001
#define MILLI 0.001

/**
 * An extra transaction can be added to a package, as long as it only has one
 * ancestor and is no larger than this. Not really any reason to make this
 * configurable as it doesn't materially change DoS parameters.
 */
static const unsigned int EXTRA_DESCENDANT_TX_SIZE_LIMIT = 10000;
/** Maximum kilobytes for transactions to store for processing during reorg */
static const unsigned int MAX_DISCONNECTED_TX_POOL_SIZE = 20000;
/** Time to wait between writing blocks/block index to disk. */
static constexpr std::chrono::minutes DATABASE_WRITE_INTERVAL{5};
/** Time to wait between flushing chainstate to disk. */
static constexpr std::chrono::hours DATABASE_FLUSH_INTERVAL{24};
/** Maximum age of our tip for us to be considered current for fee estimation */
static constexpr std::chrono::hours MAX_FEE_ESTIMATION_TIP_AGE{3};
const std::vector<std::string> CHECKLEVEL_DOC {
    "level 0 reads the blocks from disk",
    "level 1 verifies block validity",
    "level 2 verifies undo data",
    "level 3 checks disconnection of tip blocks",
    "level 4 tries to reconnect the blocks",
    "each level includes the checks of the previous levels",
};

bool CBlockIndexWorkComparator::operator()(const CBlockIndex *pa, const CBlockIndex *pb) const {
    // First sort by most total work, ...
    if (pa->nChainWork > pb->nChainWork) return false;
    if (pa->nChainWork < pb->nChainWork) return true;

    // ... then by earliest time received, ...
    if (pa->nSequenceId < pb->nSequenceId) return false;
    if (pa->nSequenceId > pb->nSequenceId) return true;

    // Use pointer address as tie breaker (should only happen with blocks
    // loaded from disk, as those all have id 0).
    if (pa < pb) return false;
    if (pa > pb) return true;

    // Identical blocks.
    return false;
}

/**
 * Mutex to guard access to validation specific variables, such as reading
 * or changing the chainstate.
 *
 * This may also need to be locked when updating the transaction pool, e.g. on
 * AcceptToMemoryPool. See CTxMemPool::cs comment for details.
 *
 * The transaction pool has a separate lock to allow reading from it and the
 * chainstate at the same time.
 */
RecursiveMutex cs_main;

CBlockIndex *pindexBestHeader = nullptr;
Mutex g_best_block_mutex;
std::condition_variable g_best_block_cv;
uint256 g_best_block;
bool g_parallel_script_checks{false};
bool fRequireStandard = true;
bool fCheckBlockIndex = false;
bool fCheckpointsEnabled = DEFAULT_CHECKPOINTS_ENABLED;
int64_t nMaxTipAge = DEFAULT_MAX_TIP_AGE;

uint256 hashAssumeValid;
arith_uint256 nMinimumChainWork;

CFeeRate minRelayTxFee = CFeeRate(DEFAULT_MIN_RELAY_TX_FEE);

// Internal stuff
namespace {
    CBlockIndex* pindexBestInvalid = nullptr;
} // namespace

// Internal stuff from blockstorage ...
extern RecursiveMutex cs_LastBlockFile;
extern std::vector<CBlockFileInfo> vinfoBlockFile;
extern int nLastBlockFile;
extern bool fCheckForPruning;
extern std::set<CBlockIndex*> setDirtyBlockIndex;
extern std::set<int> setDirtyFileInfo;
void FlushBlockFile(bool fFinalize = false, bool finalize_undo = false);
// ... TODO move fully to blockstorage

CBlockIndex* BlockManager::LookupBlockIndex(const uint256& hash) const
{
    AssertLockHeld(cs_main);
    BlockMap::const_iterator it = m_block_index.find(hash);
    return it == m_block_index.end() ? nullptr : it->second;
}

CBlockIndex* BlockManager::FindForkInGlobalIndex(const CChain& chain, const CBlockLocator& locator)
{
    AssertLockHeld(cs_main);

    // Find the latest block common to locator and chain - we expect that
    // locator.vHave is sorted descending by height.
    for (const uint256& hash : locator.vHave) {
        CBlockIndex* pindex = LookupBlockIndex(hash);
        if (pindex) {
            if (chain.Contains(pindex))
                return pindex;
            if (pindex->GetAncestor(chain.Height()) == chain.Tip()) {
                return chain.Tip();
            }
        }
    }
    return chain.Genesis();
}

bool CheckInputScripts(const CTransaction& tx, TxValidationState& state,
                       const CCoinsViewCache& inputs, unsigned int flags, bool cacheSigStore,
                       bool cacheFullScriptStore, PrecomputedTransactionData& txdata,
                       std::vector<CCheck*>* pvChecks = nullptr)
                       EXCLUSIVE_LOCKS_REQUIRED(cs_main);

bool CheckFinalTx(const CBlockIndex* active_chain_tip, const CTransaction &tx, int flags)
{
    AssertLockHeld(cs_main);
    assert(active_chain_tip); // TODO: Make active_chain_tip a reference

    // By convention a negative value for flags indicates that the
    // current network-enforced consensus rules should be used. In
    // a future soft-fork scenario that would mean checking which
    // rules would be enforced for the next block and setting the
    // appropriate flags. At the present time no soft-forks are
    // scheduled, so no flags are set.
    flags = std::max(flags, 0);

    // CheckFinalTx() uses active_chain_tip.Height()+1 to evaluate
    // nLockTime because when IsFinalTx() is called within
    // AcceptBlock(), the height of the block *being*
    // evaluated is what is used. Thus if we want to know if a
    // transaction can be part of the *next* block, we need to call
    // IsFinalTx() with one more than active_chain_tip.Height().
    const int nBlockHeight = active_chain_tip->nHeight + 1;

    // BIP113 requires that time-locked transactions have nLockTime set to
    // less than the median time of the previous block they're contained in.
    // When the next block is created its previous block will be the current
    // chain tip, so we use that to calculate the median time passed to
    // IsFinalTx() if LOCKTIME_MEDIAN_TIME_PAST is set.
    const int64_t nBlockTime = (flags & LOCKTIME_MEDIAN_TIME_PAST)
                             ? active_chain_tip->GetMedianTimePast()
                             : GetAdjustedTime();

    return IsFinalTx(tx, nBlockHeight, nBlockTime);
}

bool TestLockPointValidity(CChain& active_chain, const LockPoints* lp)
{
    AssertLockHeld(cs_main);
    assert(lp);
    // If there are relative lock times then the maxInputBlock will be set
    // If there are no relative lock times, the LockPoints don't depend on the chain
    if (lp->maxInputBlock) {
        // Check whether active_chain is an extension of the block at which the LockPoints
        // calculation was valid.  If not LockPoints are no longer valid
        if (!active_chain.Contains(lp->maxInputBlock)) {
            return false;
        }
    }

    // LockPoints still valid
    return true;
}

bool CheckSequenceLocks(CBlockIndex* tip,
                        const CCoinsView& coins_view,
                        const CTransaction& tx,
                        int flags,
                        LockPoints* lp,
                        bool useExistingLockPoints)
{
    assert(tip != nullptr);

    CBlockIndex index;
    index.pprev = tip;
    // CheckSequenceLocks() uses active_chainstate.m_chain.Height()+1 to evaluate
    // height based locks because when SequenceLocks() is called within
    // ConnectBlock(), the height of the block *being*
    // evaluated is what is used.
    // Thus if we want to know if a transaction can be part of the
    // *next* block, we need to use one more than active_chainstate.m_chain.Height()
    index.nHeight = tip->nHeight + 1;

    std::pair<int, int64_t> lockPair;
    if (useExistingLockPoints) {
        assert(lp);
        lockPair.first = lp->height;
        lockPair.second = lp->time;
    }
    else {
        std::vector<int> prevheights;
        prevheights.resize(tx.vin.size());
        for (size_t txinIndex = 0; txinIndex < tx.vin.size(); txinIndex++) {
            const CTxIn& txin = tx.vin[txinIndex];
            // pegins should not restrict validity of sequence locks
            if (txin.m_is_pegin) {
                prevheights[txinIndex] = -1;
                continue;
            }

            Coin coin;
            if (!coins_view.GetCoin(txin.prevout, coin)) {
                return error("%s: Missing input", __func__);
            }
            if (coin.nHeight == MEMPOOL_HEIGHT) {
                // Assume all mempool transaction confirm in the next block
                prevheights[txinIndex] = tip->nHeight + 1;
            } else {
                prevheights[txinIndex] = coin.nHeight;
            }
        }
        lockPair = CalculateSequenceLocks(tx, flags, prevheights, index);
        if (lp) {
            lp->height = lockPair.first;
            lp->time = lockPair.second;
            // Also store the hash of the block with the highest height of
            // all the blocks which have sequence locked prevouts.
            // This hash needs to still be on the chain
            // for these LockPoint calculations to be valid
            // Note: It is impossible to correctly calculate a maxInputBlock
            // if any of the sequence locked inputs depend on unconfirmed txs,
            // except in the special case where the relative lock time/height
            // is 0, which is equivalent to no sequence lock. Since we assume
            // input height of tip+1 for mempool txs and test the resulting
            // lockPair from CalculateSequenceLocks against tip+1.  We know
            // EvaluateSequenceLocks will fail if there was a non-zero sequence
            // lock on a mempool input, so we can use the return value of
            // CheckSequenceLocks to indicate the LockPoints validity
            int maxInputHeight = 0;
            for (const int height : prevheights) {
                // Can ignore mempool inputs since we'll fail if they had non-zero locks
                if (height != tip->nHeight+1) {
                    maxInputHeight = std::max(maxInputHeight, height);
                }
            }
            lp->maxInputBlock = tip->GetAncestor(maxInputHeight);
        }
    }
    return EvaluateSequenceLocks(index, lockPair);
}

// Returns the script flags which should be checked for a given block
static unsigned int GetBlockScriptFlags(const CBlockIndex* pindex, const Consensus::Params& chainparams);

static void LimitMempoolSize(CTxMemPool& pool, CCoinsViewCache& coins_cache, size_t limit, std::chrono::seconds age)
    EXCLUSIVE_LOCKS_REQUIRED(pool.cs, ::cs_main)
{
    int expired = pool.Expire(GetTime<std::chrono::seconds>() - age);
    if (expired != 0) {
        LogPrint(BCLog::MEMPOOL, "Expired %i transactions from the memory pool\n", expired);
    }

    std::vector<COutPoint> vNoSpendsRemaining;
    pool.TrimToSize(limit, &vNoSpendsRemaining);
    for (const COutPoint& removed : vNoSpendsRemaining)
        coins_cache.Uncache(removed);
}

static bool IsCurrentForFeeEstimation(CChainState& active_chainstate) EXCLUSIVE_LOCKS_REQUIRED(cs_main)
{
    AssertLockHeld(cs_main);
    if (active_chainstate.IsInitialBlockDownload())
        return false;
    if (active_chainstate.m_chain.Tip()->GetBlockTime() < count_seconds(GetTime<std::chrono::seconds>() - MAX_FEE_ESTIMATION_TIP_AGE))
        return false;
    if (active_chainstate.m_chain.Height() < pindexBestHeader->nHeight - 1)
        return false;
    return true;
}

void CChainState::MaybeUpdateMempoolForReorg(
    DisconnectedBlockTransactions& disconnectpool,
    bool fAddToMempool)
{
    if (!m_mempool) return;

    AssertLockHeld(cs_main);
    AssertLockHeld(m_mempool->cs);
    std::vector<uint256> vHashUpdate;
    // disconnectpool's insertion_order index sorts the entries from
    // oldest to newest, but the oldest entry will be the last tx from the
    // latest mined block that was disconnected.
    // Iterate disconnectpool in reverse, so that we add transactions
    // back to the mempool starting with the earliest transaction that had
    // been previously seen in a block.
    auto it = disconnectpool.queuedTx.get<insertion_order>().rbegin();
    while (it != disconnectpool.queuedTx.get<insertion_order>().rend()) {
        // ignore validation errors in resurrected transactions
        if (!fAddToMempool || (*it)->IsCoinBase() ||
            AcceptToMemoryPool(
                *this, *m_mempool, *it, true /* bypass_limits */).m_result_type !=
                    MempoolAcceptResult::ResultType::VALID) {
            // If the transaction doesn't make it in to the mempool, remove any
            // transactions that depend on it (which would now be orphans).
            m_mempool->removeRecursive(**it, MemPoolRemovalReason::REORG);
        } else if (m_mempool->exists(GenTxid::Txid((*it)->GetHash()))) {
            vHashUpdate.push_back((*it)->GetHash());
        }
        ++it;
    }
    disconnectpool.queuedTx.clear();
    // AcceptToMemoryPool/addUnchecked all assume that new mempool entries have
    // no in-mempool children, which is generally not true when adding
    // previously-confirmed transactions back to the mempool.
    // UpdateTransactionsFromBlock finds descendants of any transactions in
    // the disconnectpool that were added back and cleans up the mempool state.
    m_mempool->UpdateTransactionsFromBlock(vHashUpdate);

    // We also need to remove any now-immature transactions
    m_mempool->removeForReorg(*this, STANDARD_LOCKTIME_VERIFY_FLAGS);
    // Re-limit mempool size, in case we added any transactions
    LimitMempoolSize(
        *m_mempool,
        this->CoinsTip(),
        gArgs.GetIntArg("-maxmempool", DEFAULT_MAX_MEMPOOL_SIZE) * 1000000,
        std::chrono::hours{gArgs.GetIntArg("-mempoolexpiry", DEFAULT_MEMPOOL_EXPIRY)});
}

/**
* Checks to avoid mempool polluting consensus critical paths since cached
* signature and script validity results will be reused if we validate this
* transaction again during block validation.
* */
static bool CheckInputsFromMempoolAndCache(const CTransaction& tx, TxValidationState& state,
                const CCoinsViewCache& view, const CTxMemPool& pool,
                unsigned int flags, PrecomputedTransactionData& txdata, CCoinsViewCache& coins_tip)
                EXCLUSIVE_LOCKS_REQUIRED(cs_main, pool.cs)
{
    AssertLockHeld(cs_main);
    AssertLockHeld(pool.cs);

    assert(!tx.IsCoinBase());
    for (const CTxIn& txin : tx.vin) {
        if (txin.m_is_pegin) {
            continue;
        }

        const Coin& coin = view.AccessCoin(txin.prevout);

        // This coin was checked in PreChecks and MemPoolAccept
        // has been holding cs_main since then.
        Assume(!coin.IsSpent());
        if (coin.IsSpent()) return false;

        // If the Coin is available, there are 2 possibilities:
        // it is available in our current ChainstateActive UTXO set,
        // or it's a UTXO provided by a transaction in our mempool.
        // Ensure the scriptPubKeys in Coins from CoinsView are correct.
        const CTransactionRef& txFrom = pool.get(txin.prevout.hash);
        if (txFrom) {
            assert(txFrom->GetHash() == txin.prevout.hash);
            assert(txFrom->vout.size() > txin.prevout.n);
            assert(txFrom->vout[txin.prevout.n] == coin.out);
        } else {
            const Coin& coinFromUTXOSet = coins_tip.AccessCoin(txin.prevout);
            assert(!coinFromUTXOSet.IsSpent());
            assert(coinFromUTXOSet.out == coin.out);
        }
    }

    // Call CheckInputScripts() to cache signature and script validity against current tip consensus rules.
    return CheckInputScripts(tx, state, view, flags, /* cacheSigStore= */ true, /* cacheFullScriptStore= */ true, txdata);
}

namespace {

class MemPoolAccept
{
public:
    explicit MemPoolAccept(CTxMemPool& mempool, CChainState& active_chainstate) : m_pool(mempool), m_view(&m_dummy), m_viewmempool(&active_chainstate.CoinsTip(), m_pool), m_active_chainstate(active_chainstate),
        m_limit_ancestors(gArgs.GetIntArg("-limitancestorcount", DEFAULT_ANCESTOR_LIMIT)),
        m_limit_ancestor_size(gArgs.GetIntArg("-limitancestorsize", DEFAULT_ANCESTOR_SIZE_LIMIT)*1000),
        m_limit_descendants(gArgs.GetIntArg("-limitdescendantcount", DEFAULT_DESCENDANT_LIMIT)),
        m_limit_descendant_size(gArgs.GetIntArg("-limitdescendantsize", DEFAULT_DESCENDANT_SIZE_LIMIT)*1000) {
    }

    // We put the arguments we're handed into a struct, so we can pass them
    // around easier.
    struct ATMPArgs {
        const CChainParams& m_chainparams;
        const int64_t m_accept_time;
        const bool m_bypass_limits;
        /*
         * Return any outpoints which were not previously present in the coins
         * cache, but were added as a result of validating the tx for mempool
         * acceptance. This allows the caller to optionally remove the cache
         * additions if the associated transaction ends up being rejected by
         * the mempool.
         */
        std::vector<COutPoint>& m_coins_to_uncache;
        const bool m_test_accept;
        /** Whether we allow transactions to replace mempool transactions by BIP125 rules. If false,
         * any transaction spending the same inputs as a transaction in the mempool is considered
         * a conflict. */
        const bool m_allow_bip125_replacement;

        /** Parameters for single transaction mempool validation. */
        static ATMPArgs SingleAccept(const CChainParams& chainparams, int64_t accept_time,
                                     bool bypass_limits, std::vector<COutPoint>& coins_to_uncache,
                                     bool test_accept) {
            return ATMPArgs{/* m_chainparams */ chainparams,
                            /* m_accept_time */ accept_time,
                            /* m_bypass_limits */ bypass_limits,
                            /* m_coins_to_uncache */ coins_to_uncache,
                            /* m_test_accept */ test_accept,
                            /* m_allow_bip125_replacement */ true,
            };
        }

        /** Parameters for test package mempool validation through testmempoolaccept. */
        static ATMPArgs PackageTestAccept(const CChainParams& chainparams, int64_t accept_time,
                                          std::vector<COutPoint>& coins_to_uncache) {
            return ATMPArgs{/* m_chainparams */ chainparams,
                            /* m_accept_time */ accept_time,
                            /* m_bypass_limits */ false,
                            /* m_coins_to_uncache */ coins_to_uncache,
                            /* m_test_accept */ true,
                            /* m_allow_bip125_replacement */ false,
            };
        }

        // No default ctor to avoid exposing details to clients and allowing the possibility of
        // mixing up the order of the arguments. Use static functions above instead.
        ATMPArgs() = delete;
    };

    // Single transaction acceptance
    MempoolAcceptResult AcceptSingleTransaction(const CTransactionRef& ptx, ATMPArgs& args) EXCLUSIVE_LOCKS_REQUIRED(cs_main);

    /**
    * Multiple transaction acceptance. Transactions may or may not be interdependent,
    * but must not conflict with each other. Parents must come before children if any
    * dependencies exist.
    */
    PackageMempoolAcceptResult AcceptMultipleTransactions(const std::vector<CTransactionRef>& txns, ATMPArgs& args) EXCLUSIVE_LOCKS_REQUIRED(cs_main);

private:
    // All the intermediate state that gets passed between the various levels
    // of checking a given transaction.
    struct Workspace {
        explicit Workspace(const CTransactionRef& ptx) : m_ptx(ptx), m_hash(ptx->GetHash()) {}
        /** Txids of mempool transactions that this transaction directly conflicts with. */
        std::set<uint256> m_conflicts;
<<<<<<< HEAD
        std::set<std::pair<uint256, COutPoint> > m_set_pegins_spent;
=======
        /** Iterators to mempool entries that this transaction directly conflicts with. */
        CTxMemPool::setEntries m_iters_conflicting;
        /** Iterators to all mempool entries that would be replaced by this transaction, including
         * those it directly conflicts with and their descendants. */
>>>>>>> e70fb87a
        CTxMemPool::setEntries m_all_conflicting;
        /** All mempool ancestors of this transaction. */
        CTxMemPool::setEntries m_ancestors;
        /** Mempool entry constructed for this transaction. Constructed in PreChecks() but not
         * inserted into the mempool until Finalize(). */
        std::unique_ptr<CTxMemPoolEntry> m_entry;
        /** Pointers to the transactions that have been removed from the mempool and replaced by
         * this transaction, used to return to the MemPoolAccept caller. Only populated if
         * validation is successful and the original transactions are removed. */
        std::list<CTransactionRef> m_replaced_transactions;

        /** Virtual size of the transaction as used by the mempool, calculated using serialized size
         * of the transaction and sigops. */
        int64_t m_vsize;
        /** Fees paid by this transaction: total input amounts subtracted by total output amounts. */
        CAmount m_base_fees;
        /** Base fees + any fee delta set by the user with prioritisetransaction. */
        CAmount m_modified_fees;
        /** Total modified fees of all transactions being replaced. */
        CAmount m_conflicting_fees{0};
        /** Total virtual size of all transactions being replaced. */
        size_t m_conflicting_size{0};

        const CTransactionRef& m_ptx;
        /** Txid. */
        const uint256& m_hash;
        TxValidationState m_state;
        /** A temporary cache containing serialized transaction data for signature verification.
         * Reused across PolicyScriptChecks and ConsensusScriptChecks. */
        PrecomputedTransactionData m_precomputed_txdata;
    };

    // Run the policy checks on a given transaction, excluding any script checks.
    // Looks up inputs, calculates feerate, considers replacement, evaluates
    // package limits, etc. As this function can be invoked for "free" by a peer,
    // only tests that are fast should be done here (to avoid CPU DoS).
    bool PreChecks(ATMPArgs& args, Workspace& ws) EXCLUSIVE_LOCKS_REQUIRED(cs_main, m_pool.cs);

    // Run checks for mempool replace-by-fee.
    bool ReplacementChecks(Workspace& ws) EXCLUSIVE_LOCKS_REQUIRED(cs_main, m_pool.cs);

    // Enforce package mempool ancestor/descendant limits (distinct from individual
    // ancestor/descendant limits done in PreChecks).
    bool PackageMempoolChecks(const std::vector<CTransactionRef>& txns,
                              PackageValidationState& package_state) EXCLUSIVE_LOCKS_REQUIRED(cs_main, m_pool.cs);

    // Run the script checks using our policy flags. As this can be slow, we should
    // only invoke this on transactions that have otherwise passed policy checks.
    bool PolicyScriptChecks(const ATMPArgs& args, Workspace& ws) EXCLUSIVE_LOCKS_REQUIRED(cs_main, m_pool.cs);

    // Re-run the script checks, using consensus flags, and try to cache the
    // result in the scriptcache. This should be done after
    // PolicyScriptChecks(). This requires that all inputs either be in our
    // utxo set or in the mempool.
    bool ConsensusScriptChecks(const ATMPArgs& args, Workspace& ws) EXCLUSIVE_LOCKS_REQUIRED(cs_main, m_pool.cs);

    // Try to add the transaction to the mempool, removing any conflicts first.
    // Returns true if the transaction is in the mempool after any size
    // limiting is performed, false otherwise.
    bool Finalize(const ATMPArgs& args, Workspace& ws) EXCLUSIVE_LOCKS_REQUIRED(cs_main, m_pool.cs);

    // Compare a package's feerate against minimum allowed.
    bool CheckFeeRate(size_t package_size, CAmount package_fee, TxValidationState& state) EXCLUSIVE_LOCKS_REQUIRED(cs_main, m_pool.cs)
    {
        CAmount mempoolRejectFee = m_pool.GetMinFee(gArgs.GetIntArg("-maxmempool", DEFAULT_MAX_MEMPOOL_SIZE) * 1000000).GetFee(package_size);
        if (mempoolRejectFee > 0 && package_fee < mempoolRejectFee) {
            return state.Invalid(TxValidationResult::TX_MEMPOOL_POLICY, "mempool min fee not met", strprintf("%d < %d", package_fee, mempoolRejectFee));
        }

        if (package_fee < ::minRelayTxFee.GetFee(package_size)) {
            return state.Invalid(TxValidationResult::TX_MEMPOOL_POLICY, "min relay fee not met", strprintf("%d < %d", package_fee, ::minRelayTxFee.GetFee(package_size)));
        }
        return true;
    }

private:
    CTxMemPool& m_pool;
    CCoinsViewCache m_view;
    CCoinsViewMemPool m_viewmempool;
    CCoinsView m_dummy;

    CChainState& m_active_chainstate;

    // The package limits in effect at the time of invocation.
    const size_t m_limit_ancestors;
    const size_t m_limit_ancestor_size;
    // These may be modified while evaluating a transaction (eg to account for
    // in-mempool conflicts; see below).
    size_t m_limit_descendants;
    size_t m_limit_descendant_size;

    /** Whether the transaction(s) would replace any mempool transactions. If so, RBF rules apply. */
    bool m_rbf{false};
};

bool MemPoolAccept::PreChecks(ATMPArgs& args, Workspace& ws)
{
    const CTransactionRef& ptx = ws.m_ptx;
    const CTransaction& tx = *ws.m_ptx;
    const uint256& hash = ws.m_hash;

    // Copy/alias what we need out of args
    const int64_t nAcceptTime = args.m_accept_time;
    const bool bypass_limits = args.m_bypass_limits;
    std::vector<COutPoint>& coins_to_uncache = args.m_coins_to_uncache;
    const CChainParams& chainparams = args.m_chainparams;

    // Alias what we need out of ws
    TxValidationState& state = ws.m_state;
    std::unique_ptr<CTxMemPoolEntry>& entry = ws.m_entry;
<<<<<<< HEAD
    CAmount& nModifiedFees = ws.m_modified_fees;
    CAmount& nConflictingFees = ws.m_conflicting_fees;
    size_t& nConflictingSize = ws.m_conflicting_size;
    std::set<std::pair<uint256, COutPoint> >& setPeginsSpent = ws.m_set_pegins_spent;
=======
>>>>>>> e70fb87a

    if (!CheckTransaction(tx, state)) {
        return false; // state filled in by CheckTransaction
    }

    // Coinbase is only valid in a block, not as a loose transaction
    if (tx.IsCoinBase())
        return state.Invalid(TxValidationResult::TX_CONSENSUS, "coinbase");

    // Rather not work on nonstandard transactions (unless -testnet/-regtest)
    std::string reason;
    if (fRequireStandard && !IsStandardTx(tx, reason))
        return state.Invalid(TxValidationResult::TX_NOT_STANDARD, reason);

    // And now do PAK checks. Filtered by next blocks' enforced list
    if (chainparams.GetEnforcePak()) {
        if (!IsPAKValidTx(tx, GetActivePAKList(m_active_chainstate.m_chain.Tip(), chainparams.GetConsensus()), chainparams.ParentGenesisBlockHash(), chainparams.GetConsensus().pegged_asset)) {
            return state.Invalid(TxValidationResult::TX_NOT_STANDARD, "invalid-pegout-proof");
        }
    }

    // Do not work on transactions that are too small.
    // A transaction with 1 segwit input and 1 P2WPHK output has non-witness size of 82 bytes.
    // Transactions smaller than this are not relayed to mitigate CVE-2017-12842 by not relaying
    // 64-byte transactions.
    if (::GetSerializeSize(tx, PROTOCOL_VERSION | SERIALIZE_TRANSACTION_NO_WITNESS) < MIN_STANDARD_TX_NONWITNESS_SIZE)
        return state.Invalid(TxValidationResult::TX_NOT_STANDARD, "tx-size-small");

    // Only accept nLockTime-using transactions that can be mined in the next
    // block; we don't want our mempool filled up with transactions that can't
    // be mined yet.
    if (!CheckFinalTx(m_active_chainstate.m_chain.Tip(), tx, STANDARD_LOCKTIME_VERIFY_FLAGS))
        return state.Invalid(TxValidationResult::TX_PREMATURE_SPEND, "non-final");

    if (m_pool.exists(GenTxid::Wtxid(tx.GetWitnessHash()))) {
        // Exact transaction already exists in the mempool.
        return state.Invalid(TxValidationResult::TX_CONFLICT, "txn-already-in-mempool");
    } else if (m_pool.exists(GenTxid::Txid(tx.GetHash()))) {
        // Transaction with the same non-witness data but different witness (same txid, different
        // wtxid) already exists in the mempool.
        return state.Invalid(TxValidationResult::TX_CONFLICT, "txn-same-nonwitness-data-in-mempool");
    }

    // Check for conflicts with in-memory transactions
    for (const CTxIn &txin : tx.vin)
    {
        const CTransaction* ptxConflicting = m_pool.GetConflictTx(txin.prevout);
        if (ptxConflicting) {
            if (!args.m_allow_bip125_replacement) {
                // Transaction conflicts with a mempool tx, but we're not allowing replacements.
                return state.Invalid(TxValidationResult::TX_MEMPOOL_POLICY, "bip125-replacement-disallowed");
            }
            if (!ws.m_conflicts.count(ptxConflicting->GetHash()))
            {
                // Transactions that don't explicitly signal replaceability are
                // *not* replaceable with the current logic, even if one of their
                // unconfirmed ancestors signals replaceability. This diverges
                // from BIP125's inherited signaling description (see CVE-2021-31876).
                // Applications relying on first-seen mempool behavior should
                // check all unconfirmed ancestors; otherwise an opt-in ancestor
                // might be replaced, causing removal of this descendant.
                if (!SignalsOptInRBF(*ptxConflicting)) {
                    return state.Invalid(TxValidationResult::TX_MEMPOOL_POLICY, "txn-mempool-conflict");
                }

                ws.m_conflicts.insert(ptxConflicting->GetHash());
            }
        }
    }

    LockPoints lp;
    m_view.SetBackend(m_viewmempool);

    // Quickly check for peg-in witness data on non-peg-in inputs
    for (size_t input_index = 0; input_index < tx.vin.size(); ++input_index) {
        if (!tx.vin[input_index].m_is_pegin) {
            // Check that the corresponding pegin witness is empty
            // Note that the witness vector must be size 0 or len(vin)
            if (!tx.witness.vtxinwit.empty() &&
                    !tx.witness.vtxinwit[input_index].m_pegin_witness.IsNull()) {
                return state.Invalid(TxValidationResult::TX_WITNESS_MUTATED, "extra-pegin-witness");
            }
        }
    }

    // Used when checking peg-ins
    std::vector<std::pair<CScript, CScript>> fedpegscripts = GetValidFedpegScripts(m_active_chainstate.m_chain.Tip(), chainparams.GetConsensus(), true /* nextblock_validation */);

    const CCoinsViewCache& coins_cache = m_active_chainstate.CoinsTip();
    // do all inputs exist?
    for (unsigned int i = 0; i < tx.vin.size(); i++) {
        const CTxIn& txin = tx.vin[i];

        // ELEMENTS:
        // For pegin inputs check whether the pegins have already been claimed before.
        // This only checks the UTXO set for already claimed pegins. For mempool conflicts,
        // we rely on the GetConflictTx check done above.
        if (txin.m_is_pegin) {
            // Peg-in witness is required, check here without validating existence in parent chain
            std::string err_msg = "no peg-in witness attached";
            if (tx.witness.vtxinwit.size() != tx.vin.size() ||
                    !IsValidPeginWitness(tx.witness.vtxinwit[i].m_pegin_witness, fedpegscripts, tx.vin[i].prevout, err_msg, false)) {
                return state.Invalid(TxValidationResult::TX_WITNESS_MUTATED, "pegin-no-witness", err_msg);
            }

            std::pair<uint256, COutPoint> pegin = std::make_pair(uint256(tx.witness.vtxinwit[i].m_pegin_witness.stack[2]), tx.vin[i].prevout);
            // This assumes non-null prevout and genesis block hash
            if (m_view.IsPeginSpent(pegin)) {
                return state.Invalid(TxValidationResult::TX_CONSENSUS, "pegin-already-claimed");
            }
            continue;
        }

        if (!coins_cache.HaveCoinInCache(txin.prevout)) {
            coins_to_uncache.push_back(txin.prevout);
        }

        // Note: this call may add txin.prevout to the coins cache
        // (coins_cache.cacheCoins) by way of FetchCoin(). It should be removed
        // later (via coins_to_uncache) if this tx turns out to be invalid.
        if (!m_view.HaveCoin(txin.prevout)) {
            // Are inputs missing because we already have the tx?
            for (size_t out = 0; out < tx.vout.size(); out++) {
                // Optimistically just do efficient check of cache for outputs
                if (coins_cache.HaveCoinInCache(COutPoint(hash, out))) {
                    return state.Invalid(TxValidationResult::TX_CONFLICT, "txn-already-known");
                }
            }
            // Otherwise assume this might be an orphan tx for which we just haven't seen parents yet
            return state.Invalid(TxValidationResult::TX_MISSING_INPUTS, "bad-txns-inputs-missingorspent");
        }
    }

    // This is const, but calls into the back end CoinsViews. The CCoinsViewDB at the bottom of the
    // hierarchy brings the best block into scope. See CCoinsViewDB::GetBestBlock().
    m_view.GetBestBlock();

    // we have all inputs cached now, so switch back to dummy (to protect
    // against bugs where we pull more inputs from disk that miss being added
    // to coins_to_uncache)
    m_view.SetBackend(m_dummy);

    // Only accept BIP68 sequence locked transactions that can be mined in the next
    // block; we don't want our mempool filled up with transactions that can't
    // be mined yet.
    // Pass in m_view which has all of the relevant inputs cached. Note that, since m_view's
    // backend was removed, it no longer pulls coins from the mempool.
    if (!CheckSequenceLocks(m_active_chainstate.m_chain.Tip(), m_view, tx, STANDARD_LOCKTIME_VERIFY_FLAGS, &lp))
        return state.Invalid(TxValidationResult::TX_PREMATURE_SPEND, "non-BIP68-final");

    CAmountMap fee_map;
    if (!Consensus::CheckTxInputs(tx, state, m_view, m_active_chainstate.m_blockman.GetSpendHeight(m_view), fee_map, setPeginsSpent, NULL, true, true, fedpegscripts)) {
        return false; // state filled in by CheckTxInputs
    }

    // ELEMENTS: extra policy check for consistency between issuances and their rangeproof
    if (fRequireStandard) {
        for (unsigned i = 0; i < std::min(tx.witness.vtxinwit.size(), tx.vin.size()); i++) {
            if (!tx.vin[i].assetIssuance.nAmount.IsCommitment() && !tx.witness.vtxinwit[i].vchIssuanceAmountRangeproof.empty()) {
                return state.Invalid(TxValidationResult::TX_INPUTS_NOT_STANDARD, "bad-txin-extra-issuance-rangeproof");
            }
            if (!tx.vin[i].assetIssuance.nInflationKeys.IsCommitment() && !tx.witness.vtxinwit[i].vchInflationKeysRangeproof.empty()) {
                return state.Invalid(TxValidationResult::TX_INPUTS_NOT_STANDARD, "bad-txin-extra-inflation-rangeproof");
            }
        }
    }

    // Check for non-standard pay-to-script-hash in inputs
    const bool taproot_active = DeploymentActiveAfter(m_active_chainstate.m_chain.Tip(), args.m_chainparams.GetConsensus(), Consensus::DEPLOYMENT_TAPROOT);
    if (fRequireStandard && !AreInputsStandard(tx, m_view, taproot_active)) {
        return state.Invalid(TxValidationResult::TX_INPUTS_NOT_STANDARD, "bad-txns-nonstandard-inputs");
    }

    // Check for non-standard witnesses.
    if (tx.HasWitness() && fRequireStandard && !IsWitnessStandard(tx, m_view))
        return state.Invalid(TxValidationResult::TX_WITNESS_MUTATED, "bad-witness-nonstandard");

    int64_t nSigOpsCost = GetTransactionSigOpCost(tx, m_view, STANDARD_SCRIPT_VERIFY_FLAGS);

<<<<<<< HEAD
    // We only consider policyAsset
    ws.m_base_fees = fee_map[policyAsset];

    // nModifiedFees includes any fee deltas from PrioritiseTransaction
    nModifiedFees = ws.m_base_fees;
    m_pool.ApplyDelta(hash, nModifiedFees);
=======
    // ws.m_modified_fees includes any fee deltas from PrioritiseTransaction
    ws.m_modified_fees = ws.m_base_fees;
    m_pool.ApplyDelta(hash, ws.m_modified_fees);
>>>>>>> e70fb87a

    // Keep track of transactions that spend a coinbase, which we re-scan
    // during reorgs to ensure COINBASE_MATURITY is still met.
    bool fSpendsCoinbase = false;
    for (const CTxIn &txin : tx.vin) {
        // ELEMENTS:
        if (txin.m_is_pegin) {
            continue;
        }
        const Coin &coin = m_view.AccessCoin(txin.prevout);
        if (coin.IsCoinBase()) {
            fSpendsCoinbase = true;
            break;
        }
    }

    entry.reset(new CTxMemPoolEntry(ptx, ws.m_base_fees, nAcceptTime, m_active_chainstate.m_chain.Height(),
<<<<<<< HEAD
            fSpendsCoinbase, nSigOpsCost, lp, setPeginsSpent));
    unsigned int nSize = entry->GetTxSize();
=======
            fSpendsCoinbase, nSigOpsCost, lp));
    ws.m_vsize = entry->GetTxSize();
>>>>>>> e70fb87a

    if (nSigOpsCost > MAX_STANDARD_TX_SIGOPS_COST)
        return state.Invalid(TxValidationResult::TX_NOT_STANDARD, "bad-txns-too-many-sigops",
                strprintf("%d", nSigOpsCost));

    // No transactions are allowed below minRelayTxFee except from disconnected
    // blocks
    if (!bypass_limits && !CheckFeeRate(ws.m_vsize, ws.m_modified_fees, state)) return false;

    ws.m_iters_conflicting = m_pool.GetIterSet(ws.m_conflicts);
    // Calculate in-mempool ancestors, up to a limit.
    if (ws.m_conflicts.size() == 1) {
        // In general, when we receive an RBF transaction with mempool conflicts, we want to know whether we
        // would meet the chain limits after the conflicts have been removed. However, there isn't a practical
        // way to do this short of calculating the ancestor and descendant sets with an overlay cache of
        // changed mempool entries. Due to both implementation and runtime complexity concerns, this isn't
        // very realistic, thus we only ensure a limited set of transactions are RBF'able despite mempool
        // conflicts here. Importantly, we need to ensure that some transactions which were accepted using
        // the below carve-out are able to be RBF'ed, without impacting the security the carve-out provides
        // for off-chain contract systems (see link in the comment below).
        //
        // Specifically, the subset of RBF transactions which we allow despite chain limits are those which
        // conflict directly with exactly one other transaction (but may evict children of said transaction),
        // and which are not adding any new mempool dependencies. Note that the "no new mempool dependencies"
        // check is accomplished later, so we don't bother doing anything about it here, but if BIP 125 is
        // amended, we may need to move that check to here instead of removing it wholesale.
        //
        // Such transactions are clearly not merging any existing packages, so we are only concerned with
        // ensuring that (a) no package is growing past the package size (not count) limits and (b) we are
        // not allowing something to effectively use the (below) carve-out spot when it shouldn't be allowed
        // to.
        //
        // To check these we first check if we meet the RBF criteria, above, and increment the descendant
        // limits by the direct conflict and its descendants (as these are recalculated in
        // CalculateMempoolAncestors by assuming the new transaction being added is a new descendant, with no
        // removals, of each parent's existing dependent set). The ancestor count limits are unmodified (as
        // the ancestor limits should be the same for both our new transaction and any conflicts).
        // We don't bother incrementing m_limit_descendants by the full removal count as that limit never comes
        // into force here (as we're only adding a single transaction).
        assert(ws.m_iters_conflicting.size() == 1);
        CTxMemPool::txiter conflict = *ws.m_iters_conflicting.begin();

        m_limit_descendants += 1;
        m_limit_descendant_size += conflict->GetSizeWithDescendants();
    }

    std::string errString;
    if (!m_pool.CalculateMemPoolAncestors(*entry, ws.m_ancestors, m_limit_ancestors, m_limit_ancestor_size, m_limit_descendants, m_limit_descendant_size, errString)) {
        ws.m_ancestors.clear();
        // If CalculateMemPoolAncestors fails second time, we want the original error string.
        std::string dummy_err_string;
        // Contracting/payment channels CPFP carve-out:
        // If the new transaction is relatively small (up to 40k weight)
        // and has at most one ancestor (ie ancestor limit of 2, including
        // the new transaction), allow it if its parent has exactly the
        // descendant limit descendants.
        //
        // This allows protocols which rely on distrusting counterparties
        // being able to broadcast descendants of an unconfirmed transaction
        // to be secure by simply only having two immediately-spendable
        // outputs - one for each counterparty. For more info on the uses for
        // this, see https://lists.linuxfoundation.org/pipermail/bitcoin-dev/2018-November/016518.html
        if (ws.m_vsize > EXTRA_DESCENDANT_TX_SIZE_LIMIT ||
                !m_pool.CalculateMemPoolAncestors(*entry, ws.m_ancestors, 2, m_limit_ancestor_size, m_limit_descendants + 1, m_limit_descendant_size + EXTRA_DESCENDANT_TX_SIZE_LIMIT, dummy_err_string)) {
            return state.Invalid(TxValidationResult::TX_MEMPOOL_POLICY, "too-long-mempool-chain", errString);
        }
    }

    // A transaction that spends outputs that would be replaced by it is invalid. Now
    // that we have the set of all ancestors we can detect this
    // pathological case by making sure ws.m_conflicts and ws.m_ancestors don't
    // intersect.
    if (const auto err_string{EntriesAndTxidsDisjoint(ws.m_ancestors, ws.m_conflicts, hash)}) {
        // We classify this as a consensus error because a transaction depending on something it
        // conflicts with would be inconsistent.
        return state.Invalid(TxValidationResult::TX_CONSENSUS, "bad-txns-spends-conflicting-tx", *err_string);
    }

    m_rbf = !ws.m_conflicts.empty();
    return true;
}

bool MemPoolAccept::ReplacementChecks(Workspace& ws)
{
    AssertLockHeld(cs_main);
    AssertLockHeld(m_pool.cs);

    const CTransaction& tx = *ws.m_ptx;
    const uint256& hash = ws.m_hash;
    TxValidationState& state = ws.m_state;

    CFeeRate newFeeRate(ws.m_modified_fees, ws.m_vsize);
    // It's possible that the replacement pays more fees than its direct conflicts but not more
    // than all conflicts (i.e. the direct conflicts have high-fee descendants). However, if the
    // replacement doesn't pay more fees than its direct conflicts, then we can be sure it's not
    // more economically rational to mine. Before we go digging through the mempool for all
    // transactions that would need to be removed (direct conflicts and all descendants), check
    // that the replacement transaction pays more than its direct conflicts.
    if (const auto err_string{PaysMoreThanConflicts(ws.m_iters_conflicting, newFeeRate, hash)}) {
        return state.Invalid(TxValidationResult::TX_MEMPOOL_POLICY, "insufficient fee", *err_string);
    }

    // Calculate all conflicting entries and enforce BIP125 Rule #5.
    if (const auto err_string{GetEntriesForConflicts(tx, m_pool, ws.m_iters_conflicting, ws.m_all_conflicting)}) {
        return state.Invalid(TxValidationResult::TX_MEMPOOL_POLICY,
                             "too many potential replacements", *err_string);
    }
    // Enforce BIP125 Rule #2.
    if (const auto err_string{HasNoNewUnconfirmed(tx, m_pool, ws.m_iters_conflicting)}) {
        return state.Invalid(TxValidationResult::TX_MEMPOOL_POLICY,
                             "replacement-adds-unconfirmed", *err_string);
    }
    // Check if it's economically rational to mine this transaction rather than the ones it
    // replaces and pays for its own relay fees. Enforce BIP125 Rules #3 and #4.
    for (CTxMemPool::txiter it : ws.m_all_conflicting) {
        ws.m_conflicting_fees += it->GetModifiedFee();
        ws.m_conflicting_size += it->GetTxSize();
    }
    if (const auto err_string{PaysForRBF(ws.m_conflicting_fees, ws.m_modified_fees, ws.m_vsize,
                                         ::incrementalRelayFee, hash)}) {
        return state.Invalid(TxValidationResult::TX_MEMPOOL_POLICY, "insufficient fee", *err_string);
    }
    return true;
}

bool MemPoolAccept::PackageMempoolChecks(const std::vector<CTransactionRef>& txns,
                                         PackageValidationState& package_state)
{
    AssertLockHeld(cs_main);
    AssertLockHeld(m_pool.cs);

    std::string err_string;
    if (!m_pool.CheckPackageLimits(txns, m_limit_ancestors, m_limit_ancestor_size, m_limit_descendants,
                                   m_limit_descendant_size, err_string)) {
        // This is a package-wide error, separate from an individual transaction error.
        return package_state.Invalid(PackageValidationResult::PCKG_POLICY, "package-mempool-limits", err_string);
    }
   return true;
}

bool MemPoolAccept::PolicyScriptChecks(const ATMPArgs& args, Workspace& ws)
{
    const CTransaction& tx = *ws.m_ptx;
    TxValidationState& state = ws.m_state;

    unsigned int scriptVerifyFlags = STANDARD_SCRIPT_VERIFY_FLAGS;

    // Temporarily add additional script flags based on the activation of
    // Dynamic Federations. This can be included in the
    // STANDARD_LOCKTIME_VERIFY_FLAGS in a release post-activation.
    if (DeploymentActiveAfter(m_active_chainstate.m_chain.Tip(), args.m_chainparams.GetConsensus(), Consensus::DEPLOYMENT_DYNA_FED)) {
        scriptVerifyFlags |= SCRIPT_SIGHASH_RANGEPROOF;
    }

    // Check input scripts and signatures.
    // This is done last to help prevent CPU exhaustion denial-of-service attacks.
    if (!CheckInputScripts(tx, state, m_view, scriptVerifyFlags, true, false, ws.m_precomputed_txdata)) {
        // SCRIPT_VERIFY_CLEANSTACK requires SCRIPT_VERIFY_WITNESS, so we
        // need to turn both off, and compare against just turning off CLEANSTACK
        // to see if the failure is specifically due to witness validation.
        TxValidationState state_dummy; // Want reported failures to be from first CheckInputScripts
        if (!tx.HasWitness() && CheckInputScripts(tx, state_dummy, m_view, scriptVerifyFlags & ~(SCRIPT_VERIFY_WITNESS | SCRIPT_VERIFY_CLEANSTACK), true, false, ws.m_precomputed_txdata) &&
                !CheckInputScripts(tx, state_dummy, m_view, scriptVerifyFlags & ~SCRIPT_VERIFY_CLEANSTACK, true, false, ws.m_precomputed_txdata)) {
            // Only the witness is missing, so the transaction itself may be fine.
            state.Invalid(TxValidationResult::TX_WITNESS_STRIPPED,
                    state.GetRejectReason(), state.GetDebugMessage());
        }
        return false; // state filled in by CheckInputScripts
    }

    return true;
}

bool MemPoolAccept::ConsensusScriptChecks(const ATMPArgs& args, Workspace& ws)
{
    const CTransaction& tx = *ws.m_ptx;
    const uint256& hash = ws.m_hash;
    TxValidationState& state = ws.m_state;
    const CChainParams& chainparams = args.m_chainparams;

    // Check again against the current block tip's script verification
    // flags to cache our script execution flags. This is, of course,
    // useless if the next block has different script flags from the
    // previous one, but because the cache tracks script flags for us it
    // will auto-invalidate and we'll just have a few blocks of extra
    // misses on soft-fork activation.
    //
    // This is also useful in case of bugs in the standard flags that cause
    // transactions to pass as valid when they're actually invalid. For
    // instance the STRICTENC flag was incorrectly allowing certain
    // CHECKSIG NOT scripts to pass, even though they were invalid.
    //
    // There is a similar check in CreateNewBlock() to prevent creating
    // invalid blocks (using TestBlockValidity), however allowing such
    // transactions into the mempool can be exploited as a DoS attack.
    unsigned int currentBlockScriptVerifyFlags = GetBlockScriptFlags(m_active_chainstate.m_chain.Tip(), chainparams.GetConsensus());
    if (!CheckInputsFromMempoolAndCache(tx, state, m_view, m_pool, currentBlockScriptVerifyFlags,
                                        ws.m_precomputed_txdata, m_active_chainstate.CoinsTip())) {
        return error("%s: BUG! PLEASE REPORT THIS! CheckInputScripts failed against latest-block but not STANDARD flags %s, %s",
                __func__, hash.ToString(), state.ToString());
    }

    return true;
}

bool MemPoolAccept::Finalize(const ATMPArgs& args, Workspace& ws)
{
    const CTransaction& tx = *ws.m_ptx;
    const uint256& hash = ws.m_hash;
    TxValidationState& state = ws.m_state;
    const bool bypass_limits = args.m_bypass_limits;

    std::unique_ptr<CTxMemPoolEntry>& entry = ws.m_entry;

    // Remove conflicting transactions from the mempool
    for (CTxMemPool::txiter it : ws.m_all_conflicting)
    {
        LogPrint(BCLog::MEMPOOL, "replacing tx %s with %s for %s additional fees, %d delta bytes\n",
                it->GetTx().GetHash().ToString(),
                hash.ToString(),
                FormatMoney(ws.m_modified_fees - ws.m_conflicting_fees),
                (int)entry->GetTxSize() - (int)ws.m_conflicting_size);
        ws.m_replaced_transactions.push_back(it->GetSharedTx());
    }
    m_pool.RemoveStaged(ws.m_all_conflicting, false, MemPoolRemovalReason::REPLACED);

    // This transaction should only count for fee estimation if:
    // - it's not being re-added during a reorg which bypasses typical mempool fee limits
    // - the node is not behind
    // - the transaction is not dependent on any other transactions in the mempool
    bool validForFeeEstimation = !bypass_limits && IsCurrentForFeeEstimation(m_active_chainstate) && m_pool.HasNoInputsOf(tx);

    // Store transaction in memory
    m_pool.addUnchecked(*entry, ws.m_ancestors, validForFeeEstimation);

    // trim mempool and check if tx was trimmed
    if (!bypass_limits) {
        LimitMempoolSize(m_pool, m_active_chainstate.CoinsTip(), gArgs.GetIntArg("-maxmempool", DEFAULT_MAX_MEMPOOL_SIZE) * 1000000, std::chrono::hours{gArgs.GetIntArg("-mempoolexpiry", DEFAULT_MEMPOOL_EXPIRY)});
        if (!m_pool.exists(GenTxid::Txid(hash)))
            return state.Invalid(TxValidationResult::TX_MEMPOOL_POLICY, "mempool full");
    }
    return true;
}

MempoolAcceptResult MemPoolAccept::AcceptSingleTransaction(const CTransactionRef& ptx, ATMPArgs& args)
{
    AssertLockHeld(cs_main);
    LOCK(m_pool.cs); // mempool "read lock" (held through GetMainSignals().TransactionAddedToMempool())

    Workspace ws(ptx);

    if (!PreChecks(args, ws)) return MempoolAcceptResult::Failure(ws.m_state);

<<<<<<< HEAD
    // Only compute the precomputed transaction data if we need to verify
    // scripts (ie, other policy checks pass). We perform the inexpensive
    // checks first and avoid hashing and signature verification unless those
    // checks pass, to mitigate CPU exhaustion denial-of-service attacks.
    PrecomputedTransactionData txdata(args.m_chainparams.HashGenesisBlock());
=======
    if (m_rbf && !ReplacementChecks(ws)) return MempoolAcceptResult::Failure(ws.m_state);
>>>>>>> e70fb87a

    // Perform the inexpensive checks first and avoid hashing and signature verification unless
    // those checks pass, to mitigate CPU exhaustion denial-of-service attacks.
    if (!PolicyScriptChecks(args, ws)) return MempoolAcceptResult::Failure(ws.m_state);

    if (!ConsensusScriptChecks(args, ws)) return MempoolAcceptResult::Failure(ws.m_state);

    // Tx was accepted, but not added
    if (args.m_test_accept) {
        return MempoolAcceptResult::Success(std::move(ws.m_replaced_transactions), ws.m_vsize, ws.m_base_fees);
    }

    if (!Finalize(args, ws)) return MempoolAcceptResult::Failure(ws.m_state);

    GetMainSignals().TransactionAddedToMempool(ptx, m_pool.GetAndIncrementSequence());

    return MempoolAcceptResult::Success(std::move(ws.m_replaced_transactions), ws.m_vsize, ws.m_base_fees);
}

PackageMempoolAcceptResult MemPoolAccept::AcceptMultipleTransactions(const std::vector<CTransactionRef>& txns, ATMPArgs& args)
{
    AssertLockHeld(cs_main);

    // These context-free package limits can be done before taking the mempool lock.
    PackageValidationState package_state;
    if (!CheckPackage(txns, package_state)) return PackageMempoolAcceptResult(package_state, {});

    std::vector<Workspace> workspaces{};
    workspaces.reserve(txns.size());
    std::transform(txns.cbegin(), txns.cend(), std::back_inserter(workspaces),
                   [](const auto& tx) { return Workspace(tx); });
    std::map<const uint256, const MempoolAcceptResult> results;

    LOCK(m_pool.cs);

    // Do all PreChecks first and fail fast to avoid running expensive script checks when unnecessary.
    for (Workspace& ws : workspaces) {
        if (!PreChecks(args, ws)) {
            package_state.Invalid(PackageValidationResult::PCKG_TX, "transaction failed");
            // Exit early to avoid doing pointless work. Update the failed tx result; the rest are unfinished.
            results.emplace(ws.m_ptx->GetWitnessHash(), MempoolAcceptResult::Failure(ws.m_state));
            return PackageMempoolAcceptResult(package_state, std::move(results));
        }
        // Make the coins created by this transaction available for subsequent transactions in the
        // package to spend. Since we already checked conflicts in the package and we don't allow
        // replacements, we don't need to track the coins spent. Note that this logic will need to be
        // updated if package replace-by-fee is allowed in the future.
        assert(!args.m_allow_bip125_replacement);
        m_viewmempool.PackageAddTransaction(ws.m_ptx);
    }

    // Apply package mempool ancestor/descendant limits. Skip if there is only one transaction,
    // because it's unnecessary. Also, CPFP carve out can increase the limit for individual
    // transactions, but this exemption is not extended to packages in CheckPackageLimits().
    std::string err_string;
    if (txns.size() > 1 && !PackageMempoolChecks(txns, package_state)) {
        return PackageMempoolAcceptResult(package_state, std::move(results));
    }

    for (Workspace& ws : workspaces) {
        if (!PolicyScriptChecks(args, ws)) {
            // Exit early to avoid doing pointless work. Update the failed tx result; the rest are unfinished.
            package_state.Invalid(PackageValidationResult::PCKG_TX, "transaction failed");
            results.emplace(ws.m_ptx->GetWitnessHash(), MempoolAcceptResult::Failure(ws.m_state));
            return PackageMempoolAcceptResult(package_state, std::move(results));
        }
        if (args.m_test_accept) {
            // When test_accept=true, transactions that pass PolicyScriptChecks are valid because there are
            // no further mempool checks (passing PolicyScriptChecks implies passing ConsensusScriptChecks).
            results.emplace(ws.m_ptx->GetWitnessHash(),
                            MempoolAcceptResult::Success(std::move(ws.m_replaced_transactions),
                                                         ws.m_vsize, ws.m_base_fees));
        }
    }

    return PackageMempoolAcceptResult(package_state, std::move(results));
}

} // anon namespace

/** (try to) add transaction to memory pool with a specified acceptance time **/
static MempoolAcceptResult AcceptToMemoryPoolWithTime(const CChainParams& chainparams, CTxMemPool& pool,
                                                      CChainState& active_chainstate,
                                                      const CTransactionRef &tx, int64_t nAcceptTime,
                                                      bool bypass_limits, bool test_accept)
                                                      EXCLUSIVE_LOCKS_REQUIRED(cs_main)
{
    std::vector<COutPoint> coins_to_uncache;
    auto args = MemPoolAccept::ATMPArgs::SingleAccept(chainparams, nAcceptTime, bypass_limits, coins_to_uncache, test_accept);
    const MempoolAcceptResult result = MemPoolAccept(pool, active_chainstate).AcceptSingleTransaction(tx, args);
    if (result.m_result_type != MempoolAcceptResult::ResultType::VALID) {
        // Remove coins that were not present in the coins cache before calling
        // AcceptSingleTransaction(); this is to prevent memory DoS in case we receive a large
        // number of invalid transactions that attempt to overrun the in-memory coins cache
        // (`CCoinsViewCache::cacheCoins`).

        for (const COutPoint& hashTx : coins_to_uncache)
            active_chainstate.CoinsTip().Uncache(hashTx);
    }
    // After we've (potentially) uncached entries, ensure our coins cache is still within its size limits
    BlockValidationState state_dummy;
    active_chainstate.FlushStateToDisk(state_dummy, FlushStateMode::PERIODIC);
    return result;
}

MempoolAcceptResult AcceptToMemoryPool(CChainState& active_chainstate, CTxMemPool& pool, const CTransactionRef& tx,
                                       bool bypass_limits, bool test_accept)
{
    return AcceptToMemoryPoolWithTime(Params(), pool, active_chainstate, tx, GetTime(), bypass_limits, test_accept);
}

PackageMempoolAcceptResult ProcessNewPackage(CChainState& active_chainstate, CTxMemPool& pool,
                                                   const Package& package, bool test_accept)
{
    AssertLockHeld(cs_main);
    assert(test_accept); // Only allow package accept dry-runs (testmempoolaccept RPC).
    assert(!package.empty());
    assert(std::all_of(package.cbegin(), package.cend(), [](const auto& tx){return tx != nullptr;}));

    std::vector<COutPoint> coins_to_uncache;
    const CChainParams& chainparams = Params();
    auto args = MemPoolAccept::ATMPArgs::PackageTestAccept(chainparams, GetTime(), coins_to_uncache);
    const PackageMempoolAcceptResult result = MemPoolAccept(pool, active_chainstate).AcceptMultipleTransactions(package, args);

    // Uncache coins pertaining to transactions that were not submitted to the mempool.
    for (const COutPoint& hashTx : coins_to_uncache) {
        active_chainstate.CoinsTip().Uncache(hashTx);
    }
    return result;
}

CAmount GetBlockSubsidy(int nHeight, const Consensus::Params& consensusParams)
{
    int halvings = nHeight / consensusParams.nSubsidyHalvingInterval;
    // Force block reward to zero when right shift is undefined.
    if (halvings >= 64)
        return 0;

    CAmount nSubsidy = consensusParams.genesis_subsidy;
    // Subsidy is cut in half every 210,000 blocks which will occur approximately every 4 years.
    nSubsidy >>= halvings;
    return nSubsidy;
}

CoinsViews::CoinsViews(
    std::string ldb_name,
    size_t cache_size_bytes,
    bool in_memory,
    bool should_wipe) : m_dbview(
                            gArgs.GetDataDirNet() / ldb_name, cache_size_bytes, in_memory, should_wipe),
                        m_catcherview(&m_dbview) {}

void CoinsViews::InitCache()
{
    m_cacheview = std::make_unique<CCoinsViewCache>(&m_catcherview);
}

CChainState::CChainState(
    CTxMemPool* mempool,
    BlockManager& blockman,
    ChainstateManager& chainman,
    std::optional<uint256> from_snapshot_blockhash)
    : m_mempool(mempool),
      m_params(::Params()),
      m_blockman(blockman),
      m_chainman(chainman),
      m_from_snapshot_blockhash(from_snapshot_blockhash) {}

void CChainState::InitCoinsDB(
    size_t cache_size_bytes,
    bool in_memory,
    bool should_wipe,
    std::string leveldb_name)
{
    if (m_from_snapshot_blockhash) {
        leveldb_name += "_" + m_from_snapshot_blockhash->ToString();
    }

    m_coins_views = std::make_unique<CoinsViews>(
        leveldb_name, cache_size_bytes, in_memory, should_wipe);
}

void CChainState::InitCoinsCache(size_t cache_size_bytes)
{
    assert(m_coins_views != nullptr);
    m_coinstip_cache_size_bytes = cache_size_bytes;
    m_coins_views->InitCache();
}

// Note that though this is marked const, we may end up modifying `m_cached_finished_ibd`, which
// is a performance-related implementation detail. This function must be marked
// `const` so that `CValidationInterface` clients (which are given a `const CChainState*`)
// can call it.
//
bool CChainState::IsInitialBlockDownload() const
{
    // Optimization: pre-test latch before taking the lock.
    if (m_cached_finished_ibd.load(std::memory_order_relaxed))
        return false;

    LOCK(cs_main);
    if (m_cached_finished_ibd.load(std::memory_order_relaxed))
        return false;
    if (fImporting || fReindex)
        return true;
    if (m_chain.Tip() == nullptr)
        return true;
    if (m_chain.Tip()->nChainWork < nMinimumChainWork)
        return true;
    if (m_chain.Tip()->GetBlockTime() < (GetTime() - nMaxTipAge))
        return true;
    LogPrintf("Leaving InitialBlockDownload (latching to false)\n");
    m_cached_finished_ibd.store(true, std::memory_order_relaxed);
    return false;
}

static void AlertNotify(const std::string& strMessage)
{
    uiInterface.NotifyAlertChanged();
#if HAVE_SYSTEM
    std::string strCmd = gArgs.GetArg("-alertnotify", "");
    if (strCmd.empty()) return;

    // Alert text should be plain ascii coming from a trusted source, but to
    // be safe we first strip anything not in safeChars, then add single quotes around
    // the whole string before passing it to the shell:
    std::string singleQuote("'");
    std::string safeStatus = SanitizeString(strMessage);
    safeStatus = singleQuote+safeStatus+singleQuote;
    boost::replace_all(strCmd, "%s", safeStatus);

    std::thread t(runCommand, strCmd);
    t.detach(); // thread runs free
#endif
}

void CChainState::CheckForkWarningConditions()
{
    AssertLockHeld(cs_main);

    // Before we get past initial download, we cannot reliably alert about forks
    // (we assume we don't get stuck on a fork before finishing our initial sync)
    if (IsInitialBlockDownload()) {
        return;
    }

    if (pindexBestInvalid && pindexBestInvalid->nChainWork > m_chain.Tip()->nChainWork + (GetBlockProof(*m_chain.Tip()) * 6)) {
        LogPrintf("%s: Warning: Found invalid chain at least ~6 blocks longer than our best chain.\nChain state database corruption likely.\n", __func__);
        SetfLargeWorkInvalidChainFound(true);
    } else {
        SetfLargeWorkInvalidChainFound(false);
    }
}

// Called both upon regular invalid block discovery *and* InvalidateBlock
void CChainState::InvalidChainFound(CBlockIndex* pindexNew)
{
    if (!pindexBestInvalid || pindexNew->nChainWork > pindexBestInvalid->nChainWork)
        pindexBestInvalid = pindexNew;
    if (pindexBestHeader != nullptr && pindexBestHeader->GetAncestor(pindexNew->nHeight) == pindexNew) {
        pindexBestHeader = m_chain.Tip();
    }

    LogPrintf("%s: invalid block=%s  height=%d  date=%s\n", __func__,
      pindexNew->GetBlockHash().ToString(), pindexNew->nHeight,
      FormatISO8601DateTime(pindexNew->GetBlockTime()));
    CBlockIndex *tip = m_chain.Tip();
    assert (tip);
    LogPrintf("%s:  current best=%s  height=%d  date=%s\n", __func__,
      tip->GetBlockHash().ToString(), m_chain.Height(),
      FormatISO8601DateTime(tip->GetBlockTime()));
    CheckForkWarningConditions();
}

// Same as InvalidChainFound, above, except not called directly from InvalidateBlock,
// which does its own setBlockIndexCandidates management.
void CChainState::InvalidBlockFound(CBlockIndex* pindex, const BlockValidationState& state)
{
    if (state.GetResult() != BlockValidationResult::BLOCK_MUTATED) {
        pindex->nStatus |= BLOCK_FAILED_VALID;
        m_blockman.m_failed_blocks.insert(pindex);
        setDirtyBlockIndex.insert(pindex);
        setBlockIndexCandidates.erase(pindex);
        InvalidChainFound(pindex);
    }
}

void UpdateCoins(const CTransaction& tx, CCoinsViewCache& inputs, CTxUndo &txundo, int nHeight)
{
    // mark inputs spent
    if (!tx.IsCoinBase()) {
        txundo.vprevout.reserve(tx.vin.size());
        for (size_t i = 0; i < tx.vin.size(); i++) {
            const CTxIn& txin = tx.vin[i];
            if (txin.m_is_pegin) {
                const CTxInWitness& txinwit = tx.witness.vtxinwit[i];
                std::pair<uint256, COutPoint> outpoint = std::make_pair(uint256(txinwit.m_pegin_witness.stack[2]), txin.prevout);
                inputs.SetPeginSpent(outpoint, true);
                // Dummy undo
                txundo.vprevout.emplace_back();
            } else {
                txundo.vprevout.emplace_back();
                bool is_spent = inputs.SpendCoin(txin.prevout, &txundo.vprevout.back());
                assert(is_spent);
            }
        }
    }
    // add outputs
    AddCoins(inputs, tx, nHeight);
}

bool CScriptCheck::operator()() {
    const CScript &scriptSig = ptxTo->vin[nIn].scriptSig;
    const CScriptWitness *witness = ptxTo->witness.vtxinwit.size() > nIn ? &ptxTo->witness.vtxinwit[nIn].scriptWitness : NULL;
    return VerifyScript(scriptSig, m_tx_out.scriptPubKey, witness, nFlags, CachingTransactionSignatureChecker(ptxTo, nIn, m_tx_out.nValue, cacheStore, *txdata), &error);
}

int BlockManager::GetSpendHeight(const CCoinsViewCache& inputs)
{
    AssertLockHeld(cs_main);
    CBlockIndex* pindexPrev = LookupBlockIndex(inputs.GetBestBlock());
    return pindexPrev->nHeight + 1;
}


static CuckooCache::cache<uint256, SignatureCacheHasher> g_scriptExecutionCache;
static CSHA256 g_scriptExecutionCacheHasher;

void InitScriptExecutionCache() {
    // Setup the salted hasher
    uint256 nonce = GetRandHash();
    // We want the nonce to be 64 bytes long to force the hasher to process
    // this chunk, which makes later hash computations more efficient. We
    // just write our 32-byte entropy twice to fill the 64 bytes.
    g_scriptExecutionCacheHasher.Write(nonce.begin(), 32);
    g_scriptExecutionCacheHasher.Write(nonce.begin(), 32);
    // nMaxCacheSize is unsigned. If -maxsigcachesize is set to zero,
    // setup_bytes creates the minimum possible cache (2 elements).
    size_t nMaxCacheSize = std::min(std::max((int64_t)0, gArgs.GetIntArg("-maxsigcachesize", DEFAULT_MAX_SIG_CACHE_SIZE) / 4), MAX_MAX_SIG_CACHE_SIZE) * ((size_t) 1 << 20);
    size_t nElems = g_scriptExecutionCache.setup_bytes(nMaxCacheSize);
    LogPrintf("Using %zu MiB out of %zu/4 requested for script execution cache, able to store %zu elements\n",
            (nElems*sizeof(uint256)) >>20, (nMaxCacheSize*2)>>20, nElems);
}

/**
 * Check whether all of this transaction's input scripts succeed.
 *
 * This involves ECDSA signature checks so can be computationally intensive. This function should
 * only be called after the cheap sanity checks in CheckTxInputs passed.
 *
 * If pvChecks is not nullptr, script checks are pushed onto it instead of being performed inline. Any
 * script checks which are not necessary (eg due to script execution cache hits) are, obviously,
 * not pushed onto pvChecks/run.
 *
 * Setting cacheSigStore/cacheFullScriptStore to false will remove elements from the corresponding cache
 * which are matched. This is useful for checking blocks where we will likely never need the cache
 * entry again.
 *
 * Note that we may set state.reason to NOT_STANDARD for extra soft-fork flags in flags, block-checking
 * callers should probably reset it to CONSENSUS in such cases.
 *
 * Non-static (and re-declared) in src/test/txvalidationcache_tests.cpp
 */
bool CheckInputScripts(const CTransaction& tx, TxValidationState& state,
                       const CCoinsViewCache& inputs, unsigned int flags, bool cacheSigStore,
                       bool cacheFullScriptStore, PrecomputedTransactionData& txdata,
                       std::vector<CCheck*>* pvChecks)
{
    if (tx.IsCoinBase()) return true;

    if (pvChecks) {
        pvChecks->reserve(tx.vin.size());
    }

    // First check if script executions have been cached with the same
    // flags. Note that this assumes that the inputs provided are
    // correct (ie that the transaction hash which is in tx's prevouts
    // properly commits to the scriptPubKey in the inputs view of that
    // transaction).
    uint256 hashCacheEntry;
    CSHA256 hasher = g_scriptExecutionCacheHasher;
    hasher.Write(tx.GetWitnessHash().begin(), 32).Write((unsigned char*)&flags, sizeof(flags)).Finalize(hashCacheEntry.begin());
    AssertLockHeld(cs_main); //TODO: Remove this requirement by making CuckooCache not require external locks
    if (g_scriptExecutionCache.contains(hashCacheEntry, !cacheFullScriptStore)) {
        return true;
    }

    if (!txdata.m_spent_outputs_ready) {
        std::vector<CTxOut> spent_outputs;
        spent_outputs.reserve(tx.vin.size());

        for (unsigned int i = 0; i < tx.vin.size(); i++) {
            const COutPoint& prevout = tx.vin[i].prevout;
            // ELEMENTS:
            // If input is peg-in, create "coin" to evaluate against
            Coin pegin_coin;
            if (tx.vin[i].m_is_pegin) {
                // Height of "output" in script evaluation will be 0
                pegin_coin = Coin(GetPeginOutputFromWitness(tx.witness.vtxinwit[i].m_pegin_witness), 0, false);
            }
            const Coin& coin = tx.vin[i].m_is_pegin ? pegin_coin : inputs.AccessCoin(prevout);
            // end ELEMENTS
            assert(!coin.IsSpent());
            spent_outputs.emplace_back(coin.out);
        }
        txdata.Init(tx, std::move(spent_outputs));
    }
    assert(txdata.m_spent_outputs.size() == tx.vin.size());

    for (unsigned int i = 0; i < tx.vin.size(); i++) {
        // We very carefully only pass in things to CScriptCheck which
        // are clearly committed to by tx' witness hash. This provides
        // a sanity check that our caching is not introducing consensus
        // failures through additional data in, eg, the coins being
        // spent being checked as a part of CScriptCheck.

        // Verify signature
        CCheck* check = new CScriptCheck(txdata.m_spent_outputs[i], tx, i, flags, cacheSigStore, &txdata);
        ScriptError serror = QueueCheck(pvChecks, check);
        if (serror != SCRIPT_ERR_OK) {
            if (flags & STANDARD_NOT_MANDATORY_VERIFY_FLAGS) {
                // Check whether the failure was caused by a
                // non-mandatory script verification check, such as
                // non-standard DER encodings or non-null dummy
                // arguments; if so, ensure we return NOT_STANDARD
                // instead of CONSENSUS to avoid downstream users
                // splitting the network between upgraded and
                // non-upgraded nodes by banning CONSENSUS-failing
                // data providers.
                CScriptCheck check2(txdata.m_spent_outputs[i], tx, i,
                        flags & ~STANDARD_NOT_MANDATORY_VERIFY_FLAGS, cacheSigStore, &txdata);
                if (check2()) {
                    return state.Invalid(TxValidationResult::TX_NOT_STANDARD, strprintf("non-mandatory-script-verify-flag (%s)", ScriptErrorString(serror)));
                }
            }
            // MANDATORY flag failures correspond to
            // TxValidationResult::TX_CONSENSUS. Because CONSENSUS
            // failures are the most serious case of validation
            // failures, we may need to consider using
            // RECENT_CONSENSUS_CHANGE for any script failure that
            // could be due to non-upgraded nodes which we may want to
            // support, to avoid splitting the network (but this
            // depends on the details of how net_processing handles
            // such errors).
            return state.Invalid(TxValidationResult::TX_CONSENSUS, strprintf("mandatory-script-verify-flag-failed (%s)", ScriptErrorString(serror)));
        }
    }

    if (cacheFullScriptStore && !pvChecks) {
        // We executed all of the provided scripts, and were told to
        // cache the result. Do so now.
        g_scriptExecutionCache.insert(hashCacheEntry);
    }

    return true;
}

bool AbortNode(BlockValidationState& state, const std::string& strMessage, const bilingual_str& userMessage)
{
    AbortNode(strMessage, userMessage);
    return state.Error(strMessage);
}

/**
 * Restore the UTXO in a Coin at a given COutPoint
 * @param undo The Coin to be restored.
 * @param view The coins view to which to apply the changes.
 * @param out The out point that corresponds to the tx input.
 * @return A DisconnectResult as an int
 */
int ApplyTxInUndo(Coin&& undo, CCoinsViewCache& view, const COutPoint& out, const CTxIn& txin, const CScriptWitness& pegin_witness, const std::vector<std::pair<CScript, CScript>>& fedpegscripts)
{
    bool fClean = true;

    if (!txin.m_is_pegin) {
        if (view.HaveCoin(out)) fClean = false; // overwriting transaction output

        if (undo.nHeight == 0) {
            // Missing undo metadata (height and coinbase). Older versions included this
            // information only in undo records for the last spend of a transactions'
            // outputs. This implies that it must be present for some other output of the same tx.
            const Coin& alternate = AccessByTxid(view, out.hash);
            if (!alternate.IsSpent()) {
                undo.nHeight = alternate.nHeight;
                undo.fCoinBase = alternate.fCoinBase;
            } else {
                // ELEMENTS:
                // If we're connecting genesis outputs, it's probably actually just
                // a genesis output, let it through. N.B. The case where it's a corrupted
                // txundo from per-tx db will not be caught!
                if (!Params().GetConsensus().connect_genesis_outputs) {
                    return DISCONNECT_FAILED; // adding output for transaction without known metadata
                }
            }
        }
        // If the coin already exists as an unspent coin in the cache, then the
        // possible_overwrite parameter to AddCoin must be set to true. We have
        // already checked whether an unspent coin exists above using HaveCoin, so
        // we don't need to guess. When fClean is false, an unspent coin already
        // existed and it is an overwrite.
        view.AddCoin(out, std::move(undo), !fClean);
    } else {
        std::string err;
        if (!IsValidPeginWitness(pegin_witness, fedpegscripts, txin.prevout, err, false)) {
            fClean = fClean && error("%s: peg-in occurred without proof", __func__);
        } else {
            std::pair<uint256, COutPoint> outpoint = std::make_pair(uint256(pegin_witness.stack[2]), txin.prevout);
            bool fSpent = view.IsPeginSpent(outpoint);
            if (!fSpent) {
                fClean = fClean && error("%s: peg-in bitcoin txid not marked spent", __func__);
            } else {
                view.SetPeginSpent(outpoint, false);
            }
        }
    }

    return fClean ? DISCONNECT_OK : DISCONNECT_UNCLEAN;
}

// We don't want to compare things that are not stored in utxo db, specifically
// the nonce commitment which has no consensus meaning for spending conditions
static bool TxOutDBEntryIsSame(const CTxOut& block_txout, const CTxOut& txdb_txout)
{
    return txdb_txout.nValue == block_txout.nValue &&
        txdb_txout.nAsset == block_txout.nAsset &&
        txdb_txout.scriptPubKey == block_txout.scriptPubKey;
}

/** Undo the effects of this block (with given index) on the UTXO set represented by coins.
 *  When FAILED is returned, view is left in an indeterminate state. */
DisconnectResult CChainState::DisconnectBlock(const CBlock& block, const CBlockIndex* pindex, CCoinsViewCache& view)
{
    bool fClean = true;

    CBlockUndo blockUndo;
    if (!UndoReadFromDisk(blockUndo, pindex)) {
        error("DisconnectBlock(): failure reading undo data");
        return DISCONNECT_FAILED;
    }

    if (blockUndo.vtxundo.size() + 1 != block.vtx.size()) {
        error("DisconnectBlock(): block and undo data inconsistent");
        return DISCONNECT_FAILED;
    }

    // undo transactions in reverse order
    for (int i = block.vtx.size() - 1; i >= 0; i--) {
        const CTransaction &tx = *(block.vtx[i]);
        uint256 hash = tx.GetHash();
        bool is_coinbase = tx.IsCoinBase();

        // Check that all outputs are available and match the outputs in the block itself
        // exactly.
        for (size_t o = 0; o < tx.vout.size(); o++) {
            if (!tx.vout[o].scriptPubKey.IsUnspendable()) {
                COutPoint out(hash, o);
                Coin coin;
                bool is_spent = view.SpendCoin(out, &coin);
                if (!is_spent || !TxOutDBEntryIsSame(tx.vout[o], coin.out) || pindex->nHeight != coin.nHeight || is_coinbase != coin.fCoinBase) {
                    fClean = false; // transaction output mismatch
                }
            }
        }

        // restore inputs
        const auto& fedpegscripts = GetValidFedpegScripts(pindex, Params().GetConsensus(), false /* nextblock_validation */);
        if (i > 0) { // not coinbases
            CTxUndo &txundo = blockUndo.vtxundo[i-1];
            if (txundo.vprevout.size() != tx.vin.size()) {
                error("DisconnectBlock(): transaction and undo data inconsistent");
                return DISCONNECT_FAILED;
            }
            for (unsigned int j = tx.vin.size(); j-- > 0;) {
                const COutPoint &out = tx.vin[j].prevout;
                const CScriptWitness& pegin_wit = tx.witness.vtxinwit.size() > j ? tx.witness.vtxinwit[j].m_pegin_witness : CScriptWitness();
                int res = ApplyTxInUndo(std::move(txundo.vprevout[j]), view, out, tx.vin[j], pegin_wit, fedpegscripts);
                if (res == DISCONNECT_FAILED) return DISCONNECT_FAILED;
                fClean = fClean && res != DISCONNECT_UNCLEAN;
            }
            // At this point, all of txundo.vprevout should have been moved out.
        }
    }

    // move best block pointer to prevout block
    view.SetBestBlock(pindex->pprev->GetBlockHash());

    return fClean ? DISCONNECT_OK : DISCONNECT_UNCLEAN;
}

static CCheckQueue<CCheck> scriptcheckqueue(128);

void StartScriptCheckWorkerThreads(int threads_num)
{
    scriptcheckqueue.StartWorkerThreads(threads_num);
}

void StopScriptCheckWorkerThreads()
{
    scriptcheckqueue.StopWorkerThreads();
}

/**
 * Threshold condition checker that triggers when unknown versionbits are seen on the network.
 */
class WarningBitsConditionChecker : public AbstractThresholdConditionChecker
{
private:
    int bit;

public:
    explicit WarningBitsConditionChecker(int bitIn) : bit(bitIn) {}

    int64_t BeginTime(const Consensus::Params& params) const override { return 0; }
    int64_t EndTime(const Consensus::Params& params) const override { return std::numeric_limits<int64_t>::max(); }
    int Period(const Consensus::Params& params) const override { return params.nMinerConfirmationWindow; }
    int Threshold(const Consensus::Params& params) const override { return params.nRuleChangeActivationThreshold; }

    bool Condition(const CBlockIndex* pindex, const Consensus::Params& params) const override
    {
        return pindex->nHeight >= params.MinBIP9WarningHeight &&
               ((pindex->nVersion & VERSIONBITS_TOP_MASK) == VERSIONBITS_TOP_BITS) &&
               ((pindex->nVersion >> bit) & 1) != 0 &&
               ((g_versionbitscache.ComputeBlockVersion(pindex->pprev, params) >> bit) & 1) == 0;
    }
};

static ThresholdConditionCache warningcache[VERSIONBITS_NUM_BITS] GUARDED_BY(cs_main);

static unsigned int GetBlockScriptFlags(const CBlockIndex* pindex, const Consensus::Params& consensusparams)
{
    unsigned int flags = SCRIPT_VERIFY_NONE;

    // BIP16 didn't become active until Apr 1 2012 (on mainnet, and
    // retroactively applied to testnet)
    // However, only one historical block violated the P2SH rules (on both
    // mainnet and testnet), so for simplicity, always leave P2SH
    // on except for the one violating block.
    if (consensusparams.BIP16Exception.IsNull() || // no bip16 exception on this chain
        pindex->phashBlock == nullptr || // this is a new candidate block, eg from TestBlockValidity()
        *pindex->phashBlock != consensusparams.BIP16Exception) // this block isn't the historical exception
    {
        // Enforce WITNESS rules whenever P2SH is in effect
        flags |= SCRIPT_VERIFY_P2SH | SCRIPT_VERIFY_WITNESS;
    }

    // Enforce the DERSIG (BIP66) rule
    if (DeploymentActiveAt(*pindex, consensusparams, Consensus::DEPLOYMENT_DERSIG)) {
        flags |= SCRIPT_VERIFY_DERSIG;
    }

    // Enforce CHECKLOCKTIMEVERIFY (BIP65)
    if (DeploymentActiveAt(*pindex, consensusparams, Consensus::DEPLOYMENT_CLTV)) {
        flags |= SCRIPT_VERIFY_CHECKLOCKTIMEVERIFY;
    }

    // Enforce CHECKSEQUENCEVERIFY (BIP112)
    if (DeploymentActiveAt(*pindex, consensusparams, Consensus::DEPLOYMENT_CSV)) {
        flags |= SCRIPT_VERIFY_CHECKSEQUENCEVERIFY;
    }

    // Enforce Taproot (BIP340-BIP342)
    if (DeploymentActiveAt(*pindex, consensusparams, Consensus::DEPLOYMENT_TAPROOT)) {
        flags |= SCRIPT_VERIFY_TAPROOT;
    }

    // Enforce BIP147 NULLDUMMY (activated simultaneously with segwit)
    if (DeploymentActiveAt(*pindex, consensusparams, Consensus::DEPLOYMENT_SEGWIT)) {
        flags |= SCRIPT_VERIFY_NULLDUMMY;
    }

    if (DeploymentActiveAfter(pindex->pprev, consensusparams, Consensus::DEPLOYMENT_DYNA_FED)) {
        flags |= SCRIPT_SIGHASH_RANGEPROOF;
    }

    return flags;
}



static int64_t nTimeCheck = 0;
static int64_t nTimeForks = 0;
static int64_t nTimeVerify = 0;
static int64_t nTimeConnect = 0;
static int64_t nTimeIndex = 0;
static int64_t nTimeTotal = 0;
static int64_t nBlocksTotal = 0;

bool CheckPeginRipeness(const CBlock& block, const std::vector<std::pair<CScript, CScript>>& fedpegscripts) {
    for (unsigned int i = 0; i < block.vtx.size(); i++) {
        const CTransaction &tx = *(block.vtx[i]);

        if (!tx.IsCoinBase()) {
            for (unsigned int i = 0; i < tx.vin.size(); ++i) {
                if (tx.vin[i].m_is_pegin) {
                    std::string err;
                    bool depth_failed = false;
                    if ((tx.witness.vtxinwit.size() <= i) || !IsValidPeginWitness(tx.witness.vtxinwit[i].m_pegin_witness, fedpegscripts, tx.vin[i].prevout, err, true, &depth_failed)) {
                        if (depth_failed) {
                            return false;  // Pegins not ripe.
                        } else {
                            return true;  // Some other failure; details later.
                        }
                    }
                }
            }
        }
    }
    return true;
}

/** Apply the effects of this block (with given index) on the UTXO set represented by coins.
 *  Validity checks that depend on the UTXO set are also done; ConnectBlock()
 *  can fail if those validity checks fail (among other reasons). */
bool CChainState::ConnectBlock(const CBlock& block, BlockValidationState& state, CBlockIndex* pindex,
                  CCoinsViewCache& view, std::set<std::pair<uint256, COutPoint>>* setPeginsSpent, bool fJustCheck)
{
    AssertLockHeld(cs_main);
    assert(pindex);
    assert(*pindex->phashBlock == block.GetHash());
    int64_t nTimeStart = GetTimeMicros();

    // verify that the view's current state corresponds to the previous block
    uint256 hashPrevBlock = pindex->pprev == nullptr ? uint256() : pindex->pprev->GetBlockHash();
    assert(hashPrevBlock == view.GetBestBlock());

    const Consensus::Params& consensusParams = m_params.GetConsensus();
    // Add genesis outputs but don't validate.
    if (block.GetHash() == consensusParams.hashGenesisBlock) {
        if (!fJustCheck) {
            if (consensusParams.connect_genesis_outputs) {
                for (const auto& tx : block.vtx) {
                    // Directly add new coins to DB
                    AddCoins(view, *tx, 0);
                }
            }
            view.SetBestBlock(pindex->GetBlockHash());
        }
        nBlocksTotal++;
        return true;
    }

    // Check it again in case a previous version let a bad block in
    // NOTE: We don't currently (re-)invoke ContextualCheckBlock() or
    // ContextualCheckBlockHeader() here. This means that if we add a new
    // consensus rule that is enforced in one of those two functions, then we
    // may have let in a block that violates the rule prior to updating the
    // software, and we would NOT be enforcing the rule here. Fully solving
    // upgrade from one software version to the next after a consensus rule
    // change is potentially tricky and issue-specific (see NeedsRedownload()
    // for one approach that was used for BIP 141 deployment).
    // Also, currently the rule against blocks more than 2 hours in the future
    // is enforced in ContextualCheckBlockHeader(); we wouldn't want to
    // re-enforce that rule here (at least until we make it impossible for
    // GetAdjustedTime() to go backward).
    if (!CheckBlock(block, state, m_params.GetConsensus(), !fJustCheck, !fJustCheck)) {
        if (state.GetResult() == BlockValidationResult::BLOCK_MUTATED) {
            // We don't write down blocks to disk if they may have been
            // corrupted, so this should be impossible unless we're having hardware
            // problems.
            return AbortNode(state, "Corrupt block found indicating potential hardware failure; shutting down");
        }
        return error("%s: Consensus::CheckBlock: %s", __func__, state.ToString());
    }

    nBlocksTotal++;

    // Check that all non-zero coinbase outputs pay to the required destination
    const CScript& mandatory_coinbase_destination = m_params.GetConsensus().mandatory_coinbase_destination;
    if (mandatory_coinbase_destination != CScript()) {
        for (auto& txout : block.vtx[0]->vout) {
            bool mustPay = !txout.nValue.IsExplicit() || txout.nValue.GetAmount() != 0;
            if (mustPay && txout.scriptPubKey != mandatory_coinbase_destination) {
                LogPrintf("ERROR: ConnectBlock(): Coinbase outputs didn't match required scriptPubKey\n");
                return state.Invalid(BlockValidationResult::BLOCK_CONSENSUS, "bad-coinbase-txos");
            }
        }
    }

    bool fScriptChecks = true;
    if (!hashAssumeValid.IsNull()) {
        // We've been configured with the hash of a block which has been externally verified to have a valid history.
        // A suitable default value is included with the software and updated from time to time.  Because validity
        //  relative to a piece of software is an objective fact these defaults can be easily reviewed.
        // This setting doesn't force the selection of any particular chain but makes validating some faster by
        //  effectively caching the result of part of the verification.
        BlockMap::const_iterator  it = m_blockman.m_block_index.find(hashAssumeValid);
        if (it != m_blockman.m_block_index.end()) {
            if (it->second->GetAncestor(pindex->nHeight) == pindex &&
                pindexBestHeader->GetAncestor(pindex->nHeight) == pindex &&
                pindexBestHeader->nChainWork >= nMinimumChainWork) {
                // This block is a member of the assumed verified chain and an ancestor of the best header.
                // Script verification is skipped when connecting blocks under the
                // assumevalid block. Assuming the assumevalid block is valid this
                // is safe because block merkle hashes are still computed and checked,
                // Of course, if an assumed valid block is invalid due to false scriptSigs
                // this optimization would allow an invalid chain to be accepted.
                // The equivalent time check discourages hash power from extorting the network via DOS attack
                //  into accepting an invalid block through telling users they must manually set assumevalid.
                //  Requiring a software change or burying the invalid block, regardless of the setting, makes
                //  it hard to hide the implication of the demand.  This also avoids having release candidates
                //  that are hardly doing any signature verification at all in testing without having to
                //  artificially set the default assumed verified block further back.
                // The test against nMinimumChainWork prevents the skipping when denied access to any chain at
                //  least as good as the expected chain.
                fScriptChecks = (GetBlockProofEquivalentTime(*pindexBestHeader, *pindex, *pindexBestHeader, m_params.GetConsensus()) <= 60 * 60 * 24 * 7 * 2);
            }
        }
    }

    int64_t nTime1 = GetTimeMicros(); nTimeCheck += nTime1 - nTimeStart;
    assert(nBlocksTotal > 0);
    LogPrint(BCLog::BENCH, "    - Sanity checks: %.2fms [%.2fs (%.2fms/blk)]\n", MILLI * (nTime1 - nTimeStart), nTimeCheck * MICRO, nTimeCheck * MILLI / nBlocksTotal);

    // Do not allow blocks that contain transactions which 'overwrite' older transactions,
    // unless those are already completely spent.
    // If such overwrites are allowed, coinbases and transactions depending upon those
    // can be duplicated to remove the ability to spend the first instance -- even after
    // being sent to another address.
    // See BIP30, CVE-2012-1909, and http://r6.ca/blog/20120206T005236Z.html for more information.
    // This logic is not necessary for memory pool transactions, as AcceptToMemoryPool
    // already refuses previously-known transaction ids entirely.
    // This rule was originally applied to all blocks with a timestamp after March 15, 2012, 0:00 UTC.
    // Now that the whole chain is irreversibly beyond that time it is applied to all blocks except the
    // two in the chain that violate it. This prevents exploiting the issue against nodes during their
    // initial block download.
    bool fEnforceBIP30 = !((pindex->nHeight==91842 && pindex->GetBlockHash() == uint256S("0x00000000000a4d0a398161ffc163c503763b1f4360639393e0e4c8e300e0caec")) ||
                           (pindex->nHeight==91880 && pindex->GetBlockHash() == uint256S("0x00000000000743f190a18c5577a3c2d2a1f610ae9601ac046a38084ccb7cd721")));

    // Once BIP34 activated it was not possible to create new duplicate coinbases and thus other than starting
    // with the 2 existing duplicate coinbase pairs, not possible to create overwriting txs.  But by the
    // time BIP34 activated, in each of the existing pairs the duplicate coinbase had overwritten the first
    // before the first had been spent.  Since those coinbases are sufficiently buried it's no longer possible to create further
    // duplicate transactions descending from the known pairs either.
    // If we're on the known chain at height greater than where BIP34 activated, we can save the db accesses needed for the BIP30 check.

    // BIP34 requires that a block at height X (block X) has its coinbase
    // scriptSig start with a CScriptNum of X (indicated height X).  The above
    // logic of no longer requiring BIP30 once BIP34 activates is flawed in the
    // case that there is a block X before the BIP34 height of 227,931 which has
    // an indicated height Y where Y is greater than X.  The coinbase for block
    // X would also be a valid coinbase for block Y, which could be a BIP30
    // violation.  An exhaustive search of all mainnet coinbases before the
    // BIP34 height which have an indicated height greater than the block height
    // reveals many occurrences. The 3 lowest indicated heights found are
    // 209,921, 490,897, and 1,983,702 and thus coinbases for blocks at these 3
    // heights would be the first opportunity for BIP30 to be violated.

    // The search reveals a great many blocks which have an indicated height
    // greater than 1,983,702, so we simply remove the optimization to skip
    // BIP30 checking for blocks at height 1,983,702 or higher.  Before we reach
    // that block in another 25 years or so, we should take advantage of a
    // future consensus change to do a new and improved version of BIP34 that
    // will actually prevent ever creating any duplicate coinbases in the
    // future.
    static constexpr int BIP34_IMPLIES_BIP30_LIMIT = 1983702;

    // There is no potential to create a duplicate coinbase at block 209,921
    // because this is still before the BIP34 height and so explicit BIP30
    // checking is still active.

    // The final case is block 176,684 which has an indicated height of
    // 490,897. Unfortunately, this issue was not discovered until about 2 weeks
    // before block 490,897 so there was not much opportunity to address this
    // case other than to carefully analyze it and determine it would not be a
    // problem. Block 490,897 was, in fact, mined with a different coinbase than
    // block 176,684, but it is important to note that even if it hadn't been or
    // is remined on an alternate fork with a duplicate coinbase, we would still
    // not run into a BIP30 violation.  This is because the coinbase for 176,684
    // is spent in block 185,956 in transaction
    // d4f7fbbf92f4a3014a230b2dc70b8058d02eb36ac06b4a0736d9d60eaa9e8781.  This
    // spending transaction can't be duplicated because it also spends coinbase
    // 0328dd85c331237f18e781d692c92de57649529bd5edf1d01036daea32ffde29.  This
    // coinbase has an indicated height of over 4.2 billion, and wouldn't be
    // duplicatable until that height, and it's currently impossible to create a
    // chain that long. Nevertheless we may wish to consider a future soft fork
    // which retroactively prevents block 490,897 from creating a duplicate
    // coinbase. The two historical BIP30 violations often provide a confusing
    // edge case when manipulating the UTXO and it would be simpler not to have
    // another edge case to deal with.

    // testnet3 has no blocks before the BIP34 height with indicated heights
    // post BIP34 before approximately height 486,000,000 and presumably will
    // be reset before it reaches block 1,983,702 and starts doing unnecessary
    // BIP30 checking again.
    assert(pindex->pprev);
    CBlockIndex* pindexBIP34height = pindex->pprev->GetAncestor(m_params.GetConsensus().BIP34Height);
    //Only continue to enforce if we're below BIP34 activation height or the block hash at that height doesn't correspond.
    fEnforceBIP30 = fEnforceBIP30 && (!pindexBIP34height || !(pindexBIP34height->GetBlockHash() == m_params.GetConsensus().BIP34Hash));

    // TODO: Remove BIP30 checking from block height 1,983,702 on, once we have a
    // consensus change that ensures coinbases at those heights can not
    // duplicate earlier coinbases.
    if (fEnforceBIP30 || pindex->nHeight >= BIP34_IMPLIES_BIP30_LIMIT) {
        for (const auto& tx : block.vtx) {
            for (size_t o = 0; o < tx->vout.size(); o++) {
                if (view.HaveCoin(COutPoint(tx->GetHash(), o))) {
                    LogPrintf("ERROR: ConnectBlock(): tried to overwrite transaction\n");
                    return state.Invalid(BlockValidationResult::BLOCK_CONSENSUS, "bad-txns-BIP30");
                }
            }
        }
    }

    // Enforce BIP68 (sequence locks)
    int nLockTimeFlags = 0;
    if (DeploymentActiveAt(*pindex, m_params.GetConsensus(), Consensus::DEPLOYMENT_CSV)) {
        nLockTimeFlags |= LOCKTIME_VERIFY_SEQUENCE;
    }

    // Get the script flags for this block
    unsigned int flags = GetBlockScriptFlags(pindex, m_params.GetConsensus());

    int64_t nTime2 = GetTimeMicros(); nTimeForks += nTime2 - nTime1;
    LogPrint(BCLog::BENCH, "    - Fork checks: %.2fms [%.2fs (%.2fms/blk)]\n", MILLI * (nTime2 - nTime1), nTimeForks * MICRO, nTimeForks * MILLI / nBlocksTotal);

    CBlockUndo blockundo;

    // Precomputed transaction data pointers must not be invalidated
    // until after `control` has run the script checks (potentially
    // in multiple threads). Preallocate the vector size so a new allocation
    // doesn't invalidate pointers into the vector, and keep txsdata in scope
    // for as long as `control`.
    CCheckQueueControl<CCheck> control(fScriptChecks && g_parallel_script_checks ? &scriptcheckqueue : nullptr);
    std::vector<PrecomputedTransactionData> txsdata;
    for (unsigned int i = 0; i< block.vtx.size(); i++ ){
        txsdata.push_back(PrecomputedTransactionData(m_params.HashGenesisBlock()));
    }

    std::vector<int> prevheights;
    CAmountMap fee_map;
    int nInputs = 0;
    int64_t nSigOpsCost = 0;
    blockundo.vtxundo.reserve(block.vtx.size() - 1);

    // ELEMENTS:

    // Enforce PAK post-dynafed
    if (m_params.GetEnforcePak() && !block.m_dynafed_params.IsNull()) {
        // GetActivePAKList computes for the following block, so use previous index
        CPAKList paklist = GetActivePAKList(pindex->pprev, m_params.GetConsensus());
        for (const auto& tx : block.vtx) {
            if (!IsPAKValidTx(*tx, paklist, m_params.ParentGenesisBlockHash(), m_params.GetConsensus().pegged_asset)) {
                LogPrintf("ERROR: ConnectBlock(): Bad PAK transaction\n");
                return state.Invalid(BlockValidationResult::BLOCK_CONSENSUS, "bad-pak-tx");
            }
        }
    }

    // Used when ConnectBlock() results are unneeded for mempool ejection
    std::set<std::pair<uint256, COutPoint>> setPeginsSpentDummy;

    // Used when checking peg-ins
    const auto& fedpegscripts = GetValidFedpegScripts(pindex, m_params.GetConsensus(), false /* nextblock_validation */);

    for (unsigned int i = 0; i < block.vtx.size(); i++)
    {
        const CTransaction &tx = *(block.vtx[i]);

        nInputs += tx.vin.size();

        if (!tx.IsCoinBase())
        {
            std::vector<CCheck*> vChecks;
            bool fCacheResults = fJustCheck; /* Don't cache results if we're actually connecting blocks (still consult the cache, though) */
            TxValidationState tx_state;
            if (!Consensus::CheckTxInputs(tx, tx_state, view, pindex->nHeight, fee_map,
                        setPeginsSpent == NULL ? setPeginsSpentDummy : *setPeginsSpent,
                        g_parallel_script_checks ? &vChecks : NULL, fCacheResults, fScriptChecks, fedpegscripts)) {
                // Any transaction validation failure in ConnectBlock is a block consensus failure
                state.Invalid(BlockValidationResult::BLOCK_CONSENSUS,
                        tx_state.GetRejectReason(), tx_state.GetDebugMessage());
                return error("%s: Consensus::CheckTxInputs: %s, %s", __func__, tx.GetHash().ToString(), state.ToString());
            }
            control.Add(vChecks);

            if (!MoneyRange(fee_map)) {
                LogPrintf("ERROR: %s: accumulated fee in the block out of range.\n", __func__);
                return state.Invalid(BlockValidationResult::BLOCK_CONSENSUS, "bad-txns-accumulated-fee-outofrange");
            }

            // Check that transaction is BIP68 final
            // BIP68 lock checks (as opposed to nLockTime checks) must
            // be in ConnectBlock because they require the UTXO set
            prevheights.resize(tx.vin.size());
            for (size_t j = 0; j < tx.vin.size(); j++) {
                if (tx.vin[j].m_is_pegin) {
                    prevheights[j] = -1;
                } else {
                    prevheights[j] = view.AccessCoin(tx.vin[j].prevout).nHeight;
                }
            }

            if (!SequenceLocks(tx, nLockTimeFlags, prevheights, *pindex)) {
                LogPrintf("ERROR: %s: contains a non-BIP68-final transaction\n", __func__);
                return state.Invalid(BlockValidationResult::BLOCK_CONSENSUS, "bad-txns-nonfinal");
            }
        }

        // GetTransactionSigOpCost counts 3 types of sigops:
        // * legacy (always)
        // * p2sh (when P2SH enabled in flags and excludes coinbase)
        // * witness (when witness enabled in flags and excludes coinbase)
        nSigOpsCost += GetTransactionSigOpCost(tx, view, flags);
        if (nSigOpsCost > MAX_BLOCK_SIGOPS_COST) {
            LogPrintf("ERROR: ConnectBlock(): too many sigops\n");
            return state.Invalid(BlockValidationResult::BLOCK_CONSENSUS, "bad-blk-sigops");
        }

        if (!tx.IsCoinBase())
        {
            std::vector<CCheck*> vChecks;
            bool fCacheResults = fJustCheck; /* Don't cache results if we're actually connecting blocks (still consult the cache, though) */
            TxValidationState tx_state;
            if (fScriptChecks && !CheckInputScripts(tx, tx_state, view, flags, fCacheResults, fCacheResults, txsdata[i], g_parallel_script_checks ? &vChecks : nullptr)) {
                // Any transaction validation failure in ConnectBlock is a block consensus failure
                state.Invalid(BlockValidationResult::BLOCK_CONSENSUS,
                              tx_state.GetRejectReason(), tx_state.GetDebugMessage());
                return error("ConnectBlock(): CheckInputScripts on %s failed with %s",
                    tx.GetHash().ToString(), state.ToString());
            }
            control.Add(vChecks);
        }

        CTxUndo undoDummy;
        if (i > 0) {
            blockundo.vtxundo.push_back(CTxUndo());
        }
        UpdateCoins(tx, view, i == 0 ? undoDummy : blockundo.vtxundo.back(), pindex->nHeight);

    }
    int64_t nTime3 = GetTimeMicros(); nTimeConnect += nTime3 - nTime2;
    LogPrint(BCLog::BENCH, "      - Connect %u transactions: %.2fms (%.3fms/tx, %.3fms/txin) [%.2fs (%.2fms/blk)]\n", (unsigned)block.vtx.size(), MILLI * (nTime3 - nTime2), MILLI * (nTime3 - nTime2) / block.vtx.size(), nInputs <= 1 ? 0 : MILLI * (nTime3 - nTime2) / (nInputs-1), nTimeConnect * MICRO, nTimeConnect * MILLI / nBlocksTotal);

    CAmountMap block_reward = fee_map;
    block_reward[consensusParams.subsidy_asset] += GetBlockSubsidy(pindex->nHeight, consensusParams);
    if (!MoneyRange(block_reward)) {
        LogPrintf("ERROR: ConnectBlock(): total block reward overflowed\n");
        return state.Invalid(BlockValidationResult::BLOCK_CONSENSUS, "bad-blockreward-outofrange");
    }
    if (!VerifyCoinbaseAmount(*(block.vtx[0]), block_reward)) {
        LogPrintf("ERROR: ConnectBlock(): coinbase pays too much\n");
        return state.Invalid(BlockValidationResult::BLOCK_CONSENSUS, "bad-cb-amount");
    }

    if (!control.Wait()) {
        LogPrintf("ERROR: %s: CheckQueue failed\n", __func__);
        return state.Invalid(BlockValidationResult::BLOCK_CONSENSUS, "block-validation-failed");
    }
    int64_t nTime4 = GetTimeMicros(); nTimeVerify += nTime4 - nTime2;
    LogPrint(BCLog::BENCH, "    - Verify %u txins: %.2fms (%.3fms/txin) [%.2fs (%.2fms/blk)]\n", nInputs - 1, MILLI * (nTime4 - nTime2), nInputs <= 1 ? 0 : MILLI * (nTime4 - nTime2) / (nInputs-1), nTimeVerify * MICRO, nTimeVerify * MILLI / nBlocksTotal);

    if (fJustCheck)
        return true;

    if (!WriteUndoDataForBlock(blockundo, state, pindex, m_params)) {
        return false;
    }

    if (!pindex->IsValid(BLOCK_VALID_SCRIPTS)) {
        pindex->RaiseValidity(BLOCK_VALID_SCRIPTS);
        setDirtyBlockIndex.insert(pindex);
    }

    assert(pindex->phashBlock);
    // add this block to the view's block chain
    view.SetBestBlock(pindex->GetBlockHash());

    int64_t nTime5 = GetTimeMicros(); nTimeIndex += nTime5 - nTime4;
    LogPrint(BCLog::BENCH, "    - Index writing: %.2fms [%.2fs (%.2fms/blk)]\n", MILLI * (nTime5 - nTime4), nTimeIndex * MICRO, nTimeIndex * MILLI / nBlocksTotal);

    TRACE6(validation, block_connected,
        block.GetHash().data(),
        pindex->nHeight,
        block.vtx.size(),
        nInputs,
        nSigOpsCost,
        GetTimeMicros() - nTimeStart // in microseconds (µs)
    );

    return true;
}

CoinsCacheSizeState CChainState::GetCoinsCacheSizeState()
{
    return this->GetCoinsCacheSizeState(
        m_coinstip_cache_size_bytes,
        gArgs.GetIntArg("-maxmempool", DEFAULT_MAX_MEMPOOL_SIZE) * 1000000);
}

CoinsCacheSizeState CChainState::GetCoinsCacheSizeState(
    size_t max_coins_cache_size_bytes,
    size_t max_mempool_size_bytes)
{
    const int64_t nMempoolUsage = m_mempool ? m_mempool->DynamicMemoryUsage() : 0;
    int64_t cacheSize = CoinsTip().DynamicMemoryUsage();
    int64_t nTotalSpace =
        max_coins_cache_size_bytes + std::max<int64_t>(max_mempool_size_bytes - nMempoolUsage, 0);

    //! No need to periodic flush if at least this much space still available.
    static constexpr int64_t MAX_BLOCK_COINSDB_USAGE_BYTES = 10 * 1024 * 1024;  // 10MB
    int64_t large_threshold =
        std::max((9 * nTotalSpace) / 10, nTotalSpace - MAX_BLOCK_COINSDB_USAGE_BYTES);

    if (cacheSize > nTotalSpace) {
        LogPrintf("Cache size (%s) exceeds total space (%s)\n", cacheSize, nTotalSpace);
        return CoinsCacheSizeState::CRITICAL;
    } else if (cacheSize > large_threshold) {
        return CoinsCacheSizeState::LARGE;
    }
    return CoinsCacheSizeState::OK;
}

bool CChainState::FlushStateToDisk(
    BlockValidationState &state,
    FlushStateMode mode,
    int nManualPruneHeight)
{
    LOCK(cs_main);
    assert(this->CanFlushToDisk());
    static std::chrono::microseconds nLastWrite{0};
    static std::chrono::microseconds nLastFlush{0};
    std::set<int> setFilesToPrune;
    bool full_flush_completed = false;

    const size_t coins_count = CoinsTip().GetCacheSize();
    const size_t coins_mem_usage = CoinsTip().DynamicMemoryUsage();

    try {
    {
        bool fFlushForPrune = false;
        bool fDoFullFlush = false;

        CoinsCacheSizeState cache_state = GetCoinsCacheSizeState();
        LOCK(cs_LastBlockFile);
        if (fPruneMode && (fCheckForPruning || nManualPruneHeight > 0) && !fReindex) {
            // make sure we don't prune above the blockfilterindexes bestblocks
            // pruning is height-based
            int last_prune = m_chain.Height(); // last height we can prune
            ForEachBlockFilterIndex([&](BlockFilterIndex& index) {
               last_prune = std::max(1, std::min(last_prune, index.GetSummary().best_block_height));
            });

            if (nManualPruneHeight > 0) {
                LOG_TIME_MILLIS_WITH_CATEGORY("find files to prune (manual)", BCLog::BENCH);

                m_blockman.FindFilesToPruneManual(setFilesToPrune, std::min(last_prune, nManualPruneHeight), m_chain.Height());
            } else {
                LOG_TIME_MILLIS_WITH_CATEGORY("find files to prune", BCLog::BENCH);

                m_blockman.FindFilesToPrune(setFilesToPrune, m_params.PruneAfterHeight(), m_chain.Height(), last_prune, IsInitialBlockDownload());
                fCheckForPruning = false;
            }
            if (!setFilesToPrune.empty()) {
                fFlushForPrune = true;
                if (!fHavePruned) {
                    m_blockman.m_block_tree_db->WriteFlag("prunedblockfiles", true);
                    fHavePruned = true;
                }
            }
        }
        const auto nNow = GetTime<std::chrono::microseconds>();
        // Avoid writing/flushing immediately after startup.
        if (nLastWrite.count() == 0) {
            nLastWrite = nNow;
        }
        if (nLastFlush.count() == 0) {
            nLastFlush = nNow;
        }
        // The cache is large and we're within 10% and 10 MiB of the limit, but we have time now (not in the middle of a block processing).
        bool fCacheLarge = mode == FlushStateMode::PERIODIC && cache_state >= CoinsCacheSizeState::LARGE;
        // The cache is over the limit, we have to write now.
        bool fCacheCritical = mode == FlushStateMode::IF_NEEDED && cache_state >= CoinsCacheSizeState::CRITICAL;
        // It's been a while since we wrote the block index to disk. Do this frequently, so we don't need to redownload after a crash.
        bool fPeriodicWrite = mode == FlushStateMode::PERIODIC && nNow > nLastWrite + DATABASE_WRITE_INTERVAL;
        // It's been very long since we flushed the cache. Do this infrequently, to optimize cache usage.
        bool fPeriodicFlush = mode == FlushStateMode::PERIODIC && nNow > nLastFlush + DATABASE_FLUSH_INTERVAL;
        // Combine all conditions that result in a full cache flush.
        fDoFullFlush = (mode == FlushStateMode::ALWAYS) || fCacheLarge || fCacheCritical || fPeriodicFlush || fFlushForPrune;
        // Write blocks and block index to disk.
        if (fDoFullFlush || fPeriodicWrite) {
            // Depend on nMinDiskSpace to ensure we can write block index
            if (!CheckDiskSpace(gArgs.GetBlocksDirPath())) {
                return AbortNode(state, "Disk space is too low!", _("Disk space is too low!"));
            }
            {
                LOG_TIME_MILLIS_WITH_CATEGORY("write block and undo data to disk", BCLog::BENCH);

                // First make sure all block and undo data is flushed to disk.
                FlushBlockFile();
            }

            // Then update all block file information (which may refer to block and undo files).
            {
                LOG_TIME_MILLIS_WITH_CATEGORY("write block index to disk", BCLog::BENCH);

                std::vector<std::pair<int, const CBlockFileInfo*> > vFiles;
                vFiles.reserve(setDirtyFileInfo.size());
                for (std::set<int>::iterator it = setDirtyFileInfo.begin(); it != setDirtyFileInfo.end(); ) {
                    vFiles.push_back(std::make_pair(*it, &vinfoBlockFile[*it]));
                    setDirtyFileInfo.erase(it++);
                }
                std::vector<const CBlockIndex*> vBlocks;
                vBlocks.reserve(setDirtyBlockIndex.size());
                std::set<CBlockIndex*> setTrimmableBlockIndex(setDirtyBlockIndex);
                for (std::set<CBlockIndex*>::iterator it = setDirtyBlockIndex.begin(); it != setDirtyBlockIndex.end(); ) {
                    vBlocks.push_back(*it);
                    setDirtyBlockIndex.erase(it++);
                }
                if (!m_blockman.m_block_tree_db->WriteBatchSync(vFiles, nLastBlockFile, vBlocks)) {
                    return AbortNode(state, "Failed to write to block index database");
                }

                if (fTrimHeaders) {
                    LogPrintf("Flushing block index, trimming headers, setTrimmableBlockIndex.size(): %d\n", setTrimmableBlockIndex.size());
                    int trim_height = m_chain.Height() - nMustKeepFullHeaders;
                    int min_height = std::numeric_limits<int>::max();
                    CBlockIndex* min_index = nullptr;
                    for (std::set<CBlockIndex*>::iterator it = setTrimmableBlockIndex.begin(); it != setTrimmableBlockIndex.end(); it++) {
                        (*it)->assert_untrimmed();
                        if ((*it)->nHeight < trim_height) {
                            (*it)->trim();
                            if ((*it)->nHeight < min_height) {
                                min_height = (*it)->nHeight;
                                min_index = *it;
                            }
                        }
                    }

                    // Handle any remaining untrimmed blocks that were too recent for trimming last time we flushed.
                    if (min_index) {
                        min_index = min_index->pprev;
                        while (min_index && !min_index->trimmed()) {
                            min_index->trim();
                            min_index = min_index->pprev;
                        }
                    }
                }
            }
            // Finally remove any pruned files
            if (fFlushForPrune) {
                LOG_TIME_MILLIS_WITH_CATEGORY("unlink pruned files", BCLog::BENCH);

                UnlinkPrunedFiles(setFilesToPrune);
            }
            nLastWrite = nNow;
        }
        // Flush best chain related state. This can only be done if the blocks / block index write was also done.
        if (fDoFullFlush && !CoinsTip().GetBestBlock().IsNull()) {
            LOG_TIME_MILLIS_WITH_CATEGORY(strprintf("write coins cache to disk (%d coins, %.2fkB)",
                coins_count, coins_mem_usage / 1000), BCLog::BENCH);

            // Typical Coin structures on disk are around 48 bytes in size.
            // Pushing a new one to the database can cause it to be written
            // twice (once in the log, and once in the tables). This is already
            // an overestimation, as most will delete an existing entry or
            // overwrite one. Still, use a conservative safety factor of 2.
            if (!CheckDiskSpace(gArgs.GetDataDirNet(), 48 * 2 * 2 * CoinsTip().GetCacheSize())) {
                return AbortNode(state, "Disk space is too low!", _("Disk space is too low!"));
            }
            // Flush the chainstate (which may refer to block index entries).
            if (!CoinsTip().Flush())
                return AbortNode(state, "Failed to write to coin database");
            nLastFlush = nNow;
            full_flush_completed = true;
        }
    }
    if (full_flush_completed) {
        // Update best block in wallet (so we can detect restored wallets).
        GetMainSignals().ChainStateFlushed(m_chain.GetLocator());
    }
    } catch (const std::runtime_error& e) {
        return AbortNode(state, std::string("System error while flushing: ") + e.what());
    }
    return true;
}

void CChainState::ForceFlushStateToDisk()
{
    BlockValidationState state;
    if (!this->FlushStateToDisk(state, FlushStateMode::ALWAYS)) {
        LogPrintf("%s: failed to flush state (%s)\n", __func__, state.ToString());
    }
}

void CChainState::PruneAndFlush()
{
    BlockValidationState state;
    fCheckForPruning = true;
    if (!this->FlushStateToDisk(state, FlushStateMode::NONE)) {
        LogPrintf("%s: failed to flush state (%s)\n", __func__, state.ToString());
    }
}

static void DoWarning(const bilingual_str& warning)
{
    static bool fWarned = false;
    SetMiscWarning(warning);
    if (!fWarned) {
        AlertNotify(warning.original);
        fWarned = true;
    }
}

/** Private helper function that concatenates warning messages. */
static void AppendWarning(bilingual_str& res, const bilingual_str& warn)
{
    if (!res.empty()) res += Untranslated(", ");
    res += warn;
}

static void UpdateTipLog(
    const CCoinsViewCache& coins_tip,
    const CBlockIndex* tip,
    const CChainParams& params,
    const std::string& func_name,
    const std::string& prefix,
    const std::string& warning_messages) EXCLUSIVE_LOCKS_REQUIRED(::cs_main)
{

    AssertLockHeld(::cs_main);
    LogPrintf("%s%s: new best=%s height=%d version=0x%08x log2_work=%f tx=%lu date='%s' progress=%f cache=%.1fMiB(%utxo)%s\n",
        prefix, func_name,
        tip->GetBlockHash().ToString(), tip->nHeight, tip->nVersion,
        log(tip->nChainWork.getdouble()) / log(2.0), (unsigned long)tip->nChainTx,
        FormatISO8601DateTime(tip->GetBlockTime()),
        GuessVerificationProgress(tip, params.GetConsensus().nPowTargetSpacing),
        coins_tip.DynamicMemoryUsage() * (1.0 / (1 << 20)),
        coins_tip.GetCacheSize(),
        !warning_messages.empty() ? strprintf(" warning='%s'", warning_messages) : "");
}

void CChainState::UpdateTip(const CBlockIndex* pindexNew)
{
    const auto& coins_tip = this->CoinsTip();

    // The remainder of the function isn't relevant if we are not acting on
    // the active chainstate, so return if need be.
    if (this != &m_chainman.ActiveChainstate()) {
        // Only log every so often so that we don't bury log messages at the tip.
        constexpr int BACKGROUND_LOG_INTERVAL = 2000;
        if (pindexNew->nHeight % BACKGROUND_LOG_INTERVAL == 0) {
            UpdateTipLog(coins_tip, pindexNew, m_params, __func__, "[background validation] ", "");
        }
        return;
    }

    // New best block
    if (m_mempool) {
        m_mempool->AddTransactionsUpdated(1);
    }

    {
        LOCK(g_best_block_mutex);
        g_best_block = pindexNew->GetBlockHash();
        g_best_block_cv.notify_all();
    }

    bilingual_str warning_messages;
    if (!this->IsInitialBlockDownload()) {
        const CBlockIndex* pindex = pindexNew;
        for (int bit = 0; bit < VERSIONBITS_NUM_BITS; bit++) {
            WarningBitsConditionChecker checker(bit);
            ThresholdState state = checker.GetStateFor(pindex, m_params.GetConsensus(), warningcache[bit]);
            if (state == ThresholdState::ACTIVE || state == ThresholdState::LOCKED_IN) {
                const bilingual_str warning = strprintf(_("Unknown new rules activated (versionbit %i)"), bit);
                if (state == ThresholdState::ACTIVE) {
                    DoWarning(warning);
                } else {
                    AppendWarning(warning_messages, warning);
                }
            }
        }
    }
    UpdateTipLog(coins_tip, pindexNew, m_params, __func__, "", warning_messages.original);

    // Do some logging if dynafed parameters changed.
    if (pindexNew->pprev && !pindexNew->dynafed_params().IsNull()) {
        int height = pindexNew->nHeight;
        uint256 hash = pindexNew->GetBlockHash();
        uint256 root = pindexNew->dynafed_params().m_current.CalculateRoot();
        if (pindexNew->pprev->dynafed_params().IsNull()) {
            LogPrintf("Dynafed activated in block %d:%s: %s\n", height, hash.GetHex(), root.GetHex());
        } else if (root != pindexNew->pprev->dynafed_params().m_current.CalculateRoot()) {
            LogPrintf("New dynafed parameters activated in block %d:%s: %s\n", height, hash.GetHex(), root.GetHex());
        }
    }
}

/** Disconnect m_chain's tip.
  * After calling, the mempool will be in an inconsistent state, with
  * transactions from disconnected blocks being added to disconnectpool.  You
  * should make the mempool consistent again by calling MaybeUpdateMempoolForReorg.
  * with cs_main held.
  *
  * If disconnectpool is nullptr, then no disconnected transactions are added to
  * disconnectpool (note that the caller is responsible for mempool consistency
  * in any case).
  */
bool CChainState::DisconnectTip(BlockValidationState& state, DisconnectedBlockTransactions* disconnectpool)
{
    AssertLockHeld(cs_main);
    if (m_mempool) AssertLockHeld(m_mempool->cs);

    CBlockIndex *pindexDelete = m_chain.Tip();
    assert(pindexDelete);
    // Read block from disk.
    std::shared_ptr<CBlock> pblock = std::make_shared<CBlock>();
    CBlock& block = *pblock;
    if (!ReadBlockFromDisk(block, pindexDelete, m_params.GetConsensus())) {
        return error("DisconnectTip(): Failed to read block");
    }
    // Apply the block atomically to the chain state.
    int64_t nStart = GetTimeMicros();
    {
        CCoinsViewCache view(&CoinsTip());
        assert(view.GetBestBlock() == pindexDelete->GetBlockHash());
        if (DisconnectBlock(block, pindexDelete, view) != DISCONNECT_OK)
            return error("DisconnectTip(): DisconnectBlock %s failed", pindexDelete->GetBlockHash().ToString());
        bool flushed = view.Flush();
        assert(flushed);
    }
    LogPrint(BCLog::BENCH, "- Disconnect block: %.2fms\n", (GetTimeMicros() - nStart) * MILLI);
    // Write the chain state to disk, if necessary.
    if (!FlushStateToDisk(state, FlushStateMode::IF_NEEDED)) {
        return false;
    }

    if (disconnectpool && m_mempool) {
        // Save transactions to re-add to mempool at end of reorg
        for (auto it = block.vtx.rbegin(); it != block.vtx.rend(); ++it) {
            disconnectpool->addTransaction(*it);
        }
        while (disconnectpool->DynamicMemoryUsage() > MAX_DISCONNECTED_TX_POOL_SIZE * 1000) {
            // Drop the earliest entry, and remove its children from the mempool.
            auto it = disconnectpool->queuedTx.get<insertion_order>().begin();
            m_mempool->removeRecursive(**it, MemPoolRemovalReason::REORG);
            disconnectpool->removeEntry(it);
        }
    }

    m_chain.SetTip(pindexDelete->pprev);

    UpdateTip(pindexDelete->pprev);
    // Let wallets know transactions went from 1-confirmed to
    // 0-confirmed or conflicted:
    GetMainSignals().BlockDisconnected(pblock, pindexDelete);
    return true;
}

static int64_t nTimeReadFromDisk = 0;
static int64_t nTimeConnectTotal = 0;
static int64_t nTimeFlush = 0;
static int64_t nTimeChainState = 0;
static int64_t nTimePostConnect = 0;

struct PerBlockConnectTrace {
    CBlockIndex* pindex = nullptr;
    std::shared_ptr<const CBlock> pblock;
    PerBlockConnectTrace() {}
};
/**
 * Used to track blocks whose transactions were applied to the UTXO state as a
 * part of a single ActivateBestChainStep call.
 *
 * This class is single-use, once you call GetBlocksConnected() you have to throw
 * it away and make a new one.
 */
class ConnectTrace {
private:
    std::vector<PerBlockConnectTrace> blocksConnected;

public:
    explicit ConnectTrace() : blocksConnected(1) {}

    void BlockConnected(CBlockIndex* pindex, std::shared_ptr<const CBlock> pblock) {
        assert(!blocksConnected.back().pindex);
        assert(pindex);
        assert(pblock);
        blocksConnected.back().pindex = pindex;
        blocksConnected.back().pblock = std::move(pblock);
        blocksConnected.emplace_back();
    }

    std::vector<PerBlockConnectTrace>& GetBlocksConnected() {
        // We always keep one extra block at the end of our list because
        // blocks are added after all the conflicted transactions have
        // been filled in. Thus, the last entry should always be an empty
        // one waiting for the transactions from the next block. We pop
        // the last entry here to make sure the list we return is sane.
        assert(!blocksConnected.back().pindex);
        blocksConnected.pop_back();
        return blocksConnected;
    }
};

/**
 * Connect a new block to m_chain. pblock is either nullptr or a pointer to a CBlock
 * corresponding to pindexNew, to bypass loading it again from disk.
 *
 * The block is added to connectTrace if connection succeeds.
 */
bool CChainState::ConnectTip(BlockValidationState& state, CBlockIndex* pindexNew, const std::shared_ptr<const CBlock>& pblock, ConnectTrace& connectTrace, DisconnectedBlockTransactions& disconnectpool, bool& fStall)
{
    AssertLockHeld(cs_main);
    if (m_mempool) AssertLockHeld(m_mempool->cs);

    assert(pindexNew->pprev == m_chain.Tip());
    // Read block from disk.
    int64_t nTime1 = GetTimeMicros();
    std::shared_ptr<const CBlock> pthisBlock;
    if (!pblock) {
        std::shared_ptr<CBlock> pblockNew = std::make_shared<CBlock>();
        if (!ReadBlockFromDisk(*pblockNew, pindexNew, m_params.GetConsensus())) {
            return AbortNode(state, "Failed to read block");
        }
        pthisBlock = pblockNew;
    } else {
        pthisBlock = pblock;
    }
    const CBlock& blockConnecting = *pthisBlock;

    const auto& fedpegscripts = GetValidFedpegScripts(pindexNew, m_params.GetConsensus(), false /* nextblock_validation */);
    if (!CheckPeginRipeness(blockConnecting, fedpegscripts)) {
        LogPrintf("STALLING further progress in ConnectTip while waiting for parent chain daemon to catch up! Chain will not grow until this is remedied!\n");
        fStall = true;
        return true;
    }

    // Apply the block atomically to the chain state.
    int64_t nTime2 = GetTimeMicros(); nTimeReadFromDisk += nTime2 - nTime1;
    int64_t nTime3;
    LogPrint(BCLog::BENCH, "  - Load block from disk: %.2fms [%.2fs]\n", (nTime2 - nTime1) * MILLI, nTimeReadFromDisk * MICRO);

    // ELEMENTS:
    // For mempool removal with pegin conflicts
    std::set<std::pair<uint256, COutPoint>> setPeginsSpent;

    {
        CCoinsViewCache view(&CoinsTip());
        bool rv = ConnectBlock(blockConnecting, state, pindexNew, view, &setPeginsSpent);
        GetMainSignals().BlockChecked(blockConnecting, state);
        if (!rv) {
            if (state.IsInvalid()) {
                InvalidBlockFound(pindexNew, state);
            }
            return error("%s: ConnectBlock %s failed, %s", __func__, pindexNew->GetBlockHash().ToString(), state.ToString());
        }
        nTime3 = GetTimeMicros(); nTimeConnectTotal += nTime3 - nTime2;
        assert(nBlocksTotal > 0);
        LogPrint(BCLog::BENCH, "  - Connect total: %.2fms [%.2fs (%.2fms/blk)]\n", (nTime3 - nTime2) * MILLI, nTimeConnectTotal * MICRO, nTimeConnectTotal * MILLI / nBlocksTotal);
        bool flushed = view.Flush();
        assert(flushed);
    }
    int64_t nTime4 = GetTimeMicros(); nTimeFlush += nTime4 - nTime3;
    LogPrint(BCLog::BENCH, "  - Flush: %.2fms [%.2fs (%.2fms/blk)]\n", (nTime4 - nTime3) * MILLI, nTimeFlush * MICRO, nTimeFlush * MILLI / nBlocksTotal);
    // Write the chain state to disk, if necessary.
    if (!FlushStateToDisk(state, FlushStateMode::IF_NEEDED)) {
        return false;
    }
    int64_t nTime5 = GetTimeMicros(); nTimeChainState += nTime5 - nTime4;
    LogPrint(BCLog::BENCH, "  - Writing chainstate: %.2fms [%.2fs (%.2fms/blk)]\n", (nTime5 - nTime4) * MILLI, nTimeChainState * MICRO, nTimeChainState * MILLI / nBlocksTotal);
    // Remove conflicting transactions from the mempool.;
    if (m_mempool) {
        // ELEMENTS: We also eject peg-outs with now-invalid PAK proofs
        // as well as peg-in inputs during transitional periods.
        m_mempool->removeForBlock(blockConnecting.vtx, pindexNew->nHeight, pindexNew);
        disconnectpool.removeForBlock(blockConnecting.vtx);
    }
    // Update m_chain & related variables.
    m_chain.SetTip(pindexNew);
    UpdateTip(pindexNew);

    int64_t nTime6 = GetTimeMicros(); nTimePostConnect += nTime6 - nTime5; nTimeTotal += nTime6 - nTime1;
    LogPrint(BCLog::BENCH, "  - Connect postprocess: %.2fms [%.2fs (%.2fms/blk)]\n", (nTime6 - nTime5) * MILLI, nTimePostConnect * MICRO, nTimePostConnect * MILLI / nBlocksTotal);
    LogPrint(BCLog::BENCH, "- Connect block: %.2fms [%.2fs (%.2fms/blk)]\n", (nTime6 - nTime1) * MILLI, nTimeTotal * MICRO, nTimeTotal * MILLI / nBlocksTotal);

    connectTrace.BlockConnected(pindexNew, std::move(pthisBlock));
    return true;
}

/**
 * Return the tip of the chain with the most work in it, that isn't
 * known to be invalid (it's however far from certain to be valid).
 */
CBlockIndex* CChainState::FindMostWorkChain() {
    do {
        CBlockIndex *pindexNew = nullptr;

        // Find the best candidate header.
        {
            std::set<CBlockIndex*, CBlockIndexWorkComparator>::reverse_iterator it = setBlockIndexCandidates.rbegin();
            if (it == setBlockIndexCandidates.rend())
                return nullptr;
            pindexNew = *it;
        }

        // Check whether all blocks on the path between the currently active chain and the candidate are valid.
        // Just going until the active chain is an optimization, as we know all blocks in it are valid already.
        CBlockIndex *pindexTest = pindexNew;
        bool fInvalidAncestor = false;
        while (pindexTest && !m_chain.Contains(pindexTest)) {
            assert(pindexTest->HaveTxsDownloaded() || pindexTest->nHeight == 0);

            // Pruned nodes may have entries in setBlockIndexCandidates for
            // which block files have been deleted.  Remove those as candidates
            // for the most work chain if we come across them; we can't switch
            // to a chain unless we have all the non-active-chain parent blocks.
            bool fFailedChain = pindexTest->nStatus & BLOCK_FAILED_MASK;
            bool fMissingData = !(pindexTest->nStatus & BLOCK_HAVE_DATA);
            if (fFailedChain || fMissingData) {
                // Candidate chain is not usable (either invalid or missing data)
                if (fFailedChain && (pindexBestInvalid == nullptr || pindexNew->nChainWork > pindexBestInvalid->nChainWork))
                    pindexBestInvalid = pindexNew;
                CBlockIndex *pindexFailed = pindexNew;
                // Remove the entire chain from the set.
                while (pindexTest != pindexFailed) {
                    if (fFailedChain) {
                        pindexFailed->nStatus |= BLOCK_FAILED_CHILD;
                    } else if (fMissingData) {
                        // If we're missing data, then add back to m_blocks_unlinked,
                        // so that if the block arrives in the future we can try adding
                        // to setBlockIndexCandidates again.
                        m_blockman.m_blocks_unlinked.insert(
                            std::make_pair(pindexFailed->pprev, pindexFailed));
                    }
                    setBlockIndexCandidates.erase(pindexFailed);
                    pindexFailed = pindexFailed->pprev;
                }
                setBlockIndexCandidates.erase(pindexTest);
                fInvalidAncestor = true;
                break;
            }
            pindexTest = pindexTest->pprev;
        }
        if (!fInvalidAncestor)
            return pindexNew;
    } while(true);
}

/** Delete all entries in setBlockIndexCandidates that are worse than the current tip. */
void CChainState::PruneBlockIndexCandidates() {
    // Note that we can't delete the current block itself, as we may need to return to it later in case a
    // reorganization to a better block fails.
    std::set<CBlockIndex*, CBlockIndexWorkComparator>::iterator it = setBlockIndexCandidates.begin();
    while (it != setBlockIndexCandidates.end() && setBlockIndexCandidates.value_comp()(*it, m_chain.Tip())) {
        setBlockIndexCandidates.erase(it++);
    }
    // Either the current tip or a successor of it we're working towards is left in setBlockIndexCandidates.
    assert(!setBlockIndexCandidates.empty());
}

/**
 * Try to make some progress towards making pindexMostWork the active block.
 * pblock is either nullptr or a pointer to a CBlock corresponding to pindexMostWork.
 *
 * @returns true unless a system error occurred
 */
bool CChainState::ActivateBestChainStep(BlockValidationState& state, CBlockIndex* pindexMostWork, const std::shared_ptr<const CBlock>& pblock, bool& fInvalidFound, ConnectTrace& connectTrace, bool& fStall)
{
    AssertLockHeld(cs_main);
    if (m_mempool) AssertLockHeld(m_mempool->cs);

    const CBlockIndex* pindexOldTip = m_chain.Tip();
    const CBlockIndex* pindexFork = m_chain.FindFork(pindexMostWork);

    // Disconnect active blocks which are no longer in the best chain.
    bool fBlocksDisconnected = false;
    DisconnectedBlockTransactions disconnectpool;
    while (m_chain.Tip() && m_chain.Tip() != pindexFork) {
        if (!DisconnectTip(state, &disconnectpool)) {
            // This is likely a fatal error, but keep the mempool consistent,
            // just in case. Only remove from the mempool in this case.
            MaybeUpdateMempoolForReorg(disconnectpool, false);

            // If we're unable to disconnect a block during normal operation,
            // then that is a failure of our local system -- we should abort
            // rather than stay on a less work chain.
            AbortNode(state, "Failed to disconnect block; see debug.log for details");
            return false;
        }
        fBlocksDisconnected = true;
    }

    // Build list of new blocks to connect (in descending height order).
    std::vector<CBlockIndex*> vpindexToConnect;
    bool fContinue = true;
    int nHeight = pindexFork ? pindexFork->nHeight : -1;
    while (fContinue && nHeight != pindexMostWork->nHeight) {
        // Don't iterate the entire list of potential improvements toward the best tip, as we likely only need
        // a few blocks along the way.
        int nTargetHeight = std::min(nHeight + 32, pindexMostWork->nHeight);
        vpindexToConnect.clear();
        vpindexToConnect.reserve(nTargetHeight - nHeight);
        CBlockIndex* pindexIter = pindexMostWork->GetAncestor(nTargetHeight);
        while (pindexIter && pindexIter->nHeight != nHeight) {
            vpindexToConnect.push_back(pindexIter);
            pindexIter = pindexIter->pprev;
        }
        nHeight = nTargetHeight;

        // Connect new blocks.
        for (CBlockIndex* pindexConnect : reverse_iterate(vpindexToConnect)) {
            if (!ConnectTip(state, pindexConnect, pindexConnect == pindexMostWork ? pblock : std::shared_ptr<const CBlock>(), connectTrace, disconnectpool, fStall)) {
                if (state.IsInvalid()) {
                    // The block violates a consensus rule.
                    if (state.GetResult() != BlockValidationResult::BLOCK_MUTATED) {
                        InvalidChainFound(vpindexToConnect.front());
                    }
                    state = BlockValidationState();
                    fInvalidFound = true;
                    fContinue = false;
                    break;
                } else {
                    // A system error occurred (disk space, database error, ...).
                    // Make the mempool consistent with the current tip, just in case
                    // any observers try to use it before shutdown.
                    MaybeUpdateMempoolForReorg(disconnectpool, false);
                    return false;
                }
            } else {
                if (fStall) {
                    // We didn't make progress because the parent chain is not
                    // synced enough to check pegins. Try again later.
                    fContinue = false;
                    break;
                }
                PruneBlockIndexCandidates();
                if (!pindexOldTip || m_chain.Tip()->nChainWork > pindexOldTip->nChainWork) {
                    // We're in a better position than we were. Return temporarily to release the lock.
                    fContinue = false;
                    break;
                }
            }
        }
    }

    if (fBlocksDisconnected) {
        // If any blocks were disconnected, disconnectpool may be non empty.  Add
        // any disconnected transactions back to the mempool.
        MaybeUpdateMempoolForReorg(disconnectpool, true);
    }
    if (m_mempool) m_mempool->check(this->m_chain.Tip(), this->CoinsTip(), this->m_chain.Height() + 1);

    CheckForkWarningConditions();

    return true;
}

static SynchronizationState GetSynchronizationState(bool init)
{
    if (!init) return SynchronizationState::POST_INIT;
    if (::fReindex) return SynchronizationState::INIT_REINDEX;
    return SynchronizationState::INIT_DOWNLOAD;
}

static bool NotifyHeaderTip(CChainState& chainstate) LOCKS_EXCLUDED(cs_main) {
    bool fNotify = false;
    bool fInitialBlockDownload = false;
    static CBlockIndex* pindexHeaderOld = nullptr;
    CBlockIndex* pindexHeader = nullptr;
    {
        LOCK(cs_main);
        pindexHeader = pindexBestHeader;

        if (pindexHeader != pindexHeaderOld) {
            fNotify = true;
            fInitialBlockDownload = chainstate.IsInitialBlockDownload();
            pindexHeaderOld = pindexHeader;
        }
    }
    // Send block tip changed notifications without cs_main
    if (fNotify) {
        uiInterface.NotifyHeaderTip(GetSynchronizationState(fInitialBlockDownload), pindexHeader);
    }
    return fNotify;
}

static void LimitValidationInterfaceQueue() LOCKS_EXCLUDED(cs_main) {
    AssertLockNotHeld(cs_main);

    if (GetMainSignals().CallbacksPending() > 10) {
        SyncWithValidationInterfaceQueue();
    }
}

bool CChainState::ActivateBestChain(BlockValidationState& state, std::shared_ptr<const CBlock> pblock)
{
    // Note that while we're often called here from ProcessNewBlock, this is
    // far from a guarantee. Things in the P2P/RPC will often end up calling
    // us in the middle of ProcessNewBlock - do not assume pblock is set
    // sanely for performance or correctness!
    AssertLockNotHeld(cs_main);

    // ABC maintains a fair degree of expensive-to-calculate internal state
    // because this function periodically releases cs_main so that it does not lock up other threads for too long
    // during large connects - and to allow for e.g. the callback queue to drain
    // we use m_cs_chainstate to enforce mutual exclusion so that only one caller may execute this function at a time
    LOCK(m_cs_chainstate);

    CBlockIndex *pindexMostWork = nullptr;
    CBlockIndex *pindexNewTip = nullptr;
    int nStopAtHeight = gArgs.GetIntArg("-stopatheight", DEFAULT_STOPATHEIGHT);
    bool fStall = false;

    do {
        // Block until the validation queue drains. This should largely
        // never happen in normal operation, however may happen during
        // reindex, causing memory blowup if we run too far ahead.
        // Note that if a validationinterface callback ends up calling
        // ActivateBestChain this may lead to a deadlock! We should
        // probably have a DEBUG_LOCKORDER test for this in the future.
        LimitValidationInterfaceQueue();

        {
            LOCK(cs_main);
            // Lock transaction pool for at least as long as it takes for connectTrace to be consumed
            LOCK(MempoolMutex());
            CBlockIndex* starting_tip = m_chain.Tip();
            bool blocks_connected = false;
            do {
                // We absolutely may not unlock cs_main until we've made forward progress
                // (with the exception of shutdown due to hardware issues, low disk space, etc).
                ConnectTrace connectTrace; // Destructed before cs_main is unlocked

                if (pindexMostWork == nullptr) {
                    pindexMostWork = FindMostWorkChain();
                }

                // Whether we have anything to do at all.
                if (pindexMostWork == nullptr || pindexMostWork == m_chain.Tip()) {
                    break;
                }

                bool fInvalidFound = false;
                std::shared_ptr<const CBlock> nullBlockPtr;
                if (!ActivateBestChainStep(state, pindexMostWork, pblock && pblock->GetHash() == pindexMostWork->GetBlockHash() ? pblock : nullBlockPtr, fInvalidFound, connectTrace, fStall)) {
                    // A system error occurred
                    return false;
                }
                blocks_connected = true;

                if (fInvalidFound) {
                    // Wipe cache, we may need another branch now.
                    pindexMostWork = nullptr;
                }
                pindexNewTip = m_chain.Tip();

                for (const PerBlockConnectTrace& trace : connectTrace.GetBlocksConnected()) {
                    assert(trace.pblock && trace.pindex);
                    GetMainSignals().BlockConnected(trace.pblock, trace.pindex);
                }

                if (fStall) {
                    // Stuck waiting for parent chain daemon, twiddle our thumbs for awhile.
                    break;
                }
            } while (!m_chain.Tip() || (starting_tip && CBlockIndexWorkComparator()(m_chain.Tip(), starting_tip)));
            if (!blocks_connected) return true;

            const CBlockIndex* pindexFork = m_chain.FindFork(starting_tip);
            bool fInitialDownload = IsInitialBlockDownload();

            // Notify external listeners about the new tip.
            // Enqueue while holding cs_main to ensure that UpdatedBlockTip is called in the order in which blocks are connected
            if (pindexFork != pindexNewTip) {
                // Notify ValidationInterface subscribers
                GetMainSignals().UpdatedBlockTip(pindexNewTip, pindexFork, fInitialDownload);

                // Always notify the UI if a new block tip was connected
                uiInterface.NotifyBlockTip(GetSynchronizationState(fInitialDownload), pindexNewTip);
            }
        }
        // When we reach this point, we switched to a new tip (stored in pindexNewTip).

        if (fStall) {
            // Stuck waiting for parent chain daemon, twiddle our thumbs for awhile.
            break;
        }

        if (nStopAtHeight && pindexNewTip && pindexNewTip->nHeight >= nStopAtHeight) StartShutdown();

        // We check shutdown only after giving ActivateBestChainStep a chance to run once so that we
        // never shutdown before connecting the genesis block during LoadChainTip(). Previously this
        // caused an assert() failure during shutdown in such cases as the UTXO DB flushing checks
        // that the best block hash is non-null.
        if (ShutdownRequested()) break;
    } while (pindexNewTip != pindexMostWork);
    CheckBlockIndex();

    // Write changes periodically to disk, after relay.
    if (!FlushStateToDisk(state, FlushStateMode::PERIODIC)) {
        return false;
    }

    return true;
}

bool CChainState::PreciousBlock(BlockValidationState& state, CBlockIndex* pindex)
{
    {
        LOCK(cs_main);
        if (pindex->nChainWork < m_chain.Tip()->nChainWork) {
            // Nothing to do, this block is not at the tip.
            return true;
        }
        if (m_chain.Tip()->nChainWork > nLastPreciousChainwork) {
            // The chain has been extended since the last call, reset the counter.
            nBlockReverseSequenceId = -1;
        }
        nLastPreciousChainwork = m_chain.Tip()->nChainWork;
        setBlockIndexCandidates.erase(pindex);
        pindex->nSequenceId = nBlockReverseSequenceId;
        if (nBlockReverseSequenceId > std::numeric_limits<int32_t>::min()) {
            // We can't keep reducing the counter if somebody really wants to
            // call preciousblock 2**31-1 times on the same set of tips...
            nBlockReverseSequenceId--;
        }
        if (pindex->IsValid(BLOCK_VALID_TRANSACTIONS) && pindex->HaveTxsDownloaded()) {
            setBlockIndexCandidates.insert(pindex);
            PruneBlockIndexCandidates();
        }
    }

    return ActivateBestChain(state, std::shared_ptr<const CBlock>());
}

bool CChainState::InvalidateBlock(BlockValidationState& state, CBlockIndex* pindex)
{
    // Genesis block can't be invalidated
    assert(pindex);
    if (pindex->nHeight == 0) return false;

    CBlockIndex* to_mark_failed = pindex;
    bool pindex_was_in_chain = false;
    int disconnected = 0;

    // We do not allow ActivateBestChain() to run while InvalidateBlock() is
    // running, as that could cause the tip to change while we disconnect
    // blocks.
    LOCK(m_cs_chainstate);

    // We'll be acquiring and releasing cs_main below, to allow the validation
    // callbacks to run. However, we should keep the block index in a
    // consistent state as we disconnect blocks -- in particular we need to
    // add equal-work blocks to setBlockIndexCandidates as we disconnect.
    // To avoid walking the block index repeatedly in search of candidates,
    // build a map once so that we can look up candidate blocks by chain
    // work as we go.
    std::multimap<const arith_uint256, CBlockIndex *> candidate_blocks_by_work;

    {
        LOCK(cs_main);
        for (const auto& entry : m_blockman.m_block_index) {
            CBlockIndex *candidate = entry.second;
            // We don't need to put anything in our active chain into the
            // multimap, because those candidates will be found and considered
            // as we disconnect.
            // Instead, consider only non-active-chain blocks that have at
            // least as much work as where we expect the new tip to end up.
            if (!m_chain.Contains(candidate) &&
                    !CBlockIndexWorkComparator()(candidate, pindex->pprev) &&
                    candidate->IsValid(BLOCK_VALID_TRANSACTIONS) &&
                    candidate->HaveTxsDownloaded()) {
                candidate_blocks_by_work.insert(std::make_pair(candidate->nChainWork, candidate));
            }
        }
    }

    // Disconnect (descendants of) pindex, and mark them invalid.
    while (true) {
        if (ShutdownRequested()) break;

        // Make sure the queue of validation callbacks doesn't grow unboundedly.
        LimitValidationInterfaceQueue();

        LOCK(cs_main);
        // Lock for as long as disconnectpool is in scope to make sure MaybeUpdateMempoolForReorg is
        // called after DisconnectTip without unlocking in between
        LOCK(MempoolMutex());
        if (!m_chain.Contains(pindex)) break;
        pindex_was_in_chain = true;
        CBlockIndex *invalid_walk_tip = m_chain.Tip();

        // ActivateBestChain considers blocks already in m_chain
        // unconditionally valid already, so force disconnect away from it.
        DisconnectedBlockTransactions disconnectpool;
        bool ret = DisconnectTip(state, &disconnectpool);
        // DisconnectTip will add transactions to disconnectpool.
        // Adjust the mempool to be consistent with the new tip, adding
        // transactions back to the mempool if disconnecting was successful,
        // and we're not doing a very deep invalidation (in which case
        // keeping the mempool up to date is probably futile anyway).
        MaybeUpdateMempoolForReorg(disconnectpool, /* fAddToMempool = */ (++disconnected <= 10) && ret);
        if (!ret) return false;
        assert(invalid_walk_tip->pprev == m_chain.Tip());

        // We immediately mark the disconnected blocks as invalid.
        // This prevents a case where pruned nodes may fail to invalidateblock
        // and be left unable to start as they have no tip candidates (as there
        // are no blocks that meet the "have data and are not invalid per
        // nStatus" criteria for inclusion in setBlockIndexCandidates).
        invalid_walk_tip->nStatus |= BLOCK_FAILED_VALID;
        setDirtyBlockIndex.insert(invalid_walk_tip);
        setBlockIndexCandidates.erase(invalid_walk_tip);
        setBlockIndexCandidates.insert(invalid_walk_tip->pprev);
        if (invalid_walk_tip->pprev == to_mark_failed && (to_mark_failed->nStatus & BLOCK_FAILED_VALID)) {
            // We only want to mark the last disconnected block as BLOCK_FAILED_VALID; its children
            // need to be BLOCK_FAILED_CHILD instead.
            to_mark_failed->nStatus = (to_mark_failed->nStatus ^ BLOCK_FAILED_VALID) | BLOCK_FAILED_CHILD;
            setDirtyBlockIndex.insert(to_mark_failed);
        }

        // Add any equal or more work headers to setBlockIndexCandidates
        auto candidate_it = candidate_blocks_by_work.lower_bound(invalid_walk_tip->pprev->nChainWork);
        while (candidate_it != candidate_blocks_by_work.end()) {
            if (!CBlockIndexWorkComparator()(candidate_it->second, invalid_walk_tip->pprev)) {
                setBlockIndexCandidates.insert(candidate_it->second);
                candidate_it = candidate_blocks_by_work.erase(candidate_it);
            } else {
                ++candidate_it;
            }
        }

        // Track the last disconnected block, so we can correct its BLOCK_FAILED_CHILD status in future
        // iterations, or, if it's the last one, call InvalidChainFound on it.
        to_mark_failed = invalid_walk_tip;
    }

    CheckBlockIndex();

    {
        LOCK(cs_main);
        if (m_chain.Contains(to_mark_failed)) {
            // If the to-be-marked invalid block is in the active chain, something is interfering and we can't proceed.
            return false;
        }

        // Mark pindex (or the last disconnected block) as invalid, even when it never was in the main chain
        to_mark_failed->nStatus |= BLOCK_FAILED_VALID;
        setDirtyBlockIndex.insert(to_mark_failed);
        setBlockIndexCandidates.erase(to_mark_failed);
        m_blockman.m_failed_blocks.insert(to_mark_failed);

        // If any new blocks somehow arrived while we were disconnecting
        // (above), then the pre-calculation of what should go into
        // setBlockIndexCandidates may have missed entries. This would
        // technically be an inconsistency in the block index, but if we clean
        // it up here, this should be an essentially unobservable error.
        // Loop back over all block index entries and add any missing entries
        // to setBlockIndexCandidates.
        BlockMap::iterator it = m_blockman.m_block_index.begin();
        while (it != m_blockman.m_block_index.end()) {
            if (it->second->IsValid(BLOCK_VALID_TRANSACTIONS) && it->second->HaveTxsDownloaded() && !setBlockIndexCandidates.value_comp()(it->second, m_chain.Tip())) {
                setBlockIndexCandidates.insert(it->second);
            }
            it++;
        }

        InvalidChainFound(to_mark_failed);
    }

    // Only notify about a new block tip if the active chain was modified.
    if (pindex_was_in_chain) {
        uiInterface.NotifyBlockTip(GetSynchronizationState(IsInitialBlockDownload()), to_mark_failed->pprev);
    }
    return true;
}

void CChainState::ResetBlockFailureFlags(CBlockIndex *pindex) {
    AssertLockHeld(cs_main);

    int nHeight = pindex->nHeight;

    // Remove the invalidity flag from this block and all its descendants.
    BlockMap::iterator it = m_blockman.m_block_index.begin();
    while (it != m_blockman.m_block_index.end()) {
        if (!it->second->IsValid() && it->second->GetAncestor(nHeight) == pindex) {
            it->second->nStatus &= ~BLOCK_FAILED_MASK;
            setDirtyBlockIndex.insert(it->second);
            if (it->second->IsValid(BLOCK_VALID_TRANSACTIONS) && it->second->HaveTxsDownloaded() && setBlockIndexCandidates.value_comp()(m_chain.Tip(), it->second)) {
                setBlockIndexCandidates.insert(it->second);
            }
            if (it->second == pindexBestInvalid) {
                // Reset invalid block marker if it was pointing to one of those.
                pindexBestInvalid = nullptr;
            }
            m_blockman.m_failed_blocks.erase(it->second);
        }
        it++;
    }

    // Remove the invalidity flag from all ancestors too.
    while (pindex != nullptr) {
        if (pindex->nStatus & BLOCK_FAILED_MASK) {
            pindex->nStatus &= ~BLOCK_FAILED_MASK;
            setDirtyBlockIndex.insert(pindex);
            m_blockman.m_failed_blocks.erase(pindex);
        }
        pindex = pindex->pprev;
    }
}

CBlockIndex* BlockManager::AddToBlockIndex(const CBlockHeader& block)
{
    AssertLockHeld(cs_main);

    // Check for duplicate
    uint256 hash = block.GetHash();
    BlockMap::iterator it = m_block_index.find(hash);
    if (it != m_block_index.end())
        return it->second;

    // Construct new block index object
    CBlockIndex* pindexNew = new CBlockIndex(block);
    // We assign the sequence id to blocks only when the full data is available,
    // to avoid miners withholding blocks but broadcasting headers, to get a
    // competitive advantage.
    pindexNew->nSequenceId = 0;
    BlockMap::iterator mi = m_block_index.insert(std::make_pair(hash, pindexNew)).first;
    pindexNew->phashBlock = &((*mi).first);
    BlockMap::iterator miPrev = m_block_index.find(block.hashPrevBlock);
    if (miPrev != m_block_index.end())
    {
        pindexNew->pprev = (*miPrev).second;
        pindexNew->nHeight = pindexNew->pprev->nHeight + 1;
        pindexNew->BuildSkip();
    }
    pindexNew->nTimeMax = (pindexNew->pprev ? std::max(pindexNew->pprev->nTimeMax, pindexNew->nTime) : pindexNew->nTime);
    pindexNew->nChainWork = (pindexNew->pprev ? pindexNew->pprev->nChainWork : 0) + GetBlockProof(*pindexNew);
    pindexNew->RaiseValidity(BLOCK_VALID_TREE);
    if (pindexBestHeader == nullptr || pindexBestHeader->nChainWork < pindexNew->nChainWork)
        pindexBestHeader = pindexNew;

    setDirtyBlockIndex.insert(pindexNew);

    return pindexNew;
}

/** Mark a block as having its data received and checked (up to BLOCK_VALID_TRANSACTIONS). */
void CChainState::ReceivedBlockTransactions(const CBlock& block, CBlockIndex* pindexNew, const FlatFilePos& pos)
{
    pindexNew->nTx = block.vtx.size();
    pindexNew->nChainTx = 0;
    pindexNew->nFile = pos.nFile;
    pindexNew->nDataPos = pos.nPos;
    pindexNew->nUndoPos = 0;
    pindexNew->nStatus |= BLOCK_HAVE_DATA;
    if (DeploymentActiveAt(*pindexNew, m_params.GetConsensus(), Consensus::DEPLOYMENT_SEGWIT)) {
        pindexNew->nStatus |= BLOCK_OPT_WITNESS;
    }
    pindexNew->RaiseValidity(BLOCK_VALID_TRANSACTIONS);
    setDirtyBlockIndex.insert(pindexNew);

    if (pindexNew->pprev == nullptr || pindexNew->pprev->HaveTxsDownloaded()) {
        // If pindexNew is the genesis block or all parents are BLOCK_VALID_TRANSACTIONS.
        std::deque<CBlockIndex*> queue;
        queue.push_back(pindexNew);

        // Recursively process any descendant blocks that now may be eligible to be connected.
        while (!queue.empty()) {
            CBlockIndex *pindex = queue.front();
            queue.pop_front();
            pindex->nChainTx = (pindex->pprev ? pindex->pprev->nChainTx : 0) + pindex->nTx;
            pindex->nSequenceId = nBlockSequenceId++;
            if (m_chain.Tip() == nullptr || !setBlockIndexCandidates.value_comp()(pindex, m_chain.Tip())) {
                setBlockIndexCandidates.insert(pindex);
            }
            std::pair<std::multimap<CBlockIndex*, CBlockIndex*>::iterator, std::multimap<CBlockIndex*, CBlockIndex*>::iterator> range = m_blockman.m_blocks_unlinked.equal_range(pindex);
            while (range.first != range.second) {
                std::multimap<CBlockIndex*, CBlockIndex*>::iterator it = range.first;
                queue.push_back(it->second);
                range.first++;
                m_blockman.m_blocks_unlinked.erase(it);
            }
        }
    } else {
        if (pindexNew->pprev && pindexNew->pprev->IsValid(BLOCK_VALID_TREE)) {
            m_blockman.m_blocks_unlinked.insert(std::make_pair(pindexNew->pprev, pindexNew));
        }
    }
}

static bool CheckBlockHeader(const CBlockHeader& block, BlockValidationState& state, const Consensus::Params& consensusParams, bool fCheckPOW = true)
{
    // Check proof of work matches claimed amount
    if (fCheckPOW && block.GetHash() != consensusParams.hashGenesisBlock
            && !CheckProof(block, consensusParams)) {
        return state.Invalid(BlockValidationResult::BLOCK_INVALID_HEADER, g_signed_blocks ? "block-proof-invalid" : "high-hash", "proof of work failed");
    }
    return true;
}

bool CheckBlock(const CBlock& block, BlockValidationState& state, const Consensus::Params& consensusParams, bool fCheckPOW, bool fCheckMerkleRoot)
{
    // These are checks that are independent of context.

    if (block.fChecked)
        return true;

    // Check that the header is valid (particularly PoW).  This is mostly
    // redundant with the call in AcceptBlockHeader.
    if (!CheckBlockHeader(block, state, consensusParams, fCheckPOW))
        return false;

    // Signet only: check block solution
    if (consensusParams.signet_blocks && fCheckPOW && !CheckSignetBlockSolution(block, consensusParams)) {
        return state.Invalid(BlockValidationResult::BLOCK_CONSENSUS, "bad-signet-blksig", "signet block signature validation failure");
    }

    // Check the merkle root.
    if (fCheckMerkleRoot) {
        bool mutated;
        uint256 hashMerkleRoot2 = BlockMerkleRoot(block, &mutated);
        if (block.hashMerkleRoot != hashMerkleRoot2)
            return state.Invalid(BlockValidationResult::BLOCK_MUTATED, "bad-txnmrklroot", "hashMerkleRoot mismatch");

        // Check for merkle tree malleability (CVE-2012-2459): repeating sequences
        // of transactions in a block without affecting the merkle root of a block,
        // while still invalidating it.
        if (mutated)
            return state.Invalid(BlockValidationResult::BLOCK_MUTATED, "bad-txns-duplicate", "duplicate transaction");
    }

    // All potential-corruption validation must be done before we do any
    // transaction validation, as otherwise we may mark the header as invalid
    // because we receive the wrong transactions for it.
    // Note that witness malleability is checked in ContextualCheckBlock, so no
    // checks that use witness data may be performed here.

    // Size limits
    if (block.vtx.empty() || block.vtx.size() * WITNESS_SCALE_FACTOR > MAX_BLOCK_WEIGHT || ::GetSerializeSize(block, PROTOCOL_VERSION | SERIALIZE_TRANSACTION_NO_WITNESS) * WITNESS_SCALE_FACTOR > MAX_BLOCK_WEIGHT)
        return state.Invalid(BlockValidationResult::BLOCK_CONSENSUS, "bad-blk-length", "size limits failed");

    // First transaction must be coinbase, the rest must not be
    if (block.vtx.empty() || !block.vtx[0]->IsCoinBase())
        return state.Invalid(BlockValidationResult::BLOCK_CONSENSUS, "bad-cb-missing", "first tx is not coinbase");
    for (unsigned int i = 1; i < block.vtx.size(); i++)
        if (block.vtx[i]->IsCoinBase())
            return state.Invalid(BlockValidationResult::BLOCK_CONSENSUS, "bad-cb-multiple", "more than one coinbase");

    // Check transactions
    // Must check for duplicate inputs (see CVE-2018-17144)
    for (const auto& tx : block.vtx) {
        TxValidationState tx_state;
        if (!CheckTransaction(*tx, tx_state)) {
            // CheckBlock() does context-free validation checks. The only
            // possible failures are consensus failures.
            assert(tx_state.GetResult() == TxValidationResult::TX_CONSENSUS);
            return state.Invalid(BlockValidationResult::BLOCK_CONSENSUS, tx_state.GetRejectReason(),
                                 strprintf("Transaction check failed (tx hash %s) %s", tx->GetHash().ToString(), tx_state.GetDebugMessage()));
        }
    }
    unsigned int nSigOps = 0;
    for (const auto& tx : block.vtx)
    {
        nSigOps += GetLegacySigOpCount(*tx);
    }
    if (nSigOps * WITNESS_SCALE_FACTOR > MAX_BLOCK_SIGOPS_COST)
        return state.Invalid(BlockValidationResult::BLOCK_CONSENSUS, "bad-blk-sigops", "out-of-bounds SigOpCount");

    if (fCheckPOW && fCheckMerkleRoot)
        block.fChecked = true;

    return true;
}

void UpdateUncommittedBlockStructures(CBlock& block, const CBlockIndex* pindexPrev, const Consensus::Params& consensusParams)
{
    int commitpos = GetWitnessCommitmentIndex(block);
    static const std::vector<unsigned char> nonce(32, 0x00);
    if (commitpos != NO_WITNESS_COMMITMENT && DeploymentActiveAfter(pindexPrev, consensusParams, Consensus::DEPLOYMENT_SEGWIT) && !block.vtx[0]->HasWitness()) {
        CMutableTransaction tx(*block.vtx[0]);
        tx.witness.vtxinwit.resize(1);
        tx.witness.vtxinwit[0].scriptWitness.stack.resize(1);
        tx.witness.vtxinwit[0].scriptWitness.stack[0] = nonce;
        block.vtx[0] = MakeTransactionRef(std::move(tx));
    }
}

std::vector<unsigned char> GenerateCoinbaseCommitment(CBlock& block, const CBlockIndex* pindexPrev, const Consensus::Params& consensusParams)
{
    std::vector<unsigned char> commitment;
    int commitpos = GetWitnessCommitmentIndex(block);
    std::vector<unsigned char> ret(32, 0x00);
    if (commitpos == NO_WITNESS_COMMITMENT) {
        // ELEMENTS: Shim in blank coinbase output for witness output hash
        // Previous iterations of CA could have allowed witness data
        // in coinbase transactions, and this witness data must be committed
        // to here.
        //
        // Is No-op in Bitcoin
        CMutableTransaction tx0(*block.vtx[0]);
        tx0.vout.push_back(CTxOut());
        block.vtx[0] = MakeTransactionRef(std::move(tx0));
        // END
        uint256 witnessroot = BlockWitnessMerkleRoot(block, nullptr);
        CHash256().Write(witnessroot).Write(ret).Finalize(witnessroot);
        CTxOut out;
        out.nValue = 0;
        out.nAsset = policyAsset;
        out.scriptPubKey.resize(MINIMUM_WITNESS_COMMITMENT);
        out.scriptPubKey[0] = OP_RETURN;
        out.scriptPubKey[1] = 0x24;
        out.scriptPubKey[2] = 0xaa;
        out.scriptPubKey[3] = 0x21;
        out.scriptPubKey[4] = 0xa9;
        out.scriptPubKey[5] = 0xed;
        memcpy(&out.scriptPubKey[6], witnessroot.begin(), 32);
        commitment = std::vector<unsigned char>(out.scriptPubKey.begin(), out.scriptPubKey.end());
        CMutableTransaction tx(*block.vtx[0]);
        // Elements: replace shimmed output with real coinbase rather than push
        tx.vout.back() = out;
        // END
        block.vtx[0] = MakeTransactionRef(std::move(tx));
    }
    UpdateUncommittedBlockStructures(block, pindexPrev, consensusParams);
    return commitment;
}

// ELEMENTS


static bool ContextualCheckDynaFedHeader(const CBlockHeader& block, BlockValidationState& state, const CChainParams& params, const CBlockIndex* pindexPrev)
{
    // When not active, it's a NOP
    if (!DeploymentActiveAfter(pindexPrev, params.GetConsensus(), Consensus::DEPLOYMENT_DYNA_FED)) {
        return true;
    }

    const DynaFedParams& dynafed_params = block.m_dynafed_params;

    // Dynamic blocks must at least publish current signblockscript in full
    if (dynafed_params.m_current.IsNull()) {
        return state.Invalid(BlockValidationResult::BLOCK_CONSENSUS, "invalid-dyna-fed", "dynamic block headers must have non-empty current signblockscript field");
    }

    // Make sure extension bits aren't active, reserved for future HF
    uint32_t reserved_mask = (1<<23) | (1<<24) | (1<<25) | (1<<26);
    if ((block.nVersion & reserved_mask) != 0) {
        return state.Invalid(BlockValidationResult::BLOCK_CONSENSUS, "invalid-dyna-fed", "dynamic block header has unknown HF extension bits set");
    }

    const DynaFedParamEntry expected_current_params = ComputeNextBlockCurrentParameters(pindexPrev, params.GetConsensus());

    if (expected_current_params != dynafed_params.m_current) {
        return state.Invalid(BlockValidationResult::BLOCK_CONSENSUS, "invalid-dyna-fed", "dynamic block header's current parameters do not match expected");
    }

    // Lastly, enforce rules on proposals if they make changes.
    if (!dynafed_params.m_proposed.IsNull()) {
        // Compare the new proposed parameters with the current full parameters.
        const DynaFedParamEntry current = ComputeNextBlockFullCurrentParameters(pindexPrev, params.GetConsensus());
        const DynaFedParamEntry& proposed = dynafed_params.m_proposed;

        if (proposed.m_signblockscript != current.m_signblockscript) {
            // signblockscript proposals *must* be segwit versions
            int block_version = 0;
            std::vector<unsigned char> block_program;
            if (!proposed.m_signblockscript.IsWitnessProgram(block_version, block_program)) {
                return state.Invalid(BlockValidationResult::BLOCK_CONSENSUS, "invalid-dyna-fed", "proposed signblockscript must be native segwit scriptPubkey");
            }
        }

        if (proposed.m_fedpeg_program != current.m_fedpeg_program || proposed.m_fedpegscript != current.m_fedpegscript) {
            int fedpeg_version = 0;
            std::vector<unsigned char> fedpeg_program;
            if (!proposed.m_fedpeg_program.IsWitnessProgram(fedpeg_version, fedpeg_program)) {
                return state.Invalid(BlockValidationResult::BLOCK_CONSENSUS, "invalid-dyna-fed", "proposed fedpeg program must be native segwit scriptPubkey");
            }

            // for v0, fedpegscript's scriptPubKey must match. v1+ is unencumbered.
            if (fedpeg_version == 0) {
                uint256 fedpeg_program;
                CSHA256().Write(proposed.m_fedpegscript.data(), proposed.m_fedpegscript.size()).Finalize(fedpeg_program.begin());
                CScript computed_program = CScript() << OP_0 << ToByteVector(fedpeg_program);
                if (computed_program != proposed.m_fedpeg_program) {
                    return state.Invalid(BlockValidationResult::BLOCK_CONSENSUS, "invalid-dyna-fed", "proposed v0 segwit fedpegscript must match proposed fedpeg witness program");
                }

                // fedpegscript proposals *must not* start with OP_DEPTH
                // This forbids the first Liquid watchman script which is a hack.
                // Use miniscript, which doesn't even have OP_DEPTH.
                // We don't encumber future segwit versions as opcodes may change.
                if (!proposed.m_fedpegscript.empty() && proposed.m_fedpegscript.front() == OP_DEPTH) {
                    return state.Invalid(BlockValidationResult::BLOCK_CONSENSUS, "invalid-dyna-fed", "Proposed fedpegscript starts with OP_DEPTH, which is illegal");
                }
            }
        }

        if (proposed.m_extension_space != current.m_extension_space) {
            // When enforcing PAK, extension_space must give non-empty PAK list when
            // the vector itself is non-empty. Otherwise this means there were "junk"
            // entries
            if (params.GetEnforcePak()) {
                if (!proposed.m_extension_space.empty() &&
                        CreatePAKListFromExtensionSpace(proposed.m_extension_space).IsReject()) {
                    return state.Invalid(BlockValidationResult::BLOCK_CONSENSUS, "invalid-dyna-fed", "Extension space is not list of valid PAK entries");
                }
            }
        }
    }
    return true;
}

CBlockIndex* BlockManager::GetLastCheckpoint(const CCheckpointData& data)
{
    const MapCheckpoints& checkpoints = data.mapCheckpoints;

    for (const MapCheckpoints::value_type& i : reverse_iterate(checkpoints))
    {
        const uint256& hash = i.second;
        CBlockIndex* pindex = LookupBlockIndex(hash);
        if (pindex) {
            return pindex;
        }
    }
    return nullptr;
}

/** Context-dependent validity checks.
 *  By "context", we mean only the previous block headers, but not the UTXO
 *  set; UTXO-related validity checks are done in ConnectBlock().
 *  NOTE: This function is not currently invoked by ConnectBlock(), so we
 *  should consider upgrade issues if we change which consensus rules are
 *  enforced in this function (eg by adding a new consensus rule). See comment
 *  in ConnectBlock().
 *  Note that -reindex-chainstate skips the validation that happens here!
 */
static bool ContextualCheckBlockHeader(const CBlockHeader& block, BlockValidationState& state, BlockManager& blockman, const CChainParams& params, const CBlockIndex* pindexPrev, int64_t nAdjustedTime) EXCLUSIVE_LOCKS_REQUIRED(cs_main)
{
    assert(pindexPrev != nullptr);
    const int nHeight = pindexPrev->nHeight + 1;

    // Check proof of work target or non-dynamic signblockscript if necessary
    const Consensus::Params& consensusParams = params.GetConsensus();
    if (!DeploymentActiveAfter(pindexPrev, consensusParams, Consensus::DEPLOYMENT_DYNA_FED) && !CheckChallenge(block, *pindexPrev, consensusParams))
        return state.Invalid(BlockValidationResult::BLOCK_INVALID_HEADER, "bad-diffbits", "incorrect proof of work");

    // Check against checkpoints
    if (fCheckpointsEnabled) {
        // Don't accept any forks from the main chain prior to last checkpoint.
        // GetLastCheckpoint finds the last checkpoint in MapCheckpoints that's in our
        // BlockIndex().
        CBlockIndex* pcheckpoint = blockman.GetLastCheckpoint(params.Checkpoints());
        if (pcheckpoint && nHeight < pcheckpoint->nHeight) {
            LogPrintf("ERROR: %s: forked chain older than last checkpoint (height %d)\n", __func__, nHeight);
            return state.Invalid(BlockValidationResult::BLOCK_CHECKPOINT, "bad-fork-prior-to-checkpoint");
        }
    }

    // Check timestamp against prev
    if (block.GetBlockTime() <= pindexPrev->GetMedianTimePast())
        return state.Invalid(BlockValidationResult::BLOCK_INVALID_HEADER, "time-too-old", "block's timestamp is too early");

    // Check height in header against prev
    if (g_con_blockheightinheader && (uint32_t)nHeight != block.block_height) {
        LogPrintf("ERROR: %s: block height in header is incorrect (got %d, expected %d)\n", __func__, block.block_height, nHeight);
        return state.Invalid(BlockValidationResult::BLOCK_INVALID_HEADER, "bad-header-height");
    }

    // Check timestamp
    if (block.GetBlockTime() > nAdjustedTime + MAX_FUTURE_BLOCK_TIME)
        return state.Invalid(BlockValidationResult::BLOCK_TIME_FUTURE, "time-too-new", "block timestamp too far in the future");

    // Reject blocks with outdated version
    if ((block.nVersion < 2 && DeploymentActiveAfter(pindexPrev, consensusParams, Consensus::DEPLOYMENT_HEIGHTINCB)) ||
        (block.nVersion < 3 && DeploymentActiveAfter(pindexPrev, consensusParams, Consensus::DEPLOYMENT_DERSIG)) ||
        (block.nVersion < 4 && DeploymentActiveAfter(pindexPrev, consensusParams, Consensus::DEPLOYMENT_CLTV))) {
            return state.Invalid(BlockValidationResult::BLOCK_INVALID_HEADER, strprintf("bad-version(0x%08x)", block.nVersion),
                                 strprintf("rejected nVersion=0x%08x block", block.nVersion));
    }

    if (!ContextualCheckDynaFedHeader(block, state, params, pindexPrev)) {
        return false;
    }

    return true;
}

/** NOTE: This function is not currently invoked by ConnectBlock(), so we
 *  should consider upgrade issues if we change which consensus rules are
 *  enforced in this function (eg by adding a new consensus rule). See comment
 *  in ConnectBlock().
 *  Note that -reindex-chainstate skips the validation that happens here!
 */
static bool ContextualCheckBlock(const CBlock& block, BlockValidationState& state, const Consensus::Params& consensusParams, const CBlockIndex* pindexPrev)
{
    const int nHeight = pindexPrev == nullptr ? 0 : pindexPrev->nHeight + 1;

    // Enforce BIP113 (Median Time Past).
    int nLockTimeFlags = 0;
    if (DeploymentActiveAfter(pindexPrev, consensusParams, Consensus::DEPLOYMENT_CSV)) {
        assert(pindexPrev != nullptr);
        nLockTimeFlags |= LOCKTIME_MEDIAN_TIME_PAST;
    }

    int64_t nLockTimeCutoff = (nLockTimeFlags & LOCKTIME_MEDIAN_TIME_PAST)
                              ? pindexPrev->GetMedianTimePast()
                              : block.GetBlockTime();

    // Check that all transactions are finalized
    for (const auto& tx : block.vtx) {
        if (!IsFinalTx(*tx, nHeight, nLockTimeCutoff)) {
            return state.Invalid(BlockValidationResult::BLOCK_CONSENSUS, "bad-txns-nonfinal", "non-final transaction");
        }
    }

    // Enforce rule that the coinbase starts with serialized block height
    if (DeploymentActiveAfter(pindexPrev, consensusParams, Consensus::DEPLOYMENT_HEIGHTINCB))
    {
        CScript expect = CScript() << nHeight;
        if (block.vtx[0]->vin[0].scriptSig.size() < expect.size() ||
            !std::equal(expect.begin(), expect.end(), block.vtx[0]->vin[0].scriptSig.begin())) {
            return state.Invalid(BlockValidationResult::BLOCK_CONSENSUS, "bad-cb-height", "block height mismatch in coinbase");
        }
    }

    // Coinbase transaction can not have input witness data which is not covered
    // (or committed to) by the witness or regular merkle tree
    for (const auto& inwit : block.vtx[0]->witness.vtxinwit) {
        if (!inwit.vchIssuanceAmountRangeproof.empty() ||
                !inwit.vchInflationKeysRangeproof.empty() ||
                !inwit.m_pegin_witness.IsNull()) {
            return state.Invalid(BlockValidationResult::BLOCK_MUTATED, "bad-cb-witness", "Coinbase has invalid input witness data.");
        }
    }

    // Validation for witness commitments.
    // * We compute the witness hash (which is the hash including witnesses) of all the block's transactions, except the
    //   coinbase (where 0x0000....0000 is used instead).
    // * The coinbase scriptWitness is a stack of a single 32-byte vector, containing a witness reserved value (unconstrained).
    // * We build a merkle tree with all those witness hashes as leaves (similar to the hashMerkleRoot in the block header).
    // * There must be at least one output whose scriptPubKey is a single 36-byte push, the first 4 bytes of which are
    //   {0xaa, 0x21, 0xa9, 0xed}, and the following 32 bytes are SHA256^2(witness root, witness reserved value). In case there are
    //   multiple, the last one is used.
    bool fHaveWitness = false;
    if (DeploymentActiveAfter(pindexPrev, consensusParams, Consensus::DEPLOYMENT_SEGWIT)) {
        int commitpos = GetWitnessCommitmentIndex(block);
        if (commitpos != NO_WITNESS_COMMITMENT) {
            bool malleated = false;
            uint256 hashWitness = BlockWitnessMerkleRoot(block, &malleated);
            // The malleation check is ignored; as the transaction tree itself
            // already does not permit it, it is impossible to trigger in the
            // witness tree.
            if ((block.vtx[0]->witness.vtxinwit.empty()) ||
                (block.vtx[0]->witness.vtxinwit[0].scriptWitness.stack.size() != 1) ||
                (block.vtx[0]->witness.vtxinwit[0].scriptWitness.stack[0].size() != 32)) {
                return state.Invalid(BlockValidationResult::BLOCK_MUTATED, "bad-witness-nonce-size", strprintf("%s : invalid witness reserved value size", __func__));
            }
            CHash256().Write(hashWitness).Write(block.vtx[0]->witness.vtxinwit[0].scriptWitness.stack[0]).Finalize(hashWitness);
            uint256 committedWitness(std::vector<unsigned char>(&block.vtx[0]->vout[commitpos].scriptPubKey[6], &block.vtx[0]->vout[commitpos].scriptPubKey[6+32]));
            if (memcmp(hashWitness.begin(), &block.vtx[0]->vout[commitpos].scriptPubKey[6], 32)) {
                return state.Invalid(BlockValidationResult::BLOCK_MUTATED, "bad-witness-merkle-match", strprintf("%s : witness merkle commitment mismatch", __func__));
            }
            fHaveWitness = true;
        }
    }

    // No witness data is allowed in blocks that don't commit to witness data, as this would otherwise leave room for spam
    if (!fHaveWitness) {
      for (const auto& tx : block.vtx) {
            if (tx->HasWitness()) {
                return state.Invalid(BlockValidationResult::BLOCK_MUTATED, "unexpected-witness", strprintf("%s : unexpected witness data found", __func__));
            }
        }
    }

    // After the coinbase witness reserved value and commitment are verified,
    // we can check if the block weight passes (before we've checked the
    // coinbase witness, it would be possible for the weight to be too
    // large by filling up the coinbase witness, which doesn't change
    // the block hash, so we couldn't mark the block as permanently
    // failed).
    if (GetBlockWeight(block) > MAX_BLOCK_WEIGHT) {
        return state.Invalid(BlockValidationResult::BLOCK_CONSENSUS, "bad-blk-weight", strprintf("%s : weight limit failed", __func__));
    }

    return true;
}

bool BlockManager::AcceptBlockHeader(const CBlockHeader& block, BlockValidationState& state, const CChainParams& chainparams, CBlockIndex** ppindex, bool* duplicate)
{
    AssertLockHeld(cs_main);
    // Check for duplicate
    uint256 hash = block.GetHash();
    BlockMap::iterator miSelf = m_block_index.find(hash);
    if (duplicate) {
        *duplicate = false;
    }
    if (hash != chainparams.GetConsensus().hashGenesisBlock) {
        if (miSelf != m_block_index.end()) {
            // Block header is already known.
            CBlockIndex* pindex = miSelf->second;
            if (duplicate) {
                *duplicate = true;
            }
            if (ppindex)
                *ppindex = pindex;
            if (pindex->nStatus & BLOCK_FAILED_MASK) {
                LogPrint(BCLog::VALIDATION, "%s: block %s is marked invalid\n", __func__, hash.ToString());
                return state.Invalid(BlockValidationResult::BLOCK_CACHED_INVALID, "duplicate");
            }
            return true;
        }

        if (!CheckBlockHeader(block, state, chainparams.GetConsensus())) {
            LogPrint(BCLog::VALIDATION, "%s: Consensus::CheckBlockHeader: %s, %s\n", __func__, hash.ToString(), state.ToString());
            return false;
        }

        // Get prev block index
        CBlockIndex* pindexPrev = nullptr;
        BlockMap::iterator mi = m_block_index.find(block.hashPrevBlock);
        if (mi == m_block_index.end()) {
            LogPrint(BCLog::VALIDATION, "%s: %s prev block not found\n", __func__, hash.ToString());
            return state.Invalid(BlockValidationResult::BLOCK_MISSING_PREV, "prev-blk-not-found");
        }
        pindexPrev = (*mi).second;
        if (pindexPrev->nStatus & BLOCK_FAILED_MASK) {
            LogPrint(BCLog::VALIDATION, "%s: %s prev block invalid\n", __func__, hash.ToString());
            return state.Invalid(BlockValidationResult::BLOCK_INVALID_PREV, "bad-prevblk");
        }
        if (!ContextualCheckBlockHeader(block, state, *this, chainparams, pindexPrev, GetAdjustedTime())) {
            LogPrint(BCLog::VALIDATION, "%s: Consensus::ContextualCheckBlockHeader: %s, %s\n", __func__, hash.ToString(), state.ToString());
            return false;
        }

        /* Determine if this block descends from any block which has been found
         * invalid (m_failed_blocks), then mark pindexPrev and any blocks between
         * them as failed. For example:
         *
         *                D3
         *              /
         *      B2 - C2
         *    /         \
         *  A             D2 - E2 - F2
         *    \
         *      B1 - C1 - D1 - E1
         *
         * In the case that we attempted to reorg from E1 to F2, only to find
         * C2 to be invalid, we would mark D2, E2, and F2 as BLOCK_FAILED_CHILD
         * but NOT D3 (it was not in any of our candidate sets at the time).
         *
         * In any case D3 will also be marked as BLOCK_FAILED_CHILD at restart
         * in LoadBlockIndex.
         */
        if (!pindexPrev->IsValid(BLOCK_VALID_SCRIPTS)) {
            // The above does not mean "invalid": it checks if the previous block
            // hasn't been validated up to BLOCK_VALID_SCRIPTS. This is a performance
            // optimization, in the common case of adding a new block to the tip,
            // we don't need to iterate over the failed blocks list.
            for (const CBlockIndex* failedit : m_failed_blocks) {
                if (pindexPrev->GetAncestor(failedit->nHeight) == failedit) {
                    assert(failedit->nStatus & BLOCK_FAILED_VALID);
                    CBlockIndex* invalid_walk = pindexPrev;
                    while (invalid_walk != failedit) {
                        invalid_walk->nStatus |= BLOCK_FAILED_CHILD;
                        setDirtyBlockIndex.insert(invalid_walk);
                        invalid_walk = invalid_walk->pprev;
                    }
                    LogPrint(BCLog::VALIDATION, "%s: %s prev block invalid\n", __func__, hash.ToString());
                    return state.Invalid(BlockValidationResult::BLOCK_INVALID_PREV, "bad-prevblk");
                }
            }
        }
    }
    CBlockIndex* pindex = AddToBlockIndex(block);

    if (ppindex)
        *ppindex = pindex;

    return true;
}

// Exposed wrapper for AcceptBlockHeader
bool ChainstateManager::ProcessNewBlockHeaders(const std::vector<CBlockHeader>& headers, BlockValidationState& state, const CChainParams& chainparams, const CBlockIndex** ppindex, bool* all_duplicate)
{
    AssertLockNotHeld(cs_main);
    {
        LOCK(cs_main);
        if (all_duplicate) {
            *all_duplicate = true;
        }
        bool duplicate = false;
        for (const CBlockHeader& header : headers) {
            CBlockIndex *pindex = nullptr; // Use a temp pindex instead of ppindex to avoid a const_cast
            bool accepted = m_blockman.AcceptBlockHeader(
                header, state, chainparams, &pindex, &duplicate);
            ActiveChainstate().CheckBlockIndex();

            if (all_duplicate) {
                (*all_duplicate) &= duplicate;  // False if any are false
            }
            if (!accepted) {
                return false;
            }
            if (ppindex) {
                *ppindex = pindex;
            }
        }
    }
    if (NotifyHeaderTip(ActiveChainstate())) {
        if (ActiveChainstate().IsInitialBlockDownload() && ppindex && *ppindex) {
            LogPrintf("Synchronizing blockheaders, height: %d (~%.2f%%)\n", (*ppindex)->nHeight, 100.0/((*ppindex)->nHeight+(GetAdjustedTime() - (*ppindex)->GetBlockTime()) / Params().GetConsensus().nPowTargetSpacing) * (*ppindex)->nHeight);
        }
    }
    return true;
}

/** Store block on disk. If dbp is non-nullptr, the file is known to already reside on disk */
bool CChainState::AcceptBlock(const std::shared_ptr<const CBlock>& pblock, BlockValidationState& state, CBlockIndex** ppindex, bool fRequested, const FlatFilePos* dbp, bool* fNewBlock)
{
    const CBlock& block = *pblock;

    if (fNewBlock) *fNewBlock = false;
    AssertLockHeld(cs_main);

    CBlockIndex *pindexDummy = nullptr;
    CBlockIndex *&pindex = ppindex ? *ppindex : pindexDummy;

    bool accepted_header = m_blockman.AcceptBlockHeader(block, state, m_params, &pindex);
    CheckBlockIndex();

    if (!accepted_header)
        return false;

    // Try to process all requested blocks that we don't have, but only
    // process an unrequested block if it's new and has enough work to
    // advance our tip, and isn't too many blocks ahead.
    bool fAlreadyHave = pindex->nStatus & BLOCK_HAVE_DATA;
    bool fHasMoreOrSameWork = (m_chain.Tip() ? pindex->nChainWork >= m_chain.Tip()->nChainWork : true);
    // Blocks that are too out-of-order needlessly limit the effectiveness of
    // pruning, because pruning will not delete block files that contain any
    // blocks which are too close in height to the tip.  Apply this test
    // regardless of whether pruning is enabled; it should generally be safe to
    // not process unrequested blocks.
    bool fTooFarAhead = (pindex->nHeight > int(m_chain.Height() + MIN_BLOCKS_TO_KEEP));

    // TODO: Decouple this function from the block download logic by removing fRequested
    // This requires some new chain data structure to efficiently look up if a
    // block is in a chain leading to a candidate for best tip, despite not
    // being such a candidate itself.

    // TODO: deal better with return value and error conditions for duplicate
    // and unrequested blocks.
    if (fAlreadyHave) return true;
    if (!fRequested) {  // If we didn't ask for it:
        if (pindex->nTx != 0) return true;    // This is a previously-processed block that was pruned
        if (!fHasMoreOrSameWork) return true; // Don't process less-work chains
        if (fTooFarAhead) return true;        // Block height is too high

        // Protect against DoS attacks from low-work chains.
        // If our tip is behind, a peer could try to send us
        // low-work blocks on a fake chain that we would never
        // request; don't process these.
        if (pindex->nChainWork < nMinimumChainWork) return true;
    }

    if (m_params.GetConsensus().hashGenesisBlock != block.GetHash() &&
        (!CheckBlock(block, state, m_params.GetConsensus()) ||
         !ContextualCheckBlock(block, state, m_params.GetConsensus(), pindex->pprev))) {
        if (state.IsInvalid() && state.GetResult() != BlockValidationResult::BLOCK_MUTATED) {
            pindex->nStatus |= BLOCK_FAILED_VALID;
            setDirtyBlockIndex.insert(pindex);
        }
        return error("%s: %s", __func__, state.ToString());
    }

    // Header is valid/has work, merkle tree and segwit merkle tree are good...RELAY NOW
    // (but if it does not build on our best tip, let the SendMessages loop relay it)
    if (!IsInitialBlockDownload() && m_chain.Tip() == pindex->pprev)
        GetMainSignals().NewPoWValidBlock(pindex, pblock);

    // Write block to history file
    if (fNewBlock) *fNewBlock = true;
    try {
        FlatFilePos blockPos = SaveBlockToDisk(block, pindex->nHeight, m_chain, m_params, dbp);
        if (blockPos.IsNull()) {
            state.Error(strprintf("%s: Failed to find position to write new block to disk", __func__));
            return false;
        }
        ReceivedBlockTransactions(block, pindex, blockPos);
    } catch (const std::runtime_error& e) {
        return AbortNode(state, std::string("System error: ") + e.what());
    }

    FlushStateToDisk(state, FlushStateMode::NONE);

    CheckBlockIndex();

    return true;
}

bool ChainstateManager::ProcessNewBlock(const CChainParams& chainparams, const std::shared_ptr<const CBlock>& block, bool force_processing, bool* new_block)
{
    AssertLockNotHeld(cs_main);

    {
        CBlockIndex *pindex = nullptr;
        if (new_block) *new_block = false;
        BlockValidationState state;

        // CheckBlock() does not support multi-threaded block validation because CBlock::fChecked can cause data race.
        // Therefore, the following critical section must include the CheckBlock() call as well.
        LOCK(cs_main);

        // Skipping AcceptBlock() for CheckBlock() failures means that we will never mark a block as invalid if
        // CheckBlock() fails.  This is protective against consensus failure if there are any unknown forms of block
        // malleability that cause CheckBlock() to fail; see e.g. CVE-2012-2459 and
        // https://lists.linuxfoundation.org/pipermail/bitcoin-dev/2019-February/016697.html.  Because CheckBlock() is
        // not very expensive, the anti-DoS benefits of caching failure (of a definitely-invalid block) are not substantial.
        bool ret = CheckBlock(*block, state, chainparams.GetConsensus());
        if (ret) {
            // Store to disk
            ret = ActiveChainstate().AcceptBlock(block, state, &pindex, force_processing, nullptr, new_block);
        }
        if (!ret) {
            GetMainSignals().BlockChecked(*block, state);
            return error("%s: AcceptBlock FAILED (%s)", __func__, state.ToString());
        }
    }

    NotifyHeaderTip(ActiveChainstate());

    BlockValidationState state; // Only used to report errors, not invalidity - ignore it
    if (!ActiveChainstate().ActivateBestChain(state, block)) {
        return error("%s: ActivateBestChain failed (%s)", __func__, state.ToString());
    }

    return true;
}

bool TestBlockValidity(BlockValidationState& state,
                       const CChainParams& chainparams,
                       CChainState& chainstate,
                       const CBlock& block,
                       CBlockIndex* pindexPrev,
                       bool fCheckPOW,
                       bool fCheckMerkleRoot)
{
    AssertLockHeld(cs_main);
    assert(pindexPrev && pindexPrev == chainstate.m_chain.Tip());
    CCoinsViewCache viewNew(&chainstate.CoinsTip());
    uint256 block_hash(block.GetHash());
    CBlockIndex indexDummy(block);
    indexDummy.pprev = pindexPrev;
    indexDummy.nHeight = pindexPrev->nHeight + 1;
    indexDummy.phashBlock = &block_hash;

    // NOTE: CheckBlockHeader is called by CheckBlock
    if (!ContextualCheckBlockHeader(block, state, chainstate.m_blockman, chainparams, pindexPrev, GetAdjustedTime()))
        return error("%s: Consensus::ContextualCheckBlockHeader: %s", __func__, state.ToString());
    if (!CheckBlock(block, state, chainparams.GetConsensus(), fCheckPOW, fCheckMerkleRoot))
        return error("%s: Consensus::CheckBlock: %s", __func__, state.ToString());
    if (!ContextualCheckBlock(block, state, chainparams.GetConsensus(), pindexPrev))
        return error("%s: Consensus::ContextualCheckBlock: %s", __func__, state.ToString());
    if (!chainstate.ConnectBlock(block, state, &indexDummy, viewNew, NULL, true)) {
        return false;
    }
    assert(state.IsValid());

    return true;
}

/**
 * BLOCK PRUNING CODE
 */

void BlockManager::PruneOneBlockFile(const int fileNumber)
{
    AssertLockHeld(cs_main);
    LOCK(cs_LastBlockFile);

    for (const auto& entry : m_block_index) {
        CBlockIndex* pindex = entry.second;
        if (pindex->nFile == fileNumber) {
            pindex->nStatus &= ~BLOCK_HAVE_DATA;
            pindex->nStatus &= ~BLOCK_HAVE_UNDO;
            pindex->nFile = 0;
            pindex->nDataPos = 0;
            pindex->nUndoPos = 0;
            setDirtyBlockIndex.insert(pindex);

            // Prune from m_blocks_unlinked -- any block we prune would have
            // to be downloaded again in order to consider its chain, at which
            // point it would be considered as a candidate for
            // m_blocks_unlinked or setBlockIndexCandidates.
            auto range = m_blocks_unlinked.equal_range(pindex->pprev);
            while (range.first != range.second) {
                std::multimap<CBlockIndex *, CBlockIndex *>::iterator _it = range.first;
                range.first++;
                if (_it->second == pindex) {
                    m_blocks_unlinked.erase(_it);
                }
            }
        }
    }

    vinfoBlockFile[fileNumber].SetNull();
    setDirtyFileInfo.insert(fileNumber);
}

void BlockManager::FindFilesToPruneManual(std::set<int>& setFilesToPrune, int nManualPruneHeight, int chain_tip_height)
{
    assert(fPruneMode && nManualPruneHeight > 0);

    LOCK2(cs_main, cs_LastBlockFile);
    if (chain_tip_height < 0) {
        return;
    }

    // last block to prune is the lesser of (user-specified height, MIN_BLOCKS_TO_KEEP from the tip)
    unsigned int nLastBlockWeCanPrune = std::min((unsigned)nManualPruneHeight, chain_tip_height - MIN_BLOCKS_TO_KEEP);
    int count = 0;
    for (int fileNumber = 0; fileNumber < nLastBlockFile; fileNumber++) {
        if (vinfoBlockFile[fileNumber].nSize == 0 || vinfoBlockFile[fileNumber].nHeightLast > nLastBlockWeCanPrune) {
            continue;
        }
        PruneOneBlockFile(fileNumber);
        setFilesToPrune.insert(fileNumber);
        count++;
    }
    LogPrintf("Prune (Manual): prune_height=%d removed %d blk/rev pairs\n", nLastBlockWeCanPrune, count);
}

/* This function is called from the RPC code for pruneblockchain */
void PruneBlockFilesManual(CChainState& active_chainstate, int nManualPruneHeight)
{
    BlockValidationState state;
    if (!active_chainstate.FlushStateToDisk(
            state, FlushStateMode::NONE, nManualPruneHeight)) {
        LogPrintf("%s: failed to flush state (%s)\n", __func__, state.ToString());
    }
}

void BlockManager::FindFilesToPrune(std::set<int>& setFilesToPrune, uint64_t nPruneAfterHeight, int chain_tip_height, int prune_height, bool is_ibd)
{
    LOCK2(cs_main, cs_LastBlockFile);
    if (chain_tip_height < 0 || nPruneTarget == 0) {
        return;
    }
    if ((uint64_t)chain_tip_height <= nPruneAfterHeight) {
        return;
    }

    unsigned int nLastBlockWeCanPrune = std::min(prune_height, chain_tip_height - static_cast<int>(MIN_BLOCKS_TO_KEEP));
    uint64_t nCurrentUsage = CalculateCurrentUsage();
    // We don't check to prune until after we've allocated new space for files
    // So we should leave a buffer under our target to account for another allocation
    // before the next pruning.
    uint64_t nBuffer = BLOCKFILE_CHUNK_SIZE + UNDOFILE_CHUNK_SIZE;
    uint64_t nBytesToPrune;
    int count = 0;

    if (nCurrentUsage + nBuffer >= nPruneTarget) {
        // On a prune event, the chainstate DB is flushed.
        // To avoid excessive prune events negating the benefit of high dbcache
        // values, we should not prune too rapidly.
        // So when pruning in IBD, increase the buffer a bit to avoid a re-prune too soon.
        if (is_ibd) {
            // Since this is only relevant during IBD, we use a fixed 10%
            nBuffer += nPruneTarget / 10;
        }

        for (int fileNumber = 0; fileNumber < nLastBlockFile; fileNumber++) {
            nBytesToPrune = vinfoBlockFile[fileNumber].nSize + vinfoBlockFile[fileNumber].nUndoSize;

            if (vinfoBlockFile[fileNumber].nSize == 0) {
                continue;
            }

            if (nCurrentUsage + nBuffer < nPruneTarget) { // are we below our target?
                break;
            }

            // don't prune files that could have a block within MIN_BLOCKS_TO_KEEP of the main chain's tip but keep scanning
            if (vinfoBlockFile[fileNumber].nHeightLast > nLastBlockWeCanPrune) {
                continue;
            }

            PruneOneBlockFile(fileNumber);
            // Queue up the files for removal
            setFilesToPrune.insert(fileNumber);
            nCurrentUsage -= nBytesToPrune;
            count++;
        }
    }

    LogPrint(BCLog::PRUNE, "Prune: target=%dMiB actual=%dMiB diff=%dMiB max_prune_height=%d removed %d blk/rev pairs\n",
           nPruneTarget/1024/1024, nCurrentUsage/1024/1024,
           ((int64_t)nPruneTarget - (int64_t)nCurrentUsage)/1024/1024,
           nLastBlockWeCanPrune, count);
}

CBlockIndex * BlockManager::InsertBlockIndex(const uint256& hash)
{
    AssertLockHeld(cs_main);

    if (hash.IsNull())
        return nullptr;

    // Return existing
    BlockMap::iterator mi = m_block_index.find(hash);
    if (mi != m_block_index.end())
        return (*mi).second;

    // Create new
    CBlockIndex* pindexNew = new CBlockIndex();
    mi = m_block_index.insert(std::make_pair(hash, pindexNew)).first;
    pindexNew->phashBlock = &((*mi).first);

    return pindexNew;
}

bool BlockManager::LoadBlockIndex(
    const Consensus::Params& consensus_params,
    std::set<CBlockIndex*, CBlockIndexWorkComparator>& block_index_candidates)
{
    int trim_below_height = 0;
    if (fTrimHeaders) {
        int max_height = 0;
        if (!m_block_tree_db->WalkBlockIndexGutsForMaxHeight(&max_height)) {
            LogPrintf("LoadBlockIndex: Failed to WalkBlockIndexGutsForMaxHeight.\n");
            return false;
        }

        int must_keep_headers = (consensus_params.total_valid_epochs + 2) * consensus_params.dynamic_epoch_length;
        int extra_headers_buffer = consensus_params.dynamic_epoch_length * 2; // XXX arbitrary
        trim_below_height = max_height - must_keep_headers - extra_headers_buffer;
    }
    if (!m_block_tree_db->LoadBlockIndexGuts(consensus_params, [this](const uint256& hash) EXCLUSIVE_LOCKS_REQUIRED(cs_main) { return this->InsertBlockIndex(hash); }, trim_below_height)) {
        return false;
    }

    // Calculate nChainWork
    std::vector<std::pair<int, CBlockIndex*> > vSortedByHeight;
    vSortedByHeight.reserve(m_block_index.size());
    for (const std::pair<const uint256, CBlockIndex*>& item : m_block_index)
    {
        CBlockIndex* pindex = item.second;
        vSortedByHeight.push_back(std::make_pair(pindex->nHeight, pindex));
    }
    sort(vSortedByHeight.begin(), vSortedByHeight.end());
    for (const std::pair<int, CBlockIndex*>& item : vSortedByHeight)
    {
        if (ShutdownRequested()) return false;
        CBlockIndex* pindex = item.second;
        pindex->nChainWork = (pindex->pprev ? pindex->pprev->nChainWork : 0) + GetBlockProof(*pindex);
        pindex->nTimeMax = (pindex->pprev ? std::max(pindex->pprev->nTimeMax, pindex->nTime) : pindex->nTime);
        // We can link the chain of blocks for which we've received transactions at some point.
        // Pruned nodes may have deleted the block.
        if (pindex->nTx > 0) {
            if (pindex->pprev) {
                if (pindex->pprev->HaveTxsDownloaded()) {
                    pindex->nChainTx = pindex->pprev->nChainTx + pindex->nTx;
                } else {
                    pindex->nChainTx = 0;
                    m_blocks_unlinked.insert(std::make_pair(pindex->pprev, pindex));
                }
            } else {
                pindex->nChainTx = pindex->nTx;
            }
        }
        if (!(pindex->nStatus & BLOCK_FAILED_MASK) && pindex->pprev && (pindex->pprev->nStatus & BLOCK_FAILED_MASK)) {
            pindex->nStatus |= BLOCK_FAILED_CHILD;
            setDirtyBlockIndex.insert(pindex);
        }
        if (pindex->IsAssumedValid() ||
                (pindex->IsValid(BLOCK_VALID_TRANSACTIONS) &&
                 (pindex->HaveTxsDownloaded() || pindex->pprev == nullptr))) {
            block_index_candidates.insert(pindex);
        }
        if (pindex->nStatus & BLOCK_FAILED_MASK && (!pindexBestInvalid || pindex->nChainWork > pindexBestInvalid->nChainWork))
            pindexBestInvalid = pindex;
        if (pindex->pprev)
            pindex->BuildSkip();
        if (pindex->IsValid(BLOCK_VALID_TREE) && (pindexBestHeader == nullptr || CBlockIndexWorkComparator()(pindexBestHeader, pindex)))
            pindexBestHeader = pindex;
    }

    return true;
}

void BlockManager::Unload() {
    m_failed_blocks.clear();
    m_blocks_unlinked.clear();

    for (const BlockMap::value_type& entry : m_block_index) {
        delete entry.second;
    }

    m_block_index.clear();
}

bool BlockManager::LoadBlockIndexDB(std::set<CBlockIndex*, CBlockIndexWorkComparator>& setBlockIndexCandidates)
{
    if (!LoadBlockIndex(
            ::Params().GetConsensus(),
            setBlockIndexCandidates)) {
        return false;
    }

    // Load block file info
    m_block_tree_db->ReadLastBlockFile(nLastBlockFile);
    vinfoBlockFile.resize(nLastBlockFile + 1);
    LogPrintf("%s: last block file = %i\n", __func__, nLastBlockFile);
    for (int nFile = 0; nFile <= nLastBlockFile; nFile++) {
        m_block_tree_db->ReadBlockFileInfo(nFile, vinfoBlockFile[nFile]);
    }
    LogPrintf("%s: last block file info: %s\n", __func__, vinfoBlockFile[nLastBlockFile].ToString());
    for (int nFile = nLastBlockFile + 1; true; nFile++) {
        CBlockFileInfo info;
        if (m_block_tree_db->ReadBlockFileInfo(nFile, info)) {
            vinfoBlockFile.push_back(info);
        } else {
            break;
        }
    }

    // Check presence of blk files
    LogPrintf("Checking all blk files are present...\n");
    std::set<int> setBlkDataFiles;
    for (const std::pair<const uint256, CBlockIndex*>& item : m_block_index) {
        CBlockIndex* pindex = item.second;
        if (pindex->nStatus & BLOCK_HAVE_DATA) {
            setBlkDataFiles.insert(pindex->nFile);
        }
    }
    for (std::set<int>::iterator it = setBlkDataFiles.begin(); it != setBlkDataFiles.end(); it++)
    {
        FlatFilePos pos(*it, 0);
        if (CAutoFile(OpenBlockFile(pos, true), SER_DISK, CLIENT_VERSION).IsNull()) {
            return false;
        }
    }

    // Check whether we have ever pruned block & undo files
    m_block_tree_db->ReadFlag("prunedblockfiles", fHavePruned);
    if (fHavePruned)
        LogPrintf("LoadBlockIndexDB(): Block files have previously been pruned\n");

    // Check whether we need to continue reindexing
    bool fReindexing = false;
    m_block_tree_db->ReadReindexing(fReindexing);
    if(fReindexing) fReindex = true;

    return true;
}

void CChainState::LoadMempool(const ArgsManager& args)
{
    if (!m_mempool) return;
    if (args.GetBoolArg("-persistmempool", DEFAULT_PERSIST_MEMPOOL)) {
        ::LoadMempool(*m_mempool, *this);
    }
    m_mempool->SetIsLoaded(!ShutdownRequested());
}

bool CChainState::LoadChainTip()
{
    AssertLockHeld(cs_main);
    const CCoinsViewCache& coins_cache = CoinsTip();
    assert(!coins_cache.GetBestBlock().IsNull()); // Never called when the coins view is empty
    const CBlockIndex* tip = m_chain.Tip();

    if (tip && tip->GetBlockHash() == coins_cache.GetBestBlock()) {
        return true;
    }

    // Load pointer to end of best chain
    CBlockIndex* pindex = m_blockman.LookupBlockIndex(coins_cache.GetBestBlock());
    if (!pindex) {
        return false;
    }
    m_chain.SetTip(pindex);
    PruneBlockIndexCandidates();

    tip = m_chain.Tip();
    LogPrintf("Loaded best chain: hashBestChain=%s height=%d date=%s progress=%f\n",
        tip->GetBlockHash().ToString(),
        m_chain.Height(),
        FormatISO8601DateTime(tip->GetBlockTime()),
        GuessVerificationProgress(tip, m_params.GetConsensus().nPowTargetSpacing));
    return true;
}

CVerifyDB::CVerifyDB()
{
    uiInterface.ShowProgress(_("Verifying blocks…").translated, 0, false);
}

CVerifyDB::~CVerifyDB()
{
    uiInterface.ShowProgress("", 100, false);
}

bool CVerifyDB::VerifyDB(
    CChainState& chainstate,
    const CChainParams& chainparams,
    CCoinsView& coinsview,
    int nCheckLevel, int nCheckDepth)
{
    AssertLockHeld(cs_main);

    if (chainstate.m_chain.Tip() == nullptr || chainstate.m_chain.Tip()->pprev == nullptr)
        return true;

    // Verify blocks in the best chain
    if (nCheckDepth <= 0 || nCheckDepth > chainstate.m_chain.Height())
        nCheckDepth = chainstate.m_chain.Height();
    nCheckLevel = std::max(0, std::min(4, nCheckLevel));
    LogPrintf("Verifying last %i blocks at level %i\n", nCheckDepth, nCheckLevel);
    CCoinsViewCache coins(&coinsview);
    CBlockIndex* pindex;
    CBlockIndex* pindexFailure = nullptr;
    int nGoodTransactions = 0;
    BlockValidationState state;
    int reportDone = 0;
    LogPrintf("[0%%]..."); /* Continued */

    const bool is_snapshot_cs{!chainstate.m_from_snapshot_blockhash};

    for (pindex = chainstate.m_chain.Tip(); pindex && pindex->pprev; pindex = pindex->pprev) {
        const int percentageDone = std::max(1, std::min(99, (int)(((double)(chainstate.m_chain.Height() - pindex->nHeight)) / (double)nCheckDepth * (nCheckLevel >= 4 ? 50 : 100))));
        if (reportDone < percentageDone/10) {
            // report every 10% step
            LogPrintf("[%d%%]...", percentageDone); /* Continued */
            reportDone = percentageDone/10;
        }
        uiInterface.ShowProgress(_("Verifying blocks…").translated, percentageDone, false);
        if (pindex->nHeight <= chainstate.m_chain.Height()-nCheckDepth)
            break;
        if ((fPruneMode || is_snapshot_cs) && !(pindex->nStatus & BLOCK_HAVE_DATA)) {
            // If pruning or running under an assumeutxo snapshot, only go
            // back as far as we have data.
            LogPrintf("VerifyDB(): block verification stopping at height %d (pruning, no data)\n", pindex->nHeight);
            break;
        }
        CBlock block;
        // check level 0: read from disk
        if (!ReadBlockFromDisk(block, pindex, chainparams.GetConsensus()))
            return error("VerifyDB(): *** ReadBlockFromDisk failed at %d, hash=%s", pindex->nHeight, pindex->GetBlockHash().ToString());
        // check level 1: verify block validity
        if (nCheckLevel >= 1 && !CheckBlock(block, state, chainparams.GetConsensus()))
            return error("%s: *** found bad block at %d, hash=%s (%s)\n", __func__,
                         pindex->nHeight, pindex->GetBlockHash().ToString(), state.ToString());
        // check level 2: verify undo validity
        if (nCheckLevel >= 2 && pindex) {
            CBlockUndo undo;
            if (!pindex->GetUndoPos().IsNull()) {
                if (!UndoReadFromDisk(undo, pindex)) {
                    return error("VerifyDB(): *** found bad undo data at %d, hash=%s\n", pindex->nHeight, pindex->GetBlockHash().ToString());
                }
            }
        }
        // check level 3: check for inconsistencies during memory-only disconnect of tip blocks
        size_t curr_coins_usage = coins.DynamicMemoryUsage() + chainstate.CoinsTip().DynamicMemoryUsage();

        if (nCheckLevel >= 3 && curr_coins_usage <= chainstate.m_coinstip_cache_size_bytes) {
            assert(coins.GetBestBlock() == pindex->GetBlockHash());
            DisconnectResult res = chainstate.DisconnectBlock(block, pindex, coins);
            if (res == DISCONNECT_FAILED) {
                return error("VerifyDB(): *** irrecoverable inconsistency in block data at %d, hash=%s", pindex->nHeight, pindex->GetBlockHash().ToString());
            }
            if (res == DISCONNECT_UNCLEAN) {
                nGoodTransactions = 0;
                pindexFailure = pindex;
            } else {
                nGoodTransactions += block.vtx.size();
            }
        }
        if (ShutdownRequested()) return true;
    }
    if (pindexFailure)
        return error("VerifyDB(): *** coin database inconsistencies found (last %i blocks, %i good transactions before that)\n", chainstate.m_chain.Height() - pindexFailure->nHeight + 1, nGoodTransactions);

    // store block count as we move pindex at check level >= 4
    int block_count = chainstate.m_chain.Height() - pindex->nHeight;

    // check level 4: try reconnecting blocks
    if (nCheckLevel >= 4) {
        while (pindex != chainstate.m_chain.Tip()) {
            const int percentageDone = std::max(1, std::min(99, 100 - (int)(((double)(chainstate.m_chain.Height() - pindex->nHeight)) / (double)nCheckDepth * 50)));
            if (reportDone < percentageDone/10) {
                // report every 10% step
                LogPrintf("[%d%%]...", percentageDone); /* Continued */
                reportDone = percentageDone/10;
            }
            uiInterface.ShowProgress(_("Verifying blocks…").translated, percentageDone, false);
            pindex = chainstate.m_chain.Next(pindex);
            CBlock block;
            if (!ReadBlockFromDisk(block, pindex, chainparams.GetConsensus())) {
                return error("VerifyDB(): *** ReadBlockFromDisk failed at %d, hash=%s", pindex->nHeight, pindex->GetBlockHash().ToString());
            }
            if (!chainstate.ConnectBlock(block, state, pindex, coins, nullptr)) {
                return error("VerifyDB(): *** found unconnectable block at %d, hash=%s (%s)", pindex->nHeight, pindex->GetBlockHash().ToString(), state.ToString());
            }
            if (ShutdownRequested()) return true;
        }
    }

    LogPrintf("[DONE].\n");
    LogPrintf("No coin database inconsistencies in last %i blocks (%i transactions)\n", block_count, nGoodTransactions);

    return true;
}

/** Apply the effects of a block on the utxo cache, ignoring that it may already have been applied. */
bool CChainState::RollforwardBlock(const CBlockIndex* pindex, CCoinsViewCache& inputs)
{
    // TODO: merge with ConnectBlock
    CBlock block;
    if (!ReadBlockFromDisk(block, pindex, m_params.GetConsensus())) {
        return error("ReplayBlock(): ReadBlockFromDisk failed at %d, hash=%s", pindex->nHeight, pindex->GetBlockHash().ToString());
    }

    for (const CTransactionRef& tx : block.vtx) {
        if (!tx->IsCoinBase()) {
            for (const CTxIn &txin : tx->vin) {
                inputs.SpendCoin(txin.prevout);
            }
        }
        // Pass check = true as every addition may be an overwrite.
        AddCoins(inputs, *tx, pindex->nHeight, true);
    }
    return true;
}

bool CChainState::ReplayBlocks()
{
    LOCK(cs_main);

    CCoinsView& db = this->CoinsDB();
    CCoinsViewCache cache(&db);

    std::vector<uint256> hashHeads = db.GetHeadBlocks();
    if (hashHeads.empty()) return true; // We're already in a consistent state.
    if (hashHeads.size() != 2) return error("ReplayBlocks(): unknown inconsistent state");

    uiInterface.ShowProgress(_("Replaying blocks…").translated, 0, false);
    LogPrintf("Replaying blocks\n");

    const CBlockIndex* pindexOld = nullptr;  // Old tip during the interrupted flush.
    const CBlockIndex* pindexNew;            // New tip during the interrupted flush.
    const CBlockIndex* pindexFork = nullptr; // Latest block common to both the old and the new tip.

    if (m_blockman.m_block_index.count(hashHeads[0]) == 0) {
        return error("ReplayBlocks(): reorganization to unknown block requested");
    }
    pindexNew = m_blockman.m_block_index[hashHeads[0]];

    if (!hashHeads[1].IsNull()) { // The old tip is allowed to be 0, indicating it's the first flush.
        if (m_blockman.m_block_index.count(hashHeads[1]) == 0) {
            return error("ReplayBlocks(): reorganization from unknown block requested");
        }
        pindexOld = m_blockman.m_block_index[hashHeads[1]];
        pindexFork = LastCommonAncestor(pindexOld, pindexNew);
        assert(pindexFork != nullptr);
    }

    // Rollback along the old branch.
    while (pindexOld != pindexFork) {
        if (pindexOld->nHeight > 0) { // Never disconnect the genesis block.
            CBlock block;
            if (!ReadBlockFromDisk(block, pindexOld, m_params.GetConsensus())) {
                return error("RollbackBlock(): ReadBlockFromDisk() failed at %d, hash=%s", pindexOld->nHeight, pindexOld->GetBlockHash().ToString());
            }
            LogPrintf("Rolling back %s (%i)\n", pindexOld->GetBlockHash().ToString(), pindexOld->nHeight);
            DisconnectResult res = DisconnectBlock(block, pindexOld, cache);
            if (res == DISCONNECT_FAILED) {
                return error("RollbackBlock(): DisconnectBlock failed at %d, hash=%s", pindexOld->nHeight, pindexOld->GetBlockHash().ToString());
            }
            // If DISCONNECT_UNCLEAN is returned, it means a non-existing UTXO was deleted, or an existing UTXO was
            // overwritten. It corresponds to cases where the block-to-be-disconnect never had all its operations
            // applied to the UTXO set. However, as both writing a UTXO and deleting a UTXO are idempotent operations,
            // the result is still a version of the UTXO set with the effects of that block undone.
        }
        pindexOld = pindexOld->pprev;
    }

    // Roll forward from the forking point to the new tip.
    int nForkHeight = pindexFork ? pindexFork->nHeight : 0;
    for (int nHeight = nForkHeight + 1; nHeight <= pindexNew->nHeight; ++nHeight) {
        const CBlockIndex* pindex = pindexNew->GetAncestor(nHeight);
        LogPrintf("Rolling forward %s (%i)\n", pindex->GetBlockHash().ToString(), nHeight);
        uiInterface.ShowProgress(_("Replaying blocks…").translated, (int) ((nHeight - nForkHeight) * 100.0 / (pindexNew->nHeight - nForkHeight)) , false);
        if (!RollforwardBlock(pindex, cache)) return false;
    }

    cache.SetBestBlock(pindexNew->GetBlockHash());
    cache.Flush();
    uiInterface.ShowProgress("", 100, false);
    return true;
}

bool CChainState::NeedsRedownload() const
{
    AssertLockHeld(cs_main);

    // At and above m_params.SegwitHeight, segwit consensus rules must be validated
    CBlockIndex* block{m_chain.Tip()};

    while (block != nullptr && DeploymentActiveAt(*block, m_params.GetConsensus(), Consensus::DEPLOYMENT_SEGWIT)) {
        if (!(block->nStatus & BLOCK_OPT_WITNESS)) {
            // block is insufficiently validated for a segwit client
            return true;
        }
        block = block->pprev;
    }

    return false;
}

void CChainState::UnloadBlockIndex() {
    nBlockSequenceId = 1;
    setBlockIndexCandidates.clear();
}

// May NOT be used after any connections are up as much
// of the peer-processing logic assumes a consistent
// block index state
void UnloadBlockIndex(CTxMemPool* mempool, ChainstateManager& chainman)
{
    LOCK(cs_main);
    chainman.Unload();
    pindexBestInvalid = nullptr;
    pindexBestHeader = nullptr;
    if (mempool) mempool->clear();
    vinfoBlockFile.clear();
    nLastBlockFile = 0;
    setDirtyBlockIndex.clear();
    setDirtyFileInfo.clear();
    g_versionbitscache.Clear();
    for (int b = 0; b < VERSIONBITS_NUM_BITS; b++) {
        warningcache[b].clear();
    }
    fHavePruned = false;
}

bool ChainstateManager::LoadBlockIndex()
{
    AssertLockHeld(cs_main);
    // Load block index from databases
    bool needs_init = fReindex;
    if (!fReindex) {
        bool ret = m_blockman.LoadBlockIndexDB(ActiveChainstate().setBlockIndexCandidates);
        if (!ret) return false;
        needs_init = m_blockman.m_block_index.empty();
    }

    if (needs_init) {
        // Everything here is for *new* reindex/DBs. Thus, though
        // LoadBlockIndexDB may have set fReindex if we shut down
        // mid-reindex previously, we don't check fReindex and
        // instead only check it prior to LoadBlockIndexDB to set
        // needs_init.

        LogPrintf("Initializing databases...\n");
    }
    return true;
}

bool CChainState::LoadGenesisBlock()
{
    LOCK(cs_main);

    // Check whether we're already initialized by checking for genesis in
    // m_blockman.m_block_index. Note that we can't use m_chain here, since it is
    // set based on the coins db, not the block index db, which is the only
    // thing loaded at this point.
    if (m_blockman.m_block_index.count(m_params.GenesisBlock().GetHash()))
        return true;

    try {
        const CBlock& block = m_params.GenesisBlock();
        FlatFilePos blockPos = SaveBlockToDisk(block, 0, m_chain, m_params, nullptr);
        if (blockPos.IsNull())
            return error("%s: writing genesis block to disk failed", __func__);
        CBlockIndex *pindex = m_blockman.AddToBlockIndex(block);
        ReceivedBlockTransactions(block, pindex, blockPos);
    } catch (const std::runtime_error& e) {
        return error("%s: failed to write genesis block: %s", __func__, e.what());
    }

    return true;
}

void CChainState::LoadExternalBlockFile(FILE* fileIn, FlatFilePos* dbp)
{
    // Map of disk positions for blocks with unknown parent (only used for reindex)
    static std::multimap<uint256, FlatFilePos> mapBlocksUnknownParent;
    int64_t nStart = GetTimeMillis();

    int nLoaded = 0;
    try {
        // This takes over fileIn and calls fclose() on it in the CBufferedFile destructor
        CBufferedFile blkdat(fileIn, 2*MAX_BLOCK_SERIALIZED_SIZE, MAX_BLOCK_SERIALIZED_SIZE+8, SER_DISK, CLIENT_VERSION);
        uint64_t nRewind = blkdat.GetPos();
        while (!blkdat.eof()) {
            if (ShutdownRequested()) return;

            blkdat.SetPos(nRewind);
            nRewind++; // start one byte further next time, in case of failure
            blkdat.SetLimit(); // remove former limit
            unsigned int nSize = 0;
            try {
                // locate a header
                unsigned char buf[CMessageHeader::MESSAGE_START_SIZE];
                blkdat.FindByte(m_params.MessageStart()[0]);
                nRewind = blkdat.GetPos()+1;
                blkdat >> buf;
                if (memcmp(buf, m_params.MessageStart(), CMessageHeader::MESSAGE_START_SIZE)) {
                    continue;
                }
                // read size
                blkdat >> nSize;
                if (nSize < 80 || nSize > MAX_BLOCK_SERIALIZED_SIZE)
                    continue;
            } catch (const std::exception&) {
                // no valid block header found; don't complain
                break;
            }
            try {
                // read block
                uint64_t nBlockPos = blkdat.GetPos();
                if (dbp)
                    dbp->nPos = nBlockPos;
                blkdat.SetLimit(nBlockPos + nSize);
                std::shared_ptr<CBlock> pblock = std::make_shared<CBlock>();
                CBlock& block = *pblock;
                blkdat >> block;
                nRewind = blkdat.GetPos();

                uint256 hash = block.GetHash();
                {
                    LOCK(cs_main);
                    // detect out of order blocks, and store them for later
                    if (hash != m_params.GetConsensus().hashGenesisBlock && !m_blockman.LookupBlockIndex(block.hashPrevBlock)) {
                        LogPrint(BCLog::REINDEX, "%s: Out of order block %s, parent %s not known\n", __func__, hash.ToString(),
                                block.hashPrevBlock.ToString());
                        if (dbp)
                            mapBlocksUnknownParent.insert(std::make_pair(block.hashPrevBlock, *dbp));
                        continue;
                    }

                    // process in case the block isn't known yet
                    CBlockIndex* pindex = m_blockman.LookupBlockIndex(hash);
                    if (!pindex || (pindex->nStatus & BLOCK_HAVE_DATA) == 0) {
                      BlockValidationState state;
                      if (AcceptBlock(pblock, state, nullptr, true, dbp, nullptr)) {
                          nLoaded++;
                      }
                      if (state.IsError()) {
                          break;
                      }
                    } else if (hash != m_params.GetConsensus().hashGenesisBlock && pindex->nHeight % 1000 == 0) {
                        LogPrint(BCLog::REINDEX, "Block Import: already had block %s at height %d\n", hash.ToString(), pindex->nHeight);
                    }
                }

                // Activate the genesis block so normal node progress can continue
                if (hash == m_params.GetConsensus().hashGenesisBlock) {
                    BlockValidationState state;
                    if (!ActivateBestChain(state, nullptr)) {
                        break;
                    }
                }

                NotifyHeaderTip(*this);

                // Recursively process earlier encountered successors of this block
                std::deque<uint256> queue;
                queue.push_back(hash);
                while (!queue.empty()) {
                    uint256 head = queue.front();
                    queue.pop_front();
                    std::pair<std::multimap<uint256, FlatFilePos>::iterator, std::multimap<uint256, FlatFilePos>::iterator> range = mapBlocksUnknownParent.equal_range(head);
                    while (range.first != range.second) {
                        std::multimap<uint256, FlatFilePos>::iterator it = range.first;
                        std::shared_ptr<CBlock> pblockrecursive = std::make_shared<CBlock>();
                        if (ReadBlockFromDisk(*pblockrecursive, it->second, m_params.GetConsensus())) {
                            LogPrint(BCLog::REINDEX, "%s: Processing out of order child %s of %s\n", __func__, pblockrecursive->GetHash().ToString(),
                                    head.ToString());
                            LOCK(cs_main);
                            BlockValidationState dummy;
                            if (AcceptBlock(pblockrecursive, dummy, nullptr, true, &it->second, nullptr)) {
                                nLoaded++;
                                queue.push_back(pblockrecursive->GetHash());
                            }
                        }
                        range.first++;
                        mapBlocksUnknownParent.erase(it);
                        NotifyHeaderTip(*this);
                    }
                }
            } catch (const std::exception& e) {
                LogPrintf("%s: Deserialize or I/O error - %s\n", __func__, e.what());
            }
        }
    } catch (const std::runtime_error& e) {
        AbortNode(std::string("System error: ") + e.what());
    }
    LogPrintf("Loaded %i blocks from external file in %dms\n", nLoaded, GetTimeMillis() - nStart);
}

void CChainState::CheckBlockIndex()
{
    if (!fCheckBlockIndex) {
        return;
    }

    LOCK(cs_main);

    // During a reindex, we read the genesis block and call CheckBlockIndex before ActivateBestChain,
    // so we have the genesis block in m_blockman.m_block_index but no active chain. (A few of the
    // tests when iterating the block tree require that m_chain has been initialized.)
    if (m_chain.Height() < 0) {
        assert(m_blockman.m_block_index.size() <= 1);
        return;
    }

    // Build forward-pointing map of the entire block tree.
    std::multimap<CBlockIndex*,CBlockIndex*> forward;
    for (const std::pair<const uint256, CBlockIndex*>& entry : m_blockman.m_block_index) {
        forward.insert(std::make_pair(entry.second->pprev, entry.second));
    }

    assert(forward.size() == m_blockman.m_block_index.size());

    std::pair<std::multimap<CBlockIndex*,CBlockIndex*>::iterator,std::multimap<CBlockIndex*,CBlockIndex*>::iterator> rangeGenesis = forward.equal_range(nullptr);
    CBlockIndex *pindex = rangeGenesis.first->second;
    rangeGenesis.first++;
    assert(rangeGenesis.first == rangeGenesis.second); // There is only one index entry with parent nullptr.

    // Iterate over the entire block tree, using depth-first search.
    // Along the way, remember whether there are blocks on the path from genesis
    // block being explored which are the first to have certain properties.
    size_t nNodes = 0;
    int nHeight = 0;
    CBlockIndex* pindexFirstInvalid = nullptr; // Oldest ancestor of pindex which is invalid.
    CBlockIndex* pindexFirstMissing = nullptr; // Oldest ancestor of pindex which does not have BLOCK_HAVE_DATA.
    CBlockIndex* pindexFirstNeverProcessed = nullptr; // Oldest ancestor of pindex for which nTx == 0.
    CBlockIndex* pindexFirstNotTreeValid = nullptr; // Oldest ancestor of pindex which does not have BLOCK_VALID_TREE (regardless of being valid or not).
    CBlockIndex* pindexFirstNotTransactionsValid = nullptr; // Oldest ancestor of pindex which does not have BLOCK_VALID_TRANSACTIONS (regardless of being valid or not).
    CBlockIndex* pindexFirstNotChainValid = nullptr; // Oldest ancestor of pindex which does not have BLOCK_VALID_CHAIN (regardless of being valid or not).
    CBlockIndex* pindexFirstNotScriptsValid = nullptr; // Oldest ancestor of pindex which does not have BLOCK_VALID_SCRIPTS (regardless of being valid or not).
    while (pindex != nullptr) {
        nNodes++;
        if (pindexFirstInvalid == nullptr && pindex->nStatus & BLOCK_FAILED_VALID) pindexFirstInvalid = pindex;
        // Assumed-valid index entries will not have data since we haven't downloaded the
        // full block yet.
        if (pindexFirstMissing == nullptr && !(pindex->nStatus & BLOCK_HAVE_DATA) && !pindex->IsAssumedValid()) {
            pindexFirstMissing = pindex;
        }
        if (pindexFirstNeverProcessed == nullptr && pindex->nTx == 0) pindexFirstNeverProcessed = pindex;
        if (pindex->pprev != nullptr && pindexFirstNotTreeValid == nullptr && (pindex->nStatus & BLOCK_VALID_MASK) < BLOCK_VALID_TREE) pindexFirstNotTreeValid = pindex;

        if (pindex->pprev != nullptr && !pindex->IsAssumedValid()) {
            // Skip validity flag checks for BLOCK_ASSUMED_VALID index entries, since these
            // *_VALID_MASK flags will not be present for index entries we are temporarily assuming
            // valid.
            if (pindexFirstNotTransactionsValid == nullptr &&
                    (pindex->nStatus & BLOCK_VALID_MASK) < BLOCK_VALID_TRANSACTIONS) {
                pindexFirstNotTransactionsValid = pindex;
            }

            if (pindexFirstNotChainValid == nullptr &&
                    (pindex->nStatus & BLOCK_VALID_MASK) < BLOCK_VALID_CHAIN) {
                pindexFirstNotChainValid = pindex;
            }

            if (pindexFirstNotScriptsValid == nullptr &&
                    (pindex->nStatus & BLOCK_VALID_MASK) < BLOCK_VALID_SCRIPTS) {
                pindexFirstNotScriptsValid = pindex;
            }
        }

        // Begin: actual consistency checks.
        if (pindex->pprev == nullptr) {
            // Genesis block checks.
            assert(pindex->GetBlockHash() == m_params.GetConsensus().hashGenesisBlock); // Genesis block's hash must match.
            assert(pindex == m_chain.Genesis()); // The current active chain's genesis block must be this block.
        }
        if (!pindex->HaveTxsDownloaded()) assert(pindex->nSequenceId <= 0); // nSequenceId can't be set positive for blocks that aren't linked (negative is used for preciousblock)
        // VALID_TRANSACTIONS is equivalent to nTx > 0 for all nodes (whether or not pruning has occurred).
        // HAVE_DATA is only equivalent to nTx > 0 (or VALID_TRANSACTIONS) if no pruning has occurred.
        // Unless these indexes are assumed valid and pending block download on a
        // background chainstate.
        if (!fHavePruned && !pindex->IsAssumedValid()) {
            // If we've never pruned, then HAVE_DATA should be equivalent to nTx > 0
            assert(!(pindex->nStatus & BLOCK_HAVE_DATA) == (pindex->nTx == 0));
            assert(pindexFirstMissing == pindexFirstNeverProcessed);
        } else {
            // If we have pruned, then we can only say that HAVE_DATA implies nTx > 0
            if (pindex->nStatus & BLOCK_HAVE_DATA) assert(pindex->nTx > 0);
        }
        if (pindex->nStatus & BLOCK_HAVE_UNDO) assert(pindex->nStatus & BLOCK_HAVE_DATA);
        if (pindex->IsAssumedValid()) {
            // Assumed-valid blocks should have some nTx value.
            assert(pindex->nTx > 0);
            // Assumed-valid blocks should connect to the main chain.
            assert((pindex->nStatus & BLOCK_VALID_MASK) >= BLOCK_VALID_TREE);
        } else {
            // Otherwise there should only be an nTx value if we have
            // actually seen a block's transactions.
            assert(((pindex->nStatus & BLOCK_VALID_MASK) >= BLOCK_VALID_TRANSACTIONS) == (pindex->nTx > 0)); // This is pruning-independent.
        }
        // All parents having had data (at some point) is equivalent to all parents being VALID_TRANSACTIONS, which is equivalent to HaveTxsDownloaded().
        assert((pindexFirstNeverProcessed == nullptr) == pindex->HaveTxsDownloaded());
        assert((pindexFirstNotTransactionsValid == nullptr) == pindex->HaveTxsDownloaded());
        assert(pindex->nHeight == nHeight); // nHeight must be consistent.
        assert(pindex->pprev == nullptr || pindex->nChainWork >= pindex->pprev->nChainWork); // For every block except the genesis block, the chainwork must be larger than the parent's.
        assert(nHeight < 2 || (pindex->pskip && (pindex->pskip->nHeight < nHeight))); // The pskip pointer must point back for all but the first 2 blocks.
        assert(pindexFirstNotTreeValid == nullptr); // All m_blockman.m_block_index entries must at least be TREE valid
        if ((pindex->nStatus & BLOCK_VALID_MASK) >= BLOCK_VALID_TREE) assert(pindexFirstNotTreeValid == nullptr); // TREE valid implies all parents are TREE valid
        if ((pindex->nStatus & BLOCK_VALID_MASK) >= BLOCK_VALID_CHAIN) assert(pindexFirstNotChainValid == nullptr); // CHAIN valid implies all parents are CHAIN valid
        if ((pindex->nStatus & BLOCK_VALID_MASK) >= BLOCK_VALID_SCRIPTS) assert(pindexFirstNotScriptsValid == nullptr); // SCRIPTS valid implies all parents are SCRIPTS valid
        if (pindexFirstInvalid == nullptr) {
            // Checks for not-invalid blocks.
            assert((pindex->nStatus & BLOCK_FAILED_MASK) == 0); // The failed mask cannot be set for blocks without invalid parents.
        }
        if (!CBlockIndexWorkComparator()(pindex, m_chain.Tip()) && pindexFirstNeverProcessed == nullptr) {
            if (pindexFirstInvalid == nullptr) {
                const bool is_active = this == &m_chainman.ActiveChainstate();

                // If this block sorts at least as good as the current tip and
                // is valid and we have all data for its parents, it must be in
                // setBlockIndexCandidates.  m_chain.Tip() must also be there
                // even if some data has been pruned.
                //
                // Don't perform this check for the background chainstate since
                // its setBlockIndexCandidates shouldn't have some entries (i.e. those past the
                // snapshot block) which do exist in the block index for the active chainstate.
                if (is_active && (pindexFirstMissing == nullptr || pindex == m_chain.Tip())) {
                    assert(setBlockIndexCandidates.count(pindex));
                }
                // If some parent is missing, then it could be that this block was in
                // setBlockIndexCandidates but had to be removed because of the missing data.
                // In this case it must be in m_blocks_unlinked -- see test below.
            }
        } else { // If this block sorts worse than the current tip or some ancestor's block has never been seen, it cannot be in setBlockIndexCandidates.
            assert(setBlockIndexCandidates.count(pindex) == 0);
        }
        // Check whether this block is in m_blocks_unlinked.
        std::pair<std::multimap<CBlockIndex*,CBlockIndex*>::iterator,std::multimap<CBlockIndex*,CBlockIndex*>::iterator> rangeUnlinked = m_blockman.m_blocks_unlinked.equal_range(pindex->pprev);
        bool foundInUnlinked = false;
        while (rangeUnlinked.first != rangeUnlinked.second) {
            assert(rangeUnlinked.first->first == pindex->pprev);
            if (rangeUnlinked.first->second == pindex) {
                foundInUnlinked = true;
                break;
            }
            rangeUnlinked.first++;
        }
        if (pindex->pprev && (pindex->nStatus & BLOCK_HAVE_DATA) && pindexFirstNeverProcessed != nullptr && pindexFirstInvalid == nullptr) {
            // If this block has block data available, some parent was never received, and has no invalid parents, it must be in m_blocks_unlinked.
            assert(foundInUnlinked);
        }
        if (!(pindex->nStatus & BLOCK_HAVE_DATA)) assert(!foundInUnlinked); // Can't be in m_blocks_unlinked if we don't HAVE_DATA
        if (pindexFirstMissing == nullptr) assert(!foundInUnlinked); // We aren't missing data for any parent -- cannot be in m_blocks_unlinked.
        if (pindex->pprev && (pindex->nStatus & BLOCK_HAVE_DATA) && pindexFirstNeverProcessed == nullptr && pindexFirstMissing != nullptr) {
            // We HAVE_DATA for this block, have received data for all parents at some point, but we're currently missing data for some parent.
            assert(fHavePruned); // We must have pruned.
            // This block may have entered m_blocks_unlinked if:
            //  - it has a descendant that at some point had more work than the
            //    tip, and
            //  - we tried switching to that descendant but were missing
            //    data for some intermediate block between m_chain and the
            //    tip.
            // So if this block is itself better than m_chain.Tip() and it wasn't in
            // setBlockIndexCandidates, then it must be in m_blocks_unlinked.
            if (!CBlockIndexWorkComparator()(pindex, m_chain.Tip()) && setBlockIndexCandidates.count(pindex) == 0) {
                if (pindexFirstInvalid == nullptr) {
                    assert(foundInUnlinked);
                }
            }
        }
        // assert(pindex->GetBlockHash() == pindex->GetBlockHeader().GetHash()); // Perhaps too slow
        // End: actual consistency checks.

        // Try descending into the first subnode.
        std::pair<std::multimap<CBlockIndex*,CBlockIndex*>::iterator,std::multimap<CBlockIndex*,CBlockIndex*>::iterator> range = forward.equal_range(pindex);
        if (range.first != range.second) {
            // A subnode was found.
            pindex = range.first->second;
            nHeight++;
            continue;
        }
        // This is a leaf node.
        // Move upwards until we reach a node of which we have not yet visited the last child.
        while (pindex) {
            // We are going to either move to a parent or a sibling of pindex.
            // If pindex was the first with a certain property, unset the corresponding variable.
            if (pindex == pindexFirstInvalid) pindexFirstInvalid = nullptr;
            if (pindex == pindexFirstMissing) pindexFirstMissing = nullptr;
            if (pindex == pindexFirstNeverProcessed) pindexFirstNeverProcessed = nullptr;
            if (pindex == pindexFirstNotTreeValid) pindexFirstNotTreeValid = nullptr;
            if (pindex == pindexFirstNotTransactionsValid) pindexFirstNotTransactionsValid = nullptr;
            if (pindex == pindexFirstNotChainValid) pindexFirstNotChainValid = nullptr;
            if (pindex == pindexFirstNotScriptsValid) pindexFirstNotScriptsValid = nullptr;
            // Find our parent.
            CBlockIndex* pindexPar = pindex->pprev;
            // Find which child we just visited.
            std::pair<std::multimap<CBlockIndex*,CBlockIndex*>::iterator,std::multimap<CBlockIndex*,CBlockIndex*>::iterator> rangePar = forward.equal_range(pindexPar);
            while (rangePar.first->second != pindex) {
                assert(rangePar.first != rangePar.second); // Our parent must have at least the node we're coming from as child.
                rangePar.first++;
            }
            // Proceed to the next one.
            rangePar.first++;
            if (rangePar.first != rangePar.second) {
                // Move to the sibling.
                pindex = rangePar.first->second;
                break;
            } else {
                // Move up further.
                pindex = pindexPar;
                nHeight--;
                continue;
            }
        }
    }

    // Check that we actually traversed the entire map.
    assert(nNodes == forward.size());
}

std::string CChainState::ToString()
{
    CBlockIndex* tip = m_chain.Tip();
    return strprintf("Chainstate [%s] @ height %d (%s)",
                     m_from_snapshot_blockhash ? "snapshot" : "ibd",
                     tip ? tip->nHeight : -1, tip ? tip->GetBlockHash().ToString() : "null");
}

bool CChainState::ResizeCoinsCaches(size_t coinstip_size, size_t coinsdb_size)
{
    if (coinstip_size == m_coinstip_cache_size_bytes &&
            coinsdb_size == m_coinsdb_cache_size_bytes) {
        // Cache sizes are unchanged, no need to continue.
        return true;
    }
    size_t old_coinstip_size = m_coinstip_cache_size_bytes;
    m_coinstip_cache_size_bytes = coinstip_size;
    m_coinsdb_cache_size_bytes = coinsdb_size;
    CoinsDB().ResizeCache(coinsdb_size);

    LogPrintf("[%s] resized coinsdb cache to %.1f MiB\n",
        this->ToString(), coinsdb_size * (1.0 / 1024 / 1024));
    LogPrintf("[%s] resized coinstip cache to %.1f MiB\n",
        this->ToString(), coinstip_size * (1.0 / 1024 / 1024));

    BlockValidationState state;
    bool ret;

    if (coinstip_size > old_coinstip_size) {
        // Likely no need to flush if cache sizes have grown.
        ret = FlushStateToDisk(state, FlushStateMode::IF_NEEDED);
    } else {
        // Otherwise, flush state to disk and deallocate the in-memory coins map.
        ret = FlushStateToDisk(state, FlushStateMode::ALWAYS);
        CoinsTip().ReallocateCache();
    }
    return ret;
}

static const uint64_t MEMPOOL_DUMP_VERSION = 1;

bool LoadMempool(CTxMemPool& pool, CChainState& active_chainstate, FopenFn mockable_fopen_function)
{
    const CChainParams& chainparams = Params();
    int64_t nExpiryTimeout = gArgs.GetIntArg("-mempoolexpiry", DEFAULT_MEMPOOL_EXPIRY) * 60 * 60;
    FILE* filestr{mockable_fopen_function(gArgs.GetDataDirNet() / "mempool.dat", "rb")};
    CAutoFile file(filestr, SER_DISK, CLIENT_VERSION);
    if (file.IsNull()) {
        LogPrintf("Failed to open mempool file from disk. Continuing anyway.\n");
        return false;
    }

    int64_t count = 0;
    int64_t expired = 0;
    int64_t failed = 0;
    int64_t already_there = 0;
    int64_t unbroadcast = 0;
    int64_t nNow = GetTime();

    try {
        uint64_t version;
        file >> version;
        if (version != MEMPOOL_DUMP_VERSION) {
            return false;
        }
        uint64_t num;
        file >> num;
        while (num--) {
            CTransactionRef tx;
            int64_t nTime;
            int64_t nFeeDelta;
            file >> tx;
            file >> nTime;
            file >> nFeeDelta;

            CAmount amountdelta = nFeeDelta;
            if (amountdelta) {
                pool.PrioritiseTransaction(tx->GetHash(), amountdelta);
            }
            if (nTime > nNow - nExpiryTimeout) {
                LOCK(cs_main);
                if (AcceptToMemoryPoolWithTime(chainparams, pool, active_chainstate, tx, nTime, false /* bypass_limits */,
                                               false /* test_accept */).m_result_type == MempoolAcceptResult::ResultType::VALID) {
                    ++count;
                } else {
                    // mempool may contain the transaction already, e.g. from
                    // wallet(s) having loaded it while we were processing
                    // mempool transactions; consider these as valid, instead of
                    // failed, but mark them as 'already there'
                    if (pool.exists(GenTxid::Txid(tx->GetHash()))) {
                        ++already_there;
                    } else {
                        ++failed;
                    }
                }
            } else {
                ++expired;
            }
            if (ShutdownRequested())
                return false;
        }
        std::map<uint256, CAmount> mapDeltas;
        file >> mapDeltas;

        for (const auto& i : mapDeltas) {
            pool.PrioritiseTransaction(i.first, i.second);
        }

        std::set<uint256> unbroadcast_txids;
        file >> unbroadcast_txids;
        unbroadcast = unbroadcast_txids.size();
        for (const auto& txid : unbroadcast_txids) {
            // Ensure transactions were accepted to mempool then add to
            // unbroadcast set.
            if (pool.get(txid) != nullptr) pool.AddUnbroadcastTx(txid);
        }
    } catch (const std::exception& e) {
        LogPrintf("Failed to deserialize mempool data on disk: %s. Continuing anyway.\n", e.what());
        return false;
    }

    LogPrintf("Imported mempool transactions from disk: %i succeeded, %i failed, %i expired, %i already there, %i waiting for initial broadcast\n", count, failed, expired, already_there, unbroadcast);
    return true;
}

bool DumpMempool(const CTxMemPool& pool, FopenFn mockable_fopen_function, bool skip_file_commit)
{
    int64_t start = GetTimeMicros();

    std::map<uint256, CAmount> mapDeltas;
    std::vector<TxMempoolInfo> vinfo;
    std::set<uint256> unbroadcast_txids;

    static Mutex dump_mutex;
    LOCK(dump_mutex);

    {
        LOCK(pool.cs);
        for (const auto &i : pool.mapDeltas) {
            mapDeltas[i.first] = i.second;
        }
        vinfo = pool.infoAll();
        unbroadcast_txids = pool.GetUnbroadcastTxs();
    }

    int64_t mid = GetTimeMicros();

    try {
        FILE* filestr{mockable_fopen_function(gArgs.GetDataDirNet() / "mempool.dat.new", "wb")};
        if (!filestr) {
            return false;
        }

        CAutoFile file(filestr, SER_DISK, CLIENT_VERSION);

        uint64_t version = MEMPOOL_DUMP_VERSION;
        file << version;

        file << (uint64_t)vinfo.size();
        for (const auto& i : vinfo) {
            file << *(i.tx);
            file << int64_t{count_seconds(i.m_time)};
            file << int64_t{i.nFeeDelta};
            mapDeltas.erase(i.tx->GetHash());
        }

        file << mapDeltas;

        LogPrintf("Writing %d unbroadcast transactions to disk.\n", unbroadcast_txids.size());
        file << unbroadcast_txids;

        if (!skip_file_commit && !FileCommit(file.Get()))
            throw std::runtime_error("FileCommit failed");
        file.fclose();
        if (!RenameOver(gArgs.GetDataDirNet() / "mempool.dat.new", gArgs.GetDataDirNet() / "mempool.dat")) {
            throw std::runtime_error("Rename failed");
        }
        int64_t last = GetTimeMicros();
        LogPrintf("Dumped mempool: %gs to copy, %gs to dump\n", (mid-start)*MICRO, (last-mid)*MICRO);
    } catch (const std::exception& e) {
        LogPrintf("Failed to dump mempool: %s. Continuing anyway.\n", e.what());
        return false;
    }
    return true;
}

//! Guess how far we are in the verification process at the given block index.
//! Since we have signed fixed-interval blocks, estimating progress is a very easy.
//! We can extrapolate the last block time to the current time to estimate how many more blocks
//! we expect.
double GuessVerificationProgress(const CBlockIndex* pindex, int64_t blockInterval) {
    if (pindex == NULL || pindex->nHeight < 1) {
        return 0.0;
    }

    int64_t nNow = GetTime();
    int64_t moreBlocksExpected = (nNow - pindex->GetBlockTime()) / blockInterval;
    double progress = (pindex->nHeight + 0.0) / (pindex->nHeight + moreBlocksExpected);
    // Round to 3 digits to avoid 0.999999 when finished.
    progress = ceil(progress * 1000.0) / 1000.0;
    // Avoid higher than one if last block is newer than current time.
    return std::min(1.0, progress);
}

std::optional<uint256> ChainstateManager::SnapshotBlockhash() const
{
    LOCK(::cs_main);
    if (m_active_chainstate && m_active_chainstate->m_from_snapshot_blockhash) {
        // If a snapshot chainstate exists, it will always be our active.
        return m_active_chainstate->m_from_snapshot_blockhash;
    }
    return std::nullopt;
}

std::vector<CChainState*> ChainstateManager::GetAll()
{
    LOCK(::cs_main);
    std::vector<CChainState*> out;

    if (!IsSnapshotValidated() && m_ibd_chainstate) {
        out.push_back(m_ibd_chainstate.get());
    }

    if (m_snapshot_chainstate) {
        out.push_back(m_snapshot_chainstate.get());
    }

    return out;
}

CChainState& ChainstateManager::InitializeChainstate(
    CTxMemPool* mempool, const std::optional<uint256>& snapshot_blockhash)
{
    bool is_snapshot = snapshot_blockhash.has_value();
    std::unique_ptr<CChainState>& to_modify =
        is_snapshot ? m_snapshot_chainstate : m_ibd_chainstate;

    if (to_modify) {
        throw std::logic_error("should not be overwriting a chainstate");
    }
    to_modify.reset(new CChainState(mempool, m_blockman, *this, snapshot_blockhash));

    // Snapshot chainstates and initial IBD chaintates always become active.
    if (is_snapshot || (!is_snapshot && !m_active_chainstate)) {
        LogPrintf("Switching active chainstate to %s\n", to_modify->ToString());
        m_active_chainstate = to_modify.get();
    } else {
        throw std::logic_error("unexpected chainstate activation");
    }

    return *to_modify;
}

const AssumeutxoData* ExpectedAssumeutxo(
    const int height, const CChainParams& chainparams)
{
    const MapAssumeutxo& valid_assumeutxos_map = chainparams.Assumeutxo();
    const auto assumeutxo_found = valid_assumeutxos_map.find(height);

    if (assumeutxo_found != valid_assumeutxos_map.end()) {
        return &assumeutxo_found->second;
    }
    return nullptr;
}

bool ChainstateManager::ActivateSnapshot(
        CAutoFile& coins_file,
        const SnapshotMetadata& metadata,
        bool in_memory)
{
    uint256 base_blockhash = metadata.m_base_blockhash;

    if (this->SnapshotBlockhash()) {
        LogPrintf("[snapshot] can't activate a snapshot-based chainstate more than once\n");
        return false;
    }

    int64_t current_coinsdb_cache_size{0};
    int64_t current_coinstip_cache_size{0};

    // Cache percentages to allocate to each chainstate.
    //
    // These particular percentages don't matter so much since they will only be
    // relevant during snapshot activation; caches are rebalanced at the conclusion of
    // this function. We want to give (essentially) all available cache capacity to the
    // snapshot to aid the bulk load later in this function.
    static constexpr double IBD_CACHE_PERC = 0.01;
    static constexpr double SNAPSHOT_CACHE_PERC = 0.99;

    {
        LOCK(::cs_main);
        // Resize the coins caches to ensure we're not exceeding memory limits.
        //
        // Allocate the majority of the cache to the incoming snapshot chainstate, since
        // (optimistically) getting to its tip will be the top priority. We'll need to call
        // `MaybeRebalanceCaches()` once we're done with this function to ensure
        // the right allocation (including the possibility that no snapshot was activated
        // and that we should restore the active chainstate caches to their original size).
        //
        current_coinsdb_cache_size = this->ActiveChainstate().m_coinsdb_cache_size_bytes;
        current_coinstip_cache_size = this->ActiveChainstate().m_coinstip_cache_size_bytes;

        // Temporarily resize the active coins cache to make room for the newly-created
        // snapshot chain.
        this->ActiveChainstate().ResizeCoinsCaches(
            static_cast<size_t>(current_coinstip_cache_size * IBD_CACHE_PERC),
            static_cast<size_t>(current_coinsdb_cache_size * IBD_CACHE_PERC));
    }

    auto snapshot_chainstate = WITH_LOCK(::cs_main,
        return std::make_unique<CChainState>(
            /* mempool */ nullptr, m_blockman, *this, base_blockhash));

    {
        LOCK(::cs_main);
        snapshot_chainstate->InitCoinsDB(
            static_cast<size_t>(current_coinsdb_cache_size * SNAPSHOT_CACHE_PERC),
            in_memory, false, "chainstate");
        snapshot_chainstate->InitCoinsCache(
            static_cast<size_t>(current_coinstip_cache_size * SNAPSHOT_CACHE_PERC));
    }

    const bool snapshot_ok = this->PopulateAndValidateSnapshot(
        *snapshot_chainstate, coins_file, metadata);

    if (!snapshot_ok) {
        WITH_LOCK(::cs_main, this->MaybeRebalanceCaches());
        return false;
    }

    {
        LOCK(::cs_main);
        assert(!m_snapshot_chainstate);
        m_snapshot_chainstate.swap(snapshot_chainstate);
        const bool chaintip_loaded = m_snapshot_chainstate->LoadChainTip();
        assert(chaintip_loaded);

        m_active_chainstate = m_snapshot_chainstate.get();

        LogPrintf("[snapshot] successfully activated snapshot %s\n", base_blockhash.ToString());
        LogPrintf("[snapshot] (%.2f MB)\n",
            m_snapshot_chainstate->CoinsTip().DynamicMemoryUsage() / (1000 * 1000));

        this->MaybeRebalanceCaches();
    }
    return true;
}

bool ChainstateManager::PopulateAndValidateSnapshot(
    CChainState& snapshot_chainstate,
    CAutoFile& coins_file,
    const SnapshotMetadata& metadata)
{
    // It's okay to release cs_main before we're done using `coins_cache` because we know
    // that nothing else will be referencing the newly created snapshot_chainstate yet.
    CCoinsViewCache& coins_cache = *WITH_LOCK(::cs_main, return &snapshot_chainstate.CoinsTip());

    uint256 base_blockhash = metadata.m_base_blockhash;

    CBlockIndex* snapshot_start_block = WITH_LOCK(::cs_main, return m_blockman.LookupBlockIndex(base_blockhash));

    if (!snapshot_start_block) {
        // Needed for GetUTXOStats and ExpectedAssumeutxo to determine the height and to avoid a crash when base_blockhash.IsNull()
        LogPrintf("[snapshot] Did not find snapshot start blockheader %s\n",
                  base_blockhash.ToString());
        return false;
    }

    int base_height = snapshot_start_block->nHeight;
    auto maybe_au_data = ExpectedAssumeutxo(base_height, ::Params());

    if (!maybe_au_data) {
        LogPrintf("[snapshot] assumeutxo height in snapshot metadata not recognized " /* Continued */
                  "(%d) - refusing to load snapshot\n", base_height);
        return false;
    }

    const AssumeutxoData& au_data = *maybe_au_data;

    COutPoint outpoint;
    Coin coin;
    const uint64_t coins_count = metadata.m_coins_count;
    uint64_t coins_left = metadata.m_coins_count;

    LogPrintf("[snapshot] loading coins from snapshot %s\n", base_blockhash.ToString());
    int64_t flush_now{0};
    int64_t coins_processed{0};

    while (coins_left > 0) {
        try {
            coins_file >> outpoint;
            coins_file >> coin;
        } catch (const std::ios_base::failure&) {
            LogPrintf("[snapshot] bad snapshot format or truncated snapshot after deserializing %d coins\n",
                      coins_count - coins_left);
            return false;
        }
        if (coin.nHeight > base_height ||
            outpoint.n >= std::numeric_limits<decltype(outpoint.n)>::max() // Avoid integer wrap-around in coinstats.cpp:ApplyHash
        ) {
            LogPrintf("[snapshot] bad snapshot data after deserializing %d coins\n",
                      coins_count - coins_left);
            return false;
        }

        coins_cache.EmplaceCoinInternalDANGER(std::move(outpoint), std::move(coin));

        --coins_left;
        ++coins_processed;

        if (coins_processed % 1000000 == 0) {
            LogPrintf("[snapshot] %d coins loaded (%.2f%%, %.2f MB)\n",
                coins_processed,
                static_cast<float>(coins_processed) * 100 / static_cast<float>(coins_count),
                coins_cache.DynamicMemoryUsage() / (1000 * 1000));
        }

        // Batch write and flush (if we need to) every so often.
        //
        // If our average Coin size is roughly 41 bytes, checking every 120,000 coins
        // means <5MB of memory imprecision.
        if (coins_processed % 120000 == 0) {
            if (ShutdownRequested()) {
                return false;
            }

            const auto snapshot_cache_state = WITH_LOCK(::cs_main,
                return snapshot_chainstate.GetCoinsCacheSizeState());

            if (snapshot_cache_state >=
                    CoinsCacheSizeState::CRITICAL) {
                LogPrintf("[snapshot] flushing coins cache (%.2f MB)... ", /* Continued */
                    coins_cache.DynamicMemoryUsage() / (1000 * 1000));
                flush_now = GetTimeMillis();

                // This is a hack - we don't know what the actual best block is, but that
                // doesn't matter for the purposes of flushing the cache here. We'll set this
                // to its correct value (`base_blockhash`) below after the coins are loaded.
                coins_cache.SetBestBlock(GetRandHash());

                coins_cache.Flush();
                LogPrintf("done (%.2fms)\n", GetTimeMillis() - flush_now);
            }
        }
    }

    // Important that we set this. This and the coins_cache accesses above are
    // sort of a layer violation, but either we reach into the innards of
    // CCoinsViewCache here or we have to invert some of the CChainState to
    // embed them in a snapshot-activation-specific CCoinsViewCache bulk load
    // method.
    coins_cache.SetBestBlock(base_blockhash);

    bool out_of_coins{false};
    try {
        coins_file >> outpoint;
    } catch (const std::ios_base::failure&) {
        // We expect an exception since we should be out of coins.
        out_of_coins = true;
    }
    if (!out_of_coins) {
        LogPrintf("[snapshot] bad snapshot - coins left over after deserializing %d coins\n",
            coins_count);
        return false;
    }

    LogPrintf("[snapshot] loaded %d (%.2f MB) coins from snapshot %s\n",
        coins_count,
        coins_cache.DynamicMemoryUsage() / (1000 * 1000),
        base_blockhash.ToString());

    LogPrintf("[snapshot] flushing snapshot chainstate to disk\n");
    // No need to acquire cs_main since this chainstate isn't being used yet.
    coins_cache.Flush(); // TODO: if #17487 is merged, add erase=false here for better performance.

    assert(coins_cache.GetBestBlock() == base_blockhash);

    CCoinsStats stats{CoinStatsHashType::HASH_SERIALIZED};
    auto breakpoint_fnc = [] { /* TODO insert breakpoint here? */ };

    // As above, okay to immediately release cs_main here since no other context knows
    // about the snapshot_chainstate.
    CCoinsViewDB* snapshot_coinsdb = WITH_LOCK(::cs_main, return &snapshot_chainstate.CoinsDB());

    if (!GetUTXOStats(snapshot_coinsdb, WITH_LOCK(::cs_main, return std::ref(m_blockman)), stats, breakpoint_fnc)) {
        LogPrintf("[snapshot] failed to generate coins stats\n");
        return false;
    }

    // Assert that the deserialized chainstate contents match the expected assumeutxo value.
    if (AssumeutxoHash{stats.hashSerialized} != au_data.hash_serialized) {
        LogPrintf("[snapshot] bad snapshot content hash: expected %s, got %s\n",
            au_data.hash_serialized.ToString(), stats.hashSerialized.ToString());
        return false;
    }

    snapshot_chainstate.m_chain.SetTip(snapshot_start_block);

    // The remainder of this function requires modifying data protected by cs_main.
    LOCK(::cs_main);

    // Fake various pieces of CBlockIndex state:
    CBlockIndex* index = nullptr;
    for (int i = 0; i <= snapshot_chainstate.m_chain.Height(); ++i) {
        index = snapshot_chainstate.m_chain[i];

        // Fake nTx so that LoadBlockIndex() loads assumed-valid CBlockIndex
        // entries (among other things)
        if (!index->nTx) {
            index->nTx = 1;
        }
        // Fake nChainTx so that GuessVerificationProgress reports accurately
        index->nChainTx = index->pprev ? index->pprev->nChainTx + index->nTx : 1;

        // Mark unvalidated block index entries beneath the snapshot base block as assumed-valid.
        if (!index->IsValid(BLOCK_VALID_SCRIPTS)) {
            // This flag will be removed once the block is fully validated by a
            // background chainstate.
            index->nStatus |= BLOCK_ASSUMED_VALID;
        }

        // Fake BLOCK_OPT_WITNESS so that CChainState::NeedsRedownload()
        // won't ask to rewind the entire assumed-valid chain on startup.
        if (index->pprev && DeploymentActiveAt(*index, ::Params().GetConsensus(), Consensus::DEPLOYMENT_SEGWIT)) {
            index->nStatus |= BLOCK_OPT_WITNESS;
        }

        setDirtyBlockIndex.insert(index);
        // Changes to the block index will be flushed to disk after this call
        // returns in `ActivateSnapshot()`, when `MaybeRebalanceCaches()` is
        // called, since we've added a snapshot chainstate and therefore will
        // have to downsize the IBD chainstate, which will result in a call to
        // `FlushStateToDisk(ALWAYS)`.
    }

    assert(index);
    index->nChainTx = au_data.nChainTx;
    snapshot_chainstate.setBlockIndexCandidates.insert(snapshot_start_block);

    LogPrintf("[snapshot] validated snapshot (%.2f MB)\n",
        coins_cache.DynamicMemoryUsage() / (1000 * 1000));
    return true;
}

CChainState& ChainstateManager::ActiveChainstate() const
{
    LOCK(::cs_main);
    assert(m_active_chainstate);
    return *m_active_chainstate;
}

bool ChainstateManager::IsSnapshotActive() const
{
    LOCK(::cs_main);
    return m_snapshot_chainstate && m_active_chainstate == m_snapshot_chainstate.get();
}

void ChainstateManager::Unload()
{
    for (CChainState* chainstate : this->GetAll()) {
        chainstate->m_chain.SetTip(nullptr);
        chainstate->UnloadBlockIndex();
    }

    m_blockman.Unload();
}

void ChainstateManager::Reset()
{
    LOCK(::cs_main);
    m_ibd_chainstate.reset();
    m_snapshot_chainstate.reset();
    m_active_chainstate = nullptr;
    m_snapshot_validated = false;
}

void ChainstateManager::MaybeRebalanceCaches()
{
    if (m_ibd_chainstate && !m_snapshot_chainstate) {
        LogPrintf("[snapshot] allocating all cache to the IBD chainstate\n");
        // Allocate everything to the IBD chainstate.
        m_ibd_chainstate->ResizeCoinsCaches(m_total_coinstip_cache, m_total_coinsdb_cache);
    }
    else if (m_snapshot_chainstate && !m_ibd_chainstate) {
        LogPrintf("[snapshot] allocating all cache to the snapshot chainstate\n");
        // Allocate everything to the snapshot chainstate.
        m_snapshot_chainstate->ResizeCoinsCaches(m_total_coinstip_cache, m_total_coinsdb_cache);
    }
    else if (m_ibd_chainstate && m_snapshot_chainstate) {
        // If both chainstates exist, determine who needs more cache based on IBD status.
        //
        // Note: shrink caches first so that we don't inadvertently overwhelm available memory.
        if (m_snapshot_chainstate->IsInitialBlockDownload()) {
            m_ibd_chainstate->ResizeCoinsCaches(
                m_total_coinstip_cache * 0.05, m_total_coinsdb_cache * 0.05);
            m_snapshot_chainstate->ResizeCoinsCaches(
                m_total_coinstip_cache * 0.95, m_total_coinsdb_cache * 0.95);
        } else {
            m_snapshot_chainstate->ResizeCoinsCaches(
                m_total_coinstip_cache * 0.05, m_total_coinsdb_cache * 0.05);
            m_ibd_chainstate->ResizeCoinsCaches(
                m_total_coinstip_cache * 0.95, m_total_coinsdb_cache * 0.95);
        }
    }
}<|MERGE_RESOLUTION|>--- conflicted
+++ resolved
@@ -513,16 +513,14 @@
     // of checking a given transaction.
     struct Workspace {
         explicit Workspace(const CTransactionRef& ptx) : m_ptx(ptx), m_hash(ptx->GetHash()) {}
+        explicit Workspace(const CTransactionRef& ptx, const uint256& hash_genesis_block) : m_ptx(ptx), m_hash(ptx->GetHash()), m_precomputed_txdata(hash_genesis_block) {} // ELEMENTS
         /** Txids of mempool transactions that this transaction directly conflicts with. */
         std::set<uint256> m_conflicts;
-<<<<<<< HEAD
         std::set<std::pair<uint256, COutPoint> > m_set_pegins_spent;
-=======
         /** Iterators to mempool entries that this transaction directly conflicts with. */
         CTxMemPool::setEntries m_iters_conflicting;
         /** Iterators to all mempool entries that would be replaced by this transaction, including
          * those it directly conflicts with and their descendants. */
->>>>>>> e70fb87a
         CTxMemPool::setEntries m_all_conflicting;
         /** All mempool ancestors of this transaction. */
         CTxMemPool::setEntries m_ancestors;
@@ -633,13 +631,7 @@
     // Alias what we need out of ws
     TxValidationState& state = ws.m_state;
     std::unique_ptr<CTxMemPoolEntry>& entry = ws.m_entry;
-<<<<<<< HEAD
-    CAmount& nModifiedFees = ws.m_modified_fees;
-    CAmount& nConflictingFees = ws.m_conflicting_fees;
-    size_t& nConflictingSize = ws.m_conflicting_size;
-    std::set<std::pair<uint256, COutPoint> >& setPeginsSpent = ws.m_set_pegins_spent;
-=======
->>>>>>> e70fb87a
+    std::set<std::pair<uint256, COutPoint>>& setPeginsSpent = ws.m_set_pegins_spent;
 
     if (!CheckTransaction(tx, state)) {
         return false; // state filled in by CheckTransaction
@@ -819,18 +811,12 @@
 
     int64_t nSigOpsCost = GetTransactionSigOpCost(tx, m_view, STANDARD_SCRIPT_VERIFY_FLAGS);
 
-<<<<<<< HEAD
     // We only consider policyAsset
     ws.m_base_fees = fee_map[policyAsset];
 
-    // nModifiedFees includes any fee deltas from PrioritiseTransaction
-    nModifiedFees = ws.m_base_fees;
-    m_pool.ApplyDelta(hash, nModifiedFees);
-=======
     // ws.m_modified_fees includes any fee deltas from PrioritiseTransaction
     ws.m_modified_fees = ws.m_base_fees;
     m_pool.ApplyDelta(hash, ws.m_modified_fees);
->>>>>>> e70fb87a
 
     // Keep track of transactions that spend a coinbase, which we re-scan
     // during reorgs to ensure COINBASE_MATURITY is still met.
@@ -848,13 +834,8 @@
     }
 
     entry.reset(new CTxMemPoolEntry(ptx, ws.m_base_fees, nAcceptTime, m_active_chainstate.m_chain.Height(),
-<<<<<<< HEAD
             fSpendsCoinbase, nSigOpsCost, lp, setPeginsSpent));
-    unsigned int nSize = entry->GetTxSize();
-=======
-            fSpendsCoinbase, nSigOpsCost, lp));
     ws.m_vsize = entry->GetTxSize();
->>>>>>> e70fb87a
 
     if (nSigOpsCost > MAX_STANDARD_TX_SIGOPS_COST)
         return state.Invalid(TxValidationResult::TX_NOT_STANDARD, "bad-txns-too-many-sigops",
@@ -1104,19 +1085,11 @@
     AssertLockHeld(cs_main);
     LOCK(m_pool.cs); // mempool "read lock" (held through GetMainSignals().TransactionAddedToMempool())
 
-    Workspace ws(ptx);
+    Workspace ws(ptx, args.m_chainparams.HashGenesisBlock());
 
     if (!PreChecks(args, ws)) return MempoolAcceptResult::Failure(ws.m_state);
 
-<<<<<<< HEAD
-    // Only compute the precomputed transaction data if we need to verify
-    // scripts (ie, other policy checks pass). We perform the inexpensive
-    // checks first and avoid hashing and signature verification unless those
-    // checks pass, to mitigate CPU exhaustion denial-of-service attacks.
-    PrecomputedTransactionData txdata(args.m_chainparams.HashGenesisBlock());
-=======
     if (m_rbf && !ReplacementChecks(ws)) return MempoolAcceptResult::Failure(ws.m_state);
->>>>>>> e70fb87a
 
     // Perform the inexpensive checks first and avoid hashing and signature verification unless
     // those checks pass, to mitigate CPU exhaustion denial-of-service attacks.
