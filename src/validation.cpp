--- conflicted
+++ resolved
@@ -2821,11 +2821,7 @@
         const CTxOut& prevoutput = view.GetOutputFor(tx.vin[0]);
         if(prevoutput.nAsset.GetAsset() == freezelistAsset && fRequireFreezelistCheck) addressFreezelist.Update(tx,view);
         if(prevoutput.nAsset.GetAsset() == burnlistAsset && fEnableBurnlistCheck) addressBurnlist.Update(tx,view);
-<<<<<<< HEAD
-        if(prevoutput.nAsset.GetAsset() == whitelistAsset && fEnableWhitelistCheck) idWhitelist.Update(tx,view);
-=======
         if(prevoutput.nAsset.GetAsset() == whitelistAsset && fRequireWhitelistCheck) idWhitelist.Update(tx,view);
->>>>>>> c633d624
 
         vPos.push_back(std::make_pair(tx.GetHash(), pos));
         pos.nTxOffset += ::GetSerializeSize(tx, SER_DISK, CLIENT_VERSION);
