// Copyright (c) 2009-2010 Satoshi Nakamoto
// Copyright (c) 2009-2021 The Bitcoin Core developers
// Distributed under the MIT software license, see the accompanying
// file COPYING or http://www.opensource.org/licenses/mit-license.php.

#include <validation.h>

#include <kernel/coinstats.h>
#include <kernel/mempool_persist.h>

#include <arith_uint256.h>
#include <chain.h>
#include <chainparams.h>
#include <checkqueue.h>
#include <consensus/amount.h>
#include <consensus/consensus.h>
#include <consensus/merkle.h>
#include <consensus/tx_check.h>
#include <consensus/tx_verify.h>
#include <consensus/validation.h>
#include <cuckoocache.h>
#include <flatfile.h>
#include <fs.h>
#include <hash.h>
#include <kernel/mempool_entry.h>
#include <logging.h>
#include <logging/timer.h>
#include <mainchainrpc.h>
#include <node/blockstorage.h>
#include <node/interface_ui.h>
#include <node/utxo_snapshot.h>
#include <pegins.h>
#include <policy/policy.h>
#include <policy/rbf.h>
#include <policy/settings.h>
#include <pow.h>
#include <primitives/block.h>
#include <primitives/transaction.h>
#include <script/pegins.h>
#include <random.h>
#include <reverse_iterator.h>
#include <script/script.h>
#include <script/sigcache.h>
#include <shutdown.h>
#include <signet.h>
#include <timedata.h>
#include <tinyformat.h>
#include <txdb.h>
#include <txmempool.h>
#include <uint256.h>
#include <undo.h>
#include <util/check.h> // For NDEBUG compile time check
#include <util/hasher.h>
#include <util/moneystr.h>
#include <util/rbf.h>
#include <util/strencodings.h>
#include <util/system.h>
#include <util/time.h>
#include <util/trace.h>
#include <util/translation.h>
#include <validationinterface.h>
#include <warnings.h>

// ELEMENTS
#include <block_proof.h> // CheckChallenge, CheckProof
#include <dynafed.h>

#include <algorithm>
#include <cassert>
#include <chrono>
#include <deque>
#include <numeric>
#include <optional>
#include <string>

using kernel::CCoinsStats;
using kernel::CoinStatsHashType;
using kernel::ComputeUTXOStats;
using kernel::LoadMempool;

using fsbridge::FopenFn;
using node::BlockManager;
using node::BlockMap;
using node::CBlockIndexHeightOnlyComparator;
using node::CBlockIndexWorkComparator;
using node::fImporting;
using node::fPruneMode;
using node::fReindex;
using node::ReadBlockFromDisk;
using node::SnapshotMetadata;
using node::UndoReadFromDisk;
using node::UnlinkPrunedFiles;

/** Maximum kilobytes for transactions to store for processing during reorg */
static const unsigned int MAX_DISCONNECTED_TX_POOL_SIZE = 20000;
/** Time to wait between writing blocks/block index to disk. */
static constexpr std::chrono::minutes DATABASE_WRITE_INTERVAL{5};
/** Time to wait between flushing chainstate to disk. */
static constexpr std::chrono::hours DATABASE_FLUSH_INTERVAL{24};
/** Maximum age of our tip for us to be considered current for fee estimation */
static constexpr std::chrono::hours MAX_FEE_ESTIMATION_TIP_AGE{3};
const std::vector<std::string> CHECKLEVEL_DOC {
    "level 0 reads the blocks from disk",
    "level 1 verifies block validity",
    "level 2 verifies undo data",
    "level 3 checks disconnection of tip blocks",
    "level 4 tries to reconnect the blocks",
    "each level includes the checks of the previous levels",
};
/** The number of blocks to keep below the deepest prune lock.
 *  There is nothing special about this number. It is higher than what we
 *  expect to see in regular mainnet reorgs, but not so high that it would
 *  noticeably interfere with the pruning mechanism.
 * */
static constexpr int PRUNE_LOCK_BUFFER{10};

/**
 * Mutex to guard access to validation specific variables, such as reading
 * or changing the chainstate.
 *
 * This may also need to be locked when updating the transaction pool, e.g. on
 * AcceptToMemoryPool. See CTxMemPool::cs comment for details.
 *
 * The transaction pool has a separate lock to allow reading from it and the
 * chainstate at the same time.
 */
RecursiveMutex cs_main;

GlobalMutex g_best_block_mutex;
std::condition_variable g_best_block_cv;
uint256 g_best_block;

const CBlockIndex* Chainstate::FindForkInGlobalIndex(const CBlockLocator& locator) const
{
    AssertLockHeld(cs_main);

    // Find the latest block common to locator and chain - we expect that
    // locator.vHave is sorted descending by height.
    for (const uint256& hash : locator.vHave) {
        const CBlockIndex* pindex{m_blockman.LookupBlockIndex(hash)};
        if (pindex) {
            if (m_chain.Contains(pindex)) {
                return pindex;
            }
            if (pindex->GetAncestor(m_chain.Height()) == m_chain.Tip()) {
                return m_chain.Tip();
            }
        }
    }
    return m_chain.Genesis();
}

bool CheckInputScripts(const CTransaction& tx, TxValidationState& state,
                       const CCoinsViewCache& inputs, unsigned int flags, bool cacheSigStore,
                       bool cacheFullScriptStore, PrecomputedTransactionData& txdata,
                       std::vector<CCheck*>* pvChecks = nullptr)
                       EXCLUSIVE_LOCKS_REQUIRED(cs_main);

bool CheckFinalTxAtTip(const CBlockIndex& active_chain_tip, const CTransaction& tx)
{
    AssertLockHeld(cs_main);

    // CheckFinalTxAtTip() uses active_chain_tip.Height()+1 to evaluate
    // nLockTime because when IsFinalTx() is called within
    // AcceptBlock(), the height of the block *being*
    // evaluated is what is used. Thus if we want to know if a
    // transaction can be part of the *next* block, we need to call
    // IsFinalTx() with one more than active_chain_tip.Height().
    const int nBlockHeight = active_chain_tip.nHeight + 1;

    // BIP113 requires that time-locked transactions have nLockTime set to
    // less than the median time of the previous block they're contained in.
    // When the next block is created its previous block will be the current
    // chain tip, so we use that to calculate the median time passed to
    // IsFinalTx().
    const int64_t nBlockTime{active_chain_tip.GetMedianTimePast()};

    return IsFinalTx(tx, nBlockHeight, nBlockTime);
}

bool CheckSequenceLocksAtTip(CBlockIndex* tip,
                        const CCoinsView& coins_view,
                        const CTransaction& tx,
                        LockPoints* lp,
                        bool useExistingLockPoints)
{
    assert(tip != nullptr);

    CBlockIndex index;
    index.pprev = tip;
    // CheckSequenceLocksAtTip() uses active_chainstate.m_chain.Height()+1 to evaluate
    // height based locks because when SequenceLocks() is called within
    // ConnectBlock(), the height of the block *being*
    // evaluated is what is used.
    // Thus if we want to know if a transaction can be part of the
    // *next* block, we need to use one more than active_chainstate.m_chain.Height()
    index.nHeight = tip->nHeight + 1;

    std::pair<int, int64_t> lockPair;
    if (useExistingLockPoints) {
        assert(lp);
        lockPair.first = lp->height;
        lockPair.second = lp->time;
    }
    else {
        std::vector<int> prevheights;
        prevheights.resize(tx.vin.size());
        for (size_t txinIndex = 0; txinIndex < tx.vin.size(); txinIndex++) {
            const CTxIn& txin = tx.vin[txinIndex];
            // pegins should not restrict validity of sequence locks
            if (txin.m_is_pegin) {
                prevheights[txinIndex] = -1;
                continue;
            }

            Coin coin;
            if (!coins_view.GetCoin(txin.prevout, coin)) {
                return error("%s: Missing input", __func__);
            }
            if (coin.nHeight == MEMPOOL_HEIGHT) {
                // Assume all mempool transaction confirm in the next block
                prevheights[txinIndex] = tip->nHeight + 1;
            } else {
                prevheights[txinIndex] = coin.nHeight;
            }
        }
        lockPair = CalculateSequenceLocks(tx, STANDARD_LOCKTIME_VERIFY_FLAGS, prevheights, index);
        if (lp) {
            lp->height = lockPair.first;
            lp->time = lockPair.second;
            // Also store the hash of the block with the highest height of
            // all the blocks which have sequence locked prevouts.
            // This hash needs to still be on the chain
            // for these LockPoint calculations to be valid
            // Note: It is impossible to correctly calculate a maxInputBlock
            // if any of the sequence locked inputs depend on unconfirmed txs,
            // except in the special case where the relative lock time/height
            // is 0, which is equivalent to no sequence lock. Since we assume
            // input height of tip+1 for mempool txs and test the resulting
            // lockPair from CalculateSequenceLocks against tip+1.  We know
            // EvaluateSequenceLocks will fail if there was a non-zero sequence
            // lock on a mempool input, so we can use the return value of
            // CheckSequenceLocksAtTip to indicate the LockPoints validity
            int maxInputHeight = 0;
            for (const int height : prevheights) {
                // Can ignore mempool inputs since we'll fail if they had non-zero locks
                if (height != tip->nHeight+1) {
                    maxInputHeight = std::max(maxInputHeight, height);
                }
            }
            // tip->GetAncestor(maxInputHeight) should never return a nullptr
            // because maxInputHeight is always less than the tip height.
            // It would, however, be a bad bug to continue execution, since a
            // LockPoints object with the maxInputBlock member set to nullptr
            // signifies no relative lock time.
            lp->maxInputBlock = Assert(tip->GetAncestor(maxInputHeight));
        }
    }
    return EvaluateSequenceLocks(index, lockPair);
}

// Returns the script flags which should be checked for a given block
static unsigned int GetBlockScriptFlags(const CBlockIndex& block_index, const ChainstateManager& chainman);

static void LimitMempoolSize(CTxMemPool& pool, CCoinsViewCache& coins_cache)
    EXCLUSIVE_LOCKS_REQUIRED(::cs_main, pool.cs)
{
    AssertLockHeld(::cs_main);
    AssertLockHeld(pool.cs);
    int expired = pool.Expire(GetTime<std::chrono::seconds>() - pool.m_expiry);
    if (expired != 0) {
        LogPrint(BCLog::MEMPOOL, "Expired %i transactions from the memory pool\n", expired);
    }

    std::vector<COutPoint> vNoSpendsRemaining;
    pool.TrimToSize(pool.m_max_size_bytes, &vNoSpendsRemaining);
    for (const COutPoint& removed : vNoSpendsRemaining)
        coins_cache.Uncache(removed);
}

static bool IsCurrentForFeeEstimation(Chainstate& active_chainstate) EXCLUSIVE_LOCKS_REQUIRED(cs_main)
{
    AssertLockHeld(cs_main);
    if (active_chainstate.IsInitialBlockDownload())
        return false;
    if (active_chainstate.m_chain.Tip()->GetBlockTime() < count_seconds(GetTime<std::chrono::seconds>() - MAX_FEE_ESTIMATION_TIP_AGE))
        return false;
    if (active_chainstate.m_chain.Height() < active_chainstate.m_chainman.m_best_header->nHeight - 1) {
        return false;
    }
    return true;
}

void Chainstate::MaybeUpdateMempoolForReorg(
    DisconnectedBlockTransactions& disconnectpool,
    bool fAddToMempool)
{
    if (!m_mempool) return;

    AssertLockHeld(cs_main);
    AssertLockHeld(m_mempool->cs);
    std::vector<uint256> vHashUpdate;
    // disconnectpool's insertion_order index sorts the entries from
    // oldest to newest, but the oldest entry will be the last tx from the
    // latest mined block that was disconnected.
    // Iterate disconnectpool in reverse, so that we add transactions
    // back to the mempool starting with the earliest transaction that had
    // been previously seen in a block.
    auto it = disconnectpool.queuedTx.get<insertion_order>().rbegin();
    while (it != disconnectpool.queuedTx.get<insertion_order>().rend()) {
        // ignore validation errors in resurrected transactions
        if (!fAddToMempool || (*it)->IsCoinBase() ||
            AcceptToMemoryPool(*this, *it, GetTime(),
                /*bypass_limits=*/true, /*test_accept=*/false).m_result_type !=
                    MempoolAcceptResult::ResultType::VALID) {
            // If the transaction doesn't make it in to the mempool, remove any
            // transactions that depend on it (which would now be orphans).
            m_mempool->removeRecursive(**it, MemPoolRemovalReason::REORG);
        } else if (m_mempool->exists(GenTxid::Txid((*it)->GetHash()))) {
            vHashUpdate.push_back((*it)->GetHash());
        }
        ++it;
    }
    disconnectpool.queuedTx.clear();
    // AcceptToMemoryPool/addUnchecked all assume that new mempool entries have
    // no in-mempool children, which is generally not true when adding
    // previously-confirmed transactions back to the mempool.
    // UpdateTransactionsFromBlock finds descendants of any transactions in
    // the disconnectpool that were added back and cleans up the mempool state.
    m_mempool->UpdateTransactionsFromBlock(vHashUpdate);

    // Predicate to use for filtering transactions in removeForReorg.
    // Checks whether the transaction is still final and, if it spends a coinbase output, mature.
    // Also updates valid entries' cached LockPoints if needed.
    // If false, the tx is still valid and its lockpoints are updated.
    // If true, the tx would be invalid in the next block; remove this entry and all of its descendants.
    const auto filter_final_and_mature = [this](CTxMemPool::txiter it)
        EXCLUSIVE_LOCKS_REQUIRED(m_mempool->cs, ::cs_main) {
        AssertLockHeld(m_mempool->cs);
        AssertLockHeld(::cs_main);
        const CTransaction& tx = it->GetTx();

        // The transaction must be final.
        if (!CheckFinalTxAtTip(*Assert(m_chain.Tip()), tx)) return true;
        LockPoints lp = it->GetLockPoints();
        const bool validLP{TestLockPointValidity(m_chain, lp)};
        CCoinsViewMemPool view_mempool(&CoinsTip(), *m_mempool);
        // CheckSequenceLocksAtTip checks if the transaction will be final in the next block to be
        // created on top of the new chain. We use useExistingLockPoints=false so that, instead of
        // using the information in lp (which might now refer to a block that no longer exists in
        // the chain), it will update lp to contain LockPoints relevant to the new chain.
        if (!CheckSequenceLocksAtTip(m_chain.Tip(), view_mempool, tx, &lp, validLP)) {
            // If CheckSequenceLocksAtTip fails, remove the tx and don't depend on the LockPoints.
            return true;
        } else if (!validLP) {
            // If CheckSequenceLocksAtTip succeeded, it also updated the LockPoints.
            // Now update the mempool entry lockpoints as well.
            m_mempool->mapTx.modify(it, [&lp](CTxMemPoolEntry& e) { e.UpdateLockPoints(lp); });
        }

        // If the transaction spends any coinbase outputs, it must be mature.
        if (it->GetSpendsCoinbase()) {
            for (const CTxIn& txin : tx.vin) {
                auto it2 = m_mempool->mapTx.find(txin.prevout.hash);
                if (it2 != m_mempool->mapTx.end())
                    continue;
                const Coin& coin{CoinsTip().AccessCoin(txin.prevout)};
                assert(!coin.IsSpent());
                const auto mempool_spend_height{m_chain.Tip()->nHeight + 1};
                if (coin.IsCoinBase() && mempool_spend_height - coin.nHeight < COINBASE_MATURITY) {
                    return true;
                }
            }
        }
        // Transaction is still valid and cached LockPoints are updated.
        return false;
    };

    // We also need to remove any now-immature transactions
    m_mempool->removeForReorg(m_chain, filter_final_and_mature);
    // Re-limit mempool size, in case we added any transactions
    LimitMempoolSize(*m_mempool, this->CoinsTip());
}

/**
* Checks to avoid mempool polluting consensus critical paths since cached
* signature and script validity results will be reused if we validate this
* transaction again during block validation.
* */
static bool CheckInputsFromMempoolAndCache(const CTransaction& tx, TxValidationState& state,
                const CCoinsViewCache& view, const CTxMemPool& pool,
                unsigned int flags, PrecomputedTransactionData& txdata, CCoinsViewCache& coins_tip)
                EXCLUSIVE_LOCKS_REQUIRED(cs_main, pool.cs)
{
    AssertLockHeld(cs_main);
    AssertLockHeld(pool.cs);

    assert(!tx.IsCoinBase());
    for (const CTxIn& txin : tx.vin) {
        if (txin.m_is_pegin) {
            continue;
        }

        const Coin& coin = view.AccessCoin(txin.prevout);

        // This coin was checked in PreChecks and MemPoolAccept
        // has been holding cs_main since then.
        Assume(!coin.IsSpent());
        if (coin.IsSpent()) return false;

        // If the Coin is available, there are 2 possibilities:
        // it is available in our current ChainstateActive UTXO set,
        // or it's a UTXO provided by a transaction in our mempool.
        // Ensure the scriptPubKeys in Coins from CoinsView are correct.
        const CTransactionRef& txFrom = pool.get(txin.prevout.hash);
        if (txFrom) {
            assert(txFrom->GetHash() == txin.prevout.hash);
            assert(txFrom->vout.size() > txin.prevout.n);
            assert(txFrom->vout[txin.prevout.n] == coin.out);
        } else {
            const Coin& coinFromUTXOSet = coins_tip.AccessCoin(txin.prevout);
            assert(!coinFromUTXOSet.IsSpent());
            assert(coinFromUTXOSet.out == coin.out);
        }
    }

    // Call CheckInputScripts() to cache signature and script validity against current tip consensus rules.
    return CheckInputScripts(tx, state, view, flags, /* cacheSigStore= */ true, /* cacheFullScriptStore= */ true, txdata);
}

namespace {

class MemPoolAccept
{
public:
    explicit MemPoolAccept(CTxMemPool& mempool, Chainstate& active_chainstate) :
        m_pool(mempool),
        m_view(&m_dummy),
        m_viewmempool(&active_chainstate.CoinsTip(), m_pool),
        m_active_chainstate(active_chainstate),
        m_limits{m_pool.m_limits}
    {
    }

    // We put the arguments we're handed into a struct, so we can pass them
    // around easier.
    struct ATMPArgs {
        const CChainParams& m_chainparams;
        const int64_t m_accept_time;
        const bool m_bypass_limits;
        /*
         * Return any outpoints which were not previously present in the coins
         * cache, but were added as a result of validating the tx for mempool
         * acceptance. This allows the caller to optionally remove the cache
         * additions if the associated transaction ends up being rejected by
         * the mempool.
         */
        std::vector<COutPoint>& m_coins_to_uncache;
        const bool m_test_accept;
        /** Whether we allow transactions to replace mempool transactions by BIP125 rules. If false,
         * any transaction spending the same inputs as a transaction in the mempool is considered
         * a conflict. */
        const bool m_allow_replacement;
        /** When true, the mempool will not be trimmed when individual transactions are submitted in
         * Finalize(). Instead, limits should be enforced at the end to ensure the package is not
         * partially submitted.
         */
        const bool m_package_submission;
        /** When true, use package feerates instead of individual transaction feerates for fee-based
         * policies such as mempool min fee and min relay fee.
         */
        const bool m_package_feerates;

        /** Parameters for single transaction mempool validation. */
        static ATMPArgs SingleAccept(const CChainParams& chainparams, int64_t accept_time,
                                     bool bypass_limits, std::vector<COutPoint>& coins_to_uncache,
                                     bool test_accept) {
            return ATMPArgs{/* m_chainparams */ chainparams,
                            /* m_accept_time */ accept_time,
                            /* m_bypass_limits */ bypass_limits,
                            /* m_coins_to_uncache */ coins_to_uncache,
                            /* m_test_accept */ test_accept,
                            /* m_allow_replacement */ true,
                            /* m_package_submission */ false,
                            /* m_package_feerates */ false,
            };
        }

        /** Parameters for test package mempool validation through testmempoolaccept. */
        static ATMPArgs PackageTestAccept(const CChainParams& chainparams, int64_t accept_time,
                                          std::vector<COutPoint>& coins_to_uncache) {
            return ATMPArgs{/* m_chainparams */ chainparams,
                            /* m_accept_time */ accept_time,
                            /* m_bypass_limits */ false,
                            /* m_coins_to_uncache */ coins_to_uncache,
                            /* m_test_accept */ true,
                            /* m_allow_replacement */ false,
                            /* m_package_submission */ false, // not submitting to mempool
                            /* m_package_feerates */ false,
            };
        }

        /** Parameters for child-with-unconfirmed-parents package validation. */
        static ATMPArgs PackageChildWithParents(const CChainParams& chainparams, int64_t accept_time,
                                                std::vector<COutPoint>& coins_to_uncache) {
            return ATMPArgs{/* m_chainparams */ chainparams,
                            /* m_accept_time */ accept_time,
                            /* m_bypass_limits */ false,
                            /* m_coins_to_uncache */ coins_to_uncache,
                            /* m_test_accept */ false,
                            /* m_allow_replacement */ false,
                            /* m_package_submission */ true,
                            /* m_package_feerates */ true,
            };
        }

        /** Parameters for a single transaction within a package. */
        static ATMPArgs SingleInPackageAccept(const ATMPArgs& package_args) {
            return ATMPArgs{/* m_chainparams */ package_args.m_chainparams,
                            /* m_accept_time */ package_args.m_accept_time,
                            /* m_bypass_limits */ false,
                            /* m_coins_to_uncache */ package_args.m_coins_to_uncache,
                            /* m_test_accept */ package_args.m_test_accept,
                            /* m_allow_replacement */ true,
                            /* m_package_submission */ false,
                            /* m_package_feerates */ false, // only 1 transaction
            };
        }

    private:
        // Private ctor to avoid exposing details to clients and allowing the possibility of
        // mixing up the order of the arguments. Use static functions above instead.
        ATMPArgs(const CChainParams& chainparams,
                 int64_t accept_time,
                 bool bypass_limits,
                 std::vector<COutPoint>& coins_to_uncache,
                 bool test_accept,
                 bool allow_replacement,
                 bool package_submission,
                 bool package_feerates)
            : m_chainparams{chainparams},
              m_accept_time{accept_time},
              m_bypass_limits{bypass_limits},
              m_coins_to_uncache{coins_to_uncache},
              m_test_accept{test_accept},
              m_allow_replacement{allow_replacement},
              m_package_submission{package_submission},
              m_package_feerates{package_feerates}
        {
        }
    };

    // Single transaction acceptance
    MempoolAcceptResult AcceptSingleTransaction(const CTransactionRef& ptx, ATMPArgs& args) EXCLUSIVE_LOCKS_REQUIRED(cs_main);

    /**
    * Multiple transaction acceptance. Transactions may or may not be interdependent, but must not
    * conflict with each other, and the transactions cannot already be in the mempool. Parents must
    * come before children if any dependencies exist.
    */
    PackageMempoolAcceptResult AcceptMultipleTransactions(const std::vector<CTransactionRef>& txns, ATMPArgs& args) EXCLUSIVE_LOCKS_REQUIRED(cs_main);

    /**
     * Package (more specific than just multiple transactions) acceptance. Package must be a child
     * with all of its unconfirmed parents, and topologically sorted.
     */
    PackageMempoolAcceptResult AcceptPackage(const Package& package, ATMPArgs& args) EXCLUSIVE_LOCKS_REQUIRED(cs_main);

private:
    // All the intermediate state that gets passed between the various levels
    // of checking a given transaction.
    struct Workspace {
        // explicit Workspace(const CTransactionRef& ptx) : m_ptx(ptx), m_hash(ptx->GetHash()) {} // ELEMENTS: unused since we need the genesis block hash
        explicit Workspace(const CTransactionRef& ptx, const uint256& hash_genesis_block) : m_ptx(ptx), m_hash(ptx->GetHash()), m_precomputed_txdata(hash_genesis_block) {} // ELEMENTS
        /** Txids of mempool transactions that this transaction directly conflicts with. */
        std::set<uint256> m_conflicts;
        std::set<std::pair<uint256, COutPoint> > m_set_pegins_spent;
        /** Iterators to mempool entries that this transaction directly conflicts with. */
        CTxMemPool::setEntries m_iters_conflicting;
        /** Iterators to all mempool entries that would be replaced by this transaction, including
         * those it directly conflicts with and their descendants. */
        CTxMemPool::setEntries m_all_conflicting;
        /** All mempool ancestors of this transaction. */
        CTxMemPool::setEntries m_ancestors;
        /** Mempool entry constructed for this transaction. Constructed in PreChecks() but not
         * inserted into the mempool until Finalize(). */
        std::unique_ptr<CTxMemPoolEntry> m_entry;
        /** Pointers to the transactions that have been removed from the mempool and replaced by
         * this transaction, used to return to the MemPoolAccept caller. Only populated if
         * validation is successful and the original transactions are removed. */
        std::list<CTransactionRef> m_replaced_transactions;

        /** Virtual size of the transaction as used by the mempool, calculated using serialized size
         * of the transaction and sigops. */
        int64_t m_vsize;
        /** Fees paid by this transaction: total input amounts subtracted by total output amounts. */
        CAmount m_base_fees;
        /** Base fees + any fee delta set by the user with prioritisetransaction. */
        CAmount m_modified_fees;
        /** Total modified fees of all transactions being replaced. */
        CAmount m_conflicting_fees{0};
        /** Total virtual size of all transactions being replaced. */
        size_t m_conflicting_size{0};

        const CTransactionRef& m_ptx;
        /** Txid. */
        const uint256& m_hash;
        TxValidationState m_state;
        /** A temporary cache containing serialized transaction data for signature verification.
         * Reused across PolicyScriptChecks and ConsensusScriptChecks. */
        PrecomputedTransactionData m_precomputed_txdata;
    };

    // Run the policy checks on a given transaction, excluding any script checks.
    // Looks up inputs, calculates feerate, considers replacement, evaluates
    // package limits, etc. As this function can be invoked for "free" by a peer,
    // only tests that are fast should be done here (to avoid CPU DoS).
    bool PreChecks(ATMPArgs& args, Workspace& ws) EXCLUSIVE_LOCKS_REQUIRED(cs_main, m_pool.cs);

    // Run checks for mempool replace-by-fee.
    bool ReplacementChecks(Workspace& ws) EXCLUSIVE_LOCKS_REQUIRED(cs_main, m_pool.cs);

    // Enforce package mempool ancestor/descendant limits (distinct from individual
    // ancestor/descendant limits done in PreChecks).
    bool PackageMempoolChecks(const std::vector<CTransactionRef>& txns,
                              PackageValidationState& package_state) EXCLUSIVE_LOCKS_REQUIRED(cs_main, m_pool.cs);

    // Run the script checks using our policy flags. As this can be slow, we should
    // only invoke this on transactions that have otherwise passed policy checks.
    bool PolicyScriptChecks(const ATMPArgs& args, Workspace& ws) EXCLUSIVE_LOCKS_REQUIRED(cs_main, m_pool.cs);

    // Re-run the script checks, using consensus flags, and try to cache the
    // result in the scriptcache. This should be done after
    // PolicyScriptChecks(). This requires that all inputs either be in our
    // utxo set or in the mempool.
    bool ConsensusScriptChecks(const ATMPArgs& args, Workspace& ws) EXCLUSIVE_LOCKS_REQUIRED(cs_main, m_pool.cs);

    // Try to add the transaction to the mempool, removing any conflicts first.
    // Returns true if the transaction is in the mempool after any size
    // limiting is performed, false otherwise.
    bool Finalize(const ATMPArgs& args, Workspace& ws) EXCLUSIVE_LOCKS_REQUIRED(cs_main, m_pool.cs);

    // Submit all transactions to the mempool and call ConsensusScriptChecks to add to the script
    // cache - should only be called after successful validation of all transactions in the package.
    // The package may end up partially-submitted after size limiting; returns true if all
    // transactions are successfully added to the mempool, false otherwise.
    bool SubmitPackage(const ATMPArgs& args, std::vector<Workspace>& workspaces, PackageValidationState& package_state,
                       std::map<const uint256, const MempoolAcceptResult>& results)
         EXCLUSIVE_LOCKS_REQUIRED(cs_main, m_pool.cs);

    // Compare a package's feerate against minimum allowed.
    bool CheckFeeRate(size_t package_size, CAmount package_fee, TxValidationState& state) EXCLUSIVE_LOCKS_REQUIRED(::cs_main, m_pool.cs)
    {
        AssertLockHeld(::cs_main);
        AssertLockHeld(m_pool.cs);
        CAmount mempoolRejectFee = m_pool.GetMinFee().GetFee(package_size);
        if (mempoolRejectFee > 0 && package_fee < mempoolRejectFee) {
            return state.Invalid(TxValidationResult::TX_MEMPOOL_POLICY, "mempool min fee not met", strprintf("%d < %d", package_fee, mempoolRejectFee));
        }

        if (package_fee < m_pool.m_min_relay_feerate.GetFee(package_size)) {
            return state.Invalid(TxValidationResult::TX_MEMPOOL_POLICY, "min relay fee not met",
                                 strprintf("%d < %d", package_fee, m_pool.m_min_relay_feerate.GetFee(package_size)));
        }
        return true;
    }

private:
    CTxMemPool& m_pool;
    CCoinsViewCache m_view;
    CCoinsViewMemPool m_viewmempool;
    CCoinsView m_dummy;

    Chainstate& m_active_chainstate;

    CTxMemPool::Limits m_limits;

    /** Whether the transaction(s) would replace any mempool transactions. If so, RBF rules apply. */
    bool m_rbf{false};
};

bool MemPoolAccept::PreChecks(ATMPArgs& args, Workspace& ws)
{
    AssertLockHeld(cs_main);
    AssertLockHeld(m_pool.cs);
    const CTransactionRef& ptx = ws.m_ptx;
    const CTransaction& tx = *ws.m_ptx;
    const uint256& hash = ws.m_hash;

    // Copy/alias what we need out of args
    const int64_t nAcceptTime = args.m_accept_time;
    const bool bypass_limits = args.m_bypass_limits;
    std::vector<COutPoint>& coins_to_uncache = args.m_coins_to_uncache;
    const CChainParams& chainparams = args.m_chainparams;

    // Alias what we need out of ws
    TxValidationState& state = ws.m_state;
    std::unique_ptr<CTxMemPoolEntry>& entry = ws.m_entry;
    std::set<std::pair<uint256, COutPoint>>& setPeginsSpent = ws.m_set_pegins_spent;

    if (!CheckTransaction(tx, state)) {
        return false; // state filled in by CheckTransaction
    }

    // Coinbase is only valid in a block, not as a loose transaction
    if (tx.IsCoinBase())
        return state.Invalid(TxValidationResult::TX_CONSENSUS, "coinbase");

    // Rather not work on nonstandard transactions (unless -testnet/-regtest)
    std::string reason;
    if (m_pool.m_require_standard && !IsStandardTx(tx, m_pool.m_max_datacarrier_bytes, m_pool.m_permit_bare_multisig, m_pool.m_dust_relay_feerate, reason)) {
        return state.Invalid(TxValidationResult::TX_NOT_STANDARD, reason);
    }

<<<<<<< HEAD
    // And now do PAK checks. Filtered by next blocks' enforced list
    if (chainparams.GetEnforcePak()) {
        if (!IsPAKValidTx(tx, GetActivePAKList(m_active_chainstate.m_chain.Tip(), chainparams.GetConsensus()), chainparams.ParentGenesisBlockHash(), chainparams.GetConsensus().pegged_asset)) {
            return state.Invalid(TxValidationResult::TX_NOT_STANDARD, "invalid-pegout-proof");
        }
    }

    // Do not work on transactions that are too small.
    // A transaction with 1 segwit input and 1 P2WPHK output has non-witness size of 82 bytes.
    // Transactions smaller than this are not relayed to mitigate CVE-2017-12842 by not relaying
    // 64-byte transactions.
=======
    // Transactions smaller than 65 non-witness bytes are not relayed to mitigate CVE-2017-12842.
>>>>>>> f3bc1a72
    if (::GetSerializeSize(tx, PROTOCOL_VERSION | SERIALIZE_TRANSACTION_NO_WITNESS) < MIN_STANDARD_TX_NONWITNESS_SIZE)
        return state.Invalid(TxValidationResult::TX_NOT_STANDARD, "tx-size-small");

    // Only accept nLockTime-using transactions that can be mined in the next
    // block; we don't want our mempool filled up with transactions that can't
    // be mined yet.
    if (!CheckFinalTxAtTip(*Assert(m_active_chainstate.m_chain.Tip()), tx)) {
        return state.Invalid(TxValidationResult::TX_PREMATURE_SPEND, "non-final");
    }

    if (m_pool.exists(GenTxid::Wtxid(tx.GetWitnessHash()))) {
        // Exact transaction already exists in the mempool.
        return state.Invalid(TxValidationResult::TX_CONFLICT, "txn-already-in-mempool");
    } else if (m_pool.exists(GenTxid::Txid(tx.GetHash()))) {
        // Transaction with the same non-witness data but different witness (same txid, different
        // wtxid) already exists in the mempool.
        return state.Invalid(TxValidationResult::TX_CONFLICT, "txn-same-nonwitness-data-in-mempool");
    }

    // Check for conflicts with in-memory transactions
    for (const CTxIn &txin : tx.vin)
    {
        const CTransaction* ptxConflicting = m_pool.GetConflictTx(txin.prevout);
        if (ptxConflicting) {
            if (!args.m_allow_replacement) {
                // Transaction conflicts with a mempool tx, but we're not allowing replacements.
                return state.Invalid(TxValidationResult::TX_MEMPOOL_POLICY, "bip125-replacement-disallowed");
            }
            if (!ws.m_conflicts.count(ptxConflicting->GetHash()))
            {
                // Transactions that don't explicitly signal replaceability are
                // *not* replaceable with the current logic, even if one of their
                // unconfirmed ancestors signals replaceability. This diverges
                // from BIP125's inherited signaling description (see CVE-2021-31876).
                // Applications relying on first-seen mempool behavior should
                // check all unconfirmed ancestors; otherwise an opt-in ancestor
                // might be replaced, causing removal of this descendant.
                //
                // If replaceability signaling is ignored due to node setting,
                // replacement is always allowed.
                if (!m_pool.m_full_rbf && !SignalsOptInRBF(*ptxConflicting)) {
                    return state.Invalid(TxValidationResult::TX_MEMPOOL_POLICY, "txn-mempool-conflict");
                }

                ws.m_conflicts.insert(ptxConflicting->GetHash());
            }
        }
    }

    LockPoints lp;
    m_view.SetBackend(m_viewmempool);

    // Quickly check for peg-in witness data on non-peg-in inputs
    for (size_t input_index = 0; input_index < tx.vin.size(); ++input_index) {
        if (!tx.vin[input_index].m_is_pegin) {
            // Check that the corresponding pegin witness is empty
            // Note that the witness vector must be size 0 or len(vin)
            if (!tx.witness.vtxinwit.empty() &&
                    !tx.witness.vtxinwit[input_index].m_pegin_witness.IsNull()) {
                return state.Invalid(TxValidationResult::TX_WITNESS_MUTATED, "extra-pegin-witness");
            }
        }
    }

    // Used when checking peg-ins
    std::vector<std::pair<CScript, CScript>> fedpegscripts = GetValidFedpegScripts(m_active_chainstate.m_chain.Tip(), chainparams.GetConsensus(), true /* nextblock_validation */);

    const CCoinsViewCache& coins_cache = m_active_chainstate.CoinsTip();
    // do all inputs exist?
    for (unsigned int i = 0; i < tx.vin.size(); i++) {
        const CTxIn& txin = tx.vin[i];

        // ELEMENTS:
        // For pegin inputs check whether the pegins have already been claimed before.
        // This only checks the UTXO set for already claimed pegins. For mempool conflicts,
        // we rely on the GetConflictTx check done above.
        if (txin.m_is_pegin) {
            // Peg-in witness is required, check here without validating existence in parent chain
            std::string err_msg = "no peg-in witness attached";
            if (tx.witness.vtxinwit.size() != tx.vin.size() ||
                    !IsValidPeginWitness(tx.witness.vtxinwit[i].m_pegin_witness, fedpegscripts, tx.vin[i].prevout, err_msg, false)) {
                return state.Invalid(TxValidationResult::TX_WITNESS_MUTATED, "pegin-no-witness", err_msg);
            }

            std::pair<uint256, COutPoint> pegin = std::make_pair(uint256(tx.witness.vtxinwit[i].m_pegin_witness.stack[2]), tx.vin[i].prevout);
            // This assumes non-null prevout and genesis block hash
            if (m_view.IsPeginSpent(pegin)) {
                return state.Invalid(TxValidationResult::TX_CONSENSUS, "pegin-already-claimed");
            }
            continue;
        }

        if (!coins_cache.HaveCoinInCache(txin.prevout)) {
            coins_to_uncache.push_back(txin.prevout);
        }

        // Note: this call may add txin.prevout to the coins cache
        // (coins_cache.cacheCoins) by way of FetchCoin(). It should be removed
        // later (via coins_to_uncache) if this tx turns out to be invalid.
        if (!m_view.HaveCoin(txin.prevout)) {
            // Are inputs missing because we already have the tx?
            for (size_t out = 0; out < tx.vout.size(); out++) {
                // Optimistically just do efficient check of cache for outputs
                if (coins_cache.HaveCoinInCache(COutPoint(hash, out))) {
                    return state.Invalid(TxValidationResult::TX_CONFLICT, "txn-already-known");
                }
            }
            // Otherwise assume this might be an orphan tx for which we just haven't seen parents yet
            return state.Invalid(TxValidationResult::TX_MISSING_INPUTS, "bad-txns-inputs-missingorspent");
        }
    }

    // This is const, but calls into the back end CoinsViews. The CCoinsViewDB at the bottom of the
    // hierarchy brings the best block into scope. See CCoinsViewDB::GetBestBlock().
    m_view.GetBestBlock();

    // we have all inputs cached now, so switch back to dummy (to protect
    // against bugs where we pull more inputs from disk that miss being added
    // to coins_to_uncache)
    m_view.SetBackend(m_dummy);

    assert(m_active_chainstate.m_blockman.LookupBlockIndex(m_view.GetBestBlock()) == m_active_chainstate.m_chain.Tip());

    // Only accept BIP68 sequence locked transactions that can be mined in the next
    // block; we don't want our mempool filled up with transactions that can't
    // be mined yet.
    // Pass in m_view which has all of the relevant inputs cached. Note that, since m_view's
    // backend was removed, it no longer pulls coins from the mempool.
    if (!CheckSequenceLocksAtTip(m_active_chainstate.m_chain.Tip(), m_view, tx, &lp)) {
        return state.Invalid(TxValidationResult::TX_PREMATURE_SPEND, "non-BIP68-final");
    }

    // The mempool holds txs for the next block, so pass height+1 to CheckTxInputs
    CAmountMap fee_map;
    if (!Consensus::CheckTxInputs(tx, state, m_view, m_active_chainstate.m_chain.Height() + 1, fee_map, setPeginsSpent, nullptr, true, true, fedpegscripts)) {
        return false; // state filled in by CheckTxInputs
    }

    // ELEMENTS: extra policy check for consistency between issuances and their rangeproof
    if (m_pool.m_require_standard) {
        for (unsigned i = 0; i < std::min(tx.witness.vtxinwit.size(), tx.vin.size()); i++) {
            if (!tx.vin[i].assetIssuance.nAmount.IsCommitment() && !tx.witness.vtxinwit[i].vchIssuanceAmountRangeproof.empty()) {
                return state.Invalid(TxValidationResult::TX_INPUTS_NOT_STANDARD, "bad-txin-extra-issuance-rangeproof");
            }
            if (!tx.vin[i].assetIssuance.nInflationKeys.IsCommitment() && !tx.witness.vtxinwit[i].vchInflationKeysRangeproof.empty()) {
                return state.Invalid(TxValidationResult::TX_INPUTS_NOT_STANDARD, "bad-txin-extra-inflation-rangeproof");
            }
        }
    }

    if (m_pool.m_require_standard && !AreInputsStandard(tx, m_view)) {
        return state.Invalid(TxValidationResult::TX_INPUTS_NOT_STANDARD, "bad-txns-nonstandard-inputs");
    }

    // Check for non-standard witnesses.
    if (tx.HasWitness() && m_pool.m_require_standard && !IsWitnessStandard(tx, m_view)) {
        return state.Invalid(TxValidationResult::TX_WITNESS_MUTATED, "bad-witness-nonstandard");
    }

    int64_t nSigOpsCost = GetTransactionSigOpCost(tx, m_view, STANDARD_SCRIPT_VERIFY_FLAGS);

    // We only consider policyAsset
    ws.m_base_fees = fee_map[policyAsset];

    // ws.m_modified_fees includes any fee deltas from PrioritiseTransaction
    ws.m_modified_fees = ws.m_base_fees;
    m_pool.ApplyDelta(hash, ws.m_modified_fees);

    // Keep track of transactions that spend a coinbase, which we re-scan
    // during reorgs to ensure COINBASE_MATURITY is still met.
    bool fSpendsCoinbase = false;
    for (const CTxIn &txin : tx.vin) {
        // ELEMENTS:
        if (txin.m_is_pegin) {
            continue;
        }
        const Coin &coin = m_view.AccessCoin(txin.prevout);
        if (coin.IsCoinBase()) {
            fSpendsCoinbase = true;
            break;
        }
    }

    entry.reset(new CTxMemPoolEntry(ptx, ws.m_base_fees, nAcceptTime, m_active_chainstate.m_chain.Height(),
            fSpendsCoinbase, nSigOpsCost, lp, setPeginsSpent));
    ws.m_vsize = entry->GetTxSize();

    if (nSigOpsCost > MAX_STANDARD_TX_SIGOPS_COST)
        return state.Invalid(TxValidationResult::TX_NOT_STANDARD, "bad-txns-too-many-sigops",
                strprintf("%d", nSigOpsCost));

    // No individual transactions are allowed below the min relay feerate and mempool min feerate except from
    // disconnected blocks and transactions in a package. Package transactions will be checked using
    // package feerate later.
    // ELEMENTS: accept discounted fees for Confidential Transactions only, if enabled.
    int64_t package_size = Params().GetAcceptDiscountCT() ? GetDiscountVirtualTransactionSize(tx) : ws.m_vsize;
    if (!bypass_limits && !args.m_package_feerates && !CheckFeeRate(package_size, ws.m_modified_fees, state)) return false;

    ws.m_iters_conflicting = m_pool.GetIterSet(ws.m_conflicts);
    // Calculate in-mempool ancestors, up to a limit.
    if (ws.m_conflicts.size() == 1) {
        // In general, when we receive an RBF transaction with mempool conflicts, we want to know whether we
        // would meet the chain limits after the conflicts have been removed. However, there isn't a practical
        // way to do this short of calculating the ancestor and descendant sets with an overlay cache of
        // changed mempool entries. Due to both implementation and runtime complexity concerns, this isn't
        // very realistic, thus we only ensure a limited set of transactions are RBF'able despite mempool
        // conflicts here. Importantly, we need to ensure that some transactions which were accepted using
        // the below carve-out are able to be RBF'ed, without impacting the security the carve-out provides
        // for off-chain contract systems (see link in the comment below).
        //
        // Specifically, the subset of RBF transactions which we allow despite chain limits are those which
        // conflict directly with exactly one other transaction (but may evict children of said transaction),
        // and which are not adding any new mempool dependencies. Note that the "no new mempool dependencies"
        // check is accomplished later, so we don't bother doing anything about it here, but if our
        // policy changes, we may need to move that check to here instead of removing it wholesale.
        //
        // Such transactions are clearly not merging any existing packages, so we are only concerned with
        // ensuring that (a) no package is growing past the package size (not count) limits and (b) we are
        // not allowing something to effectively use the (below) carve-out spot when it shouldn't be allowed
        // to.
        //
        // To check these we first check if we meet the RBF criteria, above, and increment the descendant
        // limits by the direct conflict and its descendants (as these are recalculated in
        // CalculateMempoolAncestors by assuming the new transaction being added is a new descendant, with no
        // removals, of each parent's existing dependent set). The ancestor count limits are unmodified (as
        // the ancestor limits should be the same for both our new transaction and any conflicts).
        // We don't bother incrementing m_limit_descendants by the full removal count as that limit never comes
        // into force here (as we're only adding a single transaction).
        assert(ws.m_iters_conflicting.size() == 1);
        CTxMemPool::txiter conflict = *ws.m_iters_conflicting.begin();

        m_limits.descendant_count += 1;
        m_limits.descendant_size_vbytes += conflict->GetSizeWithDescendants();
    }

    std::string errString;
    if (!m_pool.CalculateMemPoolAncestors(*entry, ws.m_ancestors, m_limits, errString)) {
        ws.m_ancestors.clear();
        // If CalculateMemPoolAncestors fails second time, we want the original error string.
        std::string dummy_err_string;
        // Contracting/payment channels CPFP carve-out:
        // If the new transaction is relatively small (up to 40k weight)
        // and has at most one ancestor (ie ancestor limit of 2, including
        // the new transaction), allow it if its parent has exactly the
        // descendant limit descendants.
        //
        // This allows protocols which rely on distrusting counterparties
        // being able to broadcast descendants of an unconfirmed transaction
        // to be secure by simply only having two immediately-spendable
        // outputs - one for each counterparty. For more info on the uses for
        // this, see https://lists.linuxfoundation.org/pipermail/bitcoin-dev/2018-November/016518.html
        CTxMemPool::Limits cpfp_carve_out_limits{
            .ancestor_count = 2,
            .ancestor_size_vbytes = m_limits.ancestor_size_vbytes,
            .descendant_count = m_limits.descendant_count + 1,
            .descendant_size_vbytes = m_limits.descendant_size_vbytes + EXTRA_DESCENDANT_TX_SIZE_LIMIT,
        };
        if (ws.m_vsize > EXTRA_DESCENDANT_TX_SIZE_LIMIT ||
                !m_pool.CalculateMemPoolAncestors(*entry, ws.m_ancestors,
                                                  cpfp_carve_out_limits,
                                                  dummy_err_string)) {
            return state.Invalid(TxValidationResult::TX_MEMPOOL_POLICY, "too-long-mempool-chain", errString);
        }
    }

    // A transaction that spends outputs that would be replaced by it is invalid. Now
    // that we have the set of all ancestors we can detect this
    // pathological case by making sure ws.m_conflicts and ws.m_ancestors don't
    // intersect.
    if (const auto err_string{EntriesAndTxidsDisjoint(ws.m_ancestors, ws.m_conflicts, hash)}) {
        // We classify this as a consensus error because a transaction depending on something it
        // conflicts with would be inconsistent.
        return state.Invalid(TxValidationResult::TX_CONSENSUS, "bad-txns-spends-conflicting-tx", *err_string);
    }

    m_rbf = !ws.m_conflicts.empty();
    return true;
}

bool MemPoolAccept::ReplacementChecks(Workspace& ws)
{
    AssertLockHeld(cs_main);
    AssertLockHeld(m_pool.cs);

    const CTransaction& tx = *ws.m_ptx;
    const uint256& hash = ws.m_hash;
    TxValidationState& state = ws.m_state;

    CFeeRate newFeeRate(ws.m_modified_fees, ws.m_vsize);
    // Enforce Rule #6. The replacement transaction must have a higher feerate than its direct conflicts.
    // - The motivation for this check is to ensure that the replacement transaction is preferable for
    //   block-inclusion, compared to what would be removed from the mempool.
    // - This logic predates ancestor feerate-based transaction selection, which is why it doesn't
    //   consider feerates of descendants.
    // - Note: Ancestor feerate-based transaction selection has made this comparison insufficient to
    //   guarantee that this is incentive-compatible for miners, because it is possible for a
    //   descendant transaction of a direct conflict to pay a higher feerate than the transaction that
    //   might replace them, under these rules.
    if (const auto err_string{PaysMoreThanConflicts(ws.m_iters_conflicting, newFeeRate, hash)}) {
        return state.Invalid(TxValidationResult::TX_MEMPOOL_POLICY, "insufficient fee", *err_string);
    }

    // Calculate all conflicting entries and enforce Rule #5.
    if (const auto err_string{GetEntriesForConflicts(tx, m_pool, ws.m_iters_conflicting, ws.m_all_conflicting)}) {
        return state.Invalid(TxValidationResult::TX_MEMPOOL_POLICY,
                             "too many potential replacements", *err_string);
    }
    // Enforce Rule #2.
    if (const auto err_string{HasNoNewUnconfirmed(tx, m_pool, ws.m_iters_conflicting)}) {
        return state.Invalid(TxValidationResult::TX_MEMPOOL_POLICY,
                             "replacement-adds-unconfirmed", *err_string);
    }
    // Check if it's economically rational to mine this transaction rather than the ones it
    // replaces and pays for its own relay fees. Enforce Rules #3 and #4.
    for (CTxMemPool::txiter it : ws.m_all_conflicting) {
        ws.m_conflicting_fees += it->GetModifiedFee();
        ws.m_conflicting_size += it->GetTxSize();
    }
    if (const auto err_string{PaysForRBF(ws.m_conflicting_fees, ws.m_modified_fees, ws.m_vsize,
                                         m_pool.m_incremental_relay_feerate, hash)}) {
        return state.Invalid(TxValidationResult::TX_MEMPOOL_POLICY, "insufficient fee", *err_string);
    }
    return true;
}

bool MemPoolAccept::PackageMempoolChecks(const std::vector<CTransactionRef>& txns,
                                         PackageValidationState& package_state)
{
    AssertLockHeld(cs_main);
    AssertLockHeld(m_pool.cs);

    // CheckPackageLimits expects the package transactions to not already be in the mempool.
    assert(std::all_of(txns.cbegin(), txns.cend(), [this](const auto& tx)
                       { return !m_pool.exists(GenTxid::Txid(tx->GetHash()));}));

    std::string err_string;
    if (!m_pool.CheckPackageLimits(txns, m_limits, err_string)) {
        // This is a package-wide error, separate from an individual transaction error.
        return package_state.Invalid(PackageValidationResult::PCKG_POLICY, "package-mempool-limits", err_string);
    }
   return true;
}

bool MemPoolAccept::PolicyScriptChecks(const ATMPArgs& args, Workspace& ws)
{
    AssertLockHeld(cs_main);
    AssertLockHeld(m_pool.cs);
    const CTransaction& tx = *ws.m_ptx;
    TxValidationState& state = ws.m_state;

    unsigned int scriptVerifyFlags = STANDARD_SCRIPT_VERIFY_FLAGS;

    // Temporarily add additional script flags based on the activation of
    // Dynamic Federations. This can be included in the
    // STANDARD_LOCKTIME_VERIFY_FLAGS in a release post-activation.

    if (DeploymentActiveAfter(m_active_chainstate.m_chain.Tip(), m_active_chainstate.m_chainman, Consensus::DEPLOYMENT_DYNA_FED)) {
        scriptVerifyFlags |= SCRIPT_SIGHASH_RANGEPROOF;
    }

    if (DeploymentActiveAfter(m_active_chainstate.m_chain.Tip(), m_active_chainstate.m_chainman, Consensus::DEPLOYMENT_SIMPLICITY)) {
        scriptVerifyFlags |= SCRIPT_VERIFY_SIMPLICITY;
    }

    // Check input scripts and signatures.
    // This is done last to help prevent CPU exhaustion denial-of-service attacks.
    if (!CheckInputScripts(tx, state, m_view, scriptVerifyFlags, true, false, ws.m_precomputed_txdata)) {
        // SCRIPT_VERIFY_CLEANSTACK requires SCRIPT_VERIFY_WITNESS, so we
        // need to turn both off, and compare against just turning off CLEANSTACK
        // to see if the failure is specifically due to witness validation.
        TxValidationState state_dummy; // Want reported failures to be from first CheckInputScripts
        if (!tx.HasWitness() && CheckInputScripts(tx, state_dummy, m_view, scriptVerifyFlags & ~(SCRIPT_VERIFY_WITNESS | SCRIPT_VERIFY_CLEANSTACK), true, false, ws.m_precomputed_txdata) &&
                !CheckInputScripts(tx, state_dummy, m_view, scriptVerifyFlags & ~SCRIPT_VERIFY_CLEANSTACK, true, false, ws.m_precomputed_txdata)) {
            // Only the witness is missing, so the transaction itself may be fine.
            state.Invalid(TxValidationResult::TX_WITNESS_STRIPPED,
                    state.GetRejectReason(), state.GetDebugMessage());
        }
        return false; // state filled in by CheckInputScripts
    }

    return true;
}

bool MemPoolAccept::ConsensusScriptChecks(const ATMPArgs& args, Workspace& ws)
{
    AssertLockHeld(cs_main);
    AssertLockHeld(m_pool.cs);
    const CTransaction& tx = *ws.m_ptx;
    const uint256& hash = ws.m_hash;
    TxValidationState& state = ws.m_state;

    // Check again against the current block tip's script verification
    // flags to cache our script execution flags. This is, of course,
    // useless if the next block has different script flags from the
    // previous one, but because the cache tracks script flags for us it
    // will auto-invalidate and we'll just have a few blocks of extra
    // misses on soft-fork activation.
    //
    // This is also useful in case of bugs in the standard flags that cause
    // transactions to pass as valid when they're actually invalid. For
    // instance the STRICTENC flag was incorrectly allowing certain
    // CHECKSIG NOT scripts to pass, even though they were invalid.
    //
    // There is a similar check in CreateNewBlock() to prevent creating
    // invalid blocks (using TestBlockValidity), however allowing such
    // transactions into the mempool can be exploited as a DoS attack.
    unsigned int currentBlockScriptVerifyFlags{GetBlockScriptFlags(*m_active_chainstate.m_chain.Tip(), m_active_chainstate.m_chainman)};
    if (!CheckInputsFromMempoolAndCache(tx, state, m_view, m_pool, currentBlockScriptVerifyFlags,
                                        ws.m_precomputed_txdata, m_active_chainstate.CoinsTip())) {
        LogPrintf("BUG! PLEASE REPORT THIS! CheckInputScripts failed against latest-block but not STANDARD flags %s, %s\n", hash.ToString(), state.ToString());
        return Assume(false);
    }

    return true;
}

bool MemPoolAccept::Finalize(const ATMPArgs& args, Workspace& ws)
{
    AssertLockHeld(cs_main);
    AssertLockHeld(m_pool.cs);
    const CTransaction& tx = *ws.m_ptx;
    const uint256& hash = ws.m_hash;
    TxValidationState& state = ws.m_state;
    const bool bypass_limits = args.m_bypass_limits;

    std::unique_ptr<CTxMemPoolEntry>& entry = ws.m_entry;

    // Remove conflicting transactions from the mempool
    for (CTxMemPool::txiter it : ws.m_all_conflicting)
    {
        LogPrint(BCLog::MEMPOOL, "replacing tx %s with %s for %s additional fees, %d delta bytes\n",
                it->GetTx().GetHash().ToString(),
                hash.ToString(),
                FormatMoney(ws.m_modified_fees - ws.m_conflicting_fees),
                (int)entry->GetTxSize() - (int)ws.m_conflicting_size);
        ws.m_replaced_transactions.push_back(it->GetSharedTx());
    }
    m_pool.RemoveStaged(ws.m_all_conflicting, false, MemPoolRemovalReason::REPLACED);

    // This transaction should only count for fee estimation if:
    // - it's not being re-added during a reorg which bypasses typical mempool fee limits
    // - the node is not behind
    // - the transaction is not dependent on any other transactions in the mempool
    // - it's not part of a package. Since package relay is not currently supported, this
    // transaction has not necessarily been accepted to miners' mempools.
    bool validForFeeEstimation = !bypass_limits && !args.m_package_submission && IsCurrentForFeeEstimation(m_active_chainstate) && m_pool.HasNoInputsOf(tx);

    // Store transaction in memory
    m_pool.addUnchecked(*entry, ws.m_ancestors, validForFeeEstimation);

    // trim mempool and check if tx was trimmed
    // If we are validating a package, don't trim here because we could evict a previous transaction
    // in the package. LimitMempoolSize() should be called at the very end to make sure the mempool
    // is still within limits and package submission happens atomically.
    if (!args.m_package_submission && !bypass_limits) {
        LimitMempoolSize(m_pool, m_active_chainstate.CoinsTip());
        if (!m_pool.exists(GenTxid::Txid(hash)))
            return state.Invalid(TxValidationResult::TX_MEMPOOL_POLICY, "mempool full");
    }
    return true;
}

bool MemPoolAccept::SubmitPackage(const ATMPArgs& args, std::vector<Workspace>& workspaces,
                                  PackageValidationState& package_state,
                                  std::map<const uint256, const MempoolAcceptResult>& results)
{
    AssertLockHeld(cs_main);
    AssertLockHeld(m_pool.cs);
    // Sanity check: none of the transactions should be in the mempool, and none of the transactions
    // should have a same-txid-different-witness equivalent in the mempool.
    assert(std::all_of(workspaces.cbegin(), workspaces.cend(), [this](const auto& ws){
        return !m_pool.exists(GenTxid::Txid(ws.m_ptx->GetHash())); }));

    bool all_submitted = true;
    // ConsensusScriptChecks adds to the script cache and is therefore consensus-critical;
    // CheckInputsFromMempoolAndCache asserts that transactions only spend coins available from the
    // mempool or UTXO set. Submit each transaction to the mempool immediately after calling
    // ConsensusScriptChecks to make the outputs available for subsequent transactions.
    for (Workspace& ws : workspaces) {
        if (!ConsensusScriptChecks(args, ws)) {
            results.emplace(ws.m_ptx->GetWitnessHash(), MempoolAcceptResult::Failure(ws.m_state));
            // Since PolicyScriptChecks() passed, this should never fail.
            Assume(false);
            all_submitted = false;
            package_state.Invalid(PackageValidationResult::PCKG_MEMPOOL_ERROR,
                                  strprintf("BUG! PolicyScriptChecks succeeded but ConsensusScriptChecks failed: %s",
                                            ws.m_ptx->GetHash().ToString()));
        }

        // Re-calculate mempool ancestors to call addUnchecked(). They may have changed since the
        // last calculation done in PreChecks, since package ancestors have already been submitted.
        std::string unused_err_string;
        if(!m_pool.CalculateMemPoolAncestors(*ws.m_entry, ws.m_ancestors, m_limits, unused_err_string)) {
            results.emplace(ws.m_ptx->GetWitnessHash(), MempoolAcceptResult::Failure(ws.m_state));
            // Since PreChecks() and PackageMempoolChecks() both enforce limits, this should never fail.
            Assume(false);
            all_submitted = false;
            package_state.Invalid(PackageValidationResult::PCKG_MEMPOOL_ERROR,
                                  strprintf("BUG! Mempool ancestors or descendants were underestimated: %s",
                                            ws.m_ptx->GetHash().ToString()));
        }
        // If we call LimitMempoolSize() for each individual Finalize(), the mempool will not take
        // the transaction's descendant feerate into account because it hasn't seen them yet. Also,
        // we risk evicting a transaction that a subsequent package transaction depends on. Instead,
        // allow the mempool to temporarily bypass limits, the maximum package size) while
        // submitting transactions individually and then trim at the very end.
        if (!Finalize(args, ws)) {
            results.emplace(ws.m_ptx->GetWitnessHash(), MempoolAcceptResult::Failure(ws.m_state));
            // Since LimitMempoolSize() won't be called, this should never fail.
            Assume(false);
            all_submitted = false;
            package_state.Invalid(PackageValidationResult::PCKG_MEMPOOL_ERROR,
                                  strprintf("BUG! Adding to mempool failed: %s", ws.m_ptx->GetHash().ToString()));
        }
    }

    // It may or may not be the case that all the transactions made it into the mempool. Regardless,
    // make sure we haven't exceeded max mempool size.
    LimitMempoolSize(m_pool, m_active_chainstate.CoinsTip());

    // Find the wtxids of the transactions that made it into the mempool. Allow partial submission,
    // but don't report success unless they all made it into the mempool.
    for (Workspace& ws : workspaces) {
        if (m_pool.exists(GenTxid::Wtxid(ws.m_ptx->GetWitnessHash()))) {
            results.emplace(ws.m_ptx->GetWitnessHash(),
                MempoolAcceptResult::Success(std::move(ws.m_replaced_transactions), ws.m_vsize, ws.m_base_fees));
            GetMainSignals().TransactionAddedToMempool(ws.m_ptx, m_pool.GetAndIncrementSequence());
        } else {
            all_submitted = false;
            ws.m_state.Invalid(TxValidationResult::TX_MEMPOOL_POLICY, "mempool full");
            results.emplace(ws.m_ptx->GetWitnessHash(), MempoolAcceptResult::Failure(ws.m_state));
        }
    }
    return all_submitted;
}

MempoolAcceptResult MemPoolAccept::AcceptSingleTransaction(const CTransactionRef& ptx, ATMPArgs& args)
{
    AssertLockHeld(cs_main);
    LOCK(m_pool.cs); // mempool "read lock" (held through GetMainSignals().TransactionAddedToMempool())

    Workspace ws(ptx, args.m_chainparams.HashGenesisBlock());

    if (!PreChecks(args, ws)) return MempoolAcceptResult::Failure(ws.m_state);

    if (m_rbf && !ReplacementChecks(ws)) return MempoolAcceptResult::Failure(ws.m_state);

    // Perform the inexpensive checks first and avoid hashing and signature verification unless
    // those checks pass, to mitigate CPU exhaustion denial-of-service attacks.
    if (!PolicyScriptChecks(args, ws)) return MempoolAcceptResult::Failure(ws.m_state);

    if (!ConsensusScriptChecks(args, ws)) return MempoolAcceptResult::Failure(ws.m_state);

    // Tx was accepted, but not added
    if (args.m_test_accept) {
        return MempoolAcceptResult::Success(std::move(ws.m_replaced_transactions), ws.m_vsize, ws.m_base_fees);
    }

    if (!Finalize(args, ws)) return MempoolAcceptResult::Failure(ws.m_state);

    GetMainSignals().TransactionAddedToMempool(ptx, m_pool.GetAndIncrementSequence());

    return MempoolAcceptResult::Success(std::move(ws.m_replaced_transactions), ws.m_vsize, ws.m_base_fees);
}

PackageMempoolAcceptResult MemPoolAccept::AcceptMultipleTransactions(const std::vector<CTransactionRef>& txns, ATMPArgs& args)
{
    AssertLockHeld(cs_main);

    // These context-free package limits can be done before taking the mempool lock.
    PackageValidationState package_state;
    if (!CheckPackage(txns, package_state)) return PackageMempoolAcceptResult(package_state, {});

    std::vector<Workspace> workspaces{};
    workspaces.reserve(txns.size());
    std::transform(txns.cbegin(), txns.cend(), std::back_inserter(workspaces),
                   [&](const auto& tx) { return Workspace(tx, args.m_chainparams.HashGenesisBlock()); });
    std::map<const uint256, const MempoolAcceptResult> results;

    LOCK(m_pool.cs);

    // Do all PreChecks first and fail fast to avoid running expensive script checks when unnecessary.
    for (Workspace& ws : workspaces) {
        if (!PreChecks(args, ws)) {
            package_state.Invalid(PackageValidationResult::PCKG_TX, "transaction failed");
            // Exit early to avoid doing pointless work. Update the failed tx result; the rest are unfinished.
            results.emplace(ws.m_ptx->GetWitnessHash(), MempoolAcceptResult::Failure(ws.m_state));
            return PackageMempoolAcceptResult(package_state, std::move(results));
        }
        // Make the coins created by this transaction available for subsequent transactions in the
        // package to spend. Since we already checked conflicts in the package and we don't allow
        // replacements, we don't need to track the coins spent. Note that this logic will need to be
        // updated if package replace-by-fee is allowed in the future.
        assert(!args.m_allow_replacement);
        m_viewmempool.PackageAddTransaction(ws.m_ptx);
    }

    // Transactions must meet two minimum feerates: the mempool minimum fee and min relay fee.
    // For transactions consisting of exactly one child and its parents, it suffices to use the
    // package feerate (total modified fees / total virtual size) to check this requirement.
    const auto m_total_vsize = std::accumulate(workspaces.cbegin(), workspaces.cend(), int64_t{0},
        [](int64_t sum, auto& ws) { return sum + ws.m_vsize; });
    const auto m_total_modified_fees = std::accumulate(workspaces.cbegin(), workspaces.cend(), CAmount{0},
        [](CAmount sum, auto& ws) { return sum + ws.m_modified_fees; });
    const CFeeRate package_feerate(m_total_modified_fees, m_total_vsize);
    TxValidationState placeholder_state;
    if (args.m_package_feerates &&
        !CheckFeeRate(m_total_vsize, m_total_modified_fees, placeholder_state)) {
        package_state.Invalid(PackageValidationResult::PCKG_POLICY, "package-fee-too-low");
        return PackageMempoolAcceptResult(package_state, package_feerate, {});
    }

    // Apply package mempool ancestor/descendant limits. Skip if there is only one transaction,
    // because it's unnecessary. Also, CPFP carve out can increase the limit for individual
    // transactions, but this exemption is not extended to packages in CheckPackageLimits().
    std::string err_string;
    if (txns.size() > 1 && !PackageMempoolChecks(txns, package_state)) {
        return PackageMempoolAcceptResult(package_state, package_feerate, std::move(results));
    }

    for (Workspace& ws : workspaces) {
        if (!PolicyScriptChecks(args, ws)) {
            // Exit early to avoid doing pointless work. Update the failed tx result; the rest are unfinished.
            package_state.Invalid(PackageValidationResult::PCKG_TX, "transaction failed");
            results.emplace(ws.m_ptx->GetWitnessHash(), MempoolAcceptResult::Failure(ws.m_state));
            return PackageMempoolAcceptResult(package_state, package_feerate, std::move(results));
        }
        if (args.m_test_accept) {
            // When test_accept=true, transactions that pass PolicyScriptChecks are valid because there are
            // no further mempool checks (passing PolicyScriptChecks implies passing ConsensusScriptChecks).
            results.emplace(ws.m_ptx->GetWitnessHash(),
                            MempoolAcceptResult::Success(std::move(ws.m_replaced_transactions),
                                                         ws.m_vsize, ws.m_base_fees));
        }
    }

    if (args.m_test_accept) return PackageMempoolAcceptResult(package_state, package_feerate, std::move(results));

    if (!SubmitPackage(args, workspaces, package_state, results)) {
        // PackageValidationState filled in by SubmitPackage().
        return PackageMempoolAcceptResult(package_state, package_feerate, std::move(results));
    }

    return PackageMempoolAcceptResult(package_state, package_feerate, std::move(results));
}

PackageMempoolAcceptResult MemPoolAccept::AcceptPackage(const Package& package, ATMPArgs& args)
{
    AssertLockHeld(cs_main);
    PackageValidationState package_state;

    // Check that the package is well-formed. If it isn't, we won't try to validate any of the
    // transactions and thus won't return any MempoolAcceptResults, just a package-wide error.

    // Context-free package checks.
    if (!CheckPackage(package, package_state)) return PackageMempoolAcceptResult(package_state, {});

    // All transactions in the package must be a parent of the last transaction. This is just an
    // opportunity for us to fail fast on a context-free check without taking the mempool lock.
    if (!IsChildWithParents(package)) {
        package_state.Invalid(PackageValidationResult::PCKG_POLICY, "package-not-child-with-parents");
        return PackageMempoolAcceptResult(package_state, {});
    }

    // IsChildWithParents() guarantees the package is > 1 transactions.
    assert(package.size() > 1);
    // The package must be 1 child with all of its unconfirmed parents. The package is expected to
    // be sorted, so the last transaction is the child.
    const auto& child = package.back();
    std::unordered_set<uint256, SaltedTxidHasher> unconfirmed_parent_txids;
    std::transform(package.cbegin(), package.cend() - 1,
                   std::inserter(unconfirmed_parent_txids, unconfirmed_parent_txids.end()),
                   [](const auto& tx) { return tx->GetHash(); });

    // All child inputs must refer to a preceding package transaction or a confirmed UTXO. The only
    // way to verify this is to look up the child's inputs in our current coins view (not including
    // mempool), and enforce that all parents not present in the package be available at chain tip.
    // Since this check can bring new coins into the coins cache, keep track of these coins and
    // uncache them if we don't end up submitting this package to the mempool.
    const CCoinsViewCache& coins_tip_cache = m_active_chainstate.CoinsTip();
    for (const auto& input : child->vin) {
        if (!coins_tip_cache.HaveCoinInCache(input.prevout)) {
            args.m_coins_to_uncache.push_back(input.prevout);
        }
    }
    // Using the MemPoolAccept m_view cache allows us to look up these same coins faster later.
    // This should be connecting directly to CoinsTip, not to m_viewmempool, because we specifically
    // require inputs to be confirmed if they aren't in the package.
    m_view.SetBackend(m_active_chainstate.CoinsTip());
    const auto package_or_confirmed = [this, &unconfirmed_parent_txids](const auto& input) {
         return unconfirmed_parent_txids.count(input.prevout.hash) > 0 || m_view.HaveCoin(input.prevout);
    };
    if (!std::all_of(child->vin.cbegin(), child->vin.cend(), package_or_confirmed)) {
        package_state.Invalid(PackageValidationResult::PCKG_POLICY, "package-not-child-with-unconfirmed-parents");
        return PackageMempoolAcceptResult(package_state, {});
    }
    // Protect against bugs where we pull more inputs from disk that miss being added to
    // coins_to_uncache. The backend will be connected again when needed in PreChecks.
    m_view.SetBackend(m_dummy);

    LOCK(m_pool.cs);
    std::map<const uint256, const MempoolAcceptResult> results;
    // Node operators are free to set their mempool policies however they please, nodes may receive
    // transactions in different orders, and malicious counterparties may try to take advantage of
    // policy differences to pin or delay propagation of transactions. As such, it's possible for
    // some package transaction(s) to already be in the mempool, and we don't want to reject the
    // entire package in that case (as that could be a censorship vector). De-duplicate the
    // transactions that are already in the mempool, and only call AcceptMultipleTransactions() with
    // the new transactions. This ensures we don't double-count transaction counts and sizes when
    // checking ancestor/descendant limits, or double-count transaction fees for fee-related policy.
    ATMPArgs single_args = ATMPArgs::SingleInPackageAccept(args);
    bool quit_early{false};
    std::vector<CTransactionRef> txns_new;
    for (const auto& tx : package) {
        const auto& wtxid = tx->GetWitnessHash();
        const auto& txid = tx->GetHash();
        // There are 3 possibilities: already in mempool, same-txid-diff-wtxid already in mempool,
        // or not in mempool. An already confirmed tx is treated as one not in mempool, because all
        // we know is that the inputs aren't available.
        if (m_pool.exists(GenTxid::Wtxid(wtxid))) {
            // Exact transaction already exists in the mempool.
            auto iter = m_pool.GetIter(txid);
            assert(iter != std::nullopt);
            results.emplace(wtxid, MempoolAcceptResult::MempoolTx(iter.value()->GetTxSize(), iter.value()->GetFee()));
        } else if (m_pool.exists(GenTxid::Txid(txid))) {
            // Transaction with the same non-witness data but different witness (same txid,
            // different wtxid) already exists in the mempool.
            //
            // We don't allow replacement transactions right now, so just swap the package
            // transaction for the mempool one. Note that we are ignoring the validity of the
            // package transaction passed in.
            // TODO: allow witness replacement in packages.
            auto iter = m_pool.GetIter(txid);
            assert(iter != std::nullopt);
            // Provide the wtxid of the mempool tx so that the caller can look it up in the mempool.
            results.emplace(wtxid, MempoolAcceptResult::MempoolTxDifferentWitness(iter.value()->GetTx().GetWitnessHash()));
        } else {
            // Transaction does not already exist in the mempool.
            // Try submitting the transaction on its own.
            const auto single_res = AcceptSingleTransaction(tx, single_args);
            if (single_res.m_result_type == MempoolAcceptResult::ResultType::VALID) {
                // The transaction succeeded on its own and is now in the mempool. Don't include it
                // in package validation, because its fees should only be "used" once.
                assert(m_pool.exists(GenTxid::Wtxid(wtxid)));
                results.emplace(wtxid, single_res);
            } else if (single_res.m_state.GetResult() != TxValidationResult::TX_MEMPOOL_POLICY &&
                       single_res.m_state.GetResult() != TxValidationResult::TX_MISSING_INPUTS) {
                // Package validation policy only differs from individual policy in its evaluation
                // of feerate. For example, if a transaction fails here due to violation of a
                // consensus rule, the result will not change when it is submitted as part of a
                // package. To minimize the amount of repeated work, unless the transaction fails
                // due to feerate or missing inputs (its parent is a previous transaction in the
                // package that failed due to feerate), don't run package validation. Note that this
                // decision might not make sense if different types of packages are allowed in the
                // future.  Continue individually validating the rest of the transactions, because
                // some of them may still be valid.
                quit_early = true;
            } else {
                txns_new.push_back(tx);
            }
        }
    }

    // Nothing to do if the entire package has already been submitted.
    if (quit_early || txns_new.empty()) {
        // No package feerate when no package validation was done.
        return PackageMempoolAcceptResult(package_state, std::move(results));
    }
    // Validate the (deduplicated) transactions as a package.
    auto submission_result = AcceptMultipleTransactions(txns_new, args);
    // Include already-in-mempool transaction results in the final result.
    for (const auto& [wtxid, mempoolaccept_res] : results) {
        submission_result.m_tx_results.emplace(wtxid, mempoolaccept_res);
    }
    if (submission_result.m_state.IsValid()) assert(submission_result.m_package_feerate.has_value());
    return submission_result;
}

} // anon namespace

MempoolAcceptResult AcceptToMemoryPool(Chainstate& active_chainstate, const CTransactionRef& tx,
                                       int64_t accept_time, bool bypass_limits, bool test_accept)
    EXCLUSIVE_LOCKS_REQUIRED(::cs_main)
{
    AssertLockHeld(::cs_main);
    const CChainParams& chainparams{active_chainstate.m_chainman.GetParams()};
    assert(active_chainstate.GetMempool() != nullptr);
    CTxMemPool& pool{*active_chainstate.GetMempool()};

    std::vector<COutPoint> coins_to_uncache;
    auto args = MemPoolAccept::ATMPArgs::SingleAccept(chainparams, accept_time, bypass_limits, coins_to_uncache, test_accept);
    const MempoolAcceptResult result = MemPoolAccept(pool, active_chainstate).AcceptSingleTransaction(tx, args);
    if (result.m_result_type != MempoolAcceptResult::ResultType::VALID) {
        // Remove coins that were not present in the coins cache before calling
        // AcceptSingleTransaction(); this is to prevent memory DoS in case we receive a large
        // number of invalid transactions that attempt to overrun the in-memory coins cache
        // (`CCoinsViewCache::cacheCoins`).

        for (const COutPoint& hashTx : coins_to_uncache)
            active_chainstate.CoinsTip().Uncache(hashTx);
    }
    // After we've (potentially) uncached entries, ensure our coins cache is still within its size limits
    BlockValidationState state_dummy;
    active_chainstate.FlushStateToDisk(state_dummy, FlushStateMode::PERIODIC);
    return result;
}

PackageMempoolAcceptResult ProcessNewPackage(Chainstate& active_chainstate, CTxMemPool& pool,
                                                   const Package& package, bool test_accept)
{
    AssertLockHeld(cs_main);
    assert(!package.empty());
    assert(std::all_of(package.cbegin(), package.cend(), [](const auto& tx){return tx != nullptr;}));

    std::vector<COutPoint> coins_to_uncache;
    const CChainParams& chainparams = active_chainstate.m_chainman.GetParams();
    const auto result = [&]() EXCLUSIVE_LOCKS_REQUIRED(cs_main) {
        AssertLockHeld(cs_main);
        if (test_accept) {
            auto args = MemPoolAccept::ATMPArgs::PackageTestAccept(chainparams, GetTime(), coins_to_uncache);
            return MemPoolAccept(pool, active_chainstate).AcceptMultipleTransactions(package, args);
        } else {
            auto args = MemPoolAccept::ATMPArgs::PackageChildWithParents(chainparams, GetTime(), coins_to_uncache);
            return MemPoolAccept(pool, active_chainstate).AcceptPackage(package, args);
        }
    }();

    // Uncache coins pertaining to transactions that were not submitted to the mempool.
    if (test_accept || result.m_state.IsInvalid()) {
        for (const COutPoint& hashTx : coins_to_uncache) {
            active_chainstate.CoinsTip().Uncache(hashTx);
        }
    }
    // Ensure the coins cache is still within limits.
    BlockValidationState state_dummy;
    active_chainstate.FlushStateToDisk(state_dummy, FlushStateMode::PERIODIC);
    return result;
}

CAmount GetBlockSubsidy(int nHeight, const Consensus::Params& consensusParams)
{
    int halvings = nHeight / consensusParams.nSubsidyHalvingInterval;
    // Force block reward to zero when right shift is undefined.
    if (halvings >= 64)
        return 0;

    CAmount nSubsidy = consensusParams.genesis_subsidy;
    // Subsidy is cut in half every 210,000 blocks which will occur approximately every 4 years.
    nSubsidy >>= halvings;
    return nSubsidy;
}

CoinsViews::CoinsViews(
    fs::path ldb_name,
    size_t cache_size_bytes,
    bool in_memory,
    bool should_wipe) : m_dbview(
                            gArgs.GetDataDirNet() / ldb_name, cache_size_bytes, in_memory, should_wipe),
                        m_catcherview(&m_dbview) {}

void CoinsViews::InitCache()
{
    AssertLockHeld(::cs_main);
    m_cacheview = std::make_unique<CCoinsViewCache>(&m_catcherview);
}

Chainstate::Chainstate(
    CTxMemPool* mempool,
    BlockManager& blockman,
    ChainstateManager& chainman,
    std::optional<uint256> from_snapshot_blockhash)
    : m_mempool(mempool),
      m_blockman(blockman),
      m_chainman(chainman),
      m_from_snapshot_blockhash(from_snapshot_blockhash) {}

void Chainstate::InitCoinsDB(
    size_t cache_size_bytes,
    bool in_memory,
    bool should_wipe,
    fs::path leveldb_name)
{
    if (m_from_snapshot_blockhash) {
        leveldb_name += node::SNAPSHOT_CHAINSTATE_SUFFIX;
    }

    m_coins_views = std::make_unique<CoinsViews>(
        leveldb_name, cache_size_bytes, in_memory, should_wipe);
}

void Chainstate::InitCoinsCache(size_t cache_size_bytes)
{
    AssertLockHeld(::cs_main);
    assert(m_coins_views != nullptr);
    m_coinstip_cache_size_bytes = cache_size_bytes;
    m_coins_views->InitCache();
}

// Note that though this is marked const, we may end up modifying `m_cached_finished_ibd`, which
// is a performance-related implementation detail. This function must be marked
// `const` so that `CValidationInterface` clients (which are given a `const Chainstate*`)
// can call it.
//
bool Chainstate::IsInitialBlockDownload() const
{
    // Optimization: pre-test latch before taking the lock.
    if (m_cached_finished_ibd.load(std::memory_order_relaxed))
        return false;

    LOCK(cs_main);
    if (m_cached_finished_ibd.load(std::memory_order_relaxed))
        return false;
    if (fImporting || fReindex)
        return true;
    if (m_chain.Tip() == nullptr)
        return true;
    if (m_chain.Tip()->nChainWork < m_chainman.MinimumChainWork()) {
        return true;
    }
    if (m_chain.Tip()->Time() < Now<NodeSeconds>() - m_chainman.m_options.max_tip_age) {
        return true;
    }
    LogPrintf("Leaving InitialBlockDownload (latching to false)\n");
    m_cached_finished_ibd.store(true, std::memory_order_relaxed);
    return false;
}

static void AlertNotify(const std::string& strMessage)
{
    uiInterface.NotifyAlertChanged();
#if HAVE_SYSTEM
    std::string strCmd = gArgs.GetArg("-alertnotify", "");
    if (strCmd.empty()) return;

    // Alert text should be plain ascii coming from a trusted source, but to
    // be safe we first strip anything not in safeChars, then add single quotes around
    // the whole string before passing it to the shell:
    std::string singleQuote("'");
    std::string safeStatus = SanitizeString(strMessage);
    safeStatus = singleQuote+safeStatus+singleQuote;
    ReplaceAll(strCmd, "%s", safeStatus);

    std::thread t(runCommand, strCmd);
    t.detach(); // thread runs free
#endif
}

void Chainstate::CheckForkWarningConditions()
{
    AssertLockHeld(cs_main);

    // Before we get past initial download, we cannot reliably alert about forks
    // (we assume we don't get stuck on a fork before finishing our initial sync)
    if (IsInitialBlockDownload()) {
        return;
    }

    if (m_chainman.m_best_invalid && m_chainman.m_best_invalid->nChainWork > m_chain.Tip()->nChainWork + (GetBlockProof(*m_chain.Tip()) * 6)) {
        LogPrintf("%s: Warning: Found invalid chain at least ~6 blocks longer than our best chain.\nChain state database corruption likely.\n", __func__);
        SetfLargeWorkInvalidChainFound(true);
    } else {
        SetfLargeWorkInvalidChainFound(false);
    }
}

// Called both upon regular invalid block discovery *and* InvalidateBlock
void Chainstate::InvalidChainFound(CBlockIndex* pindexNew)
{
    AssertLockHeld(cs_main);
    if (!m_chainman.m_best_invalid || pindexNew->nChainWork > m_chainman.m_best_invalid->nChainWork) {
        m_chainman.m_best_invalid = pindexNew;
    }
    if (m_chainman.m_best_header != nullptr && m_chainman.m_best_header->GetAncestor(pindexNew->nHeight) == pindexNew) {
        m_chainman.m_best_header = m_chain.Tip();
    }

    LogPrintf("%s: invalid block=%s  height=%d  date=%s\n", __func__,
      pindexNew->GetBlockHash().ToString(), pindexNew->nHeight,
      FormatISO8601DateTime(pindexNew->GetBlockTime()));
    CBlockIndex *tip = m_chain.Tip();
    assert (tip);
    LogPrintf("%s:  current best=%s  height=%d  date=%s\n", __func__,
      tip->GetBlockHash().ToString(), m_chain.Height(),
      FormatISO8601DateTime(tip->GetBlockTime()));
    CheckForkWarningConditions();
}

// Same as InvalidChainFound, above, except not called directly from InvalidateBlock,
// which does its own setBlockIndexCandidates management.
void Chainstate::InvalidBlockFound(CBlockIndex* pindex, const BlockValidationState& state)
{
    AssertLockHeld(cs_main);
    if (state.GetResult() != BlockValidationResult::BLOCK_MUTATED) {
        pindex->nStatus |= BLOCK_FAILED_VALID;
        m_chainman.m_failed_blocks.insert(pindex);
        m_blockman.m_dirty_blockindex.insert(pindex);
        setBlockIndexCandidates.erase(pindex);
        InvalidChainFound(pindex);
    }
}

void UpdateCoins(const CTransaction& tx, CCoinsViewCache& inputs, CTxUndo &txundo, int nHeight)
{
    // mark inputs spent
    if (!tx.IsCoinBase()) {
        txundo.vprevout.reserve(tx.vin.size());
        for (size_t i = 0; i < tx.vin.size(); i++) {
            const CTxIn& txin = tx.vin[i];
            if (txin.m_is_pegin) {
                const CTxInWitness& txinwit = tx.witness.vtxinwit[i];
                std::pair<uint256, COutPoint> outpoint = std::make_pair(uint256(txinwit.m_pegin_witness.stack[2]), txin.prevout);
                inputs.SetPeginSpent(outpoint, true);
                // Dummy undo
                txundo.vprevout.emplace_back();
            } else {
                txundo.vprevout.emplace_back();
                bool is_spent = inputs.SpendCoin(txin.prevout, &txundo.vprevout.back());
                assert(is_spent);
            }
        }
    }
    // add outputs
    AddCoins(inputs, tx, nHeight);
}

bool CScriptCheck::operator()() {
    const CScript &scriptSig = ptxTo->vin[nIn].scriptSig;
    const CScriptWitness *witness = ptxTo->witness.vtxinwit.size() > nIn ? &ptxTo->witness.vtxinwit[nIn].scriptWitness : nullptr;
    return VerifyScript(scriptSig, m_tx_out.scriptPubKey, witness, nFlags, CachingTransactionSignatureChecker(ptxTo, nIn, m_tx_out.nValue, cacheStore, *txdata), &error);
}

static CuckooCache::cache<uint256, SignatureCacheHasher> g_scriptExecutionCache;
static CSHA256 g_scriptExecutionCacheHasher;

bool InitScriptExecutionCache(size_t max_size_bytes)
{
    // Setup the salted hasher
    uint256 nonce = GetRandHash();
    // We want the nonce to be 64 bytes long to force the hasher to process
    // this chunk, which makes later hash computations more efficient. We
    // just write our 32-byte entropy twice to fill the 64 bytes.
    g_scriptExecutionCacheHasher.Write(nonce.begin(), 32);
    g_scriptExecutionCacheHasher.Write(nonce.begin(), 32);

    auto setup_results = g_scriptExecutionCache.setup_bytes(max_size_bytes);
    if (!setup_results) return false;

    const auto [num_elems, approx_size_bytes] = *setup_results;
    LogPrintf("Using %zu MiB out of %zu MiB requested for script execution cache, able to store %zu elements\n",
              approx_size_bytes >> 20, max_size_bytes >> 20, num_elems);
    return true;
}

/**
 * Check whether all of this transaction's input scripts succeed.
 *
 * This involves ECDSA signature checks so can be computationally intensive. This function should
 * only be called after the cheap sanity checks in CheckTxInputs passed.
 *
 * If pvChecks is not nullptr, script checks are pushed onto it instead of being performed inline. Any
 * script checks which are not necessary (eg due to script execution cache hits) are, obviously,
 * not pushed onto pvChecks/run.
 *
 * Setting cacheSigStore/cacheFullScriptStore to false will remove elements from the corresponding cache
 * which are matched. This is useful for checking blocks where we will likely never need the cache
 * entry again.
 *
 * Note that we may set state.reason to NOT_STANDARD for extra soft-fork flags in flags, block-checking
 * callers should probably reset it to CONSENSUS in such cases.
 *
 * Non-static (and re-declared) in src/test/txvalidationcache_tests.cpp
 */
bool CheckInputScripts(const CTransaction& tx, TxValidationState& state,
                       const CCoinsViewCache& inputs, unsigned int flags, bool cacheSigStore,
                       bool cacheFullScriptStore, PrecomputedTransactionData& txdata,
                       std::vector<CCheck*>* pvChecks)
{
    if (tx.IsCoinBase()) return true;

    if (pvChecks) {
        pvChecks->reserve(tx.vin.size());
    }

    // First check if script executions have been cached with the same
    // flags. Note that this assumes that the inputs provided are
    // correct (ie that the transaction hash which is in tx's prevouts
    // properly commits to the scriptPubKey in the inputs view of that
    // transaction).
    uint256 hashCacheEntry;
    CSHA256 hasher = g_scriptExecutionCacheHasher;
    hasher.Write(tx.GetWitnessHash().begin(), 32).Write((unsigned char*)&flags, sizeof(flags)).Finalize(hashCacheEntry.begin());
    AssertLockHeld(cs_main); //TODO: Remove this requirement by making CuckooCache not require external locks
    if (g_scriptExecutionCache.contains(hashCacheEntry, !cacheFullScriptStore)) {
        return true;
    }

    if (!txdata.m_spent_outputs_ready) {
        std::vector<CTxOut> spent_outputs;
        spent_outputs.reserve(tx.vin.size());

        for (unsigned int i = 0; i < tx.vin.size(); i++) {
            const COutPoint& prevout = tx.vin[i].prevout;
            // ELEMENTS:
            // If input is peg-in, create "coin" to evaluate against
            Coin pegin_coin;
            if (tx.vin[i].m_is_pegin) {
                // Height of "output" in script evaluation will be 0
                pegin_coin = Coin(GetPeginOutputFromWitness(tx.witness.vtxinwit[i].m_pegin_witness), 0, false);
            }
            const Coin& coin = tx.vin[i].m_is_pegin ? pegin_coin : inputs.AccessCoin(prevout);
            // end ELEMENTS
            assert(!coin.IsSpent());
            spent_outputs.emplace_back(coin.out);
        }
        txdata.Init(tx, std::move(spent_outputs));
    }
    assert(txdata.m_spent_outputs.size() == tx.vin.size());

    for (unsigned int i = 0; i < tx.vin.size(); i++) {
        // We very carefully only pass in things to CScriptCheck which
        // are clearly committed to by tx' witness hash. This provides
        // a sanity check that our caching is not introducing consensus
        // failures through additional data in, eg, the coins being
        // spent being checked as a part of CScriptCheck.

        // Verify signature
        CCheck* check = new CScriptCheck(txdata.m_spent_outputs[i], tx, i, flags, cacheSigStore, &txdata);
        ScriptError serror = QueueCheck(pvChecks, check);
        if (serror != SCRIPT_ERR_OK) {
            if (flags & STANDARD_NOT_MANDATORY_VERIFY_FLAGS) {
                // Check whether the failure was caused by a
                // non-mandatory script verification check, such as
                // non-standard DER encodings or non-null dummy
                // arguments; if so, ensure we return NOT_STANDARD
                // instead of CONSENSUS to avoid downstream users
                // splitting the network between upgraded and
                // non-upgraded nodes by banning CONSENSUS-failing
                // data providers.
                CScriptCheck check2(txdata.m_spent_outputs[i], tx, i,
                        flags & ~STANDARD_NOT_MANDATORY_VERIFY_FLAGS, cacheSigStore, &txdata);
                if (check2()) {
                    return state.Invalid(TxValidationResult::TX_NOT_STANDARD, strprintf("non-mandatory-script-verify-flag (%s)", ScriptErrorString(serror)));
                }
            }
            // MANDATORY flag failures correspond to
            // TxValidationResult::TX_CONSENSUS. Because CONSENSUS
            // failures are the most serious case of validation
            // failures, we may need to consider using
            // RECENT_CONSENSUS_CHANGE for any script failure that
            // could be due to non-upgraded nodes which we may want to
            // support, to avoid splitting the network (but this
            // depends on the details of how net_processing handles
            // such errors).
            return state.Invalid(TxValidationResult::TX_CONSENSUS, strprintf("mandatory-script-verify-flag-failed (%s)", ScriptErrorString(serror)));
        }
    }

    if (cacheFullScriptStore && !pvChecks) {
        // We executed all of the provided scripts, and were told to
        // cache the result. Do so now.
        g_scriptExecutionCache.insert(hashCacheEntry);
    }

    return true;
}

bool AbortNode(BlockValidationState& state, const std::string& strMessage, const bilingual_str& userMessage)
{
    AbortNode(strMessage, userMessage);
    return state.Error(strMessage);
}

/**
 * Restore the UTXO in a Coin at a given COutPoint
 * @param undo The Coin to be restored.
 * @param view The coins view to which to apply the changes.
 * @param out The out point that corresponds to the tx input.
 * @return A DisconnectResult as an int
 */
int ApplyTxInUndo(Coin&& undo, CCoinsViewCache& view, const COutPoint& out, const CTxIn& txin, const CScriptWitness& pegin_witness, const std::vector<std::pair<CScript, CScript>>& fedpegscripts)
{
    bool fClean = true;

    if (!txin.m_is_pegin) {
        if (view.HaveCoin(out)) fClean = false; // overwriting transaction output

        if (undo.nHeight == 0) {
            // Missing undo metadata (height and coinbase). Older versions included this
            // information only in undo records for the last spend of a transactions'
            // outputs. This implies that it must be present for some other output of the same tx.
            const Coin& alternate = AccessByTxid(view, out.hash);
            if (!alternate.IsSpent()) {
                undo.nHeight = alternate.nHeight;
                undo.fCoinBase = alternate.fCoinBase;
            } else {
                // ELEMENTS:
                // If we're connecting genesis outputs, it's probably actually just
                // a genesis output, let it through. N.B. The case where it's a corrupted
                // txundo from per-tx db will not be caught!
                if (!Params().GetConsensus().connect_genesis_outputs) {
                    return DISCONNECT_FAILED; // adding output for transaction without known metadata
                }
            }
        }
        // If the coin already exists as an unspent coin in the cache, then the
        // possible_overwrite parameter to AddCoin must be set to true. We have
        // already checked whether an unspent coin exists above using HaveCoin, so
        // we don't need to guess. When fClean is false, an unspent coin already
        // existed and it is an overwrite.
        view.AddCoin(out, std::move(undo), !fClean);
    } else {
        std::string err;
        if (!IsValidPeginWitness(pegin_witness, fedpegscripts, txin.prevout, err, false)) {
            fClean = fClean && error("%s: peg-in occurred without proof", __func__);
        } else {
            std::pair<uint256, COutPoint> outpoint = std::make_pair(uint256(pegin_witness.stack[2]), txin.prevout);
            bool fSpent = view.IsPeginSpent(outpoint);
            if (!fSpent) {
                fClean = fClean && error("%s: peg-in bitcoin txid not marked spent", __func__);
            } else {
                view.SetPeginSpent(outpoint, false);
            }
        }
    }

    return fClean ? DISCONNECT_OK : DISCONNECT_UNCLEAN;
}

// We don't want to compare things that are not stored in utxo db, specifically
// the nonce commitment which has no consensus meaning for spending conditions
static bool TxOutDBEntryIsSame(const CTxOut& block_txout, const CTxOut& txdb_txout)
{
    return txdb_txout.nValue == block_txout.nValue &&
        txdb_txout.nAsset == block_txout.nAsset &&
        txdb_txout.scriptPubKey == block_txout.scriptPubKey;
}

/** Undo the effects of this block (with given index) on the UTXO set represented by coins.
 *  When FAILED is returned, view is left in an indeterminate state. */
DisconnectResult Chainstate::DisconnectBlock(const CBlock& block, const CBlockIndex* pindex, CCoinsViewCache& view)
{
    AssertLockHeld(::cs_main);
    bool fClean = true;

    CBlockUndo blockUndo;
    if (!UndoReadFromDisk(blockUndo, pindex)) {
        error("DisconnectBlock(): failure reading undo data");
        return DISCONNECT_FAILED;
    }

    if (blockUndo.vtxundo.size() + 1 != block.vtx.size()) {
        error("DisconnectBlock(): block and undo data inconsistent");
        return DISCONNECT_FAILED;
    }

    // Ignore blocks that contain transactions which are 'overwritten' by later transactions,
    // unless those are already completely spent.
    // See https://github.com/bitcoin/bitcoin/issues/22596 for additional information.
    // Note: the blocks specified here are different than the ones used in ConnectBlock because DisconnectBlock
    // unwinds the blocks in reverse. As a result, the inconsistency is not discovered until the earlier
    // blocks with the duplicate coinbase transactions are disconnected.
    bool fEnforceBIP30 = !((pindex->nHeight==91722 && pindex->GetBlockHash() == uint256S("0x00000000000271a2dc26e7667f8419f2e15416dc6955e5a6c6cdf3f2574dd08e")) ||
                           (pindex->nHeight==91812 && pindex->GetBlockHash() == uint256S("0x00000000000af0aed4792b1acee3d966af36cf5def14935db8de83d6f9306f2f")));

    // undo transactions in reverse order
    for (int i = block.vtx.size() - 1; i >= 0; i--) {
        const CTransaction &tx = *(block.vtx[i]);
        uint256 hash = tx.GetHash();
        bool is_coinbase = tx.IsCoinBase();
        bool is_bip30_exception = (is_coinbase && !fEnforceBIP30);

        // Check that all outputs are available and match the outputs in the block itself
        // exactly.
        for (size_t o = 0; o < tx.vout.size(); o++) {
            if (!tx.vout[o].scriptPubKey.IsUnspendable()) {
                COutPoint out(hash, o);
                Coin coin;
                bool is_spent = view.SpendCoin(out, &coin);
                if (!is_spent || !TxOutDBEntryIsSame(tx.vout[o], coin.out) || pindex->nHeight != coin.nHeight || is_coinbase != coin.fCoinBase) {
                    if (!is_bip30_exception) {
                        fClean = false; // transaction output mismatch
                    }
                }
            }
        }

        // restore inputs
        const auto& fedpegscripts = GetValidFedpegScripts(pindex, Params().GetConsensus(), false /* nextblock_validation */);
        if (i > 0) { // not coinbases
            CTxUndo &txundo = blockUndo.vtxundo[i-1];
            if (txundo.vprevout.size() != tx.vin.size()) {
                error("DisconnectBlock(): transaction and undo data inconsistent");
                return DISCONNECT_FAILED;
            }
            for (unsigned int j = tx.vin.size(); j > 0;) {
                --j;
                const COutPoint& out = tx.vin[j].prevout;
                const CScriptWitness& pegin_wit = tx.witness.vtxinwit.size() > j ? tx.witness.vtxinwit[j].m_pegin_witness : CScriptWitness();
                int res = ApplyTxInUndo(std::move(txundo.vprevout[j]), view, out, tx.vin[j], pegin_wit, fedpegscripts);
                if (res == DISCONNECT_FAILED) return DISCONNECT_FAILED;
                fClean = fClean && res != DISCONNECT_UNCLEAN;
            }
            // At this point, all of txundo.vprevout should have been moved out.
        }
    }

    // move best block pointer to prevout block
    view.SetBestBlock(pindex->pprev->GetBlockHash());

    return fClean ? DISCONNECT_OK : DISCONNECT_UNCLEAN;
}

static CCheckQueue<CCheck> scriptcheckqueue(128);

void StartScriptCheckWorkerThreads(int threads_num)
{
    scriptcheckqueue.StartWorkerThreads(threads_num);
}

void StopScriptCheckWorkerThreads()
{
    scriptcheckqueue.StopWorkerThreads();
}

/**
 * Threshold condition checker that triggers when unknown versionbits are seen on the network.
 */
class WarningBitsConditionChecker : public AbstractThresholdConditionChecker
{
private:
    const ChainstateManager& m_chainman;
    int m_bit;

public:
    explicit WarningBitsConditionChecker(const ChainstateManager& chainman, int bit) : m_chainman{chainman}, m_bit(bit) {}

    int64_t BeginTime(const Consensus::Params& params) const override { return 0; }
    int64_t EndTime(const Consensus::Params& params) const override { return std::numeric_limits<int64_t>::max(); }
    int Period(const Consensus::Params& params) const override { return params.nMinerConfirmationWindow; }
    int Threshold(const Consensus::Params& params) const override { return params.nRuleChangeActivationThreshold; }

    bool Condition(const CBlockIndex* pindex, const Consensus::Params& params) const override
    {
        return pindex->nHeight >= params.MinBIP9WarningHeight &&
               ((pindex->nVersion & VERSIONBITS_TOP_MASK) == VERSIONBITS_TOP_BITS) &&
               ((pindex->nVersion >> m_bit) & 1) != 0 &&
               ((m_chainman.m_versionbitscache.ComputeBlockVersion(pindex->pprev, params) >> m_bit) & 1) == 0;
    }
};

static std::array<ThresholdConditionCache, VERSIONBITS_NUM_BITS> warningcache GUARDED_BY(cs_main);

static unsigned int GetBlockScriptFlags(const CBlockIndex& block_index, const ChainstateManager& chainman)
{
    const Consensus::Params& consensusparams = chainman.GetConsensus();

    // BIP16 didn't become active until Apr 1 2012 (on mainnet, and
    // retroactively applied to testnet)
    // However, only one historical block violated the P2SH rules (on both
    // mainnet and testnet).
    // Similarly, only one historical block violated the TAPROOT rules on
    // mainnet.
    // For simplicity, always leave P2SH+WITNESS+TAPROOT on except for the two
    // violating blocks.
    uint32_t flags{SCRIPT_VERIFY_P2SH | SCRIPT_VERIFY_WITNESS | SCRIPT_VERIFY_TAPROOT};
    const auto it{consensusparams.script_flag_exceptions.find(*Assert(block_index.phashBlock))};
    if (it != consensusparams.script_flag_exceptions.end()) {
        flags = it->second;
    }

    // Enforce the DERSIG (BIP66) rule
    if (DeploymentActiveAt(block_index, chainman, Consensus::DEPLOYMENT_DERSIG)) {
        flags |= SCRIPT_VERIFY_DERSIG;
    }

    // Enforce CHECKLOCKTIMEVERIFY (BIP65)
    if (DeploymentActiveAt(block_index, chainman, Consensus::DEPLOYMENT_CLTV)) {
        flags |= SCRIPT_VERIFY_CHECKLOCKTIMEVERIFY;
    }

    // Enforce CHECKSEQUENCEVERIFY (BIP112)
    if (DeploymentActiveAt(block_index, chainman, Consensus::DEPLOYMENT_CSV)) {
        flags |= SCRIPT_VERIFY_CHECKSEQUENCEVERIFY;
    }

    // Enforce BIP147 NULLDUMMY (activated simultaneously with segwit)
    if (DeploymentActiveAt(block_index, chainman, Consensus::DEPLOYMENT_SEGWIT)) {
        flags |= SCRIPT_VERIFY_NULLDUMMY;
    }

    if (DeploymentActiveAfter(block_index.pprev, chainman, Consensus::DEPLOYMENT_DYNA_FED)) {
        flags |= SCRIPT_SIGHASH_RANGEPROOF;
    }

    if (DeploymentActiveAfter(block_index.pprev, chainman, Consensus::DEPLOYMENT_SIMPLICITY)) {
        flags |= SCRIPT_VERIFY_SIMPLICITY;
    }

    return flags;
}


static SteadyClock::duration time_check{};
static SteadyClock::duration time_forks{};
static SteadyClock::duration time_connect{};
static SteadyClock::duration time_verify{};
static SteadyClock::duration time_undo{};
static SteadyClock::duration time_index{};
static SteadyClock::duration time_total{};
static int64_t num_blocks_total = 0;

bool CheckPeginRipeness(const CBlock& block, const std::vector<std::pair<CScript, CScript>>& fedpegscripts) {
    for (unsigned int i = 0; i < block.vtx.size(); i++) {
        const CTransaction &tx = *(block.vtx[i]);

        if (!tx.IsCoinBase()) {
            for (unsigned int i = 0; i < tx.vin.size(); ++i) {
                if (tx.vin[i].m_is_pegin) {
                    std::string err;
                    bool depth_failed = false;
                    if ((tx.witness.vtxinwit.size() <= i) || !IsValidPeginWitness(tx.witness.vtxinwit[i].m_pegin_witness, fedpegscripts, tx.vin[i].prevout, err, true, &depth_failed)) {
                        if (depth_failed) {
                            return false;  // Pegins not ripe.
                        } else {
                            return true;  // Some other failure; details later.
                        }
                    }
                }
            }
        }
    }
    return true;
}

/** Apply the effects of this block (with given index) on the UTXO set represented by coins.
 *  Validity checks that depend on the UTXO set are also done; ConnectBlock()
 *  can fail if those validity checks fail (among other reasons). */
bool Chainstate::ConnectBlock(const CBlock& block, BlockValidationState& state, CBlockIndex* pindex,
                  CCoinsViewCache& view, std::set<std::pair<uint256, COutPoint>>* setPeginsSpent, bool fJustCheck)
{
    AssertLockHeld(cs_main);
    assert(pindex);

    uint256 block_hash{block.GetHash()};
    assert(*pindex->phashBlock == block_hash);
    const bool parallel_script_checks{scriptcheckqueue.HasThreads()};

    const auto time_start{SteadyClock::now()};
    const CChainParams& params{m_chainman.GetParams()};

    // verify that the view's current state corresponds to the previous block
    uint256 hashPrevBlock = pindex->pprev == nullptr ? uint256() : pindex->pprev->GetBlockHash();
    assert(hashPrevBlock == view.GetBestBlock());

    const Consensus::Params& consensusParams = params.GetConsensus();
    // Add genesis outputs but don't validate.
    if (block_hash == consensusParams.hashGenesisBlock) {
        if (!fJustCheck) {
            if (consensusParams.connect_genesis_outputs) {
                for (const auto& tx : block.vtx) {
                    // Directly add new coins to DB
                    AddCoins(view, *tx, 0);
                }
            }
            view.SetBestBlock(pindex->GetBlockHash());
        }
        num_blocks_total++;
        return true;
    }

    // Check it again in case a previous version let a bad block in
    // NOTE: We don't currently (re-)invoke ContextualCheckBlock() or
    // ContextualCheckBlockHeader() here. This means that if we add a new
    // consensus rule that is enforced in one of those two functions, then we
    // may have let in a block that violates the rule prior to updating the
    // software, and we would NOT be enforcing the rule here. Fully solving
    // upgrade from one software version to the next after a consensus rule
    // change is potentially tricky and issue-specific (see NeedsRedownload()
    // for one approach that was used for BIP 141 deployment).
    // Also, currently the rule against blocks more than 2 hours in the future
    // is enforced in ContextualCheckBlockHeader(); we wouldn't want to
    // re-enforce that rule here (at least until we make it impossible for
    // m_adjusted_time_callback() to go backward).
    if (!CheckBlock(block, state, params.GetConsensus(), !fJustCheck, !fJustCheck)) {
        if (state.GetResult() == BlockValidationResult::BLOCK_MUTATED) {
            // We don't write down blocks to disk if they may have been
            // corrupted, so this should be impossible unless we're having hardware
            // problems.
            return AbortNode(state, "Corrupt block found indicating potential hardware failure; shutting down");
        }
        return error("%s: Consensus::CheckBlock: %s", __func__, state.ToString());
    }

    num_blocks_total++;

    // Check that all non-zero coinbase outputs pay to the required destination
    const CScript& mandatory_coinbase_destination = params.GetConsensus().mandatory_coinbase_destination;
    if (mandatory_coinbase_destination != CScript()) {
        for (auto& txout : block.vtx[0]->vout) {
            bool mustPay = !txout.nValue.IsExplicit() || txout.nValue.GetAmount() != 0;
            if (mustPay && txout.scriptPubKey != mandatory_coinbase_destination) {
                LogPrintf("ERROR: ConnectBlock(): Coinbase outputs didn't match required scriptPubKey\n");
                return state.Invalid(BlockValidationResult::BLOCK_CONSENSUS, "bad-coinbase-txos");
            }
        }
    }

    bool fScriptChecks = true;
    if (!m_chainman.AssumedValidBlock().IsNull()) {
        // We've been configured with the hash of a block which has been externally verified to have a valid history.
        // A suitable default value is included with the software and updated from time to time.  Because validity
        //  relative to a piece of software is an objective fact these defaults can be easily reviewed.
        // This setting doesn't force the selection of any particular chain but makes validating some faster by
        //  effectively caching the result of part of the verification.
        BlockMap::const_iterator it{m_blockman.m_block_index.find(m_chainman.AssumedValidBlock())};
        if (it != m_blockman.m_block_index.end()) {
            if (it->second.GetAncestor(pindex->nHeight) == pindex &&
                m_chainman.m_best_header->GetAncestor(pindex->nHeight) == pindex &&
                m_chainman.m_best_header->nChainWork >= m_chainman.MinimumChainWork()) {
                // This block is a member of the assumed verified chain and an ancestor of the best header.
                // Script verification is skipped when connecting blocks under the
                // assumevalid block. Assuming the assumevalid block is valid this
                // is safe because block merkle hashes are still computed and checked,
                // Of course, if an assumed valid block is invalid due to false scriptSigs
                // this optimization would allow an invalid chain to be accepted.
                // The equivalent time check discourages hash power from extorting the network via DOS attack
                //  into accepting an invalid block through telling users they must manually set assumevalid.
                //  Requiring a software change or burying the invalid block, regardless of the setting, makes
                //  it hard to hide the implication of the demand.  This also avoids having release candidates
                //  that are hardly doing any signature verification at all in testing without having to
                //  artificially set the default assumed verified block further back.
                // The test against the minimum chain work prevents the skipping when denied access to any chain at
                //  least as good as the expected chain.
                fScriptChecks = (GetBlockProofEquivalentTime(*m_chainman.m_best_header, *pindex, *m_chainman.m_best_header, params.GetConsensus()) <= 60 * 60 * 24 * 7 * 2);
            }
        }
    }

    assert(num_blocks_total > 0);
    const auto time_1{SteadyClock::now()};
    time_check += time_1 - time_start;
    LogPrint(BCLog::BENCH, "    - Sanity checks: %.2fms [%.2fs (%.2fms/blk)]\n",
             Ticks<MillisecondsDouble>(time_1 - time_start),
             Ticks<SecondsDouble>(time_check),
             Ticks<MillisecondsDouble>(time_check) / num_blocks_total);

    // Do not allow blocks that contain transactions which 'overwrite' older transactions,
    // unless those are already completely spent.
    // If such overwrites are allowed, coinbases and transactions depending upon those
    // can be duplicated to remove the ability to spend the first instance -- even after
    // being sent to another address.
    // See BIP30, CVE-2012-1909, and http://r6.ca/blog/20120206T005236Z.html for more information.
    // This rule was originally applied to all blocks with a timestamp after March 15, 2012, 0:00 UTC.
    // Now that the whole chain is irreversibly beyond that time it is applied to all blocks except the
    // two in the chain that violate it. This prevents exploiting the issue against nodes during their
    // initial block download.
    bool fEnforceBIP30 = !IsBIP30Repeat(*pindex);

    // Once BIP34 activated it was not possible to create new duplicate coinbases and thus other than starting
    // with the 2 existing duplicate coinbase pairs, not possible to create overwriting txs.  But by the
    // time BIP34 activated, in each of the existing pairs the duplicate coinbase had overwritten the first
    // before the first had been spent.  Since those coinbases are sufficiently buried it's no longer possible to create further
    // duplicate transactions descending from the known pairs either.
    // If we're on the known chain at height greater than where BIP34 activated, we can save the db accesses needed for the BIP30 check.

    // BIP34 requires that a block at height X (block X) has its coinbase
    // scriptSig start with a CScriptNum of X (indicated height X).  The above
    // logic of no longer requiring BIP30 once BIP34 activates is flawed in the
    // case that there is a block X before the BIP34 height of 227,931 which has
    // an indicated height Y where Y is greater than X.  The coinbase for block
    // X would also be a valid coinbase for block Y, which could be a BIP30
    // violation.  An exhaustive search of all mainnet coinbases before the
    // BIP34 height which have an indicated height greater than the block height
    // reveals many occurrences. The 3 lowest indicated heights found are
    // 209,921, 490,897, and 1,983,702 and thus coinbases for blocks at these 3
    // heights would be the first opportunity for BIP30 to be violated.

    // The search reveals a great many blocks which have an indicated height
    // greater than 1,983,702, so we simply remove the optimization to skip
    // BIP30 checking for blocks at height 1,983,702 or higher.  Before we reach
    // that block in another 25 years or so, we should take advantage of a
    // future consensus change to do a new and improved version of BIP34 that
    // will actually prevent ever creating any duplicate coinbases in the
    // future.
    static constexpr int BIP34_IMPLIES_BIP30_LIMIT = 1983702;

    // There is no potential to create a duplicate coinbase at block 209,921
    // because this is still before the BIP34 height and so explicit BIP30
    // checking is still active.

    // The final case is block 176,684 which has an indicated height of
    // 490,897. Unfortunately, this issue was not discovered until about 2 weeks
    // before block 490,897 so there was not much opportunity to address this
    // case other than to carefully analyze it and determine it would not be a
    // problem. Block 490,897 was, in fact, mined with a different coinbase than
    // block 176,684, but it is important to note that even if it hadn't been or
    // is remined on an alternate fork with a duplicate coinbase, we would still
    // not run into a BIP30 violation.  This is because the coinbase for 176,684
    // is spent in block 185,956 in transaction
    // d4f7fbbf92f4a3014a230b2dc70b8058d02eb36ac06b4a0736d9d60eaa9e8781.  This
    // spending transaction can't be duplicated because it also spends coinbase
    // 0328dd85c331237f18e781d692c92de57649529bd5edf1d01036daea32ffde29.  This
    // coinbase has an indicated height of over 4.2 billion, and wouldn't be
    // duplicatable until that height, and it's currently impossible to create a
    // chain that long. Nevertheless we may wish to consider a future soft fork
    // which retroactively prevents block 490,897 from creating a duplicate
    // coinbase. The two historical BIP30 violations often provide a confusing
    // edge case when manipulating the UTXO and it would be simpler not to have
    // another edge case to deal with.

    // testnet3 has no blocks before the BIP34 height with indicated heights
    // post BIP34 before approximately height 486,000,000. After block
    // 1,983,702 testnet3 starts doing unnecessary BIP30 checking again.
    assert(pindex->pprev);
    CBlockIndex* pindexBIP34height = pindex->pprev->GetAncestor(params.GetConsensus().BIP34Height);
    //Only continue to enforce if we're below BIP34 activation height or the block hash at that height doesn't correspond.
    fEnforceBIP30 = fEnforceBIP30 && (!pindexBIP34height || !(pindexBIP34height->GetBlockHash() == params.GetConsensus().BIP34Hash));

    // TODO: Remove BIP30 checking from block height 1,983,702 on, once we have a
    // consensus change that ensures coinbases at those heights cannot
    // duplicate earlier coinbases.
    if (fEnforceBIP30 || pindex->nHeight >= BIP34_IMPLIES_BIP30_LIMIT) {
        for (const auto& tx : block.vtx) {
            for (size_t o = 0; o < tx->vout.size(); o++) {
                if (view.HaveCoin(COutPoint(tx->GetHash(), o))) {
                    LogPrintf("ERROR: ConnectBlock(): tried to overwrite transaction\n");
                    return state.Invalid(BlockValidationResult::BLOCK_CONSENSUS, "bad-txns-BIP30");
                }
            }
        }
    }

    // Enforce BIP68 (sequence locks)
    int nLockTimeFlags = 0;
    if (DeploymentActiveAt(*pindex, m_chainman, Consensus::DEPLOYMENT_CSV)) {
        nLockTimeFlags |= LOCKTIME_VERIFY_SEQUENCE;
    }

    // Get the script flags for this block
    unsigned int flags{GetBlockScriptFlags(*pindex, m_chainman)};

    const auto time_2{SteadyClock::now()};
    time_forks += time_2 - time_1;
    LogPrint(BCLog::BENCH, "    - Fork checks: %.2fms [%.2fs (%.2fms/blk)]\n",
             Ticks<MillisecondsDouble>(time_2 - time_1),
             Ticks<SecondsDouble>(time_forks),
             Ticks<MillisecondsDouble>(time_forks) / num_blocks_total);

    CBlockUndo blockundo;

    // Precomputed transaction data pointers must not be invalidated
    // until after `control` has run the script checks (potentially
    // in multiple threads). Preallocate the vector size so a new allocation
    // doesn't invalidate pointers into the vector, and keep txsdata in scope
    // for as long as `control`.
    CCheckQueueControl<CCheck> control(fScriptChecks && parallel_script_checks ? &scriptcheckqueue : nullptr);
    std::vector<PrecomputedTransactionData> txsdata;
    for (unsigned int i = 0; i < block.vtx.size(); i++){
        txsdata.push_back(PrecomputedTransactionData(m_chainman.GetParams().HashGenesisBlock()));
    }

    std::vector<int> prevheights;
    CAmountMap fee_map;
    int nInputs = 0;
    int64_t nSigOpsCost = 0;
    blockundo.vtxundo.reserve(block.vtx.size() - 1);

    // ELEMENTS:

    // Enforce PAK post-dynafed
    if (m_chainman.GetParams().GetEnforcePak() && !block.m_dynafed_params.IsNull()) {
        // GetActivePAKList computes for the following block, so use previous index
        CPAKList paklist = GetActivePAKList(pindex->pprev, m_chainman.GetConsensus());
        for (const auto& tx : block.vtx) {
            if (!IsPAKValidTx(*tx, paklist, m_chainman.GetParams().ParentGenesisBlockHash(), m_chainman.GetConsensus().pegged_asset)) {
                LogPrintf("ERROR: ConnectBlock(): Bad PAK transaction\n");
                return state.Invalid(BlockValidationResult::BLOCK_CONSENSUS, "bad-pak-tx");
            }
        }
    }

    // Used when ConnectBlock() results are unneeded for mempool ejection
    std::set<std::pair<uint256, COutPoint>> setPeginsSpentDummy;

    // Used when checking peg-ins
    const auto& fedpegscripts = GetValidFedpegScripts(pindex, m_chainman.GetConsensus(), false /* nextblock_validation */);

    for (unsigned int i = 0; i < block.vtx.size(); i++)
    {
        const CTransaction &tx = *(block.vtx[i]);

        nInputs += tx.vin.size();

        if (!tx.IsCoinBase())
        {
            std::vector<CCheck*> vChecks;
            bool fCacheResults = fJustCheck; /* Don't cache results if we're actually connecting blocks (still consult the cache, though) */
            TxValidationState tx_state;
            if (!Consensus::CheckTxInputs(tx, tx_state, view, pindex->nHeight, fee_map,
                        setPeginsSpent == nullptr ? setPeginsSpentDummy : *setPeginsSpent,
                        parallel_script_checks ? &vChecks : nullptr, fCacheResults, fScriptChecks, fedpegscripts)) {
                // Any transaction validation failure in ConnectBlock is a block consensus failure
                state.Invalid(BlockValidationResult::BLOCK_CONSENSUS,
                        tx_state.GetRejectReason(), tx_state.GetDebugMessage());
                return error("%s: Consensus::CheckTxInputs: %s, %s", __func__, tx.GetHash().ToString(), state.ToString());
            }
            control.Add(vChecks);

            if (!MoneyRange(fee_map)) {
                LogPrintf("ERROR: %s: accumulated fee in the block out of range.\n", __func__);
                return state.Invalid(BlockValidationResult::BLOCK_CONSENSUS, "bad-txns-accumulated-fee-outofrange");
            }

            // Check that transaction is BIP68 final
            // BIP68 lock checks (as opposed to nLockTime checks) must
            // be in ConnectBlock because they require the UTXO set
            prevheights.resize(tx.vin.size());
            for (size_t j = 0; j < tx.vin.size(); j++) {
                if (tx.vin[j].m_is_pegin) {
                    prevheights[j] = -1;
                } else {
                    prevheights[j] = view.AccessCoin(tx.vin[j].prevout).nHeight;
                }
            }

            if (!SequenceLocks(tx, nLockTimeFlags, prevheights, *pindex)) {
                LogPrintf("ERROR: %s: contains a non-BIP68-final transaction\n", __func__);
                return state.Invalid(BlockValidationResult::BLOCK_CONSENSUS, "bad-txns-nonfinal");
            }
        }

        // GetTransactionSigOpCost counts 3 types of sigops:
        // * legacy (always)
        // * p2sh (when P2SH enabled in flags and excludes coinbase)
        // * witness (when witness enabled in flags and excludes coinbase)
        nSigOpsCost += GetTransactionSigOpCost(tx, view, flags);
        if (nSigOpsCost > MAX_BLOCK_SIGOPS_COST) {
            LogPrintf("ERROR: ConnectBlock(): too many sigops\n");
            return state.Invalid(BlockValidationResult::BLOCK_CONSENSUS, "bad-blk-sigops");
        }

        if (!tx.IsCoinBase())
        {
            std::vector<CCheck*> vChecks;
            bool fCacheResults = fJustCheck; /* Don't cache results if we're actually connecting blocks (still consult the cache, though) */
            TxValidationState tx_state;
            if (fScriptChecks && !CheckInputScripts(tx, tx_state, view, flags, fCacheResults, fCacheResults, txsdata[i], parallel_script_checks ? &vChecks : nullptr)) {
                // Any transaction validation failure in ConnectBlock is a block consensus failure
                state.Invalid(BlockValidationResult::BLOCK_CONSENSUS,
                              tx_state.GetRejectReason(), tx_state.GetDebugMessage());
                return error("ConnectBlock(): CheckInputScripts on %s failed with %s",
                    tx.GetHash().ToString(), state.ToString());
            }
            control.Add(vChecks);
        }

        CTxUndo undoDummy;
        if (i > 0) {
            blockundo.vtxundo.push_back(CTxUndo());
        }
        UpdateCoins(tx, view, i == 0 ? undoDummy : blockundo.vtxundo.back(), pindex->nHeight);

    }
    const auto time_3{SteadyClock::now()};
    time_connect += time_3 - time_2;
    LogPrint(BCLog::BENCH, "      - Connect %u transactions: %.2fms (%.3fms/tx, %.3fms/txin) [%.2fs (%.2fms/blk)]\n", (unsigned)block.vtx.size(),
             Ticks<MillisecondsDouble>(time_3 - time_2), Ticks<MillisecondsDouble>(time_3 - time_2) / block.vtx.size(),
             nInputs <= 1 ? 0 : Ticks<MillisecondsDouble>(time_3 - time_2) / (nInputs - 1),
             Ticks<SecondsDouble>(time_connect),
             Ticks<MillisecondsDouble>(time_connect) / num_blocks_total);

    CAmountMap block_reward = fee_map;
    block_reward[consensusParams.subsidy_asset] += GetBlockSubsidy(pindex->nHeight, consensusParams);
    if (!MoneyRange(block_reward)) {
        LogPrintf("ERROR: ConnectBlock(): total block reward overflowed\n");
        return state.Invalid(BlockValidationResult::BLOCK_CONSENSUS, "bad-blockreward-outofrange");
    }
    if (!VerifyCoinbaseAmount(*(block.vtx[0]), block_reward)) {
        LogPrintf("ERROR: ConnectBlock(): coinbase pays too much\n");
        return state.Invalid(BlockValidationResult::BLOCK_CONSENSUS, "bad-cb-amount");
    }

    if (!control.Wait()) {
        LogPrintf("ERROR: %s: CheckQueue failed\n", __func__);
        return state.Invalid(BlockValidationResult::BLOCK_CONSENSUS, "block-validation-failed");
    }
    const auto time_4{SteadyClock::now()};
    time_verify += time_4 - time_2;
    LogPrint(BCLog::BENCH, "    - Verify %u txins: %.2fms (%.3fms/txin) [%.2fs (%.2fms/blk)]\n", nInputs - 1,
             Ticks<MillisecondsDouble>(time_4 - time_2),
             nInputs <= 1 ? 0 : Ticks<MillisecondsDouble>(time_4 - time_2) / (nInputs - 1),
             Ticks<SecondsDouble>(time_verify),
             Ticks<MillisecondsDouble>(time_verify) / num_blocks_total);

    if (fJustCheck)
        return true;

    if (!m_blockman.WriteUndoDataForBlock(blockundo, state, pindex, params)) {
        return false;
    }

    const auto time_5{SteadyClock::now()};
    time_undo += time_5 - time_4;
    LogPrint(BCLog::BENCH, "    - Write undo data: %.2fms [%.2fs (%.2fms/blk)]\n",
             Ticks<MillisecondsDouble>(time_5 - time_4),
             Ticks<SecondsDouble>(time_undo),
             Ticks<MillisecondsDouble>(time_undo) / num_blocks_total);

    if (!pindex->IsValid(BLOCK_VALID_SCRIPTS)) {
        pindex->RaiseValidity(BLOCK_VALID_SCRIPTS);
        m_blockman.m_dirty_blockindex.insert(pindex);
    }

    // add this block to the view's block chain
    view.SetBestBlock(pindex->GetBlockHash());

    const auto time_6{SteadyClock::now()};
    time_index += time_6 - time_5;
    LogPrint(BCLog::BENCH, "    - Index writing: %.2fms [%.2fs (%.2fms/blk)]\n",
             Ticks<MillisecondsDouble>(time_6 - time_5),
             Ticks<SecondsDouble>(time_index),
             Ticks<MillisecondsDouble>(time_index) / num_blocks_total);

    TRACE6(validation, block_connected,
        block_hash.data(),
        pindex->nHeight,
        block.vtx.size(),
        nInputs,
        nSigOpsCost,
        time_5 - time_start // in microseconds (µs)
    );

    return true;
}

CoinsCacheSizeState Chainstate::GetCoinsCacheSizeState()
{
    AssertLockHeld(::cs_main);
    return this->GetCoinsCacheSizeState(
        m_coinstip_cache_size_bytes,
        m_mempool ? m_mempool->m_max_size_bytes : 0);
}

CoinsCacheSizeState Chainstate::GetCoinsCacheSizeState(
    size_t max_coins_cache_size_bytes,
    size_t max_mempool_size_bytes)
{
    AssertLockHeld(::cs_main);
    const int64_t nMempoolUsage = m_mempool ? m_mempool->DynamicMemoryUsage() : 0;
    int64_t cacheSize = CoinsTip().DynamicMemoryUsage();
    int64_t nTotalSpace =
        max_coins_cache_size_bytes + std::max<int64_t>(int64_t(max_mempool_size_bytes) - nMempoolUsage, 0);

    //! No need to periodic flush if at least this much space still available.
    static constexpr int64_t MAX_BLOCK_COINSDB_USAGE_BYTES = 10 * 1024 * 1024;  // 10MB
    int64_t large_threshold =
        std::max((9 * nTotalSpace) / 10, nTotalSpace - MAX_BLOCK_COINSDB_USAGE_BYTES);

    if (cacheSize > nTotalSpace) {
        LogPrintf("Cache size (%s) exceeds total space (%s)\n", cacheSize, nTotalSpace);
        return CoinsCacheSizeState::CRITICAL;
    } else if (cacheSize > large_threshold) {
        return CoinsCacheSizeState::LARGE;
    }
    return CoinsCacheSizeState::OK;
}

bool Chainstate::FlushStateToDisk(
    BlockValidationState &state,
    FlushStateMode mode,
    int nManualPruneHeight)
{
    LOCK(cs_main);
    assert(this->CanFlushToDisk());
    std::set<int> setFilesToPrune;
    bool full_flush_completed = false;

    const size_t coins_count = CoinsTip().GetCacheSize();
    const size_t coins_mem_usage = CoinsTip().DynamicMemoryUsage();

    try {
    {
        bool fFlushForPrune = false;
        bool fDoFullFlush = false;

        CoinsCacheSizeState cache_state = GetCoinsCacheSizeState();
        LOCK(m_blockman.cs_LastBlockFile);
        if (fPruneMode && (m_blockman.m_check_for_pruning || nManualPruneHeight > 0) && !fReindex) {
            // make sure we don't prune above any of the prune locks bestblocks
            // pruning is height-based
            int last_prune{m_chain.Height()}; // last height we can prune
            std::optional<std::string> limiting_lock; // prune lock that actually was the limiting factor, only used for logging

            for (const auto& prune_lock : m_blockman.m_prune_locks) {
                if (prune_lock.second.height_first == std::numeric_limits<int>::max()) continue;
                // Remove the buffer and one additional block here to get actual height that is outside of the buffer
                const int lock_height{prune_lock.second.height_first - PRUNE_LOCK_BUFFER - 1};
                last_prune = std::max(1, std::min(last_prune, lock_height));
                if (last_prune == lock_height) {
                    limiting_lock = prune_lock.first;
                }
            }

            if (limiting_lock) {
                LogPrint(BCLog::PRUNE, "%s limited pruning to height %d\n", limiting_lock.value(), last_prune);
            }

            if (nManualPruneHeight > 0) {
                LOG_TIME_MILLIS_WITH_CATEGORY("find files to prune (manual)", BCLog::BENCH);

                m_blockman.FindFilesToPruneManual(setFilesToPrune, std::min(last_prune, nManualPruneHeight), m_chain.Height());
            } else {
                LOG_TIME_MILLIS_WITH_CATEGORY("find files to prune", BCLog::BENCH);

                m_blockman.FindFilesToPrune(setFilesToPrune, m_chainman.GetParams().PruneAfterHeight(), m_chain.Height(), last_prune, IsInitialBlockDownload());
                m_blockman.m_check_for_pruning = false;
            }
            if (!setFilesToPrune.empty()) {
                fFlushForPrune = true;
                if (!m_blockman.m_have_pruned) {
                    m_blockman.m_block_tree_db->WriteFlag("prunedblockfiles", true);
                    m_blockman.m_have_pruned = true;
                }
            }
        }
        const auto nNow = GetTime<std::chrono::microseconds>();
        // Avoid writing/flushing immediately after startup.
        if (m_last_write.count() == 0) {
            m_last_write = nNow;
        }
        if (m_last_flush.count() == 0) {
            m_last_flush = nNow;
        }
        // The cache is large and we're within 10% and 10 MiB of the limit, but we have time now (not in the middle of a block processing).
        bool fCacheLarge = mode == FlushStateMode::PERIODIC && cache_state >= CoinsCacheSizeState::LARGE;
        // The cache is over the limit, we have to write now.
        bool fCacheCritical = mode == FlushStateMode::IF_NEEDED && cache_state >= CoinsCacheSizeState::CRITICAL;
        // It's been a while since we wrote the block index to disk. Do this frequently, so we don't need to redownload after a crash.
        bool fPeriodicWrite = mode == FlushStateMode::PERIODIC && nNow > m_last_write + DATABASE_WRITE_INTERVAL;
        // It's been very long since we flushed the cache. Do this infrequently, to optimize cache usage.
        bool fPeriodicFlush = mode == FlushStateMode::PERIODIC && nNow > m_last_flush + DATABASE_FLUSH_INTERVAL;
        // Combine all conditions that result in a full cache flush.
        fDoFullFlush = (mode == FlushStateMode::ALWAYS) || fCacheLarge || fCacheCritical || fPeriodicFlush || fFlushForPrune;
        // Write blocks and block index to disk.
        if (fDoFullFlush || fPeriodicWrite) {
            // Ensure we can write block index
            if (!CheckDiskSpace(gArgs.GetBlocksDirPath())) {
                return AbortNode(state, "Disk space is too low!", _("Disk space is too low!"));
            }
            {
                LOG_TIME_MILLIS_WITH_CATEGORY("write block and undo data to disk", BCLog::BENCH);

                // First make sure all block and undo data is flushed to disk.
                m_blockman.FlushBlockFile();
            }

            std::set<CBlockIndex*> setTrimmableBlockIndex(m_blockman.m_dirty_blockindex);
            // Then update all block file information (which may refer to block and undo files).
            {
                LOG_TIME_MILLIS_WITH_CATEGORY("write block index to disk", BCLog::BENCH);

                if (node::fTrimHeaders) {
                    for (std::set<CBlockIndex*>::iterator it = setTrimmableBlockIndex.begin(); it != setTrimmableBlockIndex.end(); it++) {
                        (*it)->untrim();
                    }
                }
                if (!m_blockman.WriteBlockIndexDB()) {
                    return AbortNode(state, "Failed to write to block index database");
                }

                // This should be done inside WriteBatchSync, but CBlockIndex is const there
                for (std::set<CBlockIndex*>::iterator it = setTrimmableBlockIndex.begin(); it != setTrimmableBlockIndex.end(); it++) {
                    (*it)->set_stored();
                }

                int trim_height = 0;
                if (m_chainman.m_best_header && (uint64_t)m_chainman.m_best_header->nHeight > node::nMustKeepFullHeaders) { // check first, to prevent underflow
                    trim_height = m_chainman.m_best_header->nHeight - node::nMustKeepFullHeaders;
                }
                if (node::fTrimHeaders && trim_height > 0 && !ShutdownRequested()) {
                    static int nMinTrimHeight{0};
                    LogPrintf("Flushing block index, trimming headers, setTrimmableBlockIndex.size(): %d\n", setTrimmableBlockIndex.size());
                    for (std::set<CBlockIndex*>::iterator it = setTrimmableBlockIndex.begin(); it != setTrimmableBlockIndex.end(); it++) {
                        (*it)->assert_untrimmed();
                        if ((*it)->nHeight < trim_height) {
                            (*it)->trim();
                        }
                    }
                    CBlockIndex* min_index = m_chainman.m_best_header->GetAncestor(trim_height-1);
                    // Handle any remaining untrimmed blocks that were too recent for trimming last time we flushed.
                    if (min_index) {
                        int nMaxTrimHeightRound = std::max(nMinTrimHeight, min_index->nHeight + 1);
                        while (min_index && min_index->nHeight >= nMinTrimHeight) {
                            if (!min_index->trimmed()) {
                                // there may be gaps due to untrimmed blocks, we need to check them all
                                if (!min_index->trim()) {
                                    // Header could not be trimmed, we'll need to try again next round
                                    nMaxTrimHeightRound = min_index->nHeight;
                                }
                            }
                            min_index = min_index->pprev;
                        }
                        nMinTrimHeight = nMaxTrimHeightRound;
                    }
                }
            }
            // Finally remove any pruned files
            if (fFlushForPrune) {
                LOG_TIME_MILLIS_WITH_CATEGORY("unlink pruned files", BCLog::BENCH);

                UnlinkPrunedFiles(setFilesToPrune);
            }
            m_last_write = nNow;
        }
        // Flush best chain related state. This can only be done if the blocks / block index write was also done.
        if (fDoFullFlush && !CoinsTip().GetBestBlock().IsNull()) {
            LOG_TIME_MILLIS_WITH_CATEGORY(strprintf("write coins cache to disk (%d coins, %.2fkB)",
                coins_count, coins_mem_usage / 1000), BCLog::BENCH);

            // Typical Coin structures on disk are around 48 bytes in size.
            // Pushing a new one to the database can cause it to be written
            // twice (once in the log, and once in the tables). This is already
            // an overestimation, as most will delete an existing entry or
            // overwrite one. Still, use a conservative safety factor of 2.
            if (!CheckDiskSpace(gArgs.GetDataDirNet(), 48 * 2 * 2 * CoinsTip().GetCacheSize())) {
                return AbortNode(state, "Disk space is too low!", _("Disk space is too low!"));
            }
            // Flush the chainstate (which may refer to block index entries).
            if (!CoinsTip().Flush())
                return AbortNode(state, "Failed to write to coin database");
            m_last_flush = nNow;
            full_flush_completed = true;
            TRACE5(utxocache, flush,
                   (int64_t)(GetTimeMicros() - nNow.count()), // in microseconds (µs)
                   (uint32_t)mode,
                   (uint64_t)coins_count,
                   (uint64_t)coins_mem_usage,
                   (bool)fFlushForPrune);
        }
    }
    if (full_flush_completed) {
        // Update best block in wallet (so we can detect restored wallets).
        GetMainSignals().ChainStateFlushed(m_chain.GetLocator());
    }
    } catch (const std::runtime_error& e) {
        return AbortNode(state, std::string("System error while flushing: ") + e.what());
    }
    return true;
}

void Chainstate::ForceFlushStateToDisk()
{
    BlockValidationState state;
    if (!this->FlushStateToDisk(state, FlushStateMode::ALWAYS)) {
        LogPrintf("%s: failed to flush state (%s)\n", __func__, state.ToString());
    }
}

void Chainstate::PruneAndFlush()
{
    BlockValidationState state;
    m_blockman.m_check_for_pruning = true;
    if (!this->FlushStateToDisk(state, FlushStateMode::NONE)) {
        LogPrintf("%s: failed to flush state (%s)\n", __func__, state.ToString());
    }
}

static void DoWarning(const bilingual_str& warning)
{
    static bool fWarned = false;
    SetMiscWarning(warning);
    if (!fWarned) {
        AlertNotify(warning.original);
        fWarned = true;
    }
}

/** Private helper function that concatenates warning messages. */
static void AppendWarning(bilingual_str& res, const bilingual_str& warn)
{
    if (!res.empty()) res += Untranslated(", ");
    res += warn;
}

static void UpdateTipLog(
    const CCoinsViewCache& coins_tip,
    const CBlockIndex* tip,
    const CChainParams& params,
    const std::string& func_name,
    const std::string& prefix,
    const std::string& warning_messages) EXCLUSIVE_LOCKS_REQUIRED(::cs_main)
{

    AssertLockHeld(::cs_main);
    LogPrintf("%s%s: new best=%s height=%d version=0x%08x log2_work=%f tx=%lu date='%s' progress=%f cache=%.1fMiB(%utxo)%s\n",
        prefix, func_name,
        tip->GetBlockHash().ToString(), tip->nHeight, tip->nVersion,
        log(tip->nChainWork.getdouble()) / log(2.0), (unsigned long)tip->nChainTx,
        FormatISO8601DateTime(tip->GetBlockTime()),
        GuessVerificationProgress(tip, params.GetConsensus().nPowTargetSpacing),
        coins_tip.DynamicMemoryUsage() * (1.0 / (1 << 20)),
        coins_tip.GetCacheSize(),
        !warning_messages.empty() ? strprintf(" warning='%s'", warning_messages) : "");
}

void ForceUntrimHeader(const CBlockIndex *pindex_) EXCLUSIVE_LOCKS_REQUIRED(::cs_main)
{
    AssertLockHeld(cs_main);

    assert(pindex_);
    if (!pindex_->trimmed()) {
        return;
    }
    CBlockIndex *pindex=const_cast<CBlockIndex*>(pindex_);
    pindex->untrim();
}

void Chainstate::UpdateTip(const CBlockIndex* pindexNew)
{
    AssertLockHeld(::cs_main);
    const auto& coins_tip = this->CoinsTip();

    const CChainParams& params{m_chainman.GetParams()};

    // The remainder of the function isn't relevant if we are not acting on
    // the active chainstate, so return if need be.
    if (this != &m_chainman.ActiveChainstate()) {
        // Only log every so often so that we don't bury log messages at the tip.
        constexpr int BACKGROUND_LOG_INTERVAL = 2000;
        if (pindexNew->nHeight % BACKGROUND_LOG_INTERVAL == 0) {
            UpdateTipLog(coins_tip, pindexNew, params, __func__, "[background validation] ", "");
        }
        return;
    }

    // New best block
    if (m_mempool) {
        m_mempool->AddTransactionsUpdated(1);
    }

    {
        LOCK(g_best_block_mutex);
        g_best_block = pindexNew->GetBlockHash();
        g_best_block_cv.notify_all();
    }

    bilingual_str warning_messages;
    if (!this->IsInitialBlockDownload()) {
        const CBlockIndex* pindex = pindexNew;
        for (int bit = 0; bit < VERSIONBITS_NUM_BITS; bit++) {
            WarningBitsConditionChecker checker(m_chainman, bit);
            ThresholdState state = checker.GetStateFor(pindex, params.GetConsensus(), warningcache.at(bit));
            if (state == ThresholdState::ACTIVE || state == ThresholdState::LOCKED_IN) {
                const bilingual_str warning = strprintf(_("Unknown new rules activated (versionbit %i)"), bit);
                if (state == ThresholdState::ACTIVE) {
                    DoWarning(warning);
                } else {
                    AppendWarning(warning_messages, warning);
                }
            }
        }
    }
    UpdateTipLog(coins_tip, pindexNew, params, __func__, "", warning_messages.original);

    ForceUntrimHeader(pindexNew);
    // Do some logging if dynafed parameters changed.
    if (pindexNew->pprev && !pindexNew->dynafed_params().IsNull()) {
        int height = pindexNew->nHeight;
        uint256 hash = pindexNew->GetBlockHash();
        uint256 root = pindexNew->dynafed_params().m_current.CalculateRoot();
        ForceUntrimHeader(pindexNew->pprev);
        if (pindexNew->pprev->dynafed_params().IsNull()) {
            LogPrintf("Dynafed activated in block %d:%s: %s\n", height, hash.GetHex(), root.GetHex());
        } else if (root != pindexNew->pprev->dynafed_params().m_current.CalculateRoot()) {
            LogPrintf("New dynafed parameters activated in block %d:%s: %s\n", height, hash.GetHex(), root.GetHex());
        }
    }
}

/** Disconnect m_chain's tip.
  * After calling, the mempool will be in an inconsistent state, with
  * transactions from disconnected blocks being added to disconnectpool.  You
  * should make the mempool consistent again by calling MaybeUpdateMempoolForReorg.
  * with cs_main held.
  *
  * If disconnectpool is nullptr, then no disconnected transactions are added to
  * disconnectpool (note that the caller is responsible for mempool consistency
  * in any case).
  */
bool Chainstate::DisconnectTip(BlockValidationState& state, DisconnectedBlockTransactions* disconnectpool)
{
    AssertLockHeld(cs_main);
    if (m_mempool) AssertLockHeld(m_mempool->cs);

    CBlockIndex *pindexDelete = m_chain.Tip();
    assert(pindexDelete);
    assert(pindexDelete->pprev);
    // Read block from disk.
    std::shared_ptr<CBlock> pblock = std::make_shared<CBlock>();
    CBlock& block = *pblock;
    if (!ReadBlockFromDisk(block, pindexDelete, m_chainman.GetConsensus())) {
        return error("DisconnectTip(): Failed to read block");
    }
    // Apply the block atomically to the chain state.
    const auto time_start{SteadyClock::now()};
    {
        CCoinsViewCache view(&CoinsTip());
        assert(view.GetBestBlock() == pindexDelete->GetBlockHash());
        if (DisconnectBlock(block, pindexDelete, view) != DISCONNECT_OK)
            return error("DisconnectTip(): DisconnectBlock %s failed", pindexDelete->GetBlockHash().ToString());
        bool flushed = view.Flush();
        assert(flushed);
    }
    LogPrint(BCLog::BENCH, "- Disconnect block: %.2fms\n",
             Ticks<MillisecondsDouble>(SteadyClock::now() - time_start));

    {
        // Prune locks that began at or after the tip should be moved backward so they get a chance to reorg
        const int max_height_first{pindexDelete->nHeight - 1};
        for (auto& prune_lock : m_blockman.m_prune_locks) {
            if (prune_lock.second.height_first <= max_height_first) continue;

            prune_lock.second.height_first = max_height_first;
            LogPrint(BCLog::PRUNE, "%s prune lock moved back to %d\n", prune_lock.first, max_height_first);
        }
    }

    // Write the chain state to disk, if necessary.
    if (!FlushStateToDisk(state, FlushStateMode::IF_NEEDED)) {
        return false;
    }

    if (disconnectpool && m_mempool) {
        // Save transactions to re-add to mempool at end of reorg
        for (auto it = block.vtx.rbegin(); it != block.vtx.rend(); ++it) {
            disconnectpool->addTransaction(*it);
        }
        while (disconnectpool->DynamicMemoryUsage() > MAX_DISCONNECTED_TX_POOL_SIZE * 1000) {
            // Drop the earliest entry, and remove its children from the mempool.
            auto it = disconnectpool->queuedTx.get<insertion_order>().begin();
            m_mempool->removeRecursive(**it, MemPoolRemovalReason::REORG);
            disconnectpool->removeEntry(it);
        }
    }

    m_chain.SetTip(*pindexDelete->pprev);

    UpdateTip(pindexDelete->pprev);
    // Let wallets know transactions went from 1-confirmed to
    // 0-confirmed or conflicted:
    GetMainSignals().BlockDisconnected(pblock, pindexDelete);
    return true;
}

static SteadyClock::duration time_read_from_disk_total{};
static SteadyClock::duration time_connect_total{};
static SteadyClock::duration time_flush{};
static SteadyClock::duration time_chainstate{};
static SteadyClock::duration time_post_connect{};

struct PerBlockConnectTrace {
    CBlockIndex* pindex = nullptr;
    std::shared_ptr<const CBlock> pblock;
    PerBlockConnectTrace() = default;
};
/**
 * Used to track blocks whose transactions were applied to the UTXO state as a
 * part of a single ActivateBestChainStep call.
 *
 * This class is single-use, once you call GetBlocksConnected() you have to throw
 * it away and make a new one.
 */
class ConnectTrace {
private:
    std::vector<PerBlockConnectTrace> blocksConnected;

public:
    explicit ConnectTrace() : blocksConnected(1) {}

    void BlockConnected(CBlockIndex* pindex, std::shared_ptr<const CBlock> pblock) {
        assert(!blocksConnected.back().pindex);
        assert(pindex);
        assert(pblock);
        blocksConnected.back().pindex = pindex;
        blocksConnected.back().pblock = std::move(pblock);
        blocksConnected.emplace_back();
    }

    std::vector<PerBlockConnectTrace>& GetBlocksConnected() {
        // We always keep one extra block at the end of our list because
        // blocks are added after all the conflicted transactions have
        // been filled in. Thus, the last entry should always be an empty
        // one waiting for the transactions from the next block. We pop
        // the last entry here to make sure the list we return is sane.
        assert(!blocksConnected.back().pindex);
        blocksConnected.pop_back();
        return blocksConnected;
    }
};

/**
 * Connect a new block to m_chain. pblock is either nullptr or a pointer to a CBlock
 * corresponding to pindexNew, to bypass loading it again from disk.
 *
 * The block is added to connectTrace if connection succeeds.
 */
bool Chainstate::ConnectTip(BlockValidationState& state, CBlockIndex* pindexNew, const std::shared_ptr<const CBlock>& pblock, ConnectTrace& connectTrace, DisconnectedBlockTransactions& disconnectpool, bool& fStall)
{
    AssertLockHeld(cs_main);
    if (m_mempool) AssertLockHeld(m_mempool->cs);

    assert(pindexNew->pprev == m_chain.Tip());
    // Read block from disk.
    const auto time_1{SteadyClock::now()};
    std::shared_ptr<const CBlock> pthisBlock;
    if (!pblock) {
        std::shared_ptr<CBlock> pblockNew = std::make_shared<CBlock>();
        if (!ReadBlockFromDisk(*pblockNew, pindexNew, m_chainman.GetConsensus())) {
            return AbortNode(state, "Failed to read block");
        }
        pthisBlock = pblockNew;
    } else {
        LogPrint(BCLog::BENCH, "  - Using cached block\n");
        pthisBlock = pblock;
    }
    const CBlock& blockConnecting = *pthisBlock;

    const auto& fedpegscripts = GetValidFedpegScripts(pindexNew, m_chainman.GetConsensus(), false /* nextblock_validation */);
    if (!CheckPeginRipeness(blockConnecting, fedpegscripts)) {
        LogPrintf("STALLING further progress in ConnectTip while waiting for parent chain daemon to catch up! Chain will not grow until this is remedied!\n");
        fStall = true;
        return true;
    }

    // Apply the block atomically to the chain state.
    const auto time_2{SteadyClock::now()};
    time_read_from_disk_total += time_2 - time_1;
    SteadyClock::time_point time_3;
    LogPrint(BCLog::BENCH, "  - Load block from disk: %.2fms [%.2fs (%.2fms/blk)]\n",
             Ticks<MillisecondsDouble>(time_2 - time_1),
             Ticks<SecondsDouble>(time_read_from_disk_total),
             Ticks<MillisecondsDouble>(time_read_from_disk_total) / num_blocks_total);

    // ELEMENTS:
    // For mempool removal with pegin conflicts
    std::set<std::pair<uint256, COutPoint>> setPeginsSpent;

    {
        CCoinsViewCache view(&CoinsTip());
        bool rv = ConnectBlock(blockConnecting, state, pindexNew, view, &setPeginsSpent);
        GetMainSignals().BlockChecked(blockConnecting, state);
        if (!rv) {
            if (state.IsInvalid()) {
                InvalidBlockFound(pindexNew, state);
            }
            return error("%s: ConnectBlock %s failed, %s", __func__, pindexNew->GetBlockHash().ToString(), state.ToString());
        }
        time_3 = SteadyClock::now();
        time_connect_total += time_3 - time_2;
        assert(num_blocks_total > 0);
        LogPrint(BCLog::BENCH, "  - Connect total: %.2fms [%.2fs (%.2fms/blk)]\n",
                 Ticks<MillisecondsDouble>(time_3 - time_2),
                 Ticks<SecondsDouble>(time_connect_total),
                 Ticks<MillisecondsDouble>(time_connect_total) / num_blocks_total);
        bool flushed = view.Flush();
        assert(flushed);
    }
    const auto time_4{SteadyClock::now()};
    time_flush += time_4 - time_3;
    LogPrint(BCLog::BENCH, "  - Flush: %.2fms [%.2fs (%.2fms/blk)]\n",
             Ticks<MillisecondsDouble>(time_4 - time_3),
             Ticks<SecondsDouble>(time_flush),
             Ticks<MillisecondsDouble>(time_flush) / num_blocks_total);
    // Write the chain state to disk, if necessary.
    if (!FlushStateToDisk(state, FlushStateMode::IF_NEEDED)) {
        return false;
    }
    const auto time_5{SteadyClock::now()};
    time_chainstate += time_5 - time_4;
    LogPrint(BCLog::BENCH, "  - Writing chainstate: %.2fms [%.2fs (%.2fms/blk)]\n",
             Ticks<MillisecondsDouble>(time_5 - time_4),
             Ticks<SecondsDouble>(time_chainstate),
             Ticks<MillisecondsDouble>(time_chainstate) / num_blocks_total);
    // Remove conflicting transactions from the mempool.;
    if (m_mempool) {
        // ELEMENTS: We also eject peg-outs with now-invalid PAK proofs
        // as well as peg-in inputs during transitional periods.
        m_mempool->removeForBlock(blockConnecting.vtx, pindexNew->nHeight, pindexNew);
        disconnectpool.removeForBlock(blockConnecting.vtx);
    }
    // Update m_chain & related variables.
    m_chain.SetTip(*pindexNew);
    UpdateTip(pindexNew);

    const auto time_6{SteadyClock::now()};
    time_post_connect += time_6 - time_5;
    time_total += time_6 - time_1;
    LogPrint(BCLog::BENCH, "  - Connect postprocess: %.2fms [%.2fs (%.2fms/blk)]\n",
             Ticks<MillisecondsDouble>(time_6 - time_5),
             Ticks<SecondsDouble>(time_post_connect),
             Ticks<MillisecondsDouble>(time_post_connect) / num_blocks_total);
    LogPrint(BCLog::BENCH, "- Connect block: %.2fms [%.2fs (%.2fms/blk)]\n",
             Ticks<MillisecondsDouble>(time_6 - time_1),
             Ticks<SecondsDouble>(time_total),
             Ticks<MillisecondsDouble>(time_total) / num_blocks_total);

    connectTrace.BlockConnected(pindexNew, std::move(pthisBlock));
    return true;
}

/**
 * Return the tip of the chain with the most work in it, that isn't
 * known to be invalid (it's however far from certain to be valid).
 */
CBlockIndex* Chainstate::FindMostWorkChain()
{
    AssertLockHeld(::cs_main);
    do {
        CBlockIndex *pindexNew = nullptr;

        // Find the best candidate header.
        {
            std::set<CBlockIndex*, CBlockIndexWorkComparator>::reverse_iterator it = setBlockIndexCandidates.rbegin();
            if (it == setBlockIndexCandidates.rend())
                return nullptr;
            pindexNew = *it;
        }

        // Check whether all blocks on the path between the currently active chain and the candidate are valid.
        // Just going until the active chain is an optimization, as we know all blocks in it are valid already.
        CBlockIndex *pindexTest = pindexNew;
        bool fInvalidAncestor = false;
        while (pindexTest && !m_chain.Contains(pindexTest)) {
            assert(pindexTest->HaveTxsDownloaded() || pindexTest->nHeight == 0);

            // Pruned nodes may have entries in setBlockIndexCandidates for
            // which block files have been deleted.  Remove those as candidates
            // for the most work chain if we come across them; we can't switch
            // to a chain unless we have all the non-active-chain parent blocks.
            bool fFailedChain = pindexTest->nStatus & BLOCK_FAILED_MASK;
            bool fMissingData = !(pindexTest->nStatus & BLOCK_HAVE_DATA);
            if (fFailedChain || fMissingData) {
                // Candidate chain is not usable (either invalid or missing data)
                if (fFailedChain && (m_chainman.m_best_invalid == nullptr || pindexNew->nChainWork > m_chainman.m_best_invalid->nChainWork)) {
                    m_chainman.m_best_invalid = pindexNew;
                }
                CBlockIndex *pindexFailed = pindexNew;
                // Remove the entire chain from the set.
                while (pindexTest != pindexFailed) {
                    if (fFailedChain) {
                        pindexFailed->nStatus |= BLOCK_FAILED_CHILD;
                    } else if (fMissingData) {
                        // If we're missing data, then add back to m_blocks_unlinked,
                        // so that if the block arrives in the future we can try adding
                        // to setBlockIndexCandidates again.
                        m_blockman.m_blocks_unlinked.insert(
                            std::make_pair(pindexFailed->pprev, pindexFailed));
                    }
                    setBlockIndexCandidates.erase(pindexFailed);
                    pindexFailed = pindexFailed->pprev;
                }
                setBlockIndexCandidates.erase(pindexTest);
                fInvalidAncestor = true;
                break;
            }
            pindexTest = pindexTest->pprev;
        }
        if (!fInvalidAncestor)
            return pindexNew;
    } while(true);
}

/** Delete all entries in setBlockIndexCandidates that are worse than the current tip. */
void Chainstate::PruneBlockIndexCandidates() {
    // Note that we can't delete the current block itself, as we may need to return to it later in case a
    // reorganization to a better block fails.
    std::set<CBlockIndex*, CBlockIndexWorkComparator>::iterator it = setBlockIndexCandidates.begin();
    while (it != setBlockIndexCandidates.end() && setBlockIndexCandidates.value_comp()(*it, m_chain.Tip())) {
        setBlockIndexCandidates.erase(it++);
    }
    // Either the current tip or a successor of it we're working towards is left in setBlockIndexCandidates.
    assert(!setBlockIndexCandidates.empty());
}

/**
 * Try to make some progress towards making pindexMostWork the active block.
 * pblock is either nullptr or a pointer to a CBlock corresponding to pindexMostWork.
 *
 * @returns true unless a system error occurred
 */
bool Chainstate::ActivateBestChainStep(BlockValidationState& state, CBlockIndex* pindexMostWork, const std::shared_ptr<const CBlock>& pblock, bool& fInvalidFound, ConnectTrace& connectTrace, bool& fStall)
{
    AssertLockHeld(cs_main);
    if (m_mempool) AssertLockHeld(m_mempool->cs);

    const CBlockIndex* pindexOldTip = m_chain.Tip();
    const CBlockIndex* pindexFork = m_chain.FindFork(pindexMostWork);

    // Disconnect active blocks which are no longer in the best chain.
    bool fBlocksDisconnected = false;
    DisconnectedBlockTransactions disconnectpool;
    while (m_chain.Tip() && m_chain.Tip() != pindexFork) {
        if (!DisconnectTip(state, &disconnectpool)) {
            // This is likely a fatal error, but keep the mempool consistent,
            // just in case. Only remove from the mempool in this case.
            MaybeUpdateMempoolForReorg(disconnectpool, false);

            // If we're unable to disconnect a block during normal operation,
            // then that is a failure of our local system -- we should abort
            // rather than stay on a less work chain.
            AbortNode(state, "Failed to disconnect block; see debug.log for details");
            return false;
        }
        fBlocksDisconnected = true;
    }

    // Build list of new blocks to connect (in descending height order).
    std::vector<CBlockIndex*> vpindexToConnect;
    bool fContinue = true;
    int nHeight = pindexFork ? pindexFork->nHeight : -1;
    while (fContinue && nHeight != pindexMostWork->nHeight) {
        // Don't iterate the entire list of potential improvements toward the best tip, as we likely only need
        // a few blocks along the way.
        int nTargetHeight = std::min(nHeight + 32, pindexMostWork->nHeight);
        vpindexToConnect.clear();
        vpindexToConnect.reserve(nTargetHeight - nHeight);
        CBlockIndex* pindexIter = pindexMostWork->GetAncestor(nTargetHeight);
        while (pindexIter && pindexIter->nHeight != nHeight) {
            vpindexToConnect.push_back(pindexIter);
            pindexIter = pindexIter->pprev;
        }
        nHeight = nTargetHeight;

        // Connect new blocks.
        for (CBlockIndex* pindexConnect : reverse_iterate(vpindexToConnect)) {
            if (!ConnectTip(state, pindexConnect, pindexConnect == pindexMostWork ? pblock : std::shared_ptr<const CBlock>(), connectTrace, disconnectpool, fStall)) {
                if (state.IsInvalid()) {
                    // The block violates a consensus rule.
                    if (state.GetResult() != BlockValidationResult::BLOCK_MUTATED) {
                        InvalidChainFound(vpindexToConnect.front());
                    }
                    state = BlockValidationState();
                    fInvalidFound = true;
                    fContinue = false;
                    break;
                } else {
                    // A system error occurred (disk space, database error, ...).
                    // Make the mempool consistent with the current tip, just in case
                    // any observers try to use it before shutdown.
                    MaybeUpdateMempoolForReorg(disconnectpool, false);
                    return false;
                }
            } else {
                if (fStall) {
                    // We didn't make progress because the parent chain is not
                    // synced enough to check pegins. Try again later.
                    fContinue = false;
                    break;
                }
                PruneBlockIndexCandidates();
                if (!pindexOldTip || m_chain.Tip()->nChainWork > pindexOldTip->nChainWork) {
                    // We're in a better position than we were. Return temporarily to release the lock.
                    fContinue = false;
                    break;
                }
            }
        }
    }

    if (fBlocksDisconnected) {
        // If any blocks were disconnected, disconnectpool may be non empty.  Add
        // any disconnected transactions back to the mempool.
        MaybeUpdateMempoolForReorg(disconnectpool, true);
    }
    if (m_mempool) m_mempool->check(this->m_chain.Tip(), this->CoinsTip(), this->m_chain.Height() + 1);

    CheckForkWarningConditions();

    return true;
}

static SynchronizationState GetSynchronizationState(bool init)
{
    if (!init) return SynchronizationState::POST_INIT;
    if (::fReindex) return SynchronizationState::INIT_REINDEX;
    return SynchronizationState::INIT_DOWNLOAD;
}

static bool NotifyHeaderTip(Chainstate& chainstate) LOCKS_EXCLUDED(cs_main) {
    bool fNotify = false;
    bool fInitialBlockDownload = false;
    static CBlockIndex* pindexHeaderOld = nullptr;
    CBlockIndex* pindexHeader = nullptr;
    {
        LOCK(cs_main);
        pindexHeader = chainstate.m_chainman.m_best_header;

        if (pindexHeader != pindexHeaderOld) {
            fNotify = true;
            fInitialBlockDownload = chainstate.IsInitialBlockDownload();
            pindexHeaderOld = pindexHeader;
        }
    }
    // Send block tip changed notifications without cs_main
    if (fNotify) {
        uiInterface.NotifyHeaderTip(GetSynchronizationState(fInitialBlockDownload), pindexHeader->nHeight, pindexHeader->nTime, false);
    }
    return fNotify;
}

static void LimitValidationInterfaceQueue() LOCKS_EXCLUDED(cs_main) {
    AssertLockNotHeld(cs_main);

    if (GetMainSignals().CallbacksPending() > 10) {
        SyncWithValidationInterfaceQueue();
    }
}

bool Chainstate::ActivateBestChain(BlockValidationState& state, std::shared_ptr<const CBlock> pblock)
{
    AssertLockNotHeld(m_chainstate_mutex);

    // Note that while we're often called here from ProcessNewBlock, this is
    // far from a guarantee. Things in the P2P/RPC will often end up calling
    // us in the middle of ProcessNewBlock - do not assume pblock is set
    // sanely for performance or correctness!
    AssertLockNotHeld(::cs_main);

    // ABC maintains a fair degree of expensive-to-calculate internal state
    // because this function periodically releases cs_main so that it does not lock up other threads for too long
    // during large connects - and to allow for e.g. the callback queue to drain
    // we use m_chainstate_mutex to enforce mutual exclusion so that only one caller may execute this function at a time
    LOCK(m_chainstate_mutex);

    CBlockIndex *pindexMostWork = nullptr;
    CBlockIndex *pindexNewTip = nullptr;
    int nStopAtHeight = gArgs.GetIntArg("-stopatheight", DEFAULT_STOPATHEIGHT);
    bool fStall = false;

    do {
        // Block until the validation queue drains. This should largely
        // never happen in normal operation, however may happen during
        // reindex, causing memory blowup if we run too far ahead.
        // Note that if a validationinterface callback ends up calling
        // ActivateBestChain this may lead to a deadlock! We should
        // probably have a DEBUG_LOCKORDER test for this in the future.
        LimitValidationInterfaceQueue();

        {
            LOCK(cs_main);
            // Lock transaction pool for at least as long as it takes for connectTrace to be consumed
            LOCK(MempoolMutex());
            CBlockIndex* starting_tip = m_chain.Tip();
            bool blocks_connected = false;
            do {
                // We absolutely may not unlock cs_main until we've made forward progress
                // (with the exception of shutdown due to hardware issues, low disk space, etc).
                ConnectTrace connectTrace; // Destructed before cs_main is unlocked

                if (pindexMostWork == nullptr) {
                    pindexMostWork = FindMostWorkChain();
                }

                // Whether we have anything to do at all.
                if (pindexMostWork == nullptr || pindexMostWork == m_chain.Tip()) {
                    break;
                }

                bool fInvalidFound = false;
                std::shared_ptr<const CBlock> nullBlockPtr;
                if (!ActivateBestChainStep(state, pindexMostWork, pblock && pblock->GetHash() == pindexMostWork->GetBlockHash() ? pblock : nullBlockPtr, fInvalidFound, connectTrace, fStall)) {
                    // A system error occurred
                    return false;
                }
                blocks_connected = true;

                if (fInvalidFound) {
                    // Wipe cache, we may need another branch now.
                    pindexMostWork = nullptr;
                }
                pindexNewTip = m_chain.Tip();

                for (const PerBlockConnectTrace& trace : connectTrace.GetBlocksConnected()) {
                    assert(trace.pblock && trace.pindex);
                    GetMainSignals().BlockConnected(trace.pblock, trace.pindex);
                }

                if (fStall) {
                    // Stuck waiting for parent chain daemon, twiddle our thumbs for awhile.
                    break;
                }
            } while (!m_chain.Tip() || (starting_tip && CBlockIndexWorkComparator()(m_chain.Tip(), starting_tip)));
            if (!blocks_connected) return true;

            const CBlockIndex* pindexFork = m_chain.FindFork(starting_tip);
            bool fInitialDownload = IsInitialBlockDownload();

            // Notify external listeners about the new tip.
            // Enqueue while holding cs_main to ensure that UpdatedBlockTip is called in the order in which blocks are connected
            if (pindexFork != pindexNewTip) {
                // Notify ValidationInterface subscribers
                GetMainSignals().UpdatedBlockTip(pindexNewTip, pindexFork, fInitialDownload);

                // Always notify the UI if a new block tip was connected
                uiInterface.NotifyBlockTip(GetSynchronizationState(fInitialDownload), pindexNewTip);
            }
        }
        // When we reach this point, we switched to a new tip (stored in pindexNewTip).

        if (fStall) {
            // Stuck waiting for parent chain daemon, twiddle our thumbs for awhile.
            break;
        }

        if (nStopAtHeight && pindexNewTip && pindexNewTip->nHeight >= nStopAtHeight) StartShutdown();

        // We check shutdown only after giving ActivateBestChainStep a chance to run once so that we
        // never shutdown before connecting the genesis block during LoadChainTip(). Previously this
        // caused an assert() failure during shutdown in such cases as the UTXO DB flushing checks
        // that the best block hash is non-null.
        if (ShutdownRequested()) break;
    } while (pindexNewTip != pindexMostWork);
    CheckBlockIndex();

    // Write changes periodically to disk, after relay.
    if (!FlushStateToDisk(state, FlushStateMode::PERIODIC)) {
        return false;
    }

    return true;
}

bool Chainstate::PreciousBlock(BlockValidationState& state, CBlockIndex* pindex)
{
    AssertLockNotHeld(m_chainstate_mutex);
    AssertLockNotHeld(::cs_main);
    {
        LOCK(cs_main);
        if (pindex->nChainWork < m_chain.Tip()->nChainWork) {
            // Nothing to do, this block is not at the tip.
            return true;
        }
        if (m_chain.Tip()->nChainWork > nLastPreciousChainwork) {
            // The chain has been extended since the last call, reset the counter.
            nBlockReverseSequenceId = -1;
        }
        nLastPreciousChainwork = m_chain.Tip()->nChainWork;
        setBlockIndexCandidates.erase(pindex);
        pindex->nSequenceId = nBlockReverseSequenceId;
        if (nBlockReverseSequenceId > std::numeric_limits<int32_t>::min()) {
            // We can't keep reducing the counter if somebody really wants to
            // call preciousblock 2**31-1 times on the same set of tips...
            nBlockReverseSequenceId--;
        }
        if (pindex->IsValid(BLOCK_VALID_TRANSACTIONS) && pindex->HaveTxsDownloaded()) {
            setBlockIndexCandidates.insert(pindex);
            PruneBlockIndexCandidates();
        }
    }

    return ActivateBestChain(state, std::shared_ptr<const CBlock>());
}

bool Chainstate::InvalidateBlock(BlockValidationState& state, CBlockIndex* pindex)
{
    AssertLockNotHeld(m_chainstate_mutex);
    AssertLockNotHeld(::cs_main);

    // Genesis block can't be invalidated
    assert(pindex);
    if (pindex->nHeight == 0) return false;

    CBlockIndex* to_mark_failed = pindex;
    bool pindex_was_in_chain = false;
    int disconnected = 0;

    // We do not allow ActivateBestChain() to run while InvalidateBlock() is
    // running, as that could cause the tip to change while we disconnect
    // blocks.
    LOCK(m_chainstate_mutex);

    // We'll be acquiring and releasing cs_main below, to allow the validation
    // callbacks to run. However, we should keep the block index in a
    // consistent state as we disconnect blocks -- in particular we need to
    // add equal-work blocks to setBlockIndexCandidates as we disconnect.
    // To avoid walking the block index repeatedly in search of candidates,
    // build a map once so that we can look up candidate blocks by chain
    // work as we go.
    std::multimap<const arith_uint256, CBlockIndex *> candidate_blocks_by_work;

    {
        LOCK(cs_main);
        for (auto& entry : m_blockman.m_block_index) {
            CBlockIndex* candidate = &entry.second;
            // We don't need to put anything in our active chain into the
            // multimap, because those candidates will be found and considered
            // as we disconnect.
            // Instead, consider only non-active-chain blocks that have at
            // least as much work as where we expect the new tip to end up.
            if (!m_chain.Contains(candidate) &&
                    !CBlockIndexWorkComparator()(candidate, pindex->pprev) &&
                    candidate->IsValid(BLOCK_VALID_TRANSACTIONS) &&
                    candidate->HaveTxsDownloaded()) {
                candidate_blocks_by_work.insert(std::make_pair(candidate->nChainWork, candidate));
            }
        }
    }

    // Disconnect (descendants of) pindex, and mark them invalid.
    while (true) {
        if (ShutdownRequested()) break;

        // Make sure the queue of validation callbacks doesn't grow unboundedly.
        LimitValidationInterfaceQueue();

        LOCK(cs_main);
        // Lock for as long as disconnectpool is in scope to make sure MaybeUpdateMempoolForReorg is
        // called after DisconnectTip without unlocking in between
        LOCK(MempoolMutex());
        if (!m_chain.Contains(pindex)) break;
        pindex_was_in_chain = true;
        CBlockIndex *invalid_walk_tip = m_chain.Tip();

        // ActivateBestChain considers blocks already in m_chain
        // unconditionally valid already, so force disconnect away from it.
        DisconnectedBlockTransactions disconnectpool;
        bool ret = DisconnectTip(state, &disconnectpool);
        // DisconnectTip will add transactions to disconnectpool.
        // Adjust the mempool to be consistent with the new tip, adding
        // transactions back to the mempool if disconnecting was successful,
        // and we're not doing a very deep invalidation (in which case
        // keeping the mempool up to date is probably futile anyway).
        MaybeUpdateMempoolForReorg(disconnectpool, /* fAddToMempool = */ (++disconnected <= 10) && ret);
        if (!ret) return false;
        assert(invalid_walk_tip->pprev == m_chain.Tip());

        // We immediately mark the disconnected blocks as invalid.
        // This prevents a case where pruned nodes may fail to invalidateblock
        // and be left unable to start as they have no tip candidates (as there
        // are no blocks that meet the "have data and are not invalid per
        // nStatus" criteria for inclusion in setBlockIndexCandidates).
        invalid_walk_tip->nStatus |= BLOCK_FAILED_VALID;
        m_blockman.m_dirty_blockindex.insert(invalid_walk_tip);
        setBlockIndexCandidates.erase(invalid_walk_tip);
        setBlockIndexCandidates.insert(invalid_walk_tip->pprev);
        if (invalid_walk_tip->pprev == to_mark_failed && (to_mark_failed->nStatus & BLOCK_FAILED_VALID)) {
            // We only want to mark the last disconnected block as BLOCK_FAILED_VALID; its children
            // need to be BLOCK_FAILED_CHILD instead.
            to_mark_failed->nStatus = (to_mark_failed->nStatus ^ BLOCK_FAILED_VALID) | BLOCK_FAILED_CHILD;
            m_blockman.m_dirty_blockindex.insert(to_mark_failed);
        }

        // Add any equal or more work headers to setBlockIndexCandidates
        auto candidate_it = candidate_blocks_by_work.lower_bound(invalid_walk_tip->pprev->nChainWork);
        while (candidate_it != candidate_blocks_by_work.end()) {
            if (!CBlockIndexWorkComparator()(candidate_it->second, invalid_walk_tip->pprev)) {
                setBlockIndexCandidates.insert(candidate_it->second);
                candidate_it = candidate_blocks_by_work.erase(candidate_it);
            } else {
                ++candidate_it;
            }
        }

        // Track the last disconnected block, so we can correct its BLOCK_FAILED_CHILD status in future
        // iterations, or, if it's the last one, call InvalidChainFound on it.
        to_mark_failed = invalid_walk_tip;
    }

    CheckBlockIndex();

    {
        LOCK(cs_main);
        if (m_chain.Contains(to_mark_failed)) {
            // If the to-be-marked invalid block is in the active chain, something is interfering and we can't proceed.
            return false;
        }

        // Mark pindex (or the last disconnected block) as invalid, even when it never was in the main chain
        to_mark_failed->nStatus |= BLOCK_FAILED_VALID;
        m_blockman.m_dirty_blockindex.insert(to_mark_failed);
        setBlockIndexCandidates.erase(to_mark_failed);
        m_chainman.m_failed_blocks.insert(to_mark_failed);

        // If any new blocks somehow arrived while we were disconnecting
        // (above), then the pre-calculation of what should go into
        // setBlockIndexCandidates may have missed entries. This would
        // technically be an inconsistency in the block index, but if we clean
        // it up here, this should be an essentially unobservable error.
        // Loop back over all block index entries and add any missing entries
        // to setBlockIndexCandidates.
        for (auto& [_, block_index] : m_blockman.m_block_index) {
            if (block_index.IsValid(BLOCK_VALID_TRANSACTIONS) && block_index.HaveTxsDownloaded() && !setBlockIndexCandidates.value_comp()(&block_index, m_chain.Tip())) {
                setBlockIndexCandidates.insert(&block_index);
            }
        }

        InvalidChainFound(to_mark_failed);
    }

    // Only notify about a new block tip if the active chain was modified.
    if (pindex_was_in_chain) {
        uiInterface.NotifyBlockTip(GetSynchronizationState(IsInitialBlockDownload()), to_mark_failed->pprev);
    }
    return true;
}

void Chainstate::ResetBlockFailureFlags(CBlockIndex *pindex) {
    AssertLockHeld(cs_main);

    int nHeight = pindex->nHeight;

    // Remove the invalidity flag from this block and all its descendants.
    for (auto& [_, block_index] : m_blockman.m_block_index) {
        if (!block_index.IsValid() && block_index.GetAncestor(nHeight) == pindex) {
            block_index.nStatus &= ~BLOCK_FAILED_MASK;
            m_blockman.m_dirty_blockindex.insert(&block_index);
            if (block_index.IsValid(BLOCK_VALID_TRANSACTIONS) && block_index.HaveTxsDownloaded() && setBlockIndexCandidates.value_comp()(m_chain.Tip(), &block_index)) {
                setBlockIndexCandidates.insert(&block_index);
            }
            if (&block_index == m_chainman.m_best_invalid) {
                // Reset invalid block marker if it was pointing to one of those.
                m_chainman.m_best_invalid = nullptr;
            }
            m_chainman.m_failed_blocks.erase(&block_index);
        }
    }

    // Remove the invalidity flag from all ancestors too.
    while (pindex != nullptr) {
        if (pindex->nStatus & BLOCK_FAILED_MASK) {
            pindex->nStatus &= ~BLOCK_FAILED_MASK;
            m_blockman.m_dirty_blockindex.insert(pindex);
            m_chainman.m_failed_blocks.erase(pindex);
        }
        pindex = pindex->pprev;
    }
}

/** Mark a block as having its data received and checked (up to BLOCK_VALID_TRANSACTIONS). */
void Chainstate::ReceivedBlockTransactions(const CBlock& block, CBlockIndex* pindexNew, const FlatFilePos& pos)
{
    AssertLockHeld(cs_main);
    pindexNew->nTx = block.vtx.size();
    pindexNew->nChainTx = 0;
    pindexNew->nFile = pos.nFile;
    pindexNew->nDataPos = pos.nPos;
    pindexNew->nUndoPos = 0;
    pindexNew->nStatus |= BLOCK_HAVE_DATA;
    if (DeploymentActiveAt(*pindexNew, m_chainman, Consensus::DEPLOYMENT_SEGWIT)) {
        pindexNew->nStatus |= BLOCK_OPT_WITNESS;
    }
    pindexNew->RaiseValidity(BLOCK_VALID_TRANSACTIONS);
    m_blockman.m_dirty_blockindex.insert(pindexNew);

    if (pindexNew->pprev == nullptr || pindexNew->pprev->HaveTxsDownloaded()) {
        // If pindexNew is the genesis block or all parents are BLOCK_VALID_TRANSACTIONS.
        std::deque<CBlockIndex*> queue;
        queue.push_back(pindexNew);

        // Recursively process any descendant blocks that now may be eligible to be connected.
        while (!queue.empty()) {
            CBlockIndex *pindex = queue.front();
            queue.pop_front();
            pindex->nChainTx = (pindex->pprev ? pindex->pprev->nChainTx : 0) + pindex->nTx;
            pindex->nSequenceId = nBlockSequenceId++;
            if (m_chain.Tip() == nullptr || !setBlockIndexCandidates.value_comp()(pindex, m_chain.Tip())) {
                setBlockIndexCandidates.insert(pindex);
            }
            std::pair<std::multimap<CBlockIndex*, CBlockIndex*>::iterator, std::multimap<CBlockIndex*, CBlockIndex*>::iterator> range = m_blockman.m_blocks_unlinked.equal_range(pindex);
            while (range.first != range.second) {
                std::multimap<CBlockIndex*, CBlockIndex*>::iterator it = range.first;
                queue.push_back(it->second);
                range.first++;
                m_blockman.m_blocks_unlinked.erase(it);
            }
        }
    } else {
        if (pindexNew->pprev && pindexNew->pprev->IsValid(BLOCK_VALID_TREE)) {
            m_blockman.m_blocks_unlinked.insert(std::make_pair(pindexNew->pprev, pindexNew));
        }
    }
}

static bool CheckBlockHeader(const CBlockHeader& block, BlockValidationState& state, const Consensus::Params& consensusParams, bool fCheckPOW = true)
{
    // Check proof of work matches claimed amount
    if (fCheckPOW && block.GetHash() != consensusParams.hashGenesisBlock
            && !CheckProof(block, consensusParams)) {
        return state.Invalid(BlockValidationResult::BLOCK_INVALID_HEADER, g_signed_blocks ? "block-proof-invalid" : "high-hash", "proof of work failed");
    }
    return true;
}

bool CheckBlock(const CBlock& block, BlockValidationState& state, const Consensus::Params& consensusParams, bool fCheckPOW, bool fCheckMerkleRoot)
{
    // These are checks that are independent of context.

    if (block.fChecked)
        return true;

    // Check that the header is valid (particularly PoW).  This is mostly
    // redundant with the call in AcceptBlockHeader.
    if (!CheckBlockHeader(block, state, consensusParams, fCheckPOW))
        return false;

    // Signet only: check block solution
    if (consensusParams.signet_blocks && fCheckPOW && !CheckSignetBlockSolution(block, consensusParams)) {
        return state.Invalid(BlockValidationResult::BLOCK_CONSENSUS, "bad-signet-blksig", "signet block signature validation failure");
    }

    // Check the merkle root.
    if (fCheckMerkleRoot) {
        bool mutated;
        uint256 hashMerkleRoot2 = BlockMerkleRoot(block, &mutated);
        if (block.hashMerkleRoot != hashMerkleRoot2)
            return state.Invalid(BlockValidationResult::BLOCK_MUTATED, "bad-txnmrklroot", "hashMerkleRoot mismatch");

        // Check for merkle tree malleability (CVE-2012-2459): repeating sequences
        // of transactions in a block without affecting the merkle root of a block,
        // while still invalidating it.
        if (mutated)
            return state.Invalid(BlockValidationResult::BLOCK_MUTATED, "bad-txns-duplicate", "duplicate transaction");
    }

    // All potential-corruption validation must be done before we do any
    // transaction validation, as otherwise we may mark the header as invalid
    // because we receive the wrong transactions for it.
    // Note that witness malleability is checked in ContextualCheckBlock, so no
    // checks that use witness data may be performed here.

    // Size limits
    if (block.vtx.empty() || block.vtx.size() * WITNESS_SCALE_FACTOR > MAX_BLOCK_WEIGHT || ::GetSerializeSize(block, PROTOCOL_VERSION | SERIALIZE_TRANSACTION_NO_WITNESS) * WITNESS_SCALE_FACTOR > MAX_BLOCK_WEIGHT)
        return state.Invalid(BlockValidationResult::BLOCK_CONSENSUS, "bad-blk-length", "size limits failed");

    // First transaction must be coinbase, the rest must not be
    if (block.vtx.empty() || !block.vtx[0]->IsCoinBase())
        return state.Invalid(BlockValidationResult::BLOCK_CONSENSUS, "bad-cb-missing", "first tx is not coinbase");
    for (unsigned int i = 1; i < block.vtx.size(); i++)
        if (block.vtx[i]->IsCoinBase())
            return state.Invalid(BlockValidationResult::BLOCK_CONSENSUS, "bad-cb-multiple", "more than one coinbase");

    // Check transactions
    // Must check for duplicate inputs (see CVE-2018-17144)
    for (const auto& tx : block.vtx) {
        TxValidationState tx_state;
        if (!CheckTransaction(*tx, tx_state)) {
            // CheckBlock() does context-free validation checks. The only
            // possible failures are consensus failures.
            assert(tx_state.GetResult() == TxValidationResult::TX_CONSENSUS);
            return state.Invalid(BlockValidationResult::BLOCK_CONSENSUS, tx_state.GetRejectReason(),
                                 strprintf("Transaction check failed (tx hash %s) %s", tx->GetHash().ToString(), tx_state.GetDebugMessage()));
        }
    }
    unsigned int nSigOps = 0;
    for (const auto& tx : block.vtx)
    {
        nSigOps += GetLegacySigOpCount(*tx);
    }
    if (nSigOps * WITNESS_SCALE_FACTOR > MAX_BLOCK_SIGOPS_COST)
        return state.Invalid(BlockValidationResult::BLOCK_CONSENSUS, "bad-blk-sigops", "out-of-bounds SigOpCount");

    if (fCheckPOW && fCheckMerkleRoot)
        block.fChecked = true;

    return true;
}

void ChainstateManager::UpdateUncommittedBlockStructures(CBlock& block, const CBlockIndex* pindexPrev) const
{
    int commitpos = GetWitnessCommitmentIndex(block);
    static const std::vector<unsigned char> nonce(32, 0x00);
    if (commitpos != NO_WITNESS_COMMITMENT && DeploymentActiveAfter(pindexPrev, *this, Consensus::DEPLOYMENT_SEGWIT) && !block.vtx[0]->HasWitness()) {
        CMutableTransaction tx(*block.vtx[0]);
        tx.witness.vtxinwit.resize(1);
        tx.witness.vtxinwit[0].scriptWitness.stack.resize(1);
        tx.witness.vtxinwit[0].scriptWitness.stack[0] = nonce;
        block.vtx[0] = MakeTransactionRef(std::move(tx));
    }
}

std::vector<unsigned char> ChainstateManager::GenerateCoinbaseCommitment(CBlock& block, const CBlockIndex* pindexPrev) const
{
    std::vector<unsigned char> commitment;
    int commitpos = GetWitnessCommitmentIndex(block);
    std::vector<unsigned char> ret(32, 0x00);
    if (commitpos == NO_WITNESS_COMMITMENT) {
        // ELEMENTS: Shim in blank coinbase output for witness output hash
        // Previous iterations of CA could have allowed witness data
        // in coinbase transactions, and this witness data must be committed
        // to here.
        //
        // Is No-op in Bitcoin
        CMutableTransaction tx0(*block.vtx[0]);
        tx0.vout.push_back(CTxOut());
        block.vtx[0] = MakeTransactionRef(std::move(tx0));
        // END
        uint256 witnessroot = BlockWitnessMerkleRoot(block, nullptr);
        CHash256().Write(witnessroot).Write(ret).Finalize(witnessroot);
        CTxOut out;
        out.nValue = 0;
        out.nAsset = policyAsset;
        out.scriptPubKey.resize(MINIMUM_WITNESS_COMMITMENT);
        out.scriptPubKey[0] = OP_RETURN;
        out.scriptPubKey[1] = 0x24;
        out.scriptPubKey[2] = 0xaa;
        out.scriptPubKey[3] = 0x21;
        out.scriptPubKey[4] = 0xa9;
        out.scriptPubKey[5] = 0xed;
        memcpy(&out.scriptPubKey[6], witnessroot.begin(), 32);
        commitment = std::vector<unsigned char>(out.scriptPubKey.begin(), out.scriptPubKey.end());
        CMutableTransaction tx(*block.vtx[0]);
        // Elements: replace shimmed output with real coinbase rather than push
        tx.vout.back() = out;
        // END
        block.vtx[0] = MakeTransactionRef(std::move(tx));
    }
    UpdateUncommittedBlockStructures(block, pindexPrev);
    return commitment;
}

// ELEMENTS
static bool ContextualCheckDynaFedHeader(const CBlockHeader& block, BlockValidationState& state, const ChainstateManager& chainman, const CBlockIndex* pindexPrev)
{
    // When not active, it's a NOP
    if (!DeploymentActiveAfter(pindexPrev, chainman, Consensus::DEPLOYMENT_DYNA_FED)) {
        return true;
    }

    const DynaFedParams& dynafed_params = block.m_dynafed_params;

    // Dynamic blocks must at least publish current signblockscript in full
    if (dynafed_params.m_current.IsNull()) {
        return state.Invalid(BlockValidationResult::BLOCK_CONSENSUS, "invalid-dyna-fed", "dynamic block headers must have non-empty current signblockscript field");
    }

    // Make sure extension bits aren't active, reserved for future HF
    uint32_t reserved_mask = (1<<23) | (1<<24) | (1<<25) | (1<<26);
    if ((block.nVersion & reserved_mask) != 0) {
        return state.Invalid(BlockValidationResult::BLOCK_CONSENSUS, "invalid-dyna-fed", "dynamic block header has unknown HF extension bits set");
    }

    const CChainParams& params = chainman.GetParams();
    const DynaFedParamEntry expected_current_params = ComputeNextBlockCurrentParameters(pindexPrev, params.GetConsensus());

    if (expected_current_params != dynafed_params.m_current) {
        return state.Invalid(BlockValidationResult::BLOCK_CONSENSUS, "invalid-dyna-fed", "dynamic block header's current parameters do not match expected");
    }

    // Lastly, enforce rules on proposals if they make changes.
    if (!dynafed_params.m_proposed.IsNull()) {
        // Compare the new proposed parameters with the current full parameters.
        const DynaFedParamEntry current = ComputeNextBlockFullCurrentParameters(pindexPrev, params.GetConsensus());
        const DynaFedParamEntry& proposed = dynafed_params.m_proposed;

        if (proposed.m_signblockscript != current.m_signblockscript) {
            // signblockscript proposals *must* be segwit versions
            int block_version = 0;
            std::vector<unsigned char> block_program;
            if (!proposed.m_signblockscript.IsWitnessProgram(block_version, block_program)) {
                return state.Invalid(BlockValidationResult::BLOCK_CONSENSUS, "invalid-dyna-fed", "proposed signblockscript must be native segwit scriptPubkey");
            }
        }

        if (proposed.m_fedpeg_program != current.m_fedpeg_program || proposed.m_fedpegscript != current.m_fedpegscript) {
            int fedpeg_version = 0;
            std::vector<unsigned char> fedpeg_program;
            if (!proposed.m_fedpeg_program.IsWitnessProgram(fedpeg_version, fedpeg_program)) {
                return state.Invalid(BlockValidationResult::BLOCK_CONSENSUS, "invalid-dyna-fed", "proposed fedpeg program must be native segwit scriptPubkey");
            }

            // for v0, fedpegscript's scriptPubKey must match. v1+ is unencumbered.
            if (fedpeg_version == 0) {
                uint256 fedpeg_program;
                CSHA256().Write(proposed.m_fedpegscript.data(), proposed.m_fedpegscript.size()).Finalize(fedpeg_program.begin());
                CScript computed_program = CScript() << OP_0 << ToByteVector(fedpeg_program);
                if (computed_program != proposed.m_fedpeg_program) {
                    return state.Invalid(BlockValidationResult::BLOCK_CONSENSUS, "invalid-dyna-fed", "proposed v0 segwit fedpegscript must match proposed fedpeg witness program");
                }

                // fedpegscript proposals *must not* start with OP_DEPTH
                // This forbids the first Liquid watchman script which is a hack.
                // Use miniscript, which doesn't even have OP_DEPTH.
                // We don't encumber future segwit versions as opcodes may change.
                if (!proposed.m_fedpegscript.empty() && proposed.m_fedpegscript.front() == OP_DEPTH) {
                    return state.Invalid(BlockValidationResult::BLOCK_CONSENSUS, "invalid-dyna-fed", "Proposed fedpegscript starts with OP_DEPTH, which is illegal");
                }
            }
        }

        if (proposed.m_extension_space != current.m_extension_space) {
            // When enforcing PAK, extension_space must give non-empty PAK list when
            // the vector itself is non-empty. Otherwise this means there were "junk"
            // entries
            if (params.GetEnforcePak()) {
                if (!proposed.m_extension_space.empty() &&
                        CreatePAKListFromExtensionSpace(proposed.m_extension_space).IsReject()) {
                    return state.Invalid(BlockValidationResult::BLOCK_CONSENSUS, "invalid-dyna-fed", "Extension space is not list of valid PAK entries");
                }
            }
        }
    }
    return true;
}

bool HasValidProofOfWork(const std::vector<CBlockHeader>& headers, const Consensus::Params& consensusParams)
{
    return std::all_of(headers.cbegin(), headers.cend(),
            [&](const auto& header) { return CheckProofOfWork(header.GetHash(), header.nBits, consensusParams);});
}

arith_uint256 CalculateHeadersWork(const std::vector<CBlockHeader>& headers)
{
    arith_uint256 total_work{0};
    for (const CBlockHeader& header : headers) {
        CBlockIndex dummy(header);
        total_work += GetBlockProof(dummy);
    }
    return total_work;
}

/** Context-dependent validity checks.
 *  By "context", we mean only the previous block headers, but not the UTXO
 *  set; UTXO-related validity checks are done in ConnectBlock().
 *  NOTE: This function is not currently invoked by ConnectBlock(), so we
 *  should consider upgrade issues if we change which consensus rules are
 *  enforced in this function (eg by adding a new consensus rule). See comment
 *  in ConnectBlock().
 *  Note that -reindex-chainstate skips the validation that happens here!
 */
static bool ContextualCheckBlockHeader(const CBlockHeader& block, BlockValidationState& state, BlockManager& blockman, const ChainstateManager& chainman, CBlockIndex* pindexPrev, NodeClock::time_point now) EXCLUSIVE_LOCKS_REQUIRED(::cs_main)
{
    AssertLockHeld(::cs_main);
    assert(pindexPrev != nullptr);
    const int nHeight = pindexPrev->nHeight + 1;

    // Check proof of work target or non-dynamic signblockscript if necessary
    const Consensus::Params& consensusParams = chainman.GetConsensus();

    if (!DeploymentActiveAfter(pindexPrev, chainman, Consensus::DEPLOYMENT_DYNA_FED) && !CheckChallenge(block, *pindexPrev, consensusParams))
        return state.Invalid(BlockValidationResult::BLOCK_INVALID_HEADER, "bad-diffbits", "incorrect proof of work");

    // Check against checkpoints
    if (chainman.m_options.checkpoints_enabled) {
        // Don't accept any forks from the main chain prior to last checkpoint.
        // GetLastCheckpoint finds the last checkpoint in MapCheckpoints that's in our
        // BlockIndex().
        const CBlockIndex* pcheckpoint = blockman.GetLastCheckpoint(chainman.GetParams().Checkpoints());
        if (pcheckpoint && nHeight < pcheckpoint->nHeight) {
            LogPrintf("ERROR: %s: forked chain older than last checkpoint (height %d)\n", __func__, nHeight);
            return state.Invalid(BlockValidationResult::BLOCK_CHECKPOINT, "bad-fork-prior-to-checkpoint");
        }
    }

    // Check timestamp against prev
    if (block.GetBlockTime() <= pindexPrev->GetMedianTimePast())
        return state.Invalid(BlockValidationResult::BLOCK_INVALID_HEADER, "time-too-old", "block's timestamp is too early");

    // Check height in header against prev
    if (g_con_blockheightinheader && (uint32_t)nHeight != block.block_height) {
        LogPrintf("ERROR: %s: block height in header is incorrect (got %d, expected %d)\n", __func__, block.block_height, nHeight);
        return state.Invalid(BlockValidationResult::BLOCK_INVALID_HEADER, "bad-header-height");
    }

    // Check timestamp
    if (block.Time() > now + std::chrono::seconds{MAX_FUTURE_BLOCK_TIME}) {
        return state.Invalid(BlockValidationResult::BLOCK_TIME_FUTURE, "time-too-new", "block timestamp too far in the future");
    }

    // Reject blocks with outdated version
    if ((block.nVersion < 2 && DeploymentActiveAfter(pindexPrev, chainman, Consensus::DEPLOYMENT_HEIGHTINCB)) ||
        (block.nVersion < 3 && DeploymentActiveAfter(pindexPrev, chainman, Consensus::DEPLOYMENT_DERSIG)) ||
        (block.nVersion < 4 && DeploymentActiveAfter(pindexPrev, chainman, Consensus::DEPLOYMENT_CLTV))) {
            return state.Invalid(BlockValidationResult::BLOCK_INVALID_HEADER, strprintf("bad-version(0x%08x)", block.nVersion),
                                 strprintf("rejected nVersion=0x%08x block", block.nVersion));
    }

    if (!ContextualCheckDynaFedHeader(block, state, chainman, pindexPrev)) {
        return false;
    }

    return true;
}

/** NOTE: This function is not currently invoked by ConnectBlock(), so we
 *  should consider upgrade issues if we change which consensus rules are
 *  enforced in this function (eg by adding a new consensus rule). See comment
 *  in ConnectBlock().
 *  Note that -reindex-chainstate skips the validation that happens here!
 */
static bool ContextualCheckBlock(const CBlock& block, BlockValidationState& state, const ChainstateManager& chainman, const CBlockIndex* pindexPrev)
{
    const int nHeight = pindexPrev == nullptr ? 0 : pindexPrev->nHeight + 1;

    // Enforce BIP113 (Median Time Past).
    bool enforce_locktime_median_time_past{false};
    if (DeploymentActiveAfter(pindexPrev, chainman, Consensus::DEPLOYMENT_CSV)) {
        assert(pindexPrev != nullptr);
        enforce_locktime_median_time_past = true;
    }

    const int64_t nLockTimeCutoff{enforce_locktime_median_time_past ?
                                      pindexPrev->GetMedianTimePast() :
                                      block.GetBlockTime()};

    // Check that all transactions are finalized
    for (const auto& tx : block.vtx) {
        if (!IsFinalTx(*tx, nHeight, nLockTimeCutoff)) {
            return state.Invalid(BlockValidationResult::BLOCK_CONSENSUS, "bad-txns-nonfinal", "non-final transaction");
        }
    }

    // Enforce rule that the coinbase starts with serialized block height
    if (DeploymentActiveAfter(pindexPrev, chainman, Consensus::DEPLOYMENT_HEIGHTINCB))
    {
        CScript expect = CScript() << nHeight;
        if (block.vtx[0]->vin[0].scriptSig.size() < expect.size() ||
            !std::equal(expect.begin(), expect.end(), block.vtx[0]->vin[0].scriptSig.begin())) {
            return state.Invalid(BlockValidationResult::BLOCK_CONSENSUS, "bad-cb-height", "block height mismatch in coinbase");
        }
    }

    // Coinbase transaction can not have input witness data which is not covered
    // (or committed to) by the witness or regular merkle tree
    for (const auto& inwit : block.vtx[0]->witness.vtxinwit) {
        if (!inwit.vchIssuanceAmountRangeproof.empty() ||
                !inwit.vchInflationKeysRangeproof.empty() ||
                !inwit.m_pegin_witness.IsNull()) {
            return state.Invalid(BlockValidationResult::BLOCK_MUTATED, "bad-cb-witness", "Coinbase has invalid input witness data.");
        }
    }

    // Validation for witness commitments.
    // * We compute the witness hash (which is the hash including witnesses) of all the block's transactions, except the
    //   coinbase (where 0x0000....0000 is used instead).
    // * The coinbase scriptWitness is a stack of a single 32-byte vector, containing a witness reserved value (unconstrained).
    // * We build a merkle tree with all those witness hashes as leaves (similar to the hashMerkleRoot in the block header).
    // * There must be at least one output whose scriptPubKey is a single 36-byte push, the first 4 bytes of which are
    //   {0xaa, 0x21, 0xa9, 0xed}, and the following 32 bytes are SHA256^2(witness root, witness reserved value). In case there are
    //   multiple, the last one is used.
    bool fHaveWitness = false;
    if (DeploymentActiveAfter(pindexPrev, chainman, Consensus::DEPLOYMENT_SEGWIT)) {
        int commitpos = GetWitnessCommitmentIndex(block);
        if (commitpos != NO_WITNESS_COMMITMENT) {
            bool malleated = false;
            uint256 hashWitness = BlockWitnessMerkleRoot(block, &malleated);
            // The malleation check is ignored; as the transaction tree itself
            // already does not permit it, it is impossible to trigger in the
            // witness tree.
            if ((block.vtx[0]->witness.vtxinwit.empty()) ||
                (block.vtx[0]->witness.vtxinwit[0].scriptWitness.stack.size() != 1) ||
                (block.vtx[0]->witness.vtxinwit[0].scriptWitness.stack[0].size() != 32)) {
                return state.Invalid(BlockValidationResult::BLOCK_MUTATED, "bad-witness-nonce-size", strprintf("%s : invalid witness reserved value size", __func__));
            }
            CHash256().Write(hashWitness).Write(block.vtx[0]->witness.vtxinwit[0].scriptWitness.stack[0]).Finalize(hashWitness);
            uint256 committedWitness(std::vector<unsigned char>(&block.vtx[0]->vout[commitpos].scriptPubKey[6], &block.vtx[0]->vout[commitpos].scriptPubKey[6+32]));
            if (memcmp(hashWitness.begin(), &block.vtx[0]->vout[commitpos].scriptPubKey[6], 32)) {
                return state.Invalid(BlockValidationResult::BLOCK_MUTATED, "bad-witness-merkle-match", strprintf("%s : witness merkle commitment mismatch", __func__));
            }
            fHaveWitness = true;
        }
    }

    // No witness data is allowed in blocks that don't commit to witness data, as this would otherwise leave room for spam
    if (!fHaveWitness) {
      for (const auto& tx : block.vtx) {
            if (tx->HasWitness()) {
                return state.Invalid(BlockValidationResult::BLOCK_MUTATED, "unexpected-witness", strprintf("%s : unexpected witness data found", __func__));
            }
        }
    }

    // After the coinbase witness reserved value and commitment are verified,
    // we can check if the block weight passes (before we've checked the
    // coinbase witness, it would be possible for the weight to be too
    // large by filling up the coinbase witness, which doesn't change
    // the block hash, so we couldn't mark the block as permanently
    // failed).
    if (GetBlockWeight(block) > MAX_BLOCK_WEIGHT) {
        return state.Invalid(BlockValidationResult::BLOCK_CONSENSUS, "bad-blk-weight", strprintf("%s : weight limit failed", __func__));
    }

    return true;
}

bool ChainstateManager::AcceptBlockHeader(const CBlockHeader& block, BlockValidationState& state, CBlockIndex** ppindex, bool min_pow_checked, bool* duplicate)
{
    AssertLockHeld(cs_main);

    // Check for duplicate
    uint256 hash = block.GetHash();
    BlockMap::iterator miSelf{m_blockman.m_block_index.find(hash)};
    if (duplicate) {
        *duplicate = false;
    }
    if (hash != GetConsensus().hashGenesisBlock) {
        if (miSelf != m_blockman.m_block_index.end()) {
            // Block header is already known.
            CBlockIndex* pindex = &(miSelf->second);
            if (duplicate) {
                *duplicate = true;
            }
            if (ppindex)
                *ppindex = pindex;
            if (pindex->nStatus & BLOCK_FAILED_MASK) {
                LogPrint(BCLog::VALIDATION, "%s: block %s is marked invalid\n", __func__, hash.ToString());
                return state.Invalid(BlockValidationResult::BLOCK_CACHED_INVALID, "duplicate");
            }
            return true;
        }

        if (!CheckBlockHeader(block, state, GetConsensus())) {
            LogPrint(BCLog::VALIDATION, "%s: Consensus::CheckBlockHeader: %s, %s\n", __func__, hash.ToString(), state.ToString());
            return false;
        }

        // Get prev block index
        CBlockIndex* pindexPrev = nullptr;
        BlockMap::iterator mi{m_blockman.m_block_index.find(block.hashPrevBlock)};
        if (mi == m_blockman.m_block_index.end()) {
            LogPrint(BCLog::VALIDATION, "header %s has prev block not found: %s\n", hash.ToString(), block.hashPrevBlock.ToString());
            return state.Invalid(BlockValidationResult::BLOCK_MISSING_PREV, "prev-blk-not-found");
        }
        pindexPrev = &((*mi).second);
        if (pindexPrev->nStatus & BLOCK_FAILED_MASK) {
            LogPrint(BCLog::VALIDATION, "header %s has prev block invalid: %s\n", hash.ToString(), block.hashPrevBlock.ToString());
            return state.Invalid(BlockValidationResult::BLOCK_INVALID_PREV, "bad-prevblk");
        }
        if (!ContextualCheckBlockHeader(block, state, m_blockman, *this, pindexPrev, m_options.adjusted_time_callback())) {
            LogPrint(BCLog::VALIDATION, "%s: Consensus::ContextualCheckBlockHeader: %s, %s\n", __func__, hash.ToString(), state.ToString());
            return false;
        }

        /* Determine if this block descends from any block which has been found
         * invalid (m_failed_blocks), then mark pindexPrev and any blocks between
         * them as failed. For example:
         *
         *                D3
         *              /
         *      B2 - C2
         *    /         \
         *  A             D2 - E2 - F2
         *    \
         *      B1 - C1 - D1 - E1
         *
         * In the case that we attempted to reorg from E1 to F2, only to find
         * C2 to be invalid, we would mark D2, E2, and F2 as BLOCK_FAILED_CHILD
         * but NOT D3 (it was not in any of our candidate sets at the time).
         *
         * In any case D3 will also be marked as BLOCK_FAILED_CHILD at restart
         * in LoadBlockIndex.
         */
        if (!pindexPrev->IsValid(BLOCK_VALID_SCRIPTS)) {
            // The above does not mean "invalid": it checks if the previous block
            // hasn't been validated up to BLOCK_VALID_SCRIPTS. This is a performance
            // optimization, in the common case of adding a new block to the tip,
            // we don't need to iterate over the failed blocks list.
            for (const CBlockIndex* failedit : m_failed_blocks) {
                if (pindexPrev->GetAncestor(failedit->nHeight) == failedit) {
                    assert(failedit->nStatus & BLOCK_FAILED_VALID);
                    CBlockIndex* invalid_walk = pindexPrev;
                    while (invalid_walk != failedit) {
                        invalid_walk->nStatus |= BLOCK_FAILED_CHILD;
                        m_blockman.m_dirty_blockindex.insert(invalid_walk);
                        invalid_walk = invalid_walk->pprev;
                    }
                    LogPrint(BCLog::VALIDATION, "header %s has prev block invalid: %s\n", hash.ToString(), block.hashPrevBlock.ToString());
                    return state.Invalid(BlockValidationResult::BLOCK_INVALID_PREV, "bad-prevblk");
                }
            }
        }
    }
    if (!min_pow_checked) {
        LogPrint(BCLog::VALIDATION, "%s: not adding new block header %s, missing anti-dos proof-of-work validation\n", __func__, hash.ToString());
        return state.Invalid(BlockValidationResult::BLOCK_HEADER_LOW_WORK, "too-little-chainwork");
    }
    CBlockIndex* pindex{m_blockman.AddToBlockIndex(block, m_best_header)};

    if (ppindex)
        *ppindex = pindex;

    return true;
}

// Exposed wrapper for AcceptBlockHeader
bool ChainstateManager::ProcessNewBlockHeaders(const std::vector<CBlockHeader>& headers, bool min_pow_checked, BlockValidationState& state, const CBlockIndex** ppindex, bool* all_duplicate)
{
    AssertLockNotHeld(cs_main);
    {
        LOCK(cs_main);
        if (all_duplicate) {
            *all_duplicate = true;
        }
        bool duplicate = false;
        for (const CBlockHeader& header : headers) {
            CBlockIndex *pindex = nullptr; // Use a temp pindex instead of ppindex to avoid a const_cast
            bool accepted{AcceptBlockHeader(header, state, &pindex, min_pow_checked, &duplicate)};
            ActiveChainstate().CheckBlockIndex();

            if (all_duplicate) {
                (*all_duplicate) &= duplicate;  // False if any are false
            }
            if (!accepted) {
                return false;
            }
            if (ppindex) {
                *ppindex = pindex;
            }
        }
    }
    if (NotifyHeaderTip(ActiveChainstate())) {
        if (ActiveChainstate().IsInitialBlockDownload() && ppindex && *ppindex) {
            const CBlockIndex& last_accepted{**ppindex};
            const int64_t blocks_left{(GetTime() - last_accepted.GetBlockTime()) / GetConsensus().nPowTargetSpacing};
            const double progress{100.0 * last_accepted.nHeight / (last_accepted.nHeight + blocks_left)};
            LogPrintf("Synchronizing blockheaders, height: %d (~%.2f%%)\n", last_accepted.nHeight, progress);
        }
    }
    return true;
}

void ChainstateManager::ReportHeadersPresync(const arith_uint256& work, int64_t height, int64_t timestamp)
{
    AssertLockNotHeld(cs_main);
    const auto& chainstate = ActiveChainstate();
    {
        LOCK(cs_main);
        // Don't report headers presync progress if we already have a post-minchainwork header chain.
        // This means we lose reporting for potentially legitimate, but unlikely, deep reorgs, but
        // prevent attackers that spam low-work headers from filling our logs.
        if (m_best_header->nChainWork >= UintToArith256(GetConsensus().nMinimumChainWork)) return;
        // Rate limit headers presync updates to 4 per second, as these are not subject to DoS
        // protection.
        auto now = std::chrono::steady_clock::now();
        if (now < m_last_presync_update + std::chrono::milliseconds{250}) return;
        m_last_presync_update = now;
    }
    bool initial_download = chainstate.IsInitialBlockDownload();
    uiInterface.NotifyHeaderTip(GetSynchronizationState(initial_download), height, timestamp, /*presync=*/true);
    if (initial_download) {
        const int64_t blocks_left{(GetTime() - timestamp) / GetConsensus().nPowTargetSpacing};
        const double progress{100.0 * height / (height + blocks_left)};
        LogPrintf("Pre-synchronizing blockheaders, height: %d (~%.2f%%)\n", height, progress);
    }
}

/** Store block on disk. If dbp is non-nullptr, the file is known to already reside on disk */
bool Chainstate::AcceptBlock(const std::shared_ptr<const CBlock>& pblock, BlockValidationState& state, CBlockIndex** ppindex, bool fRequested, const FlatFilePos* dbp, bool* fNewBlock, bool min_pow_checked)
{
    const CBlock& block = *pblock;

    if (fNewBlock) *fNewBlock = false;
    AssertLockHeld(cs_main);

    CBlockIndex *pindexDummy = nullptr;
    CBlockIndex *&pindex = ppindex ? *ppindex : pindexDummy;

    bool accepted_header{m_chainman.AcceptBlockHeader(block, state, &pindex, min_pow_checked)};
    CheckBlockIndex();

    if (!accepted_header)
        return false;

    // Try to process all requested blocks that we don't have, but only
    // process an unrequested block if it's new and has enough work to
    // advance our tip, and isn't too many blocks ahead.
    bool fAlreadyHave = pindex->nStatus & BLOCK_HAVE_DATA;
    bool fHasMoreOrSameWork = (m_chain.Tip() ? pindex->nChainWork >= m_chain.Tip()->nChainWork : true);
    // Blocks that are too out-of-order needlessly limit the effectiveness of
    // pruning, because pruning will not delete block files that contain any
    // blocks which are too close in height to the tip.  Apply this test
    // regardless of whether pruning is enabled; it should generally be safe to
    // not process unrequested blocks.
    bool fTooFarAhead{pindex->nHeight > m_chain.Height() + int(MIN_BLOCKS_TO_KEEP)};

    // TODO: Decouple this function from the block download logic by removing fRequested
    // This requires some new chain data structure to efficiently look up if a
    // block is in a chain leading to a candidate for best tip, despite not
    // being such a candidate itself.
    // Note that this would break the getblockfrompeer RPC

    // TODO: deal better with return value and error conditions for duplicate
    // and unrequested blocks.
    if (fAlreadyHave) return true;
    if (!fRequested) {  // If we didn't ask for it:
        if (pindex->nTx != 0) return true;    // This is a previously-processed block that was pruned
        if (!fHasMoreOrSameWork) return true; // Don't process less-work chains
        if (fTooFarAhead) return true;        // Block height is too high

        // Protect against DoS attacks from low-work chains.
        // If our tip is behind, a peer could try to send us
        // low-work blocks on a fake chain that we would never
        // request; don't process these.
        if (pindex->nChainWork < m_chainman.MinimumChainWork()) return true;
    }

    if (m_chainman.GetConsensus().hashGenesisBlock != block.GetHash() &&
        (!CheckBlock(block, state, m_chainman.GetConsensus()) ||
         !ContextualCheckBlock(block, state, m_chainman, pindex->pprev))) {
        if (state.IsInvalid() && state.GetResult() != BlockValidationResult::BLOCK_MUTATED) {
            pindex->nStatus |= BLOCK_FAILED_VALID;
            m_blockman.m_dirty_blockindex.insert(pindex);
        }
        return error("%s: %s", __func__, state.ToString());
    }

    // Header is valid/has work, merkle tree and segwit merkle tree are good...RELAY NOW
    // (but if it does not build on our best tip, let the SendMessages loop relay it)
    if (!IsInitialBlockDownload() && m_chain.Tip() == pindex->pprev)
        GetMainSignals().NewPoWValidBlock(pindex, pblock);

    // Write block to history file
    if (fNewBlock) *fNewBlock = true;
    try {
        FlatFilePos blockPos{m_blockman.SaveBlockToDisk(block, pindex->nHeight, m_chain, m_chainman.GetParams(), dbp)};
        if (blockPos.IsNull()) {
            state.Error(strprintf("%s: Failed to find position to write new block to disk", __func__));
            return false;
        }
        ReceivedBlockTransactions(block, pindex, blockPos);
    } catch (const std::runtime_error& e) {
        return AbortNode(state, std::string("System error: ") + e.what());
    }

    FlushStateToDisk(state, FlushStateMode::NONE);

    CheckBlockIndex();

    return true;
}

bool ChainstateManager::ProcessNewBlock(const std::shared_ptr<const CBlock>& block, bool force_processing, bool min_pow_checked, bool* new_block)
{
    AssertLockNotHeld(cs_main);

    {
        CBlockIndex *pindex = nullptr;
        if (new_block) *new_block = false;
        BlockValidationState state;

        // CheckBlock() does not support multi-threaded block validation because CBlock::fChecked can cause data race.
        // Therefore, the following critical section must include the CheckBlock() call as well.
        LOCK(cs_main);

        // Skipping AcceptBlock() for CheckBlock() failures means that we will never mark a block as invalid if
        // CheckBlock() fails.  This is protective against consensus failure if there are any unknown forms of block
        // malleability that cause CheckBlock() to fail; see e.g. CVE-2012-2459 and
        // https://lists.linuxfoundation.org/pipermail/bitcoin-dev/2019-February/016697.html.  Because CheckBlock() is
        // not very expensive, the anti-DoS benefits of caching failure (of a definitely-invalid block) are not substantial.
        bool ret = CheckBlock(*block, state, GetConsensus());
        if (ret) {
            // Store to disk
            ret = ActiveChainstate().AcceptBlock(block, state, &pindex, force_processing, nullptr, new_block, min_pow_checked);
        }
        if (!ret) {
            GetMainSignals().BlockChecked(*block, state);
            return error("%s: AcceptBlock FAILED (%s)", __func__, state.ToString());
        }
    }

    NotifyHeaderTip(ActiveChainstate());

    BlockValidationState state; // Only used to report errors, not invalidity - ignore it
    if (!ActiveChainstate().ActivateBestChain(state, block)) {
        return error("%s: ActivateBestChain failed (%s)", __func__, state.ToString());
    }

    return true;
}

MempoolAcceptResult ChainstateManager::ProcessTransaction(const CTransactionRef& tx, bool test_accept)
{
    AssertLockHeld(cs_main);
    Chainstate& active_chainstate = ActiveChainstate();
    if (!active_chainstate.GetMempool()) {
        TxValidationState state;
        state.Invalid(TxValidationResult::TX_NO_MEMPOOL, "no-mempool");
        return MempoolAcceptResult::Failure(state);
    }
    auto result = AcceptToMemoryPool(active_chainstate, tx, GetTime(), /*bypass_limits=*/ false, test_accept);
    active_chainstate.m_mempool->check(active_chainstate.m_chain.Tip(), active_chainstate.CoinsTip(), active_chainstate.m_chain.Height() + 1);
    return result;
}

bool TestBlockValidity(BlockValidationState& state,
                       const CChainParams& chainparams,
                       Chainstate& chainstate,
                       const CBlock& block,
                       CBlockIndex* pindexPrev,
                       const std::function<NodeClock::time_point()>& adjusted_time_callback,
                       bool fCheckPOW,
                       bool fCheckMerkleRoot)
{
    AssertLockHeld(cs_main);
    assert(pindexPrev && pindexPrev == chainstate.m_chain.Tip());
    CCoinsViewCache viewNew(&chainstate.CoinsTip());
    uint256 block_hash(block.GetHash());
    CBlockIndex indexDummy(block);
    indexDummy.pprev = pindexPrev;
    indexDummy.nHeight = pindexPrev->nHeight + 1;
    indexDummy.phashBlock = &block_hash;

    // NOTE: CheckBlockHeader is called by CheckBlock
    if (!ContextualCheckBlockHeader(block, state, chainstate.m_blockman, chainstate.m_chainman, pindexPrev, adjusted_time_callback()))
        return error("%s: Consensus::ContextualCheckBlockHeader: %s", __func__, state.ToString());
    if (!CheckBlock(block, state, chainparams.GetConsensus(), fCheckPOW, fCheckMerkleRoot))
        return error("%s: Consensus::CheckBlock: %s", __func__, state.ToString());
    if (!ContextualCheckBlock(block, state, chainstate.m_chainman, pindexPrev))
        return error("%s: Consensus::ContextualCheckBlock: %s", __func__, state.ToString());
    if (!chainstate.ConnectBlock(block, state, &indexDummy, viewNew, nullptr, true)) {
        return false;
    }
    assert(state.IsValid());

    return true;
}

/* This function is called from the RPC code for pruneblockchain */
void PruneBlockFilesManual(Chainstate& active_chainstate, int nManualPruneHeight)
{
    BlockValidationState state;
    if (!active_chainstate.FlushStateToDisk(
            state, FlushStateMode::NONE, nManualPruneHeight)) {
        LogPrintf("%s: failed to flush state (%s)\n", __func__, state.ToString());
    }
}

void Chainstate::LoadMempool(const fs::path& load_path, FopenFn mockable_fopen_function)
{
    if (!m_mempool) return;
    ::LoadMempool(*m_mempool, load_path, *this, mockable_fopen_function);
    m_mempool->SetLoadTried(!ShutdownRequested());
}

bool Chainstate::LoadChainTip()
{
    AssertLockHeld(cs_main);
    const CCoinsViewCache& coins_cache = CoinsTip();
    assert(!coins_cache.GetBestBlock().IsNull()); // Never called when the coins view is empty
    const CBlockIndex* tip = m_chain.Tip();

    if (tip && tip->GetBlockHash() == coins_cache.GetBestBlock()) {
        return true;
    }

    // Load pointer to end of best chain
    CBlockIndex* pindex = m_blockman.LookupBlockIndex(coins_cache.GetBestBlock());
    if (!pindex) {
        return false;
    }
    m_chain.SetTip(*pindex);
    PruneBlockIndexCandidates();

    tip = m_chain.Tip();
    LogPrintf("Loaded best chain: hashBestChain=%s height=%d date=%s progress=%f\n",
              tip->GetBlockHash().ToString(),
              m_chain.Height(),
              FormatISO8601DateTime(tip->GetBlockTime()),
              GuessVerificationProgress(tip, m_chainman.GetConsensus().nPowTargetSpacing));
    return true;
}

CVerifyDB::CVerifyDB()
{
    uiInterface.ShowProgress(_("Verifying blocks…").translated, 0, false);
}

CVerifyDB::~CVerifyDB()
{
    uiInterface.ShowProgress("", 100, false);
}

bool CVerifyDB::VerifyDB(
    Chainstate& chainstate,
    const Consensus::Params& consensus_params,
    CCoinsView& coinsview,
    int nCheckLevel, int nCheckDepth)
{
    AssertLockHeld(cs_main);

    if (chainstate.m_chain.Tip() == nullptr || chainstate.m_chain.Tip()->pprev == nullptr) {
        return true;
    }

    // Verify blocks in the best chain
    if (nCheckDepth <= 0 || nCheckDepth > chainstate.m_chain.Height()) {
        nCheckDepth = chainstate.m_chain.Height();
    }
    nCheckLevel = std::max(0, std::min(4, nCheckLevel));
    LogPrintf("Verifying last %i blocks at level %i\n", nCheckDepth, nCheckLevel);
    CCoinsViewCache coins(&coinsview);
    CBlockIndex* pindex;
    CBlockIndex* pindexFailure = nullptr;
    int nGoodTransactions = 0;
    BlockValidationState state;
    int reportDone = 0;
    LogPrintf("[0%%]..."); /* Continued */

    const bool is_snapshot_cs{!chainstate.m_from_snapshot_blockhash};

    for (pindex = chainstate.m_chain.Tip(); pindex && pindex->pprev; pindex = pindex->pprev) {
        const int percentageDone = std::max(1, std::min(99, (int)(((double)(chainstate.m_chain.Height() - pindex->nHeight)) / (double)nCheckDepth * (nCheckLevel >= 4 ? 50 : 100))));
        if (reportDone < percentageDone / 10) {
            // report every 10% step
            LogPrintf("[%d%%]...", percentageDone); /* Continued */
            reportDone = percentageDone / 10;
        }
        uiInterface.ShowProgress(_("Verifying blocks…").translated, percentageDone, false);
        if (pindex->nHeight <= chainstate.m_chain.Height() - nCheckDepth) {
            break;
        }
        if ((fPruneMode || is_snapshot_cs) && !(pindex->nStatus & BLOCK_HAVE_DATA)) {
            // If pruning or running under an assumeutxo snapshot, only go
            // back as far as we have data.
            LogPrintf("VerifyDB(): block verification stopping at height %d (pruning, no data)\n", pindex->nHeight);
            break;
        }
        CBlock block;
        // check level 0: read from disk
        if (!ReadBlockFromDisk(block, pindex, consensus_params)) {
            return error("VerifyDB(): *** ReadBlockFromDisk failed at %d, hash=%s", pindex->nHeight, pindex->GetBlockHash().ToString());
        }
        // check level 1: verify block validity
        if (nCheckLevel >= 1 && !CheckBlock(block, state, consensus_params)) {
            return error("%s: *** found bad block at %d, hash=%s (%s)\n", __func__,
                         pindex->nHeight, pindex->GetBlockHash().ToString(), state.ToString());
        }
        // check level 2: verify undo validity
        if (nCheckLevel >= 2 && pindex) {
            CBlockUndo undo;
            if (!pindex->GetUndoPos().IsNull()) {
                if (!UndoReadFromDisk(undo, pindex)) {
                    return error("VerifyDB(): *** found bad undo data at %d, hash=%s\n", pindex->nHeight, pindex->GetBlockHash().ToString());
                }
            }
        }
        // check level 3: check for inconsistencies during memory-only disconnect of tip blocks
        size_t curr_coins_usage = coins.DynamicMemoryUsage() + chainstate.CoinsTip().DynamicMemoryUsage();

        if (nCheckLevel >= 3 && curr_coins_usage <= chainstate.m_coinstip_cache_size_bytes) {
            assert(coins.GetBestBlock() == pindex->GetBlockHash());
            DisconnectResult res = chainstate.DisconnectBlock(block, pindex, coins);
            if (res == DISCONNECT_FAILED) {
                return error("VerifyDB(): *** irrecoverable inconsistency in block data at %d, hash=%s", pindex->nHeight, pindex->GetBlockHash().ToString());
            }
            if (res == DISCONNECT_UNCLEAN) {
                nGoodTransactions = 0;
                pindexFailure = pindex;
            } else {
                nGoodTransactions += block.vtx.size();
            }
        }
        if (ShutdownRequested()) return true;
    }
    if (pindexFailure) {
        return error("VerifyDB(): *** coin database inconsistencies found (last %i blocks, %i good transactions before that)\n", chainstate.m_chain.Height() - pindexFailure->nHeight + 1, nGoodTransactions);
    }

    // store block count as we move pindex at check level >= 4
    int block_count = chainstate.m_chain.Height() - pindex->nHeight;

    // check level 4: try reconnecting blocks
    if (nCheckLevel >= 4) {
        while (pindex != chainstate.m_chain.Tip()) {
            const int percentageDone = std::max(1, std::min(99, 100 - (int)(((double)(chainstate.m_chain.Height() - pindex->nHeight)) / (double)nCheckDepth * 50)));
            if (reportDone < percentageDone / 10) {
                // report every 10% step
                LogPrintf("[%d%%]...", percentageDone); /* Continued */
                reportDone = percentageDone / 10;
            }
            uiInterface.ShowProgress(_("Verifying blocks…").translated, percentageDone, false);
            pindex = chainstate.m_chain.Next(pindex);
            CBlock block;
            if (!ReadBlockFromDisk(block, pindex, consensus_params)) {
                return error("VerifyDB(): *** ReadBlockFromDisk failed at %d, hash=%s", pindex->nHeight, pindex->GetBlockHash().ToString());
            }
            if (!chainstate.ConnectBlock(block, state, pindex, coins, nullptr)) {
                return error("VerifyDB(): *** found unconnectable block at %d, hash=%s (%s)", pindex->nHeight, pindex->GetBlockHash().ToString(), state.ToString());
            }
            if (ShutdownRequested()) return true;
        }
    }

    LogPrintf("[DONE].\n");
    LogPrintf("No coin database inconsistencies in last %i blocks (%i transactions)\n", block_count, nGoodTransactions);

    return true;
}

/** Apply the effects of a block on the utxo cache, ignoring that it may already have been applied. */
bool Chainstate::RollforwardBlock(const CBlockIndex* pindex, CCoinsViewCache& inputs)
{
    AssertLockHeld(cs_main);
    // TODO: merge with ConnectBlock
    CBlock block;
    if (!ReadBlockFromDisk(block, pindex, m_chainman.GetConsensus())) {
        return error("ReplayBlock(): ReadBlockFromDisk failed at %d, hash=%s", pindex->nHeight, pindex->GetBlockHash().ToString());
    }

    for (const CTransactionRef& tx : block.vtx) {
        if (!tx->IsCoinBase()) {
            for (const CTxIn &txin : tx->vin) {
                inputs.SpendCoin(txin.prevout);
            }
        }
        // Pass check = true as every addition may be an overwrite.
        AddCoins(inputs, *tx, pindex->nHeight, true);
    }
    return true;
}

bool Chainstate::ReplayBlocks()
{
    LOCK(cs_main);

    CCoinsView& db = this->CoinsDB();
    CCoinsViewCache cache(&db);

    std::vector<uint256> hashHeads = db.GetHeadBlocks();
    if (hashHeads.empty()) return true; // We're already in a consistent state.
    if (hashHeads.size() != 2) return error("ReplayBlocks(): unknown inconsistent state");

    uiInterface.ShowProgress(_("Replaying blocks…").translated, 0, false);
    LogPrintf("Replaying blocks\n");

    const CBlockIndex* pindexOld = nullptr;  // Old tip during the interrupted flush.
    const CBlockIndex* pindexNew;            // New tip during the interrupted flush.
    const CBlockIndex* pindexFork = nullptr; // Latest block common to both the old and the new tip.

    if (m_blockman.m_block_index.count(hashHeads[0]) == 0) {
        return error("ReplayBlocks(): reorganization to unknown block requested");
    }
    pindexNew = &(m_blockman.m_block_index[hashHeads[0]]);

    if (!hashHeads[1].IsNull()) { // The old tip is allowed to be 0, indicating it's the first flush.
        if (m_blockman.m_block_index.count(hashHeads[1]) == 0) {
            return error("ReplayBlocks(): reorganization from unknown block requested");
        }
        pindexOld = &(m_blockman.m_block_index[hashHeads[1]]);
        pindexFork = LastCommonAncestor(pindexOld, pindexNew);
        assert(pindexFork != nullptr);
    }

    // Rollback along the old branch.
    while (pindexOld != pindexFork) {
        if (pindexOld->nHeight > 0) { // Never disconnect the genesis block.
            CBlock block;
            if (!ReadBlockFromDisk(block, pindexOld, m_chainman.GetConsensus())) {
                return error("RollbackBlock(): ReadBlockFromDisk() failed at %d, hash=%s", pindexOld->nHeight, pindexOld->GetBlockHash().ToString());
            }
            LogPrintf("Rolling back %s (%i)\n", pindexOld->GetBlockHash().ToString(), pindexOld->nHeight);
            DisconnectResult res = DisconnectBlock(block, pindexOld, cache);
            if (res == DISCONNECT_FAILED) {
                return error("RollbackBlock(): DisconnectBlock failed at %d, hash=%s", pindexOld->nHeight, pindexOld->GetBlockHash().ToString());
            }
            // If DISCONNECT_UNCLEAN is returned, it means a non-existing UTXO was deleted, or an existing UTXO was
            // overwritten. It corresponds to cases where the block-to-be-disconnect never had all its operations
            // applied to the UTXO set. However, as both writing a UTXO and deleting a UTXO are idempotent operations,
            // the result is still a version of the UTXO set with the effects of that block undone.
        }
        pindexOld = pindexOld->pprev;
    }

    // Roll forward from the forking point to the new tip.
    int nForkHeight = pindexFork ? pindexFork->nHeight : 0;
    for (int nHeight = nForkHeight + 1; nHeight <= pindexNew->nHeight; ++nHeight) {
        const CBlockIndex& pindex{*Assert(pindexNew->GetAncestor(nHeight))};

        LogPrintf("Rolling forward %s (%i)\n", pindex.GetBlockHash().ToString(), nHeight);
        uiInterface.ShowProgress(_("Replaying blocks…").translated, (int) ((nHeight - nForkHeight) * 100.0 / (pindexNew->nHeight - nForkHeight)) , false);
        if (!RollforwardBlock(&pindex, cache)) return false;
    }

    cache.SetBestBlock(pindexNew->GetBlockHash());
    cache.Flush();
    uiInterface.ShowProgress("", 100, false);
    return true;
}

bool Chainstate::NeedsRedownload() const
{
    AssertLockHeld(cs_main);

    // At and above m_params.SegwitHeight, segwit consensus rules must be validated
    CBlockIndex* block{m_chain.Tip()};

    while (block != nullptr && DeploymentActiveAt(*block, m_chainman, Consensus::DEPLOYMENT_SEGWIT)) {
        if (!(block->nStatus & BLOCK_OPT_WITNESS)) {
            // block is insufficiently validated for a segwit client
            return true;
        }
        block = block->pprev;
    }

    return false;
}

void Chainstate::UnloadBlockIndex()
{
    AssertLockHeld(::cs_main);
    nBlockSequenceId = 1;
    setBlockIndexCandidates.clear();
}

bool ChainstateManager::LoadBlockIndex()
{
    AssertLockHeld(cs_main);
    // Load block index from databases
    bool needs_init = fReindex;
    if (!fReindex) {
        bool ret = m_blockman.LoadBlockIndexDB(*this, GetConsensus());
        if (!ret) return false;

        std::vector<CBlockIndex*> vSortedByHeight{m_blockman.GetAllBlockIndices()};
        std::sort(vSortedByHeight.begin(), vSortedByHeight.end(),
                  CBlockIndexHeightOnlyComparator());

        // Find start of assumed-valid region.
        int first_assumed_valid_height = std::numeric_limits<int>::max();

        for (const CBlockIndex* block : vSortedByHeight) {
            if (block->IsAssumedValid()) {
                auto chainstates = GetAll();

                // If we encounter an assumed-valid block index entry, ensure that we have
                // one chainstate that tolerates assumed-valid entries and another that does
                // not (i.e. the background validation chainstate), since assumed-valid
                // entries should always be pending validation by a fully-validated chainstate.
                auto any_chain = [&](auto fnc) { return std::any_of(chainstates.cbegin(), chainstates.cend(), fnc); };
                assert(any_chain([](auto chainstate) { return chainstate->reliesOnAssumedValid(); }));
                assert(any_chain([](auto chainstate) { return !chainstate->reliesOnAssumedValid(); }));

                first_assumed_valid_height = block->nHeight;
                break;
            }
        }

        for (CBlockIndex* pindex : vSortedByHeight) {
            if (ShutdownRequested()) return false;
            if (pindex->IsAssumedValid() ||
                    (pindex->IsValid(BLOCK_VALID_TRANSACTIONS) &&
                     (pindex->HaveTxsDownloaded() || pindex->pprev == nullptr))) {

                // Fill each chainstate's block candidate set. Only add assumed-valid
                // blocks to the tip candidate set if the chainstate is allowed to rely on
                // assumed-valid blocks.
                //
                // If all setBlockIndexCandidates contained the assumed-valid blocks, the
                // background chainstate's ActivateBestChain() call would add assumed-valid
                // blocks to the chain (based on how FindMostWorkChain() works). Obviously
                // we don't want this since the purpose of the background validation chain
                // is to validate assued-valid blocks.
                //
                // Note: This is considering all blocks whose height is greater or equal to
                // the first assumed-valid block to be assumed-valid blocks, and excluding
                // them from the background chainstate's setBlockIndexCandidates set. This
                // does mean that some blocks which are not technically assumed-valid
                // (later blocks on a fork beginning before the first assumed-valid block)
                // might not get added to the background chainstate, but this is ok,
                // because they will still be attached to the active chainstate if they
                // actually contain more work.
                //
                // Instead of this height-based approach, an earlier attempt was made at
                // detecting "holistically" whether the block index under consideration
                // relied on an assumed-valid ancestor, but this proved to be too slow to
                // be practical.
                for (Chainstate* chainstate : GetAll()) {
                    if (chainstate->reliesOnAssumedValid() ||
                            pindex->nHeight < first_assumed_valid_height) {
                        chainstate->setBlockIndexCandidates.insert(pindex);
                    }
                }
            }
            if (pindex->nStatus & BLOCK_FAILED_MASK && (!m_best_invalid || pindex->nChainWork > m_best_invalid->nChainWork)) {
                m_best_invalid = pindex;
            }
            if (pindex->IsValid(BLOCK_VALID_TREE) && (m_best_header == nullptr || CBlockIndexWorkComparator()(m_best_header, pindex)))
                m_best_header = pindex;
        }

        needs_init = m_blockman.m_block_index.empty();
    }

    if (needs_init) {
        // Everything here is for *new* reindex/DBs. Thus, though
        // LoadBlockIndexDB may have set fReindex if we shut down
        // mid-reindex previously, we don't check fReindex and
        // instead only check it prior to LoadBlockIndexDB to set
        // needs_init.

        LogPrintf("Initializing databases...\n");
    }
    return true;
}

bool Chainstate::LoadGenesisBlock()
{
    LOCK(cs_main);

    const CChainParams& params{m_chainman.GetParams()};

    // Check whether we're already initialized by checking for genesis in
    // m_blockman.m_block_index. Note that we can't use m_chain here, since it is
    // set based on the coins db, not the block index db, which is the only
    // thing loaded at this point.
    if (m_blockman.m_block_index.count(params.GenesisBlock().GetHash()))
        return true;

    try {
        const CBlock& block = params.GenesisBlock();
        FlatFilePos blockPos{m_blockman.SaveBlockToDisk(block, 0, m_chain, params, nullptr)};
        if (blockPos.IsNull()) {
            return error("%s: writing genesis block to disk failed", __func__);
        }
        CBlockIndex* pindex = m_blockman.AddToBlockIndex(block, m_chainman.m_best_header);
        ReceivedBlockTransactions(block, pindex, blockPos);
    } catch (const std::runtime_error& e) {
        return error("%s: failed to write genesis block: %s", __func__, e.what());
    }

    return true;
}

void Chainstate::LoadExternalBlockFile(
    FILE* fileIn,
    FlatFilePos* dbp,
    std::multimap<uint256, FlatFilePos>* blocks_with_unknown_parent)
{
    AssertLockNotHeld(m_chainstate_mutex);

    // Either both should be specified (-reindex), or neither (-loadblock).
    assert(!dbp == !blocks_with_unknown_parent);

    const auto start{SteadyClock::now()};
    const CChainParams& params{m_chainman.GetParams()};

    int nLoaded = 0;
    try {
        // This takes over fileIn and calls fclose() on it in the CBufferedFile destructor
        CBufferedFile blkdat(fileIn, 2*MAX_BLOCK_SERIALIZED_SIZE, MAX_BLOCK_SERIALIZED_SIZE+8, SER_DISK, CLIENT_VERSION);
        // nRewind indicates where to resume scanning in case something goes wrong,
        // such as a block fails to deserialize.
        uint64_t nRewind = blkdat.GetPos();
        while (!blkdat.eof()) {
            if (ShutdownRequested()) return;

            blkdat.SetPos(nRewind);
            nRewind++; // start one byte further next time, in case of failure
            blkdat.SetLimit(); // remove former limit
            unsigned int nSize = 0;
            try {
                // locate a header
                unsigned char buf[CMessageHeader::MESSAGE_START_SIZE];
                blkdat.FindByte(params.MessageStart()[0]);
                nRewind = blkdat.GetPos() + 1;
                blkdat >> buf;
                if (memcmp(buf, params.MessageStart(), CMessageHeader::MESSAGE_START_SIZE)) {
                    continue;
                }
                // read size
                blkdat >> nSize;
                if (nSize < 80 || nSize > MAX_BLOCK_SERIALIZED_SIZE)
                    continue;
            } catch (const std::exception&) {
                // no valid block header found; don't complain
                // (this happens at the end of every blk.dat file)
                break;
            }
            try {
                // read block header
                const uint64_t nBlockPos{blkdat.GetPos()};
                if (dbp)
                    dbp->nPos = nBlockPos;
                blkdat.SetLimit(nBlockPos + nSize);
                CBlockHeader header;
                blkdat >> header;
                const uint256 hash{header.GetHash()};
                // Skip the rest of this block (this may read from disk into memory); position to the marker before the
                // next block, but it's still possible to rewind to the start of the current block (without a disk read).
                nRewind = nBlockPos + nSize;
                blkdat.SkipTo(nRewind);
                {
                    LOCK(cs_main);
                    // detect out of order blocks, and store them for later
                    if (hash != params.GetConsensus().hashGenesisBlock && !m_blockman.LookupBlockIndex(header.hashPrevBlock)) {
                        LogPrint(BCLog::REINDEX, "%s: Out of order block %s, parent %s not known\n", __func__, hash.ToString(),
                                 header.hashPrevBlock.ToString());
                        if (dbp && blocks_with_unknown_parent) {
                            blocks_with_unknown_parent->emplace(header.hashPrevBlock, *dbp);
                        }
                        continue;
                    }

                    // process in case the block isn't known yet
                    const CBlockIndex* pindex = m_blockman.LookupBlockIndex(hash);
                    if (!pindex || (pindex->nStatus & BLOCK_HAVE_DATA) == 0) {
                        // This block can be processed immediately; rewind to its start, read and deserialize it.
                        blkdat.SetPos(nBlockPos);
                        std::shared_ptr<CBlock> pblock{std::make_shared<CBlock>()};
                        blkdat >> *pblock;
                        nRewind = blkdat.GetPos();

                        BlockValidationState state;
                        if (AcceptBlock(pblock, state, nullptr, true, dbp, nullptr, true)) {
                            nLoaded++;
                        }
                        if (state.IsError()) {
                            break;
                        }
                    } else if (hash != params.GetConsensus().hashGenesisBlock && pindex->nHeight % 1000 == 0) {
                        LogPrint(BCLog::REINDEX, "Block Import: already had block %s at height %d\n", hash.ToString(), pindex->nHeight);
                    }
                }

                // Activate the genesis block so normal node progress can continue
                if (hash == params.GetConsensus().hashGenesisBlock) {
                    BlockValidationState state;
                    if (!ActivateBestChain(state, nullptr)) {
                        break;
                    }
                }

                NotifyHeaderTip(*this);

                if (!blocks_with_unknown_parent) continue;

                // Recursively process earlier encountered successors of this block
                std::deque<uint256> queue;
                queue.push_back(hash);
                while (!queue.empty()) {
                    uint256 head = queue.front();
                    queue.pop_front();
                    auto range = blocks_with_unknown_parent->equal_range(head);
                    while (range.first != range.second) {
                        std::multimap<uint256, FlatFilePos>::iterator it = range.first;
                        std::shared_ptr<CBlock> pblockrecursive = std::make_shared<CBlock>();
                        if (ReadBlockFromDisk(*pblockrecursive, it->second, params.GetConsensus())) {
                            LogPrint(BCLog::REINDEX, "%s: Processing out of order child %s of %s\n", __func__, pblockrecursive->GetHash().ToString(),
                                    head.ToString());
                            LOCK(cs_main);
                            BlockValidationState dummy;
                            if (AcceptBlock(pblockrecursive, dummy, nullptr, true, &it->second, nullptr, true)) {
                                nLoaded++;
                                queue.push_back(pblockrecursive->GetHash());
                            }
                        }
                        range.first++;
                        blocks_with_unknown_parent->erase(it);
                        NotifyHeaderTip(*this);
                    }
                }
            } catch (const std::exception& e) {
                // historical bugs added extra data to the block files that does not deserialize cleanly.
                // commonly this data is between readable blocks, but it does not really matter. such data is not fatal to the import process.
                // the code that reads the block files deals with invalid data by simply ignoring it.
                // it continues to search for the next {4 byte magic message start bytes + 4 byte length + block} that does deserialize cleanly
                // and passes all of the other block validation checks dealing with POW and the merkle root, etc...
                // we merely note with this informational log message when unexpected data is encountered.
                // we could also be experiencing a storage system read error, or a read of a previous bad write. these are possible, but
                // less likely scenarios. we don't have enough information to tell a difference here.
                // the reindex process is not the place to attempt to clean and/or compact the block files. if so desired, a studious node operator
                // may use knowledge of the fact that the block files are not entirely pristine in order to prepare a set of pristine, and
                // perhaps ordered, block files for later reindexing.
                LogPrint(BCLog::REINDEX, "%s: unexpected data at file offset 0x%x - %s. continuing\n", __func__, (nRewind - 1), e.what());
            }
        }
    } catch (const std::runtime_error& e) {
        AbortNode(std::string("System error: ") + e.what());
    }
    LogPrintf("Loaded %i blocks from external file in %dms\n", nLoaded, Ticks<std::chrono::milliseconds>(SteadyClock::now() - start));
}

void Chainstate::CheckBlockIndex()
{
    if (!m_chainman.ShouldCheckBlockIndex()) {
        return;
    }

    LOCK(cs_main);

    // During a reindex, we read the genesis block and call CheckBlockIndex before ActivateBestChain,
    // so we have the genesis block in m_blockman.m_block_index but no active chain. (A few of the
    // tests when iterating the block tree require that m_chain has been initialized.)
    if (m_chain.Height() < 0) {
        assert(m_blockman.m_block_index.size() <= 1);
        return;
    }

    // Build forward-pointing map of the entire block tree.
    std::multimap<CBlockIndex*,CBlockIndex*> forward;
    for (auto& [_, block_index] : m_blockman.m_block_index) {
        forward.emplace(block_index.pprev, &block_index);
    }

    assert(forward.size() == m_blockman.m_block_index.size());

    std::pair<std::multimap<CBlockIndex*,CBlockIndex*>::iterator,std::multimap<CBlockIndex*,CBlockIndex*>::iterator> rangeGenesis = forward.equal_range(nullptr);
    CBlockIndex *pindex = rangeGenesis.first->second;
    rangeGenesis.first++;
    assert(rangeGenesis.first == rangeGenesis.second); // There is only one index entry with parent nullptr.

    // Iterate over the entire block tree, using depth-first search.
    // Along the way, remember whether there are blocks on the path from genesis
    // block being explored which are the first to have certain properties.
    size_t nNodes = 0;
    int nHeight = 0;
    CBlockIndex* pindexFirstInvalid = nullptr; // Oldest ancestor of pindex which is invalid.
    CBlockIndex* pindexFirstMissing = nullptr; // Oldest ancestor of pindex which does not have BLOCK_HAVE_DATA.
    CBlockIndex* pindexFirstNeverProcessed = nullptr; // Oldest ancestor of pindex for which nTx == 0.
    CBlockIndex* pindexFirstNotTreeValid = nullptr; // Oldest ancestor of pindex which does not have BLOCK_VALID_TREE (regardless of being valid or not).
    CBlockIndex* pindexFirstNotTransactionsValid = nullptr; // Oldest ancestor of pindex which does not have BLOCK_VALID_TRANSACTIONS (regardless of being valid or not).
    CBlockIndex* pindexFirstNotChainValid = nullptr; // Oldest ancestor of pindex which does not have BLOCK_VALID_CHAIN (regardless of being valid or not).
    CBlockIndex* pindexFirstNotScriptsValid = nullptr; // Oldest ancestor of pindex which does not have BLOCK_VALID_SCRIPTS (regardless of being valid or not).
    while (pindex != nullptr) {
        nNodes++;
        if (pindexFirstInvalid == nullptr && pindex->nStatus & BLOCK_FAILED_VALID) pindexFirstInvalid = pindex;
        // Assumed-valid index entries will not have data since we haven't downloaded the
        // full block yet.
        if (pindexFirstMissing == nullptr && !(pindex->nStatus & BLOCK_HAVE_DATA) && !pindex->IsAssumedValid()) {
            pindexFirstMissing = pindex;
        }
        if (pindexFirstNeverProcessed == nullptr && pindex->nTx == 0) pindexFirstNeverProcessed = pindex;
        if (pindex->pprev != nullptr && pindexFirstNotTreeValid == nullptr && (pindex->nStatus & BLOCK_VALID_MASK) < BLOCK_VALID_TREE) pindexFirstNotTreeValid = pindex;

        if (pindex->pprev != nullptr && !pindex->IsAssumedValid()) {
            // Skip validity flag checks for BLOCK_ASSUMED_VALID index entries, since these
            // *_VALID_MASK flags will not be present for index entries we are temporarily assuming
            // valid.
            if (pindexFirstNotTransactionsValid == nullptr &&
                    (pindex->nStatus & BLOCK_VALID_MASK) < BLOCK_VALID_TRANSACTIONS) {
                pindexFirstNotTransactionsValid = pindex;
            }

            if (pindexFirstNotChainValid == nullptr &&
                    (pindex->nStatus & BLOCK_VALID_MASK) < BLOCK_VALID_CHAIN) {
                pindexFirstNotChainValid = pindex;
            }

            if (pindexFirstNotScriptsValid == nullptr &&
                    (pindex->nStatus & BLOCK_VALID_MASK) < BLOCK_VALID_SCRIPTS) {
                pindexFirstNotScriptsValid = pindex;
            }
        }

        // Begin: actual consistency checks.
        if (pindex->pprev == nullptr) {
            // Genesis block checks.
            assert(pindex->GetBlockHash() == m_chainman.GetConsensus().hashGenesisBlock); // Genesis block's hash must match.
            assert(pindex == m_chain.Genesis()); // The current active chain's genesis block must be this block.
        }
        if (!pindex->HaveTxsDownloaded()) assert(pindex->nSequenceId <= 0); // nSequenceId can't be set positive for blocks that aren't linked (negative is used for preciousblock)
        // VALID_TRANSACTIONS is equivalent to nTx > 0 for all nodes (whether or not pruning has occurred).
        // HAVE_DATA is only equivalent to nTx > 0 (or VALID_TRANSACTIONS) if no pruning has occurred.
        // Unless these indexes are assumed valid and pending block download on a
        // background chainstate.
        if (!m_blockman.m_have_pruned && !pindex->IsAssumedValid()) {
            // If we've never pruned, then HAVE_DATA should be equivalent to nTx > 0
            assert(!(pindex->nStatus & BLOCK_HAVE_DATA) == (pindex->nTx == 0));
            assert(pindexFirstMissing == pindexFirstNeverProcessed);
        } else {
            // If we have pruned, then we can only say that HAVE_DATA implies nTx > 0
            if (pindex->nStatus & BLOCK_HAVE_DATA) assert(pindex->nTx > 0);
        }
        if (pindex->nStatus & BLOCK_HAVE_UNDO) assert(pindex->nStatus & BLOCK_HAVE_DATA);
        if (pindex->IsAssumedValid()) {
            // Assumed-valid blocks should have some nTx value.
            assert(pindex->nTx > 0);
            // Assumed-valid blocks should connect to the main chain.
            assert((pindex->nStatus & BLOCK_VALID_MASK) >= BLOCK_VALID_TREE);
        } else {
            // Otherwise there should only be an nTx value if we have
            // actually seen a block's transactions.
            assert(((pindex->nStatus & BLOCK_VALID_MASK) >= BLOCK_VALID_TRANSACTIONS) == (pindex->nTx > 0)); // This is pruning-independent.
        }
        // All parents having had data (at some point) is equivalent to all parents being VALID_TRANSACTIONS, which is equivalent to HaveTxsDownloaded().
        assert((pindexFirstNeverProcessed == nullptr) == pindex->HaveTxsDownloaded());
        assert((pindexFirstNotTransactionsValid == nullptr) == pindex->HaveTxsDownloaded());
        assert(pindex->nHeight == nHeight); // nHeight must be consistent.
        assert(pindex->pprev == nullptr || pindex->nChainWork >= pindex->pprev->nChainWork); // For every block except the genesis block, the chainwork must be larger than the parent's.
        assert(nHeight < 2 || (pindex->pskip && (pindex->pskip->nHeight < nHeight))); // The pskip pointer must point back for all but the first 2 blocks.
        assert(pindexFirstNotTreeValid == nullptr); // All m_blockman.m_block_index entries must at least be TREE valid
        if ((pindex->nStatus & BLOCK_VALID_MASK) >= BLOCK_VALID_TREE) assert(pindexFirstNotTreeValid == nullptr); // TREE valid implies all parents are TREE valid
        if ((pindex->nStatus & BLOCK_VALID_MASK) >= BLOCK_VALID_CHAIN) assert(pindexFirstNotChainValid == nullptr); // CHAIN valid implies all parents are CHAIN valid
        if ((pindex->nStatus & BLOCK_VALID_MASK) >= BLOCK_VALID_SCRIPTS) assert(pindexFirstNotScriptsValid == nullptr); // SCRIPTS valid implies all parents are SCRIPTS valid
        if (pindexFirstInvalid == nullptr) {
            // Checks for not-invalid blocks.
            assert((pindex->nStatus & BLOCK_FAILED_MASK) == 0); // The failed mask cannot be set for blocks without invalid parents.
        }
        if (!CBlockIndexWorkComparator()(pindex, m_chain.Tip()) && pindexFirstNeverProcessed == nullptr) {
            if (pindexFirstInvalid == nullptr) {
                const bool is_active = this == &m_chainman.ActiveChainstate();

                // If this block sorts at least as good as the current tip and
                // is valid and we have all data for its parents, it must be in
                // setBlockIndexCandidates.  m_chain.Tip() must also be there
                // even if some data has been pruned.
                //
                // Don't perform this check for the background chainstate since
                // its setBlockIndexCandidates shouldn't have some entries (i.e. those past the
                // snapshot block) which do exist in the block index for the active chainstate.
                if (is_active && (pindexFirstMissing == nullptr || pindex == m_chain.Tip())) {
                    assert(setBlockIndexCandidates.count(pindex));
                }
                // If some parent is missing, then it could be that this block was in
                // setBlockIndexCandidates but had to be removed because of the missing data.
                // In this case it must be in m_blocks_unlinked -- see test below.
            }
        } else { // If this block sorts worse than the current tip or some ancestor's block has never been seen, it cannot be in setBlockIndexCandidates.
            assert(setBlockIndexCandidates.count(pindex) == 0);
        }
        // Check whether this block is in m_blocks_unlinked.
        std::pair<std::multimap<CBlockIndex*,CBlockIndex*>::iterator,std::multimap<CBlockIndex*,CBlockIndex*>::iterator> rangeUnlinked = m_blockman.m_blocks_unlinked.equal_range(pindex->pprev);
        bool foundInUnlinked = false;
        while (rangeUnlinked.first != rangeUnlinked.second) {
            assert(rangeUnlinked.first->first == pindex->pprev);
            if (rangeUnlinked.first->second == pindex) {
                foundInUnlinked = true;
                break;
            }
            rangeUnlinked.first++;
        }
        if (pindex->pprev && (pindex->nStatus & BLOCK_HAVE_DATA) && pindexFirstNeverProcessed != nullptr && pindexFirstInvalid == nullptr) {
            // If this block has block data available, some parent was never received, and has no invalid parents, it must be in m_blocks_unlinked.
            assert(foundInUnlinked);
        }
        if (!(pindex->nStatus & BLOCK_HAVE_DATA)) assert(!foundInUnlinked); // Can't be in m_blocks_unlinked if we don't HAVE_DATA
        if (pindexFirstMissing == nullptr) assert(!foundInUnlinked); // We aren't missing data for any parent -- cannot be in m_blocks_unlinked.
        if (pindex->pprev && (pindex->nStatus & BLOCK_HAVE_DATA) && pindexFirstNeverProcessed == nullptr && pindexFirstMissing != nullptr) {
            // We HAVE_DATA for this block, have received data for all parents at some point, but we're currently missing data for some parent.
            assert(m_blockman.m_have_pruned); // We must have pruned.
            // This block may have entered m_blocks_unlinked if:
            //  - it has a descendant that at some point had more work than the
            //    tip, and
            //  - we tried switching to that descendant but were missing
            //    data for some intermediate block between m_chain and the
            //    tip.
            // So if this block is itself better than m_chain.Tip() and it wasn't in
            // setBlockIndexCandidates, then it must be in m_blocks_unlinked.
            if (!CBlockIndexWorkComparator()(pindex, m_chain.Tip()) && setBlockIndexCandidates.count(pindex) == 0) {
                if (pindexFirstInvalid == nullptr) {
                    assert(foundInUnlinked);
                }
            }
        }
        // assert(pindex->GetBlockHash() == pindex->GetBlockHeader().GetHash()); // Perhaps too slow
        // End: actual consistency checks.

        // Try descending into the first subnode.
        std::pair<std::multimap<CBlockIndex*,CBlockIndex*>::iterator,std::multimap<CBlockIndex*,CBlockIndex*>::iterator> range = forward.equal_range(pindex);
        if (range.first != range.second) {
            // A subnode was found.
            pindex = range.first->second;
            nHeight++;
            continue;
        }
        // This is a leaf node.
        // Move upwards until we reach a node of which we have not yet visited the last child.
        while (pindex) {
            // We are going to either move to a parent or a sibling of pindex.
            // If pindex was the first with a certain property, unset the corresponding variable.
            if (pindex == pindexFirstInvalid) pindexFirstInvalid = nullptr;
            if (pindex == pindexFirstMissing) pindexFirstMissing = nullptr;
            if (pindex == pindexFirstNeverProcessed) pindexFirstNeverProcessed = nullptr;
            if (pindex == pindexFirstNotTreeValid) pindexFirstNotTreeValid = nullptr;
            if (pindex == pindexFirstNotTransactionsValid) pindexFirstNotTransactionsValid = nullptr;
            if (pindex == pindexFirstNotChainValid) pindexFirstNotChainValid = nullptr;
            if (pindex == pindexFirstNotScriptsValid) pindexFirstNotScriptsValid = nullptr;
            // Find our parent.
            CBlockIndex* pindexPar = pindex->pprev;
            // Find which child we just visited.
            std::pair<std::multimap<CBlockIndex*,CBlockIndex*>::iterator,std::multimap<CBlockIndex*,CBlockIndex*>::iterator> rangePar = forward.equal_range(pindexPar);
            while (rangePar.first->second != pindex) {
                assert(rangePar.first != rangePar.second); // Our parent must have at least the node we're coming from as child.
                rangePar.first++;
            }
            // Proceed to the next one.
            rangePar.first++;
            if (rangePar.first != rangePar.second) {
                // Move to the sibling.
                pindex = rangePar.first->second;
                break;
            } else {
                // Move up further.
                pindex = pindexPar;
                nHeight--;
                continue;
            }
        }
    }

    // Check that we actually traversed the entire map.
    assert(nNodes == forward.size());
}

std::string Chainstate::ToString()
{
    AssertLockHeld(::cs_main);
    CBlockIndex* tip = m_chain.Tip();
    return strprintf("Chainstate [%s] @ height %d (%s)",
                     m_from_snapshot_blockhash ? "snapshot" : "ibd",
                     tip ? tip->nHeight : -1, tip ? tip->GetBlockHash().ToString() : "null");
}

bool Chainstate::ResizeCoinsCaches(size_t coinstip_size, size_t coinsdb_size)
{
    AssertLockHeld(::cs_main);
    if (coinstip_size == m_coinstip_cache_size_bytes &&
            coinsdb_size == m_coinsdb_cache_size_bytes) {
        // Cache sizes are unchanged, no need to continue.
        return true;
    }
    size_t old_coinstip_size = m_coinstip_cache_size_bytes;
    m_coinstip_cache_size_bytes = coinstip_size;
    m_coinsdb_cache_size_bytes = coinsdb_size;
    CoinsDB().ResizeCache(coinsdb_size);

    LogPrintf("[%s] resized coinsdb cache to %.1f MiB\n",
        this->ToString(), coinsdb_size * (1.0 / 1024 / 1024));
    LogPrintf("[%s] resized coinstip cache to %.1f MiB\n",
        this->ToString(), coinstip_size * (1.0 / 1024 / 1024));

    BlockValidationState state;
    bool ret;

    if (coinstip_size > old_coinstip_size) {
        // Likely no need to flush if cache sizes have grown.
        ret = FlushStateToDisk(state, FlushStateMode::IF_NEEDED);
    } else {
        // Otherwise, flush state to disk and deallocate the in-memory coins map.
        ret = FlushStateToDisk(state, FlushStateMode::ALWAYS);
        CoinsTip().ReallocateCache();
    }
    return ret;
}


//! Guess how far we are in the verification process at the given block index.
//! Since we have signed fixed-interval blocks, estimating progress is a very easy.
//! We can extrapolate the last block time to the current time to estimate how many more blocks
//! we expect.
double GuessVerificationProgress(const CBlockIndex* pindex, int64_t blockInterval) {
    if (pindex == nullptr || pindex->nHeight < 1) {
        return 0.0;
    }

    int64_t nNow = GetTime();
    int64_t moreBlocksExpected = (nNow - pindex->GetBlockTime()) / blockInterval;
    double progress = (pindex->nHeight + 0.0) / (pindex->nHeight + moreBlocksExpected);
    // Round to 3 digits to avoid 0.999999 when finished.
    progress = ceil(progress * 1000.0) / 1000.0;
    // Avoid higher than one if last block is newer than current time.
    return std::min(1.0, progress);
}

std::optional<uint256> ChainstateManager::SnapshotBlockhash() const
{
    LOCK(::cs_main);
    if (m_active_chainstate && m_active_chainstate->m_from_snapshot_blockhash) {
        // If a snapshot chainstate exists, it will always be our active.
        return m_active_chainstate->m_from_snapshot_blockhash;
    }
    return std::nullopt;
}

std::vector<Chainstate*> ChainstateManager::GetAll()
{
    LOCK(::cs_main);
    std::vector<Chainstate*> out;

    if (!IsSnapshotValidated() && m_ibd_chainstate) {
        out.push_back(m_ibd_chainstate.get());
    }

    if (m_snapshot_chainstate) {
        out.push_back(m_snapshot_chainstate.get());
    }

    return out;
}

Chainstate& ChainstateManager::InitializeChainstate(CTxMemPool* mempool)
{
    AssertLockHeld(::cs_main);
    assert(!m_ibd_chainstate);
    assert(!m_active_chainstate);

    m_ibd_chainstate = std::make_unique<Chainstate>(mempool, m_blockman, *this);
    m_active_chainstate = m_ibd_chainstate.get();
    return *m_active_chainstate;
}

const AssumeutxoData* ExpectedAssumeutxo(
    const int height, const CChainParams& chainparams)
{
    const MapAssumeutxo& valid_assumeutxos_map = chainparams.Assumeutxo();
    const auto assumeutxo_found = valid_assumeutxos_map.find(height);

    if (assumeutxo_found != valid_assumeutxos_map.end()) {
        return &assumeutxo_found->second;
    }
    return nullptr;
}

static bool DeleteCoinsDBFromDisk(const fs::path db_path, bool is_snapshot)
    EXCLUSIVE_LOCKS_REQUIRED(::cs_main)
{
    AssertLockHeld(::cs_main);

    if (is_snapshot) {
        fs::path base_blockhash_path = db_path / node::SNAPSHOT_BLOCKHASH_FILENAME;

        if (fs::exists(base_blockhash_path)) {
            bool removed = fs::remove(base_blockhash_path);
            if (!removed) {
                LogPrintf("[snapshot] failed to remove file %s\n",
                          fs::PathToString(base_blockhash_path));
            }
        } else {
            LogPrintf("[snapshot] snapshot chainstate dir being removed lacks %s file\n",
                    fs::PathToString(node::SNAPSHOT_BLOCKHASH_FILENAME));
        }
    }

    std::string path_str = fs::PathToString(db_path);
    LogPrintf("Removing leveldb dir at %s\n", path_str);

    // We have to destruct before this call leveldb::DB in order to release the db
    // lock, otherwise `DestroyDB` will fail. See `leveldb::~DBImpl()`.
    const bool destroyed = dbwrapper::DestroyDB(path_str, {}).ok();

    if (!destroyed) {
        LogPrintf("error: leveldb DestroyDB call failed on %s\n", path_str);
    }

    // Datadir should be removed from filesystem; otherwise initialization may detect
    // it on subsequent statups and get confused.
    //
    // If the base_blockhash_path removal above fails in the case of snapshot
    // chainstates, this will return false since leveldb won't remove a non-empty
    // directory.
    return destroyed && !fs::exists(db_path);
}

bool ChainstateManager::ActivateSnapshot(
        AutoFile& coins_file,
        const SnapshotMetadata& metadata,
        bool in_memory)
{
    uint256 base_blockhash = metadata.m_base_blockhash;

    if (this->SnapshotBlockhash()) {
        LogPrintf("[snapshot] can't activate a snapshot-based chainstate more than once\n");
        return false;
    }

    int64_t current_coinsdb_cache_size{0};
    int64_t current_coinstip_cache_size{0};

    // Cache percentages to allocate to each chainstate.
    //
    // These particular percentages don't matter so much since they will only be
    // relevant during snapshot activation; caches are rebalanced at the conclusion of
    // this function. We want to give (essentially) all available cache capacity to the
    // snapshot to aid the bulk load later in this function.
    static constexpr double IBD_CACHE_PERC = 0.01;
    static constexpr double SNAPSHOT_CACHE_PERC = 0.99;

    {
        LOCK(::cs_main);
        // Resize the coins caches to ensure we're not exceeding memory limits.
        //
        // Allocate the majority of the cache to the incoming snapshot chainstate, since
        // (optimistically) getting to its tip will be the top priority. We'll need to call
        // `MaybeRebalanceCaches()` once we're done with this function to ensure
        // the right allocation (including the possibility that no snapshot was activated
        // and that we should restore the active chainstate caches to their original size).
        //
        current_coinsdb_cache_size = this->ActiveChainstate().m_coinsdb_cache_size_bytes;
        current_coinstip_cache_size = this->ActiveChainstate().m_coinstip_cache_size_bytes;

        // Temporarily resize the active coins cache to make room for the newly-created
        // snapshot chain.
        this->ActiveChainstate().ResizeCoinsCaches(
            static_cast<size_t>(current_coinstip_cache_size * IBD_CACHE_PERC),
            static_cast<size_t>(current_coinsdb_cache_size * IBD_CACHE_PERC));
    }

    auto snapshot_chainstate = WITH_LOCK(::cs_main,
        return std::make_unique<Chainstate>(
            /*mempool=*/nullptr, m_blockman, *this, base_blockhash));

    {
        LOCK(::cs_main);
        snapshot_chainstate->InitCoinsDB(
            static_cast<size_t>(current_coinsdb_cache_size * SNAPSHOT_CACHE_PERC),
            in_memory, false, "chainstate");
        snapshot_chainstate->InitCoinsCache(
            static_cast<size_t>(current_coinstip_cache_size * SNAPSHOT_CACHE_PERC));
    }

    bool snapshot_ok = this->PopulateAndValidateSnapshot(
        *snapshot_chainstate, coins_file, metadata);

    // If not in-memory, persist the base blockhash for use during subsequent
    // initialization.
    if (!in_memory) {
        LOCK(::cs_main);
        if (!node::WriteSnapshotBaseBlockhash(*snapshot_chainstate)) {
            snapshot_ok = false;
        }
    }
    if (!snapshot_ok) {
        LOCK(::cs_main);
        this->MaybeRebalanceCaches();

        // PopulateAndValidateSnapshot can return (in error) before the leveldb datadir
        // has been created, so only attempt removal if we got that far.
        if (auto snapshot_datadir = node::FindSnapshotChainstateDir()) {
            // We have to destruct leveldb::DB in order to release the db lock, otherwise
            // DestroyDB() (in DeleteCoinsDBFromDisk()) will fail. See `leveldb::~DBImpl()`.
            // Destructing the chainstate (and so resetting the coinsviews object) does this.
            snapshot_chainstate.reset();
            bool removed = DeleteCoinsDBFromDisk(*snapshot_datadir, /*is_snapshot=*/true);
            if (!removed) {
                AbortNode(strprintf("Failed to remove snapshot chainstate dir (%s). "
                    "Manually remove it before restarting.\n", fs::PathToString(*snapshot_datadir)));
            }
        }
        return false;
    }

    {
        LOCK(::cs_main);
        assert(!m_snapshot_chainstate);
        m_snapshot_chainstate.swap(snapshot_chainstate);
        const bool chaintip_loaded = m_snapshot_chainstate->LoadChainTip();
        assert(chaintip_loaded);

        m_active_chainstate = m_snapshot_chainstate.get();

        LogPrintf("[snapshot] successfully activated snapshot %s\n", base_blockhash.ToString());
        LogPrintf("[snapshot] (%.2f MB)\n",
            m_snapshot_chainstate->CoinsTip().DynamicMemoryUsage() / (1000 * 1000));

        this->MaybeRebalanceCaches();
    }
    return true;
}

static void FlushSnapshotToDisk(CCoinsViewCache& coins_cache, bool snapshot_loaded)
{
    LOG_TIME_MILLIS_WITH_CATEGORY_MSG_ONCE(
        strprintf("%s (%.2f MB)",
                  snapshot_loaded ? "saving snapshot chainstate" : "flushing coins cache",
                  coins_cache.DynamicMemoryUsage() / (1000 * 1000)),
        BCLog::LogFlags::ALL);

    coins_cache.Flush();
}

bool ChainstateManager::PopulateAndValidateSnapshot(
    Chainstate& snapshot_chainstate,
    AutoFile& coins_file,
    const SnapshotMetadata& metadata)
{
    // It's okay to release cs_main before we're done using `coins_cache` because we know
    // that nothing else will be referencing the newly created snapshot_chainstate yet.
    CCoinsViewCache& coins_cache = *WITH_LOCK(::cs_main, return &snapshot_chainstate.CoinsTip());

    uint256 base_blockhash = metadata.m_base_blockhash;

    CBlockIndex* snapshot_start_block = WITH_LOCK(::cs_main, return m_blockman.LookupBlockIndex(base_blockhash));

    if (!snapshot_start_block) {
        // Needed for ComputeUTXOStats and ExpectedAssumeutxo to determine the
        // height and to avoid a crash when base_blockhash.IsNull()
        LogPrintf("[snapshot] Did not find snapshot start blockheader %s\n",
                  base_blockhash.ToString());
        return false;
    }

    int base_height = snapshot_start_block->nHeight;
    auto maybe_au_data = ExpectedAssumeutxo(base_height, GetParams());

    if (!maybe_au_data) {
        LogPrintf("[snapshot] assumeutxo height in snapshot metadata not recognized " /* Continued */
                  "(%d) - refusing to load snapshot\n", base_height);
        return false;
    }

    const AssumeutxoData& au_data = *maybe_au_data;

    COutPoint outpoint;
    Coin coin;
    const uint64_t coins_count = metadata.m_coins_count;
    uint64_t coins_left = metadata.m_coins_count;

    LogPrintf("[snapshot] loading coins from snapshot %s\n", base_blockhash.ToString());
    int64_t coins_processed{0};

    while (coins_left > 0) {
        try {
            coins_file >> outpoint;
            coins_file >> coin;
        } catch (const std::ios_base::failure&) {
            LogPrintf("[snapshot] bad snapshot format or truncated snapshot after deserializing %d coins\n",
                      coins_count - coins_left);
            return false;
        }
        if (coin.nHeight > base_height ||
            outpoint.n >= std::numeric_limits<decltype(outpoint.n)>::max() // Avoid integer wrap-around in coinstats.cpp:ApplyHash
        ) {
            LogPrintf("[snapshot] bad snapshot data after deserializing %d coins\n",
                      coins_count - coins_left);
            return false;
        }

        coins_cache.EmplaceCoinInternalDANGER(std::move(outpoint), std::move(coin));

        --coins_left;
        ++coins_processed;

        if (coins_processed % 1000000 == 0) {
            LogPrintf("[snapshot] %d coins loaded (%.2f%%, %.2f MB)\n",
                coins_processed,
                static_cast<float>(coins_processed) * 100 / static_cast<float>(coins_count),
                coins_cache.DynamicMemoryUsage() / (1000 * 1000));
        }

        // Batch write and flush (if we need to) every so often.
        //
        // If our average Coin size is roughly 41 bytes, checking every 120,000 coins
        // means <5MB of memory imprecision.
        if (coins_processed % 120000 == 0) {
            if (ShutdownRequested()) {
                return false;
            }

            const auto snapshot_cache_state = WITH_LOCK(::cs_main,
                return snapshot_chainstate.GetCoinsCacheSizeState());

            if (snapshot_cache_state >= CoinsCacheSizeState::CRITICAL) {
                // This is a hack - we don't know what the actual best block is, but that
                // doesn't matter for the purposes of flushing the cache here. We'll set this
                // to its correct value (`base_blockhash`) below after the coins are loaded.
                coins_cache.SetBestBlock(GetRandHash());

                // No need to acquire cs_main since this chainstate isn't being used yet.
                FlushSnapshotToDisk(coins_cache, /*snapshot_loaded=*/false);
            }
        }
    }

    // Important that we set this. This and the coins_cache accesses above are
    // sort of a layer violation, but either we reach into the innards of
    // CCoinsViewCache here or we have to invert some of the Chainstate to
    // embed them in a snapshot-activation-specific CCoinsViewCache bulk load
    // method.
    coins_cache.SetBestBlock(base_blockhash);

    bool out_of_coins{false};
    try {
        coins_file >> outpoint;
    } catch (const std::ios_base::failure&) {
        // We expect an exception since we should be out of coins.
        out_of_coins = true;
    }
    if (!out_of_coins) {
        LogPrintf("[snapshot] bad snapshot - coins left over after deserializing %d coins\n",
            coins_count);
        return false;
    }

    LogPrintf("[snapshot] loaded %d (%.2f MB) coins from snapshot %s\n",
        coins_count,
        coins_cache.DynamicMemoryUsage() / (1000 * 1000),
        base_blockhash.ToString());

    // No need to acquire cs_main since this chainstate isn't being used yet.
    FlushSnapshotToDisk(coins_cache, /*snapshot_loaded=*/true);

    assert(coins_cache.GetBestBlock() == base_blockhash);

    auto breakpoint_fnc = [] { /* TODO insert breakpoint here? */ };

    // As above, okay to immediately release cs_main here since no other context knows
    // about the snapshot_chainstate.
    CCoinsViewDB* snapshot_coinsdb = WITH_LOCK(::cs_main, return &snapshot_chainstate.CoinsDB());

    const std::optional<CCoinsStats> maybe_stats = ComputeUTXOStats(CoinStatsHashType::HASH_SERIALIZED, snapshot_coinsdb, m_blockman, breakpoint_fnc);
    if (!maybe_stats.has_value()) {
        LogPrintf("[snapshot] failed to generate coins stats\n");
        return false;
    }

    // Assert that the deserialized chainstate contents match the expected assumeutxo value.
    if (AssumeutxoHash{maybe_stats->hashSerialized} != au_data.hash_serialized) {
        LogPrintf("[snapshot] bad snapshot content hash: expected %s, got %s\n",
            au_data.hash_serialized.ToString(), maybe_stats->hashSerialized.ToString());
        return false;
    }

    snapshot_chainstate.m_chain.SetTip(*snapshot_start_block);

    // The remainder of this function requires modifying data protected by cs_main.
    LOCK(::cs_main);

    // Fake various pieces of CBlockIndex state:
    CBlockIndex* index = nullptr;

    // Don't make any modifications to the genesis block.
    // This is especially important because we don't want to erroneously
    // apply BLOCK_ASSUMED_VALID to genesis, which would happen if we didn't skip
    // it here (since it apparently isn't BLOCK_VALID_SCRIPTS).
    constexpr int AFTER_GENESIS_START{1};

    for (int i = AFTER_GENESIS_START; i <= snapshot_chainstate.m_chain.Height(); ++i) {
        index = snapshot_chainstate.m_chain[i];

        // Fake nTx so that LoadBlockIndex() loads assumed-valid CBlockIndex
        // entries (among other things)
        if (!index->nTx) {
            index->nTx = 1;
        }
        // Fake nChainTx so that GuessVerificationProgress reports accurately
        index->nChainTx = index->pprev->nChainTx + index->nTx;

        // Mark unvalidated block index entries beneath the snapshot base block as assumed-valid.
        if (!index->IsValid(BLOCK_VALID_SCRIPTS)) {
            // This flag will be removed once the block is fully validated by a
            // background chainstate.
            index->nStatus |= BLOCK_ASSUMED_VALID;
        }

        // Fake BLOCK_OPT_WITNESS so that Chainstate::NeedsRedownload()
        // won't ask to rewind the entire assumed-valid chain on startup.
        if (DeploymentActiveAt(*index, *this, Consensus::DEPLOYMENT_SEGWIT)) {
            index->nStatus |= BLOCK_OPT_WITNESS;
        }

        m_blockman.m_dirty_blockindex.insert(index);
        // Changes to the block index will be flushed to disk after this call
        // returns in `ActivateSnapshot()`, when `MaybeRebalanceCaches()` is
        // called, since we've added a snapshot chainstate and therefore will
        // have to downsize the IBD chainstate, which will result in a call to
        // `FlushStateToDisk(ALWAYS)`.
    }

    assert(index);
    index->nChainTx = au_data.nChainTx;
    snapshot_chainstate.setBlockIndexCandidates.insert(snapshot_start_block);

    LogPrintf("[snapshot] validated snapshot (%.2f MB)\n",
        coins_cache.DynamicMemoryUsage() / (1000 * 1000));
    return true;
}

Chainstate& ChainstateManager::ActiveChainstate() const
{
    LOCK(::cs_main);
    assert(m_active_chainstate);
    return *m_active_chainstate;
}

bool ChainstateManager::IsSnapshotActive() const
{
    LOCK(::cs_main);
    return m_snapshot_chainstate && m_active_chainstate == m_snapshot_chainstate.get();
}

void ChainstateManager::MaybeRebalanceCaches()
{
    AssertLockHeld(::cs_main);
    if (m_ibd_chainstate && !m_snapshot_chainstate) {
        LogPrintf("[snapshot] allocating all cache to the IBD chainstate\n");
        // Allocate everything to the IBD chainstate.
        m_ibd_chainstate->ResizeCoinsCaches(m_total_coinstip_cache, m_total_coinsdb_cache);
    }
    else if (m_snapshot_chainstate && !m_ibd_chainstate) {
        LogPrintf("[snapshot] allocating all cache to the snapshot chainstate\n");
        // Allocate everything to the snapshot chainstate.
        m_snapshot_chainstate->ResizeCoinsCaches(m_total_coinstip_cache, m_total_coinsdb_cache);
    }
    else if (m_ibd_chainstate && m_snapshot_chainstate) {
        // If both chainstates exist, determine who needs more cache based on IBD status.
        //
        // Note: shrink caches first so that we don't inadvertently overwhelm available memory.
        if (m_snapshot_chainstate->IsInitialBlockDownload()) {
            m_ibd_chainstate->ResizeCoinsCaches(
                m_total_coinstip_cache * 0.05, m_total_coinsdb_cache * 0.05);
            m_snapshot_chainstate->ResizeCoinsCaches(
                m_total_coinstip_cache * 0.95, m_total_coinsdb_cache * 0.95);
        } else {
            m_snapshot_chainstate->ResizeCoinsCaches(
                m_total_coinstip_cache * 0.05, m_total_coinsdb_cache * 0.05);
            m_ibd_chainstate->ResizeCoinsCaches(
                m_total_coinstip_cache * 0.95, m_total_coinsdb_cache * 0.95);
        }
    }
}

void ChainstateManager::ResetChainstates()
{
    m_ibd_chainstate.reset();
    m_snapshot_chainstate.reset();
    m_active_chainstate = nullptr;
}

/**
 * Apply default chain params to nullopt members.
 * This helps to avoid coding errors around the accidental use of the compare
 * operators that accept nullopt, thus ignoring the intended default value.
 */
static ChainstateManager::Options&& Flatten(ChainstateManager::Options&& opts)
{
    if (!opts.check_block_index.has_value()) opts.check_block_index = opts.chainparams.DefaultConsistencyChecks();
    if (!opts.minimum_chain_work.has_value()) opts.minimum_chain_work = UintToArith256(opts.chainparams.GetConsensus().nMinimumChainWork);
    if (!opts.assumed_valid_block.has_value()) opts.assumed_valid_block = opts.chainparams.GetConsensus().defaultAssumeValid;
    Assert(opts.adjusted_time_callback);
    return std::move(opts);
}

ChainstateManager::ChainstateManager(Options options) : m_options{Flatten(std::move(options))} {}

ChainstateManager::~ChainstateManager()
{
    LOCK(::cs_main);

    m_versionbitscache.Clear();

    // TODO: The warning cache should probably become non-global
    for (auto& i : warningcache) {
        i.clear();
    }
}

bool ChainstateManager::DetectSnapshotChainstate(CTxMemPool* mempool)
{
    assert(!m_snapshot_chainstate);
    std::optional<fs::path> path = node::FindSnapshotChainstateDir();
    if (!path) {
        return false;
    }
    std::optional<uint256> base_blockhash = node::ReadSnapshotBaseBlockhash(*path);
    if (!base_blockhash) {
        return false;
    }
    LogPrintf("[snapshot] detected active snapshot chainstate (%s) - loading\n",
        fs::PathToString(*path));

    this->ActivateExistingSnapshot(mempool, *base_blockhash);
    return true;
}

Chainstate& ChainstateManager::ActivateExistingSnapshot(CTxMemPool* mempool, uint256 base_blockhash)
{
    assert(!m_snapshot_chainstate);
    m_snapshot_chainstate =
        std::make_unique<Chainstate>(mempool, m_blockman, *this, base_blockhash);
    LogPrintf("[snapshot] switching active chainstate to %s\n", m_snapshot_chainstate->ToString());
    m_active_chainstate = m_snapshot_chainstate.get();
    return *m_snapshot_chainstate;
}

bool IsBIP30Repeat(const CBlockIndex& block_index)
{
    return (block_index.nHeight==91842 && block_index.GetBlockHash() == uint256S("0x00000000000a4d0a398161ffc163c503763b1f4360639393e0e4c8e300e0caec")) ||
           (block_index.nHeight==91880 && block_index.GetBlockHash() == uint256S("0x00000000000743f190a18c5577a3c2d2a1f610ae9601ac046a38084ccb7cd721"));
}

bool IsBIP30Unspendable(const CBlockIndex& block_index)
{
    return (block_index.nHeight==91722 && block_index.GetBlockHash() == uint256S("0x00000000000271a2dc26e7667f8419f2e15416dc6955e5a6c6cdf3f2574dd08e")) ||
           (block_index.nHeight==91812 && block_index.GetBlockHash() == uint256S("0x00000000000af0aed4792b1acee3d966af36cf5def14935db8de83d6f9306f2f"));
}<|MERGE_RESOLUTION|>--- conflicted
+++ resolved
@@ -712,7 +712,6 @@
         return state.Invalid(TxValidationResult::TX_NOT_STANDARD, reason);
     }
 
-<<<<<<< HEAD
     // And now do PAK checks. Filtered by next blocks' enforced list
     if (chainparams.GetEnforcePak()) {
         if (!IsPAKValidTx(tx, GetActivePAKList(m_active_chainstate.m_chain.Tip(), chainparams.GetConsensus()), chainparams.ParentGenesisBlockHash(), chainparams.GetConsensus().pegged_asset)) {
@@ -720,13 +719,7 @@
         }
     }
 
-    // Do not work on transactions that are too small.
-    // A transaction with 1 segwit input and 1 P2WPHK output has non-witness size of 82 bytes.
-    // Transactions smaller than this are not relayed to mitigate CVE-2017-12842 by not relaying
-    // 64-byte transactions.
-=======
     // Transactions smaller than 65 non-witness bytes are not relayed to mitigate CVE-2017-12842.
->>>>>>> f3bc1a72
     if (::GetSerializeSize(tx, PROTOCOL_VERSION | SERIALIZE_TRANSACTION_NO_WITNESS) < MIN_STANDARD_TX_NONWITNESS_SIZE)
         return state.Invalid(TxValidationResult::TX_NOT_STANDARD, "tx-size-small");
 
