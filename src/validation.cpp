// Copyright (c) 2009-2010 Satoshi Nakamoto
// Copyright (c) 2009-2020 The Bitcoin Core developers
// Distributed under the MIT software license, see the accompanying
// file COPYING or http://www.opensource.org/licenses/mit-license.php.

#include <validation.h>

#include <arith_uint256.h>
#include <chain.h>
#include <chainparams.h>
#include <checkqueue.h>
#include <consensus/consensus.h>
#include <consensus/merkle.h>
#include <consensus/tx_check.h>
#include <consensus/tx_verify.h>
#include <consensus/validation.h>
#include <cuckoocache.h>
#include <deploymentstatus.h>
#include <flatfile.h>
#include <hash.h>
#include <index/blockfilterindex.h>
#include <logging.h>
#include <logging/timer.h>
#include <mainchainrpc.h>
#include <node/blockstorage.h>
#include <node/coinstats.h>
#include <node/ui_interface.h>
#include <pegins.h>
#include <node/utxo_snapshot.h>
#include <policy/policy.h>
#include <policy/rbf.h>
#include <policy/settings.h>
#include <primitives/block.h>
#include <primitives/transaction.h>
#include <script/pegins.h>
#include <random.h>
#include <reverse_iterator.h>
#include <script/script.h>
#include <script/sigcache.h>
#include <shutdown.h>
#include <signet.h>
#include <timedata.h>
#include <tinyformat.h>
#include <txdb.h>
#include <txmempool.h>
#include <uint256.h>
#include <undo.h>
#include <util/check.h> // For NDEBUG compile time check
#include <util/hasher.h>
#include <util/moneystr.h>
#include <util/rbf.h>
#include <util/strencodings.h>
#include <util/system.h>
#include <util/trace.h>
#include <util/translation.h>
#include <validationinterface.h>
#include <warnings.h>

// ELEMENTS
#include <block_proof.h> // CheckChallenge, CheckProof
#include <dynafed.h>

#include <numeric>
#include <optional>
#include <string>

#include <boost/algorithm/string/replace.hpp>

#define MICRO 0.000001
#define MILLI 0.001

/**
 * An extra transaction can be added to a package, as long as it only has one
 * ancestor and is no larger than this. Not really any reason to make this
 * configurable as it doesn't materially change DoS parameters.
 */
static const unsigned int EXTRA_DESCENDANT_TX_SIZE_LIMIT = 10000;
/** Maximum kilobytes for transactions to store for processing during reorg */
static const unsigned int MAX_DISCONNECTED_TX_POOL_SIZE = 20000;
/** Time to wait between writing blocks/block index to disk. */
static constexpr std::chrono::minutes DATABASE_WRITE_INTERVAL{5};
/** Time to wait between flushing chainstate to disk. */
static constexpr std::chrono::hours DATABASE_FLUSH_INTERVAL{24};
/** Maximum age of our tip for us to be considered current for fee estimation */
static constexpr std::chrono::hours MAX_FEE_ESTIMATION_TIP_AGE{3};
const std::vector<std::string> CHECKLEVEL_DOC {
    "level 0 reads the blocks from disk",
    "level 1 verifies block validity",
    "level 2 verifies undo data",
    "level 3 checks disconnection of tip blocks",
    "level 4 tries to reconnect the blocks",
    "each level includes the checks of the previous levels",
};

bool CBlockIndexWorkComparator::operator()(const CBlockIndex *pa, const CBlockIndex *pb) const {
    // First sort by most total work, ...
    if (pa->nChainWork > pb->nChainWork) return false;
    if (pa->nChainWork < pb->nChainWork) return true;

    // ... then by earliest time received, ...
    if (pa->nSequenceId < pb->nSequenceId) return false;
    if (pa->nSequenceId > pb->nSequenceId) return true;

    // Use pointer address as tie breaker (should only happen with blocks
    // loaded from disk, as those all have id 0).
    if (pa < pb) return false;
    if (pa > pb) return true;

    // Identical blocks.
    return false;
}

/**
 * Mutex to guard access to validation specific variables, such as reading
 * or changing the chainstate.
 *
 * This may also need to be locked when updating the transaction pool, e.g. on
 * AcceptToMemoryPool. See CTxMemPool::cs comment for details.
 *
 * The transaction pool has a separate lock to allow reading from it and the
 * chainstate at the same time.
 */
RecursiveMutex cs_main;

CBlockIndex *pindexBestHeader = nullptr;
Mutex g_best_block_mutex;
std::condition_variable g_best_block_cv;
uint256 g_best_block;
bool g_parallel_script_checks{false};
bool fRequireStandard = true;
bool fCheckBlockIndex = false;
bool fCheckpointsEnabled = DEFAULT_CHECKPOINTS_ENABLED;
int64_t nMaxTipAge = DEFAULT_MAX_TIP_AGE;

uint256 hashAssumeValid;
arith_uint256 nMinimumChainWork;

CFeeRate minRelayTxFee = CFeeRate(DEFAULT_MIN_RELAY_TX_FEE);

// Internal stuff
namespace {
    CBlockIndex* pindexBestInvalid = nullptr;
} // namespace

// Internal stuff from blockstorage ...
extern RecursiveMutex cs_LastBlockFile;
extern std::vector<CBlockFileInfo> vinfoBlockFile;
extern int nLastBlockFile;
extern bool fCheckForPruning;
extern std::set<CBlockIndex*> setDirtyBlockIndex;
extern std::set<int> setDirtyFileInfo;
void FlushBlockFile(bool fFinalize = false, bool finalize_undo = false);
// ... TODO move fully to blockstorage

CBlockIndex* BlockManager::LookupBlockIndex(const uint256& hash) const
{
    AssertLockHeld(cs_main);
    BlockMap::const_iterator it = m_block_index.find(hash);
    return it == m_block_index.end() ? nullptr : it->second;
}

CBlockIndex* BlockManager::FindForkInGlobalIndex(const CChain& chain, const CBlockLocator& locator)
{
    AssertLockHeld(cs_main);

    // Find the latest block common to locator and chain - we expect that
    // locator.vHave is sorted descending by height.
    for (const uint256& hash : locator.vHave) {
        CBlockIndex* pindex = LookupBlockIndex(hash);
        if (pindex) {
            if (chain.Contains(pindex))
                return pindex;
            if (pindex->GetAncestor(chain.Height()) == chain.Tip()) {
                return chain.Tip();
            }
        }
    }
    return chain.Genesis();
}

bool CheckInputScripts(const CTransaction& tx, TxValidationState& state,
                       const CCoinsViewCache& inputs, unsigned int flags, bool cacheSigStore,
                       bool cacheFullScriptStore, PrecomputedTransactionData& txdata,
                       std::vector<CCheck*>* pvChecks = nullptr)
                       EXCLUSIVE_LOCKS_REQUIRED(cs_main);

bool CheckFinalTx(const CBlockIndex* active_chain_tip, const CTransaction &tx, int flags)
{
    AssertLockHeld(cs_main);
    assert(active_chain_tip); // TODO: Make active_chain_tip a reference

    // By convention a negative value for flags indicates that the
    // current network-enforced consensus rules should be used. In
    // a future soft-fork scenario that would mean checking which
    // rules would be enforced for the next block and setting the
    // appropriate flags. At the present time no soft-forks are
    // scheduled, so no flags are set.
    flags = std::max(flags, 0);

    // CheckFinalTx() uses active_chain_tip.Height()+1 to evaluate
    // nLockTime because when IsFinalTx() is called within
    // AcceptBlock(), the height of the block *being*
    // evaluated is what is used. Thus if we want to know if a
    // transaction can be part of the *next* block, we need to call
    // IsFinalTx() with one more than active_chain_tip.Height().
    const int nBlockHeight = active_chain_tip->nHeight + 1;

    // BIP113 requires that time-locked transactions have nLockTime set to
    // less than the median time of the previous block they're contained in.
    // When the next block is created its previous block will be the current
    // chain tip, so we use that to calculate the median time passed to
    // IsFinalTx() if LOCKTIME_MEDIAN_TIME_PAST is set.
    const int64_t nBlockTime = (flags & LOCKTIME_MEDIAN_TIME_PAST)
                             ? active_chain_tip->GetMedianTimePast()
                             : GetAdjustedTime();

    return IsFinalTx(tx, nBlockHeight, nBlockTime);
}

bool TestLockPointValidity(CChain& active_chain, const LockPoints* lp)
{
    AssertLockHeld(cs_main);
    assert(lp);
    // If there are relative lock times then the maxInputBlock will be set
    // If there are no relative lock times, the LockPoints don't depend on the chain
    if (lp->maxInputBlock) {
        // Check whether ::ChainActive() is an extension of the block at which the LockPoints
        // calculation was valid.  If not LockPoints are no longer valid
        if (!active_chain.Contains(lp->maxInputBlock)) {
            return false;
        }
    }

    // LockPoints still valid
    return true;
}

bool CheckSequenceLocks(CBlockIndex* tip,
                        const CCoinsView& coins_view,
                        const CTransaction& tx,
                        int flags,
                        LockPoints* lp,
                        bool useExistingLockPoints)
{
    assert(tip != nullptr);

    CBlockIndex index;
    index.pprev = tip;
    // CheckSequenceLocks() uses active_chainstate.m_chain.Height()+1 to evaluate
    // height based locks because when SequenceLocks() is called within
    // ConnectBlock(), the height of the block *being*
    // evaluated is what is used.
    // Thus if we want to know if a transaction can be part of the
    // *next* block, we need to use one more than active_chainstate.m_chain.Height()
    index.nHeight = tip->nHeight + 1;

    std::pair<int, int64_t> lockPair;
    if (useExistingLockPoints) {
        assert(lp);
        lockPair.first = lp->height;
        lockPair.second = lp->time;
    }
    else {
        std::vector<int> prevheights;
        prevheights.resize(tx.vin.size());
        for (size_t txinIndex = 0; txinIndex < tx.vin.size(); txinIndex++) {
            const CTxIn& txin = tx.vin[txinIndex];
            // pegins should not restrict validity of sequence locks
            if (txin.m_is_pegin) {
                prevheights[txinIndex] = -1;
                continue;
            }

            Coin coin;
            if (!coins_view.GetCoin(txin.prevout, coin)) {
                return error("%s: Missing input", __func__);
            }
            if (coin.nHeight == MEMPOOL_HEIGHT) {
                // Assume all mempool transaction confirm in the next block
                prevheights[txinIndex] = tip->nHeight + 1;
            } else {
                prevheights[txinIndex] = coin.nHeight;
            }
        }
        lockPair = CalculateSequenceLocks(tx, flags, prevheights, index);
        if (lp) {
            lp->height = lockPair.first;
            lp->time = lockPair.second;
            // Also store the hash of the block with the highest height of
            // all the blocks which have sequence locked prevouts.
            // This hash needs to still be on the chain
            // for these LockPoint calculations to be valid
            // Note: It is impossible to correctly calculate a maxInputBlock
            // if any of the sequence locked inputs depend on unconfirmed txs,
            // except in the special case where the relative lock time/height
            // is 0, which is equivalent to no sequence lock. Since we assume
            // input height of tip+1 for mempool txs and test the resulting
            // lockPair from CalculateSequenceLocks against tip+1.  We know
            // EvaluateSequenceLocks will fail if there was a non-zero sequence
            // lock on a mempool input, so we can use the return value of
            // CheckSequenceLocks to indicate the LockPoints validity
            int maxInputHeight = 0;
            for (const int height : prevheights) {
                // Can ignore mempool inputs since we'll fail if they had non-zero locks
                if (height != tip->nHeight+1) {
                    maxInputHeight = std::max(maxInputHeight, height);
                }
            }
            lp->maxInputBlock = tip->GetAncestor(maxInputHeight);
        }
    }
    return EvaluateSequenceLocks(index, lockPair);
}

// Returns the script flags which should be checked for a given block
static unsigned int GetBlockScriptFlags(const CBlockIndex* pindex, const Consensus::Params& chainparams);

static void LimitMempoolSize(CTxMemPool& pool, CCoinsViewCache& coins_cache, size_t limit, std::chrono::seconds age)
    EXCLUSIVE_LOCKS_REQUIRED(pool.cs, ::cs_main)
{
    int expired = pool.Expire(GetTime<std::chrono::seconds>() - age);
    if (expired != 0) {
        LogPrint(BCLog::MEMPOOL, "Expired %i transactions from the memory pool\n", expired);
    }

    std::vector<COutPoint> vNoSpendsRemaining;
    pool.TrimToSize(limit, &vNoSpendsRemaining);
    for (const COutPoint& removed : vNoSpendsRemaining)
        coins_cache.Uncache(removed);
}

static bool IsCurrentForFeeEstimation(CChainState& active_chainstate) EXCLUSIVE_LOCKS_REQUIRED(cs_main)
{
    AssertLockHeld(cs_main);
    if (active_chainstate.IsInitialBlockDownload())
        return false;
    if (active_chainstate.m_chain.Tip()->GetBlockTime() < count_seconds(GetTime<std::chrono::seconds>() - MAX_FEE_ESTIMATION_TIP_AGE))
        return false;
    if (active_chainstate.m_chain.Height() < pindexBestHeader->nHeight - 1)
        return false;
    return true;
}

void CChainState::MaybeUpdateMempoolForReorg(
    DisconnectedBlockTransactions& disconnectpool,
    bool fAddToMempool)
{
    if (!m_mempool) return;

    AssertLockHeld(cs_main);
    AssertLockHeld(m_mempool->cs);
    std::vector<uint256> vHashUpdate;
    // disconnectpool's insertion_order index sorts the entries from
    // oldest to newest, but the oldest entry will be the last tx from the
    // latest mined block that was disconnected.
    // Iterate disconnectpool in reverse, so that we add transactions
    // back to the mempool starting with the earliest transaction that had
    // been previously seen in a block.
    auto it = disconnectpool.queuedTx.get<insertion_order>().rbegin();
    while (it != disconnectpool.queuedTx.get<insertion_order>().rend()) {
        // ignore validation errors in resurrected transactions
        if (!fAddToMempool || (*it)->IsCoinBase() ||
            AcceptToMemoryPool(
                *this, *m_mempool, *it, true /* bypass_limits */).m_result_type !=
                    MempoolAcceptResult::ResultType::VALID) {
            // If the transaction doesn't make it in to the mempool, remove any
            // transactions that depend on it (which would now be orphans).
            m_mempool->removeRecursive(**it, MemPoolRemovalReason::REORG);
        } else if (m_mempool->exists((*it)->GetHash())) {
            vHashUpdate.push_back((*it)->GetHash());
        }
        ++it;
    }
    disconnectpool.queuedTx.clear();
    // AcceptToMemoryPool/addUnchecked all assume that new mempool entries have
    // no in-mempool children, which is generally not true when adding
    // previously-confirmed transactions back to the mempool.
    // UpdateTransactionsFromBlock finds descendants of any transactions in
    // the disconnectpool that were added back and cleans up the mempool state.
    m_mempool->UpdateTransactionsFromBlock(vHashUpdate);

    // We also need to remove any now-immature transactions
    m_mempool->removeForReorg(*this, STANDARD_LOCKTIME_VERIFY_FLAGS);
    // Re-limit mempool size, in case we added any transactions
    LimitMempoolSize(
        *m_mempool,
        this->CoinsTip(),
        gArgs.GetArg("-maxmempool", DEFAULT_MAX_MEMPOOL_SIZE) * 1000000,
        std::chrono::hours{gArgs.GetArg("-mempoolexpiry", DEFAULT_MEMPOOL_EXPIRY)});
}

/**
* Checks to avoid mempool polluting consensus critical paths since cached
* signature and script validity results will be reused if we validate this
* transaction again during block validation.
* */
static bool CheckInputsFromMempoolAndCache(const CTransaction& tx, TxValidationState& state,
                const CCoinsViewCache& view, const CTxMemPool& pool,
                unsigned int flags, PrecomputedTransactionData& txdata, CCoinsViewCache& coins_tip)
                EXCLUSIVE_LOCKS_REQUIRED(cs_main, pool.cs)
{
    AssertLockHeld(cs_main);
    AssertLockHeld(pool.cs);

    assert(!tx.IsCoinBase());
    for (const CTxIn& txin : tx.vin) {
        if (txin.m_is_pegin) {
            continue;
        }

        const Coin& coin = view.AccessCoin(txin.prevout);

        // This coin was checked in PreChecks and MemPoolAccept
        // has been holding cs_main since then.
        Assume(!coin.IsSpent());
        if (coin.IsSpent()) return false;

        // If the Coin is available, there are 2 possibilities:
        // it is available in our current ChainstateActive UTXO set,
        // or it's a UTXO provided by a transaction in our mempool.
        // Ensure the scriptPubKeys in Coins from CoinsView are correct.
        const CTransactionRef& txFrom = pool.get(txin.prevout.hash);
        if (txFrom) {
            assert(txFrom->GetHash() == txin.prevout.hash);
            assert(txFrom->vout.size() > txin.prevout.n);
            assert(txFrom->vout[txin.prevout.n] == coin.out);
        } else {
            const Coin& coinFromUTXOSet = coins_tip.AccessCoin(txin.prevout);
            assert(!coinFromUTXOSet.IsSpent());
            assert(coinFromUTXOSet.out == coin.out);
        }
    }

    // Call CheckInputScripts() to cache signature and script validity against current tip consensus rules.
    return CheckInputScripts(tx, state, view, flags, /* cacheSigStore= */ true, /* cacheFullScriptStore= */ true, txdata);
}

namespace {

class MemPoolAccept
{
public:
    explicit MemPoolAccept(CTxMemPool& mempool, CChainState& active_chainstate) : m_pool(mempool), m_view(&m_dummy), m_viewmempool(&active_chainstate.CoinsTip(), m_pool), m_active_chainstate(active_chainstate),
        m_limit_ancestors(gArgs.GetArg("-limitancestorcount", DEFAULT_ANCESTOR_LIMIT)),
        m_limit_ancestor_size(gArgs.GetArg("-limitancestorsize", DEFAULT_ANCESTOR_SIZE_LIMIT)*1000),
        m_limit_descendants(gArgs.GetArg("-limitdescendantcount", DEFAULT_DESCENDANT_LIMIT)),
        m_limit_descendant_size(gArgs.GetArg("-limitdescendantsize", DEFAULT_DESCENDANT_SIZE_LIMIT)*1000) {
    }

    // We put the arguments we're handed into a struct, so we can pass them
    // around easier.
    struct ATMPArgs {
        const CChainParams& m_chainparams;
        const int64_t m_accept_time;
        const bool m_bypass_limits;
        /*
         * Return any outpoints which were not previously present in the coins
         * cache, but were added as a result of validating the tx for mempool
         * acceptance. This allows the caller to optionally remove the cache
         * additions if the associated transaction ends up being rejected by
         * the mempool.
         */
        std::vector<COutPoint>& m_coins_to_uncache;
        const bool m_test_accept;
        /** Whether we allow transactions to replace mempool transactions by BIP125 rules. If false,
         * any transaction spending the same inputs as a transaction in the mempool is considered
         * a conflict. */
        const bool m_allow_bip125_replacement{true};
    };

    // Single transaction acceptance
    MempoolAcceptResult AcceptSingleTransaction(const CTransactionRef& ptx, ATMPArgs& args) EXCLUSIVE_LOCKS_REQUIRED(cs_main);

    /**
    * Multiple transaction acceptance. Transactions may or may not be interdependent,
    * but must not conflict with each other. Parents must come before children if any
    * dependencies exist.
    */
    PackageMempoolAcceptResult AcceptMultipleTransactions(const std::vector<CTransactionRef>& txns, ATMPArgs& args) EXCLUSIVE_LOCKS_REQUIRED(cs_main);

private:
    // All the intermediate state that gets passed between the various levels
    // of checking a given transaction.
    struct Workspace {
        explicit Workspace(const CTransactionRef& ptx) : m_ptx(ptx), m_hash(ptx->GetHash()) {}
        std::set<uint256> m_conflicts;
        std::set<std::pair<uint256, COutPoint> > m_set_pegins_spent;
        CTxMemPool::setEntries m_all_conflicting;
        CTxMemPool::setEntries m_ancestors;
        std::unique_ptr<CTxMemPoolEntry> m_entry;
        std::list<CTransactionRef> m_replaced_transactions;

        bool m_replacement_transaction;
        CAmount m_base_fees;
        CAmount m_modified_fees;
        /** Total modified fees of all transactions being replaced. */
        CAmount m_conflicting_fees{0};
        /** Total virtual size of all transactions being replaced. */
        size_t m_conflicting_size{0};

        const CTransactionRef& m_ptx;
        const uint256& m_hash;
        TxValidationState m_state;
    };

    // Run the policy checks on a given transaction, excluding any script checks.
    // Looks up inputs, calculates feerate, considers replacement, evaluates
    // package limits, etc. As this function can be invoked for "free" by a peer,
    // only tests that are fast should be done here (to avoid CPU DoS).
    bool PreChecks(ATMPArgs& args, Workspace& ws) EXCLUSIVE_LOCKS_REQUIRED(cs_main, m_pool.cs);

    // Run the script checks using our policy flags. As this can be slow, we should
    // only invoke this on transactions that have otherwise passed policy checks.
    bool PolicyScriptChecks(const ATMPArgs& args, Workspace& ws, PrecomputedTransactionData& txdata) EXCLUSIVE_LOCKS_REQUIRED(cs_main, m_pool.cs);

    // Re-run the script checks, using consensus flags, and try to cache the
    // result in the scriptcache. This should be done after
    // PolicyScriptChecks(). This requires that all inputs either be in our
    // utxo set or in the mempool.
    bool ConsensusScriptChecks(const ATMPArgs& args, Workspace& ws, PrecomputedTransactionData &txdata) EXCLUSIVE_LOCKS_REQUIRED(cs_main, m_pool.cs);

    // Try to add the transaction to the mempool, removing any conflicts first.
    // Returns true if the transaction is in the mempool after any size
    // limiting is performed, false otherwise.
    bool Finalize(const ATMPArgs& args, Workspace& ws) EXCLUSIVE_LOCKS_REQUIRED(cs_main, m_pool.cs);

    // Compare a package's feerate against minimum allowed.
    bool CheckFeeRate(size_t package_size, CAmount package_fee, TxValidationState& state) EXCLUSIVE_LOCKS_REQUIRED(cs_main, m_pool.cs)
    {
        CAmount mempoolRejectFee = m_pool.GetMinFee(gArgs.GetArg("-maxmempool", DEFAULT_MAX_MEMPOOL_SIZE) * 1000000).GetFee(package_size);
        if (mempoolRejectFee > 0 && package_fee < mempoolRejectFee) {
            return state.Invalid(TxValidationResult::TX_MEMPOOL_POLICY, "mempool min fee not met", strprintf("%d < %d", package_fee, mempoolRejectFee));
        }

        if (package_fee < ::minRelayTxFee.GetFee(package_size)) {
            return state.Invalid(TxValidationResult::TX_MEMPOOL_POLICY, "min relay fee not met", strprintf("%d < %d", package_fee, ::minRelayTxFee.GetFee(package_size)));
        }
        return true;
    }

private:
    CTxMemPool& m_pool;
    CCoinsViewCache m_view;
    CCoinsViewMemPool m_viewmempool;
    CCoinsView m_dummy;

    CChainState& m_active_chainstate;

    // The package limits in effect at the time of invocation.
    const size_t m_limit_ancestors;
    const size_t m_limit_ancestor_size;
    // These may be modified while evaluating a transaction (eg to account for
    // in-mempool conflicts; see below).
    size_t m_limit_descendants;
    size_t m_limit_descendant_size;
};

bool MemPoolAccept::PreChecks(ATMPArgs& args, Workspace& ws)
{
    const CTransactionRef& ptx = ws.m_ptx;
    const CTransaction& tx = *ws.m_ptx;
    const uint256& hash = ws.m_hash;

    // Copy/alias what we need out of args
    const int64_t nAcceptTime = args.m_accept_time;
    const bool bypass_limits = args.m_bypass_limits;
    std::vector<COutPoint>& coins_to_uncache = args.m_coins_to_uncache;
    const CChainParams& chainparams = args.m_chainparams;

    // Alias what we need out of ws
    TxValidationState& state = ws.m_state;
    std::set<uint256>& setConflicts = ws.m_conflicts;
    CTxMemPool::setEntries& allConflicting = ws.m_all_conflicting;
    CTxMemPool::setEntries& setAncestors = ws.m_ancestors;
    std::unique_ptr<CTxMemPoolEntry>& entry = ws.m_entry;
    bool& fReplacementTransaction = ws.m_replacement_transaction;
    CAmount& nModifiedFees = ws.m_modified_fees;
    CAmount& nConflictingFees = ws.m_conflicting_fees;
    size_t& nConflictingSize = ws.m_conflicting_size;
    std::set<std::pair<uint256, COutPoint> >& setPeginsSpent = ws.m_set_pegins_spent;

    if (!CheckTransaction(tx, state)) {
        return false; // state filled in by CheckTransaction
    }

    // Coinbase is only valid in a block, not as a loose transaction
    if (tx.IsCoinBase())
        return state.Invalid(TxValidationResult::TX_CONSENSUS, "coinbase");

    // Rather not work on nonstandard transactions (unless -testnet/-regtest)
    std::string reason;
    if (fRequireStandard && !IsStandardTx(tx, reason))
        return state.Invalid(TxValidationResult::TX_NOT_STANDARD, reason);

    // And now do PAK checks. Filtered by next blocks' enforced list
    if (chainparams.GetEnforcePak()) {
        if (!IsPAKValidTx(tx, GetActivePAKList(m_active_chainstate.m_chain.Tip(), chainparams.GetConsensus()), chainparams.ParentGenesisBlockHash(), chainparams.GetConsensus().pegged_asset)) {
            return state.Invalid(TxValidationResult::TX_NOT_STANDARD, "invalid-pegout-proof");
        }
    }

    // Do not work on transactions that are too small.
    // A transaction with 1 segwit input and 1 P2WPHK output has non-witness size of 82 bytes.
    // Transactions smaller than this are not relayed to mitigate CVE-2017-12842 by not relaying
    // 64-byte transactions.
    if (::GetSerializeSize(tx, PROTOCOL_VERSION | SERIALIZE_TRANSACTION_NO_WITNESS) < MIN_STANDARD_TX_NONWITNESS_SIZE)
        return state.Invalid(TxValidationResult::TX_NOT_STANDARD, "tx-size-small");

    // Only accept nLockTime-using transactions that can be mined in the next
    // block; we don't want our mempool filled up with transactions that can't
    // be mined yet.
    if (!CheckFinalTx(m_active_chainstate.m_chain.Tip(), tx, STANDARD_LOCKTIME_VERIFY_FLAGS))
        return state.Invalid(TxValidationResult::TX_PREMATURE_SPEND, "non-final");

    if (m_pool.exists(GenTxid(true, tx.GetWitnessHash()))) {
        // Exact transaction already exists in the mempool.
        return state.Invalid(TxValidationResult::TX_CONFLICT, "txn-already-in-mempool");
    } else if (m_pool.exists(GenTxid(false, tx.GetHash()))) {
        // Transaction with the same non-witness data but different witness (same txid, different
        // wtxid) already exists in the mempool.
        return state.Invalid(TxValidationResult::TX_CONFLICT, "txn-same-nonwitness-data-in-mempool");
    }

    // Check for conflicts with in-memory transactions
    for (const CTxIn &txin : tx.vin)
    {
        const CTransaction* ptxConflicting = m_pool.GetConflictTx(txin.prevout);
        if (ptxConflicting) {
            if (!args.m_allow_bip125_replacement) {
                // Transaction conflicts with a mempool tx, but we're not allowing replacements.
                return state.Invalid(TxValidationResult::TX_MEMPOOL_POLICY, "bip125-replacement-disallowed");
            }
            if (!setConflicts.count(ptxConflicting->GetHash()))
            {
                // Transactions that don't explicitly signal replaceability are
                // *not* replaceable with the current logic, even if one of their
                // unconfirmed ancestors signals replaceability. This diverges
                // from BIP125's inherited signaling description (see CVE-2021-31876).
                // Applications relying on first-seen mempool behavior should
                // check all unconfirmed ancestors; otherwise an opt-in ancestor
                // might be replaced, causing removal of this descendant.
                if (!SignalsOptInRBF(*ptxConflicting)) {
                    return state.Invalid(TxValidationResult::TX_MEMPOOL_POLICY, "txn-mempool-conflict");
                }

                setConflicts.insert(ptxConflicting->GetHash());
            }
        }
    }

    LockPoints lp;
    m_view.SetBackend(m_viewmempool);

    // Quickly check for peg-in witness data on non-peg-in inputs
    for (size_t input_index = 0; input_index < tx.vin.size(); ++input_index) {
        if (!tx.vin[input_index].m_is_pegin) {
            // Check that the corresponding pegin witness is empty
            // Note that the witness vector must be size 0 or len(vin)
            if (!tx.witness.vtxinwit.empty() &&
                    !tx.witness.vtxinwit[input_index].m_pegin_witness.IsNull()) {
                return state.Invalid(TxValidationResult::TX_WITNESS_MUTATED, "extra-pegin-witness");
            }
        }
    }

    // Used when checking peg-ins
    std::vector<std::pair<CScript, CScript>> fedpegscripts = GetValidFedpegScripts(m_active_chainstate.m_chain.Tip(), chainparams.GetConsensus(), true /* nextblock_validation */);

    const CCoinsViewCache& coins_cache = m_active_chainstate.CoinsTip();
    // do all inputs exist?
    for (unsigned int i = 0; i < tx.vin.size(); i++) {
        const CTxIn& txin = tx.vin[i];

        // ELEMENTS:
        // For pegin inputs check whether the pegins have already been claimed before.
        // This only checks the UTXO set for already claimed pegins. For mempool conflicts,
        // we rely on the GetConflictTx check done above.
        if (txin.m_is_pegin) {
            // Peg-in witness is required, check here without validating existence in parent chain
            std::string err_msg = "no peg-in witness attached";
            if (tx.witness.vtxinwit.size() != tx.vin.size() ||
                    !IsValidPeginWitness(tx.witness.vtxinwit[i].m_pegin_witness, fedpegscripts, tx.vin[i].prevout, err_msg, false)) {
                return state.Invalid(TxValidationResult::TX_WITNESS_MUTATED, "pegin-no-witness", err_msg);
            }

            std::pair<uint256, COutPoint> pegin = std::make_pair(uint256(tx.witness.vtxinwit[i].m_pegin_witness.stack[2]), tx.vin[i].prevout);
            // This assumes non-null prevout and genesis block hash
            if (m_view.IsPeginSpent(pegin)) {
                return state.Invalid(TxValidationResult::TX_CONSENSUS, "pegin-already-claimed");
            }
            continue;
        }

        if (!coins_cache.HaveCoinInCache(txin.prevout)) {
            coins_to_uncache.push_back(txin.prevout);
        }

        // Note: this call may add txin.prevout to the coins cache
        // (coins_cache.cacheCoins) by way of FetchCoin(). It should be removed
        // later (via coins_to_uncache) if this tx turns out to be invalid.
        if (!m_view.HaveCoin(txin.prevout)) {
            // Are inputs missing because we already have the tx?
            for (size_t out = 0; out < tx.vout.size(); out++) {
                // Optimistically just do efficient check of cache for outputs
                if (coins_cache.HaveCoinInCache(COutPoint(hash, out))) {
                    return state.Invalid(TxValidationResult::TX_CONFLICT, "txn-already-known");
                }
            }
            // Otherwise assume this might be an orphan tx for which we just haven't seen parents yet
            return state.Invalid(TxValidationResult::TX_MISSING_INPUTS, "bad-txns-inputs-missingorspent");
        }
    }

    // This is const, but calls into the back end CoinsViews. The CCoinsViewDB at the bottom of the
    // hierarchy brings the best block into scope. See CCoinsViewDB::GetBestBlock().
    m_view.GetBestBlock();

    // we have all inputs cached now, so switch back to dummy (to protect
    // against bugs where we pull more inputs from disk that miss being added
    // to coins_to_uncache)
    m_view.SetBackend(m_dummy);

    // Only accept BIP68 sequence locked transactions that can be mined in the next
    // block; we don't want our mempool filled up with transactions that can't
    // be mined yet.
    // Pass in m_view which has all of the relevant inputs cached. Note that, since m_view's
    // backend was removed, it no longer pulls coins from the mempool.
    if (!CheckSequenceLocks(m_active_chainstate.m_chain.Tip(), m_view, tx, STANDARD_LOCKTIME_VERIFY_FLAGS, &lp))
        return state.Invalid(TxValidationResult::TX_PREMATURE_SPEND, "non-BIP68-final");

    CAmountMap fee_map;
    if (!Consensus::CheckTxInputs(tx, state, m_view, m_active_chainstate.m_blockman.GetSpendHeight(m_view), fee_map, setPeginsSpent, NULL, true, true, fedpegscripts)) {
        return false; // state filled in by CheckTxInputs
    }

    // ELEMENTS: extra policy check for consistency between issuances and their rangeproof
    if (fRequireStandard) {
        for (unsigned i = 0; i < std::min(tx.witness.vtxinwit.size(), tx.vin.size()); i++) {
            if (!tx.vin[i].assetIssuance.nAmount.IsCommitment() && !tx.witness.vtxinwit[i].vchIssuanceAmountRangeproof.empty()) {
                return state.Invalid(TxValidationResult::TX_INPUTS_NOT_STANDARD, "bad-txin-extra-issuance-rangeproof");
            }
            if (!tx.vin[i].assetIssuance.nInflationKeys.IsCommitment() && !tx.witness.vtxinwit[i].vchInflationKeysRangeproof.empty()) {
                return state.Invalid(TxValidationResult::TX_INPUTS_NOT_STANDARD, "bad-txin-extra-inflation-rangeproof");
            }
        }
    }

    // Check for non-standard pay-to-script-hash in inputs
    const bool taproot_active = DeploymentActiveAfter(m_active_chainstate.m_chain.Tip(), args.m_chainparams.GetConsensus(), Consensus::DEPLOYMENT_TAPROOT);
    if (fRequireStandard && !AreInputsStandard(tx, m_view, taproot_active)) {
        return state.Invalid(TxValidationResult::TX_INPUTS_NOT_STANDARD, "bad-txns-nonstandard-inputs");
    }

    // Check for non-standard witnesses.
    if (tx.HasWitness() && fRequireStandard && !IsWitnessStandard(tx, m_view))
        return state.Invalid(TxValidationResult::TX_WITNESS_MUTATED, "bad-witness-nonstandard");

    int64_t nSigOpsCost = GetTransactionSigOpCost(tx, m_view, STANDARD_SCRIPT_VERIFY_FLAGS);

    // We only consider policyAsset
    ws.m_base_fees = fee_map[policyAsset];

    // nModifiedFees includes any fee deltas from PrioritiseTransaction
    nModifiedFees = ws.m_base_fees;
    m_pool.ApplyDelta(hash, nModifiedFees);

    // Keep track of transactions that spend a coinbase, which we re-scan
    // during reorgs to ensure COINBASE_MATURITY is still met.
    bool fSpendsCoinbase = false;
    for (const CTxIn &txin : tx.vin) {
        // ELEMENTS:
        if (txin.m_is_pegin) {
            continue;
        }
        const Coin &coin = m_view.AccessCoin(txin.prevout);
        if (coin.IsCoinBase()) {
            fSpendsCoinbase = true;
            break;
        }
    }

    entry.reset(new CTxMemPoolEntry(ptx, ws.m_base_fees, nAcceptTime, m_active_chainstate.m_chain.Height(),
            fSpendsCoinbase, nSigOpsCost, lp, setPeginsSpent));
    unsigned int nSize = entry->GetTxSize();

    if (nSigOpsCost > MAX_STANDARD_TX_SIGOPS_COST)
        return state.Invalid(TxValidationResult::TX_NOT_STANDARD, "bad-txns-too-many-sigops",
                strprintf("%d", nSigOpsCost));

    // No transactions are allowed below minRelayTxFee except from disconnected
    // blocks
    if (!bypass_limits && !CheckFeeRate(nSize, nModifiedFees, state)) return false;

    const CTxMemPool::setEntries setIterConflicting = m_pool.GetIterSet(setConflicts);
    // Calculate in-mempool ancestors, up to a limit.
    if (setConflicts.size() == 1) {
        // In general, when we receive an RBF transaction with mempool conflicts, we want to know whether we
        // would meet the chain limits after the conflicts have been removed. However, there isn't a practical
        // way to do this short of calculating the ancestor and descendant sets with an overlay cache of
        // changed mempool entries. Due to both implementation and runtime complexity concerns, this isn't
        // very realistic, thus we only ensure a limited set of transactions are RBF'able despite mempool
        // conflicts here. Importantly, we need to ensure that some transactions which were accepted using
        // the below carve-out are able to be RBF'ed, without impacting the security the carve-out provides
        // for off-chain contract systems (see link in the comment below).
        //
        // Specifically, the subset of RBF transactions which we allow despite chain limits are those which
        // conflict directly with exactly one other transaction (but may evict children of said transaction),
        // and which are not adding any new mempool dependencies. Note that the "no new mempool dependencies"
        // check is accomplished later, so we don't bother doing anything about it here, but if BIP 125 is
        // amended, we may need to move that check to here instead of removing it wholesale.
        //
        // Such transactions are clearly not merging any existing packages, so we are only concerned with
        // ensuring that (a) no package is growing past the package size (not count) limits and (b) we are
        // not allowing something to effectively use the (below) carve-out spot when it shouldn't be allowed
        // to.
        //
        // To check these we first check if we meet the RBF criteria, above, and increment the descendant
        // limits by the direct conflict and its descendants (as these are recalculated in
        // CalculateMempoolAncestors by assuming the new transaction being added is a new descendant, with no
        // removals, of each parent's existing dependent set). The ancestor count limits are unmodified (as
        // the ancestor limits should be the same for both our new transaction and any conflicts).
        // We don't bother incrementing m_limit_descendants by the full removal count as that limit never comes
        // into force here (as we're only adding a single transaction).
        assert(setIterConflicting.size() == 1);
        CTxMemPool::txiter conflict = *setIterConflicting.begin();

        m_limit_descendants += 1;
        m_limit_descendant_size += conflict->GetSizeWithDescendants();
    }

    std::string errString;
    if (!m_pool.CalculateMemPoolAncestors(*entry, setAncestors, m_limit_ancestors, m_limit_ancestor_size, m_limit_descendants, m_limit_descendant_size, errString)) {
        setAncestors.clear();
        // If CalculateMemPoolAncestors fails second time, we want the original error string.
        std::string dummy_err_string;
        // Contracting/payment channels CPFP carve-out:
        // If the new transaction is relatively small (up to 40k weight)
        // and has at most one ancestor (ie ancestor limit of 2, including
        // the new transaction), allow it if its parent has exactly the
        // descendant limit descendants.
        //
        // This allows protocols which rely on distrusting counterparties
        // being able to broadcast descendants of an unconfirmed transaction
        // to be secure by simply only having two immediately-spendable
        // outputs - one for each counterparty. For more info on the uses for
        // this, see https://lists.linuxfoundation.org/pipermail/bitcoin-dev/2018-November/016518.html
        if (nSize >  EXTRA_DESCENDANT_TX_SIZE_LIMIT ||
                !m_pool.CalculateMemPoolAncestors(*entry, setAncestors, 2, m_limit_ancestor_size, m_limit_descendants + 1, m_limit_descendant_size + EXTRA_DESCENDANT_TX_SIZE_LIMIT, dummy_err_string)) {
            return state.Invalid(TxValidationResult::TX_MEMPOOL_POLICY, "too-long-mempool-chain", errString);
        }
    }

    // A transaction that spends outputs that would be replaced by it is invalid. Now
    // that we have the set of all ancestors we can detect this
    // pathological case by making sure setConflicts and setAncestors don't
    // intersect.
    if (const auto err_string{EntriesAndTxidsDisjoint(setAncestors, setConflicts, hash)}) {
        // We classify this as a consensus error because a transaction depending on something it
        // conflicts with would be inconsistent.
        return state.Invalid(TxValidationResult::TX_CONSENSUS, "bad-txns-spends-conflicting-tx", *err_string);
    }


    fReplacementTransaction = setConflicts.size();
    if (fReplacementTransaction) {
        CFeeRate newFeeRate(nModifiedFees, nSize);
        // It's possible that the replacement pays more fees than its direct conflicts but not more
        // than all conflicts (i.e. the direct conflicts have high-fee descendants). However, if the
        // replacement doesn't pay more fees than its direct conflicts, then we can be sure it's not
        // more economically rational to mine. Before we go digging through the mempool for all
        // transactions that would need to be removed (direct conflicts and all descendants), check
        // that the replacement transaction pays more than its direct conflicts.
        if (const auto err_string{PaysMoreThanConflicts(setIterConflicting, newFeeRate, hash)}) {
            return state.Invalid(TxValidationResult::TX_MEMPOOL_POLICY, "insufficient fee", *err_string);
        }

        // Calculate all conflicting entries and enforce BIP125 Rule #5.
        if (const auto err_string{GetEntriesForConflicts(tx, m_pool, setIterConflicting, allConflicting)}) {
            return state.Invalid(TxValidationResult::TX_MEMPOOL_POLICY,
                                 "too many potential replacements", *err_string);
        }
        // Enforce BIP125 Rule #2.
        if (const auto err_string{HasNoNewUnconfirmed(tx, m_pool, setIterConflicting)}) {
            return state.Invalid(TxValidationResult::TX_MEMPOOL_POLICY,
                                 "replacement-adds-unconfirmed", *err_string);
        }

        // Check if it's economically rational to mine this transaction rather than the ones it
        // replaces and pays for its own relay fees. Enforce BIP125 Rules #3 and #4.
        for (CTxMemPool::txiter it : allConflicting) {
            nConflictingFees += it->GetModifiedFee();
            nConflictingSize += it->GetTxSize();
        }
        if (const auto err_string{PaysForRBF(nConflictingFees, nModifiedFees, nSize, ::incrementalRelayFee, hash)}) {
            return state.Invalid(TxValidationResult::TX_MEMPOOL_POLICY, "insufficient fee", *err_string);
        }
    }
    return true;
}

bool MemPoolAccept::PolicyScriptChecks(const ATMPArgs& args, Workspace& ws, PrecomputedTransactionData& txdata)
{
    const CTransaction& tx = *ws.m_ptx;
    TxValidationState& state = ws.m_state;

    unsigned int scriptVerifyFlags = STANDARD_SCRIPT_VERIFY_FLAGS;

    // Temporarily add additional script flags based on the activation of
    // Dynamic Federations. This can be included in the
    // STANDARD_LOCKTIME_VERIFY_FLAGS in a release post-activation.
    if (DeploymentActiveAfter(m_active_chainstate.m_chain.Tip(), args.m_chainparams.GetConsensus(), Consensus::DEPLOYMENT_DYNA_FED)) {
        scriptVerifyFlags |= SCRIPT_SIGHASH_RANGEPROOF;
    }

    // Check input scripts and signatures.
    // This is done last to help prevent CPU exhaustion denial-of-service attacks.
    if (!CheckInputScripts(tx, state, m_view, scriptVerifyFlags, true, false, txdata)) {
        // SCRIPT_VERIFY_CLEANSTACK requires SCRIPT_VERIFY_WITNESS, so we
        // need to turn both off, and compare against just turning off CLEANSTACK
        // to see if the failure is specifically due to witness validation.
        TxValidationState state_dummy; // Want reported failures to be from first CheckInputScripts
        if (!tx.HasWitness() && CheckInputScripts(tx, state_dummy, m_view, scriptVerifyFlags & ~(SCRIPT_VERIFY_WITNESS | SCRIPT_VERIFY_CLEANSTACK), true, false, txdata) &&
                !CheckInputScripts(tx, state_dummy, m_view, scriptVerifyFlags & ~SCRIPT_VERIFY_CLEANSTACK, true, false, txdata)) {
            // Only the witness is missing, so the transaction itself may be fine.
            state.Invalid(TxValidationResult::TX_WITNESS_STRIPPED,
                    state.GetRejectReason(), state.GetDebugMessage());
        }
        return false; // state filled in by CheckInputScripts
    }

    return true;
}

bool MemPoolAccept::ConsensusScriptChecks(const ATMPArgs& args, Workspace& ws, PrecomputedTransactionData& txdata)
{
    const CTransaction& tx = *ws.m_ptx;
    const uint256& hash = ws.m_hash;
    TxValidationState& state = ws.m_state;
    const CChainParams& chainparams = args.m_chainparams;

    // Check again against the current block tip's script verification
    // flags to cache our script execution flags. This is, of course,
    // useless if the next block has different script flags from the
    // previous one, but because the cache tracks script flags for us it
    // will auto-invalidate and we'll just have a few blocks of extra
    // misses on soft-fork activation.
    //
    // This is also useful in case of bugs in the standard flags that cause
    // transactions to pass as valid when they're actually invalid. For
    // instance the STRICTENC flag was incorrectly allowing certain
    // CHECKSIG NOT scripts to pass, even though they were invalid.
    //
    // There is a similar check in CreateNewBlock() to prevent creating
    // invalid blocks (using TestBlockValidity), however allowing such
    // transactions into the mempool can be exploited as a DoS attack.
    unsigned int currentBlockScriptVerifyFlags = GetBlockScriptFlags(m_active_chainstate.m_chain.Tip(), chainparams.GetConsensus());
    if (!CheckInputsFromMempoolAndCache(tx, state, m_view, m_pool, currentBlockScriptVerifyFlags, txdata, m_active_chainstate.CoinsTip())) {
        return error("%s: BUG! PLEASE REPORT THIS! CheckInputScripts failed against latest-block but not STANDARD flags %s, %s",
                __func__, hash.ToString(), state.ToString());
    }

    return true;
}

bool MemPoolAccept::Finalize(const ATMPArgs& args, Workspace& ws)
{
    const CTransaction& tx = *ws.m_ptx;
    const uint256& hash = ws.m_hash;
    TxValidationState& state = ws.m_state;
    const bool bypass_limits = args.m_bypass_limits;

    CTxMemPool::setEntries& allConflicting = ws.m_all_conflicting;
    CTxMemPool::setEntries& setAncestors = ws.m_ancestors;
    const CAmount& nModifiedFees = ws.m_modified_fees;
    const CAmount& nConflictingFees = ws.m_conflicting_fees;
    const size_t& nConflictingSize = ws.m_conflicting_size;
    const bool fReplacementTransaction = ws.m_replacement_transaction;
    std::unique_ptr<CTxMemPoolEntry>& entry = ws.m_entry;

    // Remove conflicting transactions from the mempool
    for (CTxMemPool::txiter it : allConflicting)
    {
        LogPrint(BCLog::MEMPOOL, "replacing tx %s with %s for %s additional fees, %d delta bytes\n",
                it->GetTx().GetHash().ToString(),
                hash.ToString(),
                FormatMoney(nModifiedFees - nConflictingFees),
                (int)entry->GetTxSize() - (int)nConflictingSize);
        ws.m_replaced_transactions.push_back(it->GetSharedTx());
    }
    m_pool.RemoveStaged(allConflicting, false, MemPoolRemovalReason::REPLACED);

    // This transaction should only count for fee estimation if:
    // - it isn't a BIP 125 replacement transaction (may not be widely supported)
    // - it's not being re-added during a reorg which bypasses typical mempool fee limits
    // - the node is not behind
    // - the transaction is not dependent on any other transactions in the mempool
    bool validForFeeEstimation = !fReplacementTransaction && !bypass_limits && IsCurrentForFeeEstimation(m_active_chainstate) && m_pool.HasNoInputsOf(tx);

    // Store transaction in memory
    m_pool.addUnchecked(*entry, setAncestors, validForFeeEstimation);

    // trim mempool and check if tx was trimmed
    if (!bypass_limits) {
        LimitMempoolSize(m_pool, m_active_chainstate.CoinsTip(), gArgs.GetArg("-maxmempool", DEFAULT_MAX_MEMPOOL_SIZE) * 1000000, std::chrono::hours{gArgs.GetArg("-mempoolexpiry", DEFAULT_MEMPOOL_EXPIRY)});
        if (!m_pool.exists(hash))
            return state.Invalid(TxValidationResult::TX_MEMPOOL_POLICY, "mempool full");
    }
    return true;
}

MempoolAcceptResult MemPoolAccept::AcceptSingleTransaction(const CTransactionRef& ptx, ATMPArgs& args)
{
    AssertLockHeld(cs_main);
    LOCK(m_pool.cs); // mempool "read lock" (held through GetMainSignals().TransactionAddedToMempool())

    Workspace ws(ptx);

    if (!PreChecks(args, ws)) return MempoolAcceptResult::Failure(ws.m_state);

    // Only compute the precomputed transaction data if we need to verify
    // scripts (ie, other policy checks pass). We perform the inexpensive
    // checks first and avoid hashing and signature verification unless those
    // checks pass, to mitigate CPU exhaustion denial-of-service attacks.
    PrecomputedTransactionData txdata(args.m_chainparams.HashGenesisBlock());

    if (!PolicyScriptChecks(args, ws, txdata)) return MempoolAcceptResult::Failure(ws.m_state);

    if (!ConsensusScriptChecks(args, ws, txdata)) return MempoolAcceptResult::Failure(ws.m_state);

    // Tx was accepted, but not added
    if (args.m_test_accept) {
        return MempoolAcceptResult::Success(std::move(ws.m_replaced_transactions), ws.m_base_fees);
    }

    if (!Finalize(args, ws)) return MempoolAcceptResult::Failure(ws.m_state);

    GetMainSignals().TransactionAddedToMempool(ptx, m_pool.GetAndIncrementSequence());

    return MempoolAcceptResult::Success(std::move(ws.m_replaced_transactions), ws.m_base_fees);
}

PackageMempoolAcceptResult MemPoolAccept::AcceptMultipleTransactions(const std::vector<CTransactionRef>& txns, ATMPArgs& args)
{
    AssertLockHeld(cs_main);

    // These context-free package limits can be done before taking the mempool lock.
    PackageValidationState package_state;
    if (!CheckPackage(txns, package_state)) return PackageMempoolAcceptResult(package_state, {});

    std::vector<Workspace> workspaces{};
    workspaces.reserve(txns.size());
    std::transform(txns.cbegin(), txns.cend(), std::back_inserter(workspaces),
                   [](const auto& tx) { return Workspace(tx); });
    std::map<const uint256, const MempoolAcceptResult> results;

    LOCK(m_pool.cs);

    // Do all PreChecks first and fail fast to avoid running expensive script checks when unnecessary.
    for (Workspace& ws : workspaces) {
        if (!PreChecks(args, ws)) {
            package_state.Invalid(PackageValidationResult::PCKG_TX, "transaction failed");
            // Exit early to avoid doing pointless work. Update the failed tx result; the rest are unfinished.
            results.emplace(ws.m_ptx->GetWitnessHash(), MempoolAcceptResult::Failure(ws.m_state));
            return PackageMempoolAcceptResult(package_state, std::move(results));
        }
        // Make the coins created by this transaction available for subsequent transactions in the
        // package to spend. Since we already checked conflicts in the package and we don't allow
        // replacements, we don't need to track the coins spent. Note that this logic will need to be
        // updated if package replace-by-fee is allowed in the future.
        assert(!args.m_allow_bip125_replacement);
        m_viewmempool.PackageAddTransaction(ws.m_ptx);
    }

    // Apply package mempool ancestor/descendant limits. Skip if there is only one transaction,
    // because it's unnecessary. Also, CPFP carve out can increase the limit for individual
    // transactions, but this exemption is not extended to packages in CheckPackageLimits().
    std::string err_string;
    if (txns.size() > 1 &&
        !m_pool.CheckPackageLimits(txns, m_limit_ancestors, m_limit_ancestor_size, m_limit_descendants,
                                   m_limit_descendant_size, err_string)) {
        // All transactions must have individually passed mempool ancestor and descendant limits
        // inside of PreChecks(), so this is separate from an individual transaction error.
        package_state.Invalid(PackageValidationResult::PCKG_POLICY, "package-mempool-limits", err_string);
        return PackageMempoolAcceptResult(package_state, std::move(results));
    }

    for (Workspace& ws : workspaces) {
        PrecomputedTransactionData txdata;
        if (!PolicyScriptChecks(args, ws, txdata)) {
            // Exit early to avoid doing pointless work. Update the failed tx result; the rest are unfinished.
            package_state.Invalid(PackageValidationResult::PCKG_TX, "transaction failed");
            results.emplace(ws.m_ptx->GetWitnessHash(), MempoolAcceptResult::Failure(ws.m_state));
            return PackageMempoolAcceptResult(package_state, std::move(results));
        }
        if (args.m_test_accept) {
            // When test_accept=true, transactions that pass PolicyScriptChecks are valid because there are
            // no further mempool checks (passing PolicyScriptChecks implies passing ConsensusScriptChecks).
            results.emplace(ws.m_ptx->GetWitnessHash(),
                            MempoolAcceptResult::Success(std::move(ws.m_replaced_transactions), ws.m_base_fees));
        }
    }

    return PackageMempoolAcceptResult(package_state, std::move(results));
}

} // anon namespace

/** (try to) add transaction to memory pool with a specified acceptance time **/
static MempoolAcceptResult AcceptToMemoryPoolWithTime(const CChainParams& chainparams, CTxMemPool& pool,
                                                      CChainState& active_chainstate,
                                                      const CTransactionRef &tx, int64_t nAcceptTime,
                                                      bool bypass_limits, bool test_accept)
                                                      EXCLUSIVE_LOCKS_REQUIRED(cs_main)
{
    std::vector<COutPoint> coins_to_uncache;
    MemPoolAccept::ATMPArgs args { chainparams, nAcceptTime, bypass_limits, coins_to_uncache,
                                   test_accept, /* m_allow_bip125_replacement */ true };

    const MempoolAcceptResult result = MemPoolAccept(pool, active_chainstate).AcceptSingleTransaction(tx, args);
    if (result.m_result_type != MempoolAcceptResult::ResultType::VALID) {
        // Remove coins that were not present in the coins cache before calling
        // AcceptSingleTransaction(); this is to prevent memory DoS in case we receive a large
        // number of invalid transactions that attempt to overrun the in-memory coins cache
        // (`CCoinsViewCache::cacheCoins`).

        for (const COutPoint& hashTx : coins_to_uncache)
            active_chainstate.CoinsTip().Uncache(hashTx);
    }
    // After we've (potentially) uncached entries, ensure our coins cache is still within its size limits
    BlockValidationState state_dummy;
    active_chainstate.FlushStateToDisk(state_dummy, FlushStateMode::PERIODIC);
    return result;
}

MempoolAcceptResult AcceptToMemoryPool(CChainState& active_chainstate, CTxMemPool& pool, const CTransactionRef& tx,
                                       bool bypass_limits, bool test_accept)
{
    return AcceptToMemoryPoolWithTime(Params(), pool, active_chainstate, tx, GetTime(), bypass_limits, test_accept);
}

PackageMempoolAcceptResult ProcessNewPackage(CChainState& active_chainstate, CTxMemPool& pool,
                                                   const Package& package, bool test_accept)
{
    AssertLockHeld(cs_main);
    assert(test_accept); // Only allow package accept dry-runs (testmempoolaccept RPC).
    assert(!package.empty());
    assert(std::all_of(package.cbegin(), package.cend(), [](const auto& tx){return tx != nullptr;}));

    std::vector<COutPoint> coins_to_uncache;
    const CChainParams& chainparams = Params();
    MemPoolAccept::ATMPArgs args { chainparams, GetTime(), /* bypass_limits */ false, coins_to_uncache,
                                   test_accept, /* m_allow_bip125_replacement */ false };
    const PackageMempoolAcceptResult result = MemPoolAccept(pool, active_chainstate).AcceptMultipleTransactions(package, args);

    // Uncache coins pertaining to transactions that were not submitted to the mempool.
    for (const COutPoint& hashTx : coins_to_uncache) {
        active_chainstate.CoinsTip().Uncache(hashTx);
    }
    return result;
}

CAmount GetBlockSubsidy(int nHeight, const Consensus::Params& consensusParams)
{
    int halvings = nHeight / consensusParams.nSubsidyHalvingInterval;
    // Force block reward to zero when right shift is undefined.
    if (halvings >= 64)
        return 0;

    CAmount nSubsidy = consensusParams.genesis_subsidy;
    // Subsidy is cut in half every 210,000 blocks which will occur approximately every 4 years.
    nSubsidy >>= halvings;
    return nSubsidy;
}

CoinsViews::CoinsViews(
    std::string ldb_name,
    size_t cache_size_bytes,
    bool in_memory,
    bool should_wipe) : m_dbview(
                            gArgs.GetDataDirNet() / ldb_name, cache_size_bytes, in_memory, should_wipe),
                        m_catcherview(&m_dbview) {}

void CoinsViews::InitCache()
{
    m_cacheview = std::make_unique<CCoinsViewCache>(&m_catcherview);
}

CChainState::CChainState(
    CTxMemPool* mempool,
    BlockManager& blockman,
    ChainstateManager& chainman,
    std::optional<uint256> from_snapshot_blockhash)
    : m_mempool(mempool),
      m_params(::Params()),
      m_blockman(blockman),
      m_chainman(chainman),
      m_from_snapshot_blockhash(from_snapshot_blockhash) {}

void CChainState::InitCoinsDB(
    size_t cache_size_bytes,
    bool in_memory,
    bool should_wipe,
    std::string leveldb_name)
{
    if (m_from_snapshot_blockhash) {
        leveldb_name += "_" + m_from_snapshot_blockhash->ToString();
    }

    m_coins_views = std::make_unique<CoinsViews>(
        leveldb_name, cache_size_bytes, in_memory, should_wipe);
}

void CChainState::InitCoinsCache(size_t cache_size_bytes)
{
    assert(m_coins_views != nullptr);
    m_coinstip_cache_size_bytes = cache_size_bytes;
    m_coins_views->InitCache();
}

// Note that though this is marked const, we may end up modifying `m_cached_finished_ibd`, which
// is a performance-related implementation detail. This function must be marked
// `const` so that `CValidationInterface` clients (which are given a `const CChainState*`)
// can call it.
//
bool CChainState::IsInitialBlockDownload() const
{
    // Optimization: pre-test latch before taking the lock.
    if (m_cached_finished_ibd.load(std::memory_order_relaxed))
        return false;

    LOCK(cs_main);
    if (m_cached_finished_ibd.load(std::memory_order_relaxed))
        return false;
    if (fImporting || fReindex)
        return true;
    if (m_chain.Tip() == nullptr)
        return true;
    if (m_chain.Tip()->nChainWork < nMinimumChainWork)
        return true;
    if (m_chain.Tip()->GetBlockTime() < (GetTime() - nMaxTipAge))
        return true;
    LogPrintf("Leaving InitialBlockDownload (latching to false)\n");
    m_cached_finished_ibd.store(true, std::memory_order_relaxed);
    return false;
}

static void AlertNotify(const std::string& strMessage)
{
    uiInterface.NotifyAlertChanged();
#if HAVE_SYSTEM
    std::string strCmd = gArgs.GetArg("-alertnotify", "");
    if (strCmd.empty()) return;

    // Alert text should be plain ascii coming from a trusted source, but to
    // be safe we first strip anything not in safeChars, then add single quotes around
    // the whole string before passing it to the shell:
    std::string singleQuote("'");
    std::string safeStatus = SanitizeString(strMessage);
    safeStatus = singleQuote+safeStatus+singleQuote;
    boost::replace_all(strCmd, "%s", safeStatus);

    std::thread t(runCommand, strCmd);
    t.detach(); // thread runs free
#endif
}

void CChainState::CheckForkWarningConditions()
{
    AssertLockHeld(cs_main);

    // Before we get past initial download, we cannot reliably alert about forks
    // (we assume we don't get stuck on a fork before finishing our initial sync)
    if (IsInitialBlockDownload()) {
        return;
    }

    if (pindexBestInvalid && pindexBestInvalid->nChainWork > m_chain.Tip()->nChainWork + (GetBlockProof(*m_chain.Tip()) * 6)) {
        LogPrintf("%s: Warning: Found invalid chain at least ~6 blocks longer than our best chain.\nChain state database corruption likely.\n", __func__);
        SetfLargeWorkInvalidChainFound(true);
    } else {
        SetfLargeWorkInvalidChainFound(false);
    }
}

// Called both upon regular invalid block discovery *and* InvalidateBlock
void CChainState::InvalidChainFound(CBlockIndex* pindexNew)
{
    if (!pindexBestInvalid || pindexNew->nChainWork > pindexBestInvalid->nChainWork)
        pindexBestInvalid = pindexNew;
    if (pindexBestHeader != nullptr && pindexBestHeader->GetAncestor(pindexNew->nHeight) == pindexNew) {
        pindexBestHeader = m_chain.Tip();
    }

    LogPrintf("%s: invalid block=%s  height=%d  date=%s\n", __func__,
      pindexNew->GetBlockHash().ToString(), pindexNew->nHeight,
      FormatISO8601DateTime(pindexNew->GetBlockTime()));
    CBlockIndex *tip = m_chain.Tip();
    assert (tip);
    LogPrintf("%s:  current best=%s  height=%d  date=%s\n", __func__,
      tip->GetBlockHash().ToString(), m_chain.Height(),
      FormatISO8601DateTime(tip->GetBlockTime()));
    CheckForkWarningConditions();
}

// Same as InvalidChainFound, above, except not called directly from InvalidateBlock,
// which does its own setBlockIndexCandidates management.
void CChainState::InvalidBlockFound(CBlockIndex* pindex, const BlockValidationState& state)
{
    if (state.GetResult() != BlockValidationResult::BLOCK_MUTATED) {
        pindex->nStatus |= BLOCK_FAILED_VALID;
        m_blockman.m_failed_blocks.insert(pindex);
        setDirtyBlockIndex.insert(pindex);
        setBlockIndexCandidates.erase(pindex);
        InvalidChainFound(pindex);
    }
}

void UpdateCoins(const CTransaction& tx, CCoinsViewCache& inputs, CTxUndo &txundo, int nHeight)
{
    // mark inputs spent
    if (!tx.IsCoinBase()) {
        txundo.vprevout.reserve(tx.vin.size());
        for (size_t i = 0; i < tx.vin.size(); i++) {
            const CTxIn& txin = tx.vin[i];
            if (txin.m_is_pegin) {
                const CTxInWitness& txinwit = tx.witness.vtxinwit[i];
                std::pair<uint256, COutPoint> outpoint = std::make_pair(uint256(txinwit.m_pegin_witness.stack[2]), txin.prevout);
                inputs.SetPeginSpent(outpoint, true);
                // Dummy undo
                txundo.vprevout.emplace_back();
            } else {
                txundo.vprevout.emplace_back();
                bool is_spent = inputs.SpendCoin(txin.prevout, &txundo.vprevout.back());
                assert(is_spent);
            }
        }
    }
    // add outputs
    AddCoins(inputs, tx, nHeight);
}

void UpdateCoins(const CTransaction& tx, CCoinsViewCache& inputs, int nHeight)
{
    CTxUndo txundo;
    UpdateCoins(tx, inputs, txundo, nHeight);
}

bool CScriptCheck::operator()() {
    const CScript &scriptSig = ptxTo->vin[nIn].scriptSig;
    const CScriptWitness *witness = ptxTo->witness.vtxinwit.size() > nIn ? &ptxTo->witness.vtxinwit[nIn].scriptWitness : NULL;
    return VerifyScript(scriptSig, m_tx_out.scriptPubKey, witness, nFlags, CachingTransactionSignatureChecker(ptxTo, nIn, m_tx_out.nValue, cacheStore, *txdata), &error);
}

int BlockManager::GetSpendHeight(const CCoinsViewCache& inputs)
{
    AssertLockHeld(cs_main);
    CBlockIndex* pindexPrev = LookupBlockIndex(inputs.GetBestBlock());
    return pindexPrev->nHeight + 1;
}


static CuckooCache::cache<uint256, SignatureCacheHasher> g_scriptExecutionCache;
static CSHA256 g_scriptExecutionCacheHasher;

void InitScriptExecutionCache() {
    // Setup the salted hasher
    uint256 nonce = GetRandHash();
    // We want the nonce to be 64 bytes long to force the hasher to process
    // this chunk, which makes later hash computations more efficient. We
    // just write our 32-byte entropy twice to fill the 64 bytes.
    g_scriptExecutionCacheHasher.Write(nonce.begin(), 32);
    g_scriptExecutionCacheHasher.Write(nonce.begin(), 32);
    // nMaxCacheSize is unsigned. If -maxsigcachesize is set to zero,
    // setup_bytes creates the minimum possible cache (2 elements).
    size_t nMaxCacheSize = std::min(std::max((int64_t)0, gArgs.GetArg("-maxsigcachesize", DEFAULT_MAX_SIG_CACHE_SIZE) / 4), MAX_MAX_SIG_CACHE_SIZE) * ((size_t) 1 << 20);
    size_t nElems = g_scriptExecutionCache.setup_bytes(nMaxCacheSize);
    LogPrintf("Using %zu MiB out of %zu/4 requested for script execution cache, able to store %zu elements\n",
            (nElems*sizeof(uint256)) >>20, (nMaxCacheSize*2)>>20, nElems);
}

/**
 * Check whether all of this transaction's input scripts succeed.
 *
 * This involves ECDSA signature checks so can be computationally intensive. This function should
 * only be called after the cheap sanity checks in CheckTxInputs passed.
 *
 * If pvChecks is not nullptr, script checks are pushed onto it instead of being performed inline. Any
 * script checks which are not necessary (eg due to script execution cache hits) are, obviously,
 * not pushed onto pvChecks/run.
 *
 * Setting cacheSigStore/cacheFullScriptStore to false will remove elements from the corresponding cache
 * which are matched. This is useful for checking blocks where we will likely never need the cache
 * entry again.
 *
 * Note that we may set state.reason to NOT_STANDARD for extra soft-fork flags in flags, block-checking
 * callers should probably reset it to CONSENSUS in such cases.
 *
 * Non-static (and re-declared) in src/test/txvalidationcache_tests.cpp
 */
bool CheckInputScripts(const CTransaction& tx, TxValidationState& state,
                       const CCoinsViewCache& inputs, unsigned int flags, bool cacheSigStore,
                       bool cacheFullScriptStore, PrecomputedTransactionData& txdata,
                       std::vector<CCheck*>* pvChecks)
{
    if (tx.IsCoinBase()) return true;

    if (pvChecks) {
        pvChecks->reserve(tx.vin.size());
    }

    // First check if script executions have been cached with the same
    // flags. Note that this assumes that the inputs provided are
    // correct (ie that the transaction hash which is in tx's prevouts
    // properly commits to the scriptPubKey in the inputs view of that
    // transaction).
    uint256 hashCacheEntry;
    CSHA256 hasher = g_scriptExecutionCacheHasher;
    hasher.Write(tx.GetWitnessHash().begin(), 32).Write((unsigned char*)&flags, sizeof(flags)).Finalize(hashCacheEntry.begin());
    AssertLockHeld(cs_main); //TODO: Remove this requirement by making CuckooCache not require external locks
    if (g_scriptExecutionCache.contains(hashCacheEntry, !cacheFullScriptStore)) {
        return true;
    }

    if (!txdata.m_spent_outputs_ready) {
        std::vector<CTxOut> spent_outputs;
        spent_outputs.reserve(tx.vin.size());

        for (unsigned int i = 0; i < tx.vin.size(); i++) {
            const COutPoint& prevout = tx.vin[i].prevout;
            // ELEMENTS:
            // If input is peg-in, create "coin" to evaluate against
            Coin pegin_coin;
            if (tx.vin[i].m_is_pegin) {
                // Height of "output" in script evaluation will be 0
                pegin_coin = Coin(GetPeginOutputFromWitness(tx.witness.vtxinwit[i].m_pegin_witness), 0, false);
            }
            const Coin& coin = tx.vin[i].m_is_pegin ? pegin_coin : inputs.AccessCoin(prevout);
            // end ELEMENTS
            assert(!coin.IsSpent());
            spent_outputs.emplace_back(coin.out);
        }
        txdata.Init(tx, std::move(spent_outputs));
    }
    assert(txdata.m_spent_outputs.size() == tx.vin.size());

    for (unsigned int i = 0; i < tx.vin.size(); i++) {
        // We very carefully only pass in things to CScriptCheck which
        // are clearly committed to by tx' witness hash. This provides
        // a sanity check that our caching is not introducing consensus
        // failures through additional data in, eg, the coins being
        // spent being checked as a part of CScriptCheck.

        // Verify signature
        CCheck* check = new CScriptCheck(txdata.m_spent_outputs[i], tx, i, flags, cacheSigStore, &txdata);
        ScriptError serror = QueueCheck(pvChecks, check);
        if (serror != SCRIPT_ERR_OK) {
            if (flags & STANDARD_NOT_MANDATORY_VERIFY_FLAGS) {
                // Check whether the failure was caused by a
                // non-mandatory script verification check, such as
                // non-standard DER encodings or non-null dummy
                // arguments; if so, ensure we return NOT_STANDARD
                // instead of CONSENSUS to avoid downstream users
                // splitting the network between upgraded and
                // non-upgraded nodes by banning CONSENSUS-failing
                // data providers.
                CScriptCheck check2(txdata.m_spent_outputs[i], tx, i,
                        flags & ~STANDARD_NOT_MANDATORY_VERIFY_FLAGS, cacheSigStore, &txdata);
                if (check2()) {
                    return state.Invalid(TxValidationResult::TX_NOT_STANDARD, strprintf("non-mandatory-script-verify-flag (%s)", ScriptErrorString(serror)));
                }
            }
            // MANDATORY flag failures correspond to
            // TxValidationResult::TX_CONSENSUS. Because CONSENSUS
            // failures are the most serious case of validation
            // failures, we may need to consider using
            // RECENT_CONSENSUS_CHANGE for any script failure that
            // could be due to non-upgraded nodes which we may want to
            // support, to avoid splitting the network (but this
            // depends on the details of how net_processing handles
            // such errors).
            return state.Invalid(TxValidationResult::TX_CONSENSUS, strprintf("mandatory-script-verify-flag-failed (%s)", ScriptErrorString(serror)));
        }
    }

    if (cacheFullScriptStore && !pvChecks) {
        // We executed all of the provided scripts, and were told to
        // cache the result. Do so now.
        g_scriptExecutionCache.insert(hashCacheEntry);
    }

    return true;
}

bool AbortNode(BlockValidationState& state, const std::string& strMessage, const bilingual_str& userMessage)
{
    AbortNode(strMessage, userMessage);
    return state.Error(strMessage);
}

/**
 * Restore the UTXO in a Coin at a given COutPoint
 * @param undo The Coin to be restored.
 * @param view The coins view to which to apply the changes.
 * @param out The out point that corresponds to the tx input.
 * @return A DisconnectResult as an int
 */
int ApplyTxInUndo(Coin&& undo, CCoinsViewCache& view, const COutPoint& out, const CTxIn& txin, const CScriptWitness& pegin_witness, const std::vector<std::pair<CScript, CScript>>& fedpegscripts)
{
    bool fClean = true;

    if (!txin.m_is_pegin) {
        if (view.HaveCoin(out)) fClean = false; // overwriting transaction output

        if (undo.nHeight == 0) {
            // Missing undo metadata (height and coinbase). Older versions included this
            // information only in undo records for the last spend of a transactions'
            // outputs. This implies that it must be present for some other output of the same tx.
            const Coin& alternate = AccessByTxid(view, out.hash);
            if (!alternate.IsSpent()) {
                undo.nHeight = alternate.nHeight;
                undo.fCoinBase = alternate.fCoinBase;
            } else {
                // ELEMENTS:
                // If we're connecting genesis outputs, it's probably actually just
                // a genesis output, let it through. N.B. The case where it's a corrupted
                // txundo from per-tx db will not be caught!
                if (!Params().GetConsensus().connect_genesis_outputs) {
                    return DISCONNECT_FAILED; // adding output for transaction without known metadata
                }
            }
        }
        // If the coin already exists as an unspent coin in the cache, then the
        // possible_overwrite parameter to AddCoin must be set to true. We have
        // already checked whether an unspent coin exists above using HaveCoin, so
        // we don't need to guess. When fClean is false, an unspent coin already
        // existed and it is an overwrite.
        view.AddCoin(out, std::move(undo), !fClean);
    } else {
        std::string err;
        if (!IsValidPeginWitness(pegin_witness, fedpegscripts, txin.prevout, err, false)) {
            fClean = fClean && error("%s: peg-in occurred without proof", __func__);
        } else {
            std::pair<uint256, COutPoint> outpoint = std::make_pair(uint256(pegin_witness.stack[2]), txin.prevout);
            bool fSpent = view.IsPeginSpent(outpoint);
            if (!fSpent) {
                fClean = fClean && error("%s: peg-in bitcoin txid not marked spent", __func__);
            } else {
                view.SetPeginSpent(outpoint, false);
            }
        }
    }

    return fClean ? DISCONNECT_OK : DISCONNECT_UNCLEAN;
}

// We don't want to compare things that are not stored in utxo db, specifically
// the nonce commitment which has no consensus meaning for spending conditions
static bool TxOutDBEntryIsSame(const CTxOut& block_txout, const CTxOut& txdb_txout)
{
    return txdb_txout.nValue == block_txout.nValue &&
        txdb_txout.nAsset == block_txout.nAsset &&
        txdb_txout.scriptPubKey == block_txout.scriptPubKey;
}

/** Undo the effects of this block (with given index) on the UTXO set represented by coins.
 *  When FAILED is returned, view is left in an indeterminate state. */
DisconnectResult CChainState::DisconnectBlock(const CBlock& block, const CBlockIndex* pindex, CCoinsViewCache& view)
{
    bool fClean = true;

    CBlockUndo blockUndo;
    if (!UndoReadFromDisk(blockUndo, pindex)) {
        error("DisconnectBlock(): failure reading undo data");
        return DISCONNECT_FAILED;
    }

    if (blockUndo.vtxundo.size() + 1 != block.vtx.size()) {
        error("DisconnectBlock(): block and undo data inconsistent");
        return DISCONNECT_FAILED;
    }

    // undo transactions in reverse order
    for (int i = block.vtx.size() - 1; i >= 0; i--) {
        const CTransaction &tx = *(block.vtx[i]);
        uint256 hash = tx.GetHash();
        bool is_coinbase = tx.IsCoinBase();

        // Check that all outputs are available and match the outputs in the block itself
        // exactly.
        for (size_t o = 0; o < tx.vout.size(); o++) {
            if (!tx.vout[o].scriptPubKey.IsUnspendable()) {
                COutPoint out(hash, o);
                Coin coin;
                bool is_spent = view.SpendCoin(out, &coin);
                if (!is_spent || !TxOutDBEntryIsSame(tx.vout[o], coin.out) || pindex->nHeight != coin.nHeight || is_coinbase != coin.fCoinBase) {
                    fClean = false; // transaction output mismatch
                }
            }
        }

        // restore inputs
        const auto& fedpegscripts = GetValidFedpegScripts(pindex, Params().GetConsensus(), false /* nextblock_validation */);
        if (i > 0) { // not coinbases
            CTxUndo &txundo = blockUndo.vtxundo[i-1];
            if (txundo.vprevout.size() != tx.vin.size()) {
                error("DisconnectBlock(): transaction and undo data inconsistent");
                return DISCONNECT_FAILED;
            }
            for (unsigned int j = tx.vin.size(); j-- > 0;) {
                const COutPoint &out = tx.vin[j].prevout;
                const CScriptWitness& pegin_wit = tx.witness.vtxinwit.size() > j ? tx.witness.vtxinwit[j].m_pegin_witness : CScriptWitness();
                int res = ApplyTxInUndo(std::move(txundo.vprevout[j]), view, out, tx.vin[j], pegin_wit, fedpegscripts);
                if (res == DISCONNECT_FAILED) return DISCONNECT_FAILED;
                fClean = fClean && res != DISCONNECT_UNCLEAN;
            }
            // At this point, all of txundo.vprevout should have been moved out.
        }
    }

    // move best block pointer to prevout block
    view.SetBestBlock(pindex->pprev->GetBlockHash());

    return fClean ? DISCONNECT_OK : DISCONNECT_UNCLEAN;
}

static CCheckQueue<CCheck> scriptcheckqueue(128);

void StartScriptCheckWorkerThreads(int threads_num)
{
    scriptcheckqueue.StartWorkerThreads(threads_num);
}

void StopScriptCheckWorkerThreads()
{
    scriptcheckqueue.StopWorkerThreads();
}

/**
 * Threshold condition checker that triggers when unknown versionbits are seen on the network.
 */
class WarningBitsConditionChecker : public AbstractThresholdConditionChecker
{
private:
    int bit;

public:
    explicit WarningBitsConditionChecker(int bitIn) : bit(bitIn) {}

    int64_t BeginTime(const Consensus::Params& params) const override { return 0; }
    int64_t EndTime(const Consensus::Params& params) const override { return std::numeric_limits<int64_t>::max(); }
    int Period(const Consensus::Params& params) const override { return params.nMinerConfirmationWindow; }
    int Threshold(const Consensus::Params& params) const override { return params.nRuleChangeActivationThreshold; }

    bool Condition(const CBlockIndex* pindex, const Consensus::Params& params) const override
    {
        return pindex->nHeight >= params.MinBIP9WarningHeight &&
               ((pindex->nVersion & VERSIONBITS_TOP_MASK) == VERSIONBITS_TOP_BITS) &&
               ((pindex->nVersion >> bit) & 1) != 0 &&
               ((g_versionbitscache.ComputeBlockVersion(pindex->pprev, params) >> bit) & 1) == 0;
    }
};

static ThresholdConditionCache warningcache[VERSIONBITS_NUM_BITS] GUARDED_BY(cs_main);

static unsigned int GetBlockScriptFlags(const CBlockIndex* pindex, const Consensus::Params& consensusparams)
{
    unsigned int flags = SCRIPT_VERIFY_NONE;

    // BIP16 didn't become active until Apr 1 2012 (on mainnet, and
    // retroactively applied to testnet)
    // However, only one historical block violated the P2SH rules (on both
    // mainnet and testnet), so for simplicity, always leave P2SH
    // on except for the one violating block.
    if (consensusparams.BIP16Exception.IsNull() || // no bip16 exception on this chain
        pindex->phashBlock == nullptr || // this is a new candidate block, eg from TestBlockValidity()
        *pindex->phashBlock != consensusparams.BIP16Exception) // this block isn't the historical exception
    {
        // Enforce WITNESS rules whenever P2SH is in effect
        flags |= SCRIPT_VERIFY_P2SH | SCRIPT_VERIFY_WITNESS;
    }

    // Enforce the DERSIG (BIP66) rule
    if (DeploymentActiveAt(*pindex, consensusparams, Consensus::DEPLOYMENT_DERSIG)) {
        flags |= SCRIPT_VERIFY_DERSIG;
    }

    // Enforce CHECKLOCKTIMEVERIFY (BIP65)
    if (DeploymentActiveAt(*pindex, consensusparams, Consensus::DEPLOYMENT_CLTV)) {
        flags |= SCRIPT_VERIFY_CHECKLOCKTIMEVERIFY;
    }

    // Enforce CHECKSEQUENCEVERIFY (BIP112)
    if (DeploymentActiveAt(*pindex, consensusparams, Consensus::DEPLOYMENT_CSV)) {
        flags |= SCRIPT_VERIFY_CHECKSEQUENCEVERIFY;
    }

    // Enforce Taproot (BIP340-BIP342)
    if (DeploymentActiveAt(*pindex, consensusparams, Consensus::DEPLOYMENT_TAPROOT)) {
        flags |= SCRIPT_VERIFY_TAPROOT;
    }

    // Enforce BIP147 NULLDUMMY (activated simultaneously with segwit)
    if (DeploymentActiveAt(*pindex, consensusparams, Consensus::DEPLOYMENT_SEGWIT)) {
        flags |= SCRIPT_VERIFY_NULLDUMMY;
    }

    if (DeploymentActiveAfter(pindex->pprev, consensusparams, Consensus::DEPLOYMENT_DYNA_FED)) {
        flags |= SCRIPT_SIGHASH_RANGEPROOF;
    }

    return flags;
}



static int64_t nTimeCheck = 0;
static int64_t nTimeForks = 0;
static int64_t nTimeVerify = 0;
static int64_t nTimeConnect = 0;
static int64_t nTimeIndex = 0;
static int64_t nTimeTotal = 0;
static int64_t nBlocksTotal = 0;

bool CheckPeginRipeness(const CBlock& block, const std::vector<std::pair<CScript, CScript>>& fedpegscripts) {
    for (unsigned int i = 0; i < block.vtx.size(); i++) {
        const CTransaction &tx = *(block.vtx[i]);

        if (!tx.IsCoinBase()) {
            for (unsigned int i = 0; i < tx.vin.size(); ++i) {
                if (tx.vin[i].m_is_pegin) {
                    std::string err;
                    bool depth_failed = false;
                    if ((tx.witness.vtxinwit.size() <= i) || !IsValidPeginWitness(tx.witness.vtxinwit[i].m_pegin_witness, fedpegscripts, tx.vin[i].prevout, err, true, &depth_failed)) {
                        if (depth_failed) {
                            return false;  // Pegins not ripe.
                        } else {
                            return true;  // Some other failure; details later.
                        }
                    }
                }
            }
        }
    }
    return true;
}

/** Apply the effects of this block (with given index) on the UTXO set represented by coins.
 *  Validity checks that depend on the UTXO set are also done; ConnectBlock()
 *  can fail if those validity checks fail (among other reasons). */
bool CChainState::ConnectBlock(const CBlock& block, BlockValidationState& state, CBlockIndex* pindex,
                  CCoinsViewCache& view, std::set<std::pair<uint256, COutPoint>>* setPeginsSpent, bool fJustCheck)
{
    AssertLockHeld(cs_main);
    assert(pindex);
    assert(*pindex->phashBlock == block.GetHash());
    int64_t nTimeStart = GetTimeMicros();

    // verify that the view's current state corresponds to the previous block
    uint256 hashPrevBlock = pindex->pprev == nullptr ? uint256() : pindex->pprev->GetBlockHash();
    assert(hashPrevBlock == view.GetBestBlock());

    const Consensus::Params& consensusParams = m_params.GetConsensus();
    // Add genesis outputs but don't validate.
    if (block.GetHash() == consensusParams.hashGenesisBlock) {
        if (!fJustCheck) {
            if (consensusParams.connect_genesis_outputs) {
                for (const auto& tx : block.vtx) {
                    // Directly add new coins to DB
                    AddCoins(view, *tx, 0);
                }
            }
            view.SetBestBlock(pindex->GetBlockHash());
        }
        nBlocksTotal++;
        return true;
    }

    // Check it again in case a previous version let a bad block in
    // NOTE: We don't currently (re-)invoke ContextualCheckBlock() or
    // ContextualCheckBlockHeader() here. This means that if we add a new
    // consensus rule that is enforced in one of those two functions, then we
    // may have let in a block that violates the rule prior to updating the
    // software, and we would NOT be enforcing the rule here. Fully solving
    // upgrade from one software version to the next after a consensus rule
    // change is potentially tricky and issue-specific (see NeedsRedownload()
    // for one approach that was used for BIP 141 deployment).
    // Also, currently the rule against blocks more than 2 hours in the future
    // is enforced in ContextualCheckBlockHeader(); we wouldn't want to
    // re-enforce that rule here (at least until we make it impossible for
    // GetAdjustedTime() to go backward).
    if (!CheckBlock(block, state, m_params.GetConsensus(), !fJustCheck, !fJustCheck)) {
        if (state.GetResult() == BlockValidationResult::BLOCK_MUTATED) {
            // We don't write down blocks to disk if they may have been
            // corrupted, so this should be impossible unless we're having hardware
            // problems.
            return AbortNode(state, "Corrupt block found indicating potential hardware failure; shutting down");
        }
        return error("%s: Consensus::CheckBlock: %s", __func__, state.ToString());
    }

    nBlocksTotal++;

    // Check that all non-zero coinbase outputs pay to the required destination
    const CScript& mandatory_coinbase_destination = m_params.GetConsensus().mandatory_coinbase_destination;
    if (mandatory_coinbase_destination != CScript()) {
        for (auto& txout : block.vtx[0]->vout) {
            bool mustPay = !txout.nValue.IsExplicit() || txout.nValue.GetAmount() != 0;
            if (mustPay && txout.scriptPubKey != mandatory_coinbase_destination) {
                LogPrintf("ERROR: ConnectBlock(): Coinbase outputs didn't match required scriptPubKey\n");
                return state.Invalid(BlockValidationResult::BLOCK_CONSENSUS, "bad-coinbase-txos");
            }
        }
    }

    bool fScriptChecks = true;
    if (!hashAssumeValid.IsNull()) {
        // We've been configured with the hash of a block which has been externally verified to have a valid history.
        // A suitable default value is included with the software and updated from time to time.  Because validity
        //  relative to a piece of software is an objective fact these defaults can be easily reviewed.
        // This setting doesn't force the selection of any particular chain but makes validating some faster by
        //  effectively caching the result of part of the verification.
        BlockMap::const_iterator  it = m_blockman.m_block_index.find(hashAssumeValid);
        if (it != m_blockman.m_block_index.end()) {
            if (it->second->GetAncestor(pindex->nHeight) == pindex &&
                pindexBestHeader->GetAncestor(pindex->nHeight) == pindex &&
                pindexBestHeader->nChainWork >= nMinimumChainWork) {
                // This block is a member of the assumed verified chain and an ancestor of the best header.
                // Script verification is skipped when connecting blocks under the
                // assumevalid block. Assuming the assumevalid block is valid this
                // is safe because block merkle hashes are still computed and checked,
                // Of course, if an assumed valid block is invalid due to false scriptSigs
                // this optimization would allow an invalid chain to be accepted.
                // The equivalent time check discourages hash power from extorting the network via DOS attack
                //  into accepting an invalid block through telling users they must manually set assumevalid.
                //  Requiring a software change or burying the invalid block, regardless of the setting, makes
                //  it hard to hide the implication of the demand.  This also avoids having release candidates
                //  that are hardly doing any signature verification at all in testing without having to
                //  artificially set the default assumed verified block further back.
                // The test against nMinimumChainWork prevents the skipping when denied access to any chain at
                //  least as good as the expected chain.
                fScriptChecks = (GetBlockProofEquivalentTime(*pindexBestHeader, *pindex, *pindexBestHeader, m_params.GetConsensus()) <= 60 * 60 * 24 * 7 * 2);
            }
        }
    }

    int64_t nTime1 = GetTimeMicros(); nTimeCheck += nTime1 - nTimeStart;
    assert(nBlocksTotal > 0);
    LogPrint(BCLog::BENCH, "    - Sanity checks: %.2fms [%.2fs (%.2fms/blk)]\n", MILLI * (nTime1 - nTimeStart), nTimeCheck * MICRO, nTimeCheck * MILLI / nBlocksTotal);

    // Do not allow blocks that contain transactions which 'overwrite' older transactions,
    // unless those are already completely spent.
    // If such overwrites are allowed, coinbases and transactions depending upon those
    // can be duplicated to remove the ability to spend the first instance -- even after
    // being sent to another address.
    // See BIP30, CVE-2012-1909, and http://r6.ca/blog/20120206T005236Z.html for more information.
    // This logic is not necessary for memory pool transactions, as AcceptToMemoryPool
    // already refuses previously-known transaction ids entirely.
    // This rule was originally applied to all blocks with a timestamp after March 15, 2012, 0:00 UTC.
    // Now that the whole chain is irreversibly beyond that time it is applied to all blocks except the
    // two in the chain that violate it. This prevents exploiting the issue against nodes during their
    // initial block download.
    bool fEnforceBIP30 = !((pindex->nHeight==91842 && pindex->GetBlockHash() == uint256S("0x00000000000a4d0a398161ffc163c503763b1f4360639393e0e4c8e300e0caec")) ||
                           (pindex->nHeight==91880 && pindex->GetBlockHash() == uint256S("0x00000000000743f190a18c5577a3c2d2a1f610ae9601ac046a38084ccb7cd721")));

    // Once BIP34 activated it was not possible to create new duplicate coinbases and thus other than starting
    // with the 2 existing duplicate coinbase pairs, not possible to create overwriting txs.  But by the
    // time BIP34 activated, in each of the existing pairs the duplicate coinbase had overwritten the first
    // before the first had been spent.  Since those coinbases are sufficiently buried it's no longer possible to create further
    // duplicate transactions descending from the known pairs either.
    // If we're on the known chain at height greater than where BIP34 activated, we can save the db accesses needed for the BIP30 check.

    // BIP34 requires that a block at height X (block X) has its coinbase
    // scriptSig start with a CScriptNum of X (indicated height X).  The above
    // logic of no longer requiring BIP30 once BIP34 activates is flawed in the
    // case that there is a block X before the BIP34 height of 227,931 which has
    // an indicated height Y where Y is greater than X.  The coinbase for block
    // X would also be a valid coinbase for block Y, which could be a BIP30
    // violation.  An exhaustive search of all mainnet coinbases before the
    // BIP34 height which have an indicated height greater than the block height
    // reveals many occurrences. The 3 lowest indicated heights found are
    // 209,921, 490,897, and 1,983,702 and thus coinbases for blocks at these 3
    // heights would be the first opportunity for BIP30 to be violated.

    // The search reveals a great many blocks which have an indicated height
    // greater than 1,983,702, so we simply remove the optimization to skip
    // BIP30 checking for blocks at height 1,983,702 or higher.  Before we reach
    // that block in another 25 years or so, we should take advantage of a
    // future consensus change to do a new and improved version of BIP34 that
    // will actually prevent ever creating any duplicate coinbases in the
    // future.
    static constexpr int BIP34_IMPLIES_BIP30_LIMIT = 1983702;

    // There is no potential to create a duplicate coinbase at block 209,921
    // because this is still before the BIP34 height and so explicit BIP30
    // checking is still active.

    // The final case is block 176,684 which has an indicated height of
    // 490,897. Unfortunately, this issue was not discovered until about 2 weeks
    // before block 490,897 so there was not much opportunity to address this
    // case other than to carefully analyze it and determine it would not be a
    // problem. Block 490,897 was, in fact, mined with a different coinbase than
    // block 176,684, but it is important to note that even if it hadn't been or
    // is remined on an alternate fork with a duplicate coinbase, we would still
    // not run into a BIP30 violation.  This is because the coinbase for 176,684
    // is spent in block 185,956 in transaction
    // d4f7fbbf92f4a3014a230b2dc70b8058d02eb36ac06b4a0736d9d60eaa9e8781.  This
    // spending transaction can't be duplicated because it also spends coinbase
    // 0328dd85c331237f18e781d692c92de57649529bd5edf1d01036daea32ffde29.  This
    // coinbase has an indicated height of over 4.2 billion, and wouldn't be
    // duplicatable until that height, and it's currently impossible to create a
    // chain that long. Nevertheless we may wish to consider a future soft fork
    // which retroactively prevents block 490,897 from creating a duplicate
    // coinbase. The two historical BIP30 violations often provide a confusing
    // edge case when manipulating the UTXO and it would be simpler not to have
    // another edge case to deal with.

    // testnet3 has no blocks before the BIP34 height with indicated heights
    // post BIP34 before approximately height 486,000,000 and presumably will
    // be reset before it reaches block 1,983,702 and starts doing unnecessary
    // BIP30 checking again.
    assert(pindex->pprev);
    CBlockIndex* pindexBIP34height = pindex->pprev->GetAncestor(m_params.GetConsensus().BIP34Height);
    //Only continue to enforce if we're below BIP34 activation height or the block hash at that height doesn't correspond.
    fEnforceBIP30 = fEnforceBIP30 && (!pindexBIP34height || !(pindexBIP34height->GetBlockHash() == m_params.GetConsensus().BIP34Hash));

    // TODO: Remove BIP30 checking from block height 1,983,702 on, once we have a
    // consensus change that ensures coinbases at those heights can not
    // duplicate earlier coinbases.
    if (fEnforceBIP30 || pindex->nHeight >= BIP34_IMPLIES_BIP30_LIMIT) {
        for (const auto& tx : block.vtx) {
            for (size_t o = 0; o < tx->vout.size(); o++) {
                if (view.HaveCoin(COutPoint(tx->GetHash(), o))) {
                    LogPrintf("ERROR: ConnectBlock(): tried to overwrite transaction\n");
                    return state.Invalid(BlockValidationResult::BLOCK_CONSENSUS, "bad-txns-BIP30");
                }
            }
        }
    }

    // Enforce BIP68 (sequence locks)
    int nLockTimeFlags = 0;
    if (DeploymentActiveAt(*pindex, m_params.GetConsensus(), Consensus::DEPLOYMENT_CSV)) {
        nLockTimeFlags |= LOCKTIME_VERIFY_SEQUENCE;
    }

    // Get the script flags for this block
    unsigned int flags = GetBlockScriptFlags(pindex, m_params.GetConsensus());

    int64_t nTime2 = GetTimeMicros(); nTimeForks += nTime2 - nTime1;
    LogPrint(BCLog::BENCH, "    - Fork checks: %.2fms [%.2fs (%.2fms/blk)]\n", MILLI * (nTime2 - nTime1), nTimeForks * MICRO, nTimeForks * MILLI / nBlocksTotal);

    CBlockUndo blockundo;

    // Precomputed transaction data pointers must not be invalidated
    // until after `control` has run the script checks (potentially
    // in multiple threads). Preallocate the vector size so a new allocation
    // doesn't invalidate pointers into the vector, and keep txsdata in scope
    // for as long as `control`.
    CCheckQueueControl<CCheck> control(fScriptChecks && g_parallel_script_checks ? &scriptcheckqueue : nullptr);
    std::vector<PrecomputedTransactionData> txsdata;
    for (unsigned int i = 0; i< block.vtx.size(); i++ ){
        txsdata.push_back(PrecomputedTransactionData(m_params.HashGenesisBlock()));
    }

    std::vector<int> prevheights;
    CAmountMap fee_map;
    int nInputs = 0;
    int64_t nSigOpsCost = 0;
    blockundo.vtxundo.reserve(block.vtx.size() - 1);

    // ELEMENTS:

    // Enforce PAK post-dynafed
    if (m_params.GetEnforcePak() && !block.m_dynafed_params.IsNull()) {
        // GetActivePAKList computes for the following block, so use previous index
        CPAKList paklist = GetActivePAKList(pindex->pprev, m_params.GetConsensus());
        for (const auto& tx : block.vtx) {
            if (!IsPAKValidTx(*tx, paklist, m_params.ParentGenesisBlockHash(), m_params.GetConsensus().pegged_asset)) {
                LogPrintf("ERROR: ConnectBlock(): Bad PAK transaction\n");
                return state.Invalid(BlockValidationResult::BLOCK_CONSENSUS, "bad-pak-tx");
            }
        }
    }

    // Used when ConnectBlock() results are unneeded for mempool ejection
    std::set<std::pair<uint256, COutPoint>> setPeginsSpentDummy;

    // Used when checking peg-ins
    const auto& fedpegscripts = GetValidFedpegScripts(pindex, m_params.GetConsensus(), false /* nextblock_validation */);

    for (unsigned int i = 0; i < block.vtx.size(); i++)
    {
        const CTransaction &tx = *(block.vtx[i]);

        nInputs += tx.vin.size();

        if (!tx.IsCoinBase())
        {
            std::vector<CCheck*> vChecks;
            bool fCacheResults = fJustCheck; /* Don't cache results if we're actually connecting blocks (still consult the cache, though) */
            TxValidationState tx_state;
            if (!Consensus::CheckTxInputs(tx, tx_state, view, pindex->nHeight, fee_map,
                        setPeginsSpent == NULL ? setPeginsSpentDummy : *setPeginsSpent,
                        g_parallel_script_checks ? &vChecks : NULL, fCacheResults, fScriptChecks, fedpegscripts)) {
                // Any transaction validation failure in ConnectBlock is a block consensus failure
                state.Invalid(BlockValidationResult::BLOCK_CONSENSUS,
                        tx_state.GetRejectReason(), tx_state.GetDebugMessage());
                return error("%s: Consensus::CheckTxInputs: %s, %s", __func__, tx.GetHash().ToString(), state.ToString());
            }
            control.Add(vChecks);

            if (!MoneyRange(fee_map)) {
                LogPrintf("ERROR: %s: accumulated fee in the block out of range.\n", __func__);
                return state.Invalid(BlockValidationResult::BLOCK_CONSENSUS, "bad-txns-accumulated-fee-outofrange");
            }

            // Check that transaction is BIP68 final
            // BIP68 lock checks (as opposed to nLockTime checks) must
            // be in ConnectBlock because they require the UTXO set
            prevheights.resize(tx.vin.size());
            for (size_t j = 0; j < tx.vin.size(); j++) {
                if (tx.vin[j].m_is_pegin) {
                    prevheights[j] = -1;
                } else {
                    prevheights[j] = view.AccessCoin(tx.vin[j].prevout).nHeight;
                }
            }

            if (!SequenceLocks(tx, nLockTimeFlags, prevheights, *pindex)) {
                LogPrintf("ERROR: %s: contains a non-BIP68-final transaction\n", __func__);
                return state.Invalid(BlockValidationResult::BLOCK_CONSENSUS, "bad-txns-nonfinal");
            }
        }

        // GetTransactionSigOpCost counts 3 types of sigops:
        // * legacy (always)
        // * p2sh (when P2SH enabled in flags and excludes coinbase)
        // * witness (when witness enabled in flags and excludes coinbase)
        nSigOpsCost += GetTransactionSigOpCost(tx, view, flags);
        if (nSigOpsCost > MAX_BLOCK_SIGOPS_COST) {
            LogPrintf("ERROR: ConnectBlock(): too many sigops\n");
            return state.Invalid(BlockValidationResult::BLOCK_CONSENSUS, "bad-blk-sigops");
        }

        if (!tx.IsCoinBase())
        {
            std::vector<CCheck*> vChecks;
            bool fCacheResults = fJustCheck; /* Don't cache results if we're actually connecting blocks (still consult the cache, though) */
            TxValidationState tx_state;
            if (fScriptChecks && !CheckInputScripts(tx, tx_state, view, flags, fCacheResults, fCacheResults, txsdata[i], g_parallel_script_checks ? &vChecks : nullptr)) {
                // Any transaction validation failure in ConnectBlock is a block consensus failure
                state.Invalid(BlockValidationResult::BLOCK_CONSENSUS,
                              tx_state.GetRejectReason(), tx_state.GetDebugMessage());
                return error("ConnectBlock(): CheckInputScripts on %s failed with %s",
                    tx.GetHash().ToString(), state.ToString());
            }
            control.Add(vChecks);
        }

        CTxUndo undoDummy;
        if (i > 0) {
            blockundo.vtxundo.push_back(CTxUndo());
        }
        UpdateCoins(tx, view, i == 0 ? undoDummy : blockundo.vtxundo.back(), pindex->nHeight);

    }
    int64_t nTime3 = GetTimeMicros(); nTimeConnect += nTime3 - nTime2;
    LogPrint(BCLog::BENCH, "      - Connect %u transactions: %.2fms (%.3fms/tx, %.3fms/txin) [%.2fs (%.2fms/blk)]\n", (unsigned)block.vtx.size(), MILLI * (nTime3 - nTime2), MILLI * (nTime3 - nTime2) / block.vtx.size(), nInputs <= 1 ? 0 : MILLI * (nTime3 - nTime2) / (nInputs-1), nTimeConnect * MICRO, nTimeConnect * MILLI / nBlocksTotal);

    CAmountMap block_reward = fee_map;
    block_reward[consensusParams.subsidy_asset] += GetBlockSubsidy(pindex->nHeight, consensusParams);
    if (!MoneyRange(block_reward)) {
        LogPrintf("ERROR: ConnectBlock(): total block reward overflowed\n");
        return state.Invalid(BlockValidationResult::BLOCK_CONSENSUS, "bad-blockreward-outofrange");
    }
    if (!VerifyCoinbaseAmount(*(block.vtx[0]), block_reward)) {
        LogPrintf("ERROR: ConnectBlock(): coinbase pays too much\n");
        return state.Invalid(BlockValidationResult::BLOCK_CONSENSUS, "bad-cb-amount");
    }

    if (!control.Wait()) {
        LogPrintf("ERROR: %s: CheckQueue failed\n", __func__);
        return state.Invalid(BlockValidationResult::BLOCK_CONSENSUS, "block-validation-failed");
    }
    int64_t nTime4 = GetTimeMicros(); nTimeVerify += nTime4 - nTime2;
    LogPrint(BCLog::BENCH, "    - Verify %u txins: %.2fms (%.3fms/txin) [%.2fs (%.2fms/blk)]\n", nInputs - 1, MILLI * (nTime4 - nTime2), nInputs <= 1 ? 0 : MILLI * (nTime4 - nTime2) / (nInputs-1), nTimeVerify * MICRO, nTimeVerify * MILLI / nBlocksTotal);

    if (fJustCheck)
        return true;

    if (!WriteUndoDataForBlock(blockundo, state, pindex, m_params)) {
        return false;
    }

    if (!pindex->IsValid(BLOCK_VALID_SCRIPTS)) {
        pindex->RaiseValidity(BLOCK_VALID_SCRIPTS);
        setDirtyBlockIndex.insert(pindex);
    }

    assert(pindex->phashBlock);
    // add this block to the view's block chain
    view.SetBestBlock(pindex->GetBlockHash());

    int64_t nTime5 = GetTimeMicros(); nTimeIndex += nTime5 - nTime4;
    LogPrint(BCLog::BENCH, "    - Index writing: %.2fms [%.2fs (%.2fms/blk)]\n", MILLI * (nTime5 - nTime4), nTimeIndex * MICRO, nTimeIndex * MILLI / nBlocksTotal);

    TRACE7(validation, block_connected,
        block.GetHash().ToString().c_str(),
        pindex->nHeight,
        block.vtx.size(),
        nInputs,
        nSigOpsCost,
        GetTimeMicros() - nTimeStart, // in microseconds (µs)
        block.GetHash().data()
    );

    return true;
}

CoinsCacheSizeState CChainState::GetCoinsCacheSizeState()
{
    return this->GetCoinsCacheSizeState(
        m_coinstip_cache_size_bytes,
        gArgs.GetArg("-maxmempool", DEFAULT_MAX_MEMPOOL_SIZE) * 1000000);
}

CoinsCacheSizeState CChainState::GetCoinsCacheSizeState(
    size_t max_coins_cache_size_bytes,
    size_t max_mempool_size_bytes)
{
    const int64_t nMempoolUsage = m_mempool ? m_mempool->DynamicMemoryUsage() : 0;
    int64_t cacheSize = CoinsTip().DynamicMemoryUsage();
    int64_t nTotalSpace =
        max_coins_cache_size_bytes + std::max<int64_t>(max_mempool_size_bytes - nMempoolUsage, 0);

    //! No need to periodic flush if at least this much space still available.
    static constexpr int64_t MAX_BLOCK_COINSDB_USAGE_BYTES = 10 * 1024 * 1024;  // 10MB
    int64_t large_threshold =
        std::max((9 * nTotalSpace) / 10, nTotalSpace - MAX_BLOCK_COINSDB_USAGE_BYTES);

    if (cacheSize > nTotalSpace) {
        LogPrintf("Cache size (%s) exceeds total space (%s)\n", cacheSize, nTotalSpace);
        return CoinsCacheSizeState::CRITICAL;
    } else if (cacheSize > large_threshold) {
        return CoinsCacheSizeState::LARGE;
    }
    return CoinsCacheSizeState::OK;
}

bool CChainState::FlushStateToDisk(
    BlockValidationState &state,
    FlushStateMode mode,
    int nManualPruneHeight)
{
    LOCK(cs_main);
    assert(this->CanFlushToDisk());
    static std::chrono::microseconds nLastWrite{0};
    static std::chrono::microseconds nLastFlush{0};
    std::set<int> setFilesToPrune;
    bool full_flush_completed = false;

    const size_t coins_count = CoinsTip().GetCacheSize();
    const size_t coins_mem_usage = CoinsTip().DynamicMemoryUsage();

    try {
    {
        bool fFlushForPrune = false;
        bool fDoFullFlush = false;

        CoinsCacheSizeState cache_state = GetCoinsCacheSizeState();
        LOCK(cs_LastBlockFile);
        if (fPruneMode && (fCheckForPruning || nManualPruneHeight > 0) && !fReindex) {
            // make sure we don't prune above the blockfilterindexes bestblocks
            // pruning is height-based
            int last_prune = m_chain.Height(); // last height we can prune
            ForEachBlockFilterIndex([&](BlockFilterIndex& index) {
               last_prune = std::max(1, std::min(last_prune, index.GetSummary().best_block_height));
            });

            if (nManualPruneHeight > 0) {
                LOG_TIME_MILLIS_WITH_CATEGORY("find files to prune (manual)", BCLog::BENCH);

                m_blockman.FindFilesToPruneManual(setFilesToPrune, std::min(last_prune, nManualPruneHeight), m_chain.Height());
            } else {
                LOG_TIME_MILLIS_WITH_CATEGORY("find files to prune", BCLog::BENCH);

                m_blockman.FindFilesToPrune(setFilesToPrune, m_params.PruneAfterHeight(), m_chain.Height(), last_prune, IsInitialBlockDownload());
                fCheckForPruning = false;
            }
            if (!setFilesToPrune.empty()) {
                fFlushForPrune = true;
                if (!fHavePruned) {
                    m_blockman.m_block_tree_db->WriteFlag("prunedblockfiles", true);
                    fHavePruned = true;
                }
            }
        }
        const auto nNow = GetTime<std::chrono::microseconds>();
        // Avoid writing/flushing immediately after startup.
        if (nLastWrite.count() == 0) {
            nLastWrite = nNow;
        }
        if (nLastFlush.count() == 0) {
            nLastFlush = nNow;
        }
        // The cache is large and we're within 10% and 10 MiB of the limit, but we have time now (not in the middle of a block processing).
        bool fCacheLarge = mode == FlushStateMode::PERIODIC && cache_state >= CoinsCacheSizeState::LARGE;
        // The cache is over the limit, we have to write now.
        bool fCacheCritical = mode == FlushStateMode::IF_NEEDED && cache_state >= CoinsCacheSizeState::CRITICAL;
        // It's been a while since we wrote the block index to disk. Do this frequently, so we don't need to redownload after a crash.
        bool fPeriodicWrite = mode == FlushStateMode::PERIODIC && nNow > nLastWrite + DATABASE_WRITE_INTERVAL;
        // It's been very long since we flushed the cache. Do this infrequently, to optimize cache usage.
        bool fPeriodicFlush = mode == FlushStateMode::PERIODIC && nNow > nLastFlush + DATABASE_FLUSH_INTERVAL;
        // Combine all conditions that result in a full cache flush.
        fDoFullFlush = (mode == FlushStateMode::ALWAYS) || fCacheLarge || fCacheCritical || fPeriodicFlush || fFlushForPrune;
        // Write blocks and block index to disk.
        if (fDoFullFlush || fPeriodicWrite) {
            // Depend on nMinDiskSpace to ensure we can write block index
            if (!CheckDiskSpace(gArgs.GetBlocksDirPath())) {
                return AbortNode(state, "Disk space is too low!", _("Disk space is too low!"));
            }
            {
                LOG_TIME_MILLIS_WITH_CATEGORY("write block and undo data to disk", BCLog::BENCH);

                // First make sure all block and undo data is flushed to disk.
                FlushBlockFile();
            }

            // Then update all block file information (which may refer to block and undo files).
            {
                LOG_TIME_MILLIS_WITH_CATEGORY("write block index to disk", BCLog::BENCH);

                std::vector<std::pair<int, const CBlockFileInfo*> > vFiles;
                vFiles.reserve(setDirtyFileInfo.size());
                for (std::set<int>::iterator it = setDirtyFileInfo.begin(); it != setDirtyFileInfo.end(); ) {
                    vFiles.push_back(std::make_pair(*it, &vinfoBlockFile[*it]));
                    setDirtyFileInfo.erase(it++);
                }
                std::vector<const CBlockIndex*> vBlocks;
                vBlocks.reserve(setDirtyBlockIndex.size());
                std::set<CBlockIndex*> setTrimmableBlockIndex(setDirtyBlockIndex);
                for (std::set<CBlockIndex*>::iterator it = setDirtyBlockIndex.begin(); it != setDirtyBlockIndex.end(); ) {
                    vBlocks.push_back(*it);
                    setDirtyBlockIndex.erase(it++);
                }
                if (!m_blockman.m_block_tree_db->WriteBatchSync(vFiles, nLastBlockFile, vBlocks)) {
                    return AbortNode(state, "Failed to write to block index database");
                }

                if (fTrimHeaders) {
                    LogPrintf("Flushing block index, trimming headers, setTrimmableBlockIndex.size(): %d\n", setTrimmableBlockIndex.size());
                    int trim_height = m_chain.Height() - nMustKeepFullHeaders;
                    int min_height = std::numeric_limits<int>::max();
                    CBlockIndex* min_index = nullptr;
                    for (std::set<CBlockIndex*>::iterator it = setTrimmableBlockIndex.begin(); it != setTrimmableBlockIndex.end(); it++) {
                        (*it)->assert_untrimmed();
                        if ((*it)->nHeight < trim_height) {
                            (*it)->trim();
                            if ((*it)->nHeight < min_height) {
                                min_height = (*it)->nHeight;
                                min_index = *it;
                            }
                        }
                    }

                    // Handle any remaining untrimmed blocks that were too recent for trimming last time we flushed.
                    if (min_index) {
                        min_index = min_index->pprev;
                        while (min_index && !min_index->trimmed()) {
                            min_index->trim();
                            min_index = min_index->pprev;
                        }
                    }
                }
            }
            // Finally remove any pruned files
            if (fFlushForPrune) {
                LOG_TIME_MILLIS_WITH_CATEGORY("unlink pruned files", BCLog::BENCH);

                UnlinkPrunedFiles(setFilesToPrune);
            }
            nLastWrite = nNow;
        }
        // Flush best chain related state. This can only be done if the blocks / block index write was also done.
        if (fDoFullFlush && !CoinsTip().GetBestBlock().IsNull()) {
            LOG_TIME_SECONDS(strprintf("write coins cache to disk (%d coins, %.2fkB)",
                coins_count, coins_mem_usage / 1000));

            // Typical Coin structures on disk are around 48 bytes in size.
            // Pushing a new one to the database can cause it to be written
            // twice (once in the log, and once in the tables). This is already
            // an overestimation, as most will delete an existing entry or
            // overwrite one. Still, use a conservative safety factor of 2.
            if (!CheckDiskSpace(gArgs.GetDataDirNet(), 48 * 2 * 2 * CoinsTip().GetCacheSize())) {
                return AbortNode(state, "Disk space is too low!", _("Disk space is too low!"));
            }
            // Flush the chainstate (which may refer to block index entries).
            if (!CoinsTip().Flush())
                return AbortNode(state, "Failed to write to coin database");
            nLastFlush = nNow;
            full_flush_completed = true;
        }
    }
    if (full_flush_completed) {
        // Update best block in wallet (so we can detect restored wallets).
        GetMainSignals().ChainStateFlushed(m_chain.GetLocator());
    }
    } catch (const std::runtime_error& e) {
        return AbortNode(state, std::string("System error while flushing: ") + e.what());
    }
    return true;
}

void CChainState::ForceFlushStateToDisk()
{
    BlockValidationState state;
    if (!this->FlushStateToDisk(state, FlushStateMode::ALWAYS)) {
        LogPrintf("%s: failed to flush state (%s)\n", __func__, state.ToString());
    }
}

void CChainState::PruneAndFlush()
{
    BlockValidationState state;
    fCheckForPruning = true;
    if (!this->FlushStateToDisk(state, FlushStateMode::NONE)) {
        LogPrintf("%s: failed to flush state (%s)\n", __func__, state.ToString());
    }
}

static void DoWarning(const bilingual_str& warning)
{
    static bool fWarned = false;
    SetMiscWarning(warning);
    if (!fWarned) {
        AlertNotify(warning.original);
        fWarned = true;
    }
}

/** Private helper function that concatenates warning messages. */
static void AppendWarning(bilingual_str& res, const bilingual_str& warn)
{
    if (!res.empty()) res += Untranslated(", ");
    res += warn;
}

static void UpdateTipLog(
    const CCoinsViewCache& coins_tip,
    const CBlockIndex* tip,
    const CChainParams& params,
    const std::string& func_name,
    const std::string& prefix,
    const std::string& warning_messages) EXCLUSIVE_LOCKS_REQUIRED(::cs_main)
{

    AssertLockHeld(::cs_main);
    LogPrintf("%s%s: new best=%s height=%d version=0x%08x log2_work=%f tx=%lu date='%s' progress=%f cache=%.1fMiB(%utxo)%s\n",
        prefix, func_name,
        tip->GetBlockHash().ToString(), tip->nHeight, tip->nVersion,
        log(tip->nChainWork.getdouble()) / log(2.0), (unsigned long)tip->nChainTx,
        FormatISO8601DateTime(tip->GetBlockTime()),
        GuessVerificationProgress(params.TxData(), tip),
        coins_tip.DynamicMemoryUsage() * (1.0 / (1 << 20)),
        coins_tip.GetCacheSize(),
        !warning_messages.empty() ? strprintf(" warning='%s'", warning_messages) : "");
}

void CChainState::UpdateTip(const CBlockIndex* pindexNew)
{
    const auto& coins_tip = this->CoinsTip();

    // The remainder of the function isn't relevant if we are not acting on
    // the active chainstate, so return if need be.
    if (this != &m_chainman.ActiveChainstate()) {
        // Only log every so often so that we don't bury log messages at the tip.
        constexpr int BACKGROUND_LOG_INTERVAL = 2000;
        if (pindexNew->nHeight % BACKGROUND_LOG_INTERVAL == 0) {
            UpdateTipLog(coins_tip, pindexNew, m_params, __func__, "[background validation] ", "");
        }
        return;
    }

    // New best block
    if (m_mempool) {
        m_mempool->AddTransactionsUpdated(1);
    }

    {
        LOCK(g_best_block_mutex);
        g_best_block = pindexNew->GetBlockHash();
        g_best_block_cv.notify_all();
    }

    bilingual_str warning_messages;
    if (!this->IsInitialBlockDownload()) {
        const CBlockIndex* pindex = pindexNew;
        for (int bit = 0; bit < VERSIONBITS_NUM_BITS; bit++) {
            WarningBitsConditionChecker checker(bit);
            ThresholdState state = checker.GetStateFor(pindex, m_params.GetConsensus(), warningcache[bit]);
            if (state == ThresholdState::ACTIVE || state == ThresholdState::LOCKED_IN) {
                const bilingual_str warning = strprintf(_("Unknown new rules activated (versionbit %i)"), bit);
                if (state == ThresholdState::ACTIVE) {
                    DoWarning(warning);
                } else {
                    AppendWarning(warning_messages, warning);
                }
            }
        }
    }
<<<<<<< HEAD
    LogPrintf("%s: new best=%s height=%d version=0x%08x tx=%lu date='%s' progress=%f cache=%.1fMiB(%utxo)%s\n", __func__,
      pindexNew->GetBlockHash().ToString(), pindexNew->nHeight, pindexNew->nVersion,
      (unsigned long)pindexNew->nChainTx,
      FormatISO8601DateTime(pindexNew->GetBlockTime()),
      GuessVerificationProgress(pindexNew, m_params.GetConsensus().nPowTargetSpacing),
      this->CoinsTip().DynamicMemoryUsage() * (1.0 / (1<<20)), this->CoinsTip().GetCacheSize(),
      !warning_messages.empty() ? strprintf(" warning='%s'", warning_messages.original) : "");

    // Do some logging if dynafed parameters changed.
    if (pindexNew->pprev && !pindexNew->dynafed_params().IsNull()) {
        int height = pindexNew->nHeight;
        uint256 hash = pindexNew->GetBlockHash();
        uint256 root = pindexNew->dynafed_params().m_current.CalculateRoot();
        if (pindexNew->pprev->dynafed_params().IsNull()) {
            LogPrintf("Dynafed activated in block %d:%s: %s\n", height, hash.GetHex(), root.GetHex());
        } else if (root != pindexNew->pprev->dynafed_params().m_current.CalculateRoot()) {
            LogPrintf("New dynafed parameters activated in block %d:%s: %s\n", height, hash.GetHex(), root.GetHex());
        }
    }
=======
    UpdateTipLog(coins_tip, pindexNew, m_params, __func__, "", warning_messages.original);
>>>>>>> b7e36008
}

/** Disconnect m_chain's tip.
  * After calling, the mempool will be in an inconsistent state, with
  * transactions from disconnected blocks being added to disconnectpool.  You
  * should make the mempool consistent again by calling MaybeUpdateMempoolForReorg.
  * with cs_main held.
  *
  * If disconnectpool is nullptr, then no disconnected transactions are added to
  * disconnectpool (note that the caller is responsible for mempool consistency
  * in any case).
  */
bool CChainState::DisconnectTip(BlockValidationState& state, DisconnectedBlockTransactions* disconnectpool)
{
    AssertLockHeld(cs_main);
    if (m_mempool) AssertLockHeld(m_mempool->cs);

    CBlockIndex *pindexDelete = m_chain.Tip();
    assert(pindexDelete);
    // Read block from disk.
    std::shared_ptr<CBlock> pblock = std::make_shared<CBlock>();
    CBlock& block = *pblock;
    if (!ReadBlockFromDisk(block, pindexDelete, m_params.GetConsensus())) {
        return error("DisconnectTip(): Failed to read block");
    }
    // Apply the block atomically to the chain state.
    int64_t nStart = GetTimeMicros();
    {
        CCoinsViewCache view(&CoinsTip());
        assert(view.GetBestBlock() == pindexDelete->GetBlockHash());
        if (DisconnectBlock(block, pindexDelete, view) != DISCONNECT_OK)
            return error("DisconnectTip(): DisconnectBlock %s failed", pindexDelete->GetBlockHash().ToString());
        bool flushed = view.Flush();
        assert(flushed);
    }
    LogPrint(BCLog::BENCH, "- Disconnect block: %.2fms\n", (GetTimeMicros() - nStart) * MILLI);
    // Write the chain state to disk, if necessary.
    if (!FlushStateToDisk(state, FlushStateMode::IF_NEEDED)) {
        return false;
    }

    if (disconnectpool && m_mempool) {
        // Save transactions to re-add to mempool at end of reorg
        for (auto it = block.vtx.rbegin(); it != block.vtx.rend(); ++it) {
            disconnectpool->addTransaction(*it);
        }
        while (disconnectpool->DynamicMemoryUsage() > MAX_DISCONNECTED_TX_POOL_SIZE * 1000) {
            // Drop the earliest entry, and remove its children from the mempool.
            auto it = disconnectpool->queuedTx.get<insertion_order>().begin();
            m_mempool->removeRecursive(**it, MemPoolRemovalReason::REORG);
            disconnectpool->removeEntry(it);
        }
    }

    m_chain.SetTip(pindexDelete->pprev);

    UpdateTip(pindexDelete->pprev);
    // Let wallets know transactions went from 1-confirmed to
    // 0-confirmed or conflicted:
    GetMainSignals().BlockDisconnected(pblock, pindexDelete);
    return true;
}

static int64_t nTimeReadFromDisk = 0;
static int64_t nTimeConnectTotal = 0;
static int64_t nTimeFlush = 0;
static int64_t nTimeChainState = 0;
static int64_t nTimePostConnect = 0;

struct PerBlockConnectTrace {
    CBlockIndex* pindex = nullptr;
    std::shared_ptr<const CBlock> pblock;
    PerBlockConnectTrace() {}
};
/**
 * Used to track blocks whose transactions were applied to the UTXO state as a
 * part of a single ActivateBestChainStep call.
 *
 * This class is single-use, once you call GetBlocksConnected() you have to throw
 * it away and make a new one.
 */
class ConnectTrace {
private:
    std::vector<PerBlockConnectTrace> blocksConnected;

public:
    explicit ConnectTrace() : blocksConnected(1) {}

    void BlockConnected(CBlockIndex* pindex, std::shared_ptr<const CBlock> pblock) {
        assert(!blocksConnected.back().pindex);
        assert(pindex);
        assert(pblock);
        blocksConnected.back().pindex = pindex;
        blocksConnected.back().pblock = std::move(pblock);
        blocksConnected.emplace_back();
    }

    std::vector<PerBlockConnectTrace>& GetBlocksConnected() {
        // We always keep one extra block at the end of our list because
        // blocks are added after all the conflicted transactions have
        // been filled in. Thus, the last entry should always be an empty
        // one waiting for the transactions from the next block. We pop
        // the last entry here to make sure the list we return is sane.
        assert(!blocksConnected.back().pindex);
        blocksConnected.pop_back();
        return blocksConnected;
    }
};

/**
 * Connect a new block to m_chain. pblock is either nullptr or a pointer to a CBlock
 * corresponding to pindexNew, to bypass loading it again from disk.
 *
 * The block is added to connectTrace if connection succeeds.
 */
bool CChainState::ConnectTip(BlockValidationState& state, CBlockIndex* pindexNew, const std::shared_ptr<const CBlock>& pblock, ConnectTrace& connectTrace, DisconnectedBlockTransactions& disconnectpool, bool& fStall)
{
    AssertLockHeld(cs_main);
    if (m_mempool) AssertLockHeld(m_mempool->cs);

    assert(pindexNew->pprev == m_chain.Tip());
    // Read block from disk.
    int64_t nTime1 = GetTimeMicros();
    std::shared_ptr<const CBlock> pthisBlock;
    if (!pblock) {
        std::shared_ptr<CBlock> pblockNew = std::make_shared<CBlock>();
        if (!ReadBlockFromDisk(*pblockNew, pindexNew, m_params.GetConsensus())) {
            return AbortNode(state, "Failed to read block");
        }
        pthisBlock = pblockNew;
    } else {
        pthisBlock = pblock;
    }
    const CBlock& blockConnecting = *pthisBlock;

    const auto& fedpegscripts = GetValidFedpegScripts(pindexNew, m_params.GetConsensus(), false /* nextblock_validation */);
    if (!CheckPeginRipeness(blockConnecting, fedpegscripts)) {
        LogPrintf("STALLING further progress in ConnectTip while waiting for parent chain daemon to catch up! Chain will not grow until this is remedied!\n");
        fStall = true;
        return true;
    }

    // Apply the block atomically to the chain state.
    int64_t nTime2 = GetTimeMicros(); nTimeReadFromDisk += nTime2 - nTime1;
    int64_t nTime3;
    LogPrint(BCLog::BENCH, "  - Load block from disk: %.2fms [%.2fs]\n", (nTime2 - nTime1) * MILLI, nTimeReadFromDisk * MICRO);

    // ELEMENTS:
    // For mempool removal with pegin conflicts
    std::set<std::pair<uint256, COutPoint>> setPeginsSpent;

    {
        CCoinsViewCache view(&CoinsTip());
        bool rv = ConnectBlock(blockConnecting, state, pindexNew, view, &setPeginsSpent);
        GetMainSignals().BlockChecked(blockConnecting, state);
        if (!rv) {
            if (state.IsInvalid()) {
                InvalidBlockFound(pindexNew, state);
            }
            return error("%s: ConnectBlock %s failed, %s", __func__, pindexNew->GetBlockHash().ToString(), state.ToString());
        }
        nTime3 = GetTimeMicros(); nTimeConnectTotal += nTime3 - nTime2;
        assert(nBlocksTotal > 0);
        LogPrint(BCLog::BENCH, "  - Connect total: %.2fms [%.2fs (%.2fms/blk)]\n", (nTime3 - nTime2) * MILLI, nTimeConnectTotal * MICRO, nTimeConnectTotal * MILLI / nBlocksTotal);
        bool flushed = view.Flush();
        assert(flushed);
    }
    int64_t nTime4 = GetTimeMicros(); nTimeFlush += nTime4 - nTime3;
    LogPrint(BCLog::BENCH, "  - Flush: %.2fms [%.2fs (%.2fms/blk)]\n", (nTime4 - nTime3) * MILLI, nTimeFlush * MICRO, nTimeFlush * MILLI / nBlocksTotal);
    // Write the chain state to disk, if necessary.
    if (!FlushStateToDisk(state, FlushStateMode::IF_NEEDED)) {
        return false;
    }
    int64_t nTime5 = GetTimeMicros(); nTimeChainState += nTime5 - nTime4;
    LogPrint(BCLog::BENCH, "  - Writing chainstate: %.2fms [%.2fs (%.2fms/blk)]\n", (nTime5 - nTime4) * MILLI, nTimeChainState * MICRO, nTimeChainState * MILLI / nBlocksTotal);
    // Remove conflicting transactions from the mempool.;
    if (m_mempool) {
        // ELEMENTS: We also eject peg-outs with now-invalid PAK proofs
        // as well as peg-in inputs during transitional periods.
        m_mempool->removeForBlock(blockConnecting.vtx, pindexNew->nHeight, pindexNew);
        disconnectpool.removeForBlock(blockConnecting.vtx);
    }
    // Update m_chain & related variables.
    m_chain.SetTip(pindexNew);
    UpdateTip(pindexNew);

    int64_t nTime6 = GetTimeMicros(); nTimePostConnect += nTime6 - nTime5; nTimeTotal += nTime6 - nTime1;
    LogPrint(BCLog::BENCH, "  - Connect postprocess: %.2fms [%.2fs (%.2fms/blk)]\n", (nTime6 - nTime5) * MILLI, nTimePostConnect * MICRO, nTimePostConnect * MILLI / nBlocksTotal);
    LogPrint(BCLog::BENCH, "- Connect block: %.2fms [%.2fs (%.2fms/blk)]\n", (nTime6 - nTime1) * MILLI, nTimeTotal * MICRO, nTimeTotal * MILLI / nBlocksTotal);

    connectTrace.BlockConnected(pindexNew, std::move(pthisBlock));
    return true;
}

/**
 * Return the tip of the chain with the most work in it, that isn't
 * known to be invalid (it's however far from certain to be valid).
 */
CBlockIndex* CChainState::FindMostWorkChain() {
    do {
        CBlockIndex *pindexNew = nullptr;

        // Find the best candidate header.
        {
            std::set<CBlockIndex*, CBlockIndexWorkComparator>::reverse_iterator it = setBlockIndexCandidates.rbegin();
            if (it == setBlockIndexCandidates.rend())
                return nullptr;
            pindexNew = *it;
        }

        // Check whether all blocks on the path between the currently active chain and the candidate are valid.
        // Just going until the active chain is an optimization, as we know all blocks in it are valid already.
        CBlockIndex *pindexTest = pindexNew;
        bool fInvalidAncestor = false;
        while (pindexTest && !m_chain.Contains(pindexTest)) {
            assert(pindexTest->HaveTxsDownloaded() || pindexTest->nHeight == 0);

            // Pruned nodes may have entries in setBlockIndexCandidates for
            // which block files have been deleted.  Remove those as candidates
            // for the most work chain if we come across them; we can't switch
            // to a chain unless we have all the non-active-chain parent blocks.
            bool fFailedChain = pindexTest->nStatus & BLOCK_FAILED_MASK;
            bool fMissingData = !(pindexTest->nStatus & BLOCK_HAVE_DATA);
            if (fFailedChain || fMissingData) {
                // Candidate chain is not usable (either invalid or missing data)
                if (fFailedChain && (pindexBestInvalid == nullptr || pindexNew->nChainWork > pindexBestInvalid->nChainWork))
                    pindexBestInvalid = pindexNew;
                CBlockIndex *pindexFailed = pindexNew;
                // Remove the entire chain from the set.
                while (pindexTest != pindexFailed) {
                    if (fFailedChain) {
                        pindexFailed->nStatus |= BLOCK_FAILED_CHILD;
                    } else if (fMissingData) {
                        // If we're missing data, then add back to m_blocks_unlinked,
                        // so that if the block arrives in the future we can try adding
                        // to setBlockIndexCandidates again.
                        m_blockman.m_blocks_unlinked.insert(
                            std::make_pair(pindexFailed->pprev, pindexFailed));
                    }
                    setBlockIndexCandidates.erase(pindexFailed);
                    pindexFailed = pindexFailed->pprev;
                }
                setBlockIndexCandidates.erase(pindexTest);
                fInvalidAncestor = true;
                break;
            }
            pindexTest = pindexTest->pprev;
        }
        if (!fInvalidAncestor)
            return pindexNew;
    } while(true);
}

/** Delete all entries in setBlockIndexCandidates that are worse than the current tip. */
void CChainState::PruneBlockIndexCandidates() {
    // Note that we can't delete the current block itself, as we may need to return to it later in case a
    // reorganization to a better block fails.
    std::set<CBlockIndex*, CBlockIndexWorkComparator>::iterator it = setBlockIndexCandidates.begin();
    while (it != setBlockIndexCandidates.end() && setBlockIndexCandidates.value_comp()(*it, m_chain.Tip())) {
        setBlockIndexCandidates.erase(it++);
    }
    // Either the current tip or a successor of it we're working towards is left in setBlockIndexCandidates.
    assert(!setBlockIndexCandidates.empty());
}

/**
 * Try to make some progress towards making pindexMostWork the active block.
 * pblock is either nullptr or a pointer to a CBlock corresponding to pindexMostWork.
 *
 * @returns true unless a system error occurred
 */
bool CChainState::ActivateBestChainStep(BlockValidationState& state, CBlockIndex* pindexMostWork, const std::shared_ptr<const CBlock>& pblock, bool& fInvalidFound, ConnectTrace& connectTrace, bool& fStall)
{
    AssertLockHeld(cs_main);
    if (m_mempool) AssertLockHeld(m_mempool->cs);

    const CBlockIndex* pindexOldTip = m_chain.Tip();
    const CBlockIndex* pindexFork = m_chain.FindFork(pindexMostWork);

    // Disconnect active blocks which are no longer in the best chain.
    bool fBlocksDisconnected = false;
    DisconnectedBlockTransactions disconnectpool;
    while (m_chain.Tip() && m_chain.Tip() != pindexFork) {
        if (!DisconnectTip(state, &disconnectpool)) {
            // This is likely a fatal error, but keep the mempool consistent,
            // just in case. Only remove from the mempool in this case.
            MaybeUpdateMempoolForReorg(disconnectpool, false);

            // If we're unable to disconnect a block during normal operation,
            // then that is a failure of our local system -- we should abort
            // rather than stay on a less work chain.
            AbortNode(state, "Failed to disconnect block; see debug.log for details");
            return false;
        }
        fBlocksDisconnected = true;
    }

    // Build list of new blocks to connect (in descending height order).
    std::vector<CBlockIndex*> vpindexToConnect;
    bool fContinue = true;
    int nHeight = pindexFork ? pindexFork->nHeight : -1;
    while (fContinue && nHeight != pindexMostWork->nHeight) {
        // Don't iterate the entire list of potential improvements toward the best tip, as we likely only need
        // a few blocks along the way.
        int nTargetHeight = std::min(nHeight + 32, pindexMostWork->nHeight);
        vpindexToConnect.clear();
        vpindexToConnect.reserve(nTargetHeight - nHeight);
        CBlockIndex* pindexIter = pindexMostWork->GetAncestor(nTargetHeight);
        while (pindexIter && pindexIter->nHeight != nHeight) {
            vpindexToConnect.push_back(pindexIter);
            pindexIter = pindexIter->pprev;
        }
        nHeight = nTargetHeight;

        // Connect new blocks.
        for (CBlockIndex* pindexConnect : reverse_iterate(vpindexToConnect)) {
            if (!ConnectTip(state, pindexConnect, pindexConnect == pindexMostWork ? pblock : std::shared_ptr<const CBlock>(), connectTrace, disconnectpool, fStall)) {
                if (state.IsInvalid()) {
                    // The block violates a consensus rule.
                    if (state.GetResult() != BlockValidationResult::BLOCK_MUTATED) {
                        InvalidChainFound(vpindexToConnect.front());
                    }
                    state = BlockValidationState();
                    fInvalidFound = true;
                    fContinue = false;
                    break;
                } else {
                    // A system error occurred (disk space, database error, ...).
                    // Make the mempool consistent with the current tip, just in case
                    // any observers try to use it before shutdown.
                    MaybeUpdateMempoolForReorg(disconnectpool, false);
                    return false;
                }
            } else {
                if (fStall) {
                    // We didn't make progress because the parent chain is not
                    // synced enough to check pegins. Try again later.
                    fContinue = false;
                    break;
                }
                PruneBlockIndexCandidates();
                if (!pindexOldTip || m_chain.Tip()->nChainWork > pindexOldTip->nChainWork) {
                    // We're in a better position than we were. Return temporarily to release the lock.
                    fContinue = false;
                    break;
                }
            }
        }
    }

    if (fBlocksDisconnected) {
        // If any blocks were disconnected, disconnectpool may be non empty.  Add
        // any disconnected transactions back to the mempool.
        MaybeUpdateMempoolForReorg(disconnectpool, true);
    }
    if (m_mempool) m_mempool->check(*this);

    CheckForkWarningConditions();

    return true;
}

static SynchronizationState GetSynchronizationState(bool init)
{
    if (!init) return SynchronizationState::POST_INIT;
    if (::fReindex) return SynchronizationState::INIT_REINDEX;
    return SynchronizationState::INIT_DOWNLOAD;
}

static bool NotifyHeaderTip(CChainState& chainstate) LOCKS_EXCLUDED(cs_main) {
    bool fNotify = false;
    bool fInitialBlockDownload = false;
    static CBlockIndex* pindexHeaderOld = nullptr;
    CBlockIndex* pindexHeader = nullptr;
    {
        LOCK(cs_main);
        pindexHeader = pindexBestHeader;

        if (pindexHeader != pindexHeaderOld) {
            fNotify = true;
            fInitialBlockDownload = chainstate.IsInitialBlockDownload();
            pindexHeaderOld = pindexHeader;
        }
    }
    // Send block tip changed notifications without cs_main
    if (fNotify) {
        uiInterface.NotifyHeaderTip(GetSynchronizationState(fInitialBlockDownload), pindexHeader);
    }
    return fNotify;
}

static void LimitValidationInterfaceQueue() LOCKS_EXCLUDED(cs_main) {
    AssertLockNotHeld(cs_main);

    if (GetMainSignals().CallbacksPending() > 10) {
        SyncWithValidationInterfaceQueue();
    }
}

bool CChainState::ActivateBestChain(BlockValidationState& state, std::shared_ptr<const CBlock> pblock)
{
    // Note that while we're often called here from ProcessNewBlock, this is
    // far from a guarantee. Things in the P2P/RPC will often end up calling
    // us in the middle of ProcessNewBlock - do not assume pblock is set
    // sanely for performance or correctness!
    AssertLockNotHeld(cs_main);

    // ABC maintains a fair degree of expensive-to-calculate internal state
    // because this function periodically releases cs_main so that it does not lock up other threads for too long
    // during large connects - and to allow for e.g. the callback queue to drain
    // we use m_cs_chainstate to enforce mutual exclusion so that only one caller may execute this function at a time
    LOCK(m_cs_chainstate);

    CBlockIndex *pindexMostWork = nullptr;
    CBlockIndex *pindexNewTip = nullptr;
    int nStopAtHeight = gArgs.GetArg("-stopatheight", DEFAULT_STOPATHEIGHT);
    bool fStall = false;

    do {
        // Block until the validation queue drains. This should largely
        // never happen in normal operation, however may happen during
        // reindex, causing memory blowup if we run too far ahead.
        // Note that if a validationinterface callback ends up calling
        // ActivateBestChain this may lead to a deadlock! We should
        // probably have a DEBUG_LOCKORDER test for this in the future.
        LimitValidationInterfaceQueue();

        {
            LOCK(cs_main);
            // Lock transaction pool for at least as long as it takes for connectTrace to be consumed
            LOCK(MempoolMutex());
            CBlockIndex* starting_tip = m_chain.Tip();
            bool blocks_connected = false;
            do {
                // We absolutely may not unlock cs_main until we've made forward progress
                // (with the exception of shutdown due to hardware issues, low disk space, etc).
                ConnectTrace connectTrace; // Destructed before cs_main is unlocked

                if (pindexMostWork == nullptr) {
                    pindexMostWork = FindMostWorkChain();
                }

                // Whether we have anything to do at all.
                if (pindexMostWork == nullptr || pindexMostWork == m_chain.Tip()) {
                    break;
                }

                bool fInvalidFound = false;
                std::shared_ptr<const CBlock> nullBlockPtr;
                if (!ActivateBestChainStep(state, pindexMostWork, pblock && pblock->GetHash() == pindexMostWork->GetBlockHash() ? pblock : nullBlockPtr, fInvalidFound, connectTrace, fStall)) {
                    // A system error occurred
                    return false;
                }
                blocks_connected = true;

                if (fInvalidFound) {
                    // Wipe cache, we may need another branch now.
                    pindexMostWork = nullptr;
                }
                pindexNewTip = m_chain.Tip();

                for (const PerBlockConnectTrace& trace : connectTrace.GetBlocksConnected()) {
                    assert(trace.pblock && trace.pindex);
                    GetMainSignals().BlockConnected(trace.pblock, trace.pindex);
                }

                if (fStall) {
                    // Stuck waiting for parent chain daemon, twiddle our thumbs for awhile.
                    break;
                }
            } while (!m_chain.Tip() || (starting_tip && CBlockIndexWorkComparator()(m_chain.Tip(), starting_tip)));
            if (!blocks_connected) return true;

            const CBlockIndex* pindexFork = m_chain.FindFork(starting_tip);
            bool fInitialDownload = IsInitialBlockDownload();

            // Notify external listeners about the new tip.
            // Enqueue while holding cs_main to ensure that UpdatedBlockTip is called in the order in which blocks are connected
            if (pindexFork != pindexNewTip) {
                // Notify ValidationInterface subscribers
                GetMainSignals().UpdatedBlockTip(pindexNewTip, pindexFork, fInitialDownload);

                // Always notify the UI if a new block tip was connected
                uiInterface.NotifyBlockTip(GetSynchronizationState(fInitialDownload), pindexNewTip);
            }
        }
        // When we reach this point, we switched to a new tip (stored in pindexNewTip).

        if (fStall) {
            // Stuck waiting for parent chain daemon, twiddle our thumbs for awhile.
            break;
        }

        if (nStopAtHeight && pindexNewTip && pindexNewTip->nHeight >= nStopAtHeight) StartShutdown();

        // We check shutdown only after giving ActivateBestChainStep a chance to run once so that we
        // never shutdown before connecting the genesis block during LoadChainTip(). Previously this
        // caused an assert() failure during shutdown in such cases as the UTXO DB flushing checks
        // that the best block hash is non-null.
        if (ShutdownRequested()) break;
    } while (pindexNewTip != pindexMostWork);
    CheckBlockIndex();

    // Write changes periodically to disk, after relay.
    if (!FlushStateToDisk(state, FlushStateMode::PERIODIC)) {
        return false;
    }

    return true;
}

bool CChainState::PreciousBlock(BlockValidationState& state, CBlockIndex* pindex)
{
    {
        LOCK(cs_main);
        if (pindex->nChainWork < m_chain.Tip()->nChainWork) {
            // Nothing to do, this block is not at the tip.
            return true;
        }
        if (m_chain.Tip()->nChainWork > nLastPreciousChainwork) {
            // The chain has been extended since the last call, reset the counter.
            nBlockReverseSequenceId = -1;
        }
        nLastPreciousChainwork = m_chain.Tip()->nChainWork;
        setBlockIndexCandidates.erase(pindex);
        pindex->nSequenceId = nBlockReverseSequenceId;
        if (nBlockReverseSequenceId > std::numeric_limits<int32_t>::min()) {
            // We can't keep reducing the counter if somebody really wants to
            // call preciousblock 2**31-1 times on the same set of tips...
            nBlockReverseSequenceId--;
        }
        if (pindex->IsValid(BLOCK_VALID_TRANSACTIONS) && pindex->HaveTxsDownloaded()) {
            setBlockIndexCandidates.insert(pindex);
            PruneBlockIndexCandidates();
        }
    }

    return ActivateBestChain(state, std::shared_ptr<const CBlock>());
}

bool CChainState::InvalidateBlock(BlockValidationState& state, CBlockIndex* pindex)
{
    // Genesis block can't be invalidated
    assert(pindex);
    if (pindex->nHeight == 0) return false;

    CBlockIndex* to_mark_failed = pindex;
    bool pindex_was_in_chain = false;
    int disconnected = 0;

    // We do not allow ActivateBestChain() to run while InvalidateBlock() is
    // running, as that could cause the tip to change while we disconnect
    // blocks.
    LOCK(m_cs_chainstate);

    // We'll be acquiring and releasing cs_main below, to allow the validation
    // callbacks to run. However, we should keep the block index in a
    // consistent state as we disconnect blocks -- in particular we need to
    // add equal-work blocks to setBlockIndexCandidates as we disconnect.
    // To avoid walking the block index repeatedly in search of candidates,
    // build a map once so that we can look up candidate blocks by chain
    // work as we go.
    std::multimap<const arith_uint256, CBlockIndex *> candidate_blocks_by_work;

    {
        LOCK(cs_main);
        for (const auto& entry : m_blockman.m_block_index) {
            CBlockIndex *candidate = entry.second;
            // We don't need to put anything in our active chain into the
            // multimap, because those candidates will be found and considered
            // as we disconnect.
            // Instead, consider only non-active-chain blocks that have at
            // least as much work as where we expect the new tip to end up.
            if (!m_chain.Contains(candidate) &&
                    !CBlockIndexWorkComparator()(candidate, pindex->pprev) &&
                    candidate->IsValid(BLOCK_VALID_TRANSACTIONS) &&
                    candidate->HaveTxsDownloaded()) {
                candidate_blocks_by_work.insert(std::make_pair(candidate->nChainWork, candidate));
            }
        }
    }

    // Disconnect (descendants of) pindex, and mark them invalid.
    while (true) {
        if (ShutdownRequested()) break;

        // Make sure the queue of validation callbacks doesn't grow unboundedly.
        LimitValidationInterfaceQueue();

        LOCK(cs_main);
        // Lock for as long as disconnectpool is in scope to make sure MaybeUpdateMempoolForReorg is
        // called after DisconnectTip without unlocking in between
        LOCK(MempoolMutex());
        if (!m_chain.Contains(pindex)) break;
        pindex_was_in_chain = true;
        CBlockIndex *invalid_walk_tip = m_chain.Tip();

        // ActivateBestChain considers blocks already in m_chain
        // unconditionally valid already, so force disconnect away from it.
        DisconnectedBlockTransactions disconnectpool;
        bool ret = DisconnectTip(state, &disconnectpool);
        // DisconnectTip will add transactions to disconnectpool.
        // Adjust the mempool to be consistent with the new tip, adding
        // transactions back to the mempool if disconnecting was successful,
        // and we're not doing a very deep invalidation (in which case
        // keeping the mempool up to date is probably futile anyway).
        MaybeUpdateMempoolForReorg(disconnectpool, /* fAddToMempool = */ (++disconnected <= 10) && ret);
        if (!ret) return false;
        assert(invalid_walk_tip->pprev == m_chain.Tip());

        // We immediately mark the disconnected blocks as invalid.
        // This prevents a case where pruned nodes may fail to invalidateblock
        // and be left unable to start as they have no tip candidates (as there
        // are no blocks that meet the "have data and are not invalid per
        // nStatus" criteria for inclusion in setBlockIndexCandidates).
        invalid_walk_tip->nStatus |= BLOCK_FAILED_VALID;
        setDirtyBlockIndex.insert(invalid_walk_tip);
        setBlockIndexCandidates.erase(invalid_walk_tip);
        setBlockIndexCandidates.insert(invalid_walk_tip->pprev);
        if (invalid_walk_tip->pprev == to_mark_failed && (to_mark_failed->nStatus & BLOCK_FAILED_VALID)) {
            // We only want to mark the last disconnected block as BLOCK_FAILED_VALID; its children
            // need to be BLOCK_FAILED_CHILD instead.
            to_mark_failed->nStatus = (to_mark_failed->nStatus ^ BLOCK_FAILED_VALID) | BLOCK_FAILED_CHILD;
            setDirtyBlockIndex.insert(to_mark_failed);
        }

        // Add any equal or more work headers to setBlockIndexCandidates
        auto candidate_it = candidate_blocks_by_work.lower_bound(invalid_walk_tip->pprev->nChainWork);
        while (candidate_it != candidate_blocks_by_work.end()) {
            if (!CBlockIndexWorkComparator()(candidate_it->second, invalid_walk_tip->pprev)) {
                setBlockIndexCandidates.insert(candidate_it->second);
                candidate_it = candidate_blocks_by_work.erase(candidate_it);
            } else {
                ++candidate_it;
            }
        }

        // Track the last disconnected block, so we can correct its BLOCK_FAILED_CHILD status in future
        // iterations, or, if it's the last one, call InvalidChainFound on it.
        to_mark_failed = invalid_walk_tip;
    }

    CheckBlockIndex();

    {
        LOCK(cs_main);
        if (m_chain.Contains(to_mark_failed)) {
            // If the to-be-marked invalid block is in the active chain, something is interfering and we can't proceed.
            return false;
        }

        // Mark pindex (or the last disconnected block) as invalid, even when it never was in the main chain
        to_mark_failed->nStatus |= BLOCK_FAILED_VALID;
        setDirtyBlockIndex.insert(to_mark_failed);
        setBlockIndexCandidates.erase(to_mark_failed);
        m_blockman.m_failed_blocks.insert(to_mark_failed);

        // If any new blocks somehow arrived while we were disconnecting
        // (above), then the pre-calculation of what should go into
        // setBlockIndexCandidates may have missed entries. This would
        // technically be an inconsistency in the block index, but if we clean
        // it up here, this should be an essentially unobservable error.
        // Loop back over all block index entries and add any missing entries
        // to setBlockIndexCandidates.
        BlockMap::iterator it = m_blockman.m_block_index.begin();
        while (it != m_blockman.m_block_index.end()) {
            if (it->second->IsValid(BLOCK_VALID_TRANSACTIONS) && it->second->HaveTxsDownloaded() && !setBlockIndexCandidates.value_comp()(it->second, m_chain.Tip())) {
                setBlockIndexCandidates.insert(it->second);
            }
            it++;
        }

        InvalidChainFound(to_mark_failed);
    }

    // Only notify about a new block tip if the active chain was modified.
    if (pindex_was_in_chain) {
        uiInterface.NotifyBlockTip(GetSynchronizationState(IsInitialBlockDownload()), to_mark_failed->pprev);
    }
    return true;
}

void CChainState::ResetBlockFailureFlags(CBlockIndex *pindex) {
    AssertLockHeld(cs_main);

    int nHeight = pindex->nHeight;

    // Remove the invalidity flag from this block and all its descendants.
    BlockMap::iterator it = m_blockman.m_block_index.begin();
    while (it != m_blockman.m_block_index.end()) {
        if (!it->second->IsValid() && it->second->GetAncestor(nHeight) == pindex) {
            it->second->nStatus &= ~BLOCK_FAILED_MASK;
            setDirtyBlockIndex.insert(it->second);
            if (it->second->IsValid(BLOCK_VALID_TRANSACTIONS) && it->second->HaveTxsDownloaded() && setBlockIndexCandidates.value_comp()(m_chain.Tip(), it->second)) {
                setBlockIndexCandidates.insert(it->second);
            }
            if (it->second == pindexBestInvalid) {
                // Reset invalid block marker if it was pointing to one of those.
                pindexBestInvalid = nullptr;
            }
            m_blockman.m_failed_blocks.erase(it->second);
        }
        it++;
    }

    // Remove the invalidity flag from all ancestors too.
    while (pindex != nullptr) {
        if (pindex->nStatus & BLOCK_FAILED_MASK) {
            pindex->nStatus &= ~BLOCK_FAILED_MASK;
            setDirtyBlockIndex.insert(pindex);
            m_blockman.m_failed_blocks.erase(pindex);
        }
        pindex = pindex->pprev;
    }
}

CBlockIndex* BlockManager::AddToBlockIndex(const CBlockHeader& block)
{
    AssertLockHeld(cs_main);

    // Check for duplicate
    uint256 hash = block.GetHash();
    BlockMap::iterator it = m_block_index.find(hash);
    if (it != m_block_index.end())
        return it->second;

    // Construct new block index object
    CBlockIndex* pindexNew = new CBlockIndex(block);
    // We assign the sequence id to blocks only when the full data is available,
    // to avoid miners withholding blocks but broadcasting headers, to get a
    // competitive advantage.
    pindexNew->nSequenceId = 0;
    BlockMap::iterator mi = m_block_index.insert(std::make_pair(hash, pindexNew)).first;
    pindexNew->phashBlock = &((*mi).first);
    BlockMap::iterator miPrev = m_block_index.find(block.hashPrevBlock);
    if (miPrev != m_block_index.end())
    {
        pindexNew->pprev = (*miPrev).second;
        pindexNew->nHeight = pindexNew->pprev->nHeight + 1;
        pindexNew->BuildSkip();
    }
    pindexNew->nTimeMax = (pindexNew->pprev ? std::max(pindexNew->pprev->nTimeMax, pindexNew->nTime) : pindexNew->nTime);
    pindexNew->nChainWork = (pindexNew->pprev ? pindexNew->pprev->nChainWork : 0) + GetBlockProof(*pindexNew);
    pindexNew->RaiseValidity(BLOCK_VALID_TREE);
    if (pindexBestHeader == nullptr || pindexBestHeader->nChainWork < pindexNew->nChainWork)
        pindexBestHeader = pindexNew;

    setDirtyBlockIndex.insert(pindexNew);

    return pindexNew;
}

/** Mark a block as having its data received and checked (up to BLOCK_VALID_TRANSACTIONS). */
void CChainState::ReceivedBlockTransactions(const CBlock& block, CBlockIndex* pindexNew, const FlatFilePos& pos)
{
    pindexNew->nTx = block.vtx.size();
    pindexNew->nChainTx = 0;
    pindexNew->nFile = pos.nFile;
    pindexNew->nDataPos = pos.nPos;
    pindexNew->nUndoPos = 0;
    pindexNew->nStatus |= BLOCK_HAVE_DATA;
    if (DeploymentActiveAt(*pindexNew, m_params.GetConsensus(), Consensus::DEPLOYMENT_SEGWIT)) {
        pindexNew->nStatus |= BLOCK_OPT_WITNESS;
    }
    pindexNew->RaiseValidity(BLOCK_VALID_TRANSACTIONS);
    setDirtyBlockIndex.insert(pindexNew);

    if (pindexNew->pprev == nullptr || pindexNew->pprev->HaveTxsDownloaded()) {
        // If pindexNew is the genesis block or all parents are BLOCK_VALID_TRANSACTIONS.
        std::deque<CBlockIndex*> queue;
        queue.push_back(pindexNew);

        // Recursively process any descendant blocks that now may be eligible to be connected.
        while (!queue.empty()) {
            CBlockIndex *pindex = queue.front();
            queue.pop_front();
            pindex->nChainTx = (pindex->pprev ? pindex->pprev->nChainTx : 0) + pindex->nTx;
            pindex->nSequenceId = nBlockSequenceId++;
            if (m_chain.Tip() == nullptr || !setBlockIndexCandidates.value_comp()(pindex, m_chain.Tip())) {
                setBlockIndexCandidates.insert(pindex);
            }
            std::pair<std::multimap<CBlockIndex*, CBlockIndex*>::iterator, std::multimap<CBlockIndex*, CBlockIndex*>::iterator> range = m_blockman.m_blocks_unlinked.equal_range(pindex);
            while (range.first != range.second) {
                std::multimap<CBlockIndex*, CBlockIndex*>::iterator it = range.first;
                queue.push_back(it->second);
                range.first++;
                m_blockman.m_blocks_unlinked.erase(it);
            }
        }
    } else {
        if (pindexNew->pprev && pindexNew->pprev->IsValid(BLOCK_VALID_TREE)) {
            m_blockman.m_blocks_unlinked.insert(std::make_pair(pindexNew->pprev, pindexNew));
        }
    }
}

static bool CheckBlockHeader(const CBlockHeader& block, BlockValidationState& state, const Consensus::Params& consensusParams, bool fCheckPOW = true)
{
    // Check proof of work matches claimed amount
    if (fCheckPOW && block.GetHash() != consensusParams.hashGenesisBlock
            && !CheckProof(block, consensusParams)) {
        return state.Invalid(BlockValidationResult::BLOCK_INVALID_HEADER, g_signed_blocks ? "block-proof-invalid" : "high-hash", "proof of work failed");
    }
    return true;
}

bool CheckBlock(const CBlock& block, BlockValidationState& state, const Consensus::Params& consensusParams, bool fCheckPOW, bool fCheckMerkleRoot)
{
    // These are checks that are independent of context.

    if (block.fChecked)
        return true;

    // Check that the header is valid (particularly PoW).  This is mostly
    // redundant with the call in AcceptBlockHeader.
    if (!CheckBlockHeader(block, state, consensusParams, fCheckPOW))
        return false;

    // Signet only: check block solution
    if (consensusParams.signet_blocks && fCheckPOW && !CheckSignetBlockSolution(block, consensusParams)) {
        return state.Invalid(BlockValidationResult::BLOCK_CONSENSUS, "bad-signet-blksig", "signet block signature validation failure");
    }

    // Check the merkle root.
    if (fCheckMerkleRoot) {
        bool mutated;
        uint256 hashMerkleRoot2 = BlockMerkleRoot(block, &mutated);
        if (block.hashMerkleRoot != hashMerkleRoot2)
            return state.Invalid(BlockValidationResult::BLOCK_MUTATED, "bad-txnmrklroot", "hashMerkleRoot mismatch");

        // Check for merkle tree malleability (CVE-2012-2459): repeating sequences
        // of transactions in a block without affecting the merkle root of a block,
        // while still invalidating it.
        if (mutated)
            return state.Invalid(BlockValidationResult::BLOCK_MUTATED, "bad-txns-duplicate", "duplicate transaction");
    }

    // All potential-corruption validation must be done before we do any
    // transaction validation, as otherwise we may mark the header as invalid
    // because we receive the wrong transactions for it.
    // Note that witness malleability is checked in ContextualCheckBlock, so no
    // checks that use witness data may be performed here.

    // Size limits
    if (block.vtx.empty() || block.vtx.size() * WITNESS_SCALE_FACTOR > MAX_BLOCK_WEIGHT || ::GetSerializeSize(block, PROTOCOL_VERSION | SERIALIZE_TRANSACTION_NO_WITNESS) * WITNESS_SCALE_FACTOR > MAX_BLOCK_WEIGHT)
        return state.Invalid(BlockValidationResult::BLOCK_CONSENSUS, "bad-blk-length", "size limits failed");

    // First transaction must be coinbase, the rest must not be
    if (block.vtx.empty() || !block.vtx[0]->IsCoinBase())
        return state.Invalid(BlockValidationResult::BLOCK_CONSENSUS, "bad-cb-missing", "first tx is not coinbase");
    for (unsigned int i = 1; i < block.vtx.size(); i++)
        if (block.vtx[i]->IsCoinBase())
            return state.Invalid(BlockValidationResult::BLOCK_CONSENSUS, "bad-cb-multiple", "more than one coinbase");

    // Check transactions
    // Must check for duplicate inputs (see CVE-2018-17144)
    for (const auto& tx : block.vtx) {
        TxValidationState tx_state;
        if (!CheckTransaction(*tx, tx_state)) {
            // CheckBlock() does context-free validation checks. The only
            // possible failures are consensus failures.
            assert(tx_state.GetResult() == TxValidationResult::TX_CONSENSUS);
            return state.Invalid(BlockValidationResult::BLOCK_CONSENSUS, tx_state.GetRejectReason(),
                                 strprintf("Transaction check failed (tx hash %s) %s", tx->GetHash().ToString(), tx_state.GetDebugMessage()));
        }
    }
    unsigned int nSigOps = 0;
    for (const auto& tx : block.vtx)
    {
        nSigOps += GetLegacySigOpCount(*tx);
    }
    if (nSigOps * WITNESS_SCALE_FACTOR > MAX_BLOCK_SIGOPS_COST)
        return state.Invalid(BlockValidationResult::BLOCK_CONSENSUS, "bad-blk-sigops", "out-of-bounds SigOpCount");

    if (fCheckPOW && fCheckMerkleRoot)
        block.fChecked = true;

    return true;
}

void UpdateUncommittedBlockStructures(CBlock& block, const CBlockIndex* pindexPrev, const Consensus::Params& consensusParams)
{
    int commitpos = GetWitnessCommitmentIndex(block);
    static const std::vector<unsigned char> nonce(32, 0x00);
    if (commitpos != NO_WITNESS_COMMITMENT && DeploymentActiveAfter(pindexPrev, consensusParams, Consensus::DEPLOYMENT_SEGWIT) && !block.vtx[0]->HasWitness()) {
        CMutableTransaction tx(*block.vtx[0]);
        tx.witness.vtxinwit.resize(1);
        tx.witness.vtxinwit[0].scriptWitness.stack.resize(1);
        tx.witness.vtxinwit[0].scriptWitness.stack[0] = nonce;
        block.vtx[0] = MakeTransactionRef(std::move(tx));
    }
}

std::vector<unsigned char> GenerateCoinbaseCommitment(CBlock& block, const CBlockIndex* pindexPrev, const Consensus::Params& consensusParams)
{
    std::vector<unsigned char> commitment;
    int commitpos = GetWitnessCommitmentIndex(block);
    std::vector<unsigned char> ret(32, 0x00);
    if (commitpos == NO_WITNESS_COMMITMENT) {
        // ELEMENTS: Shim in blank coinbase output for witness output hash
        // Previous iterations of CA could have allowed witness data
        // in coinbase transactions, and this witness data must be committed
        // to here.
        //
        // Is No-op in Bitcoin
        CMutableTransaction tx0(*block.vtx[0]);
        tx0.vout.push_back(CTxOut());
        block.vtx[0] = MakeTransactionRef(std::move(tx0));
        // END
        uint256 witnessroot = BlockWitnessMerkleRoot(block, nullptr);
        CHash256().Write(witnessroot).Write(ret).Finalize(witnessroot);
        CTxOut out;
        out.nValue = 0;
        out.nAsset = policyAsset;
        out.scriptPubKey.resize(MINIMUM_WITNESS_COMMITMENT);
        out.scriptPubKey[0] = OP_RETURN;
        out.scriptPubKey[1] = 0x24;
        out.scriptPubKey[2] = 0xaa;
        out.scriptPubKey[3] = 0x21;
        out.scriptPubKey[4] = 0xa9;
        out.scriptPubKey[5] = 0xed;
        memcpy(&out.scriptPubKey[6], witnessroot.begin(), 32);
        commitment = std::vector<unsigned char>(out.scriptPubKey.begin(), out.scriptPubKey.end());
        CMutableTransaction tx(*block.vtx[0]);
        // Elements: replace shimmed output with real coinbase rather than push
        tx.vout.back() = out;
        // END
        block.vtx[0] = MakeTransactionRef(std::move(tx));
    }
    UpdateUncommittedBlockStructures(block, pindexPrev, consensusParams);
    return commitment;
}

// ELEMENTS


static bool ContextualCheckDynaFedHeader(const CBlockHeader& block, BlockValidationState& state, const CChainParams& params, const CBlockIndex* pindexPrev)
{
    // When not active, it's a NOP
    if (!DeploymentActiveAfter(pindexPrev, params.GetConsensus(), Consensus::DEPLOYMENT_DYNA_FED)) {
        return true;
    }

    const DynaFedParams& dynafed_params = block.m_dynafed_params;

    // Dynamic blocks must at least publish current signblockscript in full
    if (dynafed_params.m_current.IsNull()) {
        return state.Invalid(BlockValidationResult::BLOCK_CONSENSUS, "invalid-dyna-fed", "dynamic block headers must have non-empty current signblockscript field");
    }

    // Make sure extension bits aren't active, reserved for future HF
    uint32_t reserved_mask = (1<<23) | (1<<24) | (1<<25) | (1<<26);
    if ((block.nVersion & reserved_mask) != 0) {
        return state.Invalid(BlockValidationResult::BLOCK_CONSENSUS, "invalid-dyna-fed", "dynamic block header has unknown HF extension bits set");
    }

    const DynaFedParamEntry expected_current_params = ComputeNextBlockCurrentParameters(pindexPrev, params.GetConsensus());

    if (expected_current_params != dynafed_params.m_current) {
        return state.Invalid(BlockValidationResult::BLOCK_CONSENSUS, "invalid-dyna-fed", "dynamic block header's current parameters do not match expected");
    }

    // Lastly, enforce rules on proposals if they make changes.
    if (!dynafed_params.m_proposed.IsNull()) {
        // Compare the new proposed parameters with the current full parameters.
        const DynaFedParamEntry current = ComputeNextBlockFullCurrentParameters(pindexPrev, params.GetConsensus());
        const DynaFedParamEntry& proposed = dynafed_params.m_proposed;

        if (proposed.m_signblockscript != current.m_signblockscript) {
            // signblockscript proposals *must* be segwit versions
            int block_version = 0;
            std::vector<unsigned char> block_program;
            if (!proposed.m_signblockscript.IsWitnessProgram(block_version, block_program)) {
                return state.Invalid(BlockValidationResult::BLOCK_CONSENSUS, "invalid-dyna-fed", "proposed signblockscript must be native segwit scriptPubkey");
            }
        }

        if (proposed.m_fedpeg_program != current.m_fedpeg_program || proposed.m_fedpegscript != current.m_fedpegscript) {
            int fedpeg_version = 0;
            std::vector<unsigned char> fedpeg_program;
            if (!proposed.m_fedpeg_program.IsWitnessProgram(fedpeg_version, fedpeg_program)) {
                return state.Invalid(BlockValidationResult::BLOCK_CONSENSUS, "invalid-dyna-fed", "proposed fedpeg program must be native segwit scriptPubkey");
            }

            // for v0, fedpegscript's scriptPubKey must match. v1+ is unencumbered.
            if (fedpeg_version == 0) {
                uint256 fedpeg_program;
                CSHA256().Write(proposed.m_fedpegscript.data(), proposed.m_fedpegscript.size()).Finalize(fedpeg_program.begin());
                CScript computed_program = CScript() << OP_0 << ToByteVector(fedpeg_program);
                if (computed_program != proposed.m_fedpeg_program) {
                    return state.Invalid(BlockValidationResult::BLOCK_CONSENSUS, "invalid-dyna-fed", "proposed v0 segwit fedpegscript must match proposed fedpeg witness program");
                }

                // fedpegscript proposals *must not* start with OP_DEPTH
                // This forbids the first Liquid watchman script which is a hack.
                // Use miniscript, which doesn't even have OP_DEPTH.
                // We don't encumber future segwit versions as opcodes may change.
                if (!proposed.m_fedpegscript.empty() && proposed.m_fedpegscript.front() == OP_DEPTH) {
                    return state.Invalid(BlockValidationResult::BLOCK_CONSENSUS, "invalid-dyna-fed", "Proposed fedpegscript starts with OP_DEPTH, which is illegal");
                }
            }
        }

        if (proposed.m_extension_space != current.m_extension_space) {
            // When enforcing PAK, extension_space must give non-empty PAK list when
            // the vector itself is non-empty. Otherwise this means there were "junk"
            // entries
            if (params.GetEnforcePak()) {
                if (!proposed.m_extension_space.empty() &&
                        CreatePAKListFromExtensionSpace(proposed.m_extension_space).IsReject()) {
                    return state.Invalid(BlockValidationResult::BLOCK_CONSENSUS, "invalid-dyna-fed", "Extension space is not list of valid PAK entries");
                }
            }
        }
    }
    return true;
}

CBlockIndex* BlockManager::GetLastCheckpoint(const CCheckpointData& data)
{
    const MapCheckpoints& checkpoints = data.mapCheckpoints;

    for (const MapCheckpoints::value_type& i : reverse_iterate(checkpoints))
    {
        const uint256& hash = i.second;
        CBlockIndex* pindex = LookupBlockIndex(hash);
        if (pindex) {
            return pindex;
        }
    }
    return nullptr;
}

/** Context-dependent validity checks.
 *  By "context", we mean only the previous block headers, but not the UTXO
 *  set; UTXO-related validity checks are done in ConnectBlock().
 *  NOTE: This function is not currently invoked by ConnectBlock(), so we
 *  should consider upgrade issues if we change which consensus rules are
 *  enforced in this function (eg by adding a new consensus rule). See comment
 *  in ConnectBlock().
 *  Note that -reindex-chainstate skips the validation that happens here!
 */
static bool ContextualCheckBlockHeader(const CBlockHeader& block, BlockValidationState& state, BlockManager& blockman, const CChainParams& params, const CBlockIndex* pindexPrev, int64_t nAdjustedTime) EXCLUSIVE_LOCKS_REQUIRED(cs_main)
{
    assert(pindexPrev != nullptr);
    const int nHeight = pindexPrev->nHeight + 1;

    // Check proof of work target or non-dynamic signblockscript if necessary
    const Consensus::Params& consensusParams = params.GetConsensus();
    if (!DeploymentActiveAfter(pindexPrev, consensusParams, Consensus::DEPLOYMENT_DYNA_FED) && !CheckChallenge(block, *pindexPrev, consensusParams))
        return state.Invalid(BlockValidationResult::BLOCK_INVALID_HEADER, "bad-diffbits", "incorrect proof of work");

    // Check against checkpoints
    if (fCheckpointsEnabled) {
        // Don't accept any forks from the main chain prior to last checkpoint.
        // GetLastCheckpoint finds the last checkpoint in MapCheckpoints that's in our
        // BlockIndex().
        CBlockIndex* pcheckpoint = blockman.GetLastCheckpoint(params.Checkpoints());
        if (pcheckpoint && nHeight < pcheckpoint->nHeight) {
            LogPrintf("ERROR: %s: forked chain older than last checkpoint (height %d)\n", __func__, nHeight);
            return state.Invalid(BlockValidationResult::BLOCK_CHECKPOINT, "bad-fork-prior-to-checkpoint");
        }
    }

    // Check timestamp against prev
    if (block.GetBlockTime() <= pindexPrev->GetMedianTimePast())
        return state.Invalid(BlockValidationResult::BLOCK_INVALID_HEADER, "time-too-old", "block's timestamp is too early");

    // Check height in header against prev
    if (g_con_blockheightinheader && (uint32_t)nHeight != block.block_height) {
        LogPrintf("ERROR: %s: block height in header is incorrect (got %d, expected %d)\n", __func__, block.block_height, nHeight);
        return state.Invalid(BlockValidationResult::BLOCK_INVALID_HEADER, "bad-header-height");
    }

    // Check timestamp
    if (block.GetBlockTime() > nAdjustedTime + MAX_FUTURE_BLOCK_TIME)
        return state.Invalid(BlockValidationResult::BLOCK_TIME_FUTURE, "time-too-new", "block timestamp too far in the future");

    // Reject blocks with outdated version
    if ((block.nVersion < 2 && DeploymentActiveAfter(pindexPrev, consensusParams, Consensus::DEPLOYMENT_HEIGHTINCB)) ||
        (block.nVersion < 3 && DeploymentActiveAfter(pindexPrev, consensusParams, Consensus::DEPLOYMENT_DERSIG)) ||
        (block.nVersion < 4 && DeploymentActiveAfter(pindexPrev, consensusParams, Consensus::DEPLOYMENT_CLTV))) {
            return state.Invalid(BlockValidationResult::BLOCK_INVALID_HEADER, strprintf("bad-version(0x%08x)", block.nVersion),
                                 strprintf("rejected nVersion=0x%08x block", block.nVersion));
    }

    if (!ContextualCheckDynaFedHeader(block, state, params, pindexPrev)) {
        return false;
    }

    return true;
}

/** NOTE: This function is not currently invoked by ConnectBlock(), so we
 *  should consider upgrade issues if we change which consensus rules are
 *  enforced in this function (eg by adding a new consensus rule). See comment
 *  in ConnectBlock().
 *  Note that -reindex-chainstate skips the validation that happens here!
 */
static bool ContextualCheckBlock(const CBlock& block, BlockValidationState& state, const Consensus::Params& consensusParams, const CBlockIndex* pindexPrev)
{
    const int nHeight = pindexPrev == nullptr ? 0 : pindexPrev->nHeight + 1;

    // Enforce BIP113 (Median Time Past).
    int nLockTimeFlags = 0;
    if (DeploymentActiveAfter(pindexPrev, consensusParams, Consensus::DEPLOYMENT_CSV)) {
        assert(pindexPrev != nullptr);
        nLockTimeFlags |= LOCKTIME_MEDIAN_TIME_PAST;
    }

    int64_t nLockTimeCutoff = (nLockTimeFlags & LOCKTIME_MEDIAN_TIME_PAST)
                              ? pindexPrev->GetMedianTimePast()
                              : block.GetBlockTime();

    // Check that all transactions are finalized
    for (const auto& tx : block.vtx) {
        if (!IsFinalTx(*tx, nHeight, nLockTimeCutoff)) {
            return state.Invalid(BlockValidationResult::BLOCK_CONSENSUS, "bad-txns-nonfinal", "non-final transaction");
        }
    }

    // Enforce rule that the coinbase starts with serialized block height
    if (DeploymentActiveAfter(pindexPrev, consensusParams, Consensus::DEPLOYMENT_HEIGHTINCB))
    {
        CScript expect = CScript() << nHeight;
        if (block.vtx[0]->vin[0].scriptSig.size() < expect.size() ||
            !std::equal(expect.begin(), expect.end(), block.vtx[0]->vin[0].scriptSig.begin())) {
            return state.Invalid(BlockValidationResult::BLOCK_CONSENSUS, "bad-cb-height", "block height mismatch in coinbase");
        }
    }

    // Coinbase transaction can not have input witness data which is not covered
    // (or committed to) by the witness or regular merkle tree
    for (const auto& inwit : block.vtx[0]->witness.vtxinwit) {
        if (!inwit.vchIssuanceAmountRangeproof.empty() ||
                !inwit.vchInflationKeysRangeproof.empty() ||
                !inwit.m_pegin_witness.IsNull()) {
            return state.Invalid(BlockValidationResult::BLOCK_MUTATED, "bad-cb-witness", "Coinbase has invalid input witness data.");
        }
    }

    // Validation for witness commitments.
    // * We compute the witness hash (which is the hash including witnesses) of all the block's transactions, except the
    //   coinbase (where 0x0000....0000 is used instead).
    // * The coinbase scriptWitness is a stack of a single 32-byte vector, containing a witness reserved value (unconstrained).
    // * We build a merkle tree with all those witness hashes as leaves (similar to the hashMerkleRoot in the block header).
    // * There must be at least one output whose scriptPubKey is a single 36-byte push, the first 4 bytes of which are
    //   {0xaa, 0x21, 0xa9, 0xed}, and the following 32 bytes are SHA256^2(witness root, witness reserved value). In case there are
    //   multiple, the last one is used.
    bool fHaveWitness = false;
    if (DeploymentActiveAfter(pindexPrev, consensusParams, Consensus::DEPLOYMENT_SEGWIT)) {
        int commitpos = GetWitnessCommitmentIndex(block);
        if (commitpos != NO_WITNESS_COMMITMENT) {
            bool malleated = false;
            uint256 hashWitness = BlockWitnessMerkleRoot(block, &malleated);
            // The malleation check is ignored; as the transaction tree itself
            // already does not permit it, it is impossible to trigger in the
            // witness tree.
            if ((block.vtx[0]->witness.vtxinwit.empty()) ||
                (block.vtx[0]->witness.vtxinwit[0].scriptWitness.stack.size() != 1) ||
                (block.vtx[0]->witness.vtxinwit[0].scriptWitness.stack[0].size() != 32)) {
                return state.Invalid(BlockValidationResult::BLOCK_MUTATED, "bad-witness-nonce-size", strprintf("%s : invalid witness reserved value size", __func__));
            }
            CHash256().Write(hashWitness).Write(block.vtx[0]->witness.vtxinwit[0].scriptWitness.stack[0]).Finalize(hashWitness);
            uint256 committedWitness(std::vector<unsigned char>(&block.vtx[0]->vout[commitpos].scriptPubKey[6], &block.vtx[0]->vout[commitpos].scriptPubKey[6+32]));
            if (memcmp(hashWitness.begin(), &block.vtx[0]->vout[commitpos].scriptPubKey[6], 32)) {
                return state.Invalid(BlockValidationResult::BLOCK_MUTATED, "bad-witness-merkle-match", strprintf("%s : witness merkle commitment mismatch", __func__));
            }
            fHaveWitness = true;
        }
    }

    // No witness data is allowed in blocks that don't commit to witness data, as this would otherwise leave room for spam
    if (!fHaveWitness) {
      for (const auto& tx : block.vtx) {
            if (tx->HasWitness()) {
                return state.Invalid(BlockValidationResult::BLOCK_MUTATED, "unexpected-witness", strprintf("%s : unexpected witness data found", __func__));
            }
        }
    }

    // After the coinbase witness reserved value and commitment are verified,
    // we can check if the block weight passes (before we've checked the
    // coinbase witness, it would be possible for the weight to be too
    // large by filling up the coinbase witness, which doesn't change
    // the block hash, so we couldn't mark the block as permanently
    // failed).
    if (GetBlockWeight(block) > MAX_BLOCK_WEIGHT) {
        return state.Invalid(BlockValidationResult::BLOCK_CONSENSUS, "bad-blk-weight", strprintf("%s : weight limit failed", __func__));
    }

    return true;
}

bool BlockManager::AcceptBlockHeader(const CBlockHeader& block, BlockValidationState& state, const CChainParams& chainparams, CBlockIndex** ppindex, bool* duplicate)
{
    AssertLockHeld(cs_main);
    // Check for duplicate
    uint256 hash = block.GetHash();
    BlockMap::iterator miSelf = m_block_index.find(hash);
    if (duplicate) {
        *duplicate = false;
    }
    if (hash != chainparams.GetConsensus().hashGenesisBlock) {
        if (miSelf != m_block_index.end()) {
            // Block header is already known.
            CBlockIndex* pindex = miSelf->second;
            if (duplicate) {
                *duplicate = true;
            }
            if (ppindex)
                *ppindex = pindex;
            if (pindex->nStatus & BLOCK_FAILED_MASK) {
                LogPrintf("ERROR: %s: block %s is marked invalid\n", __func__, hash.ToString());
                return state.Invalid(BlockValidationResult::BLOCK_CACHED_INVALID, "duplicate");
            }
            return true;
        }

        if (!CheckBlockHeader(block, state, chainparams.GetConsensus())) {
            LogPrint(BCLog::VALIDATION, "%s: Consensus::CheckBlockHeader: %s, %s\n", __func__, hash.ToString(), state.ToString());
            return false;
        }

        // Get prev block index
        CBlockIndex* pindexPrev = nullptr;
        BlockMap::iterator mi = m_block_index.find(block.hashPrevBlock);
        if (mi == m_block_index.end()) {
            LogPrintf("ERROR: %s: prev block not found\n", __func__);
            return state.Invalid(BlockValidationResult::BLOCK_MISSING_PREV, "prev-blk-not-found");
        }
        pindexPrev = (*mi).second;
        if (pindexPrev->nStatus & BLOCK_FAILED_MASK) {
            LogPrintf("ERROR: %s: prev block invalid\n", __func__);
            return state.Invalid(BlockValidationResult::BLOCK_INVALID_PREV, "bad-prevblk");
        }
        if (!ContextualCheckBlockHeader(block, state, *this, chainparams, pindexPrev, GetAdjustedTime()))
            return error("%s: Consensus::ContextualCheckBlockHeader: %s, %s", __func__, hash.ToString(), state.ToString());

        /* Determine if this block descends from any block which has been found
         * invalid (m_failed_blocks), then mark pindexPrev and any blocks between
         * them as failed. For example:
         *
         *                D3
         *              /
         *      B2 - C2
         *    /         \
         *  A             D2 - E2 - F2
         *    \
         *      B1 - C1 - D1 - E1
         *
         * In the case that we attempted to reorg from E1 to F2, only to find
         * C2 to be invalid, we would mark D2, E2, and F2 as BLOCK_FAILED_CHILD
         * but NOT D3 (it was not in any of our candidate sets at the time).
         *
         * In any case D3 will also be marked as BLOCK_FAILED_CHILD at restart
         * in LoadBlockIndex.
         */
        if (!pindexPrev->IsValid(BLOCK_VALID_SCRIPTS)) {
            // The above does not mean "invalid": it checks if the previous block
            // hasn't been validated up to BLOCK_VALID_SCRIPTS. This is a performance
            // optimization, in the common case of adding a new block to the tip,
            // we don't need to iterate over the failed blocks list.
            for (const CBlockIndex* failedit : m_failed_blocks) {
                if (pindexPrev->GetAncestor(failedit->nHeight) == failedit) {
                    assert(failedit->nStatus & BLOCK_FAILED_VALID);
                    CBlockIndex* invalid_walk = pindexPrev;
                    while (invalid_walk != failedit) {
                        invalid_walk->nStatus |= BLOCK_FAILED_CHILD;
                        setDirtyBlockIndex.insert(invalid_walk);
                        invalid_walk = invalid_walk->pprev;
                    }
                    LogPrintf("ERROR: %s: prev block invalid\n", __func__);
                    return state.Invalid(BlockValidationResult::BLOCK_INVALID_PREV, "bad-prevblk");
                }
            }
        }
    }
    CBlockIndex* pindex = AddToBlockIndex(block);

    if (ppindex)
        *ppindex = pindex;

    return true;
}

// Exposed wrapper for AcceptBlockHeader
bool ChainstateManager::ProcessNewBlockHeaders(const std::vector<CBlockHeader>& headers, BlockValidationState& state, const CChainParams& chainparams, const CBlockIndex** ppindex, bool* all_duplicate)
{
    AssertLockNotHeld(cs_main);
    {
        LOCK(cs_main);
        if (all_duplicate) {
            *all_duplicate = true;
        }
        bool duplicate = false;
        for (const CBlockHeader& header : headers) {
            CBlockIndex *pindex = nullptr; // Use a temp pindex instead of ppindex to avoid a const_cast
            bool accepted = m_blockman.AcceptBlockHeader(
                header, state, chainparams, &pindex, &duplicate);
            ActiveChainstate().CheckBlockIndex();

            if (all_duplicate) {
                (*all_duplicate) &= duplicate;  // False if any are false
            }
            if (!accepted) {
                return false;
            }
            if (ppindex) {
                *ppindex = pindex;
            }
        }
    }
    if (NotifyHeaderTip(ActiveChainstate())) {
        if (ActiveChainstate().IsInitialBlockDownload() && ppindex && *ppindex) {
            LogPrintf("Synchronizing blockheaders, height: %d (~%.2f%%)\n", (*ppindex)->nHeight, 100.0/((*ppindex)->nHeight+(GetAdjustedTime() - (*ppindex)->GetBlockTime()) / Params().GetConsensus().nPowTargetSpacing) * (*ppindex)->nHeight);
        }
    }
    return true;
}

/** Store block on disk. If dbp is non-nullptr, the file is known to already reside on disk */
bool CChainState::AcceptBlock(const std::shared_ptr<const CBlock>& pblock, BlockValidationState& state, CBlockIndex** ppindex, bool fRequested, const FlatFilePos* dbp, bool* fNewBlock)
{
    const CBlock& block = *pblock;

    if (fNewBlock) *fNewBlock = false;
    AssertLockHeld(cs_main);

    CBlockIndex *pindexDummy = nullptr;
    CBlockIndex *&pindex = ppindex ? *ppindex : pindexDummy;

    bool accepted_header = m_blockman.AcceptBlockHeader(block, state, m_params, &pindex);
    CheckBlockIndex();

    if (!accepted_header)
        return false;

    // Try to process all requested blocks that we don't have, but only
    // process an unrequested block if it's new and has enough work to
    // advance our tip, and isn't too many blocks ahead.
    bool fAlreadyHave = pindex->nStatus & BLOCK_HAVE_DATA;
    bool fHasMoreOrSameWork = (m_chain.Tip() ? pindex->nChainWork >= m_chain.Tip()->nChainWork : true);
    // Blocks that are too out-of-order needlessly limit the effectiveness of
    // pruning, because pruning will not delete block files that contain any
    // blocks which are too close in height to the tip.  Apply this test
    // regardless of whether pruning is enabled; it should generally be safe to
    // not process unrequested blocks.
    bool fTooFarAhead = (pindex->nHeight > int(m_chain.Height() + MIN_BLOCKS_TO_KEEP));

    // TODO: Decouple this function from the block download logic by removing fRequested
    // This requires some new chain data structure to efficiently look up if a
    // block is in a chain leading to a candidate for best tip, despite not
    // being such a candidate itself.

    // TODO: deal better with return value and error conditions for duplicate
    // and unrequested blocks.
    if (fAlreadyHave) return true;
    if (!fRequested) {  // If we didn't ask for it:
        if (pindex->nTx != 0) return true;    // This is a previously-processed block that was pruned
        if (!fHasMoreOrSameWork) return true; // Don't process less-work chains
        if (fTooFarAhead) return true;        // Block height is too high

        // Protect against DoS attacks from low-work chains.
        // If our tip is behind, a peer could try to send us
        // low-work blocks on a fake chain that we would never
        // request; don't process these.
        if (pindex->nChainWork < nMinimumChainWork) return true;
    }

    if (m_params.GetConsensus().hashGenesisBlock != block.GetHash() &&
        (!CheckBlock(block, state, m_params.GetConsensus()) ||
         !ContextualCheckBlock(block, state, m_params.GetConsensus(), pindex->pprev))) {
        if (state.IsInvalid() && state.GetResult() != BlockValidationResult::BLOCK_MUTATED) {
            pindex->nStatus |= BLOCK_FAILED_VALID;
            setDirtyBlockIndex.insert(pindex);
        }
        return error("%s: %s", __func__, state.ToString());
    }

    // Header is valid/has work, merkle tree and segwit merkle tree are good...RELAY NOW
    // (but if it does not build on our best tip, let the SendMessages loop relay it)
    if (!IsInitialBlockDownload() && m_chain.Tip() == pindex->pprev)
        GetMainSignals().NewPoWValidBlock(pindex, pblock);

    // Write block to history file
    if (fNewBlock) *fNewBlock = true;
    try {
        FlatFilePos blockPos = SaveBlockToDisk(block, pindex->nHeight, m_chain, m_params, dbp);
        if (blockPos.IsNull()) {
            state.Error(strprintf("%s: Failed to find position to write new block to disk", __func__));
            return false;
        }
        ReceivedBlockTransactions(block, pindex, blockPos);
    } catch (const std::runtime_error& e) {
        return AbortNode(state, std::string("System error: ") + e.what());
    }

    FlushStateToDisk(state, FlushStateMode::NONE);

    CheckBlockIndex();

    return true;
}

bool ChainstateManager::ProcessNewBlock(const CChainParams& chainparams, const std::shared_ptr<const CBlock>& block, bool force_processing, bool* new_block)
{
    AssertLockNotHeld(cs_main);

    {
        CBlockIndex *pindex = nullptr;
        if (new_block) *new_block = false;
        BlockValidationState state;

        // CheckBlock() does not support multi-threaded block validation because CBlock::fChecked can cause data race.
        // Therefore, the following critical section must include the CheckBlock() call as well.
        LOCK(cs_main);

        // Skipping AcceptBlock() for CheckBlock() failures means that we will never mark a block as invalid if
        // CheckBlock() fails.  This is protective against consensus failure if there are any unknown forms of block
        // malleability that cause CheckBlock() to fail; see e.g. CVE-2012-2459 and
        // https://lists.linuxfoundation.org/pipermail/bitcoin-dev/2019-February/016697.html.  Because CheckBlock() is
        // not very expensive, the anti-DoS benefits of caching failure (of a definitely-invalid block) are not substantial.
        bool ret = CheckBlock(*block, state, chainparams.GetConsensus());
        if (ret) {
            // Store to disk
            ret = ActiveChainstate().AcceptBlock(block, state, &pindex, force_processing, nullptr, new_block);
        }
        if (!ret) {
            GetMainSignals().BlockChecked(*block, state);
            return error("%s: AcceptBlock FAILED (%s)", __func__, state.ToString());
        }
    }

    NotifyHeaderTip(ActiveChainstate());

    BlockValidationState state; // Only used to report errors, not invalidity - ignore it
    if (!ActiveChainstate().ActivateBestChain(state, block)) {
        return error("%s: ActivateBestChain failed (%s)", __func__, state.ToString());
    }

    return true;
}

bool TestBlockValidity(BlockValidationState& state,
                       const CChainParams& chainparams,
                       CChainState& chainstate,
                       const CBlock& block,
                       CBlockIndex* pindexPrev,
                       bool fCheckPOW,
                       bool fCheckMerkleRoot)
{
    AssertLockHeld(cs_main);
    assert(pindexPrev && pindexPrev == chainstate.m_chain.Tip());
    CCoinsViewCache viewNew(&chainstate.CoinsTip());
    uint256 block_hash(block.GetHash());
    CBlockIndex indexDummy(block);
    indexDummy.pprev = pindexPrev;
    indexDummy.nHeight = pindexPrev->nHeight + 1;
    indexDummy.phashBlock = &block_hash;

    // NOTE: CheckBlockHeader is called by CheckBlock
    if (!ContextualCheckBlockHeader(block, state, chainstate.m_blockman, chainparams, pindexPrev, GetAdjustedTime()))
        return error("%s: Consensus::ContextualCheckBlockHeader: %s", __func__, state.ToString());
    if (!CheckBlock(block, state, chainparams.GetConsensus(), fCheckPOW, fCheckMerkleRoot))
        return error("%s: Consensus::CheckBlock: %s", __func__, state.ToString());
    if (!ContextualCheckBlock(block, state, chainparams.GetConsensus(), pindexPrev))
        return error("%s: Consensus::ContextualCheckBlock: %s", __func__, state.ToString());
    if (!chainstate.ConnectBlock(block, state, &indexDummy, viewNew, NULL, true)) {
        return false;
    }
    assert(state.IsValid());

    return true;
}

/**
 * BLOCK PRUNING CODE
 */

void BlockManager::PruneOneBlockFile(const int fileNumber)
{
    AssertLockHeld(cs_main);
    LOCK(cs_LastBlockFile);

    for (const auto& entry : m_block_index) {
        CBlockIndex* pindex = entry.second;
        if (pindex->nFile == fileNumber) {
            pindex->nStatus &= ~BLOCK_HAVE_DATA;
            pindex->nStatus &= ~BLOCK_HAVE_UNDO;
            pindex->nFile = 0;
            pindex->nDataPos = 0;
            pindex->nUndoPos = 0;
            setDirtyBlockIndex.insert(pindex);

            // Prune from m_blocks_unlinked -- any block we prune would have
            // to be downloaded again in order to consider its chain, at which
            // point it would be considered as a candidate for
            // m_blocks_unlinked or setBlockIndexCandidates.
            auto range = m_blocks_unlinked.equal_range(pindex->pprev);
            while (range.first != range.second) {
                std::multimap<CBlockIndex *, CBlockIndex *>::iterator _it = range.first;
                range.first++;
                if (_it->second == pindex) {
                    m_blocks_unlinked.erase(_it);
                }
            }
        }
    }

    vinfoBlockFile[fileNumber].SetNull();
    setDirtyFileInfo.insert(fileNumber);
}

void BlockManager::FindFilesToPruneManual(std::set<int>& setFilesToPrune, int nManualPruneHeight, int chain_tip_height)
{
    assert(fPruneMode && nManualPruneHeight > 0);

    LOCK2(cs_main, cs_LastBlockFile);
    if (chain_tip_height < 0) {
        return;
    }

    // last block to prune is the lesser of (user-specified height, MIN_BLOCKS_TO_KEEP from the tip)
    unsigned int nLastBlockWeCanPrune = std::min((unsigned)nManualPruneHeight, chain_tip_height - MIN_BLOCKS_TO_KEEP);
    int count = 0;
    for (int fileNumber = 0; fileNumber < nLastBlockFile; fileNumber++) {
        if (vinfoBlockFile[fileNumber].nSize == 0 || vinfoBlockFile[fileNumber].nHeightLast > nLastBlockWeCanPrune) {
            continue;
        }
        PruneOneBlockFile(fileNumber);
        setFilesToPrune.insert(fileNumber);
        count++;
    }
    LogPrintf("Prune (Manual): prune_height=%d removed %d blk/rev pairs\n", nLastBlockWeCanPrune, count);
}

/* This function is called from the RPC code for pruneblockchain */
void PruneBlockFilesManual(CChainState& active_chainstate, int nManualPruneHeight)
{
    BlockValidationState state;
    if (!active_chainstate.FlushStateToDisk(
            state, FlushStateMode::NONE, nManualPruneHeight)) {
        LogPrintf("%s: failed to flush state (%s)\n", __func__, state.ToString());
    }
}

void BlockManager::FindFilesToPrune(std::set<int>& setFilesToPrune, uint64_t nPruneAfterHeight, int chain_tip_height, int prune_height, bool is_ibd)
{
    LOCK2(cs_main, cs_LastBlockFile);
    if (chain_tip_height < 0 || nPruneTarget == 0) {
        return;
    }
    if ((uint64_t)chain_tip_height <= nPruneAfterHeight) {
        return;
    }

    unsigned int nLastBlockWeCanPrune = std::min(prune_height, chain_tip_height - static_cast<int>(MIN_BLOCKS_TO_KEEP));
    uint64_t nCurrentUsage = CalculateCurrentUsage();
    // We don't check to prune until after we've allocated new space for files
    // So we should leave a buffer under our target to account for another allocation
    // before the next pruning.
    uint64_t nBuffer = BLOCKFILE_CHUNK_SIZE + UNDOFILE_CHUNK_SIZE;
    uint64_t nBytesToPrune;
    int count = 0;

    if (nCurrentUsage + nBuffer >= nPruneTarget) {
        // On a prune event, the chainstate DB is flushed.
        // To avoid excessive prune events negating the benefit of high dbcache
        // values, we should not prune too rapidly.
        // So when pruning in IBD, increase the buffer a bit to avoid a re-prune too soon.
        if (is_ibd) {
            // Since this is only relevant during IBD, we use a fixed 10%
            nBuffer += nPruneTarget / 10;
        }

        for (int fileNumber = 0; fileNumber < nLastBlockFile; fileNumber++) {
            nBytesToPrune = vinfoBlockFile[fileNumber].nSize + vinfoBlockFile[fileNumber].nUndoSize;

            if (vinfoBlockFile[fileNumber].nSize == 0) {
                continue;
            }

            if (nCurrentUsage + nBuffer < nPruneTarget) { // are we below our target?
                break;
            }

            // don't prune files that could have a block within MIN_BLOCKS_TO_KEEP of the main chain's tip but keep scanning
            if (vinfoBlockFile[fileNumber].nHeightLast > nLastBlockWeCanPrune) {
                continue;
            }

            PruneOneBlockFile(fileNumber);
            // Queue up the files for removal
            setFilesToPrune.insert(fileNumber);
            nCurrentUsage -= nBytesToPrune;
            count++;
        }
    }

    LogPrint(BCLog::PRUNE, "Prune: target=%dMiB actual=%dMiB diff=%dMiB max_prune_height=%d removed %d blk/rev pairs\n",
           nPruneTarget/1024/1024, nCurrentUsage/1024/1024,
           ((int64_t)nPruneTarget - (int64_t)nCurrentUsage)/1024/1024,
           nLastBlockWeCanPrune, count);
}

CBlockIndex * BlockManager::InsertBlockIndex(const uint256& hash)
{
    AssertLockHeld(cs_main);

    if (hash.IsNull())
        return nullptr;

    // Return existing
    BlockMap::iterator mi = m_block_index.find(hash);
    if (mi != m_block_index.end())
        return (*mi).second;

    // Create new
    CBlockIndex* pindexNew = new CBlockIndex();
    mi = m_block_index.insert(std::make_pair(hash, pindexNew)).first;
    pindexNew->phashBlock = &((*mi).first);

    return pindexNew;
}

bool BlockManager::LoadBlockIndex(
    const Consensus::Params& consensus_params,
    std::set<CBlockIndex*, CBlockIndexWorkComparator>& block_index_candidates)
{
    int trim_below_height = 0;
    if (fTrimHeaders) {
        int max_height = 0;
        if (!m_block_tree_db->WalkBlockIndexGutsForMaxHeight(&max_height)) {
            LogPrintf("LoadBlockIndex: Failed to WalkBlockIndexGutsForMaxHeight.\n");
            return false;
        }

        int must_keep_headers = (consensus_params.total_valid_epochs + 2) * consensus_params.dynamic_epoch_length;
        int extra_headers_buffer = consensus_params.dynamic_epoch_length * 2; // XXX arbitrary
        trim_below_height = max_height - must_keep_headers - extra_headers_buffer;
    }
    if (!m_block_tree_db->LoadBlockIndexGuts(consensus_params, [this](const uint256& hash) EXCLUSIVE_LOCKS_REQUIRED(cs_main) { return this->InsertBlockIndex(hash); }, trim_below_height)) {
        return false;
    }

    // Calculate nChainWork
    std::vector<std::pair<int, CBlockIndex*> > vSortedByHeight;
    vSortedByHeight.reserve(m_block_index.size());
    for (const std::pair<const uint256, CBlockIndex*>& item : m_block_index)
    {
        CBlockIndex* pindex = item.second;
        vSortedByHeight.push_back(std::make_pair(pindex->nHeight, pindex));
    }
    sort(vSortedByHeight.begin(), vSortedByHeight.end());
    for (const std::pair<int, CBlockIndex*>& item : vSortedByHeight)
    {
        if (ShutdownRequested()) return false;
        CBlockIndex* pindex = item.second;
        pindex->nChainWork = (pindex->pprev ? pindex->pprev->nChainWork : 0) + GetBlockProof(*pindex);
        pindex->nTimeMax = (pindex->pprev ? std::max(pindex->pprev->nTimeMax, pindex->nTime) : pindex->nTime);
        // We can link the chain of blocks for which we've received transactions at some point.
        // Pruned nodes may have deleted the block.
        if (pindex->nTx > 0) {
            if (pindex->pprev) {
                if (pindex->pprev->HaveTxsDownloaded()) {
                    pindex->nChainTx = pindex->pprev->nChainTx + pindex->nTx;
                } else {
                    pindex->nChainTx = 0;
                    m_blocks_unlinked.insert(std::make_pair(pindex->pprev, pindex));
                }
            } else {
                pindex->nChainTx = pindex->nTx;
            }
        }
        if (!(pindex->nStatus & BLOCK_FAILED_MASK) && pindex->pprev && (pindex->pprev->nStatus & BLOCK_FAILED_MASK)) {
            pindex->nStatus |= BLOCK_FAILED_CHILD;
            setDirtyBlockIndex.insert(pindex);
        }
        if (pindex->IsAssumedValid() ||
                (pindex->IsValid(BLOCK_VALID_TRANSACTIONS) &&
                 (pindex->HaveTxsDownloaded() || pindex->pprev == nullptr))) {
            block_index_candidates.insert(pindex);
        }
        if (pindex->nStatus & BLOCK_FAILED_MASK && (!pindexBestInvalid || pindex->nChainWork > pindexBestInvalid->nChainWork))
            pindexBestInvalid = pindex;
        if (pindex->pprev)
            pindex->BuildSkip();
        if (pindex->IsValid(BLOCK_VALID_TREE) && (pindexBestHeader == nullptr || CBlockIndexWorkComparator()(pindexBestHeader, pindex)))
            pindexBestHeader = pindex;
    }

    return true;
}

void BlockManager::Unload() {
    m_failed_blocks.clear();
    m_blocks_unlinked.clear();

    for (const BlockMap::value_type& entry : m_block_index) {
        delete entry.second;
    }

    m_block_index.clear();
}

bool BlockManager::LoadBlockIndexDB(std::set<CBlockIndex*, CBlockIndexWorkComparator>& setBlockIndexCandidates)
{
    if (!LoadBlockIndex(
            ::Params().GetConsensus(),
            setBlockIndexCandidates)) {
        return false;
    }

    // Load block file info
    m_block_tree_db->ReadLastBlockFile(nLastBlockFile);
    vinfoBlockFile.resize(nLastBlockFile + 1);
    LogPrintf("%s: last block file = %i\n", __func__, nLastBlockFile);
    for (int nFile = 0; nFile <= nLastBlockFile; nFile++) {
        m_block_tree_db->ReadBlockFileInfo(nFile, vinfoBlockFile[nFile]);
    }
    LogPrintf("%s: last block file info: %s\n", __func__, vinfoBlockFile[nLastBlockFile].ToString());
    for (int nFile = nLastBlockFile + 1; true; nFile++) {
        CBlockFileInfo info;
        if (m_block_tree_db->ReadBlockFileInfo(nFile, info)) {
            vinfoBlockFile.push_back(info);
        } else {
            break;
        }
    }

    // Check presence of blk files
    LogPrintf("Checking all blk files are present...\n");
    std::set<int> setBlkDataFiles;
    for (const std::pair<const uint256, CBlockIndex*>& item : m_block_index) {
        CBlockIndex* pindex = item.second;
        if (pindex->nStatus & BLOCK_HAVE_DATA) {
            setBlkDataFiles.insert(pindex->nFile);
        }
    }
    for (std::set<int>::iterator it = setBlkDataFiles.begin(); it != setBlkDataFiles.end(); it++)
    {
        FlatFilePos pos(*it, 0);
        if (CAutoFile(OpenBlockFile(pos, true), SER_DISK, CLIENT_VERSION).IsNull()) {
            return false;
        }
    }

    // Check whether we have ever pruned block & undo files
    m_block_tree_db->ReadFlag("prunedblockfiles", fHavePruned);
    if (fHavePruned)
        LogPrintf("LoadBlockIndexDB(): Block files have previously been pruned\n");

    // Check whether we need to continue reindexing
    bool fReindexing = false;
    m_block_tree_db->ReadReindexing(fReindexing);
    if(fReindexing) fReindex = true;

    return true;
}

void CChainState::LoadMempool(const ArgsManager& args)
{
    if (!m_mempool) return;
    if (args.GetArg("-persistmempool", DEFAULT_PERSIST_MEMPOOL)) {
        ::LoadMempool(*m_mempool, *this);
    }
    m_mempool->SetIsLoaded(!ShutdownRequested());
}

bool CChainState::LoadChainTip()
{
    AssertLockHeld(cs_main);
    const CCoinsViewCache& coins_cache = CoinsTip();
    assert(!coins_cache.GetBestBlock().IsNull()); // Never called when the coins view is empty
    const CBlockIndex* tip = m_chain.Tip();

    if (tip && tip->GetBlockHash() == coins_cache.GetBestBlock()) {
        return true;
    }

    // Load pointer to end of best chain
    CBlockIndex* pindex = m_blockman.LookupBlockIndex(coins_cache.GetBestBlock());
    if (!pindex) {
        return false;
    }
    m_chain.SetTip(pindex);
    PruneBlockIndexCandidates();

    tip = m_chain.Tip();
    LogPrintf("Loaded best chain: hashBestChain=%s height=%d date=%s progress=%f\n",
        tip->GetBlockHash().ToString(),
        m_chain.Height(),
        FormatISO8601DateTime(tip->GetBlockTime()),
        GuessVerificationProgress(tip, m_params.GetConsensus().nPowTargetSpacing));
    return true;
}

CVerifyDB::CVerifyDB()
{
    uiInterface.ShowProgress(_("Verifying blocks…").translated, 0, false);
}

CVerifyDB::~CVerifyDB()
{
    uiInterface.ShowProgress("", 100, false);
}

bool CVerifyDB::VerifyDB(
    CChainState& chainstate,
    const CChainParams& chainparams,
    CCoinsView& coinsview,
    int nCheckLevel, int nCheckDepth)
{
    AssertLockHeld(cs_main);

    if (chainstate.m_chain.Tip() == nullptr || chainstate.m_chain.Tip()->pprev == nullptr)
        return true;

    // Verify blocks in the best chain
    if (nCheckDepth <= 0 || nCheckDepth > chainstate.m_chain.Height())
        nCheckDepth = chainstate.m_chain.Height();
    nCheckLevel = std::max(0, std::min(4, nCheckLevel));
    LogPrintf("Verifying last %i blocks at level %i\n", nCheckDepth, nCheckLevel);
    CCoinsViewCache coins(&coinsview);
    CBlockIndex* pindex;
    CBlockIndex* pindexFailure = nullptr;
    int nGoodTransactions = 0;
    BlockValidationState state;
    int reportDone = 0;
    LogPrintf("[0%%]..."); /* Continued */

    const bool is_snapshot_cs{!chainstate.m_from_snapshot_blockhash};

    for (pindex = chainstate.m_chain.Tip(); pindex && pindex->pprev; pindex = pindex->pprev) {
        const int percentageDone = std::max(1, std::min(99, (int)(((double)(chainstate.m_chain.Height() - pindex->nHeight)) / (double)nCheckDepth * (nCheckLevel >= 4 ? 50 : 100))));
        if (reportDone < percentageDone/10) {
            // report every 10% step
            LogPrintf("[%d%%]...", percentageDone); /* Continued */
            reportDone = percentageDone/10;
        }
        uiInterface.ShowProgress(_("Verifying blocks…").translated, percentageDone, false);
        if (pindex->nHeight <= chainstate.m_chain.Height()-nCheckDepth)
            break;
        if ((fPruneMode || is_snapshot_cs) && !(pindex->nStatus & BLOCK_HAVE_DATA)) {
            // If pruning or running under an assumeutxo snapshot, only go
            // back as far as we have data.
            LogPrintf("VerifyDB(): block verification stopping at height %d (pruning, no data)\n", pindex->nHeight);
            break;
        }
        CBlock block;
        // check level 0: read from disk
        if (!ReadBlockFromDisk(block, pindex, chainparams.GetConsensus()))
            return error("VerifyDB(): *** ReadBlockFromDisk failed at %d, hash=%s", pindex->nHeight, pindex->GetBlockHash().ToString());
        // check level 1: verify block validity
        if (nCheckLevel >= 1 && !CheckBlock(block, state, chainparams.GetConsensus()))
            return error("%s: *** found bad block at %d, hash=%s (%s)\n", __func__,
                         pindex->nHeight, pindex->GetBlockHash().ToString(), state.ToString());
        // check level 2: verify undo validity
        if (nCheckLevel >= 2 && pindex) {
            CBlockUndo undo;
            if (!pindex->GetUndoPos().IsNull()) {
                if (!UndoReadFromDisk(undo, pindex)) {
                    return error("VerifyDB(): *** found bad undo data at %d, hash=%s\n", pindex->nHeight, pindex->GetBlockHash().ToString());
                }
            }
        }
        // check level 3: check for inconsistencies during memory-only disconnect of tip blocks
        size_t curr_coins_usage = coins.DynamicMemoryUsage() + chainstate.CoinsTip().DynamicMemoryUsage();

        if (nCheckLevel >= 3 && curr_coins_usage <= chainstate.m_coinstip_cache_size_bytes) {
            assert(coins.GetBestBlock() == pindex->GetBlockHash());
            DisconnectResult res = chainstate.DisconnectBlock(block, pindex, coins);
            if (res == DISCONNECT_FAILED) {
                return error("VerifyDB(): *** irrecoverable inconsistency in block data at %d, hash=%s", pindex->nHeight, pindex->GetBlockHash().ToString());
            }
            if (res == DISCONNECT_UNCLEAN) {
                nGoodTransactions = 0;
                pindexFailure = pindex;
            } else {
                nGoodTransactions += block.vtx.size();
            }
        }
        if (ShutdownRequested()) return true;
    }
    if (pindexFailure)
        return error("VerifyDB(): *** coin database inconsistencies found (last %i blocks, %i good transactions before that)\n", chainstate.m_chain.Height() - pindexFailure->nHeight + 1, nGoodTransactions);

    // store block count as we move pindex at check level >= 4
    int block_count = chainstate.m_chain.Height() - pindex->nHeight;

    // check level 4: try reconnecting blocks
    if (nCheckLevel >= 4) {
        while (pindex != chainstate.m_chain.Tip()) {
            const int percentageDone = std::max(1, std::min(99, 100 - (int)(((double)(chainstate.m_chain.Height() - pindex->nHeight)) / (double)nCheckDepth * 50)));
            if (reportDone < percentageDone/10) {
                // report every 10% step
                LogPrintf("[%d%%]...", percentageDone); /* Continued */
                reportDone = percentageDone/10;
            }
            uiInterface.ShowProgress(_("Verifying blocks…").translated, percentageDone, false);
            pindex = chainstate.m_chain.Next(pindex);
            CBlock block;
            if (!ReadBlockFromDisk(block, pindex, chainparams.GetConsensus())) {
                return error("VerifyDB(): *** ReadBlockFromDisk failed at %d, hash=%s", pindex->nHeight, pindex->GetBlockHash().ToString());
            }
            if (!chainstate.ConnectBlock(block, state, pindex, coins, nullptr)) {
                return error("VerifyDB(): *** found unconnectable block at %d, hash=%s (%s)", pindex->nHeight, pindex->GetBlockHash().ToString(), state.ToString());
            }
            if (ShutdownRequested()) return true;
        }
    }

    LogPrintf("[DONE].\n");
    LogPrintf("No coin database inconsistencies in last %i blocks (%i transactions)\n", block_count, nGoodTransactions);

    return true;
}

/** Apply the effects of a block on the utxo cache, ignoring that it may already have been applied. */
bool CChainState::RollforwardBlock(const CBlockIndex* pindex, CCoinsViewCache& inputs)
{
    // TODO: merge with ConnectBlock
    CBlock block;
    if (!ReadBlockFromDisk(block, pindex, m_params.GetConsensus())) {
        return error("ReplayBlock(): ReadBlockFromDisk failed at %d, hash=%s", pindex->nHeight, pindex->GetBlockHash().ToString());
    }

    for (const CTransactionRef& tx : block.vtx) {
        if (!tx->IsCoinBase()) {
            for (const CTxIn &txin : tx->vin) {
                inputs.SpendCoin(txin.prevout);
            }
        }
        // Pass check = true as every addition may be an overwrite.
        AddCoins(inputs, *tx, pindex->nHeight, true);
    }
    return true;
}

bool CChainState::ReplayBlocks()
{
    LOCK(cs_main);

    CCoinsView& db = this->CoinsDB();
    CCoinsViewCache cache(&db);

    std::vector<uint256> hashHeads = db.GetHeadBlocks();
    if (hashHeads.empty()) return true; // We're already in a consistent state.
    if (hashHeads.size() != 2) return error("ReplayBlocks(): unknown inconsistent state");

    uiInterface.ShowProgress(_("Replaying blocks…").translated, 0, false);
    LogPrintf("Replaying blocks\n");

    const CBlockIndex* pindexOld = nullptr;  // Old tip during the interrupted flush.
    const CBlockIndex* pindexNew;            // New tip during the interrupted flush.
    const CBlockIndex* pindexFork = nullptr; // Latest block common to both the old and the new tip.

    if (m_blockman.m_block_index.count(hashHeads[0]) == 0) {
        return error("ReplayBlocks(): reorganization to unknown block requested");
    }
    pindexNew = m_blockman.m_block_index[hashHeads[0]];

    if (!hashHeads[1].IsNull()) { // The old tip is allowed to be 0, indicating it's the first flush.
        if (m_blockman.m_block_index.count(hashHeads[1]) == 0) {
            return error("ReplayBlocks(): reorganization from unknown block requested");
        }
        pindexOld = m_blockman.m_block_index[hashHeads[1]];
        pindexFork = LastCommonAncestor(pindexOld, pindexNew);
        assert(pindexFork != nullptr);
    }

    // Rollback along the old branch.
    while (pindexOld != pindexFork) {
        if (pindexOld->nHeight > 0) { // Never disconnect the genesis block.
            CBlock block;
            if (!ReadBlockFromDisk(block, pindexOld, m_params.GetConsensus())) {
                return error("RollbackBlock(): ReadBlockFromDisk() failed at %d, hash=%s", pindexOld->nHeight, pindexOld->GetBlockHash().ToString());
            }
            LogPrintf("Rolling back %s (%i)\n", pindexOld->GetBlockHash().ToString(), pindexOld->nHeight);
            DisconnectResult res = DisconnectBlock(block, pindexOld, cache);
            if (res == DISCONNECT_FAILED) {
                return error("RollbackBlock(): DisconnectBlock failed at %d, hash=%s", pindexOld->nHeight, pindexOld->GetBlockHash().ToString());
            }
            // If DISCONNECT_UNCLEAN is returned, it means a non-existing UTXO was deleted, or an existing UTXO was
            // overwritten. It corresponds to cases where the block-to-be-disconnect never had all its operations
            // applied to the UTXO set. However, as both writing a UTXO and deleting a UTXO are idempotent operations,
            // the result is still a version of the UTXO set with the effects of that block undone.
        }
        pindexOld = pindexOld->pprev;
    }

    // Roll forward from the forking point to the new tip.
    int nForkHeight = pindexFork ? pindexFork->nHeight : 0;
    for (int nHeight = nForkHeight + 1; nHeight <= pindexNew->nHeight; ++nHeight) {
        const CBlockIndex* pindex = pindexNew->GetAncestor(nHeight);
        LogPrintf("Rolling forward %s (%i)\n", pindex->GetBlockHash().ToString(), nHeight);
        uiInterface.ShowProgress(_("Replaying blocks…").translated, (int) ((nHeight - nForkHeight) * 100.0 / (pindexNew->nHeight - nForkHeight)) , false);
        if (!RollforwardBlock(pindex, cache)) return false;
    }

    cache.SetBestBlock(pindexNew->GetBlockHash());
    cache.Flush();
    uiInterface.ShowProgress("", 100, false);
    return true;
}

bool CChainState::NeedsRedownload() const
{
    AssertLockHeld(cs_main);

    // At and above m_params.SegwitHeight, segwit consensus rules must be validated
    CBlockIndex* block{m_chain.Tip()};

    while (block != nullptr && DeploymentActiveAt(*block, m_params.GetConsensus(), Consensus::DEPLOYMENT_SEGWIT)) {
        if (!(block->nStatus & BLOCK_OPT_WITNESS)) {
            // block is insufficiently validated for a segwit client
            return true;
        }
        block = block->pprev;
    }

    return false;
}

void CChainState::UnloadBlockIndex() {
    nBlockSequenceId = 1;
    setBlockIndexCandidates.clear();
}

// May NOT be used after any connections are up as much
// of the peer-processing logic assumes a consistent
// block index state
void UnloadBlockIndex(CTxMemPool* mempool, ChainstateManager& chainman)
{
    LOCK(cs_main);
    chainman.Unload();
    pindexBestInvalid = nullptr;
    pindexBestHeader = nullptr;
    if (mempool) mempool->clear();
    vinfoBlockFile.clear();
    nLastBlockFile = 0;
    setDirtyBlockIndex.clear();
    setDirtyFileInfo.clear();
    g_versionbitscache.Clear();
    for (int b = 0; b < VERSIONBITS_NUM_BITS; b++) {
        warningcache[b].clear();
    }
    fHavePruned = false;
}

bool ChainstateManager::LoadBlockIndex()
{
    AssertLockHeld(cs_main);
    // Load block index from databases
    bool needs_init = fReindex;
    if (!fReindex) {
        bool ret = m_blockman.LoadBlockIndexDB(ActiveChainstate().setBlockIndexCandidates);
        if (!ret) return false;
        needs_init = m_blockman.m_block_index.empty();
    }

    if (needs_init) {
        // Everything here is for *new* reindex/DBs. Thus, though
        // LoadBlockIndexDB may have set fReindex if we shut down
        // mid-reindex previously, we don't check fReindex and
        // instead only check it prior to LoadBlockIndexDB to set
        // needs_init.

        LogPrintf("Initializing databases...\n");
    }
    return true;
}

bool CChainState::LoadGenesisBlock()
{
    LOCK(cs_main);

    // Check whether we're already initialized by checking for genesis in
    // m_blockman.m_block_index. Note that we can't use m_chain here, since it is
    // set based on the coins db, not the block index db, which is the only
    // thing loaded at this point.
    if (m_blockman.m_block_index.count(m_params.GenesisBlock().GetHash()))
        return true;

    try {
        const CBlock& block = m_params.GenesisBlock();
        FlatFilePos blockPos = SaveBlockToDisk(block, 0, m_chain, m_params, nullptr);
        if (blockPos.IsNull())
            return error("%s: writing genesis block to disk failed", __func__);
        CBlockIndex *pindex = m_blockman.AddToBlockIndex(block);
        ReceivedBlockTransactions(block, pindex, blockPos);
    } catch (const std::runtime_error& e) {
        return error("%s: failed to write genesis block: %s", __func__, e.what());
    }

    return true;
}

void CChainState::LoadExternalBlockFile(FILE* fileIn, FlatFilePos* dbp)
{
    // Map of disk positions for blocks with unknown parent (only used for reindex)
    static std::multimap<uint256, FlatFilePos> mapBlocksUnknownParent;
    int64_t nStart = GetTimeMillis();

    int nLoaded = 0;
    try {
        // This takes over fileIn and calls fclose() on it in the CBufferedFile destructor
        CBufferedFile blkdat(fileIn, 2*MAX_BLOCK_SERIALIZED_SIZE, MAX_BLOCK_SERIALIZED_SIZE+8, SER_DISK, CLIENT_VERSION);
        uint64_t nRewind = blkdat.GetPos();
        while (!blkdat.eof()) {
            if (ShutdownRequested()) return;

            blkdat.SetPos(nRewind);
            nRewind++; // start one byte further next time, in case of failure
            blkdat.SetLimit(); // remove former limit
            unsigned int nSize = 0;
            try {
                // locate a header
                unsigned char buf[CMessageHeader::MESSAGE_START_SIZE];
                blkdat.FindByte(m_params.MessageStart()[0]);
                nRewind = blkdat.GetPos()+1;
                blkdat >> buf;
                if (memcmp(buf, m_params.MessageStart(), CMessageHeader::MESSAGE_START_SIZE)) {
                    continue;
                }
                // read size
                blkdat >> nSize;
                if (nSize < 80 || nSize > MAX_BLOCK_SERIALIZED_SIZE)
                    continue;
            } catch (const std::exception&) {
                // no valid block header found; don't complain
                break;
            }
            try {
                // read block
                uint64_t nBlockPos = blkdat.GetPos();
                if (dbp)
                    dbp->nPos = nBlockPos;
                blkdat.SetLimit(nBlockPos + nSize);
                std::shared_ptr<CBlock> pblock = std::make_shared<CBlock>();
                CBlock& block = *pblock;
                blkdat >> block;
                nRewind = blkdat.GetPos();

                uint256 hash = block.GetHash();
                {
                    LOCK(cs_main);
                    // detect out of order blocks, and store them for later
                    if (hash != m_params.GetConsensus().hashGenesisBlock && !m_blockman.LookupBlockIndex(block.hashPrevBlock)) {
                        LogPrint(BCLog::REINDEX, "%s: Out of order block %s, parent %s not known\n", __func__, hash.ToString(),
                                block.hashPrevBlock.ToString());
                        if (dbp)
                            mapBlocksUnknownParent.insert(std::make_pair(block.hashPrevBlock, *dbp));
                        continue;
                    }

                    // process in case the block isn't known yet
                    CBlockIndex* pindex = m_blockman.LookupBlockIndex(hash);
                    if (!pindex || (pindex->nStatus & BLOCK_HAVE_DATA) == 0) {
                      BlockValidationState state;
                      if (AcceptBlock(pblock, state, nullptr, true, dbp, nullptr)) {
                          nLoaded++;
                      }
                      if (state.IsError()) {
                          break;
                      }
                    } else if (hash != m_params.GetConsensus().hashGenesisBlock && pindex->nHeight % 1000 == 0) {
                        LogPrint(BCLog::REINDEX, "Block Import: already had block %s at height %d\n", hash.ToString(), pindex->nHeight);
                    }
                }

                // Activate the genesis block so normal node progress can continue
                if (hash == m_params.GetConsensus().hashGenesisBlock) {
                    BlockValidationState state;
                    if (!ActivateBestChain(state, nullptr)) {
                        break;
                    }
                }

                NotifyHeaderTip(*this);

                // Recursively process earlier encountered successors of this block
                std::deque<uint256> queue;
                queue.push_back(hash);
                while (!queue.empty()) {
                    uint256 head = queue.front();
                    queue.pop_front();
                    std::pair<std::multimap<uint256, FlatFilePos>::iterator, std::multimap<uint256, FlatFilePos>::iterator> range = mapBlocksUnknownParent.equal_range(head);
                    while (range.first != range.second) {
                        std::multimap<uint256, FlatFilePos>::iterator it = range.first;
                        std::shared_ptr<CBlock> pblockrecursive = std::make_shared<CBlock>();
                        if (ReadBlockFromDisk(*pblockrecursive, it->second, m_params.GetConsensus())) {
                            LogPrint(BCLog::REINDEX, "%s: Processing out of order child %s of %s\n", __func__, pblockrecursive->GetHash().ToString(),
                                    head.ToString());
                            LOCK(cs_main);
                            BlockValidationState dummy;
                            if (AcceptBlock(pblockrecursive, dummy, nullptr, true, &it->second, nullptr)) {
                                nLoaded++;
                                queue.push_back(pblockrecursive->GetHash());
                            }
                        }
                        range.first++;
                        mapBlocksUnknownParent.erase(it);
                        NotifyHeaderTip(*this);
                    }
                }
            } catch (const std::exception& e) {
                LogPrintf("%s: Deserialize or I/O error - %s\n", __func__, e.what());
            }
        }
    } catch (const std::runtime_error& e) {
        AbortNode(std::string("System error: ") + e.what());
    }
    LogPrintf("Loaded %i blocks from external file in %dms\n", nLoaded, GetTimeMillis() - nStart);
}

void CChainState::CheckBlockIndex()
{
    if (!fCheckBlockIndex) {
        return;
    }

    LOCK(cs_main);

    // During a reindex, we read the genesis block and call CheckBlockIndex before ActivateBestChain,
    // so we have the genesis block in m_blockman.m_block_index but no active chain. (A few of the
    // tests when iterating the block tree require that m_chain has been initialized.)
    if (m_chain.Height() < 0) {
        assert(m_blockman.m_block_index.size() <= 1);
        return;
    }

    // Build forward-pointing map of the entire block tree.
    std::multimap<CBlockIndex*,CBlockIndex*> forward;
    for (const std::pair<const uint256, CBlockIndex*>& entry : m_blockman.m_block_index) {
        forward.insert(std::make_pair(entry.second->pprev, entry.second));
    }

    assert(forward.size() == m_blockman.m_block_index.size());

    std::pair<std::multimap<CBlockIndex*,CBlockIndex*>::iterator,std::multimap<CBlockIndex*,CBlockIndex*>::iterator> rangeGenesis = forward.equal_range(nullptr);
    CBlockIndex *pindex = rangeGenesis.first->second;
    rangeGenesis.first++;
    assert(rangeGenesis.first == rangeGenesis.second); // There is only one index entry with parent nullptr.

    // Iterate over the entire block tree, using depth-first search.
    // Along the way, remember whether there are blocks on the path from genesis
    // block being explored which are the first to have certain properties.
    size_t nNodes = 0;
    int nHeight = 0;
    CBlockIndex* pindexFirstInvalid = nullptr; // Oldest ancestor of pindex which is invalid.
    CBlockIndex* pindexFirstMissing = nullptr; // Oldest ancestor of pindex which does not have BLOCK_HAVE_DATA.
    CBlockIndex* pindexFirstNeverProcessed = nullptr; // Oldest ancestor of pindex for which nTx == 0.
    CBlockIndex* pindexFirstNotTreeValid = nullptr; // Oldest ancestor of pindex which does not have BLOCK_VALID_TREE (regardless of being valid or not).
    CBlockIndex* pindexFirstNotTransactionsValid = nullptr; // Oldest ancestor of pindex which does not have BLOCK_VALID_TRANSACTIONS (regardless of being valid or not).
    CBlockIndex* pindexFirstNotChainValid = nullptr; // Oldest ancestor of pindex which does not have BLOCK_VALID_CHAIN (regardless of being valid or not).
    CBlockIndex* pindexFirstNotScriptsValid = nullptr; // Oldest ancestor of pindex which does not have BLOCK_VALID_SCRIPTS (regardless of being valid or not).
    while (pindex != nullptr) {
        nNodes++;
        if (pindexFirstInvalid == nullptr && pindex->nStatus & BLOCK_FAILED_VALID) pindexFirstInvalid = pindex;
        // Assumed-valid index entries will not have data since we haven't downloaded the
        // full block yet.
        if (pindexFirstMissing == nullptr && !(pindex->nStatus & BLOCK_HAVE_DATA) && !pindex->IsAssumedValid()) {
            pindexFirstMissing = pindex;
        }
        if (pindexFirstNeverProcessed == nullptr && pindex->nTx == 0) pindexFirstNeverProcessed = pindex;
        if (pindex->pprev != nullptr && pindexFirstNotTreeValid == nullptr && (pindex->nStatus & BLOCK_VALID_MASK) < BLOCK_VALID_TREE) pindexFirstNotTreeValid = pindex;

        if (pindex->pprev != nullptr && !pindex->IsAssumedValid()) {
            // Skip validity flag checks for BLOCK_ASSUMED_VALID index entries, since these
            // *_VALID_MASK flags will not be present for index entries we are temporarily assuming
            // valid.
            if (pindexFirstNotTransactionsValid == nullptr &&
                    (pindex->nStatus & BLOCK_VALID_MASK) < BLOCK_VALID_TRANSACTIONS) {
                pindexFirstNotTransactionsValid = pindex;
            }

            if (pindexFirstNotChainValid == nullptr &&
                    (pindex->nStatus & BLOCK_VALID_MASK) < BLOCK_VALID_CHAIN) {
                pindexFirstNotChainValid = pindex;
            }

            if (pindexFirstNotScriptsValid == nullptr &&
                    (pindex->nStatus & BLOCK_VALID_MASK) < BLOCK_VALID_SCRIPTS) {
                pindexFirstNotScriptsValid = pindex;
            }
        }

        // Begin: actual consistency checks.
        if (pindex->pprev == nullptr) {
            // Genesis block checks.
            assert(pindex->GetBlockHash() == m_params.GetConsensus().hashGenesisBlock); // Genesis block's hash must match.
            assert(pindex == m_chain.Genesis()); // The current active chain's genesis block must be this block.
        }
        if (!pindex->HaveTxsDownloaded()) assert(pindex->nSequenceId <= 0); // nSequenceId can't be set positive for blocks that aren't linked (negative is used for preciousblock)
        // VALID_TRANSACTIONS is equivalent to nTx > 0 for all nodes (whether or not pruning has occurred).
        // HAVE_DATA is only equivalent to nTx > 0 (or VALID_TRANSACTIONS) if no pruning has occurred.
        // Unless these indexes are assumed valid and pending block download on a
        // background chainstate.
        if (!fHavePruned && !pindex->IsAssumedValid()) {
            // If we've never pruned, then HAVE_DATA should be equivalent to nTx > 0
            assert(!(pindex->nStatus & BLOCK_HAVE_DATA) == (pindex->nTx == 0));
            assert(pindexFirstMissing == pindexFirstNeverProcessed);
        } else {
            // If we have pruned, then we can only say that HAVE_DATA implies nTx > 0
            if (pindex->nStatus & BLOCK_HAVE_DATA) assert(pindex->nTx > 0);
        }
        if (pindex->nStatus & BLOCK_HAVE_UNDO) assert(pindex->nStatus & BLOCK_HAVE_DATA);
        if (pindex->IsAssumedValid()) {
            // Assumed-valid blocks should have some nTx value.
            assert(pindex->nTx > 0);
            // Assumed-valid blocks should connect to the main chain.
            assert((pindex->nStatus & BLOCK_VALID_MASK) >= BLOCK_VALID_TREE);
        } else {
            // Otherwise there should only be an nTx value if we have
            // actually seen a block's transactions.
            assert(((pindex->nStatus & BLOCK_VALID_MASK) >= BLOCK_VALID_TRANSACTIONS) == (pindex->nTx > 0)); // This is pruning-independent.
        }
        // All parents having had data (at some point) is equivalent to all parents being VALID_TRANSACTIONS, which is equivalent to HaveTxsDownloaded().
        assert((pindexFirstNeverProcessed == nullptr) == pindex->HaveTxsDownloaded());
        assert((pindexFirstNotTransactionsValid == nullptr) == pindex->HaveTxsDownloaded());
        assert(pindex->nHeight == nHeight); // nHeight must be consistent.
        assert(pindex->pprev == nullptr || pindex->nChainWork >= pindex->pprev->nChainWork); // For every block except the genesis block, the chainwork must be larger than the parent's.
        assert(nHeight < 2 || (pindex->pskip && (pindex->pskip->nHeight < nHeight))); // The pskip pointer must point back for all but the first 2 blocks.
        assert(pindexFirstNotTreeValid == nullptr); // All m_blockman.m_block_index entries must at least be TREE valid
        if ((pindex->nStatus & BLOCK_VALID_MASK) >= BLOCK_VALID_TREE) assert(pindexFirstNotTreeValid == nullptr); // TREE valid implies all parents are TREE valid
        if ((pindex->nStatus & BLOCK_VALID_MASK) >= BLOCK_VALID_CHAIN) assert(pindexFirstNotChainValid == nullptr); // CHAIN valid implies all parents are CHAIN valid
        if ((pindex->nStatus & BLOCK_VALID_MASK) >= BLOCK_VALID_SCRIPTS) assert(pindexFirstNotScriptsValid == nullptr); // SCRIPTS valid implies all parents are SCRIPTS valid
        if (pindexFirstInvalid == nullptr) {
            // Checks for not-invalid blocks.
            assert((pindex->nStatus & BLOCK_FAILED_MASK) == 0); // The failed mask cannot be set for blocks without invalid parents.
        }
        if (!CBlockIndexWorkComparator()(pindex, m_chain.Tip()) && pindexFirstNeverProcessed == nullptr) {
            if (pindexFirstInvalid == nullptr) {
                const bool is_active = this == &m_chainman.ActiveChainstate();

                // If this block sorts at least as good as the current tip and
                // is valid and we have all data for its parents, it must be in
                // setBlockIndexCandidates.  m_chain.Tip() must also be there
                // even if some data has been pruned.
                //
                // Don't perform this check for the background chainstate since
                // its setBlockIndexCandidates shouldn't have some entries (i.e. those past the
                // snapshot block) which do exist in the block index for the active chainstate.
                if (is_active && (pindexFirstMissing == nullptr || pindex == m_chain.Tip())) {
                    assert(setBlockIndexCandidates.count(pindex));
                }
                // If some parent is missing, then it could be that this block was in
                // setBlockIndexCandidates but had to be removed because of the missing data.
                // In this case it must be in m_blocks_unlinked -- see test below.
            }
        } else { // If this block sorts worse than the current tip or some ancestor's block has never been seen, it cannot be in setBlockIndexCandidates.
            assert(setBlockIndexCandidates.count(pindex) == 0);
        }
        // Check whether this block is in m_blocks_unlinked.
        std::pair<std::multimap<CBlockIndex*,CBlockIndex*>::iterator,std::multimap<CBlockIndex*,CBlockIndex*>::iterator> rangeUnlinked = m_blockman.m_blocks_unlinked.equal_range(pindex->pprev);
        bool foundInUnlinked = false;
        while (rangeUnlinked.first != rangeUnlinked.second) {
            assert(rangeUnlinked.first->first == pindex->pprev);
            if (rangeUnlinked.first->second == pindex) {
                foundInUnlinked = true;
                break;
            }
            rangeUnlinked.first++;
        }
        if (pindex->pprev && (pindex->nStatus & BLOCK_HAVE_DATA) && pindexFirstNeverProcessed != nullptr && pindexFirstInvalid == nullptr) {
            // If this block has block data available, some parent was never received, and has no invalid parents, it must be in m_blocks_unlinked.
            assert(foundInUnlinked);
        }
        if (!(pindex->nStatus & BLOCK_HAVE_DATA)) assert(!foundInUnlinked); // Can't be in m_blocks_unlinked if we don't HAVE_DATA
        if (pindexFirstMissing == nullptr) assert(!foundInUnlinked); // We aren't missing data for any parent -- cannot be in m_blocks_unlinked.
        if (pindex->pprev && (pindex->nStatus & BLOCK_HAVE_DATA) && pindexFirstNeverProcessed == nullptr && pindexFirstMissing != nullptr) {
            // We HAVE_DATA for this block, have received data for all parents at some point, but we're currently missing data for some parent.
            assert(fHavePruned); // We must have pruned.
            // This block may have entered m_blocks_unlinked if:
            //  - it has a descendant that at some point had more work than the
            //    tip, and
            //  - we tried switching to that descendant but were missing
            //    data for some intermediate block between m_chain and the
            //    tip.
            // So if this block is itself better than m_chain.Tip() and it wasn't in
            // setBlockIndexCandidates, then it must be in m_blocks_unlinked.
            if (!CBlockIndexWorkComparator()(pindex, m_chain.Tip()) && setBlockIndexCandidates.count(pindex) == 0) {
                if (pindexFirstInvalid == nullptr) {
                    assert(foundInUnlinked);
                }
            }
        }
        // assert(pindex->GetBlockHash() == pindex->GetBlockHeader().GetHash()); // Perhaps too slow
        // End: actual consistency checks.

        // Try descending into the first subnode.
        std::pair<std::multimap<CBlockIndex*,CBlockIndex*>::iterator,std::multimap<CBlockIndex*,CBlockIndex*>::iterator> range = forward.equal_range(pindex);
        if (range.first != range.second) {
            // A subnode was found.
            pindex = range.first->second;
            nHeight++;
            continue;
        }
        // This is a leaf node.
        // Move upwards until we reach a node of which we have not yet visited the last child.
        while (pindex) {
            // We are going to either move to a parent or a sibling of pindex.
            // If pindex was the first with a certain property, unset the corresponding variable.
            if (pindex == pindexFirstInvalid) pindexFirstInvalid = nullptr;
            if (pindex == pindexFirstMissing) pindexFirstMissing = nullptr;
            if (pindex == pindexFirstNeverProcessed) pindexFirstNeverProcessed = nullptr;
            if (pindex == pindexFirstNotTreeValid) pindexFirstNotTreeValid = nullptr;
            if (pindex == pindexFirstNotTransactionsValid) pindexFirstNotTransactionsValid = nullptr;
            if (pindex == pindexFirstNotChainValid) pindexFirstNotChainValid = nullptr;
            if (pindex == pindexFirstNotScriptsValid) pindexFirstNotScriptsValid = nullptr;
            // Find our parent.
            CBlockIndex* pindexPar = pindex->pprev;
            // Find which child we just visited.
            std::pair<std::multimap<CBlockIndex*,CBlockIndex*>::iterator,std::multimap<CBlockIndex*,CBlockIndex*>::iterator> rangePar = forward.equal_range(pindexPar);
            while (rangePar.first->second != pindex) {
                assert(rangePar.first != rangePar.second); // Our parent must have at least the node we're coming from as child.
                rangePar.first++;
            }
            // Proceed to the next one.
            rangePar.first++;
            if (rangePar.first != rangePar.second) {
                // Move to the sibling.
                pindex = rangePar.first->second;
                break;
            } else {
                // Move up further.
                pindex = pindexPar;
                nHeight--;
                continue;
            }
        }
    }

    // Check that we actually traversed the entire map.
    assert(nNodes == forward.size());
}

std::string CChainState::ToString()
{
    CBlockIndex* tip = m_chain.Tip();
    return strprintf("Chainstate [%s] @ height %d (%s)",
                     m_from_snapshot_blockhash ? "snapshot" : "ibd",
                     tip ? tip->nHeight : -1, tip ? tip->GetBlockHash().ToString() : "null");
}

bool CChainState::ResizeCoinsCaches(size_t coinstip_size, size_t coinsdb_size)
{
    if (coinstip_size == m_coinstip_cache_size_bytes &&
            coinsdb_size == m_coinsdb_cache_size_bytes) {
        // Cache sizes are unchanged, no need to continue.
        return true;
    }
    size_t old_coinstip_size = m_coinstip_cache_size_bytes;
    m_coinstip_cache_size_bytes = coinstip_size;
    m_coinsdb_cache_size_bytes = coinsdb_size;
    CoinsDB().ResizeCache(coinsdb_size);

    LogPrintf("[%s] resized coinsdb cache to %.1f MiB\n",
        this->ToString(), coinsdb_size * (1.0 / 1024 / 1024));
    LogPrintf("[%s] resized coinstip cache to %.1f MiB\n",
        this->ToString(), coinstip_size * (1.0 / 1024 / 1024));

    BlockValidationState state;
    bool ret;

    if (coinstip_size > old_coinstip_size) {
        // Likely no need to flush if cache sizes have grown.
        ret = FlushStateToDisk(state, FlushStateMode::IF_NEEDED);
    } else {
        // Otherwise, flush state to disk and deallocate the in-memory coins map.
        ret = FlushStateToDisk(state, FlushStateMode::ALWAYS);
        CoinsTip().ReallocateCache();
    }
    return ret;
}

static const uint64_t MEMPOOL_DUMP_VERSION = 1;

bool LoadMempool(CTxMemPool& pool, CChainState& active_chainstate, FopenFn mockable_fopen_function)
{
    const CChainParams& chainparams = Params();
    int64_t nExpiryTimeout = gArgs.GetArg("-mempoolexpiry", DEFAULT_MEMPOOL_EXPIRY) * 60 * 60;
    FILE* filestr{mockable_fopen_function(gArgs.GetDataDirNet() / "mempool.dat", "rb")};
    CAutoFile file(filestr, SER_DISK, CLIENT_VERSION);
    if (file.IsNull()) {
        LogPrintf("Failed to open mempool file from disk. Continuing anyway.\n");
        return false;
    }

    int64_t count = 0;
    int64_t expired = 0;
    int64_t failed = 0;
    int64_t already_there = 0;
    int64_t unbroadcast = 0;
    int64_t nNow = GetTime();

    try {
        uint64_t version;
        file >> version;
        if (version != MEMPOOL_DUMP_VERSION) {
            return false;
        }
        uint64_t num;
        file >> num;
        while (num--) {
            CTransactionRef tx;
            int64_t nTime;
            int64_t nFeeDelta;
            file >> tx;
            file >> nTime;
            file >> nFeeDelta;

            CAmount amountdelta = nFeeDelta;
            if (amountdelta) {
                pool.PrioritiseTransaction(tx->GetHash(), amountdelta);
            }
            if (nTime > nNow - nExpiryTimeout) {
                LOCK(cs_main);
                if (AcceptToMemoryPoolWithTime(chainparams, pool, active_chainstate, tx, nTime, false /* bypass_limits */,
                                               false /* test_accept */).m_result_type == MempoolAcceptResult::ResultType::VALID) {
                    ++count;
                } else {
                    // mempool may contain the transaction already, e.g. from
                    // wallet(s) having loaded it while we were processing
                    // mempool transactions; consider these as valid, instead of
                    // failed, but mark them as 'already there'
                    if (pool.exists(tx->GetHash())) {
                        ++already_there;
                    } else {
                        ++failed;
                    }
                }
            } else {
                ++expired;
            }
            if (ShutdownRequested())
                return false;
        }
        std::map<uint256, CAmount> mapDeltas;
        file >> mapDeltas;

        for (const auto& i : mapDeltas) {
            pool.PrioritiseTransaction(i.first, i.second);
        }

        std::set<uint256> unbroadcast_txids;
        file >> unbroadcast_txids;
        unbroadcast = unbroadcast_txids.size();
        for (const auto& txid : unbroadcast_txids) {
            // Ensure transactions were accepted to mempool then add to
            // unbroadcast set.
            if (pool.get(txid) != nullptr) pool.AddUnbroadcastTx(txid);
        }
    } catch (const std::exception& e) {
        LogPrintf("Failed to deserialize mempool data on disk: %s. Continuing anyway.\n", e.what());
        return false;
    }

    LogPrintf("Imported mempool transactions from disk: %i succeeded, %i failed, %i expired, %i already there, %i waiting for initial broadcast\n", count, failed, expired, already_there, unbroadcast);
    return true;
}

bool DumpMempool(const CTxMemPool& pool, FopenFn mockable_fopen_function, bool skip_file_commit)
{
    int64_t start = GetTimeMicros();

    std::map<uint256, CAmount> mapDeltas;
    std::vector<TxMempoolInfo> vinfo;
    std::set<uint256> unbroadcast_txids;

    static Mutex dump_mutex;
    LOCK(dump_mutex);

    {
        LOCK(pool.cs);
        for (const auto &i : pool.mapDeltas) {
            mapDeltas[i.first] = i.second;
        }
        vinfo = pool.infoAll();
        unbroadcast_txids = pool.GetUnbroadcastTxs();
    }

    int64_t mid = GetTimeMicros();

    try {
        FILE* filestr{mockable_fopen_function(gArgs.GetDataDirNet() / "mempool.dat.new", "wb")};
        if (!filestr) {
            return false;
        }

        CAutoFile file(filestr, SER_DISK, CLIENT_VERSION);

        uint64_t version = MEMPOOL_DUMP_VERSION;
        file << version;

        file << (uint64_t)vinfo.size();
        for (const auto& i : vinfo) {
            file << *(i.tx);
            file << int64_t{count_seconds(i.m_time)};
            file << int64_t{i.nFeeDelta};
            mapDeltas.erase(i.tx->GetHash());
        }

        file << mapDeltas;

        LogPrintf("Writing %d unbroadcast transactions to disk.\n", unbroadcast_txids.size());
        file << unbroadcast_txids;

        if (!skip_file_commit && !FileCommit(file.Get()))
            throw std::runtime_error("FileCommit failed");
        file.fclose();
        if (!RenameOver(gArgs.GetDataDirNet() / "mempool.dat.new", gArgs.GetDataDirNet() / "mempool.dat")) {
            throw std::runtime_error("Rename failed");
        }
        int64_t last = GetTimeMicros();
        LogPrintf("Dumped mempool: %gs to copy, %gs to dump\n", (mid-start)*MICRO, (last-mid)*MICRO);
    } catch (const std::exception& e) {
        LogPrintf("Failed to dump mempool: %s. Continuing anyway.\n", e.what());
        return false;
    }
    return true;
}

//! Guess how far we are in the verification process at the given block index.
//! Since we have signed fixed-interval blocks, estimating progress is a very easy.
//! We can extrapolate the last block time to the current time to estimate how many more blocks
//! we expect.
double GuessVerificationProgress(const CBlockIndex* pindex, int64_t blockInterval) {
    if (pindex == NULL || pindex->nHeight < 1) {
        return 0.0;
    }

    int64_t nNow = GetTime();
    int64_t moreBlocksExpected = (nNow - pindex->GetBlockTime()) / blockInterval;
    double progress = (pindex->nHeight + 0.0) / (pindex->nHeight + moreBlocksExpected);
    // Round to 3 digits to avoid 0.999999 when finished.
    progress = ceil(progress * 1000.0) / 1000.0;
    // Avoid higher than one if last block is newer than current time.
    return std::min(1.0, progress);
}

std::optional<uint256> ChainstateManager::SnapshotBlockhash() const
{
    LOCK(::cs_main);
    if (m_active_chainstate && m_active_chainstate->m_from_snapshot_blockhash) {
        // If a snapshot chainstate exists, it will always be our active.
        return m_active_chainstate->m_from_snapshot_blockhash;
    }
    return std::nullopt;
}

std::vector<CChainState*> ChainstateManager::GetAll()
{
    LOCK(::cs_main);
    std::vector<CChainState*> out;

    if (!IsSnapshotValidated() && m_ibd_chainstate) {
        out.push_back(m_ibd_chainstate.get());
    }

    if (m_snapshot_chainstate) {
        out.push_back(m_snapshot_chainstate.get());
    }

    return out;
}

CChainState& ChainstateManager::InitializeChainstate(
    CTxMemPool* mempool, const std::optional<uint256>& snapshot_blockhash)
{
    bool is_snapshot = snapshot_blockhash.has_value();
    std::unique_ptr<CChainState>& to_modify =
        is_snapshot ? m_snapshot_chainstate : m_ibd_chainstate;

    if (to_modify) {
        throw std::logic_error("should not be overwriting a chainstate");
    }
    to_modify.reset(new CChainState(mempool, m_blockman, *this, snapshot_blockhash));

    // Snapshot chainstates and initial IBD chaintates always become active.
    if (is_snapshot || (!is_snapshot && !m_active_chainstate)) {
        LogPrintf("Switching active chainstate to %s\n", to_modify->ToString());
        m_active_chainstate = to_modify.get();
    } else {
        throw std::logic_error("unexpected chainstate activation");
    }

    return *to_modify;
}

const AssumeutxoData* ExpectedAssumeutxo(
    const int height, const CChainParams& chainparams)
{
    const MapAssumeutxo& valid_assumeutxos_map = chainparams.Assumeutxo();
    const auto assumeutxo_found = valid_assumeutxos_map.find(height);

    if (assumeutxo_found != valid_assumeutxos_map.end()) {
        return &assumeutxo_found->second;
    }
    return nullptr;
}

bool ChainstateManager::ActivateSnapshot(
        CAutoFile& coins_file,
        const SnapshotMetadata& metadata,
        bool in_memory)
{
    uint256 base_blockhash = metadata.m_base_blockhash;

    if (this->SnapshotBlockhash()) {
        LogPrintf("[snapshot] can't activate a snapshot-based chainstate more than once\n");
        return false;
    }

    int64_t current_coinsdb_cache_size{0};
    int64_t current_coinstip_cache_size{0};

    // Cache percentages to allocate to each chainstate.
    //
    // These particular percentages don't matter so much since they will only be
    // relevant during snapshot activation; caches are rebalanced at the conclusion of
    // this function. We want to give (essentially) all available cache capacity to the
    // snapshot to aid the bulk load later in this function.
    static constexpr double IBD_CACHE_PERC = 0.01;
    static constexpr double SNAPSHOT_CACHE_PERC = 0.99;

    {
        LOCK(::cs_main);
        // Resize the coins caches to ensure we're not exceeding memory limits.
        //
        // Allocate the majority of the cache to the incoming snapshot chainstate, since
        // (optimistically) getting to its tip will be the top priority. We'll need to call
        // `MaybeRebalanceCaches()` once we're done with this function to ensure
        // the right allocation (including the possibility that no snapshot was activated
        // and that we should restore the active chainstate caches to their original size).
        //
        current_coinsdb_cache_size = this->ActiveChainstate().m_coinsdb_cache_size_bytes;
        current_coinstip_cache_size = this->ActiveChainstate().m_coinstip_cache_size_bytes;

        // Temporarily resize the active coins cache to make room for the newly-created
        // snapshot chain.
        this->ActiveChainstate().ResizeCoinsCaches(
            static_cast<size_t>(current_coinstip_cache_size * IBD_CACHE_PERC),
            static_cast<size_t>(current_coinsdb_cache_size * IBD_CACHE_PERC));
    }

    auto snapshot_chainstate = WITH_LOCK(::cs_main,
        return std::make_unique<CChainState>(
            /* mempool */ nullptr, m_blockman, *this, base_blockhash));

    {
        LOCK(::cs_main);
        snapshot_chainstate->InitCoinsDB(
            static_cast<size_t>(current_coinsdb_cache_size * SNAPSHOT_CACHE_PERC),
            in_memory, false, "chainstate");
        snapshot_chainstate->InitCoinsCache(
            static_cast<size_t>(current_coinstip_cache_size * SNAPSHOT_CACHE_PERC));
    }

    const bool snapshot_ok = this->PopulateAndValidateSnapshot(
        *snapshot_chainstate, coins_file, metadata);

    if (!snapshot_ok) {
        WITH_LOCK(::cs_main, this->MaybeRebalanceCaches());
        return false;
    }

    {
        LOCK(::cs_main);
        assert(!m_snapshot_chainstate);
        m_snapshot_chainstate.swap(snapshot_chainstate);
        const bool chaintip_loaded = m_snapshot_chainstate->LoadChainTip();
        assert(chaintip_loaded);

        m_active_chainstate = m_snapshot_chainstate.get();

        LogPrintf("[snapshot] successfully activated snapshot %s\n", base_blockhash.ToString());
        LogPrintf("[snapshot] (%.2f MB)\n",
            m_snapshot_chainstate->CoinsTip().DynamicMemoryUsage() / (1000 * 1000));

        this->MaybeRebalanceCaches();
    }
    return true;
}

bool ChainstateManager::PopulateAndValidateSnapshot(
    CChainState& snapshot_chainstate,
    CAutoFile& coins_file,
    const SnapshotMetadata& metadata)
{
    // It's okay to release cs_main before we're done using `coins_cache` because we know
    // that nothing else will be referencing the newly created snapshot_chainstate yet.
    CCoinsViewCache& coins_cache = *WITH_LOCK(::cs_main, return &snapshot_chainstate.CoinsTip());

    uint256 base_blockhash = metadata.m_base_blockhash;

    CBlockIndex* snapshot_start_block = WITH_LOCK(::cs_main, return m_blockman.LookupBlockIndex(base_blockhash));

    if (!snapshot_start_block) {
        // Needed for GetUTXOStats and ExpectedAssumeutxo to determine the height and to avoid a crash when base_blockhash.IsNull()
        LogPrintf("[snapshot] Did not find snapshot start blockheader %s\n",
                  base_blockhash.ToString());
        return false;
    }

    int base_height = snapshot_start_block->nHeight;
    auto maybe_au_data = ExpectedAssumeutxo(base_height, ::Params());

    if (!maybe_au_data) {
        LogPrintf("[snapshot] assumeutxo height in snapshot metadata not recognized " /* Continued */
                  "(%d) - refusing to load snapshot\n", base_height);
        return false;
    }

    const AssumeutxoData& au_data = *maybe_au_data;

    COutPoint outpoint;
    Coin coin;
    const uint64_t coins_count = metadata.m_coins_count;
    uint64_t coins_left = metadata.m_coins_count;

    LogPrintf("[snapshot] loading coins from snapshot %s\n", base_blockhash.ToString());
    int64_t flush_now{0};
    int64_t coins_processed{0};

    while (coins_left > 0) {
        try {
            coins_file >> outpoint;
            coins_file >> coin;
        } catch (const std::ios_base::failure&) {
            LogPrintf("[snapshot] bad snapshot format or truncated snapshot after deserializing %d coins\n",
                      coins_count - coins_left);
            return false;
        }
        if (coin.nHeight > base_height ||
            outpoint.n >= std::numeric_limits<decltype(outpoint.n)>::max() // Avoid integer wrap-around in coinstats.cpp:ApplyHash
        ) {
            LogPrintf("[snapshot] bad snapshot data after deserializing %d coins\n",
                      coins_count - coins_left);
            return false;
        }

        coins_cache.EmplaceCoinInternalDANGER(std::move(outpoint), std::move(coin));

        --coins_left;
        ++coins_processed;

        if (coins_processed % 1000000 == 0) {
            LogPrintf("[snapshot] %d coins loaded (%.2f%%, %.2f MB)\n",
                coins_processed,
                static_cast<float>(coins_processed) * 100 / static_cast<float>(coins_count),
                coins_cache.DynamicMemoryUsage() / (1000 * 1000));
        }

        // Batch write and flush (if we need to) every so often.
        //
        // If our average Coin size is roughly 41 bytes, checking every 120,000 coins
        // means <5MB of memory imprecision.
        if (coins_processed % 120000 == 0) {
            if (ShutdownRequested()) {
                return false;
            }

            const auto snapshot_cache_state = WITH_LOCK(::cs_main,
                return snapshot_chainstate.GetCoinsCacheSizeState());

            if (snapshot_cache_state >=
                    CoinsCacheSizeState::CRITICAL) {
                LogPrintf("[snapshot] flushing coins cache (%.2f MB)... ", /* Continued */
                    coins_cache.DynamicMemoryUsage() / (1000 * 1000));
                flush_now = GetTimeMillis();

                // This is a hack - we don't know what the actual best block is, but that
                // doesn't matter for the purposes of flushing the cache here. We'll set this
                // to its correct value (`base_blockhash`) below after the coins are loaded.
                coins_cache.SetBestBlock(GetRandHash());

                coins_cache.Flush();
                LogPrintf("done (%.2fms)\n", GetTimeMillis() - flush_now);
            }
        }
    }

    // Important that we set this. This and the coins_cache accesses above are
    // sort of a layer violation, but either we reach into the innards of
    // CCoinsViewCache here or we have to invert some of the CChainState to
    // embed them in a snapshot-activation-specific CCoinsViewCache bulk load
    // method.
    coins_cache.SetBestBlock(base_blockhash);

    bool out_of_coins{false};
    try {
        coins_file >> outpoint;
    } catch (const std::ios_base::failure&) {
        // We expect an exception since we should be out of coins.
        out_of_coins = true;
    }
    if (!out_of_coins) {
        LogPrintf("[snapshot] bad snapshot - coins left over after deserializing %d coins\n",
            coins_count);
        return false;
    }

    LogPrintf("[snapshot] loaded %d (%.2f MB) coins from snapshot %s\n",
        coins_count,
        coins_cache.DynamicMemoryUsage() / (1000 * 1000),
        base_blockhash.ToString());

    LogPrintf("[snapshot] flushing snapshot chainstate to disk\n");
    // No need to acquire cs_main since this chainstate isn't being used yet.
    coins_cache.Flush(); // TODO: if #17487 is merged, add erase=false here for better performance.

    assert(coins_cache.GetBestBlock() == base_blockhash);

    CCoinsStats stats{CoinStatsHashType::HASH_SERIALIZED};
    auto breakpoint_fnc = [] { /* TODO insert breakpoint here? */ };

    // As above, okay to immediately release cs_main here since no other context knows
    // about the snapshot_chainstate.
    CCoinsViewDB* snapshot_coinsdb = WITH_LOCK(::cs_main, return &snapshot_chainstate.CoinsDB());

    if (!GetUTXOStats(snapshot_coinsdb, WITH_LOCK(::cs_main, return std::ref(m_blockman)), stats, breakpoint_fnc)) {
        LogPrintf("[snapshot] failed to generate coins stats\n");
        return false;
    }

    // Assert that the deserialized chainstate contents match the expected assumeutxo value.
    if (AssumeutxoHash{stats.hashSerialized} != au_data.hash_serialized) {
        LogPrintf("[snapshot] bad snapshot content hash: expected %s, got %s\n",
            au_data.hash_serialized.ToString(), stats.hashSerialized.ToString());
        return false;
    }

    snapshot_chainstate.m_chain.SetTip(snapshot_start_block);

    // The remainder of this function requires modifying data protected by cs_main.
    LOCK(::cs_main);

    // Fake various pieces of CBlockIndex state:
    CBlockIndex* index = nullptr;
    for (int i = 0; i <= snapshot_chainstate.m_chain.Height(); ++i) {
        index = snapshot_chainstate.m_chain[i];

        // Fake nTx so that LoadBlockIndex() loads assumed-valid CBlockIndex
        // entries (among other things)
        if (!index->nTx) {
            index->nTx = 1;
        }
        // Fake nChainTx so that GuessVerificationProgress reports accurately
        index->nChainTx = index->pprev ? index->pprev->nChainTx + index->nTx : 1;

        // Mark unvalidated block index entries beneath the snapshot base block as assumed-valid.
        if (!index->IsValid(BLOCK_VALID_SCRIPTS)) {
            // This flag will be removed once the block is fully validated by a
            // background chainstate.
            index->nStatus |= BLOCK_ASSUMED_VALID;
        }

        // Fake BLOCK_OPT_WITNESS so that CChainState::NeedsRedownload()
        // won't ask to rewind the entire assumed-valid chain on startup.
        if (index->pprev && DeploymentActiveAt(*index, ::Params().GetConsensus(), Consensus::DEPLOYMENT_SEGWIT)) {
            index->nStatus |= BLOCK_OPT_WITNESS;
        }

        setDirtyBlockIndex.insert(index);
        // Changes to the block index will be flushed to disk after this call
        // returns in `ActivateSnapshot()`, when `MaybeRebalanceCaches()` is
        // called, since we've added a snapshot chainstate and therefore will
        // have to downsize the IBD chainstate, which will result in a call to
        // `FlushStateToDisk(ALWAYS)`.
    }

    assert(index);
    index->nChainTx = au_data.nChainTx;
    snapshot_chainstate.setBlockIndexCandidates.insert(snapshot_start_block);

    LogPrintf("[snapshot] validated snapshot (%.2f MB)\n",
        coins_cache.DynamicMemoryUsage() / (1000 * 1000));
    return true;
}

CChainState& ChainstateManager::ActiveChainstate() const
{
    LOCK(::cs_main);
    assert(m_active_chainstate);
    return *m_active_chainstate;
}

bool ChainstateManager::IsSnapshotActive() const
{
    LOCK(::cs_main);
    return m_snapshot_chainstate && m_active_chainstate == m_snapshot_chainstate.get();
}

void ChainstateManager::Unload()
{
    for (CChainState* chainstate : this->GetAll()) {
        chainstate->m_chain.SetTip(nullptr);
        chainstate->UnloadBlockIndex();
    }

    m_blockman.Unload();
}

void ChainstateManager::Reset()
{
    LOCK(::cs_main);
    m_ibd_chainstate.reset();
    m_snapshot_chainstate.reset();
    m_active_chainstate = nullptr;
    m_snapshot_validated = false;
}

void ChainstateManager::MaybeRebalanceCaches()
{
    if (m_ibd_chainstate && !m_snapshot_chainstate) {
        LogPrintf("[snapshot] allocating all cache to the IBD chainstate\n");
        // Allocate everything to the IBD chainstate.
        m_ibd_chainstate->ResizeCoinsCaches(m_total_coinstip_cache, m_total_coinsdb_cache);
    }
    else if (m_snapshot_chainstate && !m_ibd_chainstate) {
        LogPrintf("[snapshot] allocating all cache to the snapshot chainstate\n");
        // Allocate everything to the snapshot chainstate.
        m_snapshot_chainstate->ResizeCoinsCaches(m_total_coinstip_cache, m_total_coinsdb_cache);
    }
    else if (m_ibd_chainstate && m_snapshot_chainstate) {
        // If both chainstates exist, determine who needs more cache based on IBD status.
        //
        // Note: shrink caches first so that we don't inadvertently overwhelm available memory.
        if (m_snapshot_chainstate->IsInitialBlockDownload()) {
            m_ibd_chainstate->ResizeCoinsCaches(
                m_total_coinstip_cache * 0.05, m_total_coinsdb_cache * 0.05);
            m_snapshot_chainstate->ResizeCoinsCaches(
                m_total_coinstip_cache * 0.95, m_total_coinsdb_cache * 0.95);
        } else {
            m_snapshot_chainstate->ResizeCoinsCaches(
                m_total_coinstip_cache * 0.05, m_total_coinsdb_cache * 0.05);
            m_ibd_chainstate->ResizeCoinsCaches(
                m_total_coinstip_cache * 0.95, m_total_coinsdb_cache * 0.95);
        }
    }
}<|MERGE_RESOLUTION|>--- conflicted
+++ resolved
@@ -2360,7 +2360,7 @@
         tip->GetBlockHash().ToString(), tip->nHeight, tip->nVersion,
         log(tip->nChainWork.getdouble()) / log(2.0), (unsigned long)tip->nChainTx,
         FormatISO8601DateTime(tip->GetBlockTime()),
-        GuessVerificationProgress(params.TxData(), tip),
+        GuessVerificationProgress(tip, params.GetConsensus().nPowTargetSpacing),
         coins_tip.DynamicMemoryUsage() * (1.0 / (1 << 20)),
         coins_tip.GetCacheSize(),
         !warning_messages.empty() ? strprintf(" warning='%s'", warning_messages) : "");
@@ -2408,14 +2408,7 @@
             }
         }
     }
-<<<<<<< HEAD
-    LogPrintf("%s: new best=%s height=%d version=0x%08x tx=%lu date='%s' progress=%f cache=%.1fMiB(%utxo)%s\n", __func__,
-      pindexNew->GetBlockHash().ToString(), pindexNew->nHeight, pindexNew->nVersion,
-      (unsigned long)pindexNew->nChainTx,
-      FormatISO8601DateTime(pindexNew->GetBlockTime()),
-      GuessVerificationProgress(pindexNew, m_params.GetConsensus().nPowTargetSpacing),
-      this->CoinsTip().DynamicMemoryUsage() * (1.0 / (1<<20)), this->CoinsTip().GetCacheSize(),
-      !warning_messages.empty() ? strprintf(" warning='%s'", warning_messages.original) : "");
+    UpdateTipLog(coins_tip, pindexNew, m_params, __func__, "", warning_messages.original);
 
     // Do some logging if dynafed parameters changed.
     if (pindexNew->pprev && !pindexNew->dynafed_params().IsNull()) {
@@ -2428,9 +2421,6 @@
             LogPrintf("New dynafed parameters activated in block %d:%s: %s\n", height, hash.GetHex(), root.GetHex());
         }
     }
-=======
-    UpdateTipLog(coins_tip, pindexNew, m_params, __func__, "", warning_messages.original);
->>>>>>> b7e36008
 }
 
 /** Disconnect m_chain's tip.
