--- conflicted
+++ resolved
@@ -2791,10 +2791,13 @@
             }
         }
 
-<<<<<<< HEAD
-        //check if a freeselist/burnlist/whitelist transaction and update the list
-        if(tx.vout[0].nAsset.GetAsset() == freezelistAsset && fRequireFreezelistCheck) addressFreezelist.Update(tx,view);
-        if(tx.vout[0].nAsset.GetAsset() == burnlistAsset && fEnableBurnlistCheck) addressBurnlist.Update(tx,view);
+        if(fRequireFreezelistCheck) {
+            if(tx.vout[0].nAsset.GetAsset() == freezelistAsset) UpdateFreezeList(tx,view);
+        }
+        if(fEnableBurnlistCheck) {
+            if(tx.vout[0].nAsset.GetAsset() == burnlistAsset) UpdateBurnList(tx,view);
+        }
+
         if(tx.vout[0].nAsset.GetAsset() == whitelistAsset && fRequireWhitelistCheck) addressWhitelist.Update(tx,view);
         txnouttype type;
         std::vector<std::vector<unsigned char> > solutions;
@@ -2802,13 +2805,6 @@
             if(type == TX_REGISTERADDRESS){
                 addressWhitelist.RegisterAddress(tx, view);
             }
-=======
-        if(fRequireFreezelistCheck) {
-            if(tx.vout[0].nAsset.GetAsset() == freezelistAsset) UpdateFreezeList(tx,view);
-        }
-        if(fEnableBurnlistCheck) {
-            if(tx.vout[0].nAsset.GetAsset() == burnlistAsset && fEnableBurnlistCheck) UpdateBurnList(tx,view);
->>>>>>> f8c09a86
         }
 
         // GetTransactionSigOpCost counts 3 types of sigops:
@@ -2835,11 +2831,7 @@
         if (i > 0) {
             blockundo.vtxundo.push_back(CTxUndo());
         }
-<<<<<<< HEAD
-=======
-
-        UpdateCoins(tx, view, i == 0 ? undoDummy : blockundo.vtxundo.back(), pindex->nHeight);
->>>>>>> f8c09a86
+
 
         
         UpdateCoins(tx, view, i == 0 ? undoDummy : blockundo.vtxundo.back(), pindex->nHeight);
