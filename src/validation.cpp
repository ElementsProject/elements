// Copyright (c) 2009-2010 Satoshi Nakamoto
// Copyright (c) 2009-2021 The Bitcoin Core developers
// Distributed under the MIT software license, see the accompanying
// file COPYING or http://www.opensource.org/licenses/mit-license.php.

#include <validation.h>

#include <arith_uint256.h>
#include <chain.h>
#include <chainparams.h>
#include <checkqueue.h>
#include <consensus/amount.h>
#include <consensus/consensus.h>
#include <consensus/merkle.h>
#include <consensus/tx_check.h>
#include <consensus/tx_verify.h>
#include <consensus/validation.h>
#include <cuckoocache.h>
#include <deploymentstatus.h>
#include <flatfile.h>
#include <hash.h>
#include <index/blockfilterindex.h>
#include <logging.h>
#include <logging/timer.h>
#include <mainchainrpc.h>
#include <node/blockstorage.h>
#include <node/coinstats.h>
#include <node/ui_interface.h>
#include <pegins.h>
#include <node/utxo_snapshot.h>
#include <policy/policy.h>
#include <policy/rbf.h>
#include <policy/settings.h>
#include <primitives/block.h>
#include <primitives/transaction.h>
#include <script/pegins.h>
#include <random.h>
#include <reverse_iterator.h>
#include <script/script.h>
#include <script/sigcache.h>
#include <shutdown.h>
#include <signet.h>
#include <timedata.h>
#include <tinyformat.h>
#include <txdb.h>
#include <txmempool.h>
#include <uint256.h>
#include <undo.h>
#include <util/check.h> // For NDEBUG compile time check
#include <util/hasher.h>
#include <util/moneystr.h>
#include <util/rbf.h>
#include <util/strencodings.h>
#include <util/system.h>
#include <util/trace.h>
#include <util/translation.h>
#include <validationinterface.h>
#include <warnings.h>

// ELEMENTS
#include <block_proof.h> // CheckChallenge, CheckProof
#include <dynafed.h>

#include <algorithm>
#include <numeric>
#include <optional>
#include <string>

#include <boost/algorithm/string/replace.hpp>

using node::BLOCKFILE_CHUNK_SIZE;
using node::BlockManager;
using node::BlockMap;
using node::CBlockIndexWorkComparator;
using node::CCoinsStats;
using node::CoinStatsHashType;
using node::GetUTXOStats;
using node::OpenBlockFile;
using node::ReadBlockFromDisk;
using node::SnapshotMetadata;
using node::UNDOFILE_CHUNK_SIZE;
using node::UndoReadFromDisk;
using node::UnlinkPrunedFiles;
using node::fHavePruned;
using node::fImporting;
using node::fPruneMode;
using node::fReindex;
using node::nPruneTarget;

#define MICRO 0.000001
#define MILLI 0.001

/**
 * An extra transaction can be added to a package, as long as it only has one
 * ancestor and is no larger than this. Not really any reason to make this
 * configurable as it doesn't materially change DoS parameters.
 */
static const unsigned int EXTRA_DESCENDANT_TX_SIZE_LIMIT = 10000;
/** Maximum kilobytes for transactions to store for processing during reorg */
static const unsigned int MAX_DISCONNECTED_TX_POOL_SIZE = 20000;
/** Time to wait between writing blocks/block index to disk. */
static constexpr std::chrono::minutes DATABASE_WRITE_INTERVAL{5};
/** Time to wait between flushing chainstate to disk. */
static constexpr std::chrono::hours DATABASE_FLUSH_INTERVAL{24};
/** Maximum age of our tip for us to be considered current for fee estimation */
static constexpr std::chrono::hours MAX_FEE_ESTIMATION_TIP_AGE{3};
const std::vector<std::string> CHECKLEVEL_DOC {
    "level 0 reads the blocks from disk",
    "level 1 verifies block validity",
    "level 2 verifies undo data",
    "level 3 checks disconnection of tip blocks",
    "level 4 tries to reconnect the blocks",
    "each level includes the checks of the previous levels",
};

bool CBlockIndexWorkComparator::operator()(const CBlockIndex *pa, const CBlockIndex *pb) const {
    // First sort by most total work, ...
    if (pa->nChainWork > pb->nChainWork) return false;
    if (pa->nChainWork < pb->nChainWork) return true;

    // ... then by earliest time received, ...
    if (pa->nSequenceId < pb->nSequenceId) return false;
    if (pa->nSequenceId > pb->nSequenceId) return true;

    // Use pointer address as tie breaker (should only happen with blocks
    // loaded from disk, as those all have id 0).
    if (pa < pb) return false;
    if (pa > pb) return true;

    // Identical blocks.
    return false;
}

/**
 * Mutex to guard access to validation specific variables, such as reading
 * or changing the chainstate.
 *
 * This may also need to be locked when updating the transaction pool, e.g. on
 * AcceptToMemoryPool. See CTxMemPool::cs comment for details.
 *
 * The transaction pool has a separate lock to allow reading from it and the
 * chainstate at the same time.
 */
RecursiveMutex cs_main;

CBlockIndex *pindexBestHeader = nullptr;
Mutex g_best_block_mutex;
std::condition_variable g_best_block_cv;
uint256 g_best_block;
bool g_parallel_script_checks{false};
bool fRequireStandard = true;
bool fCheckBlockIndex = false;
bool fCheckpointsEnabled = DEFAULT_CHECKPOINTS_ENABLED;
int64_t nMaxTipAge = DEFAULT_MAX_TIP_AGE;

uint256 hashAssumeValid;
arith_uint256 nMinimumChainWork;

CFeeRate minRelayTxFee = CFeeRate(DEFAULT_MIN_RELAY_TX_FEE);

CBlockIndex* CChainState::FindForkInGlobalIndex(const CBlockLocator& locator) const
{
    AssertLockHeld(cs_main);

    // Find the latest block common to locator and chain - we expect that
    // locator.vHave is sorted descending by height.
    for (const uint256& hash : locator.vHave) {
        CBlockIndex* pindex{m_blockman.LookupBlockIndex(hash)};
        if (pindex) {
            if (m_chain.Contains(pindex)) {
                return pindex;
            }
            if (pindex->GetAncestor(m_chain.Height()) == m_chain.Tip()) {
                return m_chain.Tip();
            }
        }
    }
    return m_chain.Genesis();
}

bool CheckInputScripts(const CTransaction& tx, TxValidationState& state,
                       const CCoinsViewCache& inputs, unsigned int flags, bool cacheSigStore,
                       bool cacheFullScriptStore, PrecomputedTransactionData& txdata,
                       std::vector<CCheck*>* pvChecks = nullptr)
                       EXCLUSIVE_LOCKS_REQUIRED(cs_main);

bool CheckFinalTx(const CBlockIndex* active_chain_tip, const CTransaction &tx, int flags)
{
    AssertLockHeld(cs_main);
    assert(active_chain_tip); // TODO: Make active_chain_tip a reference

    // By convention a negative value for flags indicates that the
    // current network-enforced consensus rules should be used. In
    // a future soft-fork scenario that would mean checking which
    // rules would be enforced for the next block and setting the
    // appropriate flags. At the present time no soft-forks are
    // scheduled, so no flags are set.
    flags = std::max(flags, 0);

    // CheckFinalTx() uses active_chain_tip.Height()+1 to evaluate
    // nLockTime because when IsFinalTx() is called within
    // AcceptBlock(), the height of the block *being*
    // evaluated is what is used. Thus if we want to know if a
    // transaction can be part of the *next* block, we need to call
    // IsFinalTx() with one more than active_chain_tip.Height().
    const int nBlockHeight = active_chain_tip->nHeight + 1;

    // BIP113 requires that time-locked transactions have nLockTime set to
    // less than the median time of the previous block they're contained in.
    // When the next block is created its previous block will be the current
    // chain tip, so we use that to calculate the median time passed to
    // IsFinalTx() if LOCKTIME_MEDIAN_TIME_PAST is set.
    const int64_t nBlockTime = (flags & LOCKTIME_MEDIAN_TIME_PAST)
                             ? active_chain_tip->GetMedianTimePast()
                             : GetAdjustedTime();

    return IsFinalTx(tx, nBlockHeight, nBlockTime);
}

bool CheckSequenceLocks(CBlockIndex* tip,
                        const CCoinsView& coins_view,
                        const CTransaction& tx,
                        int flags,
                        LockPoints* lp,
                        bool useExistingLockPoints)
{
    assert(tip != nullptr);

    CBlockIndex index;
    index.pprev = tip;
    // CheckSequenceLocks() uses active_chainstate.m_chain.Height()+1 to evaluate
    // height based locks because when SequenceLocks() is called within
    // ConnectBlock(), the height of the block *being*
    // evaluated is what is used.
    // Thus if we want to know if a transaction can be part of the
    // *next* block, we need to use one more than active_chainstate.m_chain.Height()
    index.nHeight = tip->nHeight + 1;

    std::pair<int, int64_t> lockPair;
    if (useExistingLockPoints) {
        assert(lp);
        lockPair.first = lp->height;
        lockPair.second = lp->time;
    }
    else {
        std::vector<int> prevheights;
        prevheights.resize(tx.vin.size());
        for (size_t txinIndex = 0; txinIndex < tx.vin.size(); txinIndex++) {
            const CTxIn& txin = tx.vin[txinIndex];
            // pegins should not restrict validity of sequence locks
            if (txin.m_is_pegin) {
                prevheights[txinIndex] = -1;
                continue;
            }

            Coin coin;
            if (!coins_view.GetCoin(txin.prevout, coin)) {
                return error("%s: Missing input", __func__);
            }
            if (coin.nHeight == MEMPOOL_HEIGHT) {
                // Assume all mempool transaction confirm in the next block
                prevheights[txinIndex] = tip->nHeight + 1;
            } else {
                prevheights[txinIndex] = coin.nHeight;
            }
        }
        lockPair = CalculateSequenceLocks(tx, flags, prevheights, index);
        if (lp) {
            lp->height = lockPair.first;
            lp->time = lockPair.second;
            // Also store the hash of the block with the highest height of
            // all the blocks which have sequence locked prevouts.
            // This hash needs to still be on the chain
            // for these LockPoint calculations to be valid
            // Note: It is impossible to correctly calculate a maxInputBlock
            // if any of the sequence locked inputs depend on unconfirmed txs,
            // except in the special case where the relative lock time/height
            // is 0, which is equivalent to no sequence lock. Since we assume
            // input height of tip+1 for mempool txs and test the resulting
            // lockPair from CalculateSequenceLocks against tip+1.  We know
            // EvaluateSequenceLocks will fail if there was a non-zero sequence
            // lock on a mempool input, so we can use the return value of
            // CheckSequenceLocks to indicate the LockPoints validity
            int maxInputHeight = 0;
            for (const int height : prevheights) {
                // Can ignore mempool inputs since we'll fail if they had non-zero locks
                if (height != tip->nHeight+1) {
                    maxInputHeight = std::max(maxInputHeight, height);
                }
            }
            lp->maxInputBlock = tip->GetAncestor(maxInputHeight);
        }
    }
    return EvaluateSequenceLocks(index, lockPair);
}

// Returns the script flags which should be checked for a given block
static unsigned int GetBlockScriptFlags(const CBlockIndex* pindex, const Consensus::Params& chainparams);

static void LimitMempoolSize(CTxMemPool& pool, CCoinsViewCache& coins_cache, size_t limit, std::chrono::seconds age)
    EXCLUSIVE_LOCKS_REQUIRED(::cs_main, pool.cs)
{
    AssertLockHeld(::cs_main);
    AssertLockHeld(pool.cs);
    int expired = pool.Expire(GetTime<std::chrono::seconds>() - age);
    if (expired != 0) {
        LogPrint(BCLog::MEMPOOL, "Expired %i transactions from the memory pool\n", expired);
    }

    std::vector<COutPoint> vNoSpendsRemaining;
    pool.TrimToSize(limit, &vNoSpendsRemaining);
    for (const COutPoint& removed : vNoSpendsRemaining)
        coins_cache.Uncache(removed);
}

static bool IsCurrentForFeeEstimation(CChainState& active_chainstate) EXCLUSIVE_LOCKS_REQUIRED(cs_main)
{
    AssertLockHeld(cs_main);
    if (active_chainstate.IsInitialBlockDownload())
        return false;
    if (active_chainstate.m_chain.Tip()->GetBlockTime() < count_seconds(GetTime<std::chrono::seconds>() - MAX_FEE_ESTIMATION_TIP_AGE))
        return false;
    if (active_chainstate.m_chain.Height() < pindexBestHeader->nHeight - 1)
        return false;
    return true;
}

void CChainState::MaybeUpdateMempoolForReorg(
    DisconnectedBlockTransactions& disconnectpool,
    bool fAddToMempool)
{
    if (!m_mempool) return;

    AssertLockHeld(cs_main);
    AssertLockHeld(m_mempool->cs);
    std::vector<uint256> vHashUpdate;
    // disconnectpool's insertion_order index sorts the entries from
    // oldest to newest, but the oldest entry will be the last tx from the
    // latest mined block that was disconnected.
    // Iterate disconnectpool in reverse, so that we add transactions
    // back to the mempool starting with the earliest transaction that had
    // been previously seen in a block.
    auto it = disconnectpool.queuedTx.get<insertion_order>().rbegin();
    while (it != disconnectpool.queuedTx.get<insertion_order>().rend()) {
        // ignore validation errors in resurrected transactions
        if (!fAddToMempool || (*it)->IsCoinBase() ||
            AcceptToMemoryPool(*this, *it, GetTime(),
                /*bypass_limits=*/true, /*test_accept=*/false).m_result_type !=
                    MempoolAcceptResult::ResultType::VALID) {
            // If the transaction doesn't make it in to the mempool, remove any
            // transactions that depend on it (which would now be orphans).
            m_mempool->removeRecursive(**it, MemPoolRemovalReason::REORG);
        } else if (m_mempool->exists(GenTxid::Txid((*it)->GetHash()))) {
            vHashUpdate.push_back((*it)->GetHash());
        }
        ++it;
    }
    disconnectpool.queuedTx.clear();
    // AcceptToMemoryPool/addUnchecked all assume that new mempool entries have
    // no in-mempool children, which is generally not true when adding
    // previously-confirmed transactions back to the mempool.
    // UpdateTransactionsFromBlock finds descendants of any transactions in
    // the disconnectpool that were added back and cleans up the mempool state.
    const uint64_t ancestor_count_limit = gArgs.GetIntArg("-limitancestorcount", DEFAULT_ANCESTOR_LIMIT);
    const uint64_t ancestor_size_limit = gArgs.GetIntArg("-limitancestorsize", DEFAULT_ANCESTOR_SIZE_LIMIT) * 1000;
    m_mempool->UpdateTransactionsFromBlock(vHashUpdate, ancestor_size_limit, ancestor_count_limit);

    // Predicate to use for filtering transactions in removeForReorg.
    // Checks whether the transaction is still final and, if it spends a coinbase output, mature.
    // Also updates valid entries' cached LockPoints if needed.
    // If false, the tx is still valid and its lockpoints are updated.
    // If true, the tx would be invalid in the next block; remove this entry and all of its descendants.
    const auto filter_final_and_mature = [this, flags=STANDARD_LOCKTIME_VERIFY_FLAGS](CTxMemPool::txiter it)
        EXCLUSIVE_LOCKS_REQUIRED(m_mempool->cs, ::cs_main) {
        AssertLockHeld(m_mempool->cs);
        AssertLockHeld(::cs_main);
        const CTransaction& tx = it->GetTx();

        // The transaction must be final.
        if (!CheckFinalTx(m_chain.Tip(), tx, flags)) return true;
        LockPoints lp = it->GetLockPoints();
        const bool validLP{TestLockPointValidity(m_chain, lp)};
        CCoinsViewMemPool view_mempool(&CoinsTip(), *m_mempool);
        // CheckSequenceLocks checks if the transaction will be final in the next block to be
        // created on top of the new chain. We use useExistingLockPoints=false so that, instead of
        // using the information in lp (which might now refer to a block that no longer exists in
        // the chain), it will update lp to contain LockPoints relevant to the new chain.
        if (!CheckSequenceLocks(m_chain.Tip(), view_mempool, tx, flags, &lp, validLP)) {
            // If CheckSequenceLocks fails, remove the tx and don't depend on the LockPoints.
            return true;
        } else if (!validLP) {
            // If CheckSequenceLocks succeeded, it also updated the LockPoints.
            // Now update the mempool entry lockpoints as well.
            m_mempool->mapTx.modify(it, [&lp](CTxMemPoolEntry& e) { e.UpdateLockPoints(lp); });
        }

        // If the transaction spends any coinbase outputs, it must be mature.
        if (it->GetSpendsCoinbase()) {
            for (const CTxIn& txin : tx.vin) {
                auto it2 = m_mempool->mapTx.find(txin.prevout.hash);
                if (it2 != m_mempool->mapTx.end())
                    continue;
                const Coin& coin{CoinsTip().AccessCoin(txin.prevout)};
                assert(!coin.IsSpent());
                const auto mempool_spend_height{m_chain.Tip()->nHeight + 1};
                if (coin.IsCoinBase() && mempool_spend_height - coin.nHeight < COINBASE_MATURITY) {
                    return true;
                }
            }
        }
        // Transaction is still valid and cached LockPoints are updated.
        return false;
    };

    // We also need to remove any now-immature transactions
    m_mempool->removeForReorg(m_chain, filter_final_and_mature);
    // Re-limit mempool size, in case we added any transactions
    LimitMempoolSize(
        *m_mempool,
        this->CoinsTip(),
        gArgs.GetIntArg("-maxmempool", DEFAULT_MAX_MEMPOOL_SIZE) * 1000000,
        std::chrono::hours{gArgs.GetIntArg("-mempoolexpiry", DEFAULT_MEMPOOL_EXPIRY)});
}

/**
* Checks to avoid mempool polluting consensus critical paths since cached
* signature and script validity results will be reused if we validate this
* transaction again during block validation.
* */
static bool CheckInputsFromMempoolAndCache(const CTransaction& tx, TxValidationState& state,
                const CCoinsViewCache& view, const CTxMemPool& pool,
                unsigned int flags, PrecomputedTransactionData& txdata, CCoinsViewCache& coins_tip)
                EXCLUSIVE_LOCKS_REQUIRED(cs_main, pool.cs)
{
    AssertLockHeld(cs_main);
    AssertLockHeld(pool.cs);

    assert(!tx.IsCoinBase());
    for (const CTxIn& txin : tx.vin) {
        if (txin.m_is_pegin) {
            continue;
        }

        const Coin& coin = view.AccessCoin(txin.prevout);

        // This coin was checked in PreChecks and MemPoolAccept
        // has been holding cs_main since then.
        Assume(!coin.IsSpent());
        if (coin.IsSpent()) return false;

        // If the Coin is available, there are 2 possibilities:
        // it is available in our current ChainstateActive UTXO set,
        // or it's a UTXO provided by a transaction in our mempool.
        // Ensure the scriptPubKeys in Coins from CoinsView are correct.
        const CTransactionRef& txFrom = pool.get(txin.prevout.hash);
        if (txFrom) {
            assert(txFrom->GetHash() == txin.prevout.hash);
            assert(txFrom->vout.size() > txin.prevout.n);
            assert(txFrom->vout[txin.prevout.n] == coin.out);
        } else {
            const Coin& coinFromUTXOSet = coins_tip.AccessCoin(txin.prevout);
            assert(!coinFromUTXOSet.IsSpent());
            assert(coinFromUTXOSet.out == coin.out);
        }
    }

    // Call CheckInputScripts() to cache signature and script validity against current tip consensus rules.
    return CheckInputScripts(tx, state, view, flags, /* cacheSigStore= */ true, /* cacheFullScriptStore= */ true, txdata);
}

namespace {

class MemPoolAccept
{
public:
    explicit MemPoolAccept(CTxMemPool& mempool, CChainState& active_chainstate) : m_pool(mempool), m_view(&m_dummy), m_viewmempool(&active_chainstate.CoinsTip(), m_pool), m_active_chainstate(active_chainstate),
        m_limit_ancestors(gArgs.GetIntArg("-limitancestorcount", DEFAULT_ANCESTOR_LIMIT)),
        m_limit_ancestor_size(gArgs.GetIntArg("-limitancestorsize", DEFAULT_ANCESTOR_SIZE_LIMIT)*1000),
        m_limit_descendants(gArgs.GetIntArg("-limitdescendantcount", DEFAULT_DESCENDANT_LIMIT)),
        m_limit_descendant_size(gArgs.GetIntArg("-limitdescendantsize", DEFAULT_DESCENDANT_SIZE_LIMIT)*1000) {
    }

    // We put the arguments we're handed into a struct, so we can pass them
    // around easier.
    struct ATMPArgs {
        const CChainParams& m_chainparams;
        const int64_t m_accept_time;
        const bool m_bypass_limits;
        /*
         * Return any outpoints which were not previously present in the coins
         * cache, but were added as a result of validating the tx for mempool
         * acceptance. This allows the caller to optionally remove the cache
         * additions if the associated transaction ends up being rejected by
         * the mempool.
         */
        std::vector<COutPoint>& m_coins_to_uncache;
        const bool m_test_accept;
        /** Whether we allow transactions to replace mempool transactions by BIP125 rules. If false,
         * any transaction spending the same inputs as a transaction in the mempool is considered
         * a conflict. */
        const bool m_allow_bip125_replacement;
        /** When true, the mempool will not be trimmed when individual transactions are submitted in
         * Finalize(). Instead, limits should be enforced at the end to ensure the package is not
         * partially submitted.
         */
        const bool m_package_submission;

        /** Parameters for single transaction mempool validation. */
        static ATMPArgs SingleAccept(const CChainParams& chainparams, int64_t accept_time,
                                     bool bypass_limits, std::vector<COutPoint>& coins_to_uncache,
                                     bool test_accept) {
            return ATMPArgs{/* m_chainparams */ chainparams,
                            /* m_accept_time */ accept_time,
                            /* m_bypass_limits */ bypass_limits,
                            /* m_coins_to_uncache */ coins_to_uncache,
                            /* m_test_accept */ test_accept,
                            /* m_allow_bip125_replacement */ true,
                            /* m_package_submission */ false,
            };
        }

        /** Parameters for test package mempool validation through testmempoolaccept. */
        static ATMPArgs PackageTestAccept(const CChainParams& chainparams, int64_t accept_time,
                                          std::vector<COutPoint>& coins_to_uncache) {
            return ATMPArgs{/* m_chainparams */ chainparams,
                            /* m_accept_time */ accept_time,
                            /* m_bypass_limits */ false,
                            /* m_coins_to_uncache */ coins_to_uncache,
                            /* m_test_accept */ true,
                            /* m_allow_bip125_replacement */ false,
                            /* m_package_submission */ false, // not submitting to mempool
            };
        }

        /** Parameters for child-with-unconfirmed-parents package validation. */
        static ATMPArgs PackageChildWithParents(const CChainParams& chainparams, int64_t accept_time,
                                                std::vector<COutPoint>& coins_to_uncache) {
            return ATMPArgs{/* m_chainparams */ chainparams,
                            /* m_accept_time */ accept_time,
                            /* m_bypass_limits */ false,
                            /* m_coins_to_uncache */ coins_to_uncache,
                            /* m_test_accept */ false,
                            /* m_allow_bip125_replacement */ false,
                            /* m_package_submission */ true,
            };
        }
        // No default ctor to avoid exposing details to clients and allowing the possibility of
        // mixing up the order of the arguments. Use static functions above instead.
        ATMPArgs() = delete;
    };

    // Single transaction acceptance
    MempoolAcceptResult AcceptSingleTransaction(const CTransactionRef& ptx, ATMPArgs& args) EXCLUSIVE_LOCKS_REQUIRED(cs_main);

    /**
    * Multiple transaction acceptance. Transactions may or may not be interdependent, but must not
    * conflict with each other, and the transactions cannot already be in the mempool. Parents must
    * come before children if any dependencies exist.
    */
    PackageMempoolAcceptResult AcceptMultipleTransactions(const std::vector<CTransactionRef>& txns, ATMPArgs& args) EXCLUSIVE_LOCKS_REQUIRED(cs_main);

    /**
     * Package (more specific than just multiple transactions) acceptance. Package must be a child
     * with all of its unconfirmed parents, and topologically sorted.
     */
    PackageMempoolAcceptResult AcceptPackage(const Package& package, ATMPArgs& args) EXCLUSIVE_LOCKS_REQUIRED(cs_main);

private:
    // All the intermediate state that gets passed between the various levels
    // of checking a given transaction.
    struct Workspace {
        // explicit Workspace(const CTransactionRef& ptx) : m_ptx(ptx), m_hash(ptx->GetHash()) {} // ELEMENTS: unused since we need the genesis block hash
        explicit Workspace(const CTransactionRef& ptx, const uint256& hash_genesis_block) : m_ptx(ptx), m_hash(ptx->GetHash()), m_precomputed_txdata(hash_genesis_block) {} // ELEMENTS
        /** Txids of mempool transactions that this transaction directly conflicts with. */
        std::set<uint256> m_conflicts;
        std::set<std::pair<uint256, COutPoint> > m_set_pegins_spent;
        /** Iterators to mempool entries that this transaction directly conflicts with. */
        CTxMemPool::setEntries m_iters_conflicting;
        /** Iterators to all mempool entries that would be replaced by this transaction, including
         * those it directly conflicts with and their descendants. */
        CTxMemPool::setEntries m_all_conflicting;
        /** All mempool ancestors of this transaction. */
        CTxMemPool::setEntries m_ancestors;
        /** Mempool entry constructed for this transaction. Constructed in PreChecks() but not
         * inserted into the mempool until Finalize(). */
        std::unique_ptr<CTxMemPoolEntry> m_entry;
        /** Pointers to the transactions that have been removed from the mempool and replaced by
         * this transaction, used to return to the MemPoolAccept caller. Only populated if
         * validation is successful and the original transactions are removed. */
        std::list<CTransactionRef> m_replaced_transactions;

        /** Virtual size of the transaction as used by the mempool, calculated using serialized size
         * of the transaction and sigops. */
        int64_t m_vsize;
        /** Fees paid by this transaction: total input amounts subtracted by total output amounts. */
        CAmount m_base_fees;
        /** Base fees + any fee delta set by the user with prioritisetransaction. */
        CAmount m_modified_fees;
        /** Total modified fees of all transactions being replaced. */
        CAmount m_conflicting_fees{0};
        /** Total virtual size of all transactions being replaced. */
        size_t m_conflicting_size{0};

        const CTransactionRef& m_ptx;
        /** Txid. */
        const uint256& m_hash;
        TxValidationState m_state;
        /** A temporary cache containing serialized transaction data for signature verification.
         * Reused across PolicyScriptChecks and ConsensusScriptChecks. */
        PrecomputedTransactionData m_precomputed_txdata;
    };

    // Run the policy checks on a given transaction, excluding any script checks.
    // Looks up inputs, calculates feerate, considers replacement, evaluates
    // package limits, etc. As this function can be invoked for "free" by a peer,
    // only tests that are fast should be done here (to avoid CPU DoS).
    bool PreChecks(ATMPArgs& args, Workspace& ws) EXCLUSIVE_LOCKS_REQUIRED(cs_main, m_pool.cs);

    // Run checks for mempool replace-by-fee.
    bool ReplacementChecks(Workspace& ws) EXCLUSIVE_LOCKS_REQUIRED(cs_main, m_pool.cs);

    // Enforce package mempool ancestor/descendant limits (distinct from individual
    // ancestor/descendant limits done in PreChecks).
    bool PackageMempoolChecks(const std::vector<CTransactionRef>& txns,
                              PackageValidationState& package_state) EXCLUSIVE_LOCKS_REQUIRED(cs_main, m_pool.cs);

    // Run the script checks using our policy flags. As this can be slow, we should
    // only invoke this on transactions that have otherwise passed policy checks.
    bool PolicyScriptChecks(const ATMPArgs& args, Workspace& ws) EXCLUSIVE_LOCKS_REQUIRED(cs_main, m_pool.cs);

    // Re-run the script checks, using consensus flags, and try to cache the
    // result in the scriptcache. This should be done after
    // PolicyScriptChecks(). This requires that all inputs either be in our
    // utxo set or in the mempool.
    bool ConsensusScriptChecks(const ATMPArgs& args, Workspace& ws) EXCLUSIVE_LOCKS_REQUIRED(cs_main, m_pool.cs);

    // Try to add the transaction to the mempool, removing any conflicts first.
    // Returns true if the transaction is in the mempool after any size
    // limiting is performed, false otherwise.
    bool Finalize(const ATMPArgs& args, Workspace& ws) EXCLUSIVE_LOCKS_REQUIRED(cs_main, m_pool.cs);

    // Submit all transactions to the mempool and call ConsensusScriptChecks to add to the script
    // cache - should only be called after successful validation of all transactions in the package.
    // The package may end up partially-submitted after size limiting; returns true if all
    // transactions are successfully added to the mempool, false otherwise.
    bool SubmitPackage(const ATMPArgs& args, std::vector<Workspace>& workspaces, PackageValidationState& package_state,
                       std::map<const uint256, const MempoolAcceptResult>& results)
         EXCLUSIVE_LOCKS_REQUIRED(cs_main, m_pool.cs);

    // Compare a package's feerate against minimum allowed.
    bool CheckFeeRate(size_t package_size, CAmount package_fee, TxValidationState& state) EXCLUSIVE_LOCKS_REQUIRED(::cs_main, m_pool.cs)
    {
        AssertLockHeld(::cs_main);
        AssertLockHeld(m_pool.cs);
        CAmount mempoolRejectFee = m_pool.GetMinFee(gArgs.GetIntArg("-maxmempool", DEFAULT_MAX_MEMPOOL_SIZE) * 1000000).GetFee(package_size);
        if (mempoolRejectFee > 0 && package_fee < mempoolRejectFee) {
            return state.Invalid(TxValidationResult::TX_MEMPOOL_POLICY, "mempool min fee not met", strprintf("%d < %d", package_fee, mempoolRejectFee));
        }

        if (package_fee < ::minRelayTxFee.GetFee(package_size)) {
            return state.Invalid(TxValidationResult::TX_MEMPOOL_POLICY, "min relay fee not met", strprintf("%d < %d", package_fee, ::minRelayTxFee.GetFee(package_size)));
        }
        return true;
    }

private:
    CTxMemPool& m_pool;
    CCoinsViewCache m_view;
    CCoinsViewMemPool m_viewmempool;
    CCoinsView m_dummy;

    CChainState& m_active_chainstate;

    // The package limits in effect at the time of invocation.
    const size_t m_limit_ancestors;
    const size_t m_limit_ancestor_size;
    // These may be modified while evaluating a transaction (eg to account for
    // in-mempool conflicts; see below).
    size_t m_limit_descendants;
    size_t m_limit_descendant_size;

    /** Whether the transaction(s) would replace any mempool transactions. If so, RBF rules apply. */
    bool m_rbf{false};
};

bool MemPoolAccept::PreChecks(ATMPArgs& args, Workspace& ws)
{
    AssertLockHeld(cs_main);
    AssertLockHeld(m_pool.cs);
    const CTransactionRef& ptx = ws.m_ptx;
    const CTransaction& tx = *ws.m_ptx;
    const uint256& hash = ws.m_hash;

    // Copy/alias what we need out of args
    const int64_t nAcceptTime = args.m_accept_time;
    const bool bypass_limits = args.m_bypass_limits;
    std::vector<COutPoint>& coins_to_uncache = args.m_coins_to_uncache;
    const CChainParams& chainparams = args.m_chainparams;

    // Alias what we need out of ws
    TxValidationState& state = ws.m_state;
    std::unique_ptr<CTxMemPoolEntry>& entry = ws.m_entry;
    std::set<std::pair<uint256, COutPoint>>& setPeginsSpent = ws.m_set_pegins_spent;

    if (!CheckTransaction(tx, state)) {
        return false; // state filled in by CheckTransaction
    }

    // Coinbase is only valid in a block, not as a loose transaction
    if (tx.IsCoinBase())
        return state.Invalid(TxValidationResult::TX_CONSENSUS, "coinbase");

    // Rather not work on nonstandard transactions (unless -testnet/-regtest)
    std::string reason;
    if (fRequireStandard && !IsStandardTx(tx, reason))
        return state.Invalid(TxValidationResult::TX_NOT_STANDARD, reason);

    // And now do PAK checks. Filtered by next blocks' enforced list
    if (chainparams.GetEnforcePak()) {
        if (!IsPAKValidTx(tx, GetActivePAKList(m_active_chainstate.m_chain.Tip(), chainparams.GetConsensus()), chainparams.ParentGenesisBlockHash(), chainparams.GetConsensus().pegged_asset)) {
            return state.Invalid(TxValidationResult::TX_NOT_STANDARD, "invalid-pegout-proof");
        }
    }

    // Do not work on transactions that are too small.
    // A transaction with 1 segwit input and 1 P2WPHK output has non-witness size of 82 bytes.
    // Transactions smaller than this are not relayed to mitigate CVE-2017-12842 by not relaying
    // 64-byte transactions.
    if (::GetSerializeSize(tx, PROTOCOL_VERSION | SERIALIZE_TRANSACTION_NO_WITNESS) < MIN_STANDARD_TX_NONWITNESS_SIZE)
        return state.Invalid(TxValidationResult::TX_NOT_STANDARD, "tx-size-small");

    // Only accept nLockTime-using transactions that can be mined in the next
    // block; we don't want our mempool filled up with transactions that can't
    // be mined yet.
    if (!CheckFinalTx(m_active_chainstate.m_chain.Tip(), tx, STANDARD_LOCKTIME_VERIFY_FLAGS))
        return state.Invalid(TxValidationResult::TX_PREMATURE_SPEND, "non-final");

    if (m_pool.exists(GenTxid::Wtxid(tx.GetWitnessHash()))) {
        // Exact transaction already exists in the mempool.
        return state.Invalid(TxValidationResult::TX_CONFLICT, "txn-already-in-mempool");
    } else if (m_pool.exists(GenTxid::Txid(tx.GetHash()))) {
        // Transaction with the same non-witness data but different witness (same txid, different
        // wtxid) already exists in the mempool.
        return state.Invalid(TxValidationResult::TX_CONFLICT, "txn-same-nonwitness-data-in-mempool");
    }

    // Check for conflicts with in-memory transactions
    for (const CTxIn &txin : tx.vin)
    {
        const CTransaction* ptxConflicting = m_pool.GetConflictTx(txin.prevout);
        if (ptxConflicting) {
            if (!args.m_allow_bip125_replacement) {
                // Transaction conflicts with a mempool tx, but we're not allowing replacements.
                return state.Invalid(TxValidationResult::TX_MEMPOOL_POLICY, "bip125-replacement-disallowed");
            }
            if (!ws.m_conflicts.count(ptxConflicting->GetHash()))
            {
                // Transactions that don't explicitly signal replaceability are
                // *not* replaceable with the current logic, even if one of their
                // unconfirmed ancestors signals replaceability. This diverges
                // from BIP125's inherited signaling description (see CVE-2021-31876).
                // Applications relying on first-seen mempool behavior should
                // check all unconfirmed ancestors; otherwise an opt-in ancestor
                // might be replaced, causing removal of this descendant.
                if (!SignalsOptInRBF(*ptxConflicting)) {
                    return state.Invalid(TxValidationResult::TX_MEMPOOL_POLICY, "txn-mempool-conflict");
                }

                ws.m_conflicts.insert(ptxConflicting->GetHash());
            }
        }
    }

    LockPoints lp;
    m_view.SetBackend(m_viewmempool);

    // Quickly check for peg-in witness data on non-peg-in inputs
    for (size_t input_index = 0; input_index < tx.vin.size(); ++input_index) {
        if (!tx.vin[input_index].m_is_pegin) {
            // Check that the corresponding pegin witness is empty
            // Note that the witness vector must be size 0 or len(vin)
            if (!tx.witness.vtxinwit.empty() &&
                    !tx.witness.vtxinwit[input_index].m_pegin_witness.IsNull()) {
                return state.Invalid(TxValidationResult::TX_WITNESS_MUTATED, "extra-pegin-witness");
            }
        }
    }

    // Used when checking peg-ins
    std::vector<std::pair<CScript, CScript>> fedpegscripts = GetValidFedpegScripts(m_active_chainstate.m_chain.Tip(), chainparams.GetConsensus(), true /* nextblock_validation */);

    const CCoinsViewCache& coins_cache = m_active_chainstate.CoinsTip();
    // do all inputs exist?
    for (unsigned int i = 0; i < tx.vin.size(); i++) {
        const CTxIn& txin = tx.vin[i];

        // ELEMENTS:
        // For pegin inputs check whether the pegins have already been claimed before.
        // This only checks the UTXO set for already claimed pegins. For mempool conflicts,
        // we rely on the GetConflictTx check done above.
        if (txin.m_is_pegin) {
            // Peg-in witness is required, check here without validating existence in parent chain
            std::string err_msg = "no peg-in witness attached";
            if (tx.witness.vtxinwit.size() != tx.vin.size() ||
                    !IsValidPeginWitness(tx.witness.vtxinwit[i].m_pegin_witness, fedpegscripts, tx.vin[i].prevout, err_msg, false)) {
                return state.Invalid(TxValidationResult::TX_WITNESS_MUTATED, "pegin-no-witness", err_msg);
            }

            std::pair<uint256, COutPoint> pegin = std::make_pair(uint256(tx.witness.vtxinwit[i].m_pegin_witness.stack[2]), tx.vin[i].prevout);
            // This assumes non-null prevout and genesis block hash
            if (m_view.IsPeginSpent(pegin)) {
                return state.Invalid(TxValidationResult::TX_CONSENSUS, "pegin-already-claimed");
            }
            continue;
        }

        if (!coins_cache.HaveCoinInCache(txin.prevout)) {
            coins_to_uncache.push_back(txin.prevout);
        }

        // Note: this call may add txin.prevout to the coins cache
        // (coins_cache.cacheCoins) by way of FetchCoin(). It should be removed
        // later (via coins_to_uncache) if this tx turns out to be invalid.
        if (!m_view.HaveCoin(txin.prevout)) {
            // Are inputs missing because we already have the tx?
            for (size_t out = 0; out < tx.vout.size(); out++) {
                // Optimistically just do efficient check of cache for outputs
                if (coins_cache.HaveCoinInCache(COutPoint(hash, out))) {
                    return state.Invalid(TxValidationResult::TX_CONFLICT, "txn-already-known");
                }
            }
            // Otherwise assume this might be an orphan tx for which we just haven't seen parents yet
            return state.Invalid(TxValidationResult::TX_MISSING_INPUTS, "bad-txns-inputs-missingorspent");
        }
    }

    // This is const, but calls into the back end CoinsViews. The CCoinsViewDB at the bottom of the
    // hierarchy brings the best block into scope. See CCoinsViewDB::GetBestBlock().
    m_view.GetBestBlock();

    // we have all inputs cached now, so switch back to dummy (to protect
    // against bugs where we pull more inputs from disk that miss being added
    // to coins_to_uncache)
    m_view.SetBackend(m_dummy);

    assert(m_active_chainstate.m_blockman.LookupBlockIndex(m_view.GetBestBlock()) == m_active_chainstate.m_chain.Tip());

    // Only accept BIP68 sequence locked transactions that can be mined in the next
    // block; we don't want our mempool filled up with transactions that can't
    // be mined yet.
    // Pass in m_view which has all of the relevant inputs cached. Note that, since m_view's
    // backend was removed, it no longer pulls coins from the mempool.
    if (!CheckSequenceLocks(m_active_chainstate.m_chain.Tip(), m_view, tx, STANDARD_LOCKTIME_VERIFY_FLAGS, &lp))
        return state.Invalid(TxValidationResult::TX_PREMATURE_SPEND, "non-BIP68-final");

    // The mempool holds txs for the next block, so pass height+1 to CheckTxInputs
    CAmountMap fee_map;
    if (!Consensus::CheckTxInputs(tx, state, m_view, m_active_chainstate.m_chain.Height() + 1, fee_map, setPeginsSpent, NULL, true, true, fedpegscripts)) {
        return false; // state filled in by CheckTxInputs
    }

    // ELEMENTS: extra policy check for consistency between issuances and their rangeproof
    if (fRequireStandard) {
        for (unsigned i = 0; i < std::min(tx.witness.vtxinwit.size(), tx.vin.size()); i++) {
            if (!tx.vin[i].assetIssuance.nAmount.IsCommitment() && !tx.witness.vtxinwit[i].vchIssuanceAmountRangeproof.empty()) {
                return state.Invalid(TxValidationResult::TX_INPUTS_NOT_STANDARD, "bad-txin-extra-issuance-rangeproof");
            }
            if (!tx.vin[i].assetIssuance.nInflationKeys.IsCommitment() && !tx.witness.vtxinwit[i].vchInflationKeysRangeproof.empty()) {
                return state.Invalid(TxValidationResult::TX_INPUTS_NOT_STANDARD, "bad-txin-extra-inflation-rangeproof");
            }
        }
    }

    // Check for non-standard pay-to-script-hash in inputs
    if (fRequireStandard && !AreInputsStandard(tx, m_view)) {
        return state.Invalid(TxValidationResult::TX_INPUTS_NOT_STANDARD, "bad-txns-nonstandard-inputs");
    }

    // Check for non-standard witnesses.
    if (tx.HasWitness() && fRequireStandard && !IsWitnessStandard(tx, m_view))
        return state.Invalid(TxValidationResult::TX_WITNESS_MUTATED, "bad-witness-nonstandard");

    int64_t nSigOpsCost = GetTransactionSigOpCost(tx, m_view, STANDARD_SCRIPT_VERIFY_FLAGS);

    // We only consider policyAsset
    ws.m_base_fees = fee_map[policyAsset];

    // ws.m_modified_fees includes any fee deltas from PrioritiseTransaction
    ws.m_modified_fees = ws.m_base_fees;
    m_pool.ApplyDelta(hash, ws.m_modified_fees);

    // Keep track of transactions that spend a coinbase, which we re-scan
    // during reorgs to ensure COINBASE_MATURITY is still met.
    bool fSpendsCoinbase = false;
    for (const CTxIn &txin : tx.vin) {
        // ELEMENTS:
        if (txin.m_is_pegin) {
            continue;
        }
        const Coin &coin = m_view.AccessCoin(txin.prevout);
        if (coin.IsCoinBase()) {
            fSpendsCoinbase = true;
            break;
        }
    }

    entry.reset(new CTxMemPoolEntry(ptx, ws.m_base_fees, nAcceptTime, m_active_chainstate.m_chain.Height(),
            fSpendsCoinbase, nSigOpsCost, lp, setPeginsSpent));
    ws.m_vsize = entry->GetTxSize();

    if (nSigOpsCost > MAX_STANDARD_TX_SIGOPS_COST)
        return state.Invalid(TxValidationResult::TX_NOT_STANDARD, "bad-txns-too-many-sigops",
                strprintf("%d", nSigOpsCost));

    // No transactions are allowed below minRelayTxFee except from disconnected
    // blocks
    if (!bypass_limits && !CheckFeeRate(ws.m_vsize, ws.m_modified_fees, state)) return false;

    ws.m_iters_conflicting = m_pool.GetIterSet(ws.m_conflicts);
    // Calculate in-mempool ancestors, up to a limit.
    if (ws.m_conflicts.size() == 1) {
        // In general, when we receive an RBF transaction with mempool conflicts, we want to know whether we
        // would meet the chain limits after the conflicts have been removed. However, there isn't a practical
        // way to do this short of calculating the ancestor and descendant sets with an overlay cache of
        // changed mempool entries. Due to both implementation and runtime complexity concerns, this isn't
        // very realistic, thus we only ensure a limited set of transactions are RBF'able despite mempool
        // conflicts here. Importantly, we need to ensure that some transactions which were accepted using
        // the below carve-out are able to be RBF'ed, without impacting the security the carve-out provides
        // for off-chain contract systems (see link in the comment below).
        //
        // Specifically, the subset of RBF transactions which we allow despite chain limits are those which
        // conflict directly with exactly one other transaction (but may evict children of said transaction),
        // and which are not adding any new mempool dependencies. Note that the "no new mempool dependencies"
        // check is accomplished later, so we don't bother doing anything about it here, but if BIP 125 is
        // amended, we may need to move that check to here instead of removing it wholesale.
        //
        // Such transactions are clearly not merging any existing packages, so we are only concerned with
        // ensuring that (a) no package is growing past the package size (not count) limits and (b) we are
        // not allowing something to effectively use the (below) carve-out spot when it shouldn't be allowed
        // to.
        //
        // To check these we first check if we meet the RBF criteria, above, and increment the descendant
        // limits by the direct conflict and its descendants (as these are recalculated in
        // CalculateMempoolAncestors by assuming the new transaction being added is a new descendant, with no
        // removals, of each parent's existing dependent set). The ancestor count limits are unmodified (as
        // the ancestor limits should be the same for both our new transaction and any conflicts).
        // We don't bother incrementing m_limit_descendants by the full removal count as that limit never comes
        // into force here (as we're only adding a single transaction).
        assert(ws.m_iters_conflicting.size() == 1);
        CTxMemPool::txiter conflict = *ws.m_iters_conflicting.begin();

        m_limit_descendants += 1;
        m_limit_descendant_size += conflict->GetSizeWithDescendants();
    }

    std::string errString;
    if (!m_pool.CalculateMemPoolAncestors(*entry, ws.m_ancestors, m_limit_ancestors, m_limit_ancestor_size, m_limit_descendants, m_limit_descendant_size, errString)) {
        ws.m_ancestors.clear();
        // If CalculateMemPoolAncestors fails second time, we want the original error string.
        std::string dummy_err_string;
        // Contracting/payment channels CPFP carve-out:
        // If the new transaction is relatively small (up to 40k weight)
        // and has at most one ancestor (ie ancestor limit of 2, including
        // the new transaction), allow it if its parent has exactly the
        // descendant limit descendants.
        //
        // This allows protocols which rely on distrusting counterparties
        // being able to broadcast descendants of an unconfirmed transaction
        // to be secure by simply only having two immediately-spendable
        // outputs - one for each counterparty. For more info on the uses for
        // this, see https://lists.linuxfoundation.org/pipermail/bitcoin-dev/2018-November/016518.html
        if (ws.m_vsize > EXTRA_DESCENDANT_TX_SIZE_LIMIT ||
                !m_pool.CalculateMemPoolAncestors(*entry, ws.m_ancestors, 2, m_limit_ancestor_size, m_limit_descendants + 1, m_limit_descendant_size + EXTRA_DESCENDANT_TX_SIZE_LIMIT, dummy_err_string)) {
            return state.Invalid(TxValidationResult::TX_MEMPOOL_POLICY, "too-long-mempool-chain", errString);
        }
    }

    // A transaction that spends outputs that would be replaced by it is invalid. Now
    // that we have the set of all ancestors we can detect this
    // pathological case by making sure ws.m_conflicts and ws.m_ancestors don't
    // intersect.
    if (const auto err_string{EntriesAndTxidsDisjoint(ws.m_ancestors, ws.m_conflicts, hash)}) {
        // We classify this as a consensus error because a transaction depending on something it
        // conflicts with would be inconsistent.
        return state.Invalid(TxValidationResult::TX_CONSENSUS, "bad-txns-spends-conflicting-tx", *err_string);
    }

    m_rbf = !ws.m_conflicts.empty();
    return true;
}

bool MemPoolAccept::ReplacementChecks(Workspace& ws)
{
    AssertLockHeld(cs_main);
    AssertLockHeld(m_pool.cs);

    const CTransaction& tx = *ws.m_ptx;
    const uint256& hash = ws.m_hash;
    TxValidationState& state = ws.m_state;

    CFeeRate newFeeRate(ws.m_modified_fees, ws.m_vsize);
    // The replacement transaction must have a higher feerate than its direct conflicts.
    // - The motivation for this check is to ensure that the replacement transaction is preferable for
    //   block-inclusion, compared to what would be removed from the mempool.
    // - This logic predates ancestor feerate-based transaction selection, which is why it doesn't
    //   consider feerates of descendants.
    // - Note: Ancestor feerate-based transaction selection has made this comparison insufficient to
    //   guarantee that this is incentive-compatible for miners, because it is possible for a
    //   descendant transaction of a direct conflict to pay a higher feerate than the transaction that
    //   might replace them, under these rules.
    if (const auto err_string{PaysMoreThanConflicts(ws.m_iters_conflicting, newFeeRate, hash)}) {
        return state.Invalid(TxValidationResult::TX_MEMPOOL_POLICY, "insufficient fee", *err_string);
    }

    // Calculate all conflicting entries and enforce BIP125 Rule #5.
    if (const auto err_string{GetEntriesForConflicts(tx, m_pool, ws.m_iters_conflicting, ws.m_all_conflicting)}) {
        return state.Invalid(TxValidationResult::TX_MEMPOOL_POLICY,
                             "too many potential replacements", *err_string);
    }
    // Enforce BIP125 Rule #2.
    if (const auto err_string{HasNoNewUnconfirmed(tx, m_pool, ws.m_iters_conflicting)}) {
        return state.Invalid(TxValidationResult::TX_MEMPOOL_POLICY,
                             "replacement-adds-unconfirmed", *err_string);
    }
    // Check if it's economically rational to mine this transaction rather than the ones it
    // replaces and pays for its own relay fees. Enforce BIP125 Rules #3 and #4.
    for (CTxMemPool::txiter it : ws.m_all_conflicting) {
        ws.m_conflicting_fees += it->GetModifiedFee();
        ws.m_conflicting_size += it->GetTxSize();
    }
    if (const auto err_string{PaysForRBF(ws.m_conflicting_fees, ws.m_modified_fees, ws.m_vsize,
                                         ::incrementalRelayFee, hash)}) {
        return state.Invalid(TxValidationResult::TX_MEMPOOL_POLICY, "insufficient fee", *err_string);
    }
    return true;
}

bool MemPoolAccept::PackageMempoolChecks(const std::vector<CTransactionRef>& txns,
                                         PackageValidationState& package_state)
{
    AssertLockHeld(cs_main);
    AssertLockHeld(m_pool.cs);

    // CheckPackageLimits expects the package transactions to not already be in the mempool.
    assert(std::all_of(txns.cbegin(), txns.cend(), [this](const auto& tx)
                       { return !m_pool.exists(GenTxid::Txid(tx->GetHash()));}));

    std::string err_string;
    if (!m_pool.CheckPackageLimits(txns, m_limit_ancestors, m_limit_ancestor_size, m_limit_descendants,
                                   m_limit_descendant_size, err_string)) {
        // This is a package-wide error, separate from an individual transaction error.
        return package_state.Invalid(PackageValidationResult::PCKG_POLICY, "package-mempool-limits", err_string);
    }
   return true;
}

bool MemPoolAccept::PolicyScriptChecks(const ATMPArgs& args, Workspace& ws)
{
    AssertLockHeld(cs_main);
    AssertLockHeld(m_pool.cs);
    const CTransaction& tx = *ws.m_ptx;
    TxValidationState& state = ws.m_state;

    unsigned int scriptVerifyFlags = STANDARD_SCRIPT_VERIFY_FLAGS;

    // Temporarily add additional script flags based on the activation of
    // Dynamic Federations. This can be included in the
    // STANDARD_LOCKTIME_VERIFY_FLAGS in a release post-activation.
    if (DeploymentActiveAfter(m_active_chainstate.m_chain.Tip(), args.m_chainparams.GetConsensus(), Consensus::DEPLOYMENT_DYNA_FED)) {
        scriptVerifyFlags |= SCRIPT_SIGHASH_RANGEPROOF;
    }

    // Check input scripts and signatures.
    // This is done last to help prevent CPU exhaustion denial-of-service attacks.
    if (!CheckInputScripts(tx, state, m_view, scriptVerifyFlags, true, false, ws.m_precomputed_txdata)) {
        // SCRIPT_VERIFY_CLEANSTACK requires SCRIPT_VERIFY_WITNESS, so we
        // need to turn both off, and compare against just turning off CLEANSTACK
        // to see if the failure is specifically due to witness validation.
        TxValidationState state_dummy; // Want reported failures to be from first CheckInputScripts
        if (!tx.HasWitness() && CheckInputScripts(tx, state_dummy, m_view, scriptVerifyFlags & ~(SCRIPT_VERIFY_WITNESS | SCRIPT_VERIFY_CLEANSTACK), true, false, ws.m_precomputed_txdata) &&
                !CheckInputScripts(tx, state_dummy, m_view, scriptVerifyFlags & ~SCRIPT_VERIFY_CLEANSTACK, true, false, ws.m_precomputed_txdata)) {
            // Only the witness is missing, so the transaction itself may be fine.
            state.Invalid(TxValidationResult::TX_WITNESS_STRIPPED,
                    state.GetRejectReason(), state.GetDebugMessage());
        }
        return false; // state filled in by CheckInputScripts
    }

    return true;
}

bool MemPoolAccept::ConsensusScriptChecks(const ATMPArgs& args, Workspace& ws)
{
    AssertLockHeld(cs_main);
    AssertLockHeld(m_pool.cs);
    const CTransaction& tx = *ws.m_ptx;
    const uint256& hash = ws.m_hash;
    TxValidationState& state = ws.m_state;
    const CChainParams& chainparams = args.m_chainparams;

    // Check again against the current block tip's script verification
    // flags to cache our script execution flags. This is, of course,
    // useless if the next block has different script flags from the
    // previous one, but because the cache tracks script flags for us it
    // will auto-invalidate and we'll just have a few blocks of extra
    // misses on soft-fork activation.
    //
    // This is also useful in case of bugs in the standard flags that cause
    // transactions to pass as valid when they're actually invalid. For
    // instance the STRICTENC flag was incorrectly allowing certain
    // CHECKSIG NOT scripts to pass, even though they were invalid.
    //
    // There is a similar check in CreateNewBlock() to prevent creating
    // invalid blocks (using TestBlockValidity), however allowing such
    // transactions into the mempool can be exploited as a DoS attack.
    unsigned int currentBlockScriptVerifyFlags = GetBlockScriptFlags(m_active_chainstate.m_chain.Tip(), chainparams.GetConsensus());
    if (!CheckInputsFromMempoolAndCache(tx, state, m_view, m_pool, currentBlockScriptVerifyFlags,
                                        ws.m_precomputed_txdata, m_active_chainstate.CoinsTip())) {
        LogPrintf("BUG! PLEASE REPORT THIS! CheckInputScripts failed against latest-block but not STANDARD flags %s, %s\n", hash.ToString(), state.ToString());
        return Assume(false);
    }

    return true;
}

bool MemPoolAccept::Finalize(const ATMPArgs& args, Workspace& ws)
{
    AssertLockHeld(cs_main);
    AssertLockHeld(m_pool.cs);
    const CTransaction& tx = *ws.m_ptx;
    const uint256& hash = ws.m_hash;
    TxValidationState& state = ws.m_state;
    const bool bypass_limits = args.m_bypass_limits;

    std::unique_ptr<CTxMemPoolEntry>& entry = ws.m_entry;

    // Remove conflicting transactions from the mempool
    for (CTxMemPool::txiter it : ws.m_all_conflicting)
    {
        LogPrint(BCLog::MEMPOOL, "replacing tx %s with %s for %s additional fees, %d delta bytes\n",
                it->GetTx().GetHash().ToString(),
                hash.ToString(),
                FormatMoney(ws.m_modified_fees - ws.m_conflicting_fees),
                (int)entry->GetTxSize() - (int)ws.m_conflicting_size);
        ws.m_replaced_transactions.push_back(it->GetSharedTx());
    }
    m_pool.RemoveStaged(ws.m_all_conflicting, false, MemPoolRemovalReason::REPLACED);

    // This transaction should only count for fee estimation if:
    // - it's not being re-added during a reorg which bypasses typical mempool fee limits
    // - the node is not behind
    // - the transaction is not dependent on any other transactions in the mempool
    // - it's not part of a package. Since package relay is not currently supported, this
    // transaction has not necessarily been accepted to miners' mempools.
    bool validForFeeEstimation = !bypass_limits && !args.m_package_submission && IsCurrentForFeeEstimation(m_active_chainstate) && m_pool.HasNoInputsOf(tx);

    // Store transaction in memory
    m_pool.addUnchecked(*entry, ws.m_ancestors, validForFeeEstimation);

    // trim mempool and check if tx was trimmed
    // If we are validating a package, don't trim here because we could evict a previous transaction
    // in the package. LimitMempoolSize() should be called at the very end to make sure the mempool
    // is still within limits and package submission happens atomically.
    if (!args.m_package_submission && !bypass_limits) {
        LimitMempoolSize(m_pool, m_active_chainstate.CoinsTip(), gArgs.GetIntArg("-maxmempool", DEFAULT_MAX_MEMPOOL_SIZE) * 1000000, std::chrono::hours{gArgs.GetIntArg("-mempoolexpiry", DEFAULT_MEMPOOL_EXPIRY)});
        if (!m_pool.exists(GenTxid::Txid(hash)))
            return state.Invalid(TxValidationResult::TX_MEMPOOL_POLICY, "mempool full");
    }
    return true;
}

bool MemPoolAccept::SubmitPackage(const ATMPArgs& args, std::vector<Workspace>& workspaces,
                                  PackageValidationState& package_state,
                                  std::map<const uint256, const MempoolAcceptResult>& results)
{
    AssertLockHeld(cs_main);
    AssertLockHeld(m_pool.cs);
    // Sanity check: none of the transactions should be in the mempool, and none of the transactions
    // should have a same-txid-different-witness equivalent in the mempool.
    assert(std::all_of(workspaces.cbegin(), workspaces.cend(), [this](const auto& ws){
        return !m_pool.exists(GenTxid::Txid(ws.m_ptx->GetHash())); }));

    bool all_submitted = true;
    // ConsensusScriptChecks adds to the script cache and is therefore consensus-critical;
    // CheckInputsFromMempoolAndCache asserts that transactions only spend coins available from the
    // mempool or UTXO set. Submit each transaction to the mempool immediately after calling
    // ConsensusScriptChecks to make the outputs available for subsequent transactions.
    for (Workspace& ws : workspaces) {
        if (!ConsensusScriptChecks(args, ws)) {
            results.emplace(ws.m_ptx->GetWitnessHash(), MempoolAcceptResult::Failure(ws.m_state));
            // Since PolicyScriptChecks() passed, this should never fail.
            all_submitted = false;
            package_state.Invalid(PackageValidationResult::PCKG_MEMPOOL_ERROR,
                                  strprintf("BUG! PolicyScriptChecks succeeded but ConsensusScriptChecks failed: %s",
                                            ws.m_ptx->GetHash().ToString()));
        }

        // Re-calculate mempool ancestors to call addUnchecked(). They may have changed since the
        // last calculation done in PreChecks, since package ancestors have already been submitted.
        std::string unused_err_string;
        if(!m_pool.CalculateMemPoolAncestors(*ws.m_entry, ws.m_ancestors, m_limit_ancestors,
                                             m_limit_ancestor_size, m_limit_descendants,
                                             m_limit_descendant_size, unused_err_string)) {
            results.emplace(ws.m_ptx->GetWitnessHash(), MempoolAcceptResult::Failure(ws.m_state));
            // Since PreChecks() and PackageMempoolChecks() both enforce limits, this should never fail.
            all_submitted = false;
            package_state.Invalid(PackageValidationResult::PCKG_MEMPOOL_ERROR,
                                  strprintf("BUG! Mempool ancestors or descendants were underestimated: %s",
                                            ws.m_ptx->GetHash().ToString()));
        }
        // If we call LimitMempoolSize() for each individual Finalize(), the mempool will not take
        // the transaction's descendant feerate into account because it hasn't seen them yet. Also,
        // we risk evicting a transaction that a subsequent package transaction depends on. Instead,
        // allow the mempool to temporarily bypass limits, the maximum package size) while
        // submitting transactions individually and then trim at the very end.
        if (!Finalize(args, ws)) {
            results.emplace(ws.m_ptx->GetWitnessHash(), MempoolAcceptResult::Failure(ws.m_state));
            // Since LimitMempoolSize() won't be called, this should never fail.
            all_submitted = false;
            package_state.Invalid(PackageValidationResult::PCKG_MEMPOOL_ERROR,
                                  strprintf("BUG! Adding to mempool failed: %s", ws.m_ptx->GetHash().ToString()));
        }
    }

    // It may or may not be the case that all the transactions made it into the mempool. Regardless,
    // make sure we haven't exceeded max mempool size.
    LimitMempoolSize(m_pool, m_active_chainstate.CoinsTip(),
                     gArgs.GetIntArg("-maxmempool", DEFAULT_MAX_MEMPOOL_SIZE) * 1000000,
                     std::chrono::hours{gArgs.GetIntArg("-mempoolexpiry", DEFAULT_MEMPOOL_EXPIRY)});

    // Find the wtxids of the transactions that made it into the mempool. Allow partial submission,
    // but don't report success unless they all made it into the mempool.
    for (Workspace& ws : workspaces) {
        if (m_pool.exists(GenTxid::Wtxid(ws.m_ptx->GetWitnessHash()))) {
            results.emplace(ws.m_ptx->GetWitnessHash(),
                MempoolAcceptResult::Success(std::move(ws.m_replaced_transactions), ws.m_vsize, ws.m_base_fees));
            GetMainSignals().TransactionAddedToMempool(ws.m_ptx, m_pool.GetAndIncrementSequence());
        } else {
            all_submitted = false;
            ws.m_state.Invalid(TxValidationResult::TX_MEMPOOL_POLICY, "mempool full");
            results.emplace(ws.m_ptx->GetWitnessHash(), MempoolAcceptResult::Failure(ws.m_state));
        }
    }
    return all_submitted;
}

MempoolAcceptResult MemPoolAccept::AcceptSingleTransaction(const CTransactionRef& ptx, ATMPArgs& args)
{
    AssertLockHeld(cs_main);
    LOCK(m_pool.cs); // mempool "read lock" (held through GetMainSignals().TransactionAddedToMempool())

    Workspace ws(ptx, args.m_chainparams.HashGenesisBlock());

    if (!PreChecks(args, ws)) return MempoolAcceptResult::Failure(ws.m_state);

    if (m_rbf && !ReplacementChecks(ws)) return MempoolAcceptResult::Failure(ws.m_state);

    // Perform the inexpensive checks first and avoid hashing and signature verification unless
    // those checks pass, to mitigate CPU exhaustion denial-of-service attacks.
    if (!PolicyScriptChecks(args, ws)) return MempoolAcceptResult::Failure(ws.m_state);

    if (!ConsensusScriptChecks(args, ws)) return MempoolAcceptResult::Failure(ws.m_state);

    // Tx was accepted, but not added
    if (args.m_test_accept) {
        return MempoolAcceptResult::Success(std::move(ws.m_replaced_transactions), ws.m_vsize, ws.m_base_fees);
    }

    if (!Finalize(args, ws)) return MempoolAcceptResult::Failure(ws.m_state);

    GetMainSignals().TransactionAddedToMempool(ptx, m_pool.GetAndIncrementSequence());

    return MempoolAcceptResult::Success(std::move(ws.m_replaced_transactions), ws.m_vsize, ws.m_base_fees);
}

PackageMempoolAcceptResult MemPoolAccept::AcceptMultipleTransactions(const std::vector<CTransactionRef>& txns, ATMPArgs& args)
{
    AssertLockHeld(cs_main);

    // These context-free package limits can be done before taking the mempool lock.
    PackageValidationState package_state;
    if (!CheckPackage(txns, package_state)) return PackageMempoolAcceptResult(package_state, {});

    std::vector<Workspace> workspaces{};
    workspaces.reserve(txns.size());
    std::transform(txns.cbegin(), txns.cend(), std::back_inserter(workspaces),
                   [&](const auto& tx) { return Workspace(tx, args.m_chainparams.HashGenesisBlock()); });
    std::map<const uint256, const MempoolAcceptResult> results;

    LOCK(m_pool.cs);

    // Do all PreChecks first and fail fast to avoid running expensive script checks when unnecessary.
    for (Workspace& ws : workspaces) {
        if (!PreChecks(args, ws)) {
            package_state.Invalid(PackageValidationResult::PCKG_TX, "transaction failed");
            // Exit early to avoid doing pointless work. Update the failed tx result; the rest are unfinished.
            results.emplace(ws.m_ptx->GetWitnessHash(), MempoolAcceptResult::Failure(ws.m_state));
            return PackageMempoolAcceptResult(package_state, std::move(results));
        }
        // Make the coins created by this transaction available for subsequent transactions in the
        // package to spend. Since we already checked conflicts in the package and we don't allow
        // replacements, we don't need to track the coins spent. Note that this logic will need to be
        // updated if package replace-by-fee is allowed in the future.
        assert(!args.m_allow_bip125_replacement);
        m_viewmempool.PackageAddTransaction(ws.m_ptx);
    }

    // Apply package mempool ancestor/descendant limits. Skip if there is only one transaction,
    // because it's unnecessary. Also, CPFP carve out can increase the limit for individual
    // transactions, but this exemption is not extended to packages in CheckPackageLimits().
    std::string err_string;
    if (txns.size() > 1 && !PackageMempoolChecks(txns, package_state)) {
        return PackageMempoolAcceptResult(package_state, std::move(results));
    }

    for (Workspace& ws : workspaces) {
        if (!PolicyScriptChecks(args, ws)) {
            // Exit early to avoid doing pointless work. Update the failed tx result; the rest are unfinished.
            package_state.Invalid(PackageValidationResult::PCKG_TX, "transaction failed");
            results.emplace(ws.m_ptx->GetWitnessHash(), MempoolAcceptResult::Failure(ws.m_state));
            return PackageMempoolAcceptResult(package_state, std::move(results));
        }
        if (args.m_test_accept) {
            // When test_accept=true, transactions that pass PolicyScriptChecks are valid because there are
            // no further mempool checks (passing PolicyScriptChecks implies passing ConsensusScriptChecks).
            results.emplace(ws.m_ptx->GetWitnessHash(),
                            MempoolAcceptResult::Success(std::move(ws.m_replaced_transactions),
                                                         ws.m_vsize, ws.m_base_fees));
        }
    }

    if (args.m_test_accept) return PackageMempoolAcceptResult(package_state, std::move(results));

    if (!SubmitPackage(args, workspaces, package_state, results)) {
        // PackageValidationState filled in by SubmitPackage().
        return PackageMempoolAcceptResult(package_state, std::move(results));
    }

    return PackageMempoolAcceptResult(package_state, std::move(results));
}

PackageMempoolAcceptResult MemPoolAccept::AcceptPackage(const Package& package, ATMPArgs& args)
{
    AssertLockHeld(cs_main);
    PackageValidationState package_state;

    // Check that the package is well-formed. If it isn't, we won't try to validate any of the
    // transactions and thus won't return any MempoolAcceptResults, just a package-wide error.

    // Context-free package checks.
    if (!CheckPackage(package, package_state)) return PackageMempoolAcceptResult(package_state, {});

    // All transactions in the package must be a parent of the last transaction. This is just an
    // opportunity for us to fail fast on a context-free check without taking the mempool lock.
    if (!IsChildWithParents(package)) {
        package_state.Invalid(PackageValidationResult::PCKG_POLICY, "package-not-child-with-parents");
        return PackageMempoolAcceptResult(package_state, {});
    }

    // IsChildWithParents() guarantees the package is > 1 transactions.
    assert(package.size() > 1);
    // The package must be 1 child with all of its unconfirmed parents. The package is expected to
    // be sorted, so the last transaction is the child.
    const auto& child = package.back();
    std::unordered_set<uint256, SaltedTxidHasher> unconfirmed_parent_txids;
    std::transform(package.cbegin(), package.cend() - 1,
                   std::inserter(unconfirmed_parent_txids, unconfirmed_parent_txids.end()),
                   [](const auto& tx) { return tx->GetHash(); });

    // All child inputs must refer to a preceding package transaction or a confirmed UTXO. The only
    // way to verify this is to look up the child's inputs in our current coins view (not including
    // mempool), and enforce that all parents not present in the package be available at chain tip.
    // Since this check can bring new coins into the coins cache, keep track of these coins and
    // uncache them if we don't end up submitting this package to the mempool.
    const CCoinsViewCache& coins_tip_cache = m_active_chainstate.CoinsTip();
    for (const auto& input : child->vin) {
        if (!coins_tip_cache.HaveCoinInCache(input.prevout)) {
            args.m_coins_to_uncache.push_back(input.prevout);
        }
    }
    // Using the MemPoolAccept m_view cache allows us to look up these same coins faster later.
    // This should be connecting directly to CoinsTip, not to m_viewmempool, because we specifically
    // require inputs to be confirmed if they aren't in the package.
    m_view.SetBackend(m_active_chainstate.CoinsTip());
    const auto package_or_confirmed = [this, &unconfirmed_parent_txids](const auto& input) {
         return unconfirmed_parent_txids.count(input.prevout.hash) > 0 || m_view.HaveCoin(input.prevout);
    };
    if (!std::all_of(child->vin.cbegin(), child->vin.cend(), package_or_confirmed)) {
        package_state.Invalid(PackageValidationResult::PCKG_POLICY, "package-not-child-with-unconfirmed-parents");
        return PackageMempoolAcceptResult(package_state, {});
    }
    // Protect against bugs where we pull more inputs from disk that miss being added to
    // coins_to_uncache. The backend will be connected again when needed in PreChecks.
    m_view.SetBackend(m_dummy);

    LOCK(m_pool.cs);
    std::map<const uint256, const MempoolAcceptResult> results;
    // Node operators are free to set their mempool policies however they please, nodes may receive
    // transactions in different orders, and malicious counterparties may try to take advantage of
    // policy differences to pin or delay propagation of transactions. As such, it's possible for
    // some package transaction(s) to already be in the mempool, and we don't want to reject the
    // entire package in that case (as that could be a censorship vector). De-duplicate the
    // transactions that are already in the mempool, and only call AcceptMultipleTransactions() with
    // the new transactions. This ensures we don't double-count transaction counts and sizes when
    // checking ancestor/descendant limits, or double-count transaction fees for fee-related policy.
    std::vector<CTransactionRef> txns_new;
    for (const auto& tx : package) {
        const auto& wtxid = tx->GetWitnessHash();
        const auto& txid = tx->GetHash();
        // There are 3 possibilities: already in mempool, same-txid-diff-wtxid already in mempool,
        // or not in mempool. An already confirmed tx is treated as one not in mempool, because all
        // we know is that the inputs aren't available.
        if (m_pool.exists(GenTxid::Wtxid(wtxid))) {
            // Exact transaction already exists in the mempool.
            auto iter = m_pool.GetIter(txid);
            assert(iter != std::nullopt);
            results.emplace(wtxid, MempoolAcceptResult::MempoolTx(iter.value()->GetTxSize(), iter.value()->GetFee()));
        } else if (m_pool.exists(GenTxid::Txid(txid))) {
            // Transaction with the same non-witness data but different witness (same txid,
            // different wtxid) already exists in the mempool.
            //
            // We don't allow replacement transactions right now, so just swap the package
            // transaction for the mempool one. Note that we are ignoring the validity of the
            // package transaction passed in.
            // TODO: allow witness replacement in packages.
            auto iter = m_pool.GetIter(txid);
            assert(iter != std::nullopt);
            // Provide the wtxid of the mempool tx so that the caller can look it up in the mempool.
            results.emplace(wtxid, MempoolAcceptResult::MempoolTxDifferentWitness(iter.value()->GetTx().GetWitnessHash()));
        } else {
            // Transaction does not already exist in the mempool.
            txns_new.push_back(tx);
        }
    }

    // Nothing to do if the entire package has already been submitted.
    if (txns_new.empty()) return PackageMempoolAcceptResult(package_state, std::move(results));
    // Validate the (deduplicated) transactions as a package.
    auto submission_result = AcceptMultipleTransactions(txns_new, args);
    // Include already-in-mempool transaction results in the final result.
    for (const auto& [wtxid, mempoolaccept_res] : results) {
        submission_result.m_tx_results.emplace(wtxid, mempoolaccept_res);
    }
    return submission_result;
}

} // anon namespace

MempoolAcceptResult AcceptToMemoryPool(CChainState& active_chainstate, const CTransactionRef& tx,
                                       int64_t accept_time, bool bypass_limits, bool test_accept)
    EXCLUSIVE_LOCKS_REQUIRED(::cs_main)
{
    AssertLockHeld(::cs_main);
    const CChainParams& chainparams{active_chainstate.m_params};
    assert(active_chainstate.GetMempool() != nullptr);
    CTxMemPool& pool{*active_chainstate.GetMempool()};

    std::vector<COutPoint> coins_to_uncache;
    auto args = MemPoolAccept::ATMPArgs::SingleAccept(chainparams, accept_time, bypass_limits, coins_to_uncache, test_accept);
    const MempoolAcceptResult result = MemPoolAccept(pool, active_chainstate).AcceptSingleTransaction(tx, args);
    if (result.m_result_type != MempoolAcceptResult::ResultType::VALID) {
        // Remove coins that were not present in the coins cache before calling
        // AcceptSingleTransaction(); this is to prevent memory DoS in case we receive a large
        // number of invalid transactions that attempt to overrun the in-memory coins cache
        // (`CCoinsViewCache::cacheCoins`).

        for (const COutPoint& hashTx : coins_to_uncache)
            active_chainstate.CoinsTip().Uncache(hashTx);
    }
    // After we've (potentially) uncached entries, ensure our coins cache is still within its size limits
    BlockValidationState state_dummy;
    active_chainstate.FlushStateToDisk(state_dummy, FlushStateMode::PERIODIC);
    return result;
}

PackageMempoolAcceptResult ProcessNewPackage(CChainState& active_chainstate, CTxMemPool& pool,
                                                   const Package& package, bool test_accept)
{
    AssertLockHeld(cs_main);
    assert(!package.empty());
    assert(std::all_of(package.cbegin(), package.cend(), [](const auto& tx){return tx != nullptr;}));

    std::vector<COutPoint> coins_to_uncache;
    const CChainParams& chainparams = Params();
    const auto result = [&]() EXCLUSIVE_LOCKS_REQUIRED(cs_main) {
        AssertLockHeld(cs_main);
        if (test_accept) {
            auto args = MemPoolAccept::ATMPArgs::PackageTestAccept(chainparams, GetTime(), coins_to_uncache);
            return MemPoolAccept(pool, active_chainstate).AcceptMultipleTransactions(package, args);
        } else {
            auto args = MemPoolAccept::ATMPArgs::PackageChildWithParents(chainparams, GetTime(), coins_to_uncache);
            return MemPoolAccept(pool, active_chainstate).AcceptPackage(package, args);
        }
    }();

    // Uncache coins pertaining to transactions that were not submitted to the mempool.
    if (test_accept || result.m_state.IsInvalid()) {
        for (const COutPoint& hashTx : coins_to_uncache) {
            active_chainstate.CoinsTip().Uncache(hashTx);
        }
    }
    // Ensure the coins cache is still within limits.
    BlockValidationState state_dummy;
    active_chainstate.FlushStateToDisk(state_dummy, FlushStateMode::PERIODIC);
    return result;
}

CAmount GetBlockSubsidy(int nHeight, const Consensus::Params& consensusParams)
{
    int halvings = nHeight / consensusParams.nSubsidyHalvingInterval;
    // Force block reward to zero when right shift is undefined.
    if (halvings >= 64)
        return 0;

    CAmount nSubsidy = consensusParams.genesis_subsidy;
    // Subsidy is cut in half every 210,000 blocks which will occur approximately every 4 years.
    nSubsidy >>= halvings;
    return nSubsidy;
}

CoinsViews::CoinsViews(
    std::string ldb_name,
    size_t cache_size_bytes,
    bool in_memory,
    bool should_wipe) : m_dbview(
                            gArgs.GetDataDirNet() / ldb_name, cache_size_bytes, in_memory, should_wipe),
                        m_catcherview(&m_dbview) {}

void CoinsViews::InitCache()
{
    AssertLockHeld(::cs_main);
    m_cacheview = std::make_unique<CCoinsViewCache>(&m_catcherview);
}

CChainState::CChainState(
    CTxMemPool* mempool,
    BlockManager& blockman,
    ChainstateManager& chainman,
    std::optional<uint256> from_snapshot_blockhash)
    : m_mempool(mempool),
      m_blockman(blockman),
      m_params(::Params()),
      m_chainman(chainman),
      m_from_snapshot_blockhash(from_snapshot_blockhash) {}

void CChainState::InitCoinsDB(
    size_t cache_size_bytes,
    bool in_memory,
    bool should_wipe,
    std::string leveldb_name)
{
    if (m_from_snapshot_blockhash) {
        leveldb_name += "_" + m_from_snapshot_blockhash->ToString();
    }

    m_coins_views = std::make_unique<CoinsViews>(
        leveldb_name, cache_size_bytes, in_memory, should_wipe);
}

void CChainState::InitCoinsCache(size_t cache_size_bytes)
{
    AssertLockHeld(::cs_main);
    assert(m_coins_views != nullptr);
    m_coinstip_cache_size_bytes = cache_size_bytes;
    m_coins_views->InitCache();
}

// Note that though this is marked const, we may end up modifying `m_cached_finished_ibd`, which
// is a performance-related implementation detail. This function must be marked
// `const` so that `CValidationInterface` clients (which are given a `const CChainState*`)
// can call it.
//
bool CChainState::IsInitialBlockDownload() const
{
    // Optimization: pre-test latch before taking the lock.
    if (m_cached_finished_ibd.load(std::memory_order_relaxed))
        return false;

    LOCK(cs_main);
    if (m_cached_finished_ibd.load(std::memory_order_relaxed))
        return false;
    if (fImporting || fReindex)
        return true;
    if (m_chain.Tip() == nullptr)
        return true;
    if (m_chain.Tip()->nChainWork < nMinimumChainWork)
        return true;
    if (m_chain.Tip()->GetBlockTime() < (GetTime() - nMaxTipAge))
        return true;
    LogPrintf("Leaving InitialBlockDownload (latching to false)\n");
    m_cached_finished_ibd.store(true, std::memory_order_relaxed);
    return false;
}

static void AlertNotify(const std::string& strMessage)
{
    uiInterface.NotifyAlertChanged();
#if HAVE_SYSTEM
    std::string strCmd = gArgs.GetArg("-alertnotify", "");
    if (strCmd.empty()) return;

    // Alert text should be plain ascii coming from a trusted source, but to
    // be safe we first strip anything not in safeChars, then add single quotes around
    // the whole string before passing it to the shell:
    std::string singleQuote("'");
    std::string safeStatus = SanitizeString(strMessage);
    safeStatus = singleQuote+safeStatus+singleQuote;
    boost::replace_all(strCmd, "%s", safeStatus);

    std::thread t(runCommand, strCmd);
    t.detach(); // thread runs free
#endif
}

void CChainState::CheckForkWarningConditions()
{
    AssertLockHeld(cs_main);

    // Before we get past initial download, we cannot reliably alert about forks
    // (we assume we don't get stuck on a fork before finishing our initial sync)
    if (IsInitialBlockDownload()) {
        return;
    }

    if (m_chainman.m_best_invalid && m_chainman.m_best_invalid->nChainWork > m_chain.Tip()->nChainWork + (GetBlockProof(*m_chain.Tip()) * 6)) {
        LogPrintf("%s: Warning: Found invalid chain at least ~6 blocks longer than our best chain.\nChain state database corruption likely.\n", __func__);
        SetfLargeWorkInvalidChainFound(true);
    } else {
        SetfLargeWorkInvalidChainFound(false);
    }
}

// Called both upon regular invalid block discovery *and* InvalidateBlock
void CChainState::InvalidChainFound(CBlockIndex* pindexNew)
{
    AssertLockHeld(cs_main);
    if (!m_chainman.m_best_invalid || pindexNew->nChainWork > m_chainman.m_best_invalid->nChainWork) {
        m_chainman.m_best_invalid = pindexNew;
    }
    if (pindexBestHeader != nullptr && pindexBestHeader->GetAncestor(pindexNew->nHeight) == pindexNew) {
        pindexBestHeader = m_chain.Tip();
    }

    LogPrintf("%s: invalid block=%s  height=%d  date=%s\n", __func__,
      pindexNew->GetBlockHash().ToString(), pindexNew->nHeight,
      FormatISO8601DateTime(pindexNew->GetBlockTime()));
    CBlockIndex *tip = m_chain.Tip();
    assert (tip);
    LogPrintf("%s:  current best=%s  height=%d  date=%s\n", __func__,
      tip->GetBlockHash().ToString(), m_chain.Height(),
      FormatISO8601DateTime(tip->GetBlockTime()));
    CheckForkWarningConditions();
}

// Same as InvalidChainFound, above, except not called directly from InvalidateBlock,
// which does its own setBlockIndexCandidates management.
void CChainState::InvalidBlockFound(CBlockIndex* pindex, const BlockValidationState& state)
{
    AssertLockHeld(cs_main);
    if (state.GetResult() != BlockValidationResult::BLOCK_MUTATED) {
        pindex->nStatus |= BLOCK_FAILED_VALID;
        m_chainman.m_failed_blocks.insert(pindex);
        m_blockman.m_dirty_blockindex.insert(pindex);
        setBlockIndexCandidates.erase(pindex);
        InvalidChainFound(pindex);
    }
}

void UpdateCoins(const CTransaction& tx, CCoinsViewCache& inputs, CTxUndo &txundo, int nHeight)
{
    // mark inputs spent
    if (!tx.IsCoinBase()) {
        txundo.vprevout.reserve(tx.vin.size());
        for (size_t i = 0; i < tx.vin.size(); i++) {
            const CTxIn& txin = tx.vin[i];
            if (txin.m_is_pegin) {
                const CTxInWitness& txinwit = tx.witness.vtxinwit[i];
                std::pair<uint256, COutPoint> outpoint = std::make_pair(uint256(txinwit.m_pegin_witness.stack[2]), txin.prevout);
                inputs.SetPeginSpent(outpoint, true);
                // Dummy undo
                txundo.vprevout.emplace_back();
            } else {
                txundo.vprevout.emplace_back();
                bool is_spent = inputs.SpendCoin(txin.prevout, &txundo.vprevout.back());
                assert(is_spent);
            }
        }
    }
    // add outputs
    AddCoins(inputs, tx, nHeight);
}

bool CScriptCheck::operator()() {
    const CScript &scriptSig = ptxTo->vin[nIn].scriptSig;
    const CScriptWitness *witness = ptxTo->witness.vtxinwit.size() > nIn ? &ptxTo->witness.vtxinwit[nIn].scriptWitness : NULL;
    return VerifyScript(scriptSig, m_tx_out.scriptPubKey, witness, nFlags, CachingTransactionSignatureChecker(ptxTo, nIn, m_tx_out.nValue, cacheStore, *txdata), &error);
}

static CuckooCache::cache<uint256, SignatureCacheHasher> g_scriptExecutionCache;
static CSHA256 g_scriptExecutionCacheHasher;

void InitScriptExecutionCache() {
    // Setup the salted hasher
    uint256 nonce = GetRandHash();
    // We want the nonce to be 64 bytes long to force the hasher to process
    // this chunk, which makes later hash computations more efficient. We
    // just write our 32-byte entropy twice to fill the 64 bytes.
    g_scriptExecutionCacheHasher.Write(nonce.begin(), 32);
    g_scriptExecutionCacheHasher.Write(nonce.begin(), 32);
    // nMaxCacheSize is unsigned. If -maxsigcachesize is set to zero,
    // setup_bytes creates the minimum possible cache (2 elements).
    size_t nMaxCacheSize = std::min(std::max((int64_t)0, gArgs.GetIntArg("-maxsigcachesize", DEFAULT_MAX_SIG_CACHE_SIZE) / 4), MAX_MAX_SIG_CACHE_SIZE) * ((size_t) 1 << 20);
    size_t nElems = g_scriptExecutionCache.setup_bytes(nMaxCacheSize);
    LogPrintf("Using %zu MiB out of %zu/4 requested for script execution cache, able to store %zu elements\n",
            (nElems*sizeof(uint256)) >>20, (nMaxCacheSize*2)>>20, nElems);
}

/**
 * Check whether all of this transaction's input scripts succeed.
 *
 * This involves ECDSA signature checks so can be computationally intensive. This function should
 * only be called after the cheap sanity checks in CheckTxInputs passed.
 *
 * If pvChecks is not nullptr, script checks are pushed onto it instead of being performed inline. Any
 * script checks which are not necessary (eg due to script execution cache hits) are, obviously,
 * not pushed onto pvChecks/run.
 *
 * Setting cacheSigStore/cacheFullScriptStore to false will remove elements from the corresponding cache
 * which are matched. This is useful for checking blocks where we will likely never need the cache
 * entry again.
 *
 * Note that we may set state.reason to NOT_STANDARD for extra soft-fork flags in flags, block-checking
 * callers should probably reset it to CONSENSUS in such cases.
 *
 * Non-static (and re-declared) in src/test/txvalidationcache_tests.cpp
 */
bool CheckInputScripts(const CTransaction& tx, TxValidationState& state,
                       const CCoinsViewCache& inputs, unsigned int flags, bool cacheSigStore,
                       bool cacheFullScriptStore, PrecomputedTransactionData& txdata,
                       std::vector<CCheck*>* pvChecks)
{
    if (tx.IsCoinBase()) return true;

    if (pvChecks) {
        pvChecks->reserve(tx.vin.size());
    }

    // First check if script executions have been cached with the same
    // flags. Note that this assumes that the inputs provided are
    // correct (ie that the transaction hash which is in tx's prevouts
    // properly commits to the scriptPubKey in the inputs view of that
    // transaction).
    uint256 hashCacheEntry;
    CSHA256 hasher = g_scriptExecutionCacheHasher;
    hasher.Write(tx.GetWitnessHash().begin(), 32).Write((unsigned char*)&flags, sizeof(flags)).Finalize(hashCacheEntry.begin());
    AssertLockHeld(cs_main); //TODO: Remove this requirement by making CuckooCache not require external locks
    if (g_scriptExecutionCache.contains(hashCacheEntry, !cacheFullScriptStore)) {
        return true;
    }

    if (!txdata.m_spent_outputs_ready) {
        std::vector<CTxOut> spent_outputs;
        spent_outputs.reserve(tx.vin.size());

        for (unsigned int i = 0; i < tx.vin.size(); i++) {
            const COutPoint& prevout = tx.vin[i].prevout;
            // ELEMENTS:
            // If input is peg-in, create "coin" to evaluate against
            Coin pegin_coin;
            if (tx.vin[i].m_is_pegin) {
                // Height of "output" in script evaluation will be 0
                pegin_coin = Coin(GetPeginOutputFromWitness(tx.witness.vtxinwit[i].m_pegin_witness), 0, false);
            }
            const Coin& coin = tx.vin[i].m_is_pegin ? pegin_coin : inputs.AccessCoin(prevout);
            // end ELEMENTS
            assert(!coin.IsSpent());
            spent_outputs.emplace_back(coin.out);
        }
        txdata.Init(tx, std::move(spent_outputs));
    }
    assert(txdata.m_spent_outputs.size() == tx.vin.size());

    for (unsigned int i = 0; i < tx.vin.size(); i++) {
        // We very carefully only pass in things to CScriptCheck which
        // are clearly committed to by tx' witness hash. This provides
        // a sanity check that our caching is not introducing consensus
        // failures through additional data in, eg, the coins being
        // spent being checked as a part of CScriptCheck.

        // Verify signature
        CCheck* check = new CScriptCheck(txdata.m_spent_outputs[i], tx, i, flags, cacheSigStore, &txdata);
        ScriptError serror = QueueCheck(pvChecks, check);
        if (serror != SCRIPT_ERR_OK) {
            if (flags & STANDARD_NOT_MANDATORY_VERIFY_FLAGS) {
                // Check whether the failure was caused by a
                // non-mandatory script verification check, such as
                // non-standard DER encodings or non-null dummy
                // arguments; if so, ensure we return NOT_STANDARD
                // instead of CONSENSUS to avoid downstream users
                // splitting the network between upgraded and
                // non-upgraded nodes by banning CONSENSUS-failing
                // data providers.
                CScriptCheck check2(txdata.m_spent_outputs[i], tx, i,
                        flags & ~STANDARD_NOT_MANDATORY_VERIFY_FLAGS, cacheSigStore, &txdata);
                if (check2()) {
                    return state.Invalid(TxValidationResult::TX_NOT_STANDARD, strprintf("non-mandatory-script-verify-flag (%s)", ScriptErrorString(serror)));
                }
            }
            // MANDATORY flag failures correspond to
            // TxValidationResult::TX_CONSENSUS. Because CONSENSUS
            // failures are the most serious case of validation
            // failures, we may need to consider using
            // RECENT_CONSENSUS_CHANGE for any script failure that
            // could be due to non-upgraded nodes which we may want to
            // support, to avoid splitting the network (but this
            // depends on the details of how net_processing handles
            // such errors).
            return state.Invalid(TxValidationResult::TX_CONSENSUS, strprintf("mandatory-script-verify-flag-failed (%s)", ScriptErrorString(serror)));
        }
    }

    if (cacheFullScriptStore && !pvChecks) {
        // We executed all of the provided scripts, and were told to
        // cache the result. Do so now.
        g_scriptExecutionCache.insert(hashCacheEntry);
    }

    return true;
}

bool AbortNode(BlockValidationState& state, const std::string& strMessage, const bilingual_str& userMessage)
{
    AbortNode(strMessage, userMessage);
    return state.Error(strMessage);
}

/**
 * Restore the UTXO in a Coin at a given COutPoint
 * @param undo The Coin to be restored.
 * @param view The coins view to which to apply the changes.
 * @param out The out point that corresponds to the tx input.
 * @return A DisconnectResult as an int
 */
int ApplyTxInUndo(Coin&& undo, CCoinsViewCache& view, const COutPoint& out, const CTxIn& txin, const CScriptWitness& pegin_witness, const std::vector<std::pair<CScript, CScript>>& fedpegscripts)
{
    bool fClean = true;

    if (!txin.m_is_pegin) {
        if (view.HaveCoin(out)) fClean = false; // overwriting transaction output

        if (undo.nHeight == 0) {
            // Missing undo metadata (height and coinbase). Older versions included this
            // information only in undo records for the last spend of a transactions'
            // outputs. This implies that it must be present for some other output of the same tx.
            const Coin& alternate = AccessByTxid(view, out.hash);
            if (!alternate.IsSpent()) {
                undo.nHeight = alternate.nHeight;
                undo.fCoinBase = alternate.fCoinBase;
            } else {
                // ELEMENTS:
                // If we're connecting genesis outputs, it's probably actually just
                // a genesis output, let it through. N.B. The case where it's a corrupted
                // txundo from per-tx db will not be caught!
                if (!Params().GetConsensus().connect_genesis_outputs) {
                    return DISCONNECT_FAILED; // adding output for transaction without known metadata
                }
            }
        }
        // If the coin already exists as an unspent coin in the cache, then the
        // possible_overwrite parameter to AddCoin must be set to true. We have
        // already checked whether an unspent coin exists above using HaveCoin, so
        // we don't need to guess. When fClean is false, an unspent coin already
        // existed and it is an overwrite.
        view.AddCoin(out, std::move(undo), !fClean);
    } else {
        std::string err;
        if (!IsValidPeginWitness(pegin_witness, fedpegscripts, txin.prevout, err, false)) {
            fClean = fClean && error("%s: peg-in occurred without proof", __func__);
        } else {
            std::pair<uint256, COutPoint> outpoint = std::make_pair(uint256(pegin_witness.stack[2]), txin.prevout);
            bool fSpent = view.IsPeginSpent(outpoint);
            if (!fSpent) {
                fClean = fClean && error("%s: peg-in bitcoin txid not marked spent", __func__);
            } else {
                view.SetPeginSpent(outpoint, false);
            }
        }
    }

    return fClean ? DISCONNECT_OK : DISCONNECT_UNCLEAN;
}

// We don't want to compare things that are not stored in utxo db, specifically
// the nonce commitment which has no consensus meaning for spending conditions
static bool TxOutDBEntryIsSame(const CTxOut& block_txout, const CTxOut& txdb_txout)
{
    return txdb_txout.nValue == block_txout.nValue &&
        txdb_txout.nAsset == block_txout.nAsset &&
        txdb_txout.scriptPubKey == block_txout.scriptPubKey;
}

/** Undo the effects of this block (with given index) on the UTXO set represented by coins.
 *  When FAILED is returned, view is left in an indeterminate state. */
DisconnectResult CChainState::DisconnectBlock(const CBlock& block, const CBlockIndex* pindex, CCoinsViewCache& view)
{
    AssertLockHeld(::cs_main);
    bool fClean = true;

    CBlockUndo blockUndo;
    if (!UndoReadFromDisk(blockUndo, pindex)) {
        error("DisconnectBlock(): failure reading undo data");
        return DISCONNECT_FAILED;
    }

    if (blockUndo.vtxundo.size() + 1 != block.vtx.size()) {
        error("DisconnectBlock(): block and undo data inconsistent");
        return DISCONNECT_FAILED;
    }

    // undo transactions in reverse order
    for (int i = block.vtx.size() - 1; i >= 0; i--) {
        const CTransaction &tx = *(block.vtx[i]);
        uint256 hash = tx.GetHash();
        bool is_coinbase = tx.IsCoinBase();

        // Check that all outputs are available and match the outputs in the block itself
        // exactly.
        for (size_t o = 0; o < tx.vout.size(); o++) {
            if (!tx.vout[o].scriptPubKey.IsUnspendable()) {
                COutPoint out(hash, o);
                Coin coin;
                bool is_spent = view.SpendCoin(out, &coin);
                if (!is_spent || !TxOutDBEntryIsSame(tx.vout[o], coin.out) || pindex->nHeight != coin.nHeight || is_coinbase != coin.fCoinBase) {
                    fClean = false; // transaction output mismatch
                }
            }
        }

        // restore inputs
        const auto& fedpegscripts = GetValidFedpegScripts(pindex, Params().GetConsensus(), false /* nextblock_validation */);
        if (i > 0) { // not coinbases
            CTxUndo &txundo = blockUndo.vtxundo[i-1];
            if (txundo.vprevout.size() != tx.vin.size()) {
                error("DisconnectBlock(): transaction and undo data inconsistent");
                return DISCONNECT_FAILED;
            }
            for (unsigned int j = tx.vin.size(); j > 0;) {
                --j;
                const COutPoint& out = tx.vin[j].prevout;
                const CScriptWitness& pegin_wit = tx.witness.vtxinwit.size() > j ? tx.witness.vtxinwit[j].m_pegin_witness : CScriptWitness();
                int res = ApplyTxInUndo(std::move(txundo.vprevout[j]), view, out, tx.vin[j], pegin_wit, fedpegscripts);
                if (res == DISCONNECT_FAILED) return DISCONNECT_FAILED;
                fClean = fClean && res != DISCONNECT_UNCLEAN;
            }
            // At this point, all of txundo.vprevout should have been moved out.
        }
    }

    // move best block pointer to prevout block
    view.SetBestBlock(pindex->pprev->GetBlockHash());

    return fClean ? DISCONNECT_OK : DISCONNECT_UNCLEAN;
}

static CCheckQueue<CCheck> scriptcheckqueue(128);

void StartScriptCheckWorkerThreads(int threads_num)
{
    scriptcheckqueue.StartWorkerThreads(threads_num);
}

void StopScriptCheckWorkerThreads()
{
    scriptcheckqueue.StopWorkerThreads();
}

/**
 * Threshold condition checker that triggers when unknown versionbits are seen on the network.
 */
class WarningBitsConditionChecker : public AbstractThresholdConditionChecker
{
private:
    int bit;

public:
    explicit WarningBitsConditionChecker(int bitIn) : bit(bitIn) {}

    int64_t BeginTime(const Consensus::Params& params) const override { return 0; }
    int64_t EndTime(const Consensus::Params& params) const override { return std::numeric_limits<int64_t>::max(); }
    int Period(const Consensus::Params& params) const override { return params.nMinerConfirmationWindow; }
    int Threshold(const Consensus::Params& params) const override { return params.nRuleChangeActivationThreshold; }

    bool Condition(const CBlockIndex* pindex, const Consensus::Params& params) const override
    {
        return pindex->nHeight >= params.MinBIP9WarningHeight &&
               ((pindex->nVersion & VERSIONBITS_TOP_MASK) == VERSIONBITS_TOP_BITS) &&
               ((pindex->nVersion >> bit) & 1) != 0 &&
               ((g_versionbitscache.ComputeBlockVersion(pindex->pprev, params) >> bit) & 1) == 0;
    }
};

static ThresholdConditionCache warningcache[VERSIONBITS_NUM_BITS] GUARDED_BY(cs_main);

static unsigned int GetBlockScriptFlags(const CBlockIndex* pindex, const Consensus::Params& consensusparams)
{
    unsigned int flags = SCRIPT_VERIFY_NONE;

    // BIP16 didn't become active until Apr 1 2012 (on mainnet, and
    // retroactively applied to testnet)
    // However, only one historical block violated the P2SH rules (on both
    // mainnet and testnet), so for simplicity, always leave P2SH
    // on except for the one violating block.
    if (consensusparams.BIP16Exception.IsNull() || // no bip16 exception on this chain
        pindex->phashBlock == nullptr || // this is a new candidate block, eg from TestBlockValidity()
        *pindex->phashBlock != consensusparams.BIP16Exception) // this block isn't the historical exception
    {
        // Enforce WITNESS rules whenever P2SH is in effect
        flags |= SCRIPT_VERIFY_P2SH | SCRIPT_VERIFY_WITNESS;
    }

    // Enforce the DERSIG (BIP66) rule
    if (DeploymentActiveAt(*pindex, consensusparams, Consensus::DEPLOYMENT_DERSIG)) {
        flags |= SCRIPT_VERIFY_DERSIG;
    }

    // Enforce CHECKLOCKTIMEVERIFY (BIP65)
    if (DeploymentActiveAt(*pindex, consensusparams, Consensus::DEPLOYMENT_CLTV)) {
        flags |= SCRIPT_VERIFY_CHECKLOCKTIMEVERIFY;
    }

    // Enforce CHECKSEQUENCEVERIFY (BIP112)
    if (DeploymentActiveAt(*pindex, consensusparams, Consensus::DEPLOYMENT_CSV)) {
        flags |= SCRIPT_VERIFY_CHECKSEQUENCEVERIFY;
    }

    // Enforce Taproot (BIP340-BIP342)
    if (DeploymentActiveAt(*pindex, consensusparams, Consensus::DEPLOYMENT_TAPROOT)) {
        flags |= SCRIPT_VERIFY_TAPROOT;
    }

    // Enforce BIP147 NULLDUMMY (activated simultaneously with segwit)
    if (DeploymentActiveAt(*pindex, consensusparams, Consensus::DEPLOYMENT_SEGWIT)) {
        flags |= SCRIPT_VERIFY_NULLDUMMY;
    }

    if (DeploymentActiveAfter(pindex->pprev, consensusparams, Consensus::DEPLOYMENT_DYNA_FED)) {
        flags |= SCRIPT_SIGHASH_RANGEPROOF;
    }

    return flags;
}



static int64_t nTimeCheck = 0;
static int64_t nTimeForks = 0;
static int64_t nTimeVerify = 0;
static int64_t nTimeConnect = 0;
static int64_t nTimeIndex = 0;
static int64_t nTimeTotal = 0;
static int64_t nBlocksTotal = 0;

bool CheckPeginRipeness(const CBlock& block, const std::vector<std::pair<CScript, CScript>>& fedpegscripts) {
    for (unsigned int i = 0; i < block.vtx.size(); i++) {
        const CTransaction &tx = *(block.vtx[i]);

        if (!tx.IsCoinBase()) {
            for (unsigned int i = 0; i < tx.vin.size(); ++i) {
                if (tx.vin[i].m_is_pegin) {
                    std::string err;
                    bool depth_failed = false;
                    if ((tx.witness.vtxinwit.size() <= i) || !IsValidPeginWitness(tx.witness.vtxinwit[i].m_pegin_witness, fedpegscripts, tx.vin[i].prevout, err, true, &depth_failed)) {
                        if (depth_failed) {
                            return false;  // Pegins not ripe.
                        } else {
                            return true;  // Some other failure; details later.
                        }
                    }
                }
            }
        }
    }
    return true;
}

/** Apply the effects of this block (with given index) on the UTXO set represented by coins.
 *  Validity checks that depend on the UTXO set are also done; ConnectBlock()
 *  can fail if those validity checks fail (among other reasons). */
bool CChainState::ConnectBlock(const CBlock& block, BlockValidationState& state, CBlockIndex* pindex,
                  CCoinsViewCache& view, std::set<std::pair<uint256, COutPoint>>* setPeginsSpent, bool fJustCheck)
{
    AssertLockHeld(cs_main);
    assert(pindex);

    uint256 block_hash{block.GetHash()};
    assert(*pindex->phashBlock == block_hash);

    int64_t nTimeStart = GetTimeMicros();

    // verify that the view's current state corresponds to the previous block
    uint256 hashPrevBlock = pindex->pprev == nullptr ? uint256() : pindex->pprev->GetBlockHash();
    assert(hashPrevBlock == view.GetBestBlock());

    const Consensus::Params& consensusParams = m_params.GetConsensus();
    // Add genesis outputs but don't validate.
    if (block_hash == consensusParams.hashGenesisBlock) {
        if (!fJustCheck) {
            if (consensusParams.connect_genesis_outputs) {
                for (const auto& tx : block.vtx) {
                    // Directly add new coins to DB
                    AddCoins(view, *tx, 0);
                }
            }
            view.SetBestBlock(pindex->GetBlockHash());
        }
        nBlocksTotal++;
        return true;
    }

    // Check it again in case a previous version let a bad block in
    // NOTE: We don't currently (re-)invoke ContextualCheckBlock() or
    // ContextualCheckBlockHeader() here. This means that if we add a new
    // consensus rule that is enforced in one of those two functions, then we
    // may have let in a block that violates the rule prior to updating the
    // software, and we would NOT be enforcing the rule here. Fully solving
    // upgrade from one software version to the next after a consensus rule
    // change is potentially tricky and issue-specific (see NeedsRedownload()
    // for one approach that was used for BIP 141 deployment).
    // Also, currently the rule against blocks more than 2 hours in the future
    // is enforced in ContextualCheckBlockHeader(); we wouldn't want to
    // re-enforce that rule here (at least until we make it impossible for
    // GetAdjustedTime() to go backward).
    if (!CheckBlock(block, state, m_params.GetConsensus(), !fJustCheck, !fJustCheck)) {
        if (state.GetResult() == BlockValidationResult::BLOCK_MUTATED) {
            // We don't write down blocks to disk if they may have been
            // corrupted, so this should be impossible unless we're having hardware
            // problems.
            return AbortNode(state, "Corrupt block found indicating potential hardware failure; shutting down");
        }
        return error("%s: Consensus::CheckBlock: %s", __func__, state.ToString());
    }

    nBlocksTotal++;

    // Check that all non-zero coinbase outputs pay to the required destination
    const CScript& mandatory_coinbase_destination = m_params.GetConsensus().mandatory_coinbase_destination;
    if (mandatory_coinbase_destination != CScript()) {
        for (auto& txout : block.vtx[0]->vout) {
            bool mustPay = !txout.nValue.IsExplicit() || txout.nValue.GetAmount() != 0;
            if (mustPay && txout.scriptPubKey != mandatory_coinbase_destination) {
                LogPrintf("ERROR: ConnectBlock(): Coinbase outputs didn't match required scriptPubKey\n");
                return state.Invalid(BlockValidationResult::BLOCK_CONSENSUS, "bad-coinbase-txos");
            }
        }
    }

    bool fScriptChecks = true;
    if (!hashAssumeValid.IsNull()) {
        // We've been configured with the hash of a block which has been externally verified to have a valid history.
        // A suitable default value is included with the software and updated from time to time.  Because validity
        //  relative to a piece of software is an objective fact these defaults can be easily reviewed.
        // This setting doesn't force the selection of any particular chain but makes validating some faster by
        //  effectively caching the result of part of the verification.
        BlockMap::const_iterator  it = m_blockman.m_block_index.find(hashAssumeValid);
        if (it != m_blockman.m_block_index.end()) {
            if (it->second.GetAncestor(pindex->nHeight) == pindex &&
                pindexBestHeader->GetAncestor(pindex->nHeight) == pindex &&
                pindexBestHeader->nChainWork >= nMinimumChainWork) {
                // This block is a member of the assumed verified chain and an ancestor of the best header.
                // Script verification is skipped when connecting blocks under the
                // assumevalid block. Assuming the assumevalid block is valid this
                // is safe because block merkle hashes are still computed and checked,
                // Of course, if an assumed valid block is invalid due to false scriptSigs
                // this optimization would allow an invalid chain to be accepted.
                // The equivalent time check discourages hash power from extorting the network via DOS attack
                //  into accepting an invalid block through telling users they must manually set assumevalid.
                //  Requiring a software change or burying the invalid block, regardless of the setting, makes
                //  it hard to hide the implication of the demand.  This also avoids having release candidates
                //  that are hardly doing any signature verification at all in testing without having to
                //  artificially set the default assumed verified block further back.
                // The test against nMinimumChainWork prevents the skipping when denied access to any chain at
                //  least as good as the expected chain.
                fScriptChecks = (GetBlockProofEquivalentTime(*pindexBestHeader, *pindex, *pindexBestHeader, m_params.GetConsensus()) <= 60 * 60 * 24 * 7 * 2);
            }
        }
    }

    int64_t nTime1 = GetTimeMicros(); nTimeCheck += nTime1 - nTimeStart;
    assert(nBlocksTotal > 0);
    LogPrint(BCLog::BENCH, "    - Sanity checks: %.2fms [%.2fs (%.2fms/blk)]\n", MILLI * (nTime1 - nTimeStart), nTimeCheck * MICRO, nTimeCheck * MILLI / nBlocksTotal);

    // Do not allow blocks that contain transactions which 'overwrite' older transactions,
    // unless those are already completely spent.
    // If such overwrites are allowed, coinbases and transactions depending upon those
    // can be duplicated to remove the ability to spend the first instance -- even after
    // being sent to another address.
    // See BIP30, CVE-2012-1909, and http://r6.ca/blog/20120206T005236Z.html for more information.
    // This rule was originally applied to all blocks with a timestamp after March 15, 2012, 0:00 UTC.
    // Now that the whole chain is irreversibly beyond that time it is applied to all blocks except the
    // two in the chain that violate it. This prevents exploiting the issue against nodes during their
    // initial block download.
    bool fEnforceBIP30 = !((pindex->nHeight==91842 && pindex->GetBlockHash() == uint256S("0x00000000000a4d0a398161ffc163c503763b1f4360639393e0e4c8e300e0caec")) ||
                           (pindex->nHeight==91880 && pindex->GetBlockHash() == uint256S("0x00000000000743f190a18c5577a3c2d2a1f610ae9601ac046a38084ccb7cd721")));

    // Once BIP34 activated it was not possible to create new duplicate coinbases and thus other than starting
    // with the 2 existing duplicate coinbase pairs, not possible to create overwriting txs.  But by the
    // time BIP34 activated, in each of the existing pairs the duplicate coinbase had overwritten the first
    // before the first had been spent.  Since those coinbases are sufficiently buried it's no longer possible to create further
    // duplicate transactions descending from the known pairs either.
    // If we're on the known chain at height greater than where BIP34 activated, we can save the db accesses needed for the BIP30 check.

    // BIP34 requires that a block at height X (block X) has its coinbase
    // scriptSig start with a CScriptNum of X (indicated height X).  The above
    // logic of no longer requiring BIP30 once BIP34 activates is flawed in the
    // case that there is a block X before the BIP34 height of 227,931 which has
    // an indicated height Y where Y is greater than X.  The coinbase for block
    // X would also be a valid coinbase for block Y, which could be a BIP30
    // violation.  An exhaustive search of all mainnet coinbases before the
    // BIP34 height which have an indicated height greater than the block height
    // reveals many occurrences. The 3 lowest indicated heights found are
    // 209,921, 490,897, and 1,983,702 and thus coinbases for blocks at these 3
    // heights would be the first opportunity for BIP30 to be violated.

    // The search reveals a great many blocks which have an indicated height
    // greater than 1,983,702, so we simply remove the optimization to skip
    // BIP30 checking for blocks at height 1,983,702 or higher.  Before we reach
    // that block in another 25 years or so, we should take advantage of a
    // future consensus change to do a new and improved version of BIP34 that
    // will actually prevent ever creating any duplicate coinbases in the
    // future.
    static constexpr int BIP34_IMPLIES_BIP30_LIMIT = 1983702;

    // There is no potential to create a duplicate coinbase at block 209,921
    // because this is still before the BIP34 height and so explicit BIP30
    // checking is still active.

    // The final case is block 176,684 which has an indicated height of
    // 490,897. Unfortunately, this issue was not discovered until about 2 weeks
    // before block 490,897 so there was not much opportunity to address this
    // case other than to carefully analyze it and determine it would not be a
    // problem. Block 490,897 was, in fact, mined with a different coinbase than
    // block 176,684, but it is important to note that even if it hadn't been or
    // is remined on an alternate fork with a duplicate coinbase, we would still
    // not run into a BIP30 violation.  This is because the coinbase for 176,684
    // is spent in block 185,956 in transaction
    // d4f7fbbf92f4a3014a230b2dc70b8058d02eb36ac06b4a0736d9d60eaa9e8781.  This
    // spending transaction can't be duplicated because it also spends coinbase
    // 0328dd85c331237f18e781d692c92de57649529bd5edf1d01036daea32ffde29.  This
    // coinbase has an indicated height of over 4.2 billion, and wouldn't be
    // duplicatable until that height, and it's currently impossible to create a
    // chain that long. Nevertheless we may wish to consider a future soft fork
    // which retroactively prevents block 490,897 from creating a duplicate
    // coinbase. The two historical BIP30 violations often provide a confusing
    // edge case when manipulating the UTXO and it would be simpler not to have
    // another edge case to deal with.

    // testnet3 has no blocks before the BIP34 height with indicated heights
    // post BIP34 before approximately height 486,000,000. After block
    // 1,983,702 testnet3 starts doing unnecessary BIP30 checking again.
    assert(pindex->pprev);
    CBlockIndex* pindexBIP34height = pindex->pprev->GetAncestor(m_params.GetConsensus().BIP34Height);
    //Only continue to enforce if we're below BIP34 activation height or the block hash at that height doesn't correspond.
    fEnforceBIP30 = fEnforceBIP30 && (!pindexBIP34height || !(pindexBIP34height->GetBlockHash() == m_params.GetConsensus().BIP34Hash));

    // TODO: Remove BIP30 checking from block height 1,983,702 on, once we have a
    // consensus change that ensures coinbases at those heights cannot
    // duplicate earlier coinbases.
    if (fEnforceBIP30 || pindex->nHeight >= BIP34_IMPLIES_BIP30_LIMIT) {
        for (const auto& tx : block.vtx) {
            for (size_t o = 0; o < tx->vout.size(); o++) {
                if (view.HaveCoin(COutPoint(tx->GetHash(), o))) {
                    LogPrintf("ERROR: ConnectBlock(): tried to overwrite transaction\n");
                    return state.Invalid(BlockValidationResult::BLOCK_CONSENSUS, "bad-txns-BIP30");
                }
            }
        }
    }

    // Enforce BIP68 (sequence locks)
    int nLockTimeFlags = 0;
    if (DeploymentActiveAt(*pindex, m_params.GetConsensus(), Consensus::DEPLOYMENT_CSV)) {
        nLockTimeFlags |= LOCKTIME_VERIFY_SEQUENCE;
    }

    // Get the script flags for this block
    unsigned int flags = GetBlockScriptFlags(pindex, m_params.GetConsensus());

    int64_t nTime2 = GetTimeMicros(); nTimeForks += nTime2 - nTime1;
    LogPrint(BCLog::BENCH, "    - Fork checks: %.2fms [%.2fs (%.2fms/blk)]\n", MILLI * (nTime2 - nTime1), nTimeForks * MICRO, nTimeForks * MILLI / nBlocksTotal);

    CBlockUndo blockundo;

    // Precomputed transaction data pointers must not be invalidated
    // until after `control` has run the script checks (potentially
    // in multiple threads). Preallocate the vector size so a new allocation
    // doesn't invalidate pointers into the vector, and keep txsdata in scope
    // for as long as `control`.
    CCheckQueueControl<CCheck> control(fScriptChecks && g_parallel_script_checks ? &scriptcheckqueue : nullptr);
    std::vector<PrecomputedTransactionData> txsdata;
    for (unsigned int i = 0; i< block.vtx.size(); i++ ){
        txsdata.push_back(PrecomputedTransactionData(m_params.HashGenesisBlock()));
    }

    std::vector<int> prevheights;
    CAmountMap fee_map;
    int nInputs = 0;
    int64_t nSigOpsCost = 0;
    blockundo.vtxundo.reserve(block.vtx.size() - 1);

    // ELEMENTS:

    // Enforce PAK post-dynafed
    if (m_params.GetEnforcePak() && !block.m_dynafed_params.IsNull()) {
        // GetActivePAKList computes for the following block, so use previous index
        CPAKList paklist = GetActivePAKList(pindex->pprev, m_params.GetConsensus());
        for (const auto& tx : block.vtx) {
            if (!IsPAKValidTx(*tx, paklist, m_params.ParentGenesisBlockHash(), m_params.GetConsensus().pegged_asset)) {
                LogPrintf("ERROR: ConnectBlock(): Bad PAK transaction\n");
                return state.Invalid(BlockValidationResult::BLOCK_CONSENSUS, "bad-pak-tx");
            }
        }
    }

    // Used when ConnectBlock() results are unneeded for mempool ejection
    std::set<std::pair<uint256, COutPoint>> setPeginsSpentDummy;

    // Used when checking peg-ins
    const auto& fedpegscripts = GetValidFedpegScripts(pindex, m_params.GetConsensus(), false /* nextblock_validation */);

    for (unsigned int i = 0; i < block.vtx.size(); i++)
    {
        const CTransaction &tx = *(block.vtx[i]);

        nInputs += tx.vin.size();

        if (!tx.IsCoinBase())
        {
            std::vector<CCheck*> vChecks;
            bool fCacheResults = fJustCheck; /* Don't cache results if we're actually connecting blocks (still consult the cache, though) */
            TxValidationState tx_state;
            if (!Consensus::CheckTxInputs(tx, tx_state, view, pindex->nHeight, fee_map,
                        setPeginsSpent == NULL ? setPeginsSpentDummy : *setPeginsSpent,
                        g_parallel_script_checks ? &vChecks : NULL, fCacheResults, fScriptChecks, fedpegscripts)) {
                // Any transaction validation failure in ConnectBlock is a block consensus failure
                state.Invalid(BlockValidationResult::BLOCK_CONSENSUS,
                        tx_state.GetRejectReason(), tx_state.GetDebugMessage());
                return error("%s: Consensus::CheckTxInputs: %s, %s", __func__, tx.GetHash().ToString(), state.ToString());
            }
            control.Add(vChecks);

            if (!MoneyRange(fee_map)) {
                LogPrintf("ERROR: %s: accumulated fee in the block out of range.\n", __func__);
                return state.Invalid(BlockValidationResult::BLOCK_CONSENSUS, "bad-txns-accumulated-fee-outofrange");
            }

            // Check that transaction is BIP68 final
            // BIP68 lock checks (as opposed to nLockTime checks) must
            // be in ConnectBlock because they require the UTXO set
            prevheights.resize(tx.vin.size());
            for (size_t j = 0; j < tx.vin.size(); j++) {
                if (tx.vin[j].m_is_pegin) {
                    prevheights[j] = -1;
                } else {
                    prevheights[j] = view.AccessCoin(tx.vin[j].prevout).nHeight;
                }
            }

            if (!SequenceLocks(tx, nLockTimeFlags, prevheights, *pindex)) {
                LogPrintf("ERROR: %s: contains a non-BIP68-final transaction\n", __func__);
                return state.Invalid(BlockValidationResult::BLOCK_CONSENSUS, "bad-txns-nonfinal");
            }
        }

        // GetTransactionSigOpCost counts 3 types of sigops:
        // * legacy (always)
        // * p2sh (when P2SH enabled in flags and excludes coinbase)
        // * witness (when witness enabled in flags and excludes coinbase)
        nSigOpsCost += GetTransactionSigOpCost(tx, view, flags);
        if (nSigOpsCost > MAX_BLOCK_SIGOPS_COST) {
            LogPrintf("ERROR: ConnectBlock(): too many sigops\n");
            return state.Invalid(BlockValidationResult::BLOCK_CONSENSUS, "bad-blk-sigops");
        }

        if (!tx.IsCoinBase())
        {
            std::vector<CCheck*> vChecks;
            bool fCacheResults = fJustCheck; /* Don't cache results if we're actually connecting blocks (still consult the cache, though) */
            TxValidationState tx_state;
            if (fScriptChecks && !CheckInputScripts(tx, tx_state, view, flags, fCacheResults, fCacheResults, txsdata[i], g_parallel_script_checks ? &vChecks : nullptr)) {
                // Any transaction validation failure in ConnectBlock is a block consensus failure
                state.Invalid(BlockValidationResult::BLOCK_CONSENSUS,
                              tx_state.GetRejectReason(), tx_state.GetDebugMessage());
                return error("ConnectBlock(): CheckInputScripts on %s failed with %s",
                    tx.GetHash().ToString(), state.ToString());
            }
            control.Add(vChecks);
        }

        CTxUndo undoDummy;
        if (i > 0) {
            blockundo.vtxundo.push_back(CTxUndo());
        }
        UpdateCoins(tx, view, i == 0 ? undoDummy : blockundo.vtxundo.back(), pindex->nHeight);

    }
    int64_t nTime3 = GetTimeMicros(); nTimeConnect += nTime3 - nTime2;
    LogPrint(BCLog::BENCH, "      - Connect %u transactions: %.2fms (%.3fms/tx, %.3fms/txin) [%.2fs (%.2fms/blk)]\n", (unsigned)block.vtx.size(), MILLI * (nTime3 - nTime2), MILLI * (nTime3 - nTime2) / block.vtx.size(), nInputs <= 1 ? 0 : MILLI * (nTime3 - nTime2) / (nInputs-1), nTimeConnect * MICRO, nTimeConnect * MILLI / nBlocksTotal);

    CAmountMap block_reward = fee_map;
    block_reward[consensusParams.subsidy_asset] += GetBlockSubsidy(pindex->nHeight, consensusParams);
    if (!MoneyRange(block_reward)) {
        LogPrintf("ERROR: ConnectBlock(): total block reward overflowed\n");
        return state.Invalid(BlockValidationResult::BLOCK_CONSENSUS, "bad-blockreward-outofrange");
    }
    if (!VerifyCoinbaseAmount(*(block.vtx[0]), block_reward)) {
        LogPrintf("ERROR: ConnectBlock(): coinbase pays too much\n");
        return state.Invalid(BlockValidationResult::BLOCK_CONSENSUS, "bad-cb-amount");
    }

    if (!control.Wait()) {
        LogPrintf("ERROR: %s: CheckQueue failed\n", __func__);
        return state.Invalid(BlockValidationResult::BLOCK_CONSENSUS, "block-validation-failed");
    }
    int64_t nTime4 = GetTimeMicros(); nTimeVerify += nTime4 - nTime2;
    LogPrint(BCLog::BENCH, "    - Verify %u txins: %.2fms (%.3fms/txin) [%.2fs (%.2fms/blk)]\n", nInputs - 1, MILLI * (nTime4 - nTime2), nInputs <= 1 ? 0 : MILLI * (nTime4 - nTime2) / (nInputs-1), nTimeVerify * MICRO, nTimeVerify * MILLI / nBlocksTotal);

    if (fJustCheck)
        return true;

    if (!m_blockman.WriteUndoDataForBlock(blockundo, state, pindex, m_params)) {
        return false;
    }

    if (!pindex->IsValid(BLOCK_VALID_SCRIPTS)) {
        pindex->RaiseValidity(BLOCK_VALID_SCRIPTS);
        m_blockman.m_dirty_blockindex.insert(pindex);
    }

    assert(pindex->phashBlock);
    // add this block to the view's block chain
    view.SetBestBlock(pindex->GetBlockHash());

    int64_t nTime5 = GetTimeMicros(); nTimeIndex += nTime5 - nTime4;
    LogPrint(BCLog::BENCH, "    - Index writing: %.2fms [%.2fs (%.2fms/blk)]\n", MILLI * (nTime5 - nTime4), nTimeIndex * MICRO, nTimeIndex * MILLI / nBlocksTotal);

    TRACE6(validation, block_connected,
        block_hash.data(),
        pindex->nHeight,
        block.vtx.size(),
        nInputs,
        nSigOpsCost,
        nTime5 - nTimeStart // in microseconds (µs)
    );

    return true;
}

CoinsCacheSizeState CChainState::GetCoinsCacheSizeState()
{
    AssertLockHeld(::cs_main);
    return this->GetCoinsCacheSizeState(
        m_coinstip_cache_size_bytes,
        gArgs.GetIntArg("-maxmempool", DEFAULT_MAX_MEMPOOL_SIZE) * 1000000);
}

CoinsCacheSizeState CChainState::GetCoinsCacheSizeState(
    size_t max_coins_cache_size_bytes,
    size_t max_mempool_size_bytes)
{
    AssertLockHeld(::cs_main);
    const int64_t nMempoolUsage = m_mempool ? m_mempool->DynamicMemoryUsage() : 0;
    int64_t cacheSize = CoinsTip().DynamicMemoryUsage();
    int64_t nTotalSpace =
        max_coins_cache_size_bytes + std::max<int64_t>(int64_t(max_mempool_size_bytes) - nMempoolUsage, 0);

    //! No need to periodic flush if at least this much space still available.
    static constexpr int64_t MAX_BLOCK_COINSDB_USAGE_BYTES = 10 * 1024 * 1024;  // 10MB
    int64_t large_threshold =
        std::max((9 * nTotalSpace) / 10, nTotalSpace - MAX_BLOCK_COINSDB_USAGE_BYTES);

    if (cacheSize > nTotalSpace) {
        LogPrintf("Cache size (%s) exceeds total space (%s)\n", cacheSize, nTotalSpace);
        return CoinsCacheSizeState::CRITICAL;
    } else if (cacheSize > large_threshold) {
        return CoinsCacheSizeState::LARGE;
    }
    return CoinsCacheSizeState::OK;
}

bool CChainState::FlushStateToDisk(
    BlockValidationState &state,
    FlushStateMode mode,
    int nManualPruneHeight)
{
    LOCK(cs_main);
    assert(this->CanFlushToDisk());
    static std::chrono::microseconds nLastWrite{0};
    static std::chrono::microseconds nLastFlush{0};
    std::set<int> setFilesToPrune;
    bool full_flush_completed = false;

    const size_t coins_count = CoinsTip().GetCacheSize();
    const size_t coins_mem_usage = CoinsTip().DynamicMemoryUsage();

    try {
    {
        bool fFlushForPrune = false;
        bool fDoFullFlush = false;

        CoinsCacheSizeState cache_state = GetCoinsCacheSizeState();
        LOCK(m_blockman.cs_LastBlockFile);
        if (fPruneMode && (m_blockman.m_check_for_pruning || nManualPruneHeight > 0) && !fReindex) {
            // make sure we don't prune above the blockfilterindexes bestblocks
            // pruning is height-based
            int last_prune = m_chain.Height(); // last height we can prune
            ForEachBlockFilterIndex([&](BlockFilterIndex& index) {
               last_prune = std::max(1, std::min(last_prune, index.GetSummary().best_block_height));
            });

            if (nManualPruneHeight > 0) {
                LOG_TIME_MILLIS_WITH_CATEGORY("find files to prune (manual)", BCLog::BENCH);

                m_blockman.FindFilesToPruneManual(setFilesToPrune, std::min(last_prune, nManualPruneHeight), m_chain.Height());
            } else {
                LOG_TIME_MILLIS_WITH_CATEGORY("find files to prune", BCLog::BENCH);

                m_blockman.FindFilesToPrune(setFilesToPrune, m_params.PruneAfterHeight(), m_chain.Height(), last_prune, IsInitialBlockDownload());
                m_blockman.m_check_for_pruning = false;
            }
            if (!setFilesToPrune.empty()) {
                fFlushForPrune = true;
                if (!fHavePruned) {
                    m_blockman.m_block_tree_db->WriteFlag("prunedblockfiles", true);
                    fHavePruned = true;
                }
            }
        }
        const auto nNow = GetTime<std::chrono::microseconds>();
        // Avoid writing/flushing immediately after startup.
        if (nLastWrite.count() == 0) {
            nLastWrite = nNow;
        }
        if (nLastFlush.count() == 0) {
            nLastFlush = nNow;
        }
        // The cache is large and we're within 10% and 10 MiB of the limit, but we have time now (not in the middle of a block processing).
        bool fCacheLarge = mode == FlushStateMode::PERIODIC && cache_state >= CoinsCacheSizeState::LARGE;
        // The cache is over the limit, we have to write now.
        bool fCacheCritical = mode == FlushStateMode::IF_NEEDED && cache_state >= CoinsCacheSizeState::CRITICAL;
        // It's been a while since we wrote the block index to disk. Do this frequently, so we don't need to redownload after a crash.
        bool fPeriodicWrite = mode == FlushStateMode::PERIODIC && nNow > nLastWrite + DATABASE_WRITE_INTERVAL;
        // It's been very long since we flushed the cache. Do this infrequently, to optimize cache usage.
        bool fPeriodicFlush = mode == FlushStateMode::PERIODIC && nNow > nLastFlush + DATABASE_FLUSH_INTERVAL;
        // Combine all conditions that result in a full cache flush.
        fDoFullFlush = (mode == FlushStateMode::ALWAYS) || fCacheLarge || fCacheCritical || fPeriodicFlush || fFlushForPrune;
        // Write blocks and block index to disk.
        if (fDoFullFlush || fPeriodicWrite) {
            // Ensure we can write block index
            if (!CheckDiskSpace(gArgs.GetBlocksDirPath())) {
                return AbortNode(state, "Disk space is too low!", _("Disk space is too low!"));
            }
            {
                LOG_TIME_MILLIS_WITH_CATEGORY("write block and undo data to disk", BCLog::BENCH);

                // First make sure all block and undo data is flushed to disk.
                m_blockman.FlushBlockFile();
            }

            // Then update all block file information (which may refer to block and undo files).
            {
                LOG_TIME_MILLIS_WITH_CATEGORY("write block index to disk", BCLog::BENCH);

                if (!m_blockman.WriteBlockIndexDB()) {
                    return AbortNode(state, "Failed to write to block index database");
                }

                if (node::fTrimHeaders) {
                    std::set<CBlockIndex*> setTrimmableBlockIndex(m_blockman.m_dirty_blockindex);
                    LogPrintf("Flushing block index, trimming headers, setTrimmableBlockIndex.size(): %d\n", setTrimmableBlockIndex.size());
                    int trim_height = m_chain.Height() - node::nMustKeepFullHeaders;
                    int min_height = std::numeric_limits<int>::max();
                    CBlockIndex* min_index = nullptr;
                    for (std::set<CBlockIndex*>::iterator it = setTrimmableBlockIndex.begin(); it != setTrimmableBlockIndex.end(); it++) {
                        (*it)->assert_untrimmed();
                        if ((*it)->nHeight < trim_height) {
                            (*it)->trim();
                            if ((*it)->nHeight < min_height) {
                                min_height = (*it)->nHeight;
                                min_index = *it;
                            }
                        }
                    }

                    // Handle any remaining untrimmed blocks that were too recent for trimming last time we flushed.
                    if (min_index) {
                        min_index = min_index->pprev;
                        while (min_index && !min_index->trimmed()) {
                            min_index->trim();
                            min_index = min_index->pprev;
                        }
                    }
                }
            }
            // Finally remove any pruned files
            if (fFlushForPrune) {
                LOG_TIME_MILLIS_WITH_CATEGORY("unlink pruned files", BCLog::BENCH);

                UnlinkPrunedFiles(setFilesToPrune);
            }
            nLastWrite = nNow;
        }
        // Flush best chain related state. This can only be done if the blocks / block index write was also done.
        if (fDoFullFlush && !CoinsTip().GetBestBlock().IsNull()) {
            LOG_TIME_MILLIS_WITH_CATEGORY(strprintf("write coins cache to disk (%d coins, %.2fkB)",
                coins_count, coins_mem_usage / 1000), BCLog::BENCH);

            // Typical Coin structures on disk are around 48 bytes in size.
            // Pushing a new one to the database can cause it to be written
            // twice (once in the log, and once in the tables). This is already
            // an overestimation, as most will delete an existing entry or
            // overwrite one. Still, use a conservative safety factor of 2.
            if (!CheckDiskSpace(gArgs.GetDataDirNet(), 48 * 2 * 2 * CoinsTip().GetCacheSize())) {
                return AbortNode(state, "Disk space is too low!", _("Disk space is too low!"));
            }
            // Flush the chainstate (which may refer to block index entries).
            if (!CoinsTip().Flush())
                return AbortNode(state, "Failed to write to coin database");
            nLastFlush = nNow;
            full_flush_completed = true;
            TRACE5(utxocache, flush,
                   (int64_t)(GetTimeMicros() - nNow.count()), // in microseconds (µs)
                   (u_int32_t)mode,
                   (u_int64_t)coins_count,
                   (u_int64_t)coins_mem_usage,
                   (bool)fFlushForPrune);
        }
    }
    if (full_flush_completed) {
        // Update best block in wallet (so we can detect restored wallets).
        GetMainSignals().ChainStateFlushed(m_chain.GetLocator());
    }
    } catch (const std::runtime_error& e) {
        return AbortNode(state, std::string("System error while flushing: ") + e.what());
    }
    return true;
}

void CChainState::ForceFlushStateToDisk()
{
    BlockValidationState state;
    if (!this->FlushStateToDisk(state, FlushStateMode::ALWAYS)) {
        LogPrintf("%s: failed to flush state (%s)\n", __func__, state.ToString());
    }
}

void CChainState::PruneAndFlush()
{
    BlockValidationState state;
    m_blockman.m_check_for_pruning = true;
    if (!this->FlushStateToDisk(state, FlushStateMode::NONE)) {
        LogPrintf("%s: failed to flush state (%s)\n", __func__, state.ToString());
    }
}

static void DoWarning(const bilingual_str& warning)
{
    static bool fWarned = false;
    SetMiscWarning(warning);
    if (!fWarned) {
        AlertNotify(warning.original);
        fWarned = true;
    }
}

/** Private helper function that concatenates warning messages. */
static void AppendWarning(bilingual_str& res, const bilingual_str& warn)
{
    if (!res.empty()) res += Untranslated(", ");
    res += warn;
}

static void UpdateTipLog(
    const CCoinsViewCache& coins_tip,
    const CBlockIndex* tip,
    const CChainParams& params,
    const std::string& func_name,
    const std::string& prefix,
    const std::string& warning_messages) EXCLUSIVE_LOCKS_REQUIRED(::cs_main)
{

    AssertLockHeld(::cs_main);
    LogPrintf("%s%s: new best=%s height=%d version=0x%08x log2_work=%f tx=%lu date='%s' progress=%f cache=%.1fMiB(%utxo)%s\n",
        prefix, func_name,
        tip->GetBlockHash().ToString(), tip->nHeight, tip->nVersion,
        log(tip->nChainWork.getdouble()) / log(2.0), (unsigned long)tip->nChainTx,
        FormatISO8601DateTime(tip->GetBlockTime()),
        GuessVerificationProgress(tip, params.GetConsensus().nPowTargetSpacing),
        coins_tip.DynamicMemoryUsage() * (1.0 / (1 << 20)),
        coins_tip.GetCacheSize(),
        !warning_messages.empty() ? strprintf(" warning='%s'", warning_messages) : "");
}

void CChainState::UpdateTip(const CBlockIndex* pindexNew)
{
    AssertLockHeld(::cs_main);
    const auto& coins_tip = this->CoinsTip();

    // The remainder of the function isn't relevant if we are not acting on
    // the active chainstate, so return if need be.
    if (this != &m_chainman.ActiveChainstate()) {
        // Only log every so often so that we don't bury log messages at the tip.
        constexpr int BACKGROUND_LOG_INTERVAL = 2000;
        if (pindexNew->nHeight % BACKGROUND_LOG_INTERVAL == 0) {
            UpdateTipLog(coins_tip, pindexNew, m_params, __func__, "[background validation] ", "");
        }
        return;
    }

    // New best block
    if (m_mempool) {
        m_mempool->AddTransactionsUpdated(1);
    }

    {
        LOCK(g_best_block_mutex);
        g_best_block = pindexNew->GetBlockHash();
        g_best_block_cv.notify_all();
    }

    bilingual_str warning_messages;
    if (!this->IsInitialBlockDownload()) {
        const CBlockIndex* pindex = pindexNew;
        for (int bit = 0; bit < VERSIONBITS_NUM_BITS; bit++) {
            WarningBitsConditionChecker checker(bit);
            ThresholdState state = checker.GetStateFor(pindex, m_params.GetConsensus(), warningcache[bit]);
            if (state == ThresholdState::ACTIVE || state == ThresholdState::LOCKED_IN) {
                const bilingual_str warning = strprintf(_("Unknown new rules activated (versionbit %i)"), bit);
                if (state == ThresholdState::ACTIVE) {
                    DoWarning(warning);
                } else {
                    AppendWarning(warning_messages, warning);
                }
            }
        }
    }
    UpdateTipLog(coins_tip, pindexNew, m_params, __func__, "", warning_messages.original);

    // Do some logging if dynafed parameters changed.
    if (pindexNew->pprev && !pindexNew->dynafed_params().IsNull()) {
        int height = pindexNew->nHeight;
        uint256 hash = pindexNew->GetBlockHash();
        uint256 root = pindexNew->dynafed_params().m_current.CalculateRoot();
        if (pindexNew->pprev->dynafed_params().IsNull()) {
            LogPrintf("Dynafed activated in block %d:%s: %s\n", height, hash.GetHex(), root.GetHex());
        } else if (root != pindexNew->pprev->dynafed_params().m_current.CalculateRoot()) {
            LogPrintf("New dynafed parameters activated in block %d:%s: %s\n", height, hash.GetHex(), root.GetHex());
        }
    }
}

/** Disconnect m_chain's tip.
  * After calling, the mempool will be in an inconsistent state, with
  * transactions from disconnected blocks being added to disconnectpool.  You
  * should make the mempool consistent again by calling MaybeUpdateMempoolForReorg.
  * with cs_main held.
  *
  * If disconnectpool is nullptr, then no disconnected transactions are added to
  * disconnectpool (note that the caller is responsible for mempool consistency
  * in any case).
  */
bool CChainState::DisconnectTip(BlockValidationState& state, DisconnectedBlockTransactions* disconnectpool)
{
    AssertLockHeld(cs_main);
    if (m_mempool) AssertLockHeld(m_mempool->cs);

    CBlockIndex *pindexDelete = m_chain.Tip();
    assert(pindexDelete);
    // Read block from disk.
    std::shared_ptr<CBlock> pblock = std::make_shared<CBlock>();
    CBlock& block = *pblock;
    if (!ReadBlockFromDisk(block, pindexDelete, m_params.GetConsensus())) {
        return error("DisconnectTip(): Failed to read block");
    }
    // Apply the block atomically to the chain state.
    int64_t nStart = GetTimeMicros();
    {
        CCoinsViewCache view(&CoinsTip());
        assert(view.GetBestBlock() == pindexDelete->GetBlockHash());
        if (DisconnectBlock(block, pindexDelete, view) != DISCONNECT_OK)
            return error("DisconnectTip(): DisconnectBlock %s failed", pindexDelete->GetBlockHash().ToString());
        bool flushed = view.Flush();
        assert(flushed);
    }
    LogPrint(BCLog::BENCH, "- Disconnect block: %.2fms\n", (GetTimeMicros() - nStart) * MILLI);
    // Write the chain state to disk, if necessary.
    if (!FlushStateToDisk(state, FlushStateMode::IF_NEEDED)) {
        return false;
    }

    if (disconnectpool && m_mempool) {
        // Save transactions to re-add to mempool at end of reorg
        for (auto it = block.vtx.rbegin(); it != block.vtx.rend(); ++it) {
            disconnectpool->addTransaction(*it);
        }
        while (disconnectpool->DynamicMemoryUsage() > MAX_DISCONNECTED_TX_POOL_SIZE * 1000) {
            // Drop the earliest entry, and remove its children from the mempool.
            auto it = disconnectpool->queuedTx.get<insertion_order>().begin();
            m_mempool->removeRecursive(**it, MemPoolRemovalReason::REORG);
            disconnectpool->removeEntry(it);
        }
    }

    m_chain.SetTip(pindexDelete->pprev);

    UpdateTip(pindexDelete->pprev);
    // Let wallets know transactions went from 1-confirmed to
    // 0-confirmed or conflicted:
    GetMainSignals().BlockDisconnected(pblock, pindexDelete);
    return true;
}

static int64_t nTimeReadFromDisk = 0;
static int64_t nTimeConnectTotal = 0;
static int64_t nTimeFlush = 0;
static int64_t nTimeChainState = 0;
static int64_t nTimePostConnect = 0;

struct PerBlockConnectTrace {
    CBlockIndex* pindex = nullptr;
    std::shared_ptr<const CBlock> pblock;
    PerBlockConnectTrace() {}
};
/**
 * Used to track blocks whose transactions were applied to the UTXO state as a
 * part of a single ActivateBestChainStep call.
 *
 * This class is single-use, once you call GetBlocksConnected() you have to throw
 * it away and make a new one.
 */
class ConnectTrace {
private:
    std::vector<PerBlockConnectTrace> blocksConnected;

public:
    explicit ConnectTrace() : blocksConnected(1) {}

    void BlockConnected(CBlockIndex* pindex, std::shared_ptr<const CBlock> pblock) {
        assert(!blocksConnected.back().pindex);
        assert(pindex);
        assert(pblock);
        blocksConnected.back().pindex = pindex;
        blocksConnected.back().pblock = std::move(pblock);
        blocksConnected.emplace_back();
    }

    std::vector<PerBlockConnectTrace>& GetBlocksConnected() {
        // We always keep one extra block at the end of our list because
        // blocks are added after all the conflicted transactions have
        // been filled in. Thus, the last entry should always be an empty
        // one waiting for the transactions from the next block. We pop
        // the last entry here to make sure the list we return is sane.
        assert(!blocksConnected.back().pindex);
        blocksConnected.pop_back();
        return blocksConnected;
    }
};

/**
 * Connect a new block to m_chain. pblock is either nullptr or a pointer to a CBlock
 * corresponding to pindexNew, to bypass loading it again from disk.
 *
 * The block is added to connectTrace if connection succeeds.
 */
bool CChainState::ConnectTip(BlockValidationState& state, CBlockIndex* pindexNew, const std::shared_ptr<const CBlock>& pblock, ConnectTrace& connectTrace, DisconnectedBlockTransactions& disconnectpool, bool& fStall)
{
    AssertLockHeld(cs_main);
    if (m_mempool) AssertLockHeld(m_mempool->cs);

    assert(pindexNew->pprev == m_chain.Tip());
    // Read block from disk.
    int64_t nTime1 = GetTimeMicros();
    std::shared_ptr<const CBlock> pthisBlock;
    if (!pblock) {
        std::shared_ptr<CBlock> pblockNew = std::make_shared<CBlock>();
        if (!ReadBlockFromDisk(*pblockNew, pindexNew, m_params.GetConsensus())) {
            return AbortNode(state, "Failed to read block");
        }
        pthisBlock = pblockNew;
    } else {
        pthisBlock = pblock;
    }
    const CBlock& blockConnecting = *pthisBlock;

    const auto& fedpegscripts = GetValidFedpegScripts(pindexNew, m_params.GetConsensus(), false /* nextblock_validation */);
    if (!CheckPeginRipeness(blockConnecting, fedpegscripts)) {
        LogPrintf("STALLING further progress in ConnectTip while waiting for parent chain daemon to catch up! Chain will not grow until this is remedied!\n");
        fStall = true;
        return true;
    }

    // Apply the block atomically to the chain state.
    int64_t nTime2 = GetTimeMicros(); nTimeReadFromDisk += nTime2 - nTime1;
    int64_t nTime3;
    LogPrint(BCLog::BENCH, "  - Load block from disk: %.2fms [%.2fs]\n", (nTime2 - nTime1) * MILLI, nTimeReadFromDisk * MICRO);

    // ELEMENTS:
    // For mempool removal with pegin conflicts
    std::set<std::pair<uint256, COutPoint>> setPeginsSpent;

    {
        CCoinsViewCache view(&CoinsTip());
        bool rv = ConnectBlock(blockConnecting, state, pindexNew, view, &setPeginsSpent);
        GetMainSignals().BlockChecked(blockConnecting, state);
        if (!rv) {
            if (state.IsInvalid()) {
                InvalidBlockFound(pindexNew, state);
            }
            return error("%s: ConnectBlock %s failed, %s", __func__, pindexNew->GetBlockHash().ToString(), state.ToString());
        }
        nTime3 = GetTimeMicros(); nTimeConnectTotal += nTime3 - nTime2;
        assert(nBlocksTotal > 0);
        LogPrint(BCLog::BENCH, "  - Connect total: %.2fms [%.2fs (%.2fms/blk)]\n", (nTime3 - nTime2) * MILLI, nTimeConnectTotal * MICRO, nTimeConnectTotal * MILLI / nBlocksTotal);
        bool flushed = view.Flush();
        assert(flushed);
    }
    int64_t nTime4 = GetTimeMicros(); nTimeFlush += nTime4 - nTime3;
    LogPrint(BCLog::BENCH, "  - Flush: %.2fms [%.2fs (%.2fms/blk)]\n", (nTime4 - nTime3) * MILLI, nTimeFlush * MICRO, nTimeFlush * MILLI / nBlocksTotal);
    // Write the chain state to disk, if necessary.
    if (!FlushStateToDisk(state, FlushStateMode::IF_NEEDED)) {
        return false;
    }
    int64_t nTime5 = GetTimeMicros(); nTimeChainState += nTime5 - nTime4;
    LogPrint(BCLog::BENCH, "  - Writing chainstate: %.2fms [%.2fs (%.2fms/blk)]\n", (nTime5 - nTime4) * MILLI, nTimeChainState * MICRO, nTimeChainState * MILLI / nBlocksTotal);
    // Remove conflicting transactions from the mempool.;
    if (m_mempool) {
        // ELEMENTS: We also eject peg-outs with now-invalid PAK proofs
        // as well as peg-in inputs during transitional periods.
        m_mempool->removeForBlock(blockConnecting.vtx, pindexNew->nHeight, pindexNew);
        disconnectpool.removeForBlock(blockConnecting.vtx);
    }
    // Update m_chain & related variables.
    m_chain.SetTip(pindexNew);
    UpdateTip(pindexNew);

    int64_t nTime6 = GetTimeMicros(); nTimePostConnect += nTime6 - nTime5; nTimeTotal += nTime6 - nTime1;
    LogPrint(BCLog::BENCH, "  - Connect postprocess: %.2fms [%.2fs (%.2fms/blk)]\n", (nTime6 - nTime5) * MILLI, nTimePostConnect * MICRO, nTimePostConnect * MILLI / nBlocksTotal);
    LogPrint(BCLog::BENCH, "- Connect block: %.2fms [%.2fs (%.2fms/blk)]\n", (nTime6 - nTime1) * MILLI, nTimeTotal * MICRO, nTimeTotal * MILLI / nBlocksTotal);

    connectTrace.BlockConnected(pindexNew, std::move(pthisBlock));
    return true;
}

/**
 * Return the tip of the chain with the most work in it, that isn't
 * known to be invalid (it's however far from certain to be valid).
 */
CBlockIndex* CChainState::FindMostWorkChain()
{
    AssertLockHeld(::cs_main);
    do {
        CBlockIndex *pindexNew = nullptr;

        // Find the best candidate header.
        {
            std::set<CBlockIndex*, CBlockIndexWorkComparator>::reverse_iterator it = setBlockIndexCandidates.rbegin();
            if (it == setBlockIndexCandidates.rend())
                return nullptr;
            pindexNew = *it;
        }

        // Check whether all blocks on the path between the currently active chain and the candidate are valid.
        // Just going until the active chain is an optimization, as we know all blocks in it are valid already.
        CBlockIndex *pindexTest = pindexNew;
        bool fInvalidAncestor = false;
        while (pindexTest && !m_chain.Contains(pindexTest)) {
            assert(pindexTest->HaveTxsDownloaded() || pindexTest->nHeight == 0);

            // Pruned nodes may have entries in setBlockIndexCandidates for
            // which block files have been deleted.  Remove those as candidates
            // for the most work chain if we come across them; we can't switch
            // to a chain unless we have all the non-active-chain parent blocks.
            bool fFailedChain = pindexTest->nStatus & BLOCK_FAILED_MASK;
            bool fMissingData = !(pindexTest->nStatus & BLOCK_HAVE_DATA);
            if (fFailedChain || fMissingData) {
                // Candidate chain is not usable (either invalid or missing data)
                if (fFailedChain && (m_chainman.m_best_invalid == nullptr || pindexNew->nChainWork > m_chainman.m_best_invalid->nChainWork)) {
                    m_chainman.m_best_invalid = pindexNew;
                }
                CBlockIndex *pindexFailed = pindexNew;
                // Remove the entire chain from the set.
                while (pindexTest != pindexFailed) {
                    if (fFailedChain) {
                        pindexFailed->nStatus |= BLOCK_FAILED_CHILD;
                    } else if (fMissingData) {
                        // If we're missing data, then add back to m_blocks_unlinked,
                        // so that if the block arrives in the future we can try adding
                        // to setBlockIndexCandidates again.
                        m_blockman.m_blocks_unlinked.insert(
                            std::make_pair(pindexFailed->pprev, pindexFailed));
                    }
                    setBlockIndexCandidates.erase(pindexFailed);
                    pindexFailed = pindexFailed->pprev;
                }
                setBlockIndexCandidates.erase(pindexTest);
                fInvalidAncestor = true;
                break;
            }
            pindexTest = pindexTest->pprev;
        }
        if (!fInvalidAncestor)
            return pindexNew;
    } while(true);
}

/** Delete all entries in setBlockIndexCandidates that are worse than the current tip. */
void CChainState::PruneBlockIndexCandidates() {
    // Note that we can't delete the current block itself, as we may need to return to it later in case a
    // reorganization to a better block fails.
    std::set<CBlockIndex*, CBlockIndexWorkComparator>::iterator it = setBlockIndexCandidates.begin();
    while (it != setBlockIndexCandidates.end() && setBlockIndexCandidates.value_comp()(*it, m_chain.Tip())) {
        setBlockIndexCandidates.erase(it++);
    }
    // Either the current tip or a successor of it we're working towards is left in setBlockIndexCandidates.
    assert(!setBlockIndexCandidates.empty());
}

/**
 * Try to make some progress towards making pindexMostWork the active block.
 * pblock is either nullptr or a pointer to a CBlock corresponding to pindexMostWork.
 *
 * @returns true unless a system error occurred
 */
bool CChainState::ActivateBestChainStep(BlockValidationState& state, CBlockIndex* pindexMostWork, const std::shared_ptr<const CBlock>& pblock, bool& fInvalidFound, ConnectTrace& connectTrace, bool& fStall)
{
    AssertLockHeld(cs_main);
    if (m_mempool) AssertLockHeld(m_mempool->cs);

    const CBlockIndex* pindexOldTip = m_chain.Tip();
    const CBlockIndex* pindexFork = m_chain.FindFork(pindexMostWork);

    // Disconnect active blocks which are no longer in the best chain.
    bool fBlocksDisconnected = false;
    DisconnectedBlockTransactions disconnectpool;
    while (m_chain.Tip() && m_chain.Tip() != pindexFork) {
        if (!DisconnectTip(state, &disconnectpool)) {
            // This is likely a fatal error, but keep the mempool consistent,
            // just in case. Only remove from the mempool in this case.
            MaybeUpdateMempoolForReorg(disconnectpool, false);

            // If we're unable to disconnect a block during normal operation,
            // then that is a failure of our local system -- we should abort
            // rather than stay on a less work chain.
            AbortNode(state, "Failed to disconnect block; see debug.log for details");
            return false;
        }
        fBlocksDisconnected = true;
    }

    // Build list of new blocks to connect (in descending height order).
    std::vector<CBlockIndex*> vpindexToConnect;
    bool fContinue = true;
    int nHeight = pindexFork ? pindexFork->nHeight : -1;
    while (fContinue && nHeight != pindexMostWork->nHeight) {
        // Don't iterate the entire list of potential improvements toward the best tip, as we likely only need
        // a few blocks along the way.
        int nTargetHeight = std::min(nHeight + 32, pindexMostWork->nHeight);
        vpindexToConnect.clear();
        vpindexToConnect.reserve(nTargetHeight - nHeight);
        CBlockIndex* pindexIter = pindexMostWork->GetAncestor(nTargetHeight);
        while (pindexIter && pindexIter->nHeight != nHeight) {
            vpindexToConnect.push_back(pindexIter);
            pindexIter = pindexIter->pprev;
        }
        nHeight = nTargetHeight;

        // Connect new blocks.
        for (CBlockIndex* pindexConnect : reverse_iterate(vpindexToConnect)) {
            if (!ConnectTip(state, pindexConnect, pindexConnect == pindexMostWork ? pblock : std::shared_ptr<const CBlock>(), connectTrace, disconnectpool, fStall)) {
                if (state.IsInvalid()) {
                    // The block violates a consensus rule.
                    if (state.GetResult() != BlockValidationResult::BLOCK_MUTATED) {
                        InvalidChainFound(vpindexToConnect.front());
                    }
                    state = BlockValidationState();
                    fInvalidFound = true;
                    fContinue = false;
                    break;
                } else {
                    // A system error occurred (disk space, database error, ...).
                    // Make the mempool consistent with the current tip, just in case
                    // any observers try to use it before shutdown.
                    MaybeUpdateMempoolForReorg(disconnectpool, false);
                    return false;
                }
            } else {
                if (fStall) {
                    // We didn't make progress because the parent chain is not
                    // synced enough to check pegins. Try again later.
                    fContinue = false;
                    break;
                }
                PruneBlockIndexCandidates();
                if (!pindexOldTip || m_chain.Tip()->nChainWork > pindexOldTip->nChainWork) {
                    // We're in a better position than we were. Return temporarily to release the lock.
                    fContinue = false;
                    break;
                }
            }
        }
    }

    if (fBlocksDisconnected) {
        // If any blocks were disconnected, disconnectpool may be non empty.  Add
        // any disconnected transactions back to the mempool.
        MaybeUpdateMempoolForReorg(disconnectpool, true);
    }
    if (m_mempool) m_mempool->check(this->m_chain.Tip(), this->CoinsTip(), this->m_chain.Height() + 1);

    CheckForkWarningConditions();

    return true;
}

static SynchronizationState GetSynchronizationState(bool init)
{
    if (!init) return SynchronizationState::POST_INIT;
    if (::fReindex) return SynchronizationState::INIT_REINDEX;
    return SynchronizationState::INIT_DOWNLOAD;
}

static bool NotifyHeaderTip(CChainState& chainstate) LOCKS_EXCLUDED(cs_main) {
    bool fNotify = false;
    bool fInitialBlockDownload = false;
    static CBlockIndex* pindexHeaderOld = nullptr;
    CBlockIndex* pindexHeader = nullptr;
    {
        LOCK(cs_main);
        pindexHeader = pindexBestHeader;

        if (pindexHeader != pindexHeaderOld) {
            fNotify = true;
            fInitialBlockDownload = chainstate.IsInitialBlockDownload();
            pindexHeaderOld = pindexHeader;
        }
    }
    // Send block tip changed notifications without cs_main
    if (fNotify) {
        uiInterface.NotifyHeaderTip(GetSynchronizationState(fInitialBlockDownload), pindexHeader);
    }
    return fNotify;
}

static void LimitValidationInterfaceQueue() LOCKS_EXCLUDED(cs_main) {
    AssertLockNotHeld(cs_main);

    if (GetMainSignals().CallbacksPending() > 10) {
        SyncWithValidationInterfaceQueue();
    }
}

bool CChainState::ActivateBestChain(BlockValidationState& state, std::shared_ptr<const CBlock> pblock)
{
    AssertLockNotHeld(m_chainstate_mutex);

    // Note that while we're often called here from ProcessNewBlock, this is
    // far from a guarantee. Things in the P2P/RPC will often end up calling
    // us in the middle of ProcessNewBlock - do not assume pblock is set
    // sanely for performance or correctness!
    AssertLockNotHeld(::cs_main);

    // ABC maintains a fair degree of expensive-to-calculate internal state
    // because this function periodically releases cs_main so that it does not lock up other threads for too long
    // during large connects - and to allow for e.g. the callback queue to drain
    // we use m_chainstate_mutex to enforce mutual exclusion so that only one caller may execute this function at a time
    LOCK(m_chainstate_mutex);

    CBlockIndex *pindexMostWork = nullptr;
    CBlockIndex *pindexNewTip = nullptr;
    int nStopAtHeight = gArgs.GetIntArg("-stopatheight", DEFAULT_STOPATHEIGHT);
    bool fStall = false;

    do {
        // Block until the validation queue drains. This should largely
        // never happen in normal operation, however may happen during
        // reindex, causing memory blowup if we run too far ahead.
        // Note that if a validationinterface callback ends up calling
        // ActivateBestChain this may lead to a deadlock! We should
        // probably have a DEBUG_LOCKORDER test for this in the future.
        LimitValidationInterfaceQueue();

        {
            LOCK(cs_main);
            // Lock transaction pool for at least as long as it takes for connectTrace to be consumed
            LOCK(MempoolMutex());
            CBlockIndex* starting_tip = m_chain.Tip();
            bool blocks_connected = false;
            do {
                // We absolutely may not unlock cs_main until we've made forward progress
                // (with the exception of shutdown due to hardware issues, low disk space, etc).
                ConnectTrace connectTrace; // Destructed before cs_main is unlocked

                if (pindexMostWork == nullptr) {
                    pindexMostWork = FindMostWorkChain();
                }

                // Whether we have anything to do at all.
                if (pindexMostWork == nullptr || pindexMostWork == m_chain.Tip()) {
                    break;
                }

                bool fInvalidFound = false;
                std::shared_ptr<const CBlock> nullBlockPtr;
                if (!ActivateBestChainStep(state, pindexMostWork, pblock && pblock->GetHash() == pindexMostWork->GetBlockHash() ? pblock : nullBlockPtr, fInvalidFound, connectTrace, fStall)) {
                    // A system error occurred
                    return false;
                }
                blocks_connected = true;

                if (fInvalidFound) {
                    // Wipe cache, we may need another branch now.
                    pindexMostWork = nullptr;
                }
                pindexNewTip = m_chain.Tip();

                for (const PerBlockConnectTrace& trace : connectTrace.GetBlocksConnected()) {
                    assert(trace.pblock && trace.pindex);
                    GetMainSignals().BlockConnected(trace.pblock, trace.pindex);
                }

                if (fStall) {
                    // Stuck waiting for parent chain daemon, twiddle our thumbs for awhile.
                    break;
                }
            } while (!m_chain.Tip() || (starting_tip && CBlockIndexWorkComparator()(m_chain.Tip(), starting_tip)));
            if (!blocks_connected) return true;

            const CBlockIndex* pindexFork = m_chain.FindFork(starting_tip);
            bool fInitialDownload = IsInitialBlockDownload();

            // Notify external listeners about the new tip.
            // Enqueue while holding cs_main to ensure that UpdatedBlockTip is called in the order in which blocks are connected
            if (pindexFork != pindexNewTip) {
                // Notify ValidationInterface subscribers
                GetMainSignals().UpdatedBlockTip(pindexNewTip, pindexFork, fInitialDownload);

                // Always notify the UI if a new block tip was connected
                uiInterface.NotifyBlockTip(GetSynchronizationState(fInitialDownload), pindexNewTip);
            }
        }
        // When we reach this point, we switched to a new tip (stored in pindexNewTip).

        if (fStall) {
            // Stuck waiting for parent chain daemon, twiddle our thumbs for awhile.
            break;
        }

        if (nStopAtHeight && pindexNewTip && pindexNewTip->nHeight >= nStopAtHeight) StartShutdown();

        // We check shutdown only after giving ActivateBestChainStep a chance to run once so that we
        // never shutdown before connecting the genesis block during LoadChainTip(). Previously this
        // caused an assert() failure during shutdown in such cases as the UTXO DB flushing checks
        // that the best block hash is non-null.
        if (ShutdownRequested()) break;
    } while (pindexNewTip != pindexMostWork);
    CheckBlockIndex();

    // Write changes periodically to disk, after relay.
    if (!FlushStateToDisk(state, FlushStateMode::PERIODIC)) {
        return false;
    }

    return true;
}

bool CChainState::PreciousBlock(BlockValidationState& state, CBlockIndex* pindex)
{
    AssertLockNotHeld(m_chainstate_mutex);
    AssertLockNotHeld(::cs_main);
    {
        LOCK(cs_main);
        if (pindex->nChainWork < m_chain.Tip()->nChainWork) {
            // Nothing to do, this block is not at the tip.
            return true;
        }
        if (m_chain.Tip()->nChainWork > nLastPreciousChainwork) {
            // The chain has been extended since the last call, reset the counter.
            nBlockReverseSequenceId = -1;
        }
        nLastPreciousChainwork = m_chain.Tip()->nChainWork;
        setBlockIndexCandidates.erase(pindex);
        pindex->nSequenceId = nBlockReverseSequenceId;
        if (nBlockReverseSequenceId > std::numeric_limits<int32_t>::min()) {
            // We can't keep reducing the counter if somebody really wants to
            // call preciousblock 2**31-1 times on the same set of tips...
            nBlockReverseSequenceId--;
        }
        if (pindex->IsValid(BLOCK_VALID_TRANSACTIONS) && pindex->HaveTxsDownloaded()) {
            setBlockIndexCandidates.insert(pindex);
            PruneBlockIndexCandidates();
        }
    }

    return ActivateBestChain(state, std::shared_ptr<const CBlock>());
}

bool CChainState::InvalidateBlock(BlockValidationState& state, CBlockIndex* pindex)
{
    AssertLockNotHeld(m_chainstate_mutex);
    AssertLockNotHeld(::cs_main);

    // Genesis block can't be invalidated
    assert(pindex);
    if (pindex->nHeight == 0) return false;

    CBlockIndex* to_mark_failed = pindex;
    bool pindex_was_in_chain = false;
    int disconnected = 0;

    // We do not allow ActivateBestChain() to run while InvalidateBlock() is
    // running, as that could cause the tip to change while we disconnect
    // blocks.
    LOCK(m_chainstate_mutex);

    // We'll be acquiring and releasing cs_main below, to allow the validation
    // callbacks to run. However, we should keep the block index in a
    // consistent state as we disconnect blocks -- in particular we need to
    // add equal-work blocks to setBlockIndexCandidates as we disconnect.
    // To avoid walking the block index repeatedly in search of candidates,
    // build a map once so that we can look up candidate blocks by chain
    // work as we go.
    std::multimap<const arith_uint256, CBlockIndex *> candidate_blocks_by_work;

    {
        LOCK(cs_main);
        for (auto& entry : m_blockman.m_block_index) {
            CBlockIndex* candidate = &entry.second;
            // We don't need to put anything in our active chain into the
            // multimap, because those candidates will be found and considered
            // as we disconnect.
            // Instead, consider only non-active-chain blocks that have at
            // least as much work as where we expect the new tip to end up.
            if (!m_chain.Contains(candidate) &&
                    !CBlockIndexWorkComparator()(candidate, pindex->pprev) &&
                    candidate->IsValid(BLOCK_VALID_TRANSACTIONS) &&
                    candidate->HaveTxsDownloaded()) {
                candidate_blocks_by_work.insert(std::make_pair(candidate->nChainWork, candidate));
            }
        }
    }

    // Disconnect (descendants of) pindex, and mark them invalid.
    while (true) {
        if (ShutdownRequested()) break;

        // Make sure the queue of validation callbacks doesn't grow unboundedly.
        LimitValidationInterfaceQueue();

        LOCK(cs_main);
        // Lock for as long as disconnectpool is in scope to make sure MaybeUpdateMempoolForReorg is
        // called after DisconnectTip without unlocking in between
        LOCK(MempoolMutex());
        if (!m_chain.Contains(pindex)) break;
        pindex_was_in_chain = true;
        CBlockIndex *invalid_walk_tip = m_chain.Tip();

        // ActivateBestChain considers blocks already in m_chain
        // unconditionally valid already, so force disconnect away from it.
        DisconnectedBlockTransactions disconnectpool;
        bool ret = DisconnectTip(state, &disconnectpool);
        // DisconnectTip will add transactions to disconnectpool.
        // Adjust the mempool to be consistent with the new tip, adding
        // transactions back to the mempool if disconnecting was successful,
        // and we're not doing a very deep invalidation (in which case
        // keeping the mempool up to date is probably futile anyway).
        MaybeUpdateMempoolForReorg(disconnectpool, /* fAddToMempool = */ (++disconnected <= 10) && ret);
        if (!ret) return false;
        assert(invalid_walk_tip->pprev == m_chain.Tip());

        // We immediately mark the disconnected blocks as invalid.
        // This prevents a case where pruned nodes may fail to invalidateblock
        // and be left unable to start as they have no tip candidates (as there
        // are no blocks that meet the "have data and are not invalid per
        // nStatus" criteria for inclusion in setBlockIndexCandidates).
        invalid_walk_tip->nStatus |= BLOCK_FAILED_VALID;
        m_blockman.m_dirty_blockindex.insert(invalid_walk_tip);
        setBlockIndexCandidates.erase(invalid_walk_tip);
        setBlockIndexCandidates.insert(invalid_walk_tip->pprev);
        if (invalid_walk_tip->pprev == to_mark_failed && (to_mark_failed->nStatus & BLOCK_FAILED_VALID)) {
            // We only want to mark the last disconnected block as BLOCK_FAILED_VALID; its children
            // need to be BLOCK_FAILED_CHILD instead.
            to_mark_failed->nStatus = (to_mark_failed->nStatus ^ BLOCK_FAILED_VALID) | BLOCK_FAILED_CHILD;
            m_blockman.m_dirty_blockindex.insert(to_mark_failed);
        }

        // Add any equal or more work headers to setBlockIndexCandidates
        auto candidate_it = candidate_blocks_by_work.lower_bound(invalid_walk_tip->pprev->nChainWork);
        while (candidate_it != candidate_blocks_by_work.end()) {
            if (!CBlockIndexWorkComparator()(candidate_it->second, invalid_walk_tip->pprev)) {
                setBlockIndexCandidates.insert(candidate_it->second);
                candidate_it = candidate_blocks_by_work.erase(candidate_it);
            } else {
                ++candidate_it;
            }
        }

        // Track the last disconnected block, so we can correct its BLOCK_FAILED_CHILD status in future
        // iterations, or, if it's the last one, call InvalidChainFound on it.
        to_mark_failed = invalid_walk_tip;
    }

    CheckBlockIndex();

    {
        LOCK(cs_main);
        if (m_chain.Contains(to_mark_failed)) {
            // If the to-be-marked invalid block is in the active chain, something is interfering and we can't proceed.
            return false;
        }

        // Mark pindex (or the last disconnected block) as invalid, even when it never was in the main chain
        to_mark_failed->nStatus |= BLOCK_FAILED_VALID;
        m_blockman.m_dirty_blockindex.insert(to_mark_failed);
        setBlockIndexCandidates.erase(to_mark_failed);
        m_chainman.m_failed_blocks.insert(to_mark_failed);

        // If any new blocks somehow arrived while we were disconnecting
        // (above), then the pre-calculation of what should go into
        // setBlockIndexCandidates may have missed entries. This would
        // technically be an inconsistency in the block index, but if we clean
        // it up here, this should be an essentially unobservable error.
        // Loop back over all block index entries and add any missing entries
        // to setBlockIndexCandidates.
        for (auto& [_, block_index] : m_blockman.m_block_index) {
            if (block_index.IsValid(BLOCK_VALID_TRANSACTIONS) && block_index.HaveTxsDownloaded() && !setBlockIndexCandidates.value_comp()(&block_index, m_chain.Tip())) {
                setBlockIndexCandidates.insert(&block_index);
            }
        }

        InvalidChainFound(to_mark_failed);
    }

    // Only notify about a new block tip if the active chain was modified.
    if (pindex_was_in_chain) {
        uiInterface.NotifyBlockTip(GetSynchronizationState(IsInitialBlockDownload()), to_mark_failed->pprev);
    }
    return true;
}

void CChainState::ResetBlockFailureFlags(CBlockIndex *pindex) {
    AssertLockHeld(cs_main);

    int nHeight = pindex->nHeight;

    // Remove the invalidity flag from this block and all its descendants.
    for (auto& [_, block_index] : m_blockman.m_block_index) {
        if (!block_index.IsValid() && block_index.GetAncestor(nHeight) == pindex) {
            block_index.nStatus &= ~BLOCK_FAILED_MASK;
            m_blockman.m_dirty_blockindex.insert(&block_index);
            if (block_index.IsValid(BLOCK_VALID_TRANSACTIONS) && block_index.HaveTxsDownloaded() && setBlockIndexCandidates.value_comp()(m_chain.Tip(), &block_index)) {
                setBlockIndexCandidates.insert(&block_index);
            }
            if (&block_index == m_chainman.m_best_invalid) {
                // Reset invalid block marker if it was pointing to one of those.
                m_chainman.m_best_invalid = nullptr;
            }
            m_chainman.m_failed_blocks.erase(&block_index);
        }
    }

    // Remove the invalidity flag from all ancestors too.
    while (pindex != nullptr) {
        if (pindex->nStatus & BLOCK_FAILED_MASK) {
            pindex->nStatus &= ~BLOCK_FAILED_MASK;
            m_blockman.m_dirty_blockindex.insert(pindex);
            m_chainman.m_failed_blocks.erase(pindex);
        }
        pindex = pindex->pprev;
    }
}

/** Mark a block as having its data received and checked (up to BLOCK_VALID_TRANSACTIONS). */
void CChainState::ReceivedBlockTransactions(const CBlock& block, CBlockIndex* pindexNew, const FlatFilePos& pos)
{
    AssertLockHeld(cs_main);
    pindexNew->nTx = block.vtx.size();
    pindexNew->nChainTx = 0;
    pindexNew->nFile = pos.nFile;
    pindexNew->nDataPos = pos.nPos;
    pindexNew->nUndoPos = 0;
    pindexNew->nStatus |= BLOCK_HAVE_DATA;
    if (DeploymentActiveAt(*pindexNew, m_params.GetConsensus(), Consensus::DEPLOYMENT_SEGWIT)) {
        pindexNew->nStatus |= BLOCK_OPT_WITNESS;
    }
    pindexNew->RaiseValidity(BLOCK_VALID_TRANSACTIONS);
    m_blockman.m_dirty_blockindex.insert(pindexNew);

    if (pindexNew->pprev == nullptr || pindexNew->pprev->HaveTxsDownloaded()) {
        // If pindexNew is the genesis block or all parents are BLOCK_VALID_TRANSACTIONS.
        std::deque<CBlockIndex*> queue;
        queue.push_back(pindexNew);

        // Recursively process any descendant blocks that now may be eligible to be connected.
        while (!queue.empty()) {
            CBlockIndex *pindex = queue.front();
            queue.pop_front();
            pindex->nChainTx = (pindex->pprev ? pindex->pprev->nChainTx : 0) + pindex->nTx;
            pindex->nSequenceId = nBlockSequenceId++;
            if (m_chain.Tip() == nullptr || !setBlockIndexCandidates.value_comp()(pindex, m_chain.Tip())) {
                setBlockIndexCandidates.insert(pindex);
            }
            std::pair<std::multimap<CBlockIndex*, CBlockIndex*>::iterator, std::multimap<CBlockIndex*, CBlockIndex*>::iterator> range = m_blockman.m_blocks_unlinked.equal_range(pindex);
            while (range.first != range.second) {
                std::multimap<CBlockIndex*, CBlockIndex*>::iterator it = range.first;
                queue.push_back(it->second);
                range.first++;
                m_blockman.m_blocks_unlinked.erase(it);
            }
        }
    } else {
        if (pindexNew->pprev && pindexNew->pprev->IsValid(BLOCK_VALID_TREE)) {
            m_blockman.m_blocks_unlinked.insert(std::make_pair(pindexNew->pprev, pindexNew));
        }
    }
}

static bool CheckBlockHeader(const CBlockHeader& block, BlockValidationState& state, const Consensus::Params& consensusParams, bool fCheckPOW = true)
{
    // Check proof of work matches claimed amount
    if (fCheckPOW && block.GetHash() != consensusParams.hashGenesisBlock
            && !CheckProof(block, consensusParams)) {
        return state.Invalid(BlockValidationResult::BLOCK_INVALID_HEADER, g_signed_blocks ? "block-proof-invalid" : "high-hash", "proof of work failed");
    }
    return true;
}

bool CheckBlock(const CBlock& block, BlockValidationState& state, const Consensus::Params& consensusParams, bool fCheckPOW, bool fCheckMerkleRoot)
{
    // These are checks that are independent of context.

    if (block.fChecked)
        return true;

    // Check that the header is valid (particularly PoW).  This is mostly
    // redundant with the call in AcceptBlockHeader.
    if (!CheckBlockHeader(block, state, consensusParams, fCheckPOW))
        return false;

    // Signet only: check block solution
    if (consensusParams.signet_blocks && fCheckPOW && !CheckSignetBlockSolution(block, consensusParams)) {
        return state.Invalid(BlockValidationResult::BLOCK_CONSENSUS, "bad-signet-blksig", "signet block signature validation failure");
    }

    // Check the merkle root.
    if (fCheckMerkleRoot) {
        bool mutated;
        uint256 hashMerkleRoot2 = BlockMerkleRoot(block, &mutated);
        if (block.hashMerkleRoot != hashMerkleRoot2)
            return state.Invalid(BlockValidationResult::BLOCK_MUTATED, "bad-txnmrklroot", "hashMerkleRoot mismatch");

        // Check for merkle tree malleability (CVE-2012-2459): repeating sequences
        // of transactions in a block without affecting the merkle root of a block,
        // while still invalidating it.
        if (mutated)
            return state.Invalid(BlockValidationResult::BLOCK_MUTATED, "bad-txns-duplicate", "duplicate transaction");
    }

    // All potential-corruption validation must be done before we do any
    // transaction validation, as otherwise we may mark the header as invalid
    // because we receive the wrong transactions for it.
    // Note that witness malleability is checked in ContextualCheckBlock, so no
    // checks that use witness data may be performed here.

    // Size limits
    if (block.vtx.empty() || block.vtx.size() * WITNESS_SCALE_FACTOR > MAX_BLOCK_WEIGHT || ::GetSerializeSize(block, PROTOCOL_VERSION | SERIALIZE_TRANSACTION_NO_WITNESS) * WITNESS_SCALE_FACTOR > MAX_BLOCK_WEIGHT)
        return state.Invalid(BlockValidationResult::BLOCK_CONSENSUS, "bad-blk-length", "size limits failed");

    // First transaction must be coinbase, the rest must not be
    if (block.vtx.empty() || !block.vtx[0]->IsCoinBase())
        return state.Invalid(BlockValidationResult::BLOCK_CONSENSUS, "bad-cb-missing", "first tx is not coinbase");
    for (unsigned int i = 1; i < block.vtx.size(); i++)
        if (block.vtx[i]->IsCoinBase())
            return state.Invalid(BlockValidationResult::BLOCK_CONSENSUS, "bad-cb-multiple", "more than one coinbase");

    // Check transactions
    // Must check for duplicate inputs (see CVE-2018-17144)
    for (const auto& tx : block.vtx) {
        TxValidationState tx_state;
        if (!CheckTransaction(*tx, tx_state)) {
            // CheckBlock() does context-free validation checks. The only
            // possible failures are consensus failures.
            assert(tx_state.GetResult() == TxValidationResult::TX_CONSENSUS);
            return state.Invalid(BlockValidationResult::BLOCK_CONSENSUS, tx_state.GetRejectReason(),
                                 strprintf("Transaction check failed (tx hash %s) %s", tx->GetHash().ToString(), tx_state.GetDebugMessage()));
        }
    }
    unsigned int nSigOps = 0;
    for (const auto& tx : block.vtx)
    {
        nSigOps += GetLegacySigOpCount(*tx);
    }
    if (nSigOps * WITNESS_SCALE_FACTOR > MAX_BLOCK_SIGOPS_COST)
        return state.Invalid(BlockValidationResult::BLOCK_CONSENSUS, "bad-blk-sigops", "out-of-bounds SigOpCount");

    if (fCheckPOW && fCheckMerkleRoot)
        block.fChecked = true;

    return true;
}

void UpdateUncommittedBlockStructures(CBlock& block, const CBlockIndex* pindexPrev, const Consensus::Params& consensusParams)
{
    int commitpos = GetWitnessCommitmentIndex(block);
    static const std::vector<unsigned char> nonce(32, 0x00);
    if (commitpos != NO_WITNESS_COMMITMENT && DeploymentActiveAfter(pindexPrev, consensusParams, Consensus::DEPLOYMENT_SEGWIT) && !block.vtx[0]->HasWitness()) {
        CMutableTransaction tx(*block.vtx[0]);
        tx.witness.vtxinwit.resize(1);
        tx.witness.vtxinwit[0].scriptWitness.stack.resize(1);
        tx.witness.vtxinwit[0].scriptWitness.stack[0] = nonce;
        block.vtx[0] = MakeTransactionRef(std::move(tx));
    }
}

std::vector<unsigned char> GenerateCoinbaseCommitment(CBlock& block, const CBlockIndex* pindexPrev, const Consensus::Params& consensusParams)
{
    std::vector<unsigned char> commitment;
    int commitpos = GetWitnessCommitmentIndex(block);
    std::vector<unsigned char> ret(32, 0x00);
    if (commitpos == NO_WITNESS_COMMITMENT) {
        // ELEMENTS: Shim in blank coinbase output for witness output hash
        // Previous iterations of CA could have allowed witness data
        // in coinbase transactions, and this witness data must be committed
        // to here.
        //
        // Is No-op in Bitcoin
        CMutableTransaction tx0(*block.vtx[0]);
        tx0.vout.push_back(CTxOut());
        block.vtx[0] = MakeTransactionRef(std::move(tx0));
        // END
        uint256 witnessroot = BlockWitnessMerkleRoot(block, nullptr);
        CHash256().Write(witnessroot).Write(ret).Finalize(witnessroot);
        CTxOut out;
        out.nValue = 0;
        out.nAsset = policyAsset;
        out.scriptPubKey.resize(MINIMUM_WITNESS_COMMITMENT);
        out.scriptPubKey[0] = OP_RETURN;
        out.scriptPubKey[1] = 0x24;
        out.scriptPubKey[2] = 0xaa;
        out.scriptPubKey[3] = 0x21;
        out.scriptPubKey[4] = 0xa9;
        out.scriptPubKey[5] = 0xed;
        memcpy(&out.scriptPubKey[6], witnessroot.begin(), 32);
        commitment = std::vector<unsigned char>(out.scriptPubKey.begin(), out.scriptPubKey.end());
        CMutableTransaction tx(*block.vtx[0]);
        // Elements: replace shimmed output with real coinbase rather than push
        tx.vout.back() = out;
        // END
        block.vtx[0] = MakeTransactionRef(std::move(tx));
    }
    UpdateUncommittedBlockStructures(block, pindexPrev, consensusParams);
    return commitment;
}

// ELEMENTS


static bool ContextualCheckDynaFedHeader(const CBlockHeader& block, BlockValidationState& state, const CChainParams& params, const CBlockIndex* pindexPrev)
{
    // When not active, it's a NOP
    if (!DeploymentActiveAfter(pindexPrev, params.GetConsensus(), Consensus::DEPLOYMENT_DYNA_FED)) {
        return true;
    }

    const DynaFedParams& dynafed_params = block.m_dynafed_params;

    // Dynamic blocks must at least publish current signblockscript in full
    if (dynafed_params.m_current.IsNull()) {
        return state.Invalid(BlockValidationResult::BLOCK_CONSENSUS, "invalid-dyna-fed", "dynamic block headers must have non-empty current signblockscript field");
    }

    // Make sure extension bits aren't active, reserved for future HF
    uint32_t reserved_mask = (1<<23) | (1<<24) | (1<<25) | (1<<26);
    if ((block.nVersion & reserved_mask) != 0) {
        return state.Invalid(BlockValidationResult::BLOCK_CONSENSUS, "invalid-dyna-fed", "dynamic block header has unknown HF extension bits set");
    }

    const DynaFedParamEntry expected_current_params = ComputeNextBlockCurrentParameters(pindexPrev, params.GetConsensus());

    if (expected_current_params != dynafed_params.m_current) {
        return state.Invalid(BlockValidationResult::BLOCK_CONSENSUS, "invalid-dyna-fed", "dynamic block header's current parameters do not match expected");
    }

    // Lastly, enforce rules on proposals if they make changes.
    if (!dynafed_params.m_proposed.IsNull()) {
        // Compare the new proposed parameters with the current full parameters.
        const DynaFedParamEntry current = ComputeNextBlockFullCurrentParameters(pindexPrev, params.GetConsensus());
        const DynaFedParamEntry& proposed = dynafed_params.m_proposed;

        if (proposed.m_signblockscript != current.m_signblockscript) {
            // signblockscript proposals *must* be segwit versions
            int block_version = 0;
            std::vector<unsigned char> block_program;
            if (!proposed.m_signblockscript.IsWitnessProgram(block_version, block_program)) {
                return state.Invalid(BlockValidationResult::BLOCK_CONSENSUS, "invalid-dyna-fed", "proposed signblockscript must be native segwit scriptPubkey");
            }
        }

        if (proposed.m_fedpeg_program != current.m_fedpeg_program || proposed.m_fedpegscript != current.m_fedpegscript) {
            int fedpeg_version = 0;
            std::vector<unsigned char> fedpeg_program;
            if (!proposed.m_fedpeg_program.IsWitnessProgram(fedpeg_version, fedpeg_program)) {
                return state.Invalid(BlockValidationResult::BLOCK_CONSENSUS, "invalid-dyna-fed", "proposed fedpeg program must be native segwit scriptPubkey");
            }

            // for v0, fedpegscript's scriptPubKey must match. v1+ is unencumbered.
            if (fedpeg_version == 0) {
                uint256 fedpeg_program;
                CSHA256().Write(proposed.m_fedpegscript.data(), proposed.m_fedpegscript.size()).Finalize(fedpeg_program.begin());
                CScript computed_program = CScript() << OP_0 << ToByteVector(fedpeg_program);
                if (computed_program != proposed.m_fedpeg_program) {
                    return state.Invalid(BlockValidationResult::BLOCK_CONSENSUS, "invalid-dyna-fed", "proposed v0 segwit fedpegscript must match proposed fedpeg witness program");
                }

                // fedpegscript proposals *must not* start with OP_DEPTH
                // This forbids the first Liquid watchman script which is a hack.
                // Use miniscript, which doesn't even have OP_DEPTH.
                // We don't encumber future segwit versions as opcodes may change.
                if (!proposed.m_fedpegscript.empty() && proposed.m_fedpegscript.front() == OP_DEPTH) {
                    return state.Invalid(BlockValidationResult::BLOCK_CONSENSUS, "invalid-dyna-fed", "Proposed fedpegscript starts with OP_DEPTH, which is illegal");
                }
            }
        }

        if (proposed.m_extension_space != current.m_extension_space) {
            // When enforcing PAK, extension_space must give non-empty PAK list when
            // the vector itself is non-empty. Otherwise this means there were "junk"
            // entries
            if (params.GetEnforcePak()) {
                if (!proposed.m_extension_space.empty() &&
                        CreatePAKListFromExtensionSpace(proposed.m_extension_space).IsReject()) {
                    return state.Invalid(BlockValidationResult::BLOCK_CONSENSUS, "invalid-dyna-fed", "Extension space is not list of valid PAK entries");
                }
            }
        }
    }
    return true;
}


 /*  By "context", we mean only the previous block headers, but not the UTXO
 *  set; UTXO-related validity checks are done in ConnectBlock().
 *  NOTE: This function is not currently invoked by ConnectBlock(), so we
 *  should consider upgrade issues if we change which consensus rules are
 *  enforced in this function (eg by adding a new consensus rule). See comment
 *  in ConnectBlock().
 *  Note that -reindex-chainstate skips the validation that happens here!
 */
static bool ContextualCheckBlockHeader(const CBlockHeader& block, BlockValidationState& state, BlockManager& blockman, const CChainParams& params, const CBlockIndex* pindexPrev, int64_t nAdjustedTime) EXCLUSIVE_LOCKS_REQUIRED(::cs_main)
{
    AssertLockHeld(::cs_main);
    assert(pindexPrev != nullptr);
    const int nHeight = pindexPrev->nHeight + 1;

    // Check proof of work target or non-dynamic signblockscript if necessary
    const Consensus::Params& consensusParams = params.GetConsensus();
    if (!DeploymentActiveAfter(pindexPrev, consensusParams, Consensus::DEPLOYMENT_DYNA_FED) && !CheckChallenge(block, *pindexPrev, consensusParams))
        return state.Invalid(BlockValidationResult::BLOCK_INVALID_HEADER, "bad-diffbits", "incorrect proof of work");

    // Check against checkpoints
    if (fCheckpointsEnabled) {
        // Don't accept any forks from the main chain prior to last checkpoint.
        // GetLastCheckpoint finds the last checkpoint in MapCheckpoints that's in our
        // BlockIndex().
        CBlockIndex* pcheckpoint = blockman.GetLastCheckpoint(params.Checkpoints());
        if (pcheckpoint && nHeight < pcheckpoint->nHeight) {
            LogPrintf("ERROR: %s: forked chain older than last checkpoint (height %d)\n", __func__, nHeight);
            return state.Invalid(BlockValidationResult::BLOCK_CHECKPOINT, "bad-fork-prior-to-checkpoint");
        }
    }

    // Check timestamp against prev
    if (block.GetBlockTime() <= pindexPrev->GetMedianTimePast())
        return state.Invalid(BlockValidationResult::BLOCK_INVALID_HEADER, "time-too-old", "block's timestamp is too early");

    // Check height in header against prev
    if (g_con_blockheightinheader && (uint32_t)nHeight != block.block_height) {
        LogPrintf("ERROR: %s: block height in header is incorrect (got %d, expected %d)\n", __func__, block.block_height, nHeight);
        return state.Invalid(BlockValidationResult::BLOCK_INVALID_HEADER, "bad-header-height");
    }

    // Check timestamp
    if (block.GetBlockTime() > nAdjustedTime + MAX_FUTURE_BLOCK_TIME)
        return state.Invalid(BlockValidationResult::BLOCK_TIME_FUTURE, "time-too-new", "block timestamp too far in the future");

    // Reject blocks with outdated version
    if ((block.nVersion < 2 && DeploymentActiveAfter(pindexPrev, consensusParams, Consensus::DEPLOYMENT_HEIGHTINCB)) ||
        (block.nVersion < 3 && DeploymentActiveAfter(pindexPrev, consensusParams, Consensus::DEPLOYMENT_DERSIG)) ||
        (block.nVersion < 4 && DeploymentActiveAfter(pindexPrev, consensusParams, Consensus::DEPLOYMENT_CLTV))) {
            return state.Invalid(BlockValidationResult::BLOCK_INVALID_HEADER, strprintf("bad-version(0x%08x)", block.nVersion),
                                 strprintf("rejected nVersion=0x%08x block", block.nVersion));
    }

    if (!ContextualCheckDynaFedHeader(block, state, params, pindexPrev)) {
        return false;
    }

    return true;
}

/** NOTE: This function is not currently invoked by ConnectBlock(), so we
 *  should consider upgrade issues if we change which consensus rules are
 *  enforced in this function (eg by adding a new consensus rule). See comment
 *  in ConnectBlock().
 *  Note that -reindex-chainstate skips the validation that happens here!
 */
static bool ContextualCheckBlock(const CBlock& block, BlockValidationState& state, const Consensus::Params& consensusParams, const CBlockIndex* pindexPrev)
{
    const int nHeight = pindexPrev == nullptr ? 0 : pindexPrev->nHeight + 1;

    // Enforce BIP113 (Median Time Past).
    int nLockTimeFlags = 0;
    if (DeploymentActiveAfter(pindexPrev, consensusParams, Consensus::DEPLOYMENT_CSV)) {
        assert(pindexPrev != nullptr);
        nLockTimeFlags |= LOCKTIME_MEDIAN_TIME_PAST;
    }

    int64_t nLockTimeCutoff = (nLockTimeFlags & LOCKTIME_MEDIAN_TIME_PAST)
                              ? pindexPrev->GetMedianTimePast()
                              : block.GetBlockTime();

    // Check that all transactions are finalized
    for (const auto& tx : block.vtx) {
        if (!IsFinalTx(*tx, nHeight, nLockTimeCutoff)) {
            return state.Invalid(BlockValidationResult::BLOCK_CONSENSUS, "bad-txns-nonfinal", "non-final transaction");
        }
    }

    // Enforce rule that the coinbase starts with serialized block height
    if (DeploymentActiveAfter(pindexPrev, consensusParams, Consensus::DEPLOYMENT_HEIGHTINCB))
    {
        CScript expect = CScript() << nHeight;
        if (block.vtx[0]->vin[0].scriptSig.size() < expect.size() ||
            !std::equal(expect.begin(), expect.end(), block.vtx[0]->vin[0].scriptSig.begin())) {
            return state.Invalid(BlockValidationResult::BLOCK_CONSENSUS, "bad-cb-height", "block height mismatch in coinbase");
        }
    }

    // Coinbase transaction can not have input witness data which is not covered
    // (or committed to) by the witness or regular merkle tree
    for (const auto& inwit : block.vtx[0]->witness.vtxinwit) {
        if (!inwit.vchIssuanceAmountRangeproof.empty() ||
                !inwit.vchInflationKeysRangeproof.empty() ||
                !inwit.m_pegin_witness.IsNull()) {
            return state.Invalid(BlockValidationResult::BLOCK_MUTATED, "bad-cb-witness", "Coinbase has invalid input witness data.");
        }
    }

    // Validation for witness commitments.
    // * We compute the witness hash (which is the hash including witnesses) of all the block's transactions, except the
    //   coinbase (where 0x0000....0000 is used instead).
    // * The coinbase scriptWitness is a stack of a single 32-byte vector, containing a witness reserved value (unconstrained).
    // * We build a merkle tree with all those witness hashes as leaves (similar to the hashMerkleRoot in the block header).
    // * There must be at least one output whose scriptPubKey is a single 36-byte push, the first 4 bytes of which are
    //   {0xaa, 0x21, 0xa9, 0xed}, and the following 32 bytes are SHA256^2(witness root, witness reserved value). In case there are
    //   multiple, the last one is used.
    bool fHaveWitness = false;
    if (DeploymentActiveAfter(pindexPrev, consensusParams, Consensus::DEPLOYMENT_SEGWIT)) {
        int commitpos = GetWitnessCommitmentIndex(block);
        if (commitpos != NO_WITNESS_COMMITMENT) {
            bool malleated = false;
            uint256 hashWitness = BlockWitnessMerkleRoot(block, &malleated);
            // The malleation check is ignored; as the transaction tree itself
            // already does not permit it, it is impossible to trigger in the
            // witness tree.
            if ((block.vtx[0]->witness.vtxinwit.empty()) ||
                (block.vtx[0]->witness.vtxinwit[0].scriptWitness.stack.size() != 1) ||
                (block.vtx[0]->witness.vtxinwit[0].scriptWitness.stack[0].size() != 32)) {
                return state.Invalid(BlockValidationResult::BLOCK_MUTATED, "bad-witness-nonce-size", strprintf("%s : invalid witness reserved value size", __func__));
            }
            CHash256().Write(hashWitness).Write(block.vtx[0]->witness.vtxinwit[0].scriptWitness.stack[0]).Finalize(hashWitness);
            uint256 committedWitness(std::vector<unsigned char>(&block.vtx[0]->vout[commitpos].scriptPubKey[6], &block.vtx[0]->vout[commitpos].scriptPubKey[6+32]));
            if (memcmp(hashWitness.begin(), &block.vtx[0]->vout[commitpos].scriptPubKey[6], 32)) {
                return state.Invalid(BlockValidationResult::BLOCK_MUTATED, "bad-witness-merkle-match", strprintf("%s : witness merkle commitment mismatch", __func__));
            }
            fHaveWitness = true;
        }
    }

    // No witness data is allowed in blocks that don't commit to witness data, as this would otherwise leave room for spam
    if (!fHaveWitness) {
      for (const auto& tx : block.vtx) {
            if (tx->HasWitness()) {
                return state.Invalid(BlockValidationResult::BLOCK_MUTATED, "unexpected-witness", strprintf("%s : unexpected witness data found", __func__));
            }
        }
    }

    // After the coinbase witness reserved value and commitment are verified,
    // we can check if the block weight passes (before we've checked the
    // coinbase witness, it would be possible for the weight to be too
    // large by filling up the coinbase witness, which doesn't change
    // the block hash, so we couldn't mark the block as permanently
    // failed).
    if (GetBlockWeight(block) > MAX_BLOCK_WEIGHT) {
        return state.Invalid(BlockValidationResult::BLOCK_CONSENSUS, "bad-blk-weight", strprintf("%s : weight limit failed", __func__));
    }

    return true;
}

bool ChainstateManager::AcceptBlockHeader(const CBlockHeader& block, BlockValidationState& state, const CChainParams& chainparams, CBlockIndex** ppindex, bool* duplicate)
{
    AssertLockHeld(cs_main);
    // Check for duplicate
    uint256 hash = block.GetHash();
    BlockMap::iterator miSelf{m_blockman.m_block_index.find(hash)};
    if (duplicate) {
        *duplicate = false;
    }
    if (hash != chainparams.GetConsensus().hashGenesisBlock) {
        if (miSelf != m_blockman.m_block_index.end()) {
            // Block header is already known.
<<<<<<< HEAD
            CBlockIndex* pindex = miSelf->second;
            if (duplicate) {
                *duplicate = true;
            }
=======
            CBlockIndex* pindex = &(miSelf->second);
>>>>>>> 5e49b2a2
            if (ppindex)
                *ppindex = pindex;
            if (pindex->nStatus & BLOCK_FAILED_MASK) {
                LogPrint(BCLog::VALIDATION, "%s: block %s is marked invalid\n", __func__, hash.ToString());
                return state.Invalid(BlockValidationResult::BLOCK_CACHED_INVALID, "duplicate");
            }
            return true;
        }

        if (!CheckBlockHeader(block, state, chainparams.GetConsensus())) {
            LogPrint(BCLog::VALIDATION, "%s: Consensus::CheckBlockHeader: %s, %s\n", __func__, hash.ToString(), state.ToString());
            return false;
        }

        // Get prev block index
        CBlockIndex* pindexPrev = nullptr;
        BlockMap::iterator mi{m_blockman.m_block_index.find(block.hashPrevBlock)};
        if (mi == m_blockman.m_block_index.end()) {
            LogPrint(BCLog::VALIDATION, "%s: %s prev block not found\n", __func__, hash.ToString());
            return state.Invalid(BlockValidationResult::BLOCK_MISSING_PREV, "prev-blk-not-found");
        }
        pindexPrev = &((*mi).second);
        if (pindexPrev->nStatus & BLOCK_FAILED_MASK) {
            LogPrint(BCLog::VALIDATION, "%s: %s prev block invalid\n", __func__, hash.ToString());
            return state.Invalid(BlockValidationResult::BLOCK_INVALID_PREV, "bad-prevblk");
        }
        if (!ContextualCheckBlockHeader(block, state, m_blockman, chainparams, pindexPrev, GetAdjustedTime())) {
            LogPrint(BCLog::VALIDATION, "%s: Consensus::ContextualCheckBlockHeader: %s, %s\n", __func__, hash.ToString(), state.ToString());
            return false;
        }

        /* Determine if this block descends from any block which has been found
         * invalid (m_failed_blocks), then mark pindexPrev and any blocks between
         * them as failed. For example:
         *
         *                D3
         *              /
         *      B2 - C2
         *    /         \
         *  A             D2 - E2 - F2
         *    \
         *      B1 - C1 - D1 - E1
         *
         * In the case that we attempted to reorg from E1 to F2, only to find
         * C2 to be invalid, we would mark D2, E2, and F2 as BLOCK_FAILED_CHILD
         * but NOT D3 (it was not in any of our candidate sets at the time).
         *
         * In any case D3 will also be marked as BLOCK_FAILED_CHILD at restart
         * in LoadBlockIndex.
         */
        if (!pindexPrev->IsValid(BLOCK_VALID_SCRIPTS)) {
            // The above does not mean "invalid": it checks if the previous block
            // hasn't been validated up to BLOCK_VALID_SCRIPTS. This is a performance
            // optimization, in the common case of adding a new block to the tip,
            // we don't need to iterate over the failed blocks list.
            for (const CBlockIndex* failedit : m_failed_blocks) {
                if (pindexPrev->GetAncestor(failedit->nHeight) == failedit) {
                    assert(failedit->nStatus & BLOCK_FAILED_VALID);
                    CBlockIndex* invalid_walk = pindexPrev;
                    while (invalid_walk != failedit) {
                        invalid_walk->nStatus |= BLOCK_FAILED_CHILD;
                        m_blockman.m_dirty_blockindex.insert(invalid_walk);
                        invalid_walk = invalid_walk->pprev;
                    }
                    LogPrint(BCLog::VALIDATION, "%s: %s prev block invalid\n", __func__, hash.ToString());
                    return state.Invalid(BlockValidationResult::BLOCK_INVALID_PREV, "bad-prevblk");
                }
            }
        }
    }
    CBlockIndex* pindex{m_blockman.AddToBlockIndex(block)};

    if (ppindex)
        *ppindex = pindex;

    return true;
}

// Exposed wrapper for AcceptBlockHeader
bool ChainstateManager::ProcessNewBlockHeaders(const std::vector<CBlockHeader>& headers, BlockValidationState& state, const CChainParams& chainparams, const CBlockIndex** ppindex, bool* all_duplicate)
{
    AssertLockNotHeld(cs_main);
    {
        LOCK(cs_main);
        if (all_duplicate) {
            *all_duplicate = true;
        }
        bool duplicate = false;
        for (const CBlockHeader& header : headers) {
            CBlockIndex *pindex = nullptr; // Use a temp pindex instead of ppindex to avoid a const_cast
            bool accepted{AcceptBlockHeader(header, state, chainparams, &pindex, &duplicate)};
            ActiveChainstate().CheckBlockIndex();

            if (all_duplicate) {
                (*all_duplicate) &= duplicate;  // False if any are false
            }
            if (!accepted) {
                return false;
            }
            if (ppindex) {
                *ppindex = pindex;
            }
        }
    }
    if (NotifyHeaderTip(ActiveChainstate())) {
        if (ActiveChainstate().IsInitialBlockDownload() && ppindex && *ppindex) {
            const CBlockIndex& last_accepted{**ppindex};
            const int64_t blocks_left{(GetTime() - last_accepted.GetBlockTime()) / chainparams.GetConsensus().nPowTargetSpacing};
            const double progress{100.0 * last_accepted.nHeight / (last_accepted.nHeight + blocks_left)};
            LogPrintf("Synchronizing blockheaders, height: %d (~%.2f%%)\n", last_accepted.nHeight, progress);
        }
    }
    return true;
}

/** Store block on disk. If dbp is non-nullptr, the file is known to already reside on disk */
bool CChainState::AcceptBlock(const std::shared_ptr<const CBlock>& pblock, BlockValidationState& state, CBlockIndex** ppindex, bool fRequested, const FlatFilePos* dbp, bool* fNewBlock)
{
    const CBlock& block = *pblock;

    if (fNewBlock) *fNewBlock = false;
    AssertLockHeld(cs_main);

    CBlockIndex *pindexDummy = nullptr;
    CBlockIndex *&pindex = ppindex ? *ppindex : pindexDummy;

    bool accepted_header{m_chainman.AcceptBlockHeader(block, state, m_params, &pindex)};
    CheckBlockIndex();

    if (!accepted_header)
        return false;

    // Try to process all requested blocks that we don't have, but only
    // process an unrequested block if it's new and has enough work to
    // advance our tip, and isn't too many blocks ahead.
    bool fAlreadyHave = pindex->nStatus & BLOCK_HAVE_DATA;
    bool fHasMoreOrSameWork = (m_chain.Tip() ? pindex->nChainWork >= m_chain.Tip()->nChainWork : true);
    // Blocks that are too out-of-order needlessly limit the effectiveness of
    // pruning, because pruning will not delete block files that contain any
    // blocks which are too close in height to the tip.  Apply this test
    // regardless of whether pruning is enabled; it should generally be safe to
    // not process unrequested blocks.
    bool fTooFarAhead{pindex->nHeight > m_chain.Height() + int(MIN_BLOCKS_TO_KEEP)};

    // TODO: Decouple this function from the block download logic by removing fRequested
    // This requires some new chain data structure to efficiently look up if a
    // block is in a chain leading to a candidate for best tip, despite not
    // being such a candidate itself.
    // Note that this would break the getblockfrompeer RPC

    // TODO: deal better with return value and error conditions for duplicate
    // and unrequested blocks.
    if (fAlreadyHave) return true;
    if (!fRequested) {  // If we didn't ask for it:
        if (pindex->nTx != 0) return true;    // This is a previously-processed block that was pruned
        if (!fHasMoreOrSameWork) return true; // Don't process less-work chains
        if (fTooFarAhead) return true;        // Block height is too high

        // Protect against DoS attacks from low-work chains.
        // If our tip is behind, a peer could try to send us
        // low-work blocks on a fake chain that we would never
        // request; don't process these.
        if (pindex->nChainWork < nMinimumChainWork) return true;
    }

    if (m_params.GetConsensus().hashGenesisBlock != block.GetHash() &&
        (!CheckBlock(block, state, m_params.GetConsensus()) ||
         !ContextualCheckBlock(block, state, m_params.GetConsensus(), pindex->pprev))) {
        if (state.IsInvalid() && state.GetResult() != BlockValidationResult::BLOCK_MUTATED) {
            pindex->nStatus |= BLOCK_FAILED_VALID;
            m_blockman.m_dirty_blockindex.insert(pindex);
        }
        return error("%s: %s", __func__, state.ToString());
    }

    // Header is valid/has work, merkle tree and segwit merkle tree are good...RELAY NOW
    // (but if it does not build on our best tip, let the SendMessages loop relay it)
    if (!IsInitialBlockDownload() && m_chain.Tip() == pindex->pprev)
        GetMainSignals().NewPoWValidBlock(pindex, pblock);

    // Write block to history file
    if (fNewBlock) *fNewBlock = true;
    try {
        FlatFilePos blockPos{m_blockman.SaveBlockToDisk(block, pindex->nHeight, m_chain, m_params, dbp)};
        if (blockPos.IsNull()) {
            state.Error(strprintf("%s: Failed to find position to write new block to disk", __func__));
            return false;
        }
        ReceivedBlockTransactions(block, pindex, blockPos);
    } catch (const std::runtime_error& e) {
        return AbortNode(state, std::string("System error: ") + e.what());
    }

    FlushStateToDisk(state, FlushStateMode::NONE);

    CheckBlockIndex();

    return true;
}

bool ChainstateManager::ProcessNewBlock(const CChainParams& chainparams, const std::shared_ptr<const CBlock>& block, bool force_processing, bool* new_block)
{
    AssertLockNotHeld(cs_main);

    {
        CBlockIndex *pindex = nullptr;
        if (new_block) *new_block = false;
        BlockValidationState state;

        // CheckBlock() does not support multi-threaded block validation because CBlock::fChecked can cause data race.
        // Therefore, the following critical section must include the CheckBlock() call as well.
        LOCK(cs_main);

        // Skipping AcceptBlock() for CheckBlock() failures means that we will never mark a block as invalid if
        // CheckBlock() fails.  This is protective against consensus failure if there are any unknown forms of block
        // malleability that cause CheckBlock() to fail; see e.g. CVE-2012-2459 and
        // https://lists.linuxfoundation.org/pipermail/bitcoin-dev/2019-February/016697.html.  Because CheckBlock() is
        // not very expensive, the anti-DoS benefits of caching failure (of a definitely-invalid block) are not substantial.
        bool ret = CheckBlock(*block, state, chainparams.GetConsensus());
        if (ret) {
            // Store to disk
            ret = ActiveChainstate().AcceptBlock(block, state, &pindex, force_processing, nullptr, new_block);
        }
        if (!ret) {
            GetMainSignals().BlockChecked(*block, state);
            return error("%s: AcceptBlock FAILED (%s)", __func__, state.ToString());
        }
    }

    NotifyHeaderTip(ActiveChainstate());

    BlockValidationState state; // Only used to report errors, not invalidity - ignore it
    if (!ActiveChainstate().ActivateBestChain(state, block)) {
        return error("%s: ActivateBestChain failed (%s)", __func__, state.ToString());
    }

    return true;
}

MempoolAcceptResult ChainstateManager::ProcessTransaction(const CTransactionRef& tx, bool test_accept)
{
    AssertLockHeld(cs_main);
    CChainState& active_chainstate = ActiveChainstate();
    if (!active_chainstate.GetMempool()) {
        TxValidationState state;
        state.Invalid(TxValidationResult::TX_NO_MEMPOOL, "no-mempool");
        return MempoolAcceptResult::Failure(state);
    }
    auto result = AcceptToMemoryPool(active_chainstate, tx, GetTime(), /*bypass_limits=*/ false, test_accept);
    active_chainstate.m_mempool->check(active_chainstate.m_chain.Tip(), active_chainstate.CoinsTip(), active_chainstate.m_chain.Height() + 1);
    return result;
}

bool TestBlockValidity(BlockValidationState& state,
                       const CChainParams& chainparams,
                       CChainState& chainstate,
                       const CBlock& block,
                       CBlockIndex* pindexPrev,
                       bool fCheckPOW,
                       bool fCheckMerkleRoot)
{
    AssertLockHeld(cs_main);
    assert(pindexPrev && pindexPrev == chainstate.m_chain.Tip());
    CCoinsViewCache viewNew(&chainstate.CoinsTip());
    uint256 block_hash(block.GetHash());
    CBlockIndex indexDummy(block);
    indexDummy.pprev = pindexPrev;
    indexDummy.nHeight = pindexPrev->nHeight + 1;
    indexDummy.phashBlock = &block_hash;

    // NOTE: CheckBlockHeader is called by CheckBlock
    if (!ContextualCheckBlockHeader(block, state, chainstate.m_blockman, chainparams, pindexPrev, GetAdjustedTime()))
        return error("%s: Consensus::ContextualCheckBlockHeader: %s", __func__, state.ToString());
    if (!CheckBlock(block, state, chainparams.GetConsensus(), fCheckPOW, fCheckMerkleRoot))
        return error("%s: Consensus::CheckBlock: %s", __func__, state.ToString());
    if (!ContextualCheckBlock(block, state, chainparams.GetConsensus(), pindexPrev))
        return error("%s: Consensus::ContextualCheckBlock: %s", __func__, state.ToString());
    if (!chainstate.ConnectBlock(block, state, &indexDummy, viewNew, NULL, true)) {
        return false;
    }
    assert(state.IsValid());

    return true;
}

/* This function is called from the RPC code for pruneblockchain */
void PruneBlockFilesManual(CChainState& active_chainstate, int nManualPruneHeight)
{
    BlockValidationState state;
    if (!active_chainstate.FlushStateToDisk(
            state, FlushStateMode::NONE, nManualPruneHeight)) {
        LogPrintf("%s: failed to flush state (%s)\n", __func__, state.ToString());
    }
}

void CChainState::LoadMempool(const ArgsManager& args)
{
    if (!m_mempool) return;
    if (args.GetBoolArg("-persistmempool", DEFAULT_PERSIST_MEMPOOL)) {
        ::LoadMempool(*m_mempool, *this);
    }
    m_mempool->SetIsLoaded(!ShutdownRequested());
}

bool CChainState::LoadChainTip()
{
    AssertLockHeld(cs_main);
    const CCoinsViewCache& coins_cache = CoinsTip();
    assert(!coins_cache.GetBestBlock().IsNull()); // Never called when the coins view is empty
    const CBlockIndex* tip = m_chain.Tip();

    if (tip && tip->GetBlockHash() == coins_cache.GetBestBlock()) {
        return true;
    }

    // Load pointer to end of best chain
    CBlockIndex* pindex = m_blockman.LookupBlockIndex(coins_cache.GetBestBlock());
    if (!pindex) {
        return false;
    }
    m_chain.SetTip(pindex);
    PruneBlockIndexCandidates();

    tip = m_chain.Tip();
    LogPrintf("Loaded best chain: hashBestChain=%s height=%d date=%s progress=%f\n",
        tip->GetBlockHash().ToString(),
        m_chain.Height(),
        FormatISO8601DateTime(tip->GetBlockTime()),
        GuessVerificationProgress(tip, m_params.GetConsensus().nPowTargetSpacing));
    return true;
}

CVerifyDB::CVerifyDB()
{
    uiInterface.ShowProgress(_("Verifying blocks…").translated, 0, false);
}

CVerifyDB::~CVerifyDB()
{
    uiInterface.ShowProgress("", 100, false);
}

bool CVerifyDB::VerifyDB(
    CChainState& chainstate,
    const Consensus::Params& consensus_params,
    CCoinsView& coinsview,
    int nCheckLevel, int nCheckDepth)
{
    AssertLockHeld(cs_main);

    if (chainstate.m_chain.Tip() == nullptr || chainstate.m_chain.Tip()->pprev == nullptr) {
        return true;
    }

    // Verify blocks in the best chain
    if (nCheckDepth <= 0 || nCheckDepth > chainstate.m_chain.Height()) {
        nCheckDepth = chainstate.m_chain.Height();
    }
    nCheckLevel = std::max(0, std::min(4, nCheckLevel));
    LogPrintf("Verifying last %i blocks at level %i\n", nCheckDepth, nCheckLevel);
    CCoinsViewCache coins(&coinsview);
    CBlockIndex* pindex;
    CBlockIndex* pindexFailure = nullptr;
    int nGoodTransactions = 0;
    BlockValidationState state;
    int reportDone = 0;
    LogPrintf("[0%%]..."); /* Continued */

    const bool is_snapshot_cs{!chainstate.m_from_snapshot_blockhash};

    for (pindex = chainstate.m_chain.Tip(); pindex && pindex->pprev; pindex = pindex->pprev) {
        const int percentageDone = std::max(1, std::min(99, (int)(((double)(chainstate.m_chain.Height() - pindex->nHeight)) / (double)nCheckDepth * (nCheckLevel >= 4 ? 50 : 100))));
        if (reportDone < percentageDone / 10) {
            // report every 10% step
            LogPrintf("[%d%%]...", percentageDone); /* Continued */
            reportDone = percentageDone / 10;
        }
        uiInterface.ShowProgress(_("Verifying blocks…").translated, percentageDone, false);
        if (pindex->nHeight <= chainstate.m_chain.Height() - nCheckDepth) {
            break;
        }
        if ((fPruneMode || is_snapshot_cs) && !(pindex->nStatus & BLOCK_HAVE_DATA)) {
            // If pruning or running under an assumeutxo snapshot, only go
            // back as far as we have data.
            LogPrintf("VerifyDB(): block verification stopping at height %d (pruning, no data)\n", pindex->nHeight);
            break;
        }
        CBlock block;
        // check level 0: read from disk
        if (!ReadBlockFromDisk(block, pindex, consensus_params)) {
            return error("VerifyDB(): *** ReadBlockFromDisk failed at %d, hash=%s", pindex->nHeight, pindex->GetBlockHash().ToString());
        }
        // check level 1: verify block validity
        if (nCheckLevel >= 1 && !CheckBlock(block, state, consensus_params)) {
            return error("%s: *** found bad block at %d, hash=%s (%s)\n", __func__,
                         pindex->nHeight, pindex->GetBlockHash().ToString(), state.ToString());
        }
        // check level 2: verify undo validity
        if (nCheckLevel >= 2 && pindex) {
            CBlockUndo undo;
            if (!pindex->GetUndoPos().IsNull()) {
                if (!UndoReadFromDisk(undo, pindex)) {
                    return error("VerifyDB(): *** found bad undo data at %d, hash=%s\n", pindex->nHeight, pindex->GetBlockHash().ToString());
                }
            }
        }
        // check level 3: check for inconsistencies during memory-only disconnect of tip blocks
        size_t curr_coins_usage = coins.DynamicMemoryUsage() + chainstate.CoinsTip().DynamicMemoryUsage();

        if (nCheckLevel >= 3 && curr_coins_usage <= chainstate.m_coinstip_cache_size_bytes) {
            assert(coins.GetBestBlock() == pindex->GetBlockHash());
            DisconnectResult res = chainstate.DisconnectBlock(block, pindex, coins);
            if (res == DISCONNECT_FAILED) {
                return error("VerifyDB(): *** irrecoverable inconsistency in block data at %d, hash=%s", pindex->nHeight, pindex->GetBlockHash().ToString());
            }
            if (res == DISCONNECT_UNCLEAN) {
                nGoodTransactions = 0;
                pindexFailure = pindex;
            } else {
                nGoodTransactions += block.vtx.size();
            }
        }
        if (ShutdownRequested()) return true;
    }
    if (pindexFailure) {
        return error("VerifyDB(): *** coin database inconsistencies found (last %i blocks, %i good transactions before that)\n", chainstate.m_chain.Height() - pindexFailure->nHeight + 1, nGoodTransactions);
    }

    // store block count as we move pindex at check level >= 4
    int block_count = chainstate.m_chain.Height() - pindex->nHeight;

    // check level 4: try reconnecting blocks
    if (nCheckLevel >= 4) {
        while (pindex != chainstate.m_chain.Tip()) {
            const int percentageDone = std::max(1, std::min(99, 100 - (int)(((double)(chainstate.m_chain.Height() - pindex->nHeight)) / (double)nCheckDepth * 50)));
            if (reportDone < percentageDone / 10) {
                // report every 10% step
                LogPrintf("[%d%%]...", percentageDone); /* Continued */
                reportDone = percentageDone / 10;
            }
            uiInterface.ShowProgress(_("Verifying blocks…").translated, percentageDone, false);
            pindex = chainstate.m_chain.Next(pindex);
            CBlock block;
            if (!ReadBlockFromDisk(block, pindex, consensus_params)) {
                return error("VerifyDB(): *** ReadBlockFromDisk failed at %d, hash=%s", pindex->nHeight, pindex->GetBlockHash().ToString());
            }
            if (!chainstate.ConnectBlock(block, state, pindex, coins, nullptr)) {
                return error("VerifyDB(): *** found unconnectable block at %d, hash=%s (%s)", pindex->nHeight, pindex->GetBlockHash().ToString(), state.ToString());
            }
            if (ShutdownRequested()) return true;
        }
    }

    LogPrintf("[DONE].\n");
    LogPrintf("No coin database inconsistencies in last %i blocks (%i transactions)\n", block_count, nGoodTransactions);

    return true;
}

/** Apply the effects of a block on the utxo cache, ignoring that it may already have been applied. */
bool CChainState::RollforwardBlock(const CBlockIndex* pindex, CCoinsViewCache& inputs)
{
    AssertLockHeld(cs_main);
    // TODO: merge with ConnectBlock
    CBlock block;
    if (!ReadBlockFromDisk(block, pindex, m_params.GetConsensus())) {
        return error("ReplayBlock(): ReadBlockFromDisk failed at %d, hash=%s", pindex->nHeight, pindex->GetBlockHash().ToString());
    }

    for (const CTransactionRef& tx : block.vtx) {
        if (!tx->IsCoinBase()) {
            for (const CTxIn &txin : tx->vin) {
                inputs.SpendCoin(txin.prevout);
            }
        }
        // Pass check = true as every addition may be an overwrite.
        AddCoins(inputs, *tx, pindex->nHeight, true);
    }
    return true;
}

bool CChainState::ReplayBlocks()
{
    LOCK(cs_main);

    CCoinsView& db = this->CoinsDB();
    CCoinsViewCache cache(&db);

    std::vector<uint256> hashHeads = db.GetHeadBlocks();
    if (hashHeads.empty()) return true; // We're already in a consistent state.
    if (hashHeads.size() != 2) return error("ReplayBlocks(): unknown inconsistent state");

    uiInterface.ShowProgress(_("Replaying blocks…").translated, 0, false);
    LogPrintf("Replaying blocks\n");

    const CBlockIndex* pindexOld = nullptr;  // Old tip during the interrupted flush.
    const CBlockIndex* pindexNew;            // New tip during the interrupted flush.
    const CBlockIndex* pindexFork = nullptr; // Latest block common to both the old and the new tip.

    if (m_blockman.m_block_index.count(hashHeads[0]) == 0) {
        return error("ReplayBlocks(): reorganization to unknown block requested");
    }
    pindexNew = &(m_blockman.m_block_index[hashHeads[0]]);

    if (!hashHeads[1].IsNull()) { // The old tip is allowed to be 0, indicating it's the first flush.
        if (m_blockman.m_block_index.count(hashHeads[1]) == 0) {
            return error("ReplayBlocks(): reorganization from unknown block requested");
        }
        pindexOld = &(m_blockman.m_block_index[hashHeads[1]]);
        pindexFork = LastCommonAncestor(pindexOld, pindexNew);
        assert(pindexFork != nullptr);
    }

    // Rollback along the old branch.
    while (pindexOld != pindexFork) {
        if (pindexOld->nHeight > 0) { // Never disconnect the genesis block.
            CBlock block;
            if (!ReadBlockFromDisk(block, pindexOld, m_params.GetConsensus())) {
                return error("RollbackBlock(): ReadBlockFromDisk() failed at %d, hash=%s", pindexOld->nHeight, pindexOld->GetBlockHash().ToString());
            }
            LogPrintf("Rolling back %s (%i)\n", pindexOld->GetBlockHash().ToString(), pindexOld->nHeight);
            DisconnectResult res = DisconnectBlock(block, pindexOld, cache);
            if (res == DISCONNECT_FAILED) {
                return error("RollbackBlock(): DisconnectBlock failed at %d, hash=%s", pindexOld->nHeight, pindexOld->GetBlockHash().ToString());
            }
            // If DISCONNECT_UNCLEAN is returned, it means a non-existing UTXO was deleted, or an existing UTXO was
            // overwritten. It corresponds to cases where the block-to-be-disconnect never had all its operations
            // applied to the UTXO set. However, as both writing a UTXO and deleting a UTXO are idempotent operations,
            // the result is still a version of the UTXO set with the effects of that block undone.
        }
        pindexOld = pindexOld->pprev;
    }

    // Roll forward from the forking point to the new tip.
    int nForkHeight = pindexFork ? pindexFork->nHeight : 0;
    for (int nHeight = nForkHeight + 1; nHeight <= pindexNew->nHeight; ++nHeight) {
        const CBlockIndex* pindex = pindexNew->GetAncestor(nHeight);
        LogPrintf("Rolling forward %s (%i)\n", pindex->GetBlockHash().ToString(), nHeight);
        uiInterface.ShowProgress(_("Replaying blocks…").translated, (int) ((nHeight - nForkHeight) * 100.0 / (pindexNew->nHeight - nForkHeight)) , false);
        if (!RollforwardBlock(pindex, cache)) return false;
    }

    cache.SetBestBlock(pindexNew->GetBlockHash());
    cache.Flush();
    uiInterface.ShowProgress("", 100, false);
    return true;
}

bool CChainState::NeedsRedownload() const
{
    AssertLockHeld(cs_main);

    // At and above m_params.SegwitHeight, segwit consensus rules must be validated
    CBlockIndex* block{m_chain.Tip()};

    while (block != nullptr && DeploymentActiveAt(*block, m_params.GetConsensus(), Consensus::DEPLOYMENT_SEGWIT)) {
        if (!(block->nStatus & BLOCK_OPT_WITNESS)) {
            // block is insufficiently validated for a segwit client
            return true;
        }
        block = block->pprev;
    }

    return false;
}

void CChainState::UnloadBlockIndex()
{
    AssertLockHeld(::cs_main);
    nBlockSequenceId = 1;
    setBlockIndexCandidates.clear();
}

// May NOT be used after any connections are up as much
// of the peer-processing logic assumes a consistent
// block index state
void UnloadBlockIndex(CTxMemPool* mempool, ChainstateManager& chainman)
{
    AssertLockHeld(::cs_main);
    chainman.Unload();
    pindexBestHeader = nullptr;
    if (mempool) mempool->clear();
    g_versionbitscache.Clear();
    for (int b = 0; b < VERSIONBITS_NUM_BITS; b++) {
        warningcache[b].clear();
    }
    fHavePruned = false;
}

bool ChainstateManager::LoadBlockIndex()
{
    AssertLockHeld(cs_main);
    // Load block index from databases
    bool needs_init = fReindex;
    if (!fReindex) {
        bool ret = m_blockman.LoadBlockIndexDB(*this);
        if (!ret) return false;
        needs_init = m_blockman.m_block_index.empty();
    }

    if (needs_init) {
        // Everything here is for *new* reindex/DBs. Thus, though
        // LoadBlockIndexDB may have set fReindex if we shut down
        // mid-reindex previously, we don't check fReindex and
        // instead only check it prior to LoadBlockIndexDB to set
        // needs_init.

        LogPrintf("Initializing databases...\n");
    }
    return true;
}

bool CChainState::LoadGenesisBlock()
{
    LOCK(cs_main);

    // Check whether we're already initialized by checking for genesis in
    // m_blockman.m_block_index. Note that we can't use m_chain here, since it is
    // set based on the coins db, not the block index db, which is the only
    // thing loaded at this point.
    if (m_blockman.m_block_index.count(m_params.GenesisBlock().GetHash()))
        return true;

    try {
        const CBlock& block = m_params.GenesisBlock();
        FlatFilePos blockPos{m_blockman.SaveBlockToDisk(block, 0, m_chain, m_params, nullptr)};
        if (blockPos.IsNull()) {
            return error("%s: writing genesis block to disk failed", __func__);
        }
        CBlockIndex *pindex = m_blockman.AddToBlockIndex(block);
        ReceivedBlockTransactions(block, pindex, blockPos);
    } catch (const std::runtime_error& e) {
        return error("%s: failed to write genesis block: %s", __func__, e.what());
    }

    return true;
}

void CChainState::LoadExternalBlockFile(FILE* fileIn, FlatFilePos* dbp)
{
    AssertLockNotHeld(m_chainstate_mutex);
    // Map of disk positions for blocks with unknown parent (only used for reindex)
    static std::multimap<uint256, FlatFilePos> mapBlocksUnknownParent;
    int64_t nStart = GetTimeMillis();

    int nLoaded = 0;
    try {
        // This takes over fileIn and calls fclose() on it in the CBufferedFile destructor
        CBufferedFile blkdat(fileIn, 2*MAX_BLOCK_SERIALIZED_SIZE, MAX_BLOCK_SERIALIZED_SIZE+8, SER_DISK, CLIENT_VERSION);
        uint64_t nRewind = blkdat.GetPos();
        while (!blkdat.eof()) {
            if (ShutdownRequested()) return;

            blkdat.SetPos(nRewind);
            nRewind++; // start one byte further next time, in case of failure
            blkdat.SetLimit(); // remove former limit
            unsigned int nSize = 0;
            try {
                // locate a header
                unsigned char buf[CMessageHeader::MESSAGE_START_SIZE];
                blkdat.FindByte(m_params.MessageStart()[0]);
                nRewind = blkdat.GetPos() + 1;
                blkdat >> buf;
                if (memcmp(buf, m_params.MessageStart(), CMessageHeader::MESSAGE_START_SIZE)) {
                    continue;
                }
                // read size
                blkdat >> nSize;
                if (nSize < 80 || nSize > MAX_BLOCK_SERIALIZED_SIZE)
                    continue;
            } catch (const std::exception&) {
                // no valid block header found; don't complain
                break;
            }
            try {
                // read block
                uint64_t nBlockPos = blkdat.GetPos();
                if (dbp)
                    dbp->nPos = nBlockPos;
                blkdat.SetLimit(nBlockPos + nSize);
                std::shared_ptr<CBlock> pblock = std::make_shared<CBlock>();
                CBlock& block = *pblock;
                blkdat >> block;
                nRewind = blkdat.GetPos();

                uint256 hash = block.GetHash();
                {
                    LOCK(cs_main);
                    // detect out of order blocks, and store them for later
                    if (hash != m_params.GetConsensus().hashGenesisBlock && !m_blockman.LookupBlockIndex(block.hashPrevBlock)) {
                        LogPrint(BCLog::REINDEX, "%s: Out of order block %s, parent %s not known\n", __func__, hash.ToString(),
                                block.hashPrevBlock.ToString());
                        if (dbp)
                            mapBlocksUnknownParent.insert(std::make_pair(block.hashPrevBlock, *dbp));
                        continue;
                    }

                    // process in case the block isn't known yet
                    CBlockIndex* pindex = m_blockman.LookupBlockIndex(hash);
                    if (!pindex || (pindex->nStatus & BLOCK_HAVE_DATA) == 0) {
                      BlockValidationState state;
                      if (AcceptBlock(pblock, state, nullptr, true, dbp, nullptr)) {
                          nLoaded++;
                      }
                      if (state.IsError()) {
                          break;
                      }
                    } else if (hash != m_params.GetConsensus().hashGenesisBlock && pindex->nHeight % 1000 == 0) {
                        LogPrint(BCLog::REINDEX, "Block Import: already had block %s at height %d\n", hash.ToString(), pindex->nHeight);
                    }
                }

                // Activate the genesis block so normal node progress can continue
                if (hash == m_params.GetConsensus().hashGenesisBlock) {
                    BlockValidationState state;
                    if (!ActivateBestChain(state, nullptr)) {
                        break;
                    }
                }

                NotifyHeaderTip(*this);

                // Recursively process earlier encountered successors of this block
                std::deque<uint256> queue;
                queue.push_back(hash);
                while (!queue.empty()) {
                    uint256 head = queue.front();
                    queue.pop_front();
                    std::pair<std::multimap<uint256, FlatFilePos>::iterator, std::multimap<uint256, FlatFilePos>::iterator> range = mapBlocksUnknownParent.equal_range(head);
                    while (range.first != range.second) {
                        std::multimap<uint256, FlatFilePos>::iterator it = range.first;
                        std::shared_ptr<CBlock> pblockrecursive = std::make_shared<CBlock>();
                        if (ReadBlockFromDisk(*pblockrecursive, it->second, m_params.GetConsensus())) {
                            LogPrint(BCLog::REINDEX, "%s: Processing out of order child %s of %s\n", __func__, pblockrecursive->GetHash().ToString(),
                                    head.ToString());
                            LOCK(cs_main);
                            BlockValidationState dummy;
                            if (AcceptBlock(pblockrecursive, dummy, nullptr, true, &it->second, nullptr)) {
                                nLoaded++;
                                queue.push_back(pblockrecursive->GetHash());
                            }
                        }
                        range.first++;
                        mapBlocksUnknownParent.erase(it);
                        NotifyHeaderTip(*this);
                    }
                }
            } catch (const std::exception& e) {
                LogPrintf("%s: Deserialize or I/O error - %s\n", __func__, e.what());
            }
        }
    } catch (const std::runtime_error& e) {
        AbortNode(std::string("System error: ") + e.what());
    }
    LogPrintf("Loaded %i blocks from external file in %dms\n", nLoaded, GetTimeMillis() - nStart);
}

void CChainState::CheckBlockIndex()
{
    if (!fCheckBlockIndex) {
        return;
    }

    LOCK(cs_main);

    // During a reindex, we read the genesis block and call CheckBlockIndex before ActivateBestChain,
    // so we have the genesis block in m_blockman.m_block_index but no active chain. (A few of the
    // tests when iterating the block tree require that m_chain has been initialized.)
    if (m_chain.Height() < 0) {
        assert(m_blockman.m_block_index.size() <= 1);
        return;
    }

    // Build forward-pointing map of the entire block tree.
    std::multimap<CBlockIndex*,CBlockIndex*> forward;
    for (auto& [_, block_index] : m_blockman.m_block_index) {
        forward.emplace(block_index.pprev, &block_index);
    }

    assert(forward.size() == m_blockman.m_block_index.size());

    std::pair<std::multimap<CBlockIndex*,CBlockIndex*>::iterator,std::multimap<CBlockIndex*,CBlockIndex*>::iterator> rangeGenesis = forward.equal_range(nullptr);
    CBlockIndex *pindex = rangeGenesis.first->second;
    rangeGenesis.first++;
    assert(rangeGenesis.first == rangeGenesis.second); // There is only one index entry with parent nullptr.

    // Iterate over the entire block tree, using depth-first search.
    // Along the way, remember whether there are blocks on the path from genesis
    // block being explored which are the first to have certain properties.
    size_t nNodes = 0;
    int nHeight = 0;
    CBlockIndex* pindexFirstInvalid = nullptr; // Oldest ancestor of pindex which is invalid.
    CBlockIndex* pindexFirstMissing = nullptr; // Oldest ancestor of pindex which does not have BLOCK_HAVE_DATA.
    CBlockIndex* pindexFirstNeverProcessed = nullptr; // Oldest ancestor of pindex for which nTx == 0.
    CBlockIndex* pindexFirstNotTreeValid = nullptr; // Oldest ancestor of pindex which does not have BLOCK_VALID_TREE (regardless of being valid or not).
    CBlockIndex* pindexFirstNotTransactionsValid = nullptr; // Oldest ancestor of pindex which does not have BLOCK_VALID_TRANSACTIONS (regardless of being valid or not).
    CBlockIndex* pindexFirstNotChainValid = nullptr; // Oldest ancestor of pindex which does not have BLOCK_VALID_CHAIN (regardless of being valid or not).
    CBlockIndex* pindexFirstNotScriptsValid = nullptr; // Oldest ancestor of pindex which does not have BLOCK_VALID_SCRIPTS (regardless of being valid or not).
    while (pindex != nullptr) {
        nNodes++;
        if (pindexFirstInvalid == nullptr && pindex->nStatus & BLOCK_FAILED_VALID) pindexFirstInvalid = pindex;
        // Assumed-valid index entries will not have data since we haven't downloaded the
        // full block yet.
        if (pindexFirstMissing == nullptr && !(pindex->nStatus & BLOCK_HAVE_DATA) && !pindex->IsAssumedValid()) {
            pindexFirstMissing = pindex;
        }
        if (pindexFirstNeverProcessed == nullptr && pindex->nTx == 0) pindexFirstNeverProcessed = pindex;
        if (pindex->pprev != nullptr && pindexFirstNotTreeValid == nullptr && (pindex->nStatus & BLOCK_VALID_MASK) < BLOCK_VALID_TREE) pindexFirstNotTreeValid = pindex;

        if (pindex->pprev != nullptr && !pindex->IsAssumedValid()) {
            // Skip validity flag checks for BLOCK_ASSUMED_VALID index entries, since these
            // *_VALID_MASK flags will not be present for index entries we are temporarily assuming
            // valid.
            if (pindexFirstNotTransactionsValid == nullptr &&
                    (pindex->nStatus & BLOCK_VALID_MASK) < BLOCK_VALID_TRANSACTIONS) {
                pindexFirstNotTransactionsValid = pindex;
            }

            if (pindexFirstNotChainValid == nullptr &&
                    (pindex->nStatus & BLOCK_VALID_MASK) < BLOCK_VALID_CHAIN) {
                pindexFirstNotChainValid = pindex;
            }

            if (pindexFirstNotScriptsValid == nullptr &&
                    (pindex->nStatus & BLOCK_VALID_MASK) < BLOCK_VALID_SCRIPTS) {
                pindexFirstNotScriptsValid = pindex;
            }
        }

        // Begin: actual consistency checks.
        if (pindex->pprev == nullptr) {
            // Genesis block checks.
            assert(pindex->GetBlockHash() == m_params.GetConsensus().hashGenesisBlock); // Genesis block's hash must match.
            assert(pindex == m_chain.Genesis()); // The current active chain's genesis block must be this block.
        }
        if (!pindex->HaveTxsDownloaded()) assert(pindex->nSequenceId <= 0); // nSequenceId can't be set positive for blocks that aren't linked (negative is used for preciousblock)
        // VALID_TRANSACTIONS is equivalent to nTx > 0 for all nodes (whether or not pruning has occurred).
        // HAVE_DATA is only equivalent to nTx > 0 (or VALID_TRANSACTIONS) if no pruning has occurred.
        // Unless these indexes are assumed valid and pending block download on a
        // background chainstate.
        if (!fHavePruned && !pindex->IsAssumedValid()) {
            // If we've never pruned, then HAVE_DATA should be equivalent to nTx > 0
            assert(!(pindex->nStatus & BLOCK_HAVE_DATA) == (pindex->nTx == 0));
            assert(pindexFirstMissing == pindexFirstNeverProcessed);
        } else {
            // If we have pruned, then we can only say that HAVE_DATA implies nTx > 0
            if (pindex->nStatus & BLOCK_HAVE_DATA) assert(pindex->nTx > 0);
        }
        if (pindex->nStatus & BLOCK_HAVE_UNDO) assert(pindex->nStatus & BLOCK_HAVE_DATA);
        if (pindex->IsAssumedValid()) {
            // Assumed-valid blocks should have some nTx value.
            assert(pindex->nTx > 0);
            // Assumed-valid blocks should connect to the main chain.
            assert((pindex->nStatus & BLOCK_VALID_MASK) >= BLOCK_VALID_TREE);
        } else {
            // Otherwise there should only be an nTx value if we have
            // actually seen a block's transactions.
            assert(((pindex->nStatus & BLOCK_VALID_MASK) >= BLOCK_VALID_TRANSACTIONS) == (pindex->nTx > 0)); // This is pruning-independent.
        }
        // All parents having had data (at some point) is equivalent to all parents being VALID_TRANSACTIONS, which is equivalent to HaveTxsDownloaded().
        assert((pindexFirstNeverProcessed == nullptr) == pindex->HaveTxsDownloaded());
        assert((pindexFirstNotTransactionsValid == nullptr) == pindex->HaveTxsDownloaded());
        assert(pindex->nHeight == nHeight); // nHeight must be consistent.
        assert(pindex->pprev == nullptr || pindex->nChainWork >= pindex->pprev->nChainWork); // For every block except the genesis block, the chainwork must be larger than the parent's.
        assert(nHeight < 2 || (pindex->pskip && (pindex->pskip->nHeight < nHeight))); // The pskip pointer must point back for all but the first 2 blocks.
        assert(pindexFirstNotTreeValid == nullptr); // All m_blockman.m_block_index entries must at least be TREE valid
        if ((pindex->nStatus & BLOCK_VALID_MASK) >= BLOCK_VALID_TREE) assert(pindexFirstNotTreeValid == nullptr); // TREE valid implies all parents are TREE valid
        if ((pindex->nStatus & BLOCK_VALID_MASK) >= BLOCK_VALID_CHAIN) assert(pindexFirstNotChainValid == nullptr); // CHAIN valid implies all parents are CHAIN valid
        if ((pindex->nStatus & BLOCK_VALID_MASK) >= BLOCK_VALID_SCRIPTS) assert(pindexFirstNotScriptsValid == nullptr); // SCRIPTS valid implies all parents are SCRIPTS valid
        if (pindexFirstInvalid == nullptr) {
            // Checks for not-invalid blocks.
            assert((pindex->nStatus & BLOCK_FAILED_MASK) == 0); // The failed mask cannot be set for blocks without invalid parents.
        }
        if (!CBlockIndexWorkComparator()(pindex, m_chain.Tip()) && pindexFirstNeverProcessed == nullptr) {
            if (pindexFirstInvalid == nullptr) {
                const bool is_active = this == &m_chainman.ActiveChainstate();

                // If this block sorts at least as good as the current tip and
                // is valid and we have all data for its parents, it must be in
                // setBlockIndexCandidates.  m_chain.Tip() must also be there
                // even if some data has been pruned.
                //
                // Don't perform this check for the background chainstate since
                // its setBlockIndexCandidates shouldn't have some entries (i.e. those past the
                // snapshot block) which do exist in the block index for the active chainstate.
                if (is_active && (pindexFirstMissing == nullptr || pindex == m_chain.Tip())) {
                    assert(setBlockIndexCandidates.count(pindex));
                }
                // If some parent is missing, then it could be that this block was in
                // setBlockIndexCandidates but had to be removed because of the missing data.
                // In this case it must be in m_blocks_unlinked -- see test below.
            }
        } else { // If this block sorts worse than the current tip or some ancestor's block has never been seen, it cannot be in setBlockIndexCandidates.
            assert(setBlockIndexCandidates.count(pindex) == 0);
        }
        // Check whether this block is in m_blocks_unlinked.
        std::pair<std::multimap<CBlockIndex*,CBlockIndex*>::iterator,std::multimap<CBlockIndex*,CBlockIndex*>::iterator> rangeUnlinked = m_blockman.m_blocks_unlinked.equal_range(pindex->pprev);
        bool foundInUnlinked = false;
        while (rangeUnlinked.first != rangeUnlinked.second) {
            assert(rangeUnlinked.first->first == pindex->pprev);
            if (rangeUnlinked.first->second == pindex) {
                foundInUnlinked = true;
                break;
            }
            rangeUnlinked.first++;
        }
        if (pindex->pprev && (pindex->nStatus & BLOCK_HAVE_DATA) && pindexFirstNeverProcessed != nullptr && pindexFirstInvalid == nullptr) {
            // If this block has block data available, some parent was never received, and has no invalid parents, it must be in m_blocks_unlinked.
            assert(foundInUnlinked);
        }
        if (!(pindex->nStatus & BLOCK_HAVE_DATA)) assert(!foundInUnlinked); // Can't be in m_blocks_unlinked if we don't HAVE_DATA
        if (pindexFirstMissing == nullptr) assert(!foundInUnlinked); // We aren't missing data for any parent -- cannot be in m_blocks_unlinked.
        if (pindex->pprev && (pindex->nStatus & BLOCK_HAVE_DATA) && pindexFirstNeverProcessed == nullptr && pindexFirstMissing != nullptr) {
            // We HAVE_DATA for this block, have received data for all parents at some point, but we're currently missing data for some parent.
            assert(fHavePruned); // We must have pruned.
            // This block may have entered m_blocks_unlinked if:
            //  - it has a descendant that at some point had more work than the
            //    tip, and
            //  - we tried switching to that descendant but were missing
            //    data for some intermediate block between m_chain and the
            //    tip.
            // So if this block is itself better than m_chain.Tip() and it wasn't in
            // setBlockIndexCandidates, then it must be in m_blocks_unlinked.
            if (!CBlockIndexWorkComparator()(pindex, m_chain.Tip()) && setBlockIndexCandidates.count(pindex) == 0) {
                if (pindexFirstInvalid == nullptr) {
                    assert(foundInUnlinked);
                }
            }
        }
        // assert(pindex->GetBlockHash() == pindex->GetBlockHeader().GetHash()); // Perhaps too slow
        // End: actual consistency checks.

        // Try descending into the first subnode.
        std::pair<std::multimap<CBlockIndex*,CBlockIndex*>::iterator,std::multimap<CBlockIndex*,CBlockIndex*>::iterator> range = forward.equal_range(pindex);
        if (range.first != range.second) {
            // A subnode was found.
            pindex = range.first->second;
            nHeight++;
            continue;
        }
        // This is a leaf node.
        // Move upwards until we reach a node of which we have not yet visited the last child.
        while (pindex) {
            // We are going to either move to a parent or a sibling of pindex.
            // If pindex was the first with a certain property, unset the corresponding variable.
            if (pindex == pindexFirstInvalid) pindexFirstInvalid = nullptr;
            if (pindex == pindexFirstMissing) pindexFirstMissing = nullptr;
            if (pindex == pindexFirstNeverProcessed) pindexFirstNeverProcessed = nullptr;
            if (pindex == pindexFirstNotTreeValid) pindexFirstNotTreeValid = nullptr;
            if (pindex == pindexFirstNotTransactionsValid) pindexFirstNotTransactionsValid = nullptr;
            if (pindex == pindexFirstNotChainValid) pindexFirstNotChainValid = nullptr;
            if (pindex == pindexFirstNotScriptsValid) pindexFirstNotScriptsValid = nullptr;
            // Find our parent.
            CBlockIndex* pindexPar = pindex->pprev;
            // Find which child we just visited.
            std::pair<std::multimap<CBlockIndex*,CBlockIndex*>::iterator,std::multimap<CBlockIndex*,CBlockIndex*>::iterator> rangePar = forward.equal_range(pindexPar);
            while (rangePar.first->second != pindex) {
                assert(rangePar.first != rangePar.second); // Our parent must have at least the node we're coming from as child.
                rangePar.first++;
            }
            // Proceed to the next one.
            rangePar.first++;
            if (rangePar.first != rangePar.second) {
                // Move to the sibling.
                pindex = rangePar.first->second;
                break;
            } else {
                // Move up further.
                pindex = pindexPar;
                nHeight--;
                continue;
            }
        }
    }

    // Check that we actually traversed the entire map.
    assert(nNodes == forward.size());
}

std::string CChainState::ToString()
{
    AssertLockHeld(::cs_main);
    CBlockIndex* tip = m_chain.Tip();
    return strprintf("Chainstate [%s] @ height %d (%s)",
                     m_from_snapshot_blockhash ? "snapshot" : "ibd",
                     tip ? tip->nHeight : -1, tip ? tip->GetBlockHash().ToString() : "null");
}

bool CChainState::ResizeCoinsCaches(size_t coinstip_size, size_t coinsdb_size)
{
    AssertLockHeld(::cs_main);
    if (coinstip_size == m_coinstip_cache_size_bytes &&
            coinsdb_size == m_coinsdb_cache_size_bytes) {
        // Cache sizes are unchanged, no need to continue.
        return true;
    }
    size_t old_coinstip_size = m_coinstip_cache_size_bytes;
    m_coinstip_cache_size_bytes = coinstip_size;
    m_coinsdb_cache_size_bytes = coinsdb_size;
    CoinsDB().ResizeCache(coinsdb_size);

    LogPrintf("[%s] resized coinsdb cache to %.1f MiB\n",
        this->ToString(), coinsdb_size * (1.0 / 1024 / 1024));
    LogPrintf("[%s] resized coinstip cache to %.1f MiB\n",
        this->ToString(), coinstip_size * (1.0 / 1024 / 1024));

    BlockValidationState state;
    bool ret;

    if (coinstip_size > old_coinstip_size) {
        // Likely no need to flush if cache sizes have grown.
        ret = FlushStateToDisk(state, FlushStateMode::IF_NEEDED);
    } else {
        // Otherwise, flush state to disk and deallocate the in-memory coins map.
        ret = FlushStateToDisk(state, FlushStateMode::ALWAYS);
        CoinsTip().ReallocateCache();
    }
    return ret;
}

static const uint64_t MEMPOOL_DUMP_VERSION = 1;

bool LoadMempool(CTxMemPool& pool, CChainState& active_chainstate, FopenFn mockable_fopen_function)
{
    int64_t nExpiryTimeout = gArgs.GetIntArg("-mempoolexpiry", DEFAULT_MEMPOOL_EXPIRY) * 60 * 60;
    FILE* filestr{mockable_fopen_function(gArgs.GetDataDirNet() / "mempool.dat", "rb")};
    CAutoFile file(filestr, SER_DISK, CLIENT_VERSION);
    if (file.IsNull()) {
        LogPrintf("Failed to open mempool file from disk. Continuing anyway.\n");
        return false;
    }

    int64_t count = 0;
    int64_t expired = 0;
    int64_t failed = 0;
    int64_t already_there = 0;
    int64_t unbroadcast = 0;
    int64_t nNow = GetTime();

    try {
        uint64_t version;
        file >> version;
        if (version != MEMPOOL_DUMP_VERSION) {
            return false;
        }
        uint64_t num;
        file >> num;
        while (num) {
            --num;
            CTransactionRef tx;
            int64_t nTime;
            int64_t nFeeDelta;
            file >> tx;
            file >> nTime;
            file >> nFeeDelta;

            CAmount amountdelta = nFeeDelta;
            if (amountdelta) {
                pool.PrioritiseTransaction(tx->GetHash(), amountdelta);
            }
            if (nTime > nNow - nExpiryTimeout) {
                LOCK(cs_main);
                const auto& accepted = AcceptToMemoryPool(active_chainstate, tx, nTime, /*bypass_limits=*/false, /*test_accept=*/false);
                if (accepted.m_result_type == MempoolAcceptResult::ResultType::VALID) {
                    ++count;
                } else {
                    // mempool may contain the transaction already, e.g. from
                    // wallet(s) having loaded it while we were processing
                    // mempool transactions; consider these as valid, instead of
                    // failed, but mark them as 'already there'
                    if (pool.exists(GenTxid::Txid(tx->GetHash()))) {
                        ++already_there;
                    } else {
                        ++failed;
                    }
                }
            } else {
                ++expired;
            }
            if (ShutdownRequested())
                return false;
        }
        std::map<uint256, CAmount> mapDeltas;
        file >> mapDeltas;

        for (const auto& i : mapDeltas) {
            pool.PrioritiseTransaction(i.first, i.second);
        }

        std::set<uint256> unbroadcast_txids;
        file >> unbroadcast_txids;
        unbroadcast = unbroadcast_txids.size();
        for (const auto& txid : unbroadcast_txids) {
            // Ensure transactions were accepted to mempool then add to
            // unbroadcast set.
            if (pool.get(txid) != nullptr) pool.AddUnbroadcastTx(txid);
        }
    } catch (const std::exception& e) {
        LogPrintf("Failed to deserialize mempool data on disk: %s. Continuing anyway.\n", e.what());
        return false;
    }

    LogPrintf("Imported mempool transactions from disk: %i succeeded, %i failed, %i expired, %i already there, %i waiting for initial broadcast\n", count, failed, expired, already_there, unbroadcast);
    return true;
}

bool DumpMempool(const CTxMemPool& pool, FopenFn mockable_fopen_function, bool skip_file_commit)
{
    int64_t start = GetTimeMicros();

    std::map<uint256, CAmount> mapDeltas;
    std::vector<TxMempoolInfo> vinfo;
    std::set<uint256> unbroadcast_txids;

    static Mutex dump_mutex;
    LOCK(dump_mutex);

    {
        LOCK(pool.cs);
        for (const auto &i : pool.mapDeltas) {
            mapDeltas[i.first] = i.second;
        }
        vinfo = pool.infoAll();
        unbroadcast_txids = pool.GetUnbroadcastTxs();
    }

    int64_t mid = GetTimeMicros();

    try {
        FILE* filestr{mockable_fopen_function(gArgs.GetDataDirNet() / "mempool.dat.new", "wb")};
        if (!filestr) {
            return false;
        }

        CAutoFile file(filestr, SER_DISK, CLIENT_VERSION);

        uint64_t version = MEMPOOL_DUMP_VERSION;
        file << version;

        file << (uint64_t)vinfo.size();
        for (const auto& i : vinfo) {
            file << *(i.tx);
            file << int64_t{count_seconds(i.m_time)};
            file << int64_t{i.nFeeDelta};
            mapDeltas.erase(i.tx->GetHash());
        }

        file << mapDeltas;

        LogPrintf("Writing %d unbroadcast transactions to disk.\n", unbroadcast_txids.size());
        file << unbroadcast_txids;

        if (!skip_file_commit && !FileCommit(file.Get()))
            throw std::runtime_error("FileCommit failed");
        file.fclose();
        if (!RenameOver(gArgs.GetDataDirNet() / "mempool.dat.new", gArgs.GetDataDirNet() / "mempool.dat")) {
            throw std::runtime_error("Rename failed");
        }
        int64_t last = GetTimeMicros();
        LogPrintf("Dumped mempool: %gs to copy, %gs to dump\n", (mid-start)*MICRO, (last-mid)*MICRO);
    } catch (const std::exception& e) {
        LogPrintf("Failed to dump mempool: %s. Continuing anyway.\n", e.what());
        return false;
    }
    return true;
}

//! Guess how far we are in the verification process at the given block index.
//! Since we have signed fixed-interval blocks, estimating progress is a very easy.
//! We can extrapolate the last block time to the current time to estimate how many more blocks
//! we expect.
double GuessVerificationProgress(const CBlockIndex* pindex, int64_t blockInterval) {
    if (pindex == NULL || pindex->nHeight < 1) {
        return 0.0;
    }

    int64_t nNow = GetTime();
    int64_t moreBlocksExpected = (nNow - pindex->GetBlockTime()) / blockInterval;
    double progress = (pindex->nHeight + 0.0) / (pindex->nHeight + moreBlocksExpected);
    // Round to 3 digits to avoid 0.999999 when finished.
    progress = ceil(progress * 1000.0) / 1000.0;
    // Avoid higher than one if last block is newer than current time.
    return std::min(1.0, progress);
}

std::optional<uint256> ChainstateManager::SnapshotBlockhash() const
{
    LOCK(::cs_main);
    if (m_active_chainstate && m_active_chainstate->m_from_snapshot_blockhash) {
        // If a snapshot chainstate exists, it will always be our active.
        return m_active_chainstate->m_from_snapshot_blockhash;
    }
    return std::nullopt;
}

std::vector<CChainState*> ChainstateManager::GetAll()
{
    LOCK(::cs_main);
    std::vector<CChainState*> out;

    if (!IsSnapshotValidated() && m_ibd_chainstate) {
        out.push_back(m_ibd_chainstate.get());
    }

    if (m_snapshot_chainstate) {
        out.push_back(m_snapshot_chainstate.get());
    }

    return out;
}

CChainState& ChainstateManager::InitializeChainstate(
    CTxMemPool* mempool, const std::optional<uint256>& snapshot_blockhash)
{
    AssertLockHeld(::cs_main);
    bool is_snapshot = snapshot_blockhash.has_value();
    std::unique_ptr<CChainState>& to_modify =
        is_snapshot ? m_snapshot_chainstate : m_ibd_chainstate;

    if (to_modify) {
        throw std::logic_error("should not be overwriting a chainstate");
    }
    to_modify.reset(new CChainState(mempool, m_blockman, *this, snapshot_blockhash));

    // Snapshot chainstates and initial IBD chaintates always become active.
    if (is_snapshot || (!is_snapshot && !m_active_chainstate)) {
        LogPrintf("Switching active chainstate to %s\n", to_modify->ToString());
        m_active_chainstate = to_modify.get();
    } else {
        throw std::logic_error("unexpected chainstate activation");
    }

    return *to_modify;
}

const AssumeutxoData* ExpectedAssumeutxo(
    const int height, const CChainParams& chainparams)
{
    const MapAssumeutxo& valid_assumeutxos_map = chainparams.Assumeutxo();
    const auto assumeutxo_found = valid_assumeutxos_map.find(height);

    if (assumeutxo_found != valid_assumeutxos_map.end()) {
        return &assumeutxo_found->second;
    }
    return nullptr;
}

bool ChainstateManager::ActivateSnapshot(
        CAutoFile& coins_file,
        const SnapshotMetadata& metadata,
        bool in_memory)
{
    uint256 base_blockhash = metadata.m_base_blockhash;

    if (this->SnapshotBlockhash()) {
        LogPrintf("[snapshot] can't activate a snapshot-based chainstate more than once\n");
        return false;
    }

    int64_t current_coinsdb_cache_size{0};
    int64_t current_coinstip_cache_size{0};

    // Cache percentages to allocate to each chainstate.
    //
    // These particular percentages don't matter so much since they will only be
    // relevant during snapshot activation; caches are rebalanced at the conclusion of
    // this function. We want to give (essentially) all available cache capacity to the
    // snapshot to aid the bulk load later in this function.
    static constexpr double IBD_CACHE_PERC = 0.01;
    static constexpr double SNAPSHOT_CACHE_PERC = 0.99;

    {
        LOCK(::cs_main);
        // Resize the coins caches to ensure we're not exceeding memory limits.
        //
        // Allocate the majority of the cache to the incoming snapshot chainstate, since
        // (optimistically) getting to its tip will be the top priority. We'll need to call
        // `MaybeRebalanceCaches()` once we're done with this function to ensure
        // the right allocation (including the possibility that no snapshot was activated
        // and that we should restore the active chainstate caches to their original size).
        //
        current_coinsdb_cache_size = this->ActiveChainstate().m_coinsdb_cache_size_bytes;
        current_coinstip_cache_size = this->ActiveChainstate().m_coinstip_cache_size_bytes;

        // Temporarily resize the active coins cache to make room for the newly-created
        // snapshot chain.
        this->ActiveChainstate().ResizeCoinsCaches(
            static_cast<size_t>(current_coinstip_cache_size * IBD_CACHE_PERC),
            static_cast<size_t>(current_coinsdb_cache_size * IBD_CACHE_PERC));
    }

    auto snapshot_chainstate = WITH_LOCK(::cs_main,
        return std::make_unique<CChainState>(
            /* mempool */ nullptr, m_blockman, *this, base_blockhash));

    {
        LOCK(::cs_main);
        snapshot_chainstate->InitCoinsDB(
            static_cast<size_t>(current_coinsdb_cache_size * SNAPSHOT_CACHE_PERC),
            in_memory, false, "chainstate");
        snapshot_chainstate->InitCoinsCache(
            static_cast<size_t>(current_coinstip_cache_size * SNAPSHOT_CACHE_PERC));
    }

    const bool snapshot_ok = this->PopulateAndValidateSnapshot(
        *snapshot_chainstate, coins_file, metadata);

    if (!snapshot_ok) {
        WITH_LOCK(::cs_main, this->MaybeRebalanceCaches());
        return false;
    }

    {
        LOCK(::cs_main);
        assert(!m_snapshot_chainstate);
        m_snapshot_chainstate.swap(snapshot_chainstate);
        const bool chaintip_loaded = m_snapshot_chainstate->LoadChainTip();
        assert(chaintip_loaded);

        m_active_chainstate = m_snapshot_chainstate.get();

        LogPrintf("[snapshot] successfully activated snapshot %s\n", base_blockhash.ToString());
        LogPrintf("[snapshot] (%.2f MB)\n",
            m_snapshot_chainstate->CoinsTip().DynamicMemoryUsage() / (1000 * 1000));

        this->MaybeRebalanceCaches();
    }
    return true;
}

static void FlushSnapshotToDisk(CCoinsViewCache& coins_cache, bool snapshot_loaded)
{
    LOG_TIME_MILLIS_WITH_CATEGORY_MSG_ONCE(
        strprintf("%s (%.2f MB)",
                  snapshot_loaded ? "saving snapshot chainstate" : "flushing coins cache",
                  coins_cache.DynamicMemoryUsage() / (1000 * 1000)),
        BCLog::LogFlags::ALL);

    coins_cache.Flush();
}

bool ChainstateManager::PopulateAndValidateSnapshot(
    CChainState& snapshot_chainstate,
    CAutoFile& coins_file,
    const SnapshotMetadata& metadata)
{
    // It's okay to release cs_main before we're done using `coins_cache` because we know
    // that nothing else will be referencing the newly created snapshot_chainstate yet.
    CCoinsViewCache& coins_cache = *WITH_LOCK(::cs_main, return &snapshot_chainstate.CoinsTip());

    uint256 base_blockhash = metadata.m_base_blockhash;

    CBlockIndex* snapshot_start_block = WITH_LOCK(::cs_main, return m_blockman.LookupBlockIndex(base_blockhash));

    if (!snapshot_start_block) {
        // Needed for GetUTXOStats and ExpectedAssumeutxo to determine the height and to avoid a crash when base_blockhash.IsNull()
        LogPrintf("[snapshot] Did not find snapshot start blockheader %s\n",
                  base_blockhash.ToString());
        return false;
    }

    int base_height = snapshot_start_block->nHeight;
    auto maybe_au_data = ExpectedAssumeutxo(base_height, ::Params());

    if (!maybe_au_data) {
        LogPrintf("[snapshot] assumeutxo height in snapshot metadata not recognized " /* Continued */
                  "(%d) - refusing to load snapshot\n", base_height);
        return false;
    }

    const AssumeutxoData& au_data = *maybe_au_data;

    COutPoint outpoint;
    Coin coin;
    const uint64_t coins_count = metadata.m_coins_count;
    uint64_t coins_left = metadata.m_coins_count;

    LogPrintf("[snapshot] loading coins from snapshot %s\n", base_blockhash.ToString());
    int64_t coins_processed{0};

    while (coins_left > 0) {
        try {
            coins_file >> outpoint;
            coins_file >> coin;
        } catch (const std::ios_base::failure&) {
            LogPrintf("[snapshot] bad snapshot format or truncated snapshot after deserializing %d coins\n",
                      coins_count - coins_left);
            return false;
        }
        if (coin.nHeight > base_height ||
            outpoint.n >= std::numeric_limits<decltype(outpoint.n)>::max() // Avoid integer wrap-around in coinstats.cpp:ApplyHash
        ) {
            LogPrintf("[snapshot] bad snapshot data after deserializing %d coins\n",
                      coins_count - coins_left);
            return false;
        }

        coins_cache.EmplaceCoinInternalDANGER(std::move(outpoint), std::move(coin));

        --coins_left;
        ++coins_processed;

        if (coins_processed % 1000000 == 0) {
            LogPrintf("[snapshot] %d coins loaded (%.2f%%, %.2f MB)\n",
                coins_processed,
                static_cast<float>(coins_processed) * 100 / static_cast<float>(coins_count),
                coins_cache.DynamicMemoryUsage() / (1000 * 1000));
        }

        // Batch write and flush (if we need to) every so often.
        //
        // If our average Coin size is roughly 41 bytes, checking every 120,000 coins
        // means <5MB of memory imprecision.
        if (coins_processed % 120000 == 0) {
            if (ShutdownRequested()) {
                return false;
            }

            const auto snapshot_cache_state = WITH_LOCK(::cs_main,
                return snapshot_chainstate.GetCoinsCacheSizeState());

            if (snapshot_cache_state >= CoinsCacheSizeState::CRITICAL) {
                // This is a hack - we don't know what the actual best block is, but that
                // doesn't matter for the purposes of flushing the cache here. We'll set this
                // to its correct value (`base_blockhash`) below after the coins are loaded.
                coins_cache.SetBestBlock(GetRandHash());

                // No need to acquire cs_main since this chainstate isn't being used yet.
                FlushSnapshotToDisk(coins_cache, /*snapshot_loaded=*/false);
            }
        }
    }

    // Important that we set this. This and the coins_cache accesses above are
    // sort of a layer violation, but either we reach into the innards of
    // CCoinsViewCache here or we have to invert some of the CChainState to
    // embed them in a snapshot-activation-specific CCoinsViewCache bulk load
    // method.
    coins_cache.SetBestBlock(base_blockhash);

    bool out_of_coins{false};
    try {
        coins_file >> outpoint;
    } catch (const std::ios_base::failure&) {
        // We expect an exception since we should be out of coins.
        out_of_coins = true;
    }
    if (!out_of_coins) {
        LogPrintf("[snapshot] bad snapshot - coins left over after deserializing %d coins\n",
            coins_count);
        return false;
    }

    LogPrintf("[snapshot] loaded %d (%.2f MB) coins from snapshot %s\n",
        coins_count,
        coins_cache.DynamicMemoryUsage() / (1000 * 1000),
        base_blockhash.ToString());

    // No need to acquire cs_main since this chainstate isn't being used yet.
    FlushSnapshotToDisk(coins_cache, /*snapshot_loaded=*/true);

    assert(coins_cache.GetBestBlock() == base_blockhash);

    CCoinsStats stats{CoinStatsHashType::HASH_SERIALIZED};
    auto breakpoint_fnc = [] { /* TODO insert breakpoint here? */ };

    // As above, okay to immediately release cs_main here since no other context knows
    // about the snapshot_chainstate.
    CCoinsViewDB* snapshot_coinsdb = WITH_LOCK(::cs_main, return &snapshot_chainstate.CoinsDB());

    if (!GetUTXOStats(snapshot_coinsdb, m_blockman, stats, breakpoint_fnc)) {
        LogPrintf("[snapshot] failed to generate coins stats\n");
        return false;
    }

    // Assert that the deserialized chainstate contents match the expected assumeutxo value.
    if (AssumeutxoHash{stats.hashSerialized} != au_data.hash_serialized) {
        LogPrintf("[snapshot] bad snapshot content hash: expected %s, got %s\n",
            au_data.hash_serialized.ToString(), stats.hashSerialized.ToString());
        return false;
    }

    snapshot_chainstate.m_chain.SetTip(snapshot_start_block);

    // The remainder of this function requires modifying data protected by cs_main.
    LOCK(::cs_main);

    // Fake various pieces of CBlockIndex state:
    CBlockIndex* index = nullptr;

    // Don't make any modifications to the genesis block.
    // This is especially important because we don't want to erroneously
    // apply BLOCK_ASSUMED_VALID to genesis, which would happen if we didn't skip
    // it here (since it apparently isn't BLOCK_VALID_SCRIPTS).
    constexpr int AFTER_GENESIS_START{1};

    for (int i = AFTER_GENESIS_START; i <= snapshot_chainstate.m_chain.Height(); ++i) {
        index = snapshot_chainstate.m_chain[i];

        // Fake nTx so that LoadBlockIndex() loads assumed-valid CBlockIndex
        // entries (among other things)
        if (!index->nTx) {
            index->nTx = 1;
        }
        // Fake nChainTx so that GuessVerificationProgress reports accurately
        index->nChainTx = index->pprev->nChainTx + index->nTx;

        // Mark unvalidated block index entries beneath the snapshot base block as assumed-valid.
        if (!index->IsValid(BLOCK_VALID_SCRIPTS)) {
            // This flag will be removed once the block is fully validated by a
            // background chainstate.
            index->nStatus |= BLOCK_ASSUMED_VALID;
        }

        // Fake BLOCK_OPT_WITNESS so that CChainState::NeedsRedownload()
        // won't ask to rewind the entire assumed-valid chain on startup.
        if (DeploymentActiveAt(*index, ::Params().GetConsensus(), Consensus::DEPLOYMENT_SEGWIT)) {
            index->nStatus |= BLOCK_OPT_WITNESS;
        }

        m_blockman.m_dirty_blockindex.insert(index);
        // Changes to the block index will be flushed to disk after this call
        // returns in `ActivateSnapshot()`, when `MaybeRebalanceCaches()` is
        // called, since we've added a snapshot chainstate and therefore will
        // have to downsize the IBD chainstate, which will result in a call to
        // `FlushStateToDisk(ALWAYS)`.
    }

    assert(index);
    index->nChainTx = au_data.nChainTx;
    snapshot_chainstate.setBlockIndexCandidates.insert(snapshot_start_block);

    LogPrintf("[snapshot] validated snapshot (%.2f MB)\n",
        coins_cache.DynamicMemoryUsage() / (1000 * 1000));
    return true;
}

CChainState& ChainstateManager::ActiveChainstate() const
{
    LOCK(::cs_main);
    assert(m_active_chainstate);
    return *m_active_chainstate;
}

bool ChainstateManager::IsSnapshotActive() const
{
    LOCK(::cs_main);
    return m_snapshot_chainstate && m_active_chainstate == m_snapshot_chainstate.get();
}

void ChainstateManager::Unload()
{
    AssertLockHeld(::cs_main);
    for (CChainState* chainstate : this->GetAll()) {
        chainstate->m_chain.SetTip(nullptr);
        chainstate->UnloadBlockIndex();
    }

    m_failed_blocks.clear();
    m_blockman.Unload();
    m_best_invalid = nullptr;
}

void ChainstateManager::MaybeRebalanceCaches()
{
    AssertLockHeld(::cs_main);
    if (m_ibd_chainstate && !m_snapshot_chainstate) {
        LogPrintf("[snapshot] allocating all cache to the IBD chainstate\n");
        // Allocate everything to the IBD chainstate.
        m_ibd_chainstate->ResizeCoinsCaches(m_total_coinstip_cache, m_total_coinsdb_cache);
    }
    else if (m_snapshot_chainstate && !m_ibd_chainstate) {
        LogPrintf("[snapshot] allocating all cache to the snapshot chainstate\n");
        // Allocate everything to the snapshot chainstate.
        m_snapshot_chainstate->ResizeCoinsCaches(m_total_coinstip_cache, m_total_coinsdb_cache);
    }
    else if (m_ibd_chainstate && m_snapshot_chainstate) {
        // If both chainstates exist, determine who needs more cache based on IBD status.
        //
        // Note: shrink caches first so that we don't inadvertently overwhelm available memory.
        if (m_snapshot_chainstate->IsInitialBlockDownload()) {
            m_ibd_chainstate->ResizeCoinsCaches(
                m_total_coinstip_cache * 0.05, m_total_coinsdb_cache * 0.05);
            m_snapshot_chainstate->ResizeCoinsCaches(
                m_total_coinstip_cache * 0.95, m_total_coinsdb_cache * 0.95);
        } else {
            m_snapshot_chainstate->ResizeCoinsCaches(
                m_total_coinstip_cache * 0.05, m_total_coinsdb_cache * 0.05);
            m_ibd_chainstate->ResizeCoinsCaches(
                m_total_coinstip_cache * 0.95, m_total_coinsdb_cache * 0.95);
        }
    }
}<|MERGE_RESOLUTION|>--- conflicted
+++ resolved
@@ -3919,14 +3919,10 @@
     if (hash != chainparams.GetConsensus().hashGenesisBlock) {
         if (miSelf != m_blockman.m_block_index.end()) {
             // Block header is already known.
-<<<<<<< HEAD
-            CBlockIndex* pindex = miSelf->second;
+            CBlockIndex* pindex = &(miSelf->second);
             if (duplicate) {
                 *duplicate = true;
             }
-=======
-            CBlockIndex* pindex = &(miSelf->second);
->>>>>>> 5e49b2a2
             if (ppindex)
                 *ppindex = pindex;
             if (pindex->nStatus & BLOCK_FAILED_MASK) {
