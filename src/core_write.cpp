// Copyright (c) 2009-2021 The Bitcoin Core developers
// Distributed under the MIT software license, see the accompanying
// file COPYING or http://www.opensource.org/licenses/mit-license.php.

#include <core_io.h>

#include <consensus/amount.h>
#include <consensus/consensus.h>
#include <consensus/validation.h>
#include <issuance.h>
#include <key_io.h>
#include <script/descriptor.h>
#include <script/script.h>
#include <script/sign.h>
#include <script/standard.h>
#include <serialize.h>
#include <streams.h>
#include <undo.h>
#include <univalue.h>
#include <util/check.h>
#include <util/strencodings.h>
#include <util/system.h>

#include <secp256k1_rangeproof.h>

static secp256k1_context* secp256k1_blind_context = NULL;

class RPCRawTransaction_ECC_Init {
public:
    RPCRawTransaction_ECC_Init() {
        assert(secp256k1_blind_context == NULL);

        secp256k1_context *ctx = secp256k1_context_create(SECP256K1_CONTEXT_NONE);
        assert(ctx != NULL);

        secp256k1_blind_context = ctx;
    }

    ~RPCRawTransaction_ECC_Init() {
        secp256k1_context *ctx = secp256k1_blind_context;
        secp256k1_blind_context = NULL;

        if (ctx) {
            secp256k1_context_destroy(ctx);
        }
    }
};
static RPCRawTransaction_ECC_Init ecc_init_on_load;

UniValue ValueFromAmount(const CAmount amount)
{
    static_assert(COIN > 1);
    int64_t quotient = amount / COIN;
    int64_t remainder = amount % COIN;
    if (amount < 0) {
        quotient = -quotient;
        remainder = -remainder;
    }
    return UniValue(UniValue::VNUM,
            strprintf("%s%d.%08d", amount < 0 ? "-" : "", quotient, remainder));
}

std::string FormatScript(const CScript& script)
{
    std::string ret;
    CScript::const_iterator it = script.begin();
    opcodetype op;
    while (it != script.end()) {
        CScript::const_iterator it2 = it;
        std::vector<unsigned char> vch;
        if (script.GetOp(it, op, vch)) {
            if (op == OP_0) {
                ret += "0 ";
                continue;
            } else if ((op >= OP_1 && op <= OP_16) || op == OP_1NEGATE) {
                ret += strprintf("%i ", op - OP_1NEGATE - 1);
                continue;
            } else if (op >= OP_NOP && op <= OP_NOP10) {
                std::string str(GetOpName(op));
                if (str.substr(0, 3) == std::string("OP_")) {
                    ret += str.substr(3, std::string::npos) + " ";
                    continue;
                }
            }
            if (vch.size() > 0) {
                ret += strprintf("0x%x 0x%x ", HexStr(std::vector<uint8_t>(it2, it - vch.size())),
                                               HexStr(std::vector<uint8_t>(it - vch.size(), it)));
            } else {
                ret += strprintf("0x%x ", HexStr(std::vector<uint8_t>(it2, it)));
            }
            continue;
        }
        ret += strprintf("0x%x ", HexStr(std::vector<uint8_t>(it2, script.end())));
        break;
    }
    return ret.substr(0, ret.empty() ? ret.npos : ret.size() - 1);
}

const std::map<unsigned char, std::string> mapSigHashTypes = {
    {static_cast<unsigned char>(SIGHASH_ALL), std::string("ALL")},
    {static_cast<unsigned char>(SIGHASH_ALL|SIGHASH_ANYONECANPAY), std::string("ALL|ANYONECANPAY")},
    {static_cast<unsigned char>(SIGHASH_NONE), std::string("NONE")},
    {static_cast<unsigned char>(SIGHASH_NONE|SIGHASH_ANYONECANPAY), std::string("NONE|ANYONECANPAY")},
    {static_cast<unsigned char>(SIGHASH_SINGLE), std::string("SINGLE")},
    {static_cast<unsigned char>(SIGHASH_SINGLE|SIGHASH_ANYONECANPAY), std::string("SINGLE|ANYONECANPAY")},
};

std::string SighashToStr(unsigned char sighash_type)
{
    const auto& it = mapSigHashTypes.find(sighash_type);
    if (it == mapSigHashTypes.end()) return "";
    return it->second;
}

/**
 * Create the assembly string representation of a CScript object.
 * @param[in] script    CScript object to convert into the asm string representation.
 * @param[in] fAttemptSighashDecode    Whether to attempt to decode sighash types on data within the script that matches the format
 *                                     of a signature. Only pass true for scripts you believe could contain signatures. For example,
 *                                     pass false, or omit the this argument (defaults to false), for scriptPubKeys.
 */
std::string ScriptToAsmStr(const CScript& script, const bool fAttemptSighashDecode)
{
    std::string str;
    opcodetype opcode;
    std::vector<unsigned char> vch;
    CScript::const_iterator pc = script.begin();
    while (pc < script.end()) {
        if (!str.empty()) {
            str += " ";
        }
        if (!script.GetOp(pc, opcode, vch)) {
            str += "[error]";
            return str;
        }
        if (0 <= opcode && opcode <= OP_PUSHDATA4) {
            if (vch.size() <= static_cast<std::vector<unsigned char>::size_type>(4)) {
                str += strprintf("%d", CScriptNum(vch, false).getint());
            } else {
                // the IsUnspendable check makes sure not to try to decode OP_RETURN data that may match the format of a signature
                if (fAttemptSighashDecode && !script.IsUnspendable()) {
                    std::string strSigHashDecode;
                    // goal: only attempt to decode a defined sighash type from data that looks like a signature within a scriptSig.
                    // this won't decode correctly formatted public keys in Pubkey or Multisig scripts due to
                    // the restrictions on the pubkey formats (see IsCompressedOrUncompressedPubKey) being incongruous with the
                    // checks in CheckSignatureEncoding.
                    if (CheckSignatureEncoding(vch, SCRIPT_VERIFY_STRICTENC, nullptr)) {
                        const unsigned char chSigHashType = vch.back();
                        const auto it = mapSigHashTypes.find(chSigHashType);
                        if (it != mapSigHashTypes.end()) {
                            strSigHashDecode = "[" + it->second + "]";
                            vch.pop_back(); // remove the sighash type byte. it will be replaced by the decode.
                        }
                    }
                    str += HexStr(vch) + strSigHashDecode;
                } else {
                    str += HexStr(vch);
                }
            }
        } else {
            str += GetOpName(opcode);
        }
    }
    return str;
}

std::string EncodeHexTx(const CTransaction& tx, const int serializeFlags)
{
    CDataStream ssTx(SER_NETWORK, PROTOCOL_VERSION | serializeFlags);
    ssTx << tx;
    return HexStr(ssTx);
}

UniValue EncodeHexScriptWitness(const CScriptWitness& witness)
{
    UniValue witness_hex(UniValue::VARR);
    for (const auto &item : witness.stack) {
        witness_hex.push_back(HexStr(item));
    }
    return witness_hex;
}

void ScriptToUniv(const CScript& script, UniValue& out)
{
    ScriptPubKeyToUniv(script, out, /* include_hex */ true, /* include_address */ false);
}

// ELEMENTS:
static void SidechainScriptPubKeyToJSON(const CScript& scriptPubKey, UniValue& out, bool include_hex, bool include_addresses, bool is_parent_chain)
{
    const std::string prefix = is_parent_chain ? "pegout_" : "";
    CTxDestination address;

<<<<<<< HEAD
    out.pushKV(prefix + "asm", ScriptToAsmStr(scriptPubKey));
    out.pushKV(prefix + "desc", InferDescriptor(scriptPubKey, DUMMY_SIGNING_PROVIDER)->ToString());
    if (include_hex) out.pushKV(prefix + "hex", HexStr(scriptPubKey));
=======
    out.pushKV("asm", ScriptToAsmStr(scriptPubKey));
    if (include_address) {
        out.pushKV("desc", InferDescriptor(scriptPubKey, DUMMY_SIGNING_PROVIDER)->ToString());
    }
    if (include_hex) out.pushKV("hex", HexStr(scriptPubKey));
>>>>>>> c243e083

    std::vector<std::vector<unsigned char>> solns;
    const TxoutType type{Solver(scriptPubKey, solns)};

    if (include_addresses && ExtractDestination(scriptPubKey, address) && type != TxoutType::PUBKEY) {
        if (is_parent_chain) {
            out.pushKV(prefix + "address", EncodeParentDestination(address));
        } else {
            out.pushKV(prefix + "address", EncodeDestination(address));
        }
    }
    out.pushKV(prefix + "type", GetTxnOutputType(type));
}

// TODO: from v23 ("addresses" and "reqSigs" deprecated) this method should be refactored to remove the `include_addresses` option
// this method can also be combined with `ScriptToUniv` as they will overlap
void ScriptPubKeyToUniv(const CScript& scriptPubKey,
                        UniValue& out, bool fIncludeHex, bool include_addresses)
{
    SidechainScriptPubKeyToJSON(scriptPubKey, out, fIncludeHex, include_addresses, false);

    uint256 pegout_chain;
    CScript pegout_scriptpubkey;
    if (scriptPubKey.IsPegoutScript(pegout_chain, pegout_scriptpubkey)) {
        out.pushKV("pegout_chain", pegout_chain.GetHex());
        SidechainScriptPubKeyToJSON(pegout_scriptpubkey, out, fIncludeHex, include_addresses, true);
    }
}

void TxToUniv(const CTransaction& tx, const uint256& hashBlock, UniValue& entry, bool include_hex, int serialize_flags, const CTxUndo* txundo, TxVerbosity verbosity)
{
    entry.pushKV("txid", tx.GetHash().GetHex());
    entry.pushKV("hash", tx.GetWitnessHash().GetHex());
    if (g_con_elementsmode) {
        entry.pushKV("wtxid", tx.GetWitnessHash().GetHex());
        entry.pushKV("withash", tx.GetWitnessOnlyHash().GetHex());
    }
    // Transaction version is actually unsigned in consensus checks, just signed in memory,
    // so cast to unsigned before giving it to the user.
    entry.pushKV("version", static_cast<int64_t>(static_cast<uint32_t>(tx.nVersion)));
    entry.pushKV("size", (int)::GetSerializeSize(tx, PROTOCOL_VERSION));
    entry.pushKV("vsize", (GetTransactionWeight(tx) + WITNESS_SCALE_FACTOR - 1) / WITNESS_SCALE_FACTOR);
    entry.pushKV("weight", GetTransactionWeight(tx));
    entry.pushKV("locktime", (int64_t)tx.nLockTime);

    UniValue vin{UniValue::VARR};

    const bool have_undo = txundo != nullptr;

    for (unsigned int i = 0; i < tx.vin.size(); i++) {
        const CTxIn& txin = tx.vin[i];
        UniValue in(UniValue::VOBJ);
        if (tx.IsCoinBase()) {
            in.pushKV("coinbase", HexStr(txin.scriptSig));
        } else {
            in.pushKV("txid", txin.prevout.hash.GetHex());
            in.pushKV("vout", (int64_t)txin.prevout.n);
            UniValue o(UniValue::VOBJ);
            o.pushKV("asm", ScriptToAsmStr(txin.scriptSig, true));
            o.pushKV("hex", HexStr(txin.scriptSig));
            in.pushKV("scriptSig", o);
            in.pushKV("is_pegin", txin.m_is_pegin);
        }
        if (have_undo) {
            const Coin& prev_coin = txundo->vprevout[i];
            const CTxOut& prev_txout = prev_coin.out;


            if (verbosity == TxVerbosity::SHOW_DETAILS_AND_PREVOUT) {
                UniValue o_script_pub_key(UniValue::VOBJ);
                ScriptPubKeyToUniv(prev_txout.scriptPubKey, o_script_pub_key, /*include_hex=*/ true);

                UniValue p(UniValue::VOBJ);
                p.pushKV("generated", bool(prev_coin.fCoinBase));
                p.pushKV("height", uint64_t(prev_coin.nHeight));
                if (prev_txout.nValue.IsExplicit()) {
                    p.pushKV("value", ValueFromAmount(prev_txout.nValue.GetAmount()));
                } else {
                    p.pushKV("value", "<confidential>");
                }
                p.pushKV("scriptPubKey", o_script_pub_key);
                in.pushKV("prevout", p);
            }
        }
        in.pushKV("sequence", (int64_t)txin.nSequence);

        // ELEMENTS:
        if (tx.witness.vtxinwit.size() > i) {
            const CScriptWitness &scriptWitness = tx.witness.vtxinwit[i].scriptWitness;
            if (!scriptWitness.IsNull()) {
                UniValue txinwitness(UniValue::VARR);
                for (const auto &item : scriptWitness.stack) {
                    txinwitness.push_back(HexStr(item));
                }
                in.pushKV("txinwitness", txinwitness);
            }
        }

        if (tx.witness.vtxinwit.size() > i && !tx.witness.vtxinwit[i].m_pegin_witness.IsNull()) {
            UniValue pegin_witness(UniValue::VARR);
            for (const auto& item : tx.witness.vtxinwit[i].m_pegin_witness.stack) {
                pegin_witness.push_back(HexStr(item));
            }
            in.pushKV("pegin_witness", pegin_witness);
        }
        const CAssetIssuance& issuance = txin.assetIssuance;
        if (!issuance.IsNull()) {
            UniValue issue(UniValue::VOBJ);
            issue.pushKV("assetBlindingNonce", issuance.assetBlindingNonce.GetHex());
            CAsset asset;
            CAsset token;
            uint256 entropy;
            if (issuance.assetBlindingNonce.IsNull()) {
                GenerateAssetEntropy(entropy, txin.prevout, issuance.assetEntropy);
                issue.pushKV("assetEntropy", entropy.GetHex());
                CalculateAsset(asset, entropy);
                CalculateReissuanceToken(token, entropy, issuance.nAmount.IsCommitment());
                issue.pushKV("isreissuance", false);
                issue.pushKV("token", token.GetHex());
            }
            else {
                issue.pushKV("assetEntropy", issuance.assetEntropy.GetHex());
                issue.pushKV("isreissuance", true);
                CalculateAsset(asset, issuance.assetEntropy);
            }
            issue.pushKV("asset", asset.GetHex());

            if (issuance.nAmount.IsExplicit()) {
                issue.pushKV("assetamount", ValueFromAmount(issuance.nAmount.GetAmount()));
            } else if (issuance.nAmount.IsCommitment()) {
                issue.pushKV("assetamountcommitment", HexStr(issuance.nAmount.vchCommitment));
            }
            if (issuance.nInflationKeys.IsExplicit()) {
                issue.pushKV("tokenamount", ValueFromAmount(issuance.nInflationKeys.GetAmount()));
            } else if (issuance.nInflationKeys.IsCommitment()) {
                issue.pushKV("tokenamountcommitment", HexStr(issuance.nInflationKeys.vchCommitment));
            }
            in.pushKV("issuance", issue);
        }
        // END ELEMENTS

        vin.push_back(in);
    }
    entry.pushKV("vin", vin);

    CAmountMap fee_map{};
    UniValue vout(UniValue::VARR);
    for (unsigned int i = 0; i < tx.vout.size(); i++) {
        const CTxOut& txout = tx.vout[i];

        UniValue out(UniValue::VOBJ);

        if (txout.nValue.IsExplicit()) {
            out.pushKV("value", ValueFromAmount(txout.nValue.GetAmount()));
        } else {
            int exp;
            int mantissa;
            uint64_t minv;
            uint64_t maxv;
            const CTxOutWitness* ptxoutwit = tx.witness.vtxoutwit.size() <= i? NULL: &tx.witness.vtxoutwit[i];
            if (ptxoutwit) {
                if (ptxoutwit->vchRangeproof.size() && secp256k1_rangeproof_info(secp256k1_blind_context, &exp, &mantissa, &minv, &maxv, &ptxoutwit->vchRangeproof[0], ptxoutwit->vchRangeproof.size())) {
                    if (exp == -1) {
                        out.pushKV("value", ValueFromAmount((CAmount)minv));
                    } else {
                        out.pushKV("value-minimum", ValueFromAmount((CAmount)minv));
                        out.pushKV("value-maximum", ValueFromAmount((CAmount)maxv));
                    }
                    out.pushKV("ct-exponent", exp);
                    out.pushKV("ct-bits", mantissa);
                }

                if (ptxoutwit->vchSurjectionproof.size()) {
                    out.pushKV("surjectionproof", HexStr(ptxoutwit->vchSurjectionproof));
                }
            }
            out.pushKV("valuecommitment", txout.nValue.GetHex());
        }
        if (g_con_elementsmode) {
            if (txout.IsFee()) {
                fee_map[txout.nAsset.GetAsset()] += txout.nValue.GetAmount();
            }

            if (txout.nAsset.IsExplicit()) {
                out.pushKV("asset", txout.nAsset.GetAsset().GetHex());
            } else {
                out.pushKV("assetcommitment", txout.nAsset.GetHex());
            }

            out.pushKV("commitmentnonce", txout.nNonce.GetHex());
            CPubKey pubkey(txout.nNonce.vchCommitment);
            out.pushKV("commitmentnonce_fully_valid", pubkey.IsFullyValid());
        }
        out.pushKV("n", (int64_t)i);

        UniValue o(UniValue::VOBJ);
        ScriptPubKeyToUniv(txout.scriptPubKey, o, true);
        out.pushKV("scriptPubKey", o);
        vout.push_back(out);
    }
    entry.pushKV("vout", vout);

    // ELEMENTS: add fee map rather than single fee. Unlike other areas of the RPC,
    //  we do not look up labels here and will always use the asset hex (contrast
    //  `AmountMapToUniv` in rpc/util.cpp. This is because this is a pure function
    //  so we do not have access to `policyAsset` or `gAssetsDir`. (We will get link
    //  errors if we try to use these.)
    if (g_con_elementsmode) {
        UniValue fee_obj(UniValue::VOBJ);
        for(std::map<CAsset, CAmount>::const_iterator it = fee_map.begin(); it != fee_map.end(); ++it) {
            fee_obj.pushKV(it->first.GetHex(), ValueFromAmount(it->second));
        }
        entry.pushKV("fee", fee_obj);
    }

    if (!hashBlock.IsNull())
        entry.pushKV("blockhash", hashBlock.GetHex());

    if (include_hex) {
        entry.pushKV("hex", EncodeHexTx(tx, serialize_flags)); // The hex-encoded transaction. Used the name "hex" to be consistent with the verbose output of "getrawtransaction".
    }
}<|MERGE_RESOLUTION|>--- conflicted
+++ resolved
@@ -191,17 +191,11 @@
     const std::string prefix = is_parent_chain ? "pegout_" : "";
     CTxDestination address;
 
-<<<<<<< HEAD
     out.pushKV(prefix + "asm", ScriptToAsmStr(scriptPubKey));
-    out.pushKV(prefix + "desc", InferDescriptor(scriptPubKey, DUMMY_SIGNING_PROVIDER)->ToString());
+    if (include_addresses) {
+        out.pushKV(prefix + "desc", InferDescriptor(scriptPubKey, DUMMY_SIGNING_PROVIDER)->ToString());
+    }
     if (include_hex) out.pushKV(prefix + "hex", HexStr(scriptPubKey));
-=======
-    out.pushKV("asm", ScriptToAsmStr(scriptPubKey));
-    if (include_address) {
-        out.pushKV("desc", InferDescriptor(scriptPubKey, DUMMY_SIGNING_PROVIDER)->ToString());
-    }
-    if (include_hex) out.pushKV("hex", HexStr(scriptPubKey));
->>>>>>> c243e083
 
     std::vector<std::vector<unsigned char>> solns;
     const TxoutType type{Solver(scriptPubKey, solns)};
