--- conflicted
+++ resolved
@@ -184,15 +184,8 @@
     }
 }
 
-<<<<<<< HEAD
 // ELEMENTS:
-static void SidechainScriptPubKeyToJSON(const CScript& scriptPubKey, UniValue& out, bool fIncludeHex, bool is_parent_chain)
-=======
-// TODO: from v23 ("addresses" and "reqSigs" deprecated) this method should be refactored to remove the `include_addresses` option
-// this method can also be combined with `ScriptToUniv` as they will overlap
-void ScriptPubKeyToUniv(const CScript& scriptPubKey,
-                        UniValue& out, bool fIncludeHex, bool include_addresses)
->>>>>>> 1c7be9ab
+static void SidechainScriptPubKeyToJSON(const CScript& scriptPubKey, UniValue& out, bool fIncludeHex, bool include_addresses, bool is_parent_chain)
 {
     const std::string prefix = is_parent_chain ? "pegout_" : "";
     TxoutType type;
@@ -209,47 +202,43 @@
         return;
     }
 
-<<<<<<< HEAD
-    out.pushKV(prefix + "reqSigs", nRequired);
+    if (ExtractDestination(scriptPubKey, address)) {
+        if (is_parent_chain) {
+            out.pushKV(prefix + "address", EncodeParentDestination(address));
+        } else {
+            out.pushKV(prefix + "address", EncodeDestination(address));
+        }
+    }
     out.pushKV(prefix + "type", GetTxnOutputType(type));
 
-    UniValue a(UniValue::VARR);
-    if (is_parent_chain) {
-        for (const CTxDestination& addr : addresses) {
-            a.push_back(EncodeParentDestination(addr));
-        }
-    } else {
-        for (const CTxDestination& addr : addresses) {
-            a.push_back(EncodeDestination(addr));
-        }
-    }
-    out.pushKV(prefix + "addresses", a);
-}
-
+    if (include_addresses) {
+        UniValue a(UniValue::VARR);
+        if (is_parent_chain) {
+            for (const CTxDestination& addr : addresses) {
+                a.push_back(EncodeParentDestination(addr));
+            }
+        } else {
+            for (const CTxDestination& addr : addresses) {
+                a.push_back(EncodeDestination(addr));
+            }
+        }
+        out.pushKV(prefix + "addresses", a);
+        out.pushKV(prefix + "reqSigs", nRequired);
+    }
+}
+
+// TODO: from v23 ("addresses" and "reqSigs" deprecated) this method should be refactored to remove the `include_addresses` option
+// this method can also be combined with `ScriptToUniv` as they will overlap
 void ScriptPubKeyToUniv(const CScript& scriptPubKey,
-                        UniValue& out, bool fIncludeHex)
-{
-    SidechainScriptPubKeyToJSON(scriptPubKey, out, fIncludeHex, false);
+                        UniValue& out, bool fIncludeHex, bool include_addresses)
+{
+    SidechainScriptPubKeyToJSON(scriptPubKey, out, fIncludeHex, include_addresses, false);
 
     uint256 pegout_chain;
     CScript pegout_scriptpubkey;
     if (scriptPubKey.IsPegoutScript(pegout_chain, pegout_scriptpubkey)) {
         out.pushKV("pegout_chain", pegout_chain.GetHex());
-        SidechainScriptPubKeyToJSON(pegout_scriptpubkey, out, fIncludeHex, true);
-=======
-    if (ExtractDestination(scriptPubKey, address)) {
-        out.pushKV("address", EncodeDestination(address));
-    }
-    out.pushKV("type", GetTxnOutputType(type));
-
-    if (include_addresses) {
-        UniValue a(UniValue::VARR);
-        for (const CTxDestination& addr : addresses) {
-            a.push_back(EncodeDestination(addr));
-        }
-        out.pushKV("addresses", a);
-        out.pushKV("reqSigs", nRequired);
->>>>>>> 1c7be9ab
+        SidechainScriptPubKeyToJSON(pegout_scriptpubkey, out, fIncludeHex, include_addresses, true);
     }
 }
 
