--- conflicted
+++ resolved
@@ -191,21 +191,13 @@
     const std::string prefix = is_parent_chain ? "pegout_" : "";
     CTxDestination address;
 
-<<<<<<< HEAD
     out.pushKV(prefix + "asm", ScriptToAsmStr(script));
     if (include_addresses) {
-        out.pushKV("desc", InferDescriptor(script, provider ? *provider : DUMMY_SIGNING_PROVIDER)->ToString());
+        out.pushKV(prefix + "desc", InferDescriptor(script, provider ? *provider : DUMMY_SIGNING_PROVIDER)->ToString());
     }
     if (include_hex) {
         out.pushKV(prefix + "hex", HexStr(script));
     }
-=======
-    out.pushKV(prefix + "asm", ScriptToAsmStr(scriptPubKey));
-    if (include_addresses) {
-        out.pushKV(prefix + "desc", InferDescriptor(scriptPubKey, DUMMY_SIGNING_PROVIDER)->ToString());
-    }
-    if (include_hex) out.pushKV(prefix + "hex", HexStr(scriptPubKey));
->>>>>>> abbc1704
 
     std::vector<std::vector<unsigned char>> solns;
     const TxoutType type{Solver(script, solns)};
