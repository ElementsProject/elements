--- conflicted
+++ resolved
@@ -169,7 +169,6 @@
     return HexStr(ssTx);
 }
 
-<<<<<<< HEAD
 UniValue EncodeHexScriptWitness(const CScriptWitness& witness)
 {
     UniValue witness_hex(UniValue::VARR);
@@ -179,37 +178,24 @@
     return witness_hex;
 }
 
-void ScriptToUniv(const CScript& script, UniValue& out, bool include_address)
-=======
 void ScriptToUniv(const CScript& script, UniValue& out)
->>>>>>> d6492d4e
 {
     ScriptPubKeyToUniv(script, out, /* include_hex */ true, /* include_address */ false);
 }
 
-<<<<<<< HEAD
 // ELEMENTS:
-static void SidechainScriptPubKeyToJSON(const CScript& scriptPubKey, UniValue& out, bool fIncludeHex, bool include_addresses, bool is_parent_chain)
+static void SidechainScriptPubKeyToJSON(const CScript& scriptPubKey, UniValue& out, bool include_hex, bool include_addresses, bool is_parent_chain)
 {
     const std::string prefix = is_parent_chain ? "pegout_" : "";
-    TxoutType type;
-=======
-void ScriptPubKeyToUniv(const CScript& scriptPubKey, UniValue& out, bool include_hex, bool include_address)
-{
->>>>>>> d6492d4e
     CTxDestination address;
 
-<<<<<<< HEAD
     out.pushKV(prefix + "asm", ScriptToAsmStr(scriptPubKey));
-    if (fIncludeHex)
-        out.pushKV(prefix + "hex", HexStr(scriptPubKey));
-
-    if (!ExtractDestinations(scriptPubKey, type, addresses, nRequired) || type == TxoutType::PUBKEY) {
-        out.pushKV(prefix + "type", GetTxnOutputType(type));
-        return;
-    }
-
-    if (ExtractDestination(scriptPubKey, address)) {
+    if (include_hex) out.pushKV(prefix + "hex", HexStr(scriptPubKey));
+
+    std::vector<std::vector<unsigned char>> solns;
+    const TxoutType type{Solver(scriptPubKey, solns)};
+
+    if (include_addresses && ExtractDestination(scriptPubKey, address) && type != TxoutType::PUBKEY) {
         if (is_parent_chain) {
             out.pushKV(prefix + "address", EncodeParentDestination(address));
         } else {
@@ -217,21 +203,6 @@
         }
     }
     out.pushKV(prefix + "type", GetTxnOutputType(type));
-
-    if (include_addresses) {
-        UniValue a(UniValue::VARR);
-        if (is_parent_chain) {
-            for (const CTxDestination& addr : addresses) {
-                a.push_back(EncodeParentDestination(addr));
-            }
-        } else {
-            for (const CTxDestination& addr : addresses) {
-                a.push_back(EncodeDestination(addr));
-            }
-        }
-        out.pushKV(prefix + "addresses", a);
-        out.pushKV(prefix + "reqSigs", nRequired);
-    }
 }
 
 // TODO: from v23 ("addresses" and "reqSigs" deprecated) this method should be refactored to remove the `include_addresses` option
@@ -247,18 +218,6 @@
         out.pushKV("pegout_chain", pegout_chain.GetHex());
         SidechainScriptPubKeyToJSON(pegout_scriptpubkey, out, fIncludeHex, include_addresses, true);
     }
-=======
-    out.pushKV("asm", ScriptToAsmStr(scriptPubKey));
-    if (include_hex) out.pushKV("hex", HexStr(scriptPubKey));
-
-    std::vector<std::vector<unsigned char>> solns;
-    const TxoutType type{Solver(scriptPubKey, solns)};
-
-    if (include_address && ExtractDestination(scriptPubKey, address) && type != TxoutType::PUBKEY) {
-        out.pushKV("address", EncodeDestination(address));
-    }
-    out.pushKV("type", GetTxnOutputType(type));
->>>>>>> d6492d4e
 }
 
 void TxToUniv(const CTransaction& tx, const uint256& hashBlock, UniValue& entry, bool include_hex, int serialize_flags, const CTxUndo* txundo)
