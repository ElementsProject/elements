// Copyright (c) 2009-2010 Satoshi Nakamoto
// Copyright (c) 2009-2016 The Bitcoin Core developers
// Distributed under the MIT software license, see the accompanying
// file COPYING or http://www.opensource.org/licenses/mit-license.php.

#if defined(HAVE_CONFIG_H)
#include "config/bitcoin-config.h"
#endif

#include "init.h"

#include "addrman.h"
#include "amount.h"
#include "callrpc.h"
#include "chain.h"
#include "chainparams.h"
#include "checkpoints.h"
#include "compat/sanity.h"
#include "consensus/validation.h"
#include "global/common.h"
#include "httpserver.h"
#include "httprpc.h"
#include "key.h"
#include "validation.h"
#include "miner.h"
#include "netbase.h"
#include "net.h"
#include "net_processing.h"
#include "policy/policy.h"
#include "rpc/server.h"
#include "rpc/register.h"
#include "script/standard.h"
#include "script/sigcache.h"
#include "scheduler.h"
#include "timedata.h"
#include "txdb.h"
#include "txmempool.h"
#include "torcontrol.h"
#include "ui_interface.h"
#include "util.h"
#include "utilmoneystr.h"
#include "validationinterface.h"
#ifdef ENABLE_WALLET
#include "wallet/wallet.h"
#endif
#include "warnings.h"
#include <stdint.h>
#include <stdio.h>
#include <memory>

#ifndef WIN32
#include <signal.h>
#endif

#include <boost/algorithm/string/classification.hpp>
#include <boost/algorithm/string/predicate.hpp>
#include <boost/algorithm/string/replace.hpp>
#include <boost/algorithm/string/split.hpp>
#include <boost/bind.hpp>
#include <boost/filesystem.hpp>
#include <boost/function.hpp>
#include <boost/interprocess/sync/file_lock.hpp>
#include <boost/thread.hpp>
#include <openssl/crypto.h>

#if ENABLE_ZMQ
#include "zmq/zmqnotificationinterface.h"
#endif

bool fFeeEstimatesInitialized = false;
static const bool DEFAULT_PROXYRANDOMIZE = true;
static const bool DEFAULT_REST_ENABLE = false;
static const bool DEFAULT_DISABLE_SAFEMODE = false;
static const bool DEFAULT_STOPAFTERBLOCKIMPORT = false;

std::unique_ptr<CConnman> g_connman;
std::unique_ptr<PeerLogicValidation> peerLogic;

#if ENABLE_ZMQ
static CZMQNotificationInterface* pzmqNotificationInterface = NULL;
#endif

#ifdef WIN32
// Win32 LevelDB doesn't use filedescriptors, and the ones used for
// accessing block files don't count towards the fd_set size limit
// anyway.
#define MIN_CORE_FILEDESCRIPTORS 0
#else
#define MIN_CORE_FILEDESCRIPTORS 150
#endif

/** Used to pass flags to the Bind() function */
enum BindFlags {
    BF_NONE         = 0,
    BF_EXPLICIT     = (1U << 0),
    BF_REPORT_ERROR = (1U << 1),
    BF_WHITELIST    = (1U << 2),
};

static const char* FEE_ESTIMATES_FILENAME="fee_estimates.dat";

//////////////////////////////////////////////////////////////////////////////
//
// Shutdown
//

//
// Thread management and startup/shutdown:
//
// The network-processing threads are all part of a thread group
// created by AppInit() or the Qt main() function.
//
// A clean exit happens when StartShutdown() or the SIGTERM
// signal handler sets fRequestShutdown, which triggers
// the DetectShutdownThread(), which interrupts the main thread group.
// DetectShutdownThread() then exits, which causes AppInit() to
// continue (it .joins the shutdown thread).
// Shutdown() is then
// called to clean up database connections, and stop other
// threads that should only be stopped after the main network-processing
// threads have exited.
//
// Note that if running -daemon the parent process returns from AppInit2
// before adding any threads to the threadGroup, so .join_all() returns
// immediately and the parent exits from main().
//
// Shutdown for Qt is very similar, only it uses a QTimer to detect
// fRequestShutdown getting set, and then does the normal Qt
// shutdown thing.
//

std::atomic<bool> fRequestShutdown(false);
std::atomic<bool> fDumpMempoolLater(false);

void StartShutdown()
{
    fRequestShutdown = true;
}
bool ShutdownRequested()
{
    return fRequestShutdown;
}

/**
 * This is a minimally invasive approach to shutdown on LevelDB read errors from the
 * chainstate, while keeping user interface out of the common library, which is shared
 * between bitcoind, and bitcoin-qt and non-server tools.
*/
class CCoinsViewErrorCatcher : public CCoinsViewBacked
{
public:
    CCoinsViewErrorCatcher(CCoinsView* view) : CCoinsViewBacked(view) {}
    bool GetCoins(const uint256 &txid, CCoins &coins) const {
        try {
            return CCoinsViewBacked::GetCoins(txid, coins);
        } catch(const std::runtime_error& e) {
            uiInterface.ThreadSafeMessageBox(_("Error reading from database, shutting down."), "", CClientUIInterface::MSG_ERROR);
            LogPrintf("Error reading from database: %s\n", e.what());
            // Starting the shutdown sequence and returning false to the caller would be
            // interpreted as 'entry not found' (as opposed to unable to read data), and
            // could lead to invalid interpretation. Just exit immediately, as we can't
            // continue anyway, and all writes should be atomic.
            abort();
        }
    }
    // Writes do not need similar protection, as failure to write is handled by the caller.
};

static CCoinsViewDB *pcoinsdbview = NULL;
static CCoinsViewErrorCatcher *pcoinscatcher = NULL;
static std::unique_ptr<ECCVerifyHandle> globalVerifyHandle;

void Interrupt(boost::thread_group& threadGroup)
{
    InterruptHTTPServer();
    InterruptHTTPRPC();
    InterruptRPC();
    InterruptREST();
    InterruptTorControl();
    if (g_connman)
        g_connman->Interrupt();
    threadGroup.interrupt_all();
}

void Shutdown()
{
    LogPrintf("%s: In progress...\n", __func__);
    static CCriticalSection cs_Shutdown;
    TRY_LOCK(cs_Shutdown, lockShutdown);
    if (!lockShutdown)
        return;

    /// Note: Shutdown() must be able to handle cases in which AppInit2() failed part of the way,
    /// for example if the data directory was found to be locked.
    /// Be sure that anything that writes files or flushes caches only does this if the respective
    /// module was initialized.
    RenameThread("bitcoin-shutoff");
    mempool.AddTransactionsUpdated(1);

    StopHTTPRPC();
    StopREST();
    StopRPC();
    StopHTTPServer();
#ifdef ENABLE_WALLET
    if (pwalletMain)
        pwalletMain->Flush(false);
#endif
    MapPort(false);
    UnregisterValidationInterface(peerLogic.get());
    peerLogic.reset();
    g_connman.reset();

    StopTorControl();
    UnregisterNodeSignals(GetNodeSignals());
    if (fDumpMempoolLater)
        DumpMempool();

    if (fFeeEstimatesInitialized)
    {
        boost::filesystem::path est_path = GetDataDir() / FEE_ESTIMATES_FILENAME;
        CAutoFile est_fileout(fopen(est_path.string().c_str(), "wb"), SER_DISK, CLIENT_VERSION);
        if (!est_fileout.IsNull())
            mempool.WriteFeeEstimates(est_fileout);
        else
            LogPrintf("%s: Failed to write fee estimates to %s\n", __func__, est_path.string());
        fFeeEstimatesInitialized = false;
    }

    {
        LOCK(cs_main);
        if (pcoinsTip != NULL) {
            FlushStateToDisk();
        }
        delete pcoinsTip;
        pcoinsTip = NULL;
        delete pcoinscatcher;
        pcoinscatcher = NULL;
        delete pcoinsdbview;
        pcoinsdbview = NULL;
        delete pblocktree;
        pblocktree = NULL;
    }
#ifdef ENABLE_WALLET
    if (pwalletMain)
        pwalletMain->Flush(true);
#endif

#if ENABLE_ZMQ
    if (pzmqNotificationInterface) {
        UnregisterValidationInterface(pzmqNotificationInterface);
        delete pzmqNotificationInterface;
        pzmqNotificationInterface = NULL;
    }
#endif

#ifndef WIN32
    try {
        boost::filesystem::remove(GetPidFile());
    } catch (const boost::filesystem::filesystem_error& e) {
        LogPrintf("%s: Unable to remove pidfile: %s\n", __func__, e.what());
    }
#endif
    UnregisterAllValidationInterfaces();
#ifdef ENABLE_WALLET
    delete pwalletMain;
    pwalletMain = NULL;
#endif
    globalVerifyHandle.reset();
    ECC_Stop();
    LogPrintf("%s: done\n", __func__);
}

/**
 * Signal handlers are very limited in what they are allowed to do, so:
 */
void HandleSIGTERM(int)
{
    fRequestShutdown = true;
}

void HandleSIGHUP(int)
{
    fReopenDebugLog = true;
}

bool static Bind(CConnman& connman, const CService &addr, unsigned int flags) {
    if (!(flags & BF_EXPLICIT) && IsLimited(addr))
        return false;
    std::string strError;
    if (!connman.BindListenPort(addr, strError, (flags & BF_WHITELIST) != 0)) {
        if (flags & BF_REPORT_ERROR)
            return InitError(strError);
        return false;
    }
    return true;
}
void OnRPCStarted()
{
    uiInterface.NotifyBlockTip.connect(&RPCNotifyBlockChange);
}

void OnRPCStopped()
{
    uiInterface.NotifyBlockTip.disconnect(&RPCNotifyBlockChange);
    RPCNotifyBlockChange(false, nullptr);
    cvBlockChange.notify_all();
    LogPrint("rpc", "RPC stopped.\n");
}

void OnRPCPreCommand(const CRPCCommand& cmd)
{
    // Observe safe mode
    std::string strWarning = GetWarnings("rpc");
    if (strWarning != "" && !GetBoolArg("-disablesafemode", DEFAULT_DISABLE_SAFEMODE) &&
        !cmd.okSafeMode)
        throw JSONRPCError(RPC_FORBIDDEN_BY_SAFE_MODE, std::string("Safe mode: ") + strWarning);
}

std::string HelpMessage(HelpMessageMode mode)
{
    const auto defaultBaseParams = CreateBaseChainParams(CBaseChainParams::MAIN);
    const auto defaultChainParams = CreateChainParams(CBaseChainParams::MAIN);
    const bool showDebug = GetBoolArg("-help-debug", false);

    // When adding new options to the categories, please keep and ensure alphabetical ordering.
    // Do not translate _(...) -help-debug options, Many technical terms, and only a very small audience, so is unnecessary stress to translators.
    std::string strUsage = HelpMessageGroup(_("Options:"));
    strUsage += HelpMessageOpt("-?", _("Print this help message and exit"));
    strUsage += HelpMessageOpt("-version", _("Print version and exit"));
    strUsage += HelpMessageOpt("-alertnotify=<cmd>", _("Execute command when a relevant alert is received or we see a really long fork (%s in cmd is replaced by message)"));
    strUsage += HelpMessageOpt("-blocknotify=<cmd>", _("Execute command when the best block changes (%s in cmd is replaced by block hash)"));
    if (showDebug)
        strUsage += HelpMessageOpt("-blocksonly", strprintf(_("Whether to operate in a blocks only mode (default: %u)"), DEFAULT_BLOCKSONLY));
    strUsage +=HelpMessageOpt("-assumevalid=<hex>", strprintf(_("If this block is in the chain assume that it and its ancestors are valid and potentially skip their script verification (0 to verify all, default: %s)"), defaultChainParams->GetConsensus().defaultAssumeValid.GetHex()));
    strUsage += HelpMessageOpt("-conf=<file>", strprintf(_("Specify configuration file (default: %s)"), BITCOIN_CONF_FILENAME));
    if (mode == HMM_BITCOIND)
    {
#if HAVE_DECL_DAEMON
        strUsage += HelpMessageOpt("-daemon", _("Run in the background as a daemon and accept commands"));
#endif
    }
    strUsage += HelpMessageOpt("-datadir=<dir>", _("Specify data directory"));
    strUsage += HelpMessageOpt("-dbcache=<n>", strprintf(_("Set database cache size in megabytes (%d to %d, default: %d)"), nMinDbCache, nMaxDbCache, nDefaultDbCache));
    if (showDebug)
        strUsage += HelpMessageOpt("-feefilter", strprintf("Tell other nodes to filter invs to us by our mempool min fee (default: %u)", DEFAULT_FEEFILTER));
    strUsage += HelpMessageOpt("-loadblock=<file>", _("Imports blocks from external blk000??.dat file on startup"));
    strUsage += HelpMessageOpt("-maxorphantx=<n>", strprintf(_("Keep at most <n> unconnectable transactions in memory (default: %u)"), DEFAULT_MAX_ORPHAN_TRANSACTIONS));
    strUsage += HelpMessageOpt("-maxmempool=<n>", strprintf(_("Keep the transaction memory pool below <n> megabytes (default: %u)"), DEFAULT_MAX_MEMPOOL_SIZE));
    strUsage += HelpMessageOpt("-mempoolexpiry=<n>", strprintf(_("Do not keep transactions in the mempool longer than <n> hours (default: %u)"), DEFAULT_MEMPOOL_EXPIRY));
    strUsage += HelpMessageOpt("-blockreconstructionextratxn=<n>", strprintf(_("Extra transactions to keep in memory for compact block reconstructions (default: %u)"), DEFAULT_BLOCK_RECONSTRUCTION_EXTRA_TXN));
    strUsage += HelpMessageOpt("-par=<n>", strprintf(_("Set the number of script verification threads (%u to %d, 0 = auto, <0 = leave that many cores free, default: %d)"),
        -GetNumCores(), MAX_SCRIPTCHECK_THREADS, DEFAULT_SCRIPTCHECK_THREADS));
#ifndef WIN32
    strUsage += HelpMessageOpt("-pid=<file>", strprintf(_("Specify pid file (default: %s)"), BITCOIN_PID_FILENAME));
#endif
    strUsage += HelpMessageOpt("-prune=<n>", strprintf(_("Reduce storage requirements by enabling pruning (deleting) of old blocks. This allows the pruneblockchain RPC to be called to delete specific blocks, and enables automatic pruning of old blocks if a target size in MiB is provided. This mode is incompatible with -txindex and -rescan. "
            "Warning: Reverting this setting requires re-downloading the entire blockchain. "
            "(default: 0 = disable pruning blocks, 1 = allow manual pruning via RPC, >%u = automatically prune block files to stay under the specified target size in MiB)"), MIN_DISK_SPACE_FOR_BLOCK_FILES / 1024 / 1024));
    strUsage += HelpMessageOpt("-reindex-chainstate", _("Rebuild chain state from the currently indexed blocks"));
    strUsage += HelpMessageOpt("-reindex", _("Rebuild chain state and block index from the blk*.dat files on disk"));
#ifndef WIN32
    strUsage += HelpMessageOpt("-sysperms", _("Create new files with system default permissions, instead of umask 077 (only effective with disabled wallet functionality)"));
#endif
    strUsage += HelpMessageOpt("-txindex", strprintf(_("Maintain a full transaction index, used by the getrawtransaction rpc call (default: %u)"), DEFAULT_TXINDEX));

    strUsage += HelpMessageGroup(_("Connection options:"));
    strUsage += HelpMessageOpt("-addnode=<ip>", _("Add a node to connect to and attempt to keep the connection open"));
    strUsage += HelpMessageOpt("-banscore=<n>", strprintf(_("Threshold for disconnecting misbehaving peers (default: %u)"), DEFAULT_BANSCORE_THRESHOLD));
    strUsage += HelpMessageOpt("-bantime=<n>", strprintf(_("Number of seconds to keep misbehaving peers from reconnecting (default: %u)"), DEFAULT_MISBEHAVING_BANTIME));
    strUsage += HelpMessageOpt("-bind=<addr>", _("Bind to given address and always listen on it. Use [host]:port notation for IPv6"));
    strUsage += HelpMessageOpt("-connect=<ip>", _("Connect only to the specified node(s); -noconnect or -connect=0 alone to disable automatic connections"));
    strUsage += HelpMessageOpt("-discover", _("Discover own IP addresses (default: 1 when listening and no -externalip or -proxy)"));
    strUsage += HelpMessageOpt("-dns", _("Allow DNS lookups for -addnode, -seednode and -connect") + " " + strprintf(_("(default: %u)"), DEFAULT_NAME_LOOKUP));
    strUsage += HelpMessageOpt("-dnsseed", _("Query for peer addresses via DNS lookup, if low on addresses (default: 1 unless -connect/-noconnect)"));
    strUsage += HelpMessageOpt("-externalip=<ip>", _("Specify your own public address"));
    strUsage += HelpMessageOpt("-forcednsseed", strprintf(_("Always query for peer addresses via DNS lookup (default: %u)"), DEFAULT_FORCEDNSSEED));
   strUsage += HelpMessageOpt("-issuanceblock", strprintf(_("Enable node mempool issuance transaction blocking (default: %u)"), DEFAULT_BLOCK_ISSUANCE));
    strUsage += HelpMessageOpt("-listen", _("Accept connections from outside (default: 1 if no -proxy or -connect/-noconnect)"));
    strUsage += HelpMessageOpt("-listenonion", strprintf(_("Automatically create Tor hidden service (default: %d)"), DEFAULT_LISTEN_ONION));
    strUsage += HelpMessageOpt("-maxconnections=<n>", strprintf(_("Maintain at most <n> connections to peers (default: %u)"), DEFAULT_MAX_PEER_CONNECTIONS));
    strUsage += HelpMessageOpt("-maxreceivebuffer=<n>", strprintf(_("Maximum per-connection receive buffer, <n>*1000 bytes (default: %u)"), DEFAULT_MAXRECEIVEBUFFER));
    strUsage += HelpMessageOpt("-maxsendbuffer=<n>", strprintf(_("Maximum per-connection send buffer, <n>*1000 bytes (default: %u)"), DEFAULT_MAXSENDBUFFER));
    strUsage += HelpMessageOpt("-maxtimeadjustment", strprintf(_("Maximum allowed median peer time offset adjustment. Local perspective of time may be influenced by peers forward or backward by this amount. (default: %u seconds)"), DEFAULT_MAX_TIME_ADJUSTMENT));
    strUsage += HelpMessageOpt("-onion=<ip:port>", strprintf(_("Use separate SOCKS5 proxy to reach peers via Tor hidden services (default: %s)"), "-proxy"));
    strUsage += HelpMessageOpt("-onlynet=<net>", _("Only connect to nodes in network <net> (ipv4, ipv6 or onion)"));
    strUsage += HelpMessageOpt("-permitbaremultisig", strprintf(_("Relay non-P2SH multisig (default: %u)"), DEFAULT_PERMIT_BAREMULTISIG));
    strUsage += HelpMessageOpt("-pkhwhitelist", strprintf(_("Enable node mempool address whitelisting (default: %u)"), DEFAULT_WHITELIST_CHECK));
<<<<<<< HEAD
    strUsage += HelpMessageOpt("-freezelist", strprintf(_("Enable node mempool address freezelisting (default: %u)"), DEFAULT_FREEZELIST_CHECK));
    strUsage += HelpMessageOpt("-burnlist", strprintf(_("Enable node mempool address burnlisting (default: %u)"), DEFAULT_BURNLIST_CHECK));
    strUsage += HelpMessageOpt("-issuanceblock", strprintf(_("Enable node mempool issuance transaction blocking (default: %u)"), DEFAULT_BLOCK_ISSUANCE));
    strUsage += HelpMessageOpt("-peerbloomfilters", strprintf(_("Support filtering of blocks and transaction with bloom filters (default: %u)"), DEFAULT_PEERBLOOMFILTERS));
=======
     strUsage += HelpMessageOpt("-peerbloomfilters", strprintf(_("Support filtering of blocks and transaction with bloom filters (default: %u)"), DEFAULT_PEERBLOOMFILTERS));
>>>>>>> b2ce2170
    strUsage += HelpMessageOpt("-port=<port>", strprintf(_("Listen for connections on <port> (default: %u)"), defaultChainParams->GetDefaultPort()));
    strUsage += HelpMessageOpt("-proxy=<ip:port>", _("Connect through SOCKS5 proxy"));
    strUsage += HelpMessageOpt("-proxyrandomize", strprintf(_("Randomize credentials for every proxy connection. This enables Tor stream isolation (default: %u)"), DEFAULT_PROXYRANDOMIZE));
    strUsage += HelpMessageOpt("-rpcserialversion", strprintf(_("Sets the serialization of raw transaction or block hex returned in non-verbose mode, non-segwit(0) or segwit(1) (default: %d)"), DEFAULT_RPC_SERIALIZE_VERSION));
    strUsage += HelpMessageOpt("-seednode=<ip>", _("Connect to a node to retrieve peer addresses, and disconnect"));
    strUsage += HelpMessageOpt("-timeout=<n>", strprintf(_("Specify connection timeout in milliseconds (minimum: 1, default: %d)"), DEFAULT_CONNECT_TIMEOUT));
    strUsage += HelpMessageOpt("-torcontrol=<ip>:<port>", strprintf(_("Tor control port to use if onion listening enabled (default: %s)"), DEFAULT_TOR_CONTROL));
    strUsage += HelpMessageOpt("-torpassword=<pass>", _("Tor control port password (default: empty)"));
#ifdef USE_UPNP
#if USE_UPNP
    strUsage += HelpMessageOpt("-upnp", _("Use UPnP to map the listening port (default: 1 when listening and no -proxy)"));
#else
    strUsage += HelpMessageOpt("-upnp", strprintf(_("Use UPnP to map the listening port (default: %u)"), 0));
#endif
#endif
    strUsage += HelpMessageOpt("-whitebind=<addr>", _("Bind to given address and whitelist peers connecting to it. Use [host]:port notation for IPv6"));
    strUsage += HelpMessageOpt("-whitelist=<IP address or network>", _("Whitelist peers connecting from the given IP address (e.g. 1.2.3.4) or CIDR notated network (e.g. 1.2.3.0/24). Can be specified multiple times.") +
        " " + _("Whitelisted peers cannot be DoS banned and their transactions are always relayed, even if they are already in the mempool, useful e.g. for a gateway"));
    strUsage += HelpMessageOpt("-whitelistrelay", strprintf(_("Accept relayed transactions received from whitelisted peers even when not relaying transactions (default: %d)"), DEFAULT_WHITELISTRELAY));
    strUsage += HelpMessageOpt("-whitelistforcerelay", strprintf(_("Force relay of transactions from whitelisted peers even if they violate local relay policy (default: %d)"), DEFAULT_WHITELISTFORCERELAY));
    strUsage += HelpMessageOpt("-maxuploadtarget=<n>", strprintf(_("Tries to keep outbound traffic under the given target (in MiB per 24h), 0 = no limit (default: %d)"), DEFAULT_MAX_UPLOAD_TARGET));

#ifdef ENABLE_WALLET
    strUsage += CWallet::GetWalletHelpString(showDebug);
#endif

#if ENABLE_ZMQ
    strUsage += HelpMessageGroup(_("ZeroMQ notification options:"));
    strUsage += HelpMessageOpt("-zmqpubhashblock=<address>", _("Enable publish hash block in <address>"));
    strUsage += HelpMessageOpt("-zmqpubhashtx=<address>", _("Enable publish hash transaction in <address>"));
    strUsage += HelpMessageOpt("-zmqpubrawblock=<address>", _("Enable publish raw block in <address>"));
    strUsage += HelpMessageOpt("-zmqpubrawtx=<address>", _("Enable publish raw transaction in <address>"));
#endif

    strUsage += HelpMessageGroup(_("Debugging/Testing options:"));
    strUsage += HelpMessageOpt("-uacomment=<cmt>", _("Append comment to the user agent string"));
    if (showDebug)
    {
        strUsage += HelpMessageOpt("-checkblocks=<n>", strprintf(_("How many blocks to check at startup (default: %u, 0 = all)"), DEFAULT_CHECKBLOCKS));
        strUsage += HelpMessageOpt("-checklevel=<n>", strprintf(_("How thorough the block verification of -checkblocks is (0-4, default: %u)"), DEFAULT_CHECKLEVEL));
        strUsage += HelpMessageOpt("-checkblockindex", strprintf("Do a full consistency check for mapBlockIndex, setBlockIndexCandidates, chainActive and mapBlocksUnlinked occasionally. Also sets -checkmempool (default: %u)", defaultChainParams->DefaultConsistencyChecks()));
        strUsage += HelpMessageOpt("-checkmempool=<n>", strprintf("Run checks every <n> transactions (default: %u)", defaultChainParams->DefaultConsistencyChecks()));
        strUsage += HelpMessageOpt("-checkpoints", strprintf("Disable expensive verification for known chain history (default: %u)", DEFAULT_CHECKPOINTS_ENABLED));
        strUsage += HelpMessageOpt("-disablesafemode", strprintf("Disable safemode, override a real safe mode event (default: %u)", DEFAULT_DISABLE_SAFEMODE));
        strUsage += HelpMessageOpt("-testsafemode", strprintf("Force safe mode (default: %u)", DEFAULT_TESTSAFEMODE));
        strUsage += HelpMessageOpt("-dropmessagestest=<n>", "Randomly drop 1 of every <n> network messages");
        strUsage += HelpMessageOpt("-fuzzmessagestest=<n>", "Randomly fuzz 1 of every <n> network messages");
        strUsage += HelpMessageOpt("-stopafterblockimport", strprintf("Stop running after importing blocks from disk (default: %u)", DEFAULT_STOPAFTERBLOCKIMPORT));
        strUsage += HelpMessageOpt("-limitancestorcount=<n>", strprintf("Do not accept transactions if number of in-mempool ancestors is <n> or more (default: %u)", DEFAULT_ANCESTOR_LIMIT));
        strUsage += HelpMessageOpt("-limitancestorsize=<n>", strprintf("Do not accept transactions whose size with all in-mempool ancestors exceeds <n> kilobytes (default: %u)", DEFAULT_ANCESTOR_SIZE_LIMIT));
        strUsage += HelpMessageOpt("-limitdescendantcount=<n>", strprintf("Do not accept transactions if any ancestor would have <n> or more in-mempool descendants (default: %u)", DEFAULT_DESCENDANT_LIMIT));
        strUsage += HelpMessageOpt("-limitdescendantsize=<n>", strprintf("Do not accept transactions if any ancestor would have more than <n> kilobytes of in-mempool descendants (default: %u).", DEFAULT_DESCENDANT_SIZE_LIMIT));
        strUsage += HelpMessageOpt("-bip9params=deployment:start:end", "Use given start/end times for specified BIP9 deployment (regtest-only)");
        strUsage += HelpMessageOpt("-assetdir=hexidstr:label", "For naming known assets");
    }
    std::string debugCategories = "addrman, alert, bench, cmpctblock, coindb, db, http, libevent, lock, mempool, mempoolrej, net, proxy, prune, rand, reindex, rpc, selectcoins, tor, zmq"; // Don't translate these and qt below
    if (mode == HMM_BITCOIN_QT)
        debugCategories += ", qt";
    strUsage += HelpMessageOpt("-debug=<category>", strprintf(_("Output debugging information (default: %u, supplying <category> is optional)"), 0) + ". " +
        _("If <category> is not supplied or if <category> = 1, output all debugging information.") + _("<category> can be:") + " " + debugCategories + ".");
    if (showDebug)
        strUsage += HelpMessageOpt("-nodebug", "Turn off debugging messages, same as -debug=0");
    strUsage += HelpMessageOpt("-help-debug", _("Show all debugging options (usage: --help -help-debug)"));
    strUsage += HelpMessageOpt("-logips", strprintf(_("Include IP addresses in debug output (default: %u)"), DEFAULT_LOGIPS));
    strUsage += HelpMessageOpt("-logtimestamps", strprintf(_("Prepend debug output with timestamp (default: %u)"), DEFAULT_LOGTIMESTAMPS));
    if (showDebug)
    {
        strUsage += HelpMessageOpt("-logtimemicros", strprintf("Add microsecond precision to debug timestamps (default: %u)", DEFAULT_LOGTIMEMICROS));
        strUsage += HelpMessageOpt("-mocktime=<n>", "Replace actual time with <n> seconds since epoch (default: 0)");
        strUsage += HelpMessageOpt("-limitfreerelay=<n>", strprintf("Continuously rate-limit free transactions to <n>*1000 bytes per minute (default: %u)", DEFAULT_LIMITFREERELAY));
        strUsage += HelpMessageOpt("-relaypriority", strprintf("Require high priority for relaying free or low-fee transactions (default: %u)", DEFAULT_RELAYPRIORITY));
        strUsage += HelpMessageOpt("-maxsigcachesize=<n>", strprintf("Limit size of signature cache to <n> MiB (default: %u)", DEFAULT_MAX_SIG_CACHE_SIZE));
        strUsage += HelpMessageOpt("-maxtipage=<n>", strprintf("Maximum tip age in seconds to consider node in initial block download (default: %u)", DEFAULT_MAX_TIP_AGE));
    }
    strUsage += HelpMessageOpt("-feeasset=<hex>", strprintf(_("Asset ID (hex) for mempool/relay fees (default: %s)"), defaultChainParams->GetConsensus().pegged_asset.GetHex()));
    strUsage += HelpMessageOpt("-minrelaytxfee=<amt>", strprintf(_("Fees (in %s/kB) smaller than this are considered zero fee for relaying, mining and transaction creation (default: %s)"),
        CURRENCY_UNIT, FormatMoney(DEFAULT_MIN_RELAY_TX_FEE)));
    strUsage += HelpMessageOpt("-maxtxfee=<amt>", strprintf(_("Maximum total fees (in %s) to use in a single wallet transaction or raw transaction; setting this too low may abort large transactions (default: %s)"),
        CURRENCY_UNIT, FormatMoney(DEFAULT_TRANSACTION_MAXFEE)));
    strUsage += HelpMessageOpt("-printtoconsole", _("Send trace/debug info to console instead of debug.log file"));
    if (showDebug)
    {
        strUsage += HelpMessageOpt("-printpriority", strprintf("Log transaction priority and fee per kB when mining blocks (default: %u)", DEFAULT_PRINTPRIORITY));
    }
    strUsage += HelpMessageOpt("-shrinkdebugfile", _("Shrink debug.log file on client startup (default: 1 when no -debug)"));

    AppendParamsHelpMessages(strUsage, showDebug);

    strUsage += HelpMessageGroup(_("Node relay options:"));
    if (showDebug) {
        strUsage += HelpMessageOpt("-acceptnonstdtxn", strprintf("Relay and mine \"non-standard\" transactions (%sdefault: %u)", "testnet/regtest only; ", defaultChainParams->RequireStandard()));
        strUsage += HelpMessageOpt("-incrementalrelayfee=<amt>", strprintf("Fee rate (in %s/kB) used to define cost of relay, used for mempool limiting and BIP 125 replacement. (default: %s)", CURRENCY_UNIT, FormatMoney(DEFAULT_INCREMENTAL_RELAY_FEE)));
        strUsage += HelpMessageOpt("-dustrelayfee=<amt>", strprintf("Fee rate (in %s/kB) used to defined dust, the value of an output such that it will cost about 1/3 of its value in fees at this fee rate to spend it. (default: %s)", CURRENCY_UNIT, FormatMoney(DUST_RELAY_TX_FEE)));
    }
    strUsage += HelpMessageOpt("-bytespersigop", strprintf(_("Equivalent bytes per sigop in transactions for relay and mining (default: %u)"), DEFAULT_BYTES_PER_SIGOP));
    strUsage += HelpMessageOpt("-datacarrier", strprintf(_("Relay and mine data carrier transactions (default: %u)"), DEFAULT_ACCEPT_DATACARRIER));
    strUsage += HelpMessageOpt("-datacarriersize", strprintf(_("Maximum size of data in data carrier transactions we relay and mine (default: %u)"), MAX_OP_RETURN_RELAY));

    strUsage += HelpMessageGroup(_("Block creation options:"));
    strUsage += HelpMessageOpt("-attestationhash", _("Embed the attestation hash in the block header"));
    strUsage += HelpMessageOpt("-blockmaxweight=<n>", strprintf(_("Set maximum BIP141 block weight (default: %d)"), DEFAULT_BLOCK_MAX_WEIGHT));
    strUsage += HelpMessageOpt("-blockmaxsize=<n>", strprintf(_("Set maximum block size in bytes (default: %d)"), DEFAULT_BLOCK_MAX_SIZE));
    strUsage += HelpMessageOpt("-blockprioritysize=<n>", strprintf(_("Set maximum size of high-priority/low-fee transactions in bytes (default: %d)"), DEFAULT_BLOCK_PRIORITY_SIZE));
    strUsage += HelpMessageOpt("-blockmintxfee=<amt>", strprintf(_("Set lowest fee rate (in %s/kB) for transactions to be included in block creation. (default: %s)"), CURRENCY_UNIT, FormatMoney(DEFAULT_BLOCK_MIN_TX_FEE)));
    if (showDebug)
        strUsage += HelpMessageOpt("-blockversion=<n>", "Override block version to test forking scenarios");
    strUsage += HelpMessageOpt("-embedcontract", _("Embed contract in the block header and address derivation"));
    strUsage += HelpMessageOpt("-embedmapping", _("Embed asset mapping object in the block header"));
    strUsage += HelpMessageOpt("-issuecontrolscript", _("Embed the issuance controller script in the genesis block"));

    strUsage += HelpMessageGroup(_("RPC server options:"));
    strUsage += HelpMessageOpt("-server", _("Accept command line and JSON-RPC commands"));
    strUsage += HelpMessageOpt("-rest", strprintf(_("Accept public REST requests (default: %u)"), DEFAULT_REST_ENABLE));
    strUsage += HelpMessageOpt("-rpcbind=<addr>", _("Bind to given address to listen for JSON-RPC connections. Use [host]:port notation for IPv6. This option can be specified multiple times (default: bind to all interfaces)"));
    strUsage += HelpMessageOpt("-rpccookiefile=<loc>", _("Location of the auth cookie (default: data dir)"));
    strUsage += HelpMessageOpt("-rpcuser=<user>", _("Username for JSON-RPC connections"));
    strUsage += HelpMessageOpt("-rpcpassword=<pw>", _("Password for JSON-RPC connections"));
    strUsage += HelpMessageOpt("-rpcauth=<userpw>", _("Username and hashed password for JSON-RPC connections. The field <userpw> comes in the format: <USERNAME>:<SALT>$<HASH>. A canonical python script is included in share/rpcuser. The client then connects normally using the rpcuser=<USERNAME>/rpcpassword=<PASSWORD> pair of arguments. This option can be specified multiple times"));
    strUsage += HelpMessageOpt("-rpcport=<port>", strprintf(_("Listen for JSON-RPC connections on <port> (default: %u)"), defaultBaseParams->RPCPort()));
    strUsage += HelpMessageOpt("-rpcallowip=<ip>", _("Allow JSON-RPC connections from specified source. Valid for <ip> are a single IP (e.g. 1.2.3.4), a network/netmask (e.g. 1.2.3.4/255.255.255.0) or a network/CIDR (e.g. 1.2.3.4/24). This option can be specified multiple times"));
    strUsage += HelpMessageOpt("-rpcthreads=<n>", strprintf(_("Set the number of threads to service RPC calls (default: %d)"), DEFAULT_HTTP_THREADS));
    if (showDebug) {
        strUsage += HelpMessageOpt("-rpcworkqueue=<n>", strprintf("Set the depth of the work queue to service RPC calls (default: %d)", DEFAULT_HTTP_WORKQUEUE));
        strUsage += HelpMessageOpt("-rpcservertimeout=<n>", strprintf("Timeout during HTTP requests (default: %d)", DEFAULT_HTTP_SERVER_TIMEOUT));
    }

    strUsage += HelpMessageGroup(_("Federated peg options:"));
    if (showDebug) {
        strUsage += HelpMessageOpt("-fedpegscript=<hex>", _("Change federated peg to use a different script.") +
            " " + _("This creates a new chain with a different genesis block."));
        strUsage += HelpMessageOpt("-signblockscript=<hex>", _("Change chain to be signed and validated with a different script.") +
            " " + _(" This creates a new chain with a different genesis block."));
        strUsage += HelpMessageOpt("-peginconfirmationdepth", strprintf(_("Pegin claims must be this deep to be considered valid. (default: %d)"), DEFAULT_PEGIN_CONFIRMATION_DEPTH));
        strUsage += HelpMessageOpt("-initialfreecoins", strprintf(_("The amount of OP_TRUE coins created in the genesis block. Primarily for testing. (default: %d)"), 0));
        strUsage += HelpMessageOpt("-initialfreecoinsdestination", strprintf(_("The destination of the OP_TRUE coins created in the genesis block. Primarily for testing. (default: %d)"), 0));
    }
    strUsage += HelpMessageOpt("-validatepegin", strprintf(_("Validate pegin claims. All functionaries must run this. (default: %u)"), DEFAULT_VALIDATE_PEGIN));
    strUsage += HelpMessageOpt("-mainchainrpchost=<addr>", strprintf("The address which the daemon will try to connect to validate peg-ins, if enabled. (default: cookie auth)"));
    strUsage += HelpMessageOpt("-mainchainrpcport=<port>", strprintf("The port which the daemon will try to connect to validate peg-ins, if enabled. (default: cookie auth)"));
    strUsage += HelpMessageOpt("-mainchainrpcuser=<username>", strprintf("The rpc username that the daemon will use to connect to validate peg-ins, if enabled. (default: cookie auth)"));
    strUsage += HelpMessageOpt("-mainchainrpcpassword=<password>", strprintf("The rpc password which the daemon will use to connect to validate peg-ins, if enabled. (default: cookie auth)"));
    strUsage += HelpMessageOpt("-mainchainrpccookiefile=<path>", strprintf("The bitcoind cookie auth path which the daemon will use to connect to validate peg-ins, if enabled. (default: default bitcoind datadir)"));


    return strUsage;
}

std::string LicenseInfo()
{
    const std::string URL_SOURCE_CODE = "<https://github.com/ElementsProject/elements>";
    const std::string URL_WEBSITE = "<https://www.elementsproject.org>";

    return CopyrightHolders(strprintf(_("Copyright (C) %i-%i"), 2015, COPYRIGHT_YEAR) + " ") + "\n" +
           "\n" +
           strprintf(_("Please contribute if you find %s useful. "
                       "Visit %s for further information about the software."),
               PACKAGE_NAME, URL_WEBSITE) +
           "\n" +
           strprintf(_("The source code is available from %s."),
               URL_SOURCE_CODE) +
           "\n" +
           "\n" +
           _("This is experimental software.") + "\n" +
           strprintf(_("Distributed under the MIT software license, see the accompanying file %s or %s"), "COPYING", "<https://opensource.org/licenses/MIT>") + "\n" +
           "\n" +
           strprintf(_("This product includes software developed by the OpenSSL Project for use in the OpenSSL Toolkit %s and cryptographic software written by Eric Young and UPnP software written by Thomas Bernard."), "<https://www.openssl.org>") +
           "\n";
}

static void BlockNotifyCallback(bool initialSync, const CBlockIndex *pBlockIndex)
{
    if (initialSync || !pBlockIndex)
        return;

    std::string strCmd = GetArg("-blocknotify", "");

    boost::replace_all(strCmd, "%s", pBlockIndex->GetBlockHash().GetHex());
    boost::thread t(runCommand, strCmd); // thread runs free
}

static bool fHaveGenesis = false;
static boost::mutex cs_GenesisWait;
static CConditionVariable condvar_GenesisWait;

static void BlockNotifyGenesisWait(bool, const CBlockIndex *pBlockIndex)
{
    if (pBlockIndex != NULL) {
        {
            boost::unique_lock<boost::mutex> lock_GenesisWait(cs_GenesisWait);
            fHaveGenesis = true;
        }
        condvar_GenesisWait.notify_all();
    }
}

struct CImportingNow
{
    CImportingNow() {
        assert(fImporting == false);
        fImporting = true;
    }

    ~CImportingNow() {
        assert(fImporting == true);
        fImporting = false;
    }
};


// If we're using -prune with -reindex, then delete block files that will be ignored by the
// reindex.  Since reindexing works by starting at block file 0 and looping until a blockfile
// is missing, do the same here to delete any later block files after a gap.  Also delete all
// rev files since they'll be rewritten by the reindex anyway.  This ensures that vinfoBlockFile
// is in sync with what's actually on disk by the time we start downloading, so that pruning
// works correctly.
void CleanupBlockRevFiles()
{
    std::map<std::string, boost::filesystem::path> mapBlockFiles;

    // Glob all blk?????.dat and rev?????.dat files from the blocks directory.
    // Remove the rev files immediately and insert the blk file paths into an
    // ordered map keyed by block file index.
    LogPrintf("Removing unusable blk?????.dat and rev?????.dat files for -reindex with -prune\n");
    boost::filesystem::path blocksdir = GetDataDir() / "blocks";
    for (boost::filesystem::directory_iterator it(blocksdir); it != boost::filesystem::directory_iterator(); it++) {
        if (is_regular_file(*it) &&
            it->path().filename().string().length() == 12 &&
            it->path().filename().string().substr(8,4) == ".dat")
        {
            if (it->path().filename().string().substr(0,3) == "blk")
                mapBlockFiles[it->path().filename().string().substr(3,5)] = it->path();
            else if (it->path().filename().string().substr(0,3) == "rev")
                remove(it->path());
        }
    }

    // Remove all block files that aren't part of a contiguous set starting at
    // zero by walking the ordered map (keys are block file indices) by
    // keeping a separate counter.  Once we hit a gap (or if 0 doesn't exist)
    // start removing block files.
    int nContigCounter = 0;
    BOOST_FOREACH(const PAIRTYPE(std::string, boost::filesystem::path)& item, mapBlockFiles) {
        if (atoi(item.first) == nContigCounter) {
            nContigCounter++;
            continue;
        }
        remove(item.second);
    }
}

void ThreadImport(std::vector<boost::filesystem::path> vImportFiles)
{
    const CChainParams& chainparams = Params();
    RenameThread("bitcoin-loadblk");

    {
    CImportingNow imp;

    // -reindex
    if (fReindex) {
        int nFile = 0;
        while (true) {
            CDiskBlockPos pos(nFile, 0);
            if (!boost::filesystem::exists(GetBlockPosFilename(pos, "blk")))
                break; // No block files left to reindex
            FILE *file = OpenBlockFile(pos, true);
            if (!file)
                break; // This error is logged in OpenBlockFile
            LogPrintf("Reindexing block file blk%05u.dat...\n", (unsigned int)nFile);
            LoadExternalBlockFile(chainparams, file, &pos);
            nFile++;
        }
        pblocktree->WriteReindexing(false);
        fReindex = false;
        LogPrintf("Reindexing finished\n");
        // To avoid ending up in a situation without genesis block, re-try initializing (no-op if reindexing worked):
        InitBlockIndex(chainparams);
    }

    // hardcoded $DATADIR/bootstrap.dat
    boost::filesystem::path pathBootstrap = GetDataDir() / "bootstrap.dat";
    if (boost::filesystem::exists(pathBootstrap)) {
        FILE *file = fopen(pathBootstrap.string().c_str(), "rb");
        if (file) {
            boost::filesystem::path pathBootstrapOld = GetDataDir() / "bootstrap.dat.old";
            LogPrintf("Importing bootstrap.dat...\n");
            LoadExternalBlockFile(chainparams, file);
            RenameOver(pathBootstrap, pathBootstrapOld);
        } else {
            LogPrintf("Warning: Could not open bootstrap file %s\n", pathBootstrap.string());
        }
    }

    // -loadblock=
    BOOST_FOREACH(const boost::filesystem::path& path, vImportFiles) {
        FILE *file = fopen(path.string().c_str(), "rb");
        if (file) {
            LogPrintf("Importing blocks file %s...\n", path.string());
            LoadExternalBlockFile(chainparams, file);
        } else {
            LogPrintf("Warning: Could not open blocks file %s\n", path.string());
        }
    }

    // scan for better chains in the block chain database, that are not yet connected in the active best chain
    CValidationState state;
    if (!ActivateBestChain(state, chainparams)) {
        LogPrintf("Failed to connect best block");
        StartShutdown();
    }

    if (GetBoolArg("-stopafterblockimport", DEFAULT_STOPAFTERBLOCKIMPORT)) {
        LogPrintf("Stopping after block import\n");
        StartShutdown();
    }
    } // End scope of CImportingNow
    LoadMempool();
    fDumpMempoolLater = !fRequestShutdown;
}

/** Sanity checks
 *  Ensure that Bitcoin is running in a usable environment with all
 *  necessary library support.
 */
bool InitSanityCheck(void)
{
    if(!ECC_InitSanityCheck()) {
        InitError("Elliptic curve cryptography sanity check failure. Aborting.");
        return false;
    }
    if (!glibc_sanity_test() || !glibcxx_sanity_test())
        return false;

    return true;
}

bool AppInitServers(boost::thread_group& threadGroup)
{
    RPCServer::OnStarted(&OnRPCStarted);
    RPCServer::OnStopped(&OnRPCStopped);
    RPCServer::OnPreCommand(&OnRPCPreCommand);
    if (!InitHTTPServer())
        return false;
    if (!StartRPC())
        return false;
    if (!StartHTTPRPC())
        return false;
    if (GetBoolArg("-rest", DEFAULT_REST_ENABLE) && !StartREST())
        return false;
    if (!StartHTTPServer())
        return false;
    return true;
}

// Parameter interaction based on rules
void InitParameterInteraction()
{
    // when specifying an explicit binding address, you want to listen on it
    // even when -connect or -proxy is specified
    if (IsArgSet("-bind")) {
        if (SoftSetBoolArg("-listen", true))
            LogPrintf("%s: parameter interaction: -bind set -> setting -listen=1\n", __func__);
    }
    if (IsArgSet("-whitebind")) {
        if (SoftSetBoolArg("-listen", true))
            LogPrintf("%s: parameter interaction: -whitebind set -> setting -listen=1\n", __func__);
    }

    if (mapMultiArgs.count("-connect") && mapMultiArgs.at("-connect").size() > 0) {
        // when only connecting to trusted nodes, do not seed via DNS, or listen by default
        if (SoftSetBoolArg("-dnsseed", false))
            LogPrintf("%s: parameter interaction: -connect set -> setting -dnsseed=0\n", __func__);
        if (SoftSetBoolArg("-listen", false))
            LogPrintf("%s: parameter interaction: -connect set -> setting -listen=0\n", __func__);
    }

    if (IsArgSet("-proxy")) {
        // to protect privacy, do not listen by default if a default proxy server is specified
        if (SoftSetBoolArg("-listen", false))
            LogPrintf("%s: parameter interaction: -proxy set -> setting -listen=0\n", __func__);
        // to protect privacy, do not use UPNP when a proxy is set. The user may still specify -listen=1
        // to listen locally, so don't rely on this happening through -listen below.
        if (SoftSetBoolArg("-upnp", false))
            LogPrintf("%s: parameter interaction: -proxy set -> setting -upnp=0\n", __func__);
        // to protect privacy, do not discover addresses by default
        if (SoftSetBoolArg("-discover", false))
            LogPrintf("%s: parameter interaction: -proxy set -> setting -discover=0\n", __func__);
    }

    if (!GetBoolArg("-listen", DEFAULT_LISTEN)) {
        // do not map ports or try to retrieve public IP when not listening (pointless)
        if (SoftSetBoolArg("-upnp", false))
            LogPrintf("%s: parameter interaction: -listen=0 -> setting -upnp=0\n", __func__);
        if (SoftSetBoolArg("-discover", false))
            LogPrintf("%s: parameter interaction: -listen=0 -> setting -discover=0\n", __func__);
        if (SoftSetBoolArg("-listenonion", false))
            LogPrintf("%s: parameter interaction: -listen=0 -> setting -listenonion=0\n", __func__);
    }

    if (IsArgSet("-externalip")) {
        // if an explicit public IP is specified, do not try to find others
        if (SoftSetBoolArg("-discover", false))
            LogPrintf("%s: parameter interaction: -externalip set -> setting -discover=0\n", __func__);
    }

    // disable whitelistrelay in blocksonly mode
    if (GetBoolArg("-blocksonly", DEFAULT_BLOCKSONLY)) {
        if (SoftSetBoolArg("-whitelistrelay", false))
            LogPrintf("%s: parameter interaction: -blocksonly=1 -> setting -whitelistrelay=0\n", __func__);
    }

    // Forcing relay from whitelisted hosts implies we will accept relays from them in the first place.
    if (GetBoolArg("-whitelistforcerelay", DEFAULT_WHITELISTFORCERELAY)) {
        if (SoftSetBoolArg("-whitelistrelay", true))
            LogPrintf("%s: parameter interaction: -whitelistforcerelay=1 -> setting -whitelistrelay=1\n", __func__);
    }
}

static std::string ResolveErrMsg(const char * const optname, const std::string& strBind)
{
    return strprintf(_("Cannot resolve -%s address: '%s'"), optname, strBind);
}

void InitLogging()
{
    fPrintToConsole = GetBoolArg("-printtoconsole", false);
    fLogTimestamps = GetBoolArg("-logtimestamps", DEFAULT_LOGTIMESTAMPS);
    fLogTimeMicros = GetBoolArg("-logtimemicros", DEFAULT_LOGTIMEMICROS);
    fLogIPs = GetBoolArg("-logips", DEFAULT_LOGIPS);

    LogPrintf("\n\n\n\n\n\n\n\n\n\n\n\n\n\n\n\n\n\n\n\n");
    LogPrintf("Bitcoin version %s\n", FormatFullVersion());
}

namespace { // Variables internal to initialization process only

ServiceFlags nRelevantServices = NODE_NETWORK;
int nMaxConnections;
int nUserMaxConnections;
int nFD;
ServiceFlags nLocalServices = NODE_NETWORK;

}

[[noreturn]] static void new_handler_terminate()
{
    // Rather than throwing std::bad-alloc if allocation fails, terminate
    // immediately to (try to) avoid chain corruption.
    // Since LogPrintf may itself allocate memory, set the handler directly
    // to terminate first.
    std::set_new_handler(std::terminate);
    LogPrintf("Error: Out of memory. Terminating.\n");

    // The log was successful, terminate now.
    std::terminate();
};

bool AppInitBasicSetup()
{
    // ********************************************************* Step 1: setup
#ifdef _MSC_VER
    // Turn off Microsoft heap dump noise
    _CrtSetReportMode(_CRT_WARN, _CRTDBG_MODE_FILE);
    _CrtSetReportFile(_CRT_WARN, CreateFileA("NUL", GENERIC_WRITE, 0, NULL, OPEN_EXISTING, 0, 0));
#endif
#if _MSC_VER >= 1400
    // Disable confusing "helpful" text message on abort, Ctrl-C
    _set_abort_behavior(0, _WRITE_ABORT_MSG | _CALL_REPORTFAULT);
#endif
#ifdef WIN32
    // Enable Data Execution Prevention (DEP)
    // Minimum supported OS versions: WinXP SP3, WinVista >= SP1, Win Server 2008
    // A failure is non-critical and needs no further attention!
#ifndef PROCESS_DEP_ENABLE
    // We define this here, because GCCs winbase.h limits this to _WIN32_WINNT >= 0x0601 (Windows 7),
    // which is not correct. Can be removed, when GCCs winbase.h is fixed!
#define PROCESS_DEP_ENABLE 0x00000001
#endif
    typedef BOOL (WINAPI *PSETPROCDEPPOL)(DWORD);
    PSETPROCDEPPOL setProcDEPPol = (PSETPROCDEPPOL)GetProcAddress(GetModuleHandleA("Kernel32.dll"), "SetProcessDEPPolicy");
    if (setProcDEPPol != NULL) setProcDEPPol(PROCESS_DEP_ENABLE);
#endif

    if (!SetupNetworking())
        return InitError("Initializing networking failed");

#ifndef WIN32
    if (!GetBoolArg("-sysperms", false)) {
        umask(077);
    }

    // Clean shutdown on SIGTERM
    struct sigaction sa;
    sa.sa_handler = HandleSIGTERM;
    sigemptyset(&sa.sa_mask);
    sa.sa_flags = 0;
    sigaction(SIGTERM, &sa, NULL);
    sigaction(SIGINT, &sa, NULL);

    // Reopen debug.log on SIGHUP
    struct sigaction sa_hup;
    sa_hup.sa_handler = HandleSIGHUP;
    sigemptyset(&sa_hup.sa_mask);
    sa_hup.sa_flags = 0;
    sigaction(SIGHUP, &sa_hup, NULL);

    // Ignore SIGPIPE, otherwise it will bring the daemon down if the client closes unexpectedly
    signal(SIGPIPE, SIG_IGN);
#endif

    std::set_new_handler(new_handler_terminate);

    return true;
}

bool AppInitParameterInteraction()
{
    const CChainParams& chainparams = Params();
    // ********************************************************* Step 2: parameter interactions

    // also see: InitParameterInteraction()

    // if using block pruning, then disallow txindex
    if (GetArg("-prune", 0)) {
        if (GetBoolArg("-txindex", DEFAULT_TXINDEX))
            return InitError(_("Prune mode is incompatible with -txindex."));
    }

    // Make sure enough file descriptors are available
    int nBind = std::max(
                (mapMultiArgs.count("-bind") ? mapMultiArgs.at("-bind").size() : 0) +
                (mapMultiArgs.count("-whitebind") ? mapMultiArgs.at("-whitebind").size() : 0), size_t(1));
    nUserMaxConnections = GetArg("-maxconnections", DEFAULT_MAX_PEER_CONNECTIONS);
    nMaxConnections = std::max(nUserMaxConnections, 0);

    // Trim requested connection counts, to fit into system limitations
    nMaxConnections = std::max(std::min(nMaxConnections, (int)(FD_SETSIZE - nBind - MIN_CORE_FILEDESCRIPTORS - MAX_ADDNODE_CONNECTIONS)), 0);
    nFD = RaiseFileDescriptorLimit(nMaxConnections + MIN_CORE_FILEDESCRIPTORS + MAX_ADDNODE_CONNECTIONS);
    if (nFD < MIN_CORE_FILEDESCRIPTORS)
        return InitError(_("Not enough file descriptors available."));
    nMaxConnections = std::min(nFD - MIN_CORE_FILEDESCRIPTORS - MAX_ADDNODE_CONNECTIONS, nMaxConnections);

    if (nMaxConnections < nUserMaxConnections)
        InitWarning(strprintf(_("Reducing -maxconnections from %d to %d, because of system limitations."), nUserMaxConnections, nMaxConnections));

    // ********************************************************* Step 3: parameter-to-internal-flags

    fDebug = mapMultiArgs.count("-debug");
    // Special-case: if -debug=0/-nodebug is set, turn off debugging messages
    if (fDebug) {
        const std::vector<std::string>& categories = mapMultiArgs.at("-debug");
        if (GetBoolArg("-nodebug", false) || find(categories.begin(), categories.end(), std::string("0")) != categories.end())
            fDebug = false;
    }

    // Check for -debugnet
    if (GetBoolArg("-debugnet", false))
        InitWarning(_("Unsupported argument -debugnet ignored, use -debug=net."));
    // Check for -socks - as this is a privacy risk to continue, exit here
    if (IsArgSet("-socks"))
        return InitError(_("Unsupported argument -socks found. Setting SOCKS version isn't possible anymore, only SOCKS5 proxies are supported."));
    // Check for -tor - as this is a privacy risk to continue, exit here
    if (GetBoolArg("-tor", false))
        return InitError(_("Unsupported argument -tor found, use -onion."));

    if (GetBoolArg("-benchmark", false))
        InitWarning(_("Unsupported argument -benchmark ignored, use -debug=bench."));

    if (GetBoolArg("-whitelistalwaysrelay", false))
        InitWarning(_("Unsupported argument -whitelistalwaysrelay ignored, use -whitelistrelay and/or -whitelistforcerelay."));

    if (IsArgSet("-blockminsize"))
        InitWarning("Unsupported argument -blockminsize ignored.");

    // Checkmempool and checkblockindex default to true in regtest mode
    int ratio = std::min<int>(std::max<int>(GetArg("-checkmempool", chainparams.DefaultConsistencyChecks() ? 1 : 0), 0), 1000000);
    if (ratio != 0) {
        mempool.setSanityCheck(1.0 / ratio);
    }
    fCheckBlockIndex = GetBoolArg("-checkblockindex", chainparams.DefaultConsistencyChecks());
    fCheckpointsEnabled = GetBoolArg("-checkpoints", DEFAULT_CHECKPOINTS_ENABLED);

    hashAssumeValid = uint256S(GetArg("-assumevalid", chainparams.GetConsensus().defaultAssumeValid.GetHex()));
    if (!hashAssumeValid.IsNull())
        LogPrintf("Assuming ancestors of block %s have valid signatures.\n", hashAssumeValid.GetHex());
    else
        LogPrintf("Validating signatures for all blocks.\n");

    // mempool limits
    int64_t nMempoolSizeMax = GetArg("-maxmempool", DEFAULT_MAX_MEMPOOL_SIZE) * 1000000;
    int64_t nMempoolSizeMin = GetArg("-limitdescendantsize", DEFAULT_DESCENDANT_SIZE_LIMIT) * 1000 * 40;
    if (nMempoolSizeMax < 0 || nMempoolSizeMax < nMempoolSizeMin)
        return InitError(strprintf(_("-maxmempool must be at least %d MB"), std::ceil(nMempoolSizeMin / 1000000.0)));
    // incremental relay fee sets the minimimum feerate increase necessary for BIP 125 replacement in the mempool
    // and the amount the mempool min fee increases above the feerate of txs evicted due to mempool limiting.
    if (IsArgSet("-incrementalrelayfee"))
    {
        CAmount n = 0;
        if (!ParseMoney(GetArg("-incrementalrelayfee", ""), n))
            return InitError(AmountErrMsg("incrementalrelayfee", GetArg("-incrementalrelayfee", "")));
        incrementalRelayFee = CFeeRate(n);
    }

    // -par=0 means autodetect, but nScriptCheckThreads==0 means no concurrency
    nScriptCheckThreads = GetArg("-par", DEFAULT_SCRIPTCHECK_THREADS);
    if (nScriptCheckThreads <= 0)
        nScriptCheckThreads += GetNumCores();
    if (nScriptCheckThreads <= 1)
        nScriptCheckThreads = 0;
    else if (nScriptCheckThreads > MAX_SCRIPTCHECK_THREADS)
        nScriptCheckThreads = MAX_SCRIPTCHECK_THREADS;

    // block pruning; get the amount of disk space (in MiB) to allot for block & undo files
    int64_t nPruneArg = GetArg("-prune", 0);
    if (nPruneArg < 0) {
        return InitError(_("Prune cannot be configured with a negative value."));
    }
    nPruneTarget = (uint64_t) nPruneArg * 1024 * 1024;
    if (nPruneArg == 1) {  // manual pruning: -prune=1
        LogPrintf("Block pruning enabled.  Use RPC call pruneblockchain(height) to manually prune block and undo files.\n");
        nPruneTarget = std::numeric_limits<uint64_t>::max();
        fPruneMode = true;
    } else if (nPruneTarget) {
        if (nPruneTarget < MIN_DISK_SPACE_FOR_BLOCK_FILES) {
            return InitError(strprintf(_("Prune configured below the minimum of %d MiB.  Please use a higher number."), MIN_DISK_SPACE_FOR_BLOCK_FILES / 1024 / 1024));
        }
        LogPrintf("Prune configured to target %uMiB on disk for block and undo files.\n", nPruneTarget / 1024 / 1024);
        fPruneMode = true;
    }

    RegisterAllCoreRPCCommands(tableRPC);
#ifdef ENABLE_WALLET
    RegisterWalletRPCCommands(tableRPC);
#endif

    nConnectTimeout = GetArg("-timeout", DEFAULT_CONNECT_TIMEOUT);
    if (nConnectTimeout <= 0)
        nConnectTimeout = DEFAULT_CONNECT_TIMEOUT;

    policyAsset = CAsset(uint256S(GetArg("-feeasset", chainparams.GetConsensus().pegged_asset.GetHex())));

    // Fee-per-kilobyte amount considered the same as "free"
    // If you are mining, be careful setting this:
    // if you set it to zero then
    // a transaction spammer can cheaply fill blocks using
    // 1-satoshi-fee transactions. It should be set above the real
    // cost to you of processing a transaction.
    if (IsArgSet("-minrelaytxfee"))
    {
        CAmount n = 0;
        if (!ParseMoney(GetArg("-minrelaytxfee", ""), n) || 0 == n)
            return InitError(AmountErrMsg("minrelaytxfee", GetArg("-minrelaytxfee", "")));
        // High fee check is done afterward in CWallet::ParameterInteraction()
        ::minRelayTxFee = CFeeRate(n);
    } else if (incrementalRelayFee > ::minRelayTxFee) {
        // Allow only setting incrementalRelayFee to control both
        ::minRelayTxFee = incrementalRelayFee;
        LogPrintf("Increasing minrelaytxfee to %s to match incrementalrelayfee\n",::minRelayTxFee.ToString());
    }

    // Sanity check argument for min fee for including tx in block
    // TODO: Harmonize which arguments need sanity checking and where that happens
    if (IsArgSet("-blockmintxfee"))
    {
        CAmount n = 0;
        if (!ParseMoney(GetArg("-blockmintxfee", ""), n))
            return InitError(AmountErrMsg("blockmintxfee", GetArg("-blockmintxfee", "")));
    }

    // Feerate used to define dust.  Shouldn't be changed lightly as old
    // implementations may inadvertently create non-standard transactions
    if (IsArgSet("-dustrelayfee"))
    {
        CAmount n = 0;
        if (!ParseMoney(GetArg("-dustrelayfee", ""), n) || 0 == n)
            return InitError(AmountErrMsg("dustrelayfee", GetArg("-dustrelayfee", "")));
        dustRelayFee = CFeeRate(n);
    }

    fRequireStandard = !GetBoolArg("-acceptnonstdtxn", !chainparams.RequireStandard());
    if (chainparams.RequireStandard() && !fRequireStandard)
        return InitError(strprintf("acceptnonstdtxn is not currently supported for %s chain", chainparams.NetworkIDString()));
    nBytesPerSigOp = GetArg("-bytespersigop", nBytesPerSigOp);

#ifdef ENABLE_WALLET
    if (!CWallet::ParameterInteraction())
        return false;
#endif

    fRequireWhitelistCheck = GetBoolArg("-pkhwhitelist", DEFAULT_WHITELIST_CHECK);
    fRequireFreezelistCheck = GetBoolArg("-freezelist", DEFAULT_FREEZELIST_CHECK);
    fEnableBurnlistCheck = GetBoolArg("-burnlist", DEFAULT_BURNLIST_CHECK);
    fblockissuancetx = GetBoolArg("-issuanceblock", DEFAULT_BLOCK_ISSUANCE);
    fIsBareMultisigStd = GetBoolArg("-permitbaremultisig", DEFAULT_PERMIT_BAREMULTISIG);
    fAcceptDatacarrier = GetBoolArg("-datacarrier", DEFAULT_ACCEPT_DATACARRIER);
    nMaxDatacarrierBytes = GetArg("-datacarriersize", nMaxDatacarrierBytes);

    // Option to startup with mocktime set (used for regression testing):
    SetMockTime(GetArg("-mocktime", 0)); // SetMockTime(0) is a no-op

    if (GetBoolArg("-peerbloomfilters", DEFAULT_PEERBLOOMFILTERS))
        nLocalServices = ServiceFlags(nLocalServices | NODE_BLOOM);

    if (GetArg("-rpcserialversion", DEFAULT_RPC_SERIALIZE_VERSION) < 0)
        return InitError("rpcserialversion must be non-negative.");

    if (GetArg("-rpcserialversion", DEFAULT_RPC_SERIALIZE_VERSION) > 1)
        return InitError("unknown rpcserialversion requested.");

    nMaxTipAge = GetArg("-maxtipage", DEFAULT_MAX_TIP_AGE);

    try {
        InitGlobalAssetDir(mapMultiArgs.count("-assetdir") > 0 ? mapMultiArgs.at("-assetdir") : std::vector<std::string>());
    } catch (const std::exception& e) {
        return InitError(strprintf("Error in -assetdir: %s\n", e.what()));
    }

    if (mapMultiArgs.count("-bip9params")) {
        // Allow overriding BIP9 parameters for testing
        if (!chainparams.MineBlocksOnDemand()) {
            return InitError("BIP9 parameters may only be overridden on regtest.");
        }
        const std::vector<std::string>& deployments = mapMultiArgs.at("-bip9params");
        for (auto i : deployments) {
            std::vector<std::string> vDeploymentParams;
            boost::split(vDeploymentParams, i, boost::is_any_of(":"));
            if (vDeploymentParams.size() != 3) {
                return InitError("BIP9 parameters malformed, expecting deployment:start:end");
            }
            int64_t nStartTime, nTimeout;
            if (!ParseInt64(vDeploymentParams[1], &nStartTime)) {
                return InitError(strprintf("Invalid nStartTime (%s)", vDeploymentParams[1]));
            }
            if (!ParseInt64(vDeploymentParams[2], &nTimeout)) {
                return InitError(strprintf("Invalid nTimeout (%s)", vDeploymentParams[2]));
            }
            bool found = false;
            for (int j=0; j<(int)Consensus::MAX_VERSION_BITS_DEPLOYMENTS; ++j)
            {
                if (vDeploymentParams[0].compare(VersionBitsDeploymentInfo[j].name) == 0) {
                    UpdateBIP9Parameters(Consensus::DeploymentPos(j), nStartTime, nTimeout);
                    found = true;
                    LogPrintf("Setting BIP9 activation parameters for %s to start=%ld, timeout=%ld\n", vDeploymentParams[0], nStartTime, nTimeout);
                    break;
                }
            }
            if (!found) {
                return InitError(strprintf("Invalid deployment (%s)", vDeploymentParams[0]));
            }
        }
    }
    return true;
}

static bool LockDataDirectory(bool probeOnly)
{
    std::string strDataDir = GetDataDir().string();

    // Make sure only a single Bitcoin process is using the data directory.
    boost::filesystem::path pathLockFile = GetDataDir() / ".lock";
    FILE* file = fopen(pathLockFile.string().c_str(), "a"); // empty lock file; created if it doesn't exist.
    if (file) fclose(file);

    try {
        static boost::interprocess::file_lock lock(pathLockFile.string().c_str());
        if (!lock.try_lock()) {
            return InitError(strprintf(_("Cannot obtain a lock on data directory %s. %s is probably already running."), strDataDir, _(PACKAGE_NAME)));
        }
        if (probeOnly) {
            lock.unlock();
        }
    } catch(const boost::interprocess::interprocess_exception& e) {
        return InitError(strprintf(_("Cannot obtain a lock on data directory %s. %s is probably already running.") + " %s.", strDataDir, _(PACKAGE_NAME), e.what()));
    }
    return true;
}

bool AppInitSanityChecks()
{
    // ********************************************************* Step 4: sanity checks

    // Initialize elliptic curve code
    ECC_Start();
    globalVerifyHandle.reset(new ECCVerifyHandle());

    // Sanity check
    if (!InitSanityCheck())
        return InitError(strprintf(_("Initialization sanity check failed. %s is shutting down."), _(PACKAGE_NAME)));

    // Probe the data directory lock to give an early error message, if possible
    return LockDataDirectory(true);
}

bool AppInitMain(boost::thread_group& threadGroup, CScheduler& scheduler)
{
    const CChainParams& chainparams = Params();
    // ********************************************************* Step 4a: application initialization
    // After daemonization get the data directory lock again and hold on to it until exit
    // This creates a slight window for a race condition to happen, however this condition is harmless: it
    // will at most make us exit without printing a message to console.
    if (!LockDataDirectory(false)) {
        // Detailed error printed inside LockDataDirectory
        return false;
    }

#ifndef WIN32
    CreatePidFile(GetPidFile(), getpid());
#endif
    if (GetBoolArg("-shrinkdebugfile", !fDebug)) {
        // Do this first since it both loads a bunch of debug.log into memory,
        // and because this needs to happen before any other debug.log printing
        ShrinkDebugFile();
    }

    if (fPrintToDebugLog)
        OpenDebugLog();

    if (fPrintToAuditLog)
        OpenAuditLog();

    if (!fLogTimestamps)
        LogPrintf("Startup time: %s\n", DateTimeStrFormat("%Y-%m-%d %H:%M:%S", GetTime()));
    LogPrintf("Default data directory %s\n", GetDefaultDataDir().string());
    LogPrintf("Using data directory %s\n", GetDataDir().string());
    LogPrintf("Using config file %s\n", GetConfigFile(GetArg("-conf", BITCOIN_CONF_FILENAME)).string());
    LogPrintf("Using at most %i automatic connections (%i file descriptors available)\n", nMaxConnections, nFD);

    InitSignatureCache();
    InitRangeproofCache();
    InitSurjectionproofCache();

    LogPrintf("Using %u threads for script verification\n", nScriptCheckThreads);
    if (nScriptCheckThreads) {
        for (int i=0; i<nScriptCheckThreads-1; i++)
            threadGroup.create_thread(&ThreadScriptCheck);
    }

    // Start the lightweight task scheduler thread
    CScheduler::Function serviceLoop = boost::bind(&CScheduler::serviceQueue, &scheduler);
    threadGroup.create_thread(boost::bind(&TraceThread<CScheduler::Function>, "scheduler", serviceLoop));

    /* Start the RPC server already.  It will be started in "warmup" mode
     * and not really process calls already (but it will signify connections
     * that the server is there and will be ready later).  Warmup mode will
     * be disabled when initialisation is finished.
     */
    if (GetBoolArg("-server", false))
    {
        uiInterface.InitMessage.connect(SetRPCWarmupStatus);
        if (!AppInitServers(threadGroup))
            return InitError(_("Unable to start HTTP server. See debug log for details."));
    }

    int64_t nStart;

    // ********************************************************* Step 5: verify wallet database integrity
#ifdef ENABLE_WALLET
    if (!CWallet::Verify())
        return false;
#endif
    // ********************************************************* Step 6: network initialization
    // Note that we absolutely cannot open any actual connections
    // until the very end ("start node") as the UTXO/block state
    // is not yet setup and may end up being set up twice if we
    // need to reindex later.

    assert(!g_connman);
    g_connman = std::unique_ptr<CConnman>(new CConnman(GetRand(std::numeric_limits<uint64_t>::max()), GetRand(std::numeric_limits<uint64_t>::max())));
    CConnman& connman = *g_connman;

    peerLogic.reset(new PeerLogicValidation(&connman));
    RegisterValidationInterface(peerLogic.get());
    RegisterNodeSignals(GetNodeSignals());

    // sanitize comments per BIP-0014, format user agent and check total size
    std::vector<std::string> uacomments;
    if (mapMultiArgs.count("-uacomment")) {
        BOOST_FOREACH(std::string cmt, mapMultiArgs.at("-uacomment"))
        {
            if (cmt != SanitizeString(cmt, SAFE_CHARS_UA_COMMENT))
                return InitError(strprintf(_("User Agent comment (%s) contains unsafe characters."), cmt));
            uacomments.push_back(cmt);
        }
    }
    strSubVersion = FormatSubVersion(CLIENT_NAME, CLIENT_VERSION, uacomments);
    if (strSubVersion.size() > MAX_SUBVERSION_LENGTH) {
        return InitError(strprintf(_("Total length of network version string (%i) exceeds maximum length (%i). Reduce the number or size of uacomments."),
            strSubVersion.size(), MAX_SUBVERSION_LENGTH));
    }

    if (mapMultiArgs.count("-onlynet")) {
        std::set<enum Network> nets;
        BOOST_FOREACH(const std::string& snet, mapMultiArgs.at("-onlynet")) {
            enum Network net = ParseNetwork(snet);
            if (net == NET_UNROUTABLE)
                return InitError(strprintf(_("Unknown network specified in -onlynet: '%s'"), snet));
            nets.insert(net);
        }
        for (int n = 0; n < NET_MAX; n++) {
            enum Network net = (enum Network)n;
            if (!nets.count(net))
                SetLimited(net);
        }
    }

    if (mapMultiArgs.count("-whitelist")) {
        BOOST_FOREACH(const std::string& net, mapMultiArgs.at("-whitelist")) {
            CSubNet subnet;
            LookupSubNet(net.c_str(), subnet);
            if (!subnet.IsValid())
                return InitError(strprintf(_("Invalid netmask specified in -whitelist: '%s'"), net));
            connman.AddWhitelistedRange(subnet);
        }
    }

    bool proxyRandomize = GetBoolArg("-proxyrandomize", DEFAULT_PROXYRANDOMIZE);
    // -proxy sets a proxy for all outgoing network traffic
    // -noproxy (or -proxy=0) as well as the empty string can be used to not set a proxy, this is the default
    std::string proxyArg = GetArg("-proxy", "");
    SetLimited(NET_TOR);
    if (proxyArg != "" && proxyArg != "0") {
        CService resolved(LookupNumeric(proxyArg.c_str(), 9050));
        proxyType addrProxy = proxyType(resolved, proxyRandomize);
        if (!addrProxy.IsValid())
            return InitError(strprintf(_("Invalid -proxy address: '%s'"), proxyArg));

        SetProxy(NET_IPV4, addrProxy);
        SetProxy(NET_IPV6, addrProxy);
        SetProxy(NET_TOR, addrProxy);
        SetNameProxy(addrProxy);
        SetLimited(NET_TOR, false); // by default, -proxy sets onion as reachable, unless -noonion later
    }

    // -onion can be used to set only a proxy for .onion, or override normal proxy for .onion addresses
    // -noonion (or -onion=0) disables connecting to .onion entirely
    // An empty string is used to not override the onion proxy (in which case it defaults to -proxy set above, or none)
    std::string onionArg = GetArg("-onion", "");
    if (onionArg != "") {
        if (onionArg == "0") { // Handle -noonion/-onion=0
            SetLimited(NET_TOR); // set onions as unreachable
        } else {
            CService resolved(LookupNumeric(onionArg.c_str(), 9050));
            proxyType addrOnion = proxyType(resolved, proxyRandomize);
            if (!addrOnion.IsValid())
                return InitError(strprintf(_("Invalid -onion address: '%s'"), onionArg));
            SetProxy(NET_TOR, addrOnion);
            SetLimited(NET_TOR, false);
        }
    }

    // see Step 2: parameter interactions for more information about these
    fListen = GetBoolArg("-listen", DEFAULT_LISTEN);
    fDiscover = GetBoolArg("-discover", true);
    fNameLookup = GetBoolArg("-dns", DEFAULT_NAME_LOOKUP);
    fRelayTxes = !GetBoolArg("-blocksonly", DEFAULT_BLOCKSONLY);

    if (fListen) {
        bool fBound = false;
        if (mapMultiArgs.count("-bind")) {
            BOOST_FOREACH(const std::string& strBind, mapMultiArgs.at("-bind")) {
                CService addrBind;
                if (!Lookup(strBind.c_str(), addrBind, GetListenPort(), false))
                    return InitError(ResolveErrMsg("bind", strBind));
                fBound |= Bind(connman, addrBind, (BF_EXPLICIT | BF_REPORT_ERROR));
            }
        }
        if (mapMultiArgs.count("-whitebind")) {
            BOOST_FOREACH(const std::string& strBind, mapMultiArgs.at("-whitebind")) {
                CService addrBind;
                if (!Lookup(strBind.c_str(), addrBind, 0, false))
                    return InitError(ResolveErrMsg("whitebind", strBind));
                if (addrBind.GetPort() == 0)
                    return InitError(strprintf(_("Need to specify a port with -whitebind: '%s'"), strBind));
                fBound |= Bind(connman, addrBind, (BF_EXPLICIT | BF_REPORT_ERROR | BF_WHITELIST));
            }
        }
        if (!mapMultiArgs.count("-bind") && !mapMultiArgs.count("-whitebind")) {
            struct in_addr inaddr_any;
            inaddr_any.s_addr = INADDR_ANY;
            fBound |= Bind(connman, CService(in6addr_any, GetListenPort()), BF_NONE);
            fBound |= Bind(connman, CService(inaddr_any, GetListenPort()), !fBound ? BF_REPORT_ERROR : BF_NONE);
        }
        if (!fBound)
            return InitError(_("Failed to listen on any port. Use -listen=0 if you want this."));
    }

    if (mapMultiArgs.count("-externalip")) {
        BOOST_FOREACH(const std::string& strAddr, mapMultiArgs.at("-externalip")) {
            CService addrLocal;
            if (Lookup(strAddr.c_str(), addrLocal, GetListenPort(), fNameLookup) && addrLocal.IsValid())
                AddLocal(addrLocal, LOCAL_MANUAL);
            else
                return InitError(ResolveErrMsg("externalip", strAddr));
        }
    }

    if (mapMultiArgs.count("-seednode")) {
        BOOST_FOREACH(const std::string& strDest, mapMultiArgs.at("-seednode"))
            connman.AddOneShot(strDest);
    }

#if ENABLE_ZMQ
    pzmqNotificationInterface = CZMQNotificationInterface::Create();

    if (pzmqNotificationInterface) {
        RegisterValidationInterface(pzmqNotificationInterface);
    }
#endif
    uint64_t nMaxOutboundLimit = 0; //unlimited unless -maxuploadtarget is set
    uint64_t nMaxOutboundTimeframe = MAX_UPLOAD_TIMEFRAME;

    if (IsArgSet("-maxuploadtarget")) {
        nMaxOutboundLimit = GetArg("-maxuploadtarget", DEFAULT_MAX_UPLOAD_TARGET)*1024*1024;
    }

    // ********************************************************* Step 7: load block chain

    fReindex = GetBoolArg("-reindex", false);
    bool fReindexChainState = GetBoolArg("-reindex-chainstate", false);

    // Upgrading to 0.8; hard-link the old blknnnn.dat files into /blocks/
    boost::filesystem::path blocksDir = GetDataDir() / "blocks";
    if (!boost::filesystem::exists(blocksDir))
    {
        boost::filesystem::create_directories(blocksDir);
        bool linked = false;
        for (unsigned int i = 1; i < 10000; i++) {
            boost::filesystem::path source = GetDataDir() / strprintf("blk%04u.dat", i);
            if (!boost::filesystem::exists(source)) break;
            boost::filesystem::path dest = blocksDir / strprintf("blk%05u.dat", i-1);
            try {
                boost::filesystem::create_hard_link(source, dest);
                LogPrintf("Hardlinked %s -> %s\n", source.string(), dest.string());
                linked = true;
            } catch (const boost::filesystem::filesystem_error& e) {
                // Note: hardlink creation failing is not a disaster, it just means
                // blocks will get re-downloaded from peers.
                LogPrintf("Error hardlinking blk%04u.dat: %s\n", i, e.what());
                break;
            }
        }
        if (linked)
        {
            fReindex = true;
        }
    }

    // cache size calculations
    int64_t nTotalCache = (GetArg("-dbcache", nDefaultDbCache) << 20);
    nTotalCache = std::max(nTotalCache, nMinDbCache << 20); // total cache cannot be less than nMinDbCache
    nTotalCache = std::min(nTotalCache, nMaxDbCache << 20); // total cache cannot be greater than nMaxDbcache
    int64_t nBlockTreeDBCache = nTotalCache / 8;
    nBlockTreeDBCache = std::min(nBlockTreeDBCache, (GetBoolArg("-txindex", DEFAULT_TXINDEX) ? nMaxBlockDBAndTxIndexCache : nMaxBlockDBCache) << 20);
    nTotalCache -= nBlockTreeDBCache;
    int64_t nCoinDBCache = std::min(nTotalCache / 2, (nTotalCache / 4) + (1 << 23)); // use 25%-50% of the remainder for disk cache
    nCoinDBCache = std::min(nCoinDBCache, nMaxCoinsDBCache << 20); // cap total coins db cache
    nTotalCache -= nCoinDBCache;
    nCoinCacheUsage = nTotalCache; // the rest goes to in-memory cache
    int64_t nMempoolSizeMax = GetArg("-maxmempool", DEFAULT_MAX_MEMPOOL_SIZE) * 1000000;
    LogPrintf("Cache configuration:\n");
    LogPrintf("* Using %.1fMiB for block index database\n", nBlockTreeDBCache * (1.0 / 1024 / 1024));
    LogPrintf("* Using %.1fMiB for chain state database\n", nCoinDBCache * (1.0 / 1024 / 1024));
    LogPrintf("* Using %.1fMiB for in-memory UTXO set (plus up to %.1fMiB of unused mempool space)\n", nCoinCacheUsage * (1.0 / 1024 / 1024), nMempoolSizeMax * (1.0 / 1024 / 1024));

    bool fLoaded = false;
    while (!fLoaded) {
        bool fReset = fReindex;
        std::string strLoadError;

        uiInterface.InitMessage(_("Loading block index..."));

        nStart = GetTimeMillis();
        do {
            try {
                UnloadBlockIndex();
                delete pcoinsTip;
                delete pcoinsdbview;
                delete pcoinscatcher;
                delete pblocktree;

                pblocktree = new CBlockTreeDB(nBlockTreeDBCache, false, fReindex);
                pcoinsdbview = new CCoinsViewDB(nCoinDBCache, false, fReindex || fReindexChainState);
                pcoinscatcher = new CCoinsViewErrorCatcher(pcoinsdbview);
                pcoinsTip = new CCoinsViewCache(pcoinscatcher);

                if (fReindex) {
                    pblocktree->WriteReindexing(true);
                    //If we're reindexing in prune mode, wipe away unusable block files and all undo data files
                    if (fPruneMode)
                        CleanupBlockRevFiles();
                }

                if (!LoadBlockIndex(chainparams)) {
                    strLoadError = _("Error loading block database");
                    break;
                }

                // If the loaded chain has a wrong genesis, bail out immediately
                // (we're likely using a testnet datadir, or the other way around).
                if (!mapBlockIndex.empty() && mapBlockIndex.count(chainparams.GetConsensus().hashGenesisBlock) == 0)
                    return InitError(_("Incorrect or no genesis block found. Wrong `-fedpegscript`, `-signblockscript`, or datadir for network?"));

                // Initialize the block index (no-op if non-empty database was already loaded)
                if (!InitBlockIndex(chainparams)) {
                    strLoadError = _("Error initializing block database");
                    break;
                }

                // Check for changed -txindex state
                if (fTxIndex != GetBoolArg("-txindex", DEFAULT_TXINDEX)) {
                    strLoadError = _("You need to rebuild the database using -reindex-chainstate to change -txindex");
                    break;
                }

                // Check for changed -prune state.  What we are concerned about is a user who has pruned blocks
                // in the past, but is now trying to run unpruned.
                if (fHavePruned && !fPruneMode) {
                    strLoadError = _("You need to rebuild the database using -reindex to go back to unpruned mode.  This will redownload the entire blockchain");
                    break;
                }

                if (!fReindex && chainActive.Tip() != NULL) {
                    uiInterface.InitMessage(_("Rewinding blocks..."));
                    if (!RewindBlockIndex(chainparams)) {
                        strLoadError = _("Unable to rewind the database to a pre-fork state. You will need to redownload the blockchain");
                        break;
                    }
                }

                uiInterface.InitMessage(_("Verifying blocks..."));
                if (fHavePruned && GetArg("-checkblocks", DEFAULT_CHECKBLOCKS) > MIN_BLOCKS_TO_KEEP) {
                    LogPrintf("Prune: pruned datadir may not have more than %d blocks; only checking available blocks",
                        MIN_BLOCKS_TO_KEEP);
                }

                {
                    LOCK(cs_main);
                    CBlockIndex* tip = chainActive.Tip();
                    RPCNotifyBlockChange(true, tip);
                    if (tip && tip->nTime > GetAdjustedTime() + 2 * 60 * 60) {
                        strLoadError = _("The block database contains a block which appears to be from the future. "
                                "This may be due to your computer's date and time being set incorrectly. "
                                "Only rebuild the block database if you are sure that your computer's date and time are correct");
                        break;
                    }
                }

                if (!CVerifyDB().VerifyDB(chainparams, pcoinsdbview, GetArg("-checklevel", DEFAULT_CHECKLEVEL),
                              GetArg("-checkblocks", DEFAULT_CHECKBLOCKS))) {
                    strLoadError = _("Corrupted block database detected");
                    break;
                }
            } catch (const std::exception& e) {
                if (fDebug) LogPrintf("%s\n", e.what());
                strLoadError = _("Error opening block database");
                break;
            }

            fLoaded = true;
        } while(false);

        if (!fLoaded) {
            // first suggest a reindex
            if (!fReset) {
                bool fRet = uiInterface.ThreadSafeQuestion(
                    strLoadError + ".\n\n" + _("Do you want to rebuild the block database now?"),
                    strLoadError + ".\nPlease restart with -reindex or -reindex-chainstate to recover.",
                    "", CClientUIInterface::MSG_ERROR | CClientUIInterface::BTN_ABORT);
                if (fRet) {
                    fReindex = true;
                    fRequestShutdown = false;
                } else {
                    LogPrintf("Aborted block database rebuild. Exiting.\n");
                    return false;
                }
            } else {
                return InitError(strLoadError);
            }
        }
    }

    // As LoadBlockIndex can take several minutes, it's possible the user
    // requested to kill the GUI during the last operation. If so, exit.
    // As the program has not fully started yet, Shutdown() is possibly overkill.
    if (fRequestShutdown)
    {
        LogPrintf("Shutdown requested. Exiting.\n");
        return false;
    }
    LogPrintf(" block index %15dms\n", GetTimeMillis() - nStart);

    boost::filesystem::path est_path = GetDataDir() / FEE_ESTIMATES_FILENAME;
    CAutoFile est_filein(fopen(est_path.string().c_str(), "rb"), SER_DISK, CLIENT_VERSION);
    // Allowed to fail as this file IS missing on first startup.
    if (!est_filein.IsNull())
        mempool.ReadFeeEstimates(est_filein);
    fFeeEstimatesInitialized = true;

    // ********************************************************* Step 8: load wallet
#ifdef ENABLE_WALLET
    if (!CWallet::InitLoadWallet())
        return false;
#else

    LogPrintf("No wallet support compiled in!\n");
#endif

    // ********************************************************* Step 9: data directory maintenance

    // if pruning, unset the service bit and perform the initial blockstore prune
    // after any wallet rescanning has taken place.
    if (fPruneMode) {
        LogPrintf("Unsetting NODE_NETWORK on prune mode\n");
        nLocalServices = ServiceFlags(nLocalServices & ~NODE_NETWORK);
        if (!fReindex) {
            uiInterface.InitMessage(_("Pruning blockstore..."));
            PruneAndFlush();
        }
    }

    if (chainparams.GetConsensus().vDeployments[Consensus::DEPLOYMENT_SEGWIT].nTimeout != 0) {
        // Only advertise witness capabilities if they have a reasonable start time.
        // This allows us to have the code merged without a defined softfork, by setting its
        // end time to 0.
        // Note that setting NODE_WITNESS is never required: the only downside from not
        // doing so is that after activation, no upgraded nodes will fetch from you.
        nLocalServices = ServiceFlags(nLocalServices | NODE_WITNESS);
        // Only care about others providing witness capabilities if there is a softfork
        // defined.
        nRelevantServices = ServiceFlags(nRelevantServices | NODE_WITNESS);
    }

    // ********************************************************* Step 10: import blocks

    if (!CheckDiskSpace())
        return false;

    // Either install a handler to notify us when genesis activates, or set fHaveGenesis directly.
    // No locking, as this happens before any background thread is started.
    if (chainActive.Tip() == NULL) {
        uiInterface.NotifyBlockTip.connect(BlockNotifyGenesisWait);
    } else {
        fHaveGenesis = true;
    }

    if (IsArgSet("-blocknotify"))
        uiInterface.NotifyBlockTip.connect(BlockNotifyCallback);

    std::vector<boost::filesystem::path> vImportFiles;
    if (mapMultiArgs.count("-loadblock"))
    {
        BOOST_FOREACH(const std::string& strFile, mapMultiArgs.at("-loadblock"))
            vImportFiles.push_back(strFile);
    }

    threadGroup.create_thread(boost::bind(&ThreadImport, vImportFiles));

    // Wait for genesis block to be processed
    {
        boost::unique_lock<boost::mutex> lock(cs_GenesisWait);
        while (!fHaveGenesis) {
            condvar_GenesisWait.wait(lock);
        }
        uiInterface.NotifyBlockTip.disconnect(BlockNotifyGenesisWait);
    }

    CBlockIndex *genesis = chainActive.Genesis();
    const CBlock &genesisBlock = Params().GenesisBlock();
    for (unsigned int i = 0; i<genesis->nTx ; i++) {
        GetMainSignals().SyncTransaction(*(genesisBlock.vtx[i]), genesis, (int)i);
    }

    // ********************************************************* Step 11: start node

    //// debug print
    LogPrintf("mapBlockIndex.size() = %u\n",   mapBlockIndex.size());
    LogPrintf("nBestHeight = %d\n",                   chainActive.Height());
    if (GetBoolArg("-listenonion", DEFAULT_LISTEN_ONION))
        StartTorControl(threadGroup, scheduler);

    Discover(threadGroup);

    // Map ports with UPnP
    MapPort(GetBoolArg("-upnp", DEFAULT_UPNP));

    std::string strNodeError;
    CConnman::Options connOptions;
    connOptions.nLocalServices = nLocalServices;
    connOptions.nRelevantServices = nRelevantServices;
    connOptions.nMaxConnections = nMaxConnections;
    connOptions.nMaxOutbound = std::min(MAX_OUTBOUND_CONNECTIONS, connOptions.nMaxConnections);
    connOptions.nMaxAddnode = MAX_ADDNODE_CONNECTIONS;
    connOptions.nMaxFeeler = 1;
    connOptions.nBestHeight = chainActive.Height();
    connOptions.uiInterface = &uiInterface;
    connOptions.nSendBufferMaxSize = 1000*GetArg("-maxsendbuffer", DEFAULT_MAXSENDBUFFER);
    connOptions.nReceiveFloodSize = 1000*GetArg("-maxreceivebuffer", DEFAULT_MAXRECEIVEBUFFER);

    connOptions.nMaxOutboundTimeframe = nMaxOutboundTimeframe;
    connOptions.nMaxOutboundLimit = nMaxOutboundLimit;

    if (!connman.Start(scheduler, strNodeError, connOptions))
        return InitError(strNodeError);

    // ********************************************************* Step 12: finished

    SetRPCWarmupFinished();

    CScheduler::Function f2 = boost::bind(&BitcoindRPCCheck, false);
    scheduler.scheduleEvery(f2, 120);

    uiInterface.InitMessage(_("Awaiting bitcoind RPC warmup"));

    if (!BitcoindRPCCheck(true)) { //Initial check, fail immediately
        return InitError(_("ERROR: elementsd is set to verify pegins but cannot get valid response from bitcoind. Please check debug.log for more information."));
    }

    uiInterface.InitMessage(_("Done loading"));

#ifdef ENABLE_WALLET
    if (pwalletMain)
        pwalletMain->postInitProcess(threadGroup);
#endif

    return !fRequestShutdown;
}<|MERGE_RESOLUTION|>--- conflicted
+++ resolved
@@ -385,14 +385,9 @@
     strUsage += HelpMessageOpt("-onlynet=<net>", _("Only connect to nodes in network <net> (ipv4, ipv6 or onion)"));
     strUsage += HelpMessageOpt("-permitbaremultisig", strprintf(_("Relay non-P2SH multisig (default: %u)"), DEFAULT_PERMIT_BAREMULTISIG));
     strUsage += HelpMessageOpt("-pkhwhitelist", strprintf(_("Enable node mempool address whitelisting (default: %u)"), DEFAULT_WHITELIST_CHECK));
-<<<<<<< HEAD
     strUsage += HelpMessageOpt("-freezelist", strprintf(_("Enable node mempool address freezelisting (default: %u)"), DEFAULT_FREEZELIST_CHECK));
     strUsage += HelpMessageOpt("-burnlist", strprintf(_("Enable node mempool address burnlisting (default: %u)"), DEFAULT_BURNLIST_CHECK));
-    strUsage += HelpMessageOpt("-issuanceblock", strprintf(_("Enable node mempool issuance transaction blocking (default: %u)"), DEFAULT_BLOCK_ISSUANCE));
     strUsage += HelpMessageOpt("-peerbloomfilters", strprintf(_("Support filtering of blocks and transaction with bloom filters (default: %u)"), DEFAULT_PEERBLOOMFILTERS));
-=======
-     strUsage += HelpMessageOpt("-peerbloomfilters", strprintf(_("Support filtering of blocks and transaction with bloom filters (default: %u)"), DEFAULT_PEERBLOOMFILTERS));
->>>>>>> b2ce2170
     strUsage += HelpMessageOpt("-port=<port>", strprintf(_("Listen for connections on <port> (default: %u)"), defaultChainParams->GetDefaultPort()));
     strUsage += HelpMessageOpt("-proxy=<ip:port>", _("Connect through SOCKS5 proxy"));
     strUsage += HelpMessageOpt("-proxyrandomize", strprintf(_("Randomize credentials for every proxy connection. This enables Tor stream isolation (default: %u)"), DEFAULT_PROXYRANDOMIZE));
