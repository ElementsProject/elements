--- conflicted
+++ resolved
@@ -1723,20 +1723,11 @@
         }
     }
 
-<<<<<<< HEAD
     if (fTrimHeaders) {
         LogPrintf("Unsetting NODE_NETWORK_LIMITED on header trim mode\n");
         nLocalServices = ServiceFlags(nLocalServices & ~NODE_NETWORK_LIMITED);
     }
 
-    if (DeploymentEnabled(chainparams.GetConsensus(), Consensus::DEPLOYMENT_SEGWIT)) {
-        // Advertise witness capabilities.
-        // The option to not set NODE_WITNESS is only used in the tests and should be removed.
-        nLocalServices = ServiceFlags(nLocalServices | NODE_WITNESS);
-    }
-
-=======
->>>>>>> 5d83e7d7
     // ********************************************************* Step 11: import blocks
 
     if (!CheckDiskSpace(gArgs.GetDataDirNet())) {
