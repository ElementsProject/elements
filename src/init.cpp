--- conflicted
+++ resolved
@@ -1119,12 +1119,9 @@
     {
         ChainstateManager::Options chainman_opts_dummy{
             .chainparams = chainparams,
-<<<<<<< HEAD
+            .datadir = args.GetDataDirNet(),
             .minimum_chain_work = UintToArith256(chainparams.GetConsensus().nMinimumChainWork),
             .assumed_valid_block = chainparams.GetConsensus().defaultAssumeValid,
-=======
-            .datadir = args.GetDataDirNet(),
->>>>>>> 9321df44
         };
         if (const auto error{ApplyArgsManOptions(args, chainman_opts_dummy)}) {
             return InitError(*error);
