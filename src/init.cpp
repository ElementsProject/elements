--- conflicted
+++ resolved
@@ -527,10 +527,7 @@
         strUsage += HelpMessageOpt("-freezelistcoinsdestination", strprintf(_("The destination of the tokens for controlling the freezelist (default: %d)"), 0));
         strUsage += HelpMessageOpt("-burnlistcoinsdestination", strprintf(_("The destination of the tokens for controlling the burnlist. (default: %d)"), 0));
         strUsage += HelpMessageOpt("-whitelistcoinsdestination", strprintf(_("The destination of the tokens for controlling the whitelist. (default: %d)"), 0));
-<<<<<<< HEAD
         strUsage += HelpMessageOpt("-kycmasterpubkey", strprintf(_("The master public key of the wallet controlling the KYC public keys. (default: %d)"), 0));
-=======
->>>>>>> f8c09a86
     }
     strUsage += HelpMessageOpt("-validatepegin", strprintf(_("Validate pegin claims. All functionaries must run this. (default: %u)"), DEFAULT_VALIDATE_PEGIN));
     strUsage += HelpMessageOpt("-mainchainrpchost=<addr>", strprintf("The address which the daemon will try to connect to validate peg-ins, if enabled. (default: cookie auth)"));
@@ -1684,6 +1681,11 @@
         if(fEnableBurnlistCheck) LoadBurnList(pcoinsTip);
     }
 
+    if(chainActive.Height() > 1) {
+        if(fRequireFreezelistCheck) LoadFreezeList(pcoinsTip);
+        if(fEnableBurnlistCheck) LoadBurnList(pcoinsTip);
+    }
+
     // ********************************************************* Step 11: start node
 
     //// debug print
