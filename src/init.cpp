// Copyright (c) 2009-2010 Satoshi Nakamoto
// Copyright (c) 2009-2020 The Bitcoin Core developers
// Distributed under the MIT software license, see the accompanying
// file COPYING or http://www.opensource.org/licenses/mit-license.php.

#if defined(HAVE_CONFIG_H)
#include <config/bitcoin-config.h>
#endif

#include <init.h>

#include <addrman.h>
#include <amount.h>
#include <banman.h>
#include <blockfilter.h>
#include <chain.h>
#include <chainparams.h>
#include <compat/sanity.h>
#include <fs.h>
#include <hash.h>
#include <httprpc.h>
#include <httpserver.h>
#include <index/blockfilterindex.h>
#include <index/txindex.h>
#include <interfaces/chain.h>
#include <interfaces/node.h>
#include <key.h>
#include <mainchainrpc.h>
#include <mapport.h>
#include <miner.h>
#include <net.h>
#include <net_permissions.h>
#include <net_processing.h>
#include <netbase.h>
#include <node/blockstorage.h>
#include <node/context.h>
#include <node/ui_interface.h>
#include <policy/feerate.h>
#include <policy/fees.h>
#include <policy/policy.h>
#include <policy/settings.h>
#include <protocol.h>
#include <rpc/blockchain.h>
#include <rpc/register.h>
#include <rpc/server.h>
#include <rpc/util.h>
#include <scheduler.h>
#include <script/sigcache.h>
#include <script/standard.h>
#include <shutdown.h>
#include <sync.h>
#include <timedata.h>
#include <torcontrol.h>
#include <txdb.h>
#include <txmempool.h>
#include <txorphanage.h>
#include <util/asmap.h>
#include <util/check.h>
#include <util/moneystr.h>
#include <util/strencodings.h>
#include <util/string.h>
#include <util/system.h>
#include <util/threadnames.h>
#include <util/translation.h>
<<<<<<< HEAD
=======
#include <validation.h>
>>>>>>> 1f14130c
#include <validationinterface.h>
#include <walletinitinterface.h>

#include <functional>
#include <set>
#include <stdint.h>
#include <stdio.h>
#include <thread>
#include <vector>

#ifndef WIN32
#include <attributes.h>
#include <cerrno>
#include <signal.h>
#include <sys/stat.h>
#endif

#include <boost/algorithm/string/replace.hpp>
#include <boost/signals2/signal.hpp>

#include <assetsdir.h> // InitGlobalAssetDir
#include <pegins.h>

#if ENABLE_ZMQ
#include <zmq/zmqabstractnotifier.h>
#include <zmq/zmqnotificationinterface.h>
#include <zmq/zmqrpc.h>
#endif

static const bool DEFAULT_PROXYRANDOMIZE = true;
static const bool DEFAULT_REST_ENABLE = false;

#ifdef WIN32
// Win32 LevelDB doesn't use filedescriptors, and the ones used for
// accessing block files don't count towards the fd_set size limit
// anyway.
#define MIN_CORE_FILEDESCRIPTORS 0
#else
#define MIN_CORE_FILEDESCRIPTORS 150
#endif

static const char* DEFAULT_ASMAP_FILENAME="ip_asn.map";

/**
 * The PID file facilities.
 */
#ifdef LIQUID
const char * const BITCOIN_PID_FILENAME = "liquid.pid";
#else
const char * const BITCOIN_PID_FILENAME = "elementsd.pid";
#endif

static fs::path GetPidFile(const ArgsManager& args)
{
    return AbsPathForConfigVal(fs::path(args.GetArg("-pid", BITCOIN_PID_FILENAME)));
}

[[nodiscard]] static bool CreatePidFile(const ArgsManager& args)
{
    fsbridge::ofstream file{GetPidFile(args)};
    if (file) {
#ifdef WIN32
        tfm::format(file, "%d\n", GetCurrentProcessId());
#else
        tfm::format(file, "%d\n", getpid());
#endif
        return true;
    } else {
        return InitError(strprintf(_("Unable to create the PID file '%s': %s"), GetPidFile(args).string(), std::strerror(errno)));
    }
}

//////////////////////////////////////////////////////////////////////////////
//
// Shutdown
//

//
// Thread management and startup/shutdown:
//
// The network-processing threads are all part of a thread group
// created by AppInit() or the Qt main() function.
//
// A clean exit happens when StartShutdown() or the SIGTERM
// signal handler sets ShutdownRequested(), which makes main thread's
// WaitForShutdown() interrupts the thread group.
// And then, WaitForShutdown() makes all other on-going threads
// in the thread group join the main thread.
// Shutdown() is then called to clean up database connections, and stop other
// threads that should only be stopped after the main network-processing
// threads have exited.
//
// Shutdown for Qt is very similar, only it uses a QTimer to detect
// ShutdownRequested() getting set, and then does the normal Qt
// shutdown thing.
//

static std::unique_ptr<ECCVerifyHandle> globalVerifyHandle;

void Interrupt(NodeContext& node)
{
    InterruptHTTPServer();
    InterruptHTTPRPC();
    InterruptRPC();
    InterruptREST();
    InterruptTorControl();
    InterruptMapPort();
    if (node.connman)
        node.connman->Interrupt();
    if (g_txindex) {
        g_txindex->Interrupt();
    }
    ForEachBlockFilterIndex([](BlockFilterIndex& index) { index.Interrupt(); });
}

void Shutdown(NodeContext& node)
{
    static Mutex g_shutdown_mutex;
    TRY_LOCK(g_shutdown_mutex, lock_shutdown);
    if (!lock_shutdown) return;
    LogPrintf("%s: In progress...\n", __func__);
    Assert(node.args);

    /// Note: Shutdown() must be able to handle cases in which initialization failed part of the way,
    /// for example if the data directory was found to be locked.
    /// Be sure that anything that writes files or flushes caches only does this if the respective
    /// module was initialized.
    util::ThreadRename("shutoff");
    if (node.mempool) node.mempool->AddTransactionsUpdated(1);

    StopHTTPRPC();
    StopREST();
    StopRPC();
    StopHTTPServer();
    for (const auto& client : node.chain_clients) {
        client->flush();
    }
    StopMapPort();

    // Because these depend on each-other, we make sure that neither can be
    // using the other before destroying them.
    if (node.peerman) UnregisterValidationInterface(node.peerman.get());
    // Follow the lock order requirements:
    // * CheckForStaleTipAndEvictPeers locks cs_main before indirectly calling GetExtraFullOutboundCount
    //   which locks cs_vNodes.
    // * ProcessMessage locks cs_main and g_cs_orphans before indirectly calling ForEachNode which
    //   locks cs_vNodes.
    // * CConnman::Stop calls DeleteNode, which calls FinalizeNode, which locks cs_main and calls
    //   EraseOrphansFor, which locks g_cs_orphans.
    //
    // Thus the implicit locking order requirement is: (1) cs_main, (2) g_cs_orphans, (3) cs_vNodes.
    if (node.connman) {
        node.connman->StopThreads();
        LOCK2(::cs_main, ::g_cs_orphans);
        node.connman->StopNodes();
    }

    StopTorControl();

    // After everything has been shut down, but before things get flushed, stop the
    // CScheduler/checkqueue, scheduler and load block thread.
    if (node.scheduler) node.scheduler->stop();
<<<<<<< HEAD
    if (node.reverification_scheduler) node.reverification_scheduler->stop();
    if (g_load_block.joinable()) g_load_block.join();
=======
    if (node.chainman && node.chainman->m_load_block.joinable()) node.chainman->m_load_block.join();
>>>>>>> 1f14130c
    StopScriptCheckWorkerThreads();

    // After the threads that potentially access these pointers have been stopped,
    // destruct and reset all to nullptr.
    node.peerman.reset();
    node.connman.reset();
    node.banman.reset();
    node.addrman.reset();

    if (node.mempool && node.mempool->IsLoaded() && node.args->GetArg("-persistmempool", DEFAULT_PERSIST_MEMPOOL)) {
        DumpMempool(*node.mempool);
    }

    // Drop transactions we were still watching, and record fee estimations.
    if (node.fee_estimator) node.fee_estimator->Flush();

    // FlushStateToDisk generates a ChainStateFlushed callback, which we should avoid missing
    if (node.chainman) {
        LOCK(cs_main);
        for (CChainState* chainstate : node.chainman->GetAll()) {
            if (chainstate->CanFlushToDisk()) {
                chainstate->ForceFlushStateToDisk();
            }
        }
    }

    // After there are no more peers/RPC left to give us new data which may generate
    // CValidationInterface callbacks, flush them...
    GetMainSignals().FlushBackgroundCallbacks();

    // Stop and delete all indexes only after flushing background callbacks.
    if (g_txindex) {
        g_txindex->Stop();
        g_txindex.reset();
    }
    ForEachBlockFilterIndex([](BlockFilterIndex& index) { index.Stop(); });
    DestroyAllBlockFilterIndexes();

    // Any future callbacks will be dropped. This should absolutely be safe - if
    // missing a callback results in an unrecoverable situation, unclean shutdown
    // would too. The only reason to do the above flushes is to let the wallet catch
    // up with our current chain to avoid any strange pruning edge cases and make
    // next startup faster by avoiding rescan.

    if (node.chainman) {
        LOCK(cs_main);
        for (CChainState* chainstate : node.chainman->GetAll()) {
            if (chainstate->CanFlushToDisk()) {
                chainstate->ForceFlushStateToDisk();
                chainstate->ResetCoinsViews();
            }
        }
        pblocktree.reset();
    }
    for (const auto& client : node.chain_clients) {
        client->stop();
    }

#if ENABLE_ZMQ
    if (g_zmq_notification_interface) {
        UnregisterValidationInterface(g_zmq_notification_interface);
        delete g_zmq_notification_interface;
        g_zmq_notification_interface = nullptr;
    }
#endif

    node.chain_clients.clear();
    UnregisterAllValidationInterfaces();
    GetMainSignals().UnregisterBackgroundSignalScheduler();
    globalVerifyHandle.reset();
    ECC_Stop();
    node.mempool.reset();
    node.fee_estimator.reset();
    node.chainman = nullptr;
    node.scheduler.reset();
    node.reverification_scheduler.reset();

    try {
        if (!fs::remove(GetPidFile(*node.args))) {
            LogPrintf("%s: Unable to remove PID file: File does not exist\n", __func__);
        }
    } catch (const fs::filesystem_error& e) {
        LogPrintf("%s: Unable to remove PID file: %s\n", __func__, fsbridge::get_filesystem_error_message(e));
    }

    node.args = nullptr;
    LogPrintf("%s: done\n", __func__);
}

/**
 * Signal handlers are very limited in what they are allowed to do.
 * The execution context the handler is invoked in is not guaranteed,
 * so we restrict handler operations to just touching variables:
 */
#ifndef WIN32
static void HandleSIGTERM(int)
{
    StartShutdown();
}

static void HandleSIGHUP(int)
{
    LogInstance().m_reopen_file = true;
}
#else
static BOOL WINAPI consoleCtrlHandler(DWORD dwCtrlType)
{
    StartShutdown();
    Sleep(INFINITE);
    return true;
}
#endif

#ifndef WIN32
static void registerSignalHandler(int signal, void(*handler)(int))
{
    struct sigaction sa;
    sa.sa_handler = handler;
    sigemptyset(&sa.sa_mask);
    sa.sa_flags = 0;
    sigaction(signal, &sa, nullptr);
}
#endif

static boost::signals2::connection rpc_notify_block_change_connection;
static void OnRPCStarted()
{
    rpc_notify_block_change_connection = uiInterface.NotifyBlockTip_connect(std::bind(RPCNotifyBlockChange, std::placeholders::_2));
}

static void OnRPCStopped()
{
    rpc_notify_block_change_connection.disconnect();
    RPCNotifyBlockChange(nullptr);
    g_best_block_cv.notify_all();
    LogPrint(BCLog::RPC, "RPC stopped.\n");
}

void SetupServerArgs(NodeContext& node)
{
    assert(!node.args);
    node.args = &gArgs;
    ArgsManager& argsman = *node.args;

    SetupHelpOptions(argsman);
    argsman.AddArg("-help-debug", "Print help message with debugging options and exit", ArgsManager::ALLOW_ANY, OptionsCategory::DEBUG_TEST); // server-only for now

    const auto defaultBaseParams = CreateBaseChainParams(CBaseChainParams::DEFAULT);
    const auto mainnetBaseParams = CreateBaseChainParams(CBaseChainParams::MAIN);
    const auto testnetBaseParams = CreateBaseChainParams(CBaseChainParams::TESTNET);
    const auto signetBaseParams = CreateBaseChainParams(CBaseChainParams::SIGNET);
    const auto regtestBaseParams = CreateBaseChainParams(CBaseChainParams::REGTEST);
    const auto defaultChainParams = CreateChainParams(argsman, CBaseChainParams::DEFAULT);
    const auto mainnetChainParams = CreateChainParams(argsman, CBaseChainParams::MAIN);
    const auto testnetChainParams = CreateChainParams(argsman, CBaseChainParams::TESTNET);
    const auto signetChainParams = CreateChainParams(argsman, CBaseChainParams::SIGNET);
    const auto regtestChainParams = CreateChainParams(argsman, CBaseChainParams::REGTEST);

    // Hidden Options
    std::vector<std::string> hidden_args = {
        "-dbcrashratio", "-forcecompactdb",
        // GUI args. These will be overwritten by SetupUIArgs for the GUI
        "-choosedatadir", "-lang=<lang>", "-min", "-resetguisettings", "-splash", "-uiplatform"};

    argsman.AddArg("-version", "Print version and exit", ArgsManager::ALLOW_ANY, OptionsCategory::OPTIONS);
#if HAVE_SYSTEM
    argsman.AddArg("-alertnotify=<cmd>", "Execute command when a relevant alert is received or we see a really long fork (%s in cmd is replaced by message)", ArgsManager::ALLOW_ANY, OptionsCategory::OPTIONS);
#endif
    argsman.AddArg("-assumevalid=<hex>", strprintf("If this block is in the chain assume that it and its ancestors are valid and potentially skip their script verification (0 to verify all, default: %s, testnet: %s, signet: %s)", defaultChainParams->GetConsensus().defaultAssumeValid.GetHex(), testnetChainParams->GetConsensus().defaultAssumeValid.GetHex(), signetChainParams->GetConsensus().defaultAssumeValid.GetHex()), ArgsManager::ALLOW_ANY, OptionsCategory::OPTIONS);
    argsman.AddArg("-blocksdir=<dir>", "Specify directory to hold blocks subdirectory for *.dat files (default: <datadir>)", ArgsManager::ALLOW_ANY, OptionsCategory::OPTIONS);
    argsman.AddArg("-fastprune", "Use smaller block files and lower minimum prune height for testing purposes", ArgsManager::ALLOW_ANY | ArgsManager::DEBUG_ONLY, OptionsCategory::DEBUG_TEST);
#if HAVE_SYSTEM
    argsman.AddArg("-blocknotify=<cmd>", "Execute command when the best block changes (%s in cmd is replaced by block hash)", ArgsManager::ALLOW_ANY, OptionsCategory::OPTIONS);
#endif
    argsman.AddArg("-blockreconstructionextratxn=<n>", strprintf("Extra transactions to keep in memory for compact block reconstructions (default: %u)", DEFAULT_BLOCK_RECONSTRUCTION_EXTRA_TXN), ArgsManager::ALLOW_ANY, OptionsCategory::OPTIONS);
    argsman.AddArg("-blocksonly", strprintf("Whether to reject transactions from network peers. Automatic broadcast and rebroadcast of any transactions from inbound peers is disabled, unless the peer has the 'forcerelay' permission. RPC transactions are not affected. (default: %u)", DEFAULT_BLOCKSONLY), ArgsManager::ALLOW_ANY, OptionsCategory::OPTIONS);
    argsman.AddArg("-conf=<file>", strprintf("Specify path to read-only configuration file. Relative paths will be prefixed by datadir location. (default: %s)", BITCOIN_CONF_FILENAME), ArgsManager::ALLOW_ANY, OptionsCategory::OPTIONS);
    argsman.AddArg("-datadir=<dir>", "Specify data directory", ArgsManager::ALLOW_ANY, OptionsCategory::OPTIONS);
    argsman.AddArg("-dbbatchsize", strprintf("Maximum database write batch size in bytes (default: %u)", nDefaultDbBatchSize), ArgsManager::ALLOW_ANY | ArgsManager::DEBUG_ONLY, OptionsCategory::OPTIONS);
    argsman.AddArg("-dbcache=<n>", strprintf("Maximum database cache size <n> MiB (%d to %d, default: %d). In addition, unused mempool memory is shared for this cache (see -maxmempool).", nMinDbCache, nMaxDbCache, nDefaultDbCache), ArgsManager::ALLOW_ANY, OptionsCategory::OPTIONS);
    argsman.AddArg("-debuglogfile=<file>", strprintf("Specify location of debug log file. Relative paths will be prefixed by a net-specific datadir location. (-nodebuglogfile to disable; default: %s)", DEFAULT_DEBUGLOGFILE), ArgsManager::ALLOW_ANY, OptionsCategory::OPTIONS);
    argsman.AddArg("-feefilter", strprintf("Tell other nodes to filter invs to us by our mempool min fee (default: %u)", DEFAULT_FEEFILTER), ArgsManager::ALLOW_ANY | ArgsManager::DEBUG_ONLY, OptionsCategory::OPTIONS);
    argsman.AddArg("-includeconf=<file>", "Specify additional configuration file, relative to the -datadir path (only useable from configuration file, not command line)", ArgsManager::ALLOW_ANY, OptionsCategory::OPTIONS);
    argsman.AddArg("-loadblock=<file>", "Imports blocks from external file on startup", ArgsManager::ALLOW_ANY, OptionsCategory::OPTIONS);
    argsman.AddArg("-maxmempool=<n>", strprintf("Keep the transaction memory pool below <n> megabytes (default: %u)", DEFAULT_MAX_MEMPOOL_SIZE), ArgsManager::ALLOW_ANY, OptionsCategory::OPTIONS);
    argsman.AddArg("-maxorphantx=<n>", strprintf("Keep at most <n> unconnectable transactions in memory (default: %u)", DEFAULT_MAX_ORPHAN_TRANSACTIONS), ArgsManager::ALLOW_ANY, OptionsCategory::OPTIONS);
    argsman.AddArg("-mempoolexpiry=<n>", strprintf("Do not keep transactions in the mempool longer than <n> hours (default: %u)", DEFAULT_MEMPOOL_EXPIRY), ArgsManager::ALLOW_ANY, OptionsCategory::OPTIONS);
    argsman.AddArg("-minimumchainwork=<hex>", strprintf("Minimum work assumed to exist on a valid chain in hex (default: %s, testnet: %s, signet: %s)", defaultChainParams->GetConsensus().nMinimumChainWork.GetHex(), testnetChainParams->GetConsensus().nMinimumChainWork.GetHex(), signetChainParams->GetConsensus().nMinimumChainWork.GetHex()), ArgsManager::ALLOW_ANY | ArgsManager::DEBUG_ONLY, OptionsCategory::OPTIONS);
    argsman.AddArg("-par=<n>", strprintf("Set the number of script verification threads (%u to %d, 0 = auto, <0 = leave that many cores free, default: %d)",
        -GetNumCores(), MAX_SCRIPTCHECK_THREADS, DEFAULT_SCRIPTCHECK_THREADS), ArgsManager::ALLOW_ANY, OptionsCategory::OPTIONS);
    argsman.AddArg("-persistmempool", strprintf("Whether to save the mempool on shutdown and load on restart (default: %u)", DEFAULT_PERSIST_MEMPOOL), ArgsManager::ALLOW_ANY, OptionsCategory::OPTIONS);
    argsman.AddArg("-pid=<file>", strprintf("Specify pid file. Relative paths will be prefixed by a net-specific datadir location. (default: %s)", BITCOIN_PID_FILENAME), ArgsManager::ALLOW_ANY, OptionsCategory::OPTIONS);
    argsman.AddArg("-prune=<n>", strprintf("Reduce storage requirements by enabling pruning (deleting) of old blocks. This allows the pruneblockchain RPC to be called to delete specific blocks, and enables automatic pruning of old blocks if a target size in MiB is provided. This mode is incompatible with -txindex and -rescan. "
            "Warning: Reverting this setting requires re-downloading the entire blockchain. "
            "(default: 0 = disable pruning blocks, 1 = allow manual pruning via RPC, >=%u = automatically prune block files to stay under the specified target size in MiB)", MIN_DISK_SPACE_FOR_BLOCK_FILES / 1024 / 1024), ArgsManager::ALLOW_ANY, OptionsCategory::OPTIONS);
    argsman.AddArg("-reindex", "Rebuild chain state and block index from the blk*.dat files on disk", ArgsManager::ALLOW_ANY, OptionsCategory::OPTIONS);
    argsman.AddArg("-reindex-chainstate", "Rebuild chain state from the currently indexed blocks. When in pruning mode or if blocks on disk might be corrupted, use full -reindex instead.", ArgsManager::ALLOW_ANY, OptionsCategory::OPTIONS);
    argsman.AddArg("-settings=<file>", strprintf("Specify path to dynamic settings data file. Can be disabled with -nosettings. File is written at runtime and not meant to be edited by users (use %s instead for custom settings). Relative paths will be prefixed by datadir location. (default: %s)", BITCOIN_CONF_FILENAME, BITCOIN_SETTINGS_FILENAME), ArgsManager::ALLOW_ANY, OptionsCategory::OPTIONS);
#if HAVE_SYSTEM
    argsman.AddArg("-startupnotify=<cmd>", "Execute command on startup.", ArgsManager::ALLOW_ANY, OptionsCategory::OPTIONS);
#endif
#ifndef WIN32
    argsman.AddArg("-sysperms", "Create new files with system default permissions, instead of umask 077 (only effective with disabled wallet functionality)", ArgsManager::ALLOW_ANY, OptionsCategory::OPTIONS);
#else
    hidden_args.emplace_back("-sysperms");
#endif
    argsman.AddArg("-txindex", strprintf("Maintain a full transaction index, used by the getrawtransaction rpc call (default: %u)", DEFAULT_TXINDEX), ArgsManager::ALLOW_ANY, OptionsCategory::OPTIONS);
    argsman.AddArg("-blockfilterindex=<type>",
                 strprintf("Maintain an index of compact filters by block (default: %s, values: %s).", DEFAULT_BLOCKFILTERINDEX, ListBlockFilterTypes()) +
                 " If <type> is not supplied or if <type> = 1, indexes for all known types are enabled.",
                 ArgsManager::ALLOW_ANY, OptionsCategory::OPTIONS);

    argsman.AddArg("-addnode=<ip>", "Add a node to connect to and attempt to keep the connection open (see the `addnode` RPC command help for more info). This option can be specified multiple times to add multiple nodes.", ArgsManager::ALLOW_ANY | ArgsManager::NETWORK_ONLY, OptionsCategory::CONNECTION);
    argsman.AddArg("-asmap=<file>", strprintf("Specify asn mapping used for bucketing of the peers (default: %s). Relative paths will be prefixed by the net-specific datadir location.", DEFAULT_ASMAP_FILENAME), ArgsManager::ALLOW_ANY, OptionsCategory::CONNECTION);
    argsman.AddArg("-bantime=<n>", strprintf("Default duration (in seconds) of manually configured bans (default: %u)", DEFAULT_MISBEHAVING_BANTIME), ArgsManager::ALLOW_ANY, OptionsCategory::CONNECTION);
    argsman.AddArg("-bind=<addr>[:<port>][=onion]", strprintf("Bind to given address and always listen on it (default: 0.0.0.0). Use [host]:port notation for IPv6. Append =onion to tag any incoming connections to that address and port as incoming Tor connections (default: 127.0.0.1:%u=onion, testnet: 127.0.0.1:%u=onion, signet: 127.0.0.1:%u=onion, regtest: 127.0.0.1:%u=onion)", defaultBaseParams->OnionServiceTargetPort(), testnetBaseParams->OnionServiceTargetPort(), signetBaseParams->OnionServiceTargetPort(), regtestBaseParams->OnionServiceTargetPort()), ArgsManager::ALLOW_ANY | ArgsManager::NETWORK_ONLY, OptionsCategory::CONNECTION);
    argsman.AddArg("-connect=<ip>", "Connect only to the specified node; -noconnect disables automatic connections (the rules for this peer are the same as for -addnode). This option can be specified multiple times to connect to multiple nodes.", ArgsManager::ALLOW_ANY | ArgsManager::NETWORK_ONLY, OptionsCategory::CONNECTION);
    argsman.AddArg("-discover", "Discover own IP addresses (default: 1 when listening and no -externalip or -proxy)", ArgsManager::ALLOW_ANY, OptionsCategory::CONNECTION);
    argsman.AddArg("-dns", strprintf("Allow DNS lookups for -addnode, -seednode and -connect (default: %u)", DEFAULT_NAME_LOOKUP), ArgsManager::ALLOW_ANY, OptionsCategory::CONNECTION);
    argsman.AddArg("-dnsseed", strprintf("Query for peer addresses via DNS lookup, if low on addresses (default: %u unless -connect used)", DEFAULT_DNSSEED), ArgsManager::ALLOW_BOOL, OptionsCategory::CONNECTION);
    argsman.AddArg("-externalip=<ip>", "Specify your own public address", ArgsManager::ALLOW_ANY, OptionsCategory::CONNECTION);
    argsman.AddArg("-fixedseeds", strprintf("Allow fixed seeds if DNS seeds don't provide peers (default: %u)", DEFAULT_FIXEDSEEDS), ArgsManager::ALLOW_BOOL, OptionsCategory::CONNECTION);
    argsman.AddArg("-forcednsseed", strprintf("Always query for peer addresses via DNS lookup (default: %u)", DEFAULT_FORCEDNSSEED), ArgsManager::ALLOW_ANY, OptionsCategory::CONNECTION);
    argsman.AddArg("-listen", "Accept connections from outside (default: 1 if no -proxy or -connect)", ArgsManager::ALLOW_ANY, OptionsCategory::CONNECTION);
    argsman.AddArg("-listenonion", strprintf("Automatically create Tor onion service (default: %d)", DEFAULT_LISTEN_ONION), ArgsManager::ALLOW_ANY, OptionsCategory::CONNECTION);
    argsman.AddArg("-maxconnections=<n>", strprintf("Maintain at most <n> connections to peers (default: %u)", DEFAULT_MAX_PEER_CONNECTIONS), ArgsManager::ALLOW_ANY, OptionsCategory::CONNECTION);
    argsman.AddArg("-maxreceivebuffer=<n>", strprintf("Maximum per-connection receive buffer, <n>*1000 bytes (default: %u)", DEFAULT_MAXRECEIVEBUFFER), ArgsManager::ALLOW_ANY, OptionsCategory::CONNECTION);
    argsman.AddArg("-maxsendbuffer=<n>", strprintf("Maximum per-connection send buffer, <n>*1000 bytes (default: %u)", DEFAULT_MAXSENDBUFFER), ArgsManager::ALLOW_ANY, OptionsCategory::CONNECTION);
    argsman.AddArg("-maxtimeadjustment", strprintf("Maximum allowed median peer time offset adjustment. Local perspective of time may be influenced by peers forward or backward by this amount. (default: %u seconds)", DEFAULT_MAX_TIME_ADJUSTMENT), ArgsManager::ALLOW_ANY, OptionsCategory::CONNECTION);
    argsman.AddArg("-maxuploadtarget=<n>", strprintf("Tries to keep outbound traffic under the given target (in MiB per 24h). Limit does not apply to peers with 'download' permission. 0 = no limit (default: %d)", DEFAULT_MAX_UPLOAD_TARGET), ArgsManager::ALLOW_ANY, OptionsCategory::CONNECTION);
    argsman.AddArg("-onion=<ip:port>", "Use separate SOCKS5 proxy to reach peers via Tor onion services, set -noonion to disable (default: -proxy)", ArgsManager::ALLOW_ANY, OptionsCategory::CONNECTION);
    argsman.AddArg("-i2psam=<ip:port>", "I2P SAM proxy to reach I2P peers and accept I2P connections (default: none)", ArgsManager::ALLOW_ANY, OptionsCategory::CONNECTION);
    argsman.AddArg("-i2pacceptincoming", "If set and -i2psam is also set then incoming I2P connections are accepted via the SAM proxy. If this is not set but -i2psam is set then only outgoing connections will be made to the I2P network. Ignored if -i2psam is not set. Listening for incoming I2P connections is done through the SAM proxy, not by binding to a local address and port (default: 1)", ArgsManager::ALLOW_BOOL, OptionsCategory::CONNECTION);
    argsman.AddArg("-onlynet=<net>", "Make outgoing connections only through network <net> (" + Join(GetNetworkNames(), ", ") + "). Incoming connections are not affected by this option. This option can be specified multiple times to allow multiple networks. Warning: if it is used with non-onion networks and the -onion or -proxy option is set, then outbound onion connections will still be made; use -noonion or -onion=0 to disable outbound onion connections in this case.", ArgsManager::ALLOW_ANY, OptionsCategory::CONNECTION);
    argsman.AddArg("-peerbloomfilters", strprintf("Support filtering of blocks and transaction with bloom filters (default: %u)", DEFAULT_PEERBLOOMFILTERS), ArgsManager::ALLOW_ANY, OptionsCategory::CONNECTION);
    argsman.AddArg("-peerblockfilters", strprintf("Serve compact block filters to peers per BIP 157 (default: %u)", DEFAULT_PEERBLOCKFILTERS), ArgsManager::ALLOW_ANY, OptionsCategory::CONNECTION);
    argsman.AddArg("-permitbaremultisig", strprintf("Relay non-P2SH multisig (default: %u)", DEFAULT_PERMIT_BAREMULTISIG), ArgsManager::ALLOW_ANY, OptionsCategory::CONNECTION);
    argsman.AddArg("-port=<port>", strprintf("Listen for connections on <port>. Nodes not using the default ports (default: %u, testnet: %u, signet: %u, regtest: %u) are unlikely to get incoming connections.", defaultChainParams->GetDefaultPort(), testnetChainParams->GetDefaultPort(), signetChainParams->GetDefaultPort(), regtestChainParams->GetDefaultPort()), ArgsManager::ALLOW_ANY | ArgsManager::NETWORK_ONLY, OptionsCategory::CONNECTION);
    argsman.AddArg("-proxy=<ip:port>", "Connect through SOCKS5 proxy, set -noproxy to disable (default: disabled)", ArgsManager::ALLOW_ANY, OptionsCategory::CONNECTION);
    argsman.AddArg("-proxyrandomize", strprintf("Randomize credentials for every proxy connection. This enables Tor stream isolation (default: %u)", DEFAULT_PROXYRANDOMIZE), ArgsManager::ALLOW_ANY, OptionsCategory::CONNECTION);
    argsman.AddArg("-seednode=<ip>", "Connect to a node to retrieve peer addresses, and disconnect. This option can be specified multiple times to connect to multiple nodes.", ArgsManager::ALLOW_ANY, OptionsCategory::CONNECTION);
    argsman.AddArg("-networkactive", "Enable all P2P network activity (default: 1). Can be changed by the setnetworkactive RPC command", ArgsManager::ALLOW_BOOL, OptionsCategory::CONNECTION);
    argsman.AddArg("-timeout=<n>", strprintf("Specify socket connection timeout in milliseconds. If an initial attempt to connect is unsuccessful after this amount of time, drop it (minimum: 1, default: %d)", DEFAULT_CONNECT_TIMEOUT), ArgsManager::ALLOW_ANY, OptionsCategory::CONNECTION);
    argsman.AddArg("-peertimeout=<n>", strprintf("Specify a p2p connection timeout delay in seconds. After connecting to a peer, wait this amount of time before considering disconnection based on inactivity (minimum: 1, default: %d)", DEFAULT_PEER_CONNECT_TIMEOUT), ArgsManager::ALLOW_ANY | ArgsManager::DEBUG_ONLY, OptionsCategory::CONNECTION);
    argsman.AddArg("-torcontrol=<ip>:<port>", strprintf("Tor control port to use if onion listening enabled (default: %s)", DEFAULT_TOR_CONTROL), ArgsManager::ALLOW_ANY, OptionsCategory::CONNECTION);
    argsman.AddArg("-torpassword=<pass>", "Tor control port password (default: empty)", ArgsManager::ALLOW_ANY | ArgsManager::SENSITIVE, OptionsCategory::CONNECTION);
#ifdef USE_UPNP
#if USE_UPNP
    argsman.AddArg("-upnp", "Use UPnP to map the listening port (default: 1 when listening and no -proxy)", ArgsManager::ALLOW_ANY, OptionsCategory::CONNECTION);
#else
    argsman.AddArg("-upnp", strprintf("Use UPnP to map the listening port (default: %u)", 0), ArgsManager::ALLOW_ANY, OptionsCategory::CONNECTION);
#endif
#else
    hidden_args.emplace_back("-upnp");
#endif
#ifdef USE_NATPMP
    argsman.AddArg("-natpmp", strprintf("Use NAT-PMP to map the listening port (default: %s)", DEFAULT_NATPMP ? "1 when listening and no -proxy" : "0"), ArgsManager::ALLOW_BOOL, OptionsCategory::CONNECTION);
#else
    hidden_args.emplace_back("-natpmp");
#endif // USE_NATPMP
    argsman.AddArg("-whitebind=<[permissions@]addr>", "Bind to the given address and add permission flags to the peers connecting to it. "
        "Use [host]:port notation for IPv6. Allowed permissions: " + Join(NET_PERMISSIONS_DOC, ", ") + ". "
        "Specify multiple permissions separated by commas (default: download,noban,mempool,relay). Can be specified multiple times.", ArgsManager::ALLOW_ANY, OptionsCategory::CONNECTION);

    argsman.AddArg("-whitelist=<[permissions@]IP address or network>", "Add permission flags to the peers connecting from the given IP address (e.g. 1.2.3.4) or "
        "CIDR-notated network (e.g. 1.2.3.0/24). Uses the same permissions as "
        "-whitebind. Can be specified multiple times." , ArgsManager::ALLOW_ANY, OptionsCategory::CONNECTION);

    g_wallet_init_interface.AddWalletOptions(argsman);

#if ENABLE_ZMQ
    argsman.AddArg("-zmqpubhashblock=<address>", "Enable publish hash block in <address>", ArgsManager::ALLOW_ANY, OptionsCategory::ZMQ);
    argsman.AddArg("-zmqpubhashtx=<address>", "Enable publish hash transaction in <address>", ArgsManager::ALLOW_ANY, OptionsCategory::ZMQ);
    argsman.AddArg("-zmqpubrawblock=<address>", "Enable publish raw block in <address>", ArgsManager::ALLOW_ANY, OptionsCategory::ZMQ);
    argsman.AddArg("-zmqpubrawtx=<address>", "Enable publish raw transaction in <address>", ArgsManager::ALLOW_ANY, OptionsCategory::ZMQ);
    argsman.AddArg("-zmqpubsequence=<address>", "Enable publish hash block and tx sequence in <address>", ArgsManager::ALLOW_ANY, OptionsCategory::ZMQ);
    argsman.AddArg("-zmqpubhashblockhwm=<n>", strprintf("Set publish hash block outbound message high water mark (default: %d)", CZMQAbstractNotifier::DEFAULT_ZMQ_SNDHWM), ArgsManager::ALLOW_ANY, OptionsCategory::ZMQ);
    argsman.AddArg("-zmqpubhashtxhwm=<n>", strprintf("Set publish hash transaction outbound message high water mark (default: %d)", CZMQAbstractNotifier::DEFAULT_ZMQ_SNDHWM), ArgsManager::ALLOW_ANY, OptionsCategory::ZMQ);
    argsman.AddArg("-zmqpubrawblockhwm=<n>", strprintf("Set publish raw block outbound message high water mark (default: %d)", CZMQAbstractNotifier::DEFAULT_ZMQ_SNDHWM), ArgsManager::ALLOW_ANY, OptionsCategory::ZMQ);
    argsman.AddArg("-zmqpubrawtxhwm=<n>", strprintf("Set publish raw transaction outbound message high water mark (default: %d)", CZMQAbstractNotifier::DEFAULT_ZMQ_SNDHWM), ArgsManager::ALLOW_ANY, OptionsCategory::ZMQ);
    argsman.AddArg("-zmqpubsequencehwm=<n>", strprintf("Set publish hash sequence message high water mark (default: %d)", CZMQAbstractNotifier::DEFAULT_ZMQ_SNDHWM), ArgsManager::ALLOW_ANY, OptionsCategory::ZMQ);
#else
    hidden_args.emplace_back("-zmqpubhashblock=<address>");
    hidden_args.emplace_back("-zmqpubhashtx=<address>");
    hidden_args.emplace_back("-zmqpubrawblock=<address>");
    hidden_args.emplace_back("-zmqpubrawtx=<address>");
    hidden_args.emplace_back("-zmqpubsequence=<n>");
    hidden_args.emplace_back("-zmqpubhashblockhwm=<n>");
    hidden_args.emplace_back("-zmqpubhashtxhwm=<n>");
    hidden_args.emplace_back("-zmqpubrawblockhwm=<n>");
    hidden_args.emplace_back("-zmqpubrawtxhwm=<n>");
    hidden_args.emplace_back("-zmqpubsequencehwm=<n>");
#endif

    argsman.AddArg("-checkblocks=<n>", strprintf("How many blocks to check at startup (default: %u, 0 = all)", DEFAULT_CHECKBLOCKS), ArgsManager::ALLOW_ANY | ArgsManager::DEBUG_ONLY, OptionsCategory::DEBUG_TEST);
    argsman.AddArg("-checklevel=<n>", strprintf("How thorough the block verification of -checkblocks is: %s (0-4, default: %u)", Join(CHECKLEVEL_DOC, ", "), DEFAULT_CHECKLEVEL), ArgsManager::ALLOW_ANY | ArgsManager::DEBUG_ONLY, OptionsCategory::DEBUG_TEST);
    argsman.AddArg("-checkblockindex", strprintf("Do a consistency check for the block tree, chainstate, and other validation data structures occasionally. (default: %u, regtest: %u)", defaultChainParams->DefaultConsistencyChecks(), regtestChainParams->DefaultConsistencyChecks()), ArgsManager::ALLOW_ANY | ArgsManager::DEBUG_ONLY, OptionsCategory::DEBUG_TEST);
    argsman.AddArg("-checkmempool=<n>", strprintf("Run checks every <n> transactions (default: %u, regtest: %u)", defaultChainParams->DefaultConsistencyChecks(), regtestChainParams->DefaultConsistencyChecks()), ArgsManager::ALLOW_ANY | ArgsManager::DEBUG_ONLY, OptionsCategory::DEBUG_TEST);
    argsman.AddArg("-checkpoints", strprintf("Enable rejection of any forks from the known historical chain until block %s (default: %u)", defaultChainParams->Checkpoints().GetHeight(), DEFAULT_CHECKPOINTS_ENABLED), ArgsManager::ALLOW_ANY | ArgsManager::DEBUG_ONLY, OptionsCategory::DEBUG_TEST);
    argsman.AddArg("-deprecatedrpc=<method>", "Allows deprecated RPC method(s) to be used", ArgsManager::ALLOW_ANY | ArgsManager::DEBUG_ONLY, OptionsCategory::DEBUG_TEST);
    argsman.AddArg("-stopafterblockimport", strprintf("Stop running after importing blocks from disk (default: %u)", DEFAULT_STOPAFTERBLOCKIMPORT), ArgsManager::ALLOW_ANY | ArgsManager::DEBUG_ONLY, OptionsCategory::DEBUG_TEST);
    argsman.AddArg("-stopatheight", strprintf("Stop running after reaching the given height in the main chain (default: %u)", DEFAULT_STOPATHEIGHT), ArgsManager::ALLOW_ANY | ArgsManager::DEBUG_ONLY, OptionsCategory::DEBUG_TEST);
    argsman.AddArg("-limitancestorcount=<n>", strprintf("Do not accept transactions if number of in-mempool ancestors is <n> or more (default: %u)", DEFAULT_ANCESTOR_LIMIT), ArgsManager::ALLOW_ANY | ArgsManager::DEBUG_ONLY, OptionsCategory::DEBUG_TEST);
    argsman.AddArg("-limitancestorsize=<n>", strprintf("Do not accept transactions whose size with all in-mempool ancestors exceeds <n> kilobytes (default: %u)", DEFAULT_ANCESTOR_SIZE_LIMIT), ArgsManager::ALLOW_ANY | ArgsManager::DEBUG_ONLY, OptionsCategory::DEBUG_TEST);
    argsman.AddArg("-limitdescendantcount=<n>", strprintf("Do not accept transactions if any ancestor would have <n> or more in-mempool descendants (default: %u)", DEFAULT_DESCENDANT_LIMIT), ArgsManager::ALLOW_ANY | ArgsManager::DEBUG_ONLY, OptionsCategory::DEBUG_TEST);
    argsman.AddArg("-limitdescendantsize=<n>", strprintf("Do not accept transactions if any ancestor would have more than <n> kilobytes of in-mempool descendants (default: %u).", DEFAULT_DESCENDANT_SIZE_LIMIT), ArgsManager::ALLOW_ANY | ArgsManager::DEBUG_ONLY, OptionsCategory::DEBUG_TEST);
    argsman.AddArg("-addrmantest", "Allows to test address relay on localhost", ArgsManager::ALLOW_ANY | ArgsManager::DEBUG_ONLY, OptionsCategory::DEBUG_TEST);
    argsman.AddArg("-capturemessages", "Capture all P2P messages to disk", ArgsManager::ALLOW_BOOL | ArgsManager::DEBUG_ONLY, OptionsCategory::DEBUG_TEST);
    argsman.AddArg("-debug=<category>", "Output debugging information (default: -nodebug, supplying <category> is optional). "
        "If <category> is not supplied or if <category> = 1, output all debugging information. <category> can be: " + LogInstance().LogCategoriesString() + ". This option can be specified multiple times to output multiple categories.",
        ArgsManager::ALLOW_ANY, OptionsCategory::DEBUG_TEST);
    argsman.AddArg("-debugexclude=<category>", strprintf("Exclude debugging information for a category. Can be used in conjunction with -debug=1 to output debug logs for all categories except the specified category. This option can be specified multiple times to exclude multiple categories."), ArgsManager::ALLOW_ANY, OptionsCategory::DEBUG_TEST);
    argsman.AddArg("-logips", strprintf("Include IP addresses in debug output (default: %u)", DEFAULT_LOGIPS), ArgsManager::ALLOW_ANY, OptionsCategory::DEBUG_TEST);
    argsman.AddArg("-logtimestamps", strprintf("Prepend debug output with timestamp (default: %u)", DEFAULT_LOGTIMESTAMPS), ArgsManager::ALLOW_ANY, OptionsCategory::DEBUG_TEST);
#ifdef HAVE_THREAD_LOCAL
    argsman.AddArg("-logthreadnames", strprintf("Prepend debug output with name of the originating thread (only available on platforms supporting thread_local) (default: %u)", DEFAULT_LOGTHREADNAMES), ArgsManager::ALLOW_ANY, OptionsCategory::DEBUG_TEST);
#else
    hidden_args.emplace_back("-logthreadnames");
#endif
    argsman.AddArg("-logsourcelocations", strprintf("Prepend debug output with name of the originating source location (source file, line number and function name) (default: %u)", DEFAULT_LOGSOURCELOCATIONS), ArgsManager::ALLOW_ANY, OptionsCategory::DEBUG_TEST);
    argsman.AddArg("-logtimemicros", strprintf("Add microsecond precision to debug timestamps (default: %u)", DEFAULT_LOGTIMEMICROS), ArgsManager::ALLOW_ANY | ArgsManager::DEBUG_ONLY, OptionsCategory::DEBUG_TEST);
    argsman.AddArg("-mocktime=<n>", "Replace actual time with " + UNIX_EPOCH_TIME + " (default: 0)", ArgsManager::ALLOW_ANY | ArgsManager::DEBUG_ONLY, OptionsCategory::DEBUG_TEST);
    argsman.AddArg("-maxsigcachesize=<n>", strprintf("Limit sum of signature cache and script execution cache sizes to <n> MiB (default: %u)", DEFAULT_MAX_SIG_CACHE_SIZE), ArgsManager::ALLOW_ANY | ArgsManager::DEBUG_ONLY, OptionsCategory::DEBUG_TEST);
    argsman.AddArg("-maxtipage=<n>", strprintf("Maximum tip age in seconds to consider node in initial block download (default: %u)", DEFAULT_MAX_TIP_AGE), ArgsManager::ALLOW_ANY | ArgsManager::DEBUG_ONLY, OptionsCategory::DEBUG_TEST);
    argsman.AddArg("-printpriority", strprintf("Log transaction fee per kB when mining blocks (default: %u)", DEFAULT_PRINTPRIORITY), ArgsManager::ALLOW_ANY | ArgsManager::DEBUG_ONLY, OptionsCategory::DEBUG_TEST);
    argsman.AddArg("-printtoconsole", "Send trace/debug info to console (default: 1 when no -daemon. To disable logging to file, set -nodebuglogfile)", ArgsManager::ALLOW_ANY, OptionsCategory::DEBUG_TEST);
    argsman.AddArg("-shrinkdebugfile", "Shrink debug.log file on client startup (default: 1 when no -debug)", ArgsManager::ALLOW_ANY, OptionsCategory::DEBUG_TEST);
    argsman.AddArg("-uacomment=<cmt>", "Append comment to the user agent string", ArgsManager::ALLOW_ANY, OptionsCategory::DEBUG_TEST);

    SetupChainParamsBaseOptions(argsman);

    argsman.AddArg("-acceptnonstdtxn", strprintf("Relay and mine \"non-standard\" transactions (%sdefault: %u)", "testnet/regtest only; ", !testnetChainParams->RequireStandard()), ArgsManager::ALLOW_ANY | ArgsManager::DEBUG_ONLY, OptionsCategory::NODE_RELAY);
    argsman.AddArg("-incrementalrelayfee=<amt>", strprintf("Fee rate (in %s/kB) used to define cost of relay, used for mempool limiting and BIP 125 replacement. (default: %s)", CURRENCY_UNIT, FormatMoney(DEFAULT_INCREMENTAL_RELAY_FEE)), ArgsManager::ALLOW_ANY | ArgsManager::DEBUG_ONLY, OptionsCategory::NODE_RELAY);
    argsman.AddArg("-dustrelayfee=<amt>", strprintf("Fee rate (in %s/kB) used to define dust, the value of an output such that it will cost more than its value in fees at this fee rate to spend it. (default: %s)", CURRENCY_UNIT, FormatMoney(DUST_RELAY_TX_FEE)), ArgsManager::ALLOW_ANY | ArgsManager::DEBUG_ONLY, OptionsCategory::NODE_RELAY);
    argsman.AddArg("-bytespersigop", strprintf("Equivalent bytes per sigop in transactions for relay and mining (default: %u)", DEFAULT_BYTES_PER_SIGOP), ArgsManager::ALLOW_ANY, OptionsCategory::NODE_RELAY);
    argsman.AddArg("-datacarrier", strprintf("Relay and mine data carrier transactions (default: %u)", DEFAULT_ACCEPT_DATACARRIER), ArgsManager::ALLOW_ANY, OptionsCategory::NODE_RELAY);
    argsman.AddArg("-datacarriersize", strprintf("Maximum size of data in data carrier transactions we relay and mine (default: %u)", MAX_OP_RETURN_RELAY), ArgsManager::ALLOW_ANY, OptionsCategory::NODE_RELAY);
    argsman.AddArg("-minrelaytxfee=<amt>", strprintf("Fees (in %s/kB) smaller than this are considered zero fee for relaying, mining and transaction creation (default: %s)",
        CURRENCY_UNIT, FormatMoney(DEFAULT_MIN_RELAY_TX_FEE)), ArgsManager::ALLOW_ANY, OptionsCategory::NODE_RELAY);
    argsman.AddArg("-whitelistforcerelay", strprintf("Add 'forcerelay' permission to whitelisted inbound peers with default permissions. This will relay transactions even if the transactions were already in the mempool. (default: %d)", DEFAULT_WHITELISTFORCERELAY), ArgsManager::ALLOW_ANY, OptionsCategory::NODE_RELAY);
    argsman.AddArg("-whitelistrelay", strprintf("Add 'relay' permission to whitelisted inbound peers with default permissions. This will accept relayed transactions even when not relaying transactions (default: %d)", DEFAULT_WHITELISTRELAY), ArgsManager::ALLOW_ANY, OptionsCategory::NODE_RELAY);
    argsman.AddArg("-anyonecanspendaremine", strprintf("Treat OP_TRUE outputs as funds for the wallet. Default true for custom chains."), ArgsManager::ALLOW_ANY | ArgsManager::DEBUG_ONLY, OptionsCategory::DEBUG_TEST);


    argsman.AddArg("-blockmaxweight=<n>", strprintf("Set maximum BIP141 block weight (default: %d)", DEFAULT_BLOCK_MAX_WEIGHT), ArgsManager::ALLOW_ANY, OptionsCategory::BLOCK_CREATION);
    argsman.AddArg("-blockmintxfee=<amt>", strprintf("Set lowest fee rate (in %s/kB) for transactions to be included in block creation. (default: %s)", CURRENCY_UNIT, FormatMoney(DEFAULT_BLOCK_MIN_TX_FEE)), ArgsManager::ALLOW_ANY, OptionsCategory::BLOCK_CREATION);
    argsman.AddArg("-blockversion=<n>", "Override block version to test forking scenarios", ArgsManager::ALLOW_ANY | ArgsManager::DEBUG_ONLY, OptionsCategory::BLOCK_CREATION);

    argsman.AddArg("-rest", strprintf("Accept public REST requests (default: %u)", DEFAULT_REST_ENABLE), ArgsManager::ALLOW_ANY, OptionsCategory::RPC);
    argsman.AddArg("-rpcallowip=<ip>", "Allow JSON-RPC connections from specified source. Valid for <ip> are a single IP (e.g. 1.2.3.4), a network/netmask (e.g. 1.2.3.4/255.255.255.0) or a network/CIDR (e.g. 1.2.3.4/24). This option can be specified multiple times", ArgsManager::ALLOW_ANY, OptionsCategory::RPC);
    argsman.AddArg("-rpcauth=<userpw>", "Username and HMAC-SHA-256 hashed password for JSON-RPC connections. The field <userpw> comes in the format: <USERNAME>:<SALT>$<HASH>. A canonical python script is included in share/rpcauth. The client then connects normally using the rpcuser=<USERNAME>/rpcpassword=<PASSWORD> pair of arguments. This option can be specified multiple times", ArgsManager::ALLOW_ANY | ArgsManager::SENSITIVE, OptionsCategory::RPC);
    argsman.AddArg("-rpcbind=<addr>[:port]", "Bind to given address to listen for JSON-RPC connections. Do not expose the RPC server to untrusted networks such as the public internet! This option is ignored unless -rpcallowip is also passed. Port is optional and overrides -rpcport. Use [host]:port notation for IPv6. This option can be specified multiple times (default: 127.0.0.1 and ::1 i.e., localhost)", ArgsManager::ALLOW_ANY | ArgsManager::NETWORK_ONLY | ArgsManager::SENSITIVE, OptionsCategory::RPC);
    argsman.AddArg("-rpccookiefile=<loc>", "Location of the auth cookie. Relative paths will be prefixed by a net-specific datadir location. (default: data dir)", ArgsManager::ALLOW_ANY, OptionsCategory::RPC);
    argsman.AddArg("-rpcpassword=<pw>", "Password for JSON-RPC connections", ArgsManager::ALLOW_ANY | ArgsManager::SENSITIVE, OptionsCategory::RPC);
    argsman.AddArg("-rpcport=<port>", strprintf("Listen for JSON-RPC connections on <port> (default: %u, testnet: %u, signet: %u, regtest: %u)", defaultBaseParams->RPCPort(), testnetBaseParams->RPCPort(), signetBaseParams->RPCPort(), regtestBaseParams->RPCPort()), ArgsManager::ALLOW_ANY | ArgsManager::NETWORK_ONLY, OptionsCategory::RPC);
    argsman.AddArg("-rpcserialversion", strprintf("Sets the serialization of raw transaction or block hex returned in non-verbose mode, non-segwit(0) or segwit(1) (default: %d)", DEFAULT_RPC_SERIALIZE_VERSION), ArgsManager::ALLOW_ANY, OptionsCategory::RPC);
    argsman.AddArg("-rpcservertimeout=<n>", strprintf("Timeout during HTTP requests (default: %d)", DEFAULT_HTTP_SERVER_TIMEOUT), ArgsManager::ALLOW_ANY | ArgsManager::DEBUG_ONLY, OptionsCategory::RPC);
    argsman.AddArg("-rpcthreads=<n>", strprintf("Set the number of threads to service RPC calls (default: %d)", DEFAULT_HTTP_THREADS), ArgsManager::ALLOW_ANY, OptionsCategory::RPC);
    argsman.AddArg("-rpcuser=<user>", "Username for JSON-RPC connections", ArgsManager::ALLOW_ANY | ArgsManager::SENSITIVE, OptionsCategory::RPC);
    argsman.AddArg("-rpcwhitelist=<whitelist>", "Set a whitelist to filter incoming RPC calls for a specific user. The field <whitelist> comes in the format: <USERNAME>:<rpc 1>,<rpc 2>,...,<rpc n>. If multiple whitelists are set for a given user, they are set-intersected. See -rpcwhitelistdefault documentation for information on default whitelist behavior.", ArgsManager::ALLOW_ANY, OptionsCategory::RPC);
    argsman.AddArg("-rpcwhitelistdefault", "Sets default behavior for rpc whitelisting. Unless rpcwhitelistdefault is set to 0, if any -rpcwhitelist is set, the rpc server acts as if all rpc users are subject to empty-unless-otherwise-specified whitelists. If rpcwhitelistdefault is set to 1 and no -rpcwhitelist is set, rpc server acts as if all rpc users are subject to empty whitelists.", ArgsManager::ALLOW_BOOL, OptionsCategory::RPC);
    argsman.AddArg("-rpcworkqueue=<n>", strprintf("Set the depth of the work queue to service RPC calls (default: %d)", DEFAULT_HTTP_WORKQUEUE), ArgsManager::ALLOW_ANY | ArgsManager::DEBUG_ONLY, OptionsCategory::RPC);
    argsman.AddArg("-server", "Accept command line and JSON-RPC commands", ArgsManager::ALLOW_ANY, OptionsCategory::RPC);

    // chain params
    argsman.AddArg("-pubkeyprefix", strprintf("The byte prefix, in decimal, of the chain's base58 pubkey address. (default: %d)", defaultChainParams->Base58Prefix(CChainParams::PUBKEY_ADDRESS)[0]), ArgsManager::ALLOW_ANY, OptionsCategory::CHAINPARAMS);
    argsman.AddArg("-scriptprefix", strprintf("The byte prefix, in decimal, of the chain's base58 script address. (default: %d)", defaultChainParams->Base58Prefix(CChainParams::SCRIPT_ADDRESS)[0]), ArgsManager::ALLOW_ANY, OptionsCategory::CHAINPARAMS);
    argsman.AddArg("-secretprefix", strprintf("The byte prefix, in decimal, of the chain's base58 secret key encoding. (default: %d)", defaultChainParams->Base58Prefix(CChainParams::SECRET_KEY)[0]), ArgsManager::ALLOW_ANY, OptionsCategory::CHAINPARAMS);
    argsman.AddArg("-extpubkeyprefix", strprintf("The 4-byte prefix, in hex, of the chain's base58 extended public key encoding. (default: %s)", HexStr(defaultChainParams->Base58Prefix(CChainParams::EXT_PUBLIC_KEY))), ArgsManager::ALLOW_ANY, OptionsCategory::CHAINPARAMS);
    argsman.AddArg("-extprvkeyprefix", strprintf("The 4-byte prefix, in hex, of the chain's base58 extended private key encoding. (default: %s)", HexStr(defaultChainParams->Base58Prefix(CChainParams::EXT_SECRET_KEY))), ArgsManager::ALLOW_ANY, OptionsCategory::CHAINPARAMS);
    argsman.AddArg("-bech32_hrp", strprintf("The human-readable part of the chain's bech32 encoding. (default: %s)", defaultChainParams->Bech32HRP()), ArgsManager::ALLOW_ANY, OptionsCategory::CHAINPARAMS);
    argsman.AddArg("-blech32_hrp", strprintf("The human-readable part of the chain's blech32 encoding. Used in confidential addresses.(default: %s)", defaultChainParams->Blech32HRP()), ArgsManager::ALLOW_ANY, OptionsCategory::CHAINPARAMS);
    argsman.AddArg("-assetdir", "Entries of pet names of assets, in this format:asset=<hex>:<label>. There can be any number of entries.", ArgsManager::ALLOW_ANY, OptionsCategory::ELEMENTS);
    argsman.AddArg("-defaultpeggedassetname", "Default name of the pegged asset. (default: bitcoin)", ArgsManager::ALLOW_ANY, OptionsCategory::ELEMENTS);
    argsman.AddArg("-blindedaddresses", "Give blind addresses by default via getnewaddress and getrawchangeaddress. (default: -con_elementsmode value)", ArgsManager::ALLOW_ANY, OptionsCategory::ELEMENTS);
    argsman.AddArg("-blindedprefix", "The byte prefix, in decimal, of blinded addresses. (default: 4)", ArgsManager::ALLOW_ANY, OptionsCategory::ELEMENTS);

#if HAVE_DECL_FORK
    argsman.AddArg("-daemon", strprintf("Run in the background as a daemon and accept commands (default: %d)", DEFAULT_DAEMON), ArgsManager::ALLOW_BOOL, OptionsCategory::OPTIONS);
    argsman.AddArg("-daemonwait", strprintf("Wait for initialization to be finished before exiting. This implies -daemon (default: %d)", DEFAULT_DAEMONWAIT), ArgsManager::ALLOW_BOOL, OptionsCategory::OPTIONS);
#else
    hidden_args.emplace_back("-daemon");
    hidden_args.emplace_back("-daemonwait");
#endif

    //
    // Elements-specific arguments.
    //

    std::vector<std::string> elements_hidden_args = {"-con_fpowallowmindifficultyblocks", "-con_fpownoretargeting", "-con_nsubsidyhalvinginterval", "-con_bip16exception", "-con_bip34height", "-con_bip65height", "-con_bip66height", "-con_npowtargettimespan", "-con_npowtargetspacing", "-con_nrulechangeactivationthreshold", "-con_nminerconfirmationwindow", "-con_powlimit", "-con_bip34hash", "-con_nminimumchainwork", "-con_defaultassumevalid", "-npruneafterheight", "-fdefaultconsistencychecks", "-fmineblocksondemand", "-fallback_fee_enabled", "-pchmessagestart"};

    argsman.AddArg("-initialfreecoins", strprintf("The amount of OP_TRUE coins created in the genesis block. Primarily for testing. (default: %d)", 0), ArgsManager::ALLOW_ANY | ArgsManager::DEBUG_ONLY, OptionsCategory::DEBUG_TEST);
    argsman.AddArg("-validatepegin", "Validate peg-in claims. An RPC connection will be attempted to the trusted mainchain daemon using the `mainchain*` settings below. All functionaries must run this enabled. (default: true if chain has federated peg)", ArgsManager::ALLOW_ANY, OptionsCategory::ELEMENTS);
    argsman.AddArg("-mainchainrpchost=<host>", "The address which the daemon will try to connect to the trusted mainchain daemon to validate peg-ins, if enabled. (default: 127.0.0.1)", ArgsManager::ALLOW_ANY, OptionsCategory::ELEMENTS);
    argsman.AddArg("-mainchainrpcport=<n>", strprintf("The port which the daemon will try to connect to the trusted mainchain daemon to validate peg-ins, if enabled. (default: %u)", defaultBaseParams->MainchainRPCPort()), ArgsManager::ALLOW_ANY, OptionsCategory::ELEMENTS);
    argsman.AddArg("-mainchainrpcuser=<user>", "The rpc username that the daemon will use to connect to the trusted mainchain daemon to validate peg-ins, if enabled. (default: cookie auth)", ArgsManager::ALLOW_ANY, OptionsCategory::ELEMENTS);
    argsman.AddArg("-mainchainrpcpassword=<pwd>", "The rpc password which the daemon will use to connect to the trusted mainchain daemon to validate peg-ins, if enabled. (default: cookie auth)", ArgsManager::ALLOW_ANY, OptionsCategory::ELEMENTS);
    argsman.AddArg("-mainchainrpccookiefile=<file>", "The bitcoind cookie auth path which the daemon will use to connect to the trusted mainchain daemon to validate peg-ins. (default: `<datadir>/regtest/.cookie`)", ArgsManager::ALLOW_ANY, OptionsCategory::ELEMENTS);
    argsman.AddArg("-mainchainrpctimeout=<n>", strprintf("Timeout in seconds during mainchain RPC requests, or 0 for no timeout. (default: %d)", DEFAULT_HTTP_CLIENT_TIMEOUT), ArgsManager::ALLOW_ANY, OptionsCategory::ELEMENTS);
    argsman.AddArg("-peginconfirmationdepth=<n>", strprintf("Pegin claims must be this deep to be considered valid. (default: %d)", DEFAULT_PEGIN_CONFIRMATION_DEPTH), ArgsManager::ALLOW_ANY, OptionsCategory::ELEMENTS);
    argsman.AddArg("-recheckpeginblockinterval=<n>", strprintf("The interval in seconds at which a peg-in witness failing block is re-evaluated in case of intermittent peg-in witness failure. 0 means never. (default: %u)", 120), ArgsManager::ALLOW_ANY, OptionsCategory::ELEMENTS);
    argsman.AddArg("-parentpubkeyprefix", strprintf("The byte prefix, in decimal, of the parent chain's base58 pubkey address. (default: %d)", 111), ArgsManager::ALLOW_ANY, OptionsCategory::CHAINPARAMS);
    argsman.AddArg("-parentscriptprefix", strprintf("The byte prefix, in decimal, of the parent chain's base58 script address. (default: %d)", 196), ArgsManager::ALLOW_ANY, OptionsCategory::CHAINPARAMS);
    argsman.AddArg("-parent_bech32_hrp", strprintf("The human-readable part of the parent chain's bech32 encoding. (default: %s)", "bc"), ArgsManager::ALLOW_ANY, OptionsCategory::CHAINPARAMS);
    argsman.AddArg("-parent_blech32_hrp", strprintf("The human-readable part of the parent chain's blech32 encoding. (default: %s)", "bc"), ArgsManager::ALLOW_ANY, OptionsCategory::CHAINPARAMS);
    argsman.AddArg("-con_parent_pegged_asset=<hex>", "Asset ID (hex) for pegged asset for when parent chain has CA. (default: 0x00)", ArgsManager::ALLOW_ANY, OptionsCategory::CHAINPARAMS);
    argsman.AddArg("-feeasset=<hex>", strprintf("Asset ID (hex) for mempool/relay fees (default: %s)", defaultChainParams->GetConsensus().pegged_asset.GetHex()), ArgsManager::ALLOW_ANY, OptionsCategory::CHAINPARAMS);
    argsman.AddArg("-subsidyasset=<hex>", strprintf("Asset ID (hex) for the block subsidy (default: %s)", defaultChainParams->GetConsensus().pegged_asset.GetHex()), ArgsManager::ALLOW_ANY, OptionsCategory::CHAINPARAMS);
    argsman.AddArg("-initialreissuancetokens=<n>", "The amount of reissuance tokens created in the genesis block. (default: 0)", ArgsManager::ALLOW_ANY, OptionsCategory::CHAINPARAMS);
    argsman.AddArg("-ct_bits", strprintf("The default number of hiding bits in a rangeproof. Will be exceeded to cover amounts exceeding the maximum hiding value. (default: %d)", 52), ArgsManager::ALLOW_ANY, OptionsCategory::CHAINPARAMS);
    argsman.AddArg("-ct_exponent", strprintf("The hiding exponent. (default: %s)", 0), ArgsManager::ALLOW_ANY, OptionsCategory::CHAINPARAMS);

    // Add the hidden options
    argsman.AddHiddenArgs(hidden_args);
    argsman.AddHiddenArgs(elements_hidden_args);
}

std::string LicenseInfo()
{
    const std::string URL_SOURCE_CODE = "<https://github.com/bitcoin/bitcoin>";

    return CopyrightHolders(strprintf(_("Copyright (C) %i-%i").translated, 2009, COPYRIGHT_YEAR) + " ") + "\n" +
           "\n" +
           strprintf(_("Please contribute if you find %s useful. "
                       "Visit %s for further information about the software.").translated,
               PACKAGE_NAME, "<" PACKAGE_URL ">") +
           "\n" +
           strprintf(_("The source code is available from %s.").translated,
               URL_SOURCE_CODE) +
           "\n" +
           "\n" +
           _("This is experimental software.").translated + "\n" +
           strprintf(_("Distributed under the MIT software license, see the accompanying file %s or %s").translated, "COPYING", "<https://opensource.org/licenses/MIT>") +
           "\n";
}

static bool fHaveGenesis = false;
static Mutex g_genesis_wait_mutex;
static std::condition_variable g_genesis_wait_cv;

static void BlockNotifyGenesisWait(const CBlockIndex* pBlockIndex)
{
    if (pBlockIndex != nullptr) {
        {
            LOCK(g_genesis_wait_mutex);
            fHaveGenesis = true;
        }
        g_genesis_wait_cv.notify_all();
    }
}

// If we're using -prune with -reindex, then delete block files that will be ignored by the
// reindex.  Since reindexing works by starting at block file 0 and looping until a blockfile
// is missing, do the same here to delete any later block files after a gap.  Also delete all
// rev files since they'll be rewritten by the reindex anyway.  This ensures that vinfoBlockFile
// is in sync with what's actually on disk by the time we start downloading, so that pruning
// works correctly.
static void CleanupBlockRevFiles()
{
    std::map<std::string, fs::path> mapBlockFiles;

    // Glob all blk?????.dat and rev?????.dat files from the blocks directory.
    // Remove the rev files immediately and insert the blk file paths into an
    // ordered map keyed by block file index.
    LogPrintf("Removing unusable blk?????.dat and rev?????.dat files for -reindex with -prune\n");
    fs::path blocksdir = GetBlocksDir();
    for (fs::directory_iterator it(blocksdir); it != fs::directory_iterator(); it++) {
        if (fs::is_regular_file(*it) &&
            it->path().filename().string().length() == 12 &&
            it->path().filename().string().substr(8,4) == ".dat")
        {
            if (it->path().filename().string().substr(0,3) == "blk")
                mapBlockFiles[it->path().filename().string().substr(3,5)] = it->path();
            else if (it->path().filename().string().substr(0,3) == "rev")
                remove(it->path());
        }
    }

    // Remove all block files that aren't part of a contiguous set starting at
    // zero by walking the ordered map (keys are block file indices) by
    // keeping a separate counter.  Once we hit a gap (or if 0 doesn't exist)
    // start removing block files.
    int nContigCounter = 0;
    for (const std::pair<const std::string, fs::path>& item : mapBlockFiles) {
        if (atoi(item.first) == nContigCounter) {
            nContigCounter++;
            continue;
        }
        remove(item.second);
    }
}

#if HAVE_SYSTEM
static void StartupNotify(const ArgsManager& args)
{
    std::string cmd = args.GetArg("-startupnotify", "");
    if (!cmd.empty()) {
        std::thread t(runCommand, cmd);
        t.detach(); // thread runs free
    }
}
#endif

/** Sanity checks
 *  Ensure that Bitcoin is running in a usable environment with all
 *  necessary library support.
 */
static bool InitSanityCheck()
{
    if (!ECC_InitSanityCheck()) {
        return InitError(Untranslated("Elliptic curve cryptography sanity check failure. Aborting."));
    }

    if (!glibcxx_sanity_test())
        return false;

    if (!Random_SanityCheck()) {
        return InitError(Untranslated("OS cryptographic RNG sanity check failure. Aborting."));
    }

    if (!ChronoSanityCheck()) {
        return InitError(Untranslated("Clock epoch mismatch. Aborting."));
    }

    return true;
}

static bool AppInitServers(NodeContext& node)
{
    const ArgsManager& args = *Assert(node.args);
    RPCServer::OnStarted(&OnRPCStarted);
    RPCServer::OnStopped(&OnRPCStopped);
    if (!InitHTTPServer())
        return false;
    StartRPC();
    node.rpc_interruption_point = RpcInterruptionPoint;
    if (!StartHTTPRPC(&node))
        return false;
    if (args.GetBoolArg("-rest", DEFAULT_REST_ENABLE)) StartREST(&node);
    StartHTTPServer();
    return true;
}

// Parameter interaction based on rules
void InitParameterInteraction(ArgsManager& args)
{
    // when specifying an explicit binding address, you want to listen on it
    // even when -connect or -proxy is specified
    if (args.IsArgSet("-bind")) {
        if (args.SoftSetBoolArg("-listen", true))
            LogPrintf("%s: parameter interaction: -bind set -> setting -listen=1\n", __func__);
    }
    if (args.IsArgSet("-whitebind")) {
        if (args.SoftSetBoolArg("-listen", true))
            LogPrintf("%s: parameter interaction: -whitebind set -> setting -listen=1\n", __func__);
    }

    if (args.IsArgSet("-connect")) {
        // when only connecting to trusted nodes, do not seed via DNS, or listen by default
        if (args.SoftSetBoolArg("-dnsseed", false))
            LogPrintf("%s: parameter interaction: -connect set -> setting -dnsseed=0\n", __func__);
        if (args.SoftSetBoolArg("-listen", false))
            LogPrintf("%s: parameter interaction: -connect set -> setting -listen=0\n", __func__);
    }

    if (args.IsArgSet("-proxy")) {
        // to protect privacy, do not listen by default if a default proxy server is specified
        if (args.SoftSetBoolArg("-listen", false))
            LogPrintf("%s: parameter interaction: -proxy set -> setting -listen=0\n", __func__);
        // to protect privacy, do not map ports when a proxy is set. The user may still specify -listen=1
        // to listen locally, so don't rely on this happening through -listen below.
        if (args.SoftSetBoolArg("-upnp", false))
            LogPrintf("%s: parameter interaction: -proxy set -> setting -upnp=0\n", __func__);
        if (args.SoftSetBoolArg("-natpmp", false)) {
            LogPrintf("%s: parameter interaction: -proxy set -> setting -natpmp=0\n", __func__);
        }
        // to protect privacy, do not discover addresses by default
        if (args.SoftSetBoolArg("-discover", false))
            LogPrintf("%s: parameter interaction: -proxy set -> setting -discover=0\n", __func__);
    }

    if (!args.GetBoolArg("-listen", DEFAULT_LISTEN)) {
        // do not map ports or try to retrieve public IP when not listening (pointless)
        if (args.SoftSetBoolArg("-upnp", false))
            LogPrintf("%s: parameter interaction: -listen=0 -> setting -upnp=0\n", __func__);
        if (args.SoftSetBoolArg("-natpmp", false)) {
            LogPrintf("%s: parameter interaction: -listen=0 -> setting -natpmp=0\n", __func__);
        }
        if (args.SoftSetBoolArg("-discover", false))
            LogPrintf("%s: parameter interaction: -listen=0 -> setting -discover=0\n", __func__);
        if (args.SoftSetBoolArg("-listenonion", false))
            LogPrintf("%s: parameter interaction: -listen=0 -> setting -listenonion=0\n", __func__);
        if (args.SoftSetBoolArg("-i2pacceptincoming", false)) {
            LogPrintf("%s: parameter interaction: -listen=0 -> setting -i2pacceptincoming=0\n", __func__);
        }
    }

    if (args.IsArgSet("-externalip")) {
        // if an explicit public IP is specified, do not try to find others
        if (args.SoftSetBoolArg("-discover", false))
            LogPrintf("%s: parameter interaction: -externalip set -> setting -discover=0\n", __func__);
    }

    // disable whitelistrelay in blocksonly mode
    if (args.GetBoolArg("-blocksonly", DEFAULT_BLOCKSONLY)) {
        if (args.SoftSetBoolArg("-whitelistrelay", false))
            LogPrintf("%s: parameter interaction: -blocksonly=1 -> setting -whitelistrelay=0\n", __func__);
    }

    // Forcing relay from whitelisted hosts implies we will accept relays from them in the first place.
    if (args.GetBoolArg("-whitelistforcerelay", DEFAULT_WHITELISTFORCERELAY)) {
        if (args.SoftSetBoolArg("-whitelistrelay", true))
            LogPrintf("%s: parameter interaction: -whitelistforcerelay=1 -> setting -whitelistrelay=1\n", __func__);
    }
}

/**
 * Initialize global loggers.
 *
 * Note that this is called very early in the process lifetime, so you should be
 * careful about what global state you rely on here.
 */
void InitLogging(const ArgsManager& args)
{
    LogInstance().m_print_to_file = !args.IsArgNegated("-debuglogfile");
    LogInstance().m_file_path = AbsPathForConfigVal(args.GetArg("-debuglogfile", DEFAULT_DEBUGLOGFILE));
    LogInstance().m_print_to_console = args.GetBoolArg("-printtoconsole", !args.GetBoolArg("-daemon", false));
    LogInstance().m_log_timestamps = args.GetBoolArg("-logtimestamps", DEFAULT_LOGTIMESTAMPS);
    LogInstance().m_log_time_micros = args.GetBoolArg("-logtimemicros", DEFAULT_LOGTIMEMICROS);
#ifdef HAVE_THREAD_LOCAL
    LogInstance().m_log_threadnames = args.GetBoolArg("-logthreadnames", DEFAULT_LOGTHREADNAMES);
#endif
    LogInstance().m_log_sourcelocations = args.GetBoolArg("-logsourcelocations", DEFAULT_LOGSOURCELOCATIONS);

    fLogIPs = args.GetBoolArg("-logips", DEFAULT_LOGIPS);

    std::string version_string = FormatFullVersion();
#ifdef DEBUG
    version_string += " (debug build)";
#else
    version_string += " (release build)";
#endif
    LogPrintf(PACKAGE_NAME " version %s\n", version_string);
}

namespace { // Variables internal to initialization process only

int nMaxConnections;
int nUserMaxConnections;
int nFD;
ServiceFlags nLocalServices = ServiceFlags(NODE_NETWORK | NODE_NETWORK_LIMITED);
int64_t peer_connect_timeout;
std::set<BlockFilterType> g_enabled_filter_types;

} // namespace

[[noreturn]] static void new_handler_terminate()
{
    // Rather than throwing std::bad-alloc if allocation fails, terminate
    // immediately to (try to) avoid chain corruption.
    // Since LogPrintf may itself allocate memory, set the handler directly
    // to terminate first.
    std::set_new_handler(std::terminate);
    LogPrintf("Error: Out of memory. Terminating.\n");

    // The log was successful, terminate now.
    std::terminate();
};

bool AppInitBasicSetup(const ArgsManager& args)
{
    // ********************************************************* Step 1: setup
#ifdef _MSC_VER
    // Turn off Microsoft heap dump noise
    _CrtSetReportMode(_CRT_WARN, _CRTDBG_MODE_FILE);
    _CrtSetReportFile(_CRT_WARN, CreateFileA("NUL", GENERIC_WRITE, 0, nullptr, OPEN_EXISTING, 0, 0));
    // Disable confusing "helpful" text message on abort, Ctrl-C
    _set_abort_behavior(0, _WRITE_ABORT_MSG | _CALL_REPORTFAULT);
#endif
#ifdef WIN32
    // Enable heap terminate-on-corruption
    HeapSetInformation(nullptr, HeapEnableTerminationOnCorruption, nullptr, 0);
#endif
    if (!InitShutdownState()) {
        return InitError(Untranslated("Initializing wait-for-shutdown state failed."));
    }

    if (!SetupNetworking()) {
        return InitError(Untranslated("Initializing networking failed."));
    }

#ifndef WIN32
    if (!args.GetBoolArg("-sysperms", false)) {
        umask(077);
    }

    // Clean shutdown on SIGTERM
    registerSignalHandler(SIGTERM, HandleSIGTERM);
    registerSignalHandler(SIGINT, HandleSIGTERM);

    // Reopen debug.log on SIGHUP
    registerSignalHandler(SIGHUP, HandleSIGHUP);

    // Ignore SIGPIPE, otherwise it will bring the daemon down if the client closes unexpectedly
    signal(SIGPIPE, SIG_IGN);
#else
    SetConsoleCtrlHandler(consoleCtrlHandler, true);
#endif

    std::set_new_handler(new_handler_terminate);

    return true;
}

bool AppInitParameterInteraction(const ArgsManager& args)
{
    const CChainParams& chainparams = Params();
    // ********************************************************* Step 2: parameter interactions

    // also see: InitParameterInteraction()

    // Error if network-specific options (-addnode, -connect, etc) are
    // specified in default section of config file, but not overridden
    // on the command line or in this network's section of the config file.
    std::string network = args.GetChainName();
    if (network == CBaseChainParams::SIGNET) {
        LogPrintf("Signet derived magic (message start): %s\n", HexStr(chainparams.MessageStart()));
    }
    bilingual_str errors;
    for (const auto& arg : args.GetUnsuitableSectionOnlyArgs()) {
        errors += strprintf(_("Config setting for %s only applied on %s network when in [%s] section.") + Untranslated("\n"), arg, network, network);
    }

    if (!errors.empty()) {
        return InitError(errors);
    }

    if (!fs::is_directory(GetBlocksDir())) {
        return InitError(strprintf(_("Specified blocks directory \"%s\" does not exist."), args.GetArg("-blocksdir", "")));
    }

    // parse and validate enabled filter types
    std::string blockfilterindex_value = args.GetArg("-blockfilterindex", DEFAULT_BLOCKFILTERINDEX);
    if (blockfilterindex_value == "" || blockfilterindex_value == "1") {
        g_enabled_filter_types = AllBlockFilterTypes();
    } else if (blockfilterindex_value != "0") {
        const std::vector<std::string> names = args.GetArgs("-blockfilterindex");
        for (const auto& name : names) {
            BlockFilterType filter_type;
            if (!BlockFilterTypeByName(name, filter_type)) {
                return InitError(strprintf(_("Unknown -blockfilterindex value %s."), name));
            }
            g_enabled_filter_types.insert(filter_type);
        }
    }

    // Signal NODE_COMPACT_FILTERS if peerblockfilters and basic filters index are both enabled.
    if (args.GetBoolArg("-peerblockfilters", DEFAULT_PEERBLOCKFILTERS)) {
        if (g_enabled_filter_types.count(BlockFilterType::BASIC) != 1) {
            return InitError(_("Cannot set -peerblockfilters without -blockfilterindex."));
        }

        nLocalServices = ServiceFlags(nLocalServices | NODE_COMPACT_FILTERS);
    }

    // if using block pruning, then disallow txindex
    if (args.GetArg("-prune", 0)) {
        if (args.GetBoolArg("-txindex", DEFAULT_TXINDEX))
            return InitError(_("Prune mode is incompatible with -txindex."));
    }

    // -bind and -whitebind can't be set when not listening
    size_t nUserBind = args.GetArgs("-bind").size() + args.GetArgs("-whitebind").size();
    if (nUserBind != 0 && !args.GetBoolArg("-listen", DEFAULT_LISTEN)) {
        return InitError(Untranslated("Cannot set -bind or -whitebind together with -listen=0"));
    }

    // Make sure enough file descriptors are available
    int nBind = std::max(nUserBind, size_t(1));
    nUserMaxConnections = args.GetArg("-maxconnections", DEFAULT_MAX_PEER_CONNECTIONS);
    nMaxConnections = std::max(nUserMaxConnections, 0);

    // Trim requested connection counts, to fit into system limitations
    // <int> in std::min<int>(...) to work around FreeBSD compilation issue described in #2695
    nFD = RaiseFileDescriptorLimit(nMaxConnections + MIN_CORE_FILEDESCRIPTORS + MAX_ADDNODE_CONNECTIONS + nBind + NUM_FDS_MESSAGE_CAPTURE);

#ifdef USE_POLL
    int fd_max = nFD;
#else
    int fd_max = FD_SETSIZE;
#endif
    nMaxConnections = std::max(std::min<int>(nMaxConnections, fd_max - nBind - MIN_CORE_FILEDESCRIPTORS - MAX_ADDNODE_CONNECTIONS - NUM_FDS_MESSAGE_CAPTURE), 0);
    if (nFD < MIN_CORE_FILEDESCRIPTORS)
        return InitError(_("Not enough file descriptors available."));
    nMaxConnections = std::min(nFD - MIN_CORE_FILEDESCRIPTORS - MAX_ADDNODE_CONNECTIONS - NUM_FDS_MESSAGE_CAPTURE, nMaxConnections);

    if (nMaxConnections < nUserMaxConnections)
        InitWarning(strprintf(_("Reducing -maxconnections from %d to %d, because of system limitations."), nUserMaxConnections, nMaxConnections));

    // ********************************************************* Step 3: parameter-to-internal-flags
    if (args.IsArgSet("-debug")) {
        // Special-case: if -debug=0/-nodebug is set, turn off debugging messages
        const std::vector<std::string> categories = args.GetArgs("-debug");

        if (std::none_of(categories.begin(), categories.end(),
            [](std::string cat){return cat == "0" || cat == "none";})) {
            for (const auto& cat : categories) {
                if (!LogInstance().EnableCategory(cat)) {
                    InitWarning(strprintf(_("Unsupported logging category %s=%s."), "-debug", cat));
                }
            }
        }
    }

    // Now remove the logging categories which were explicitly excluded
    for (const std::string& cat : args.GetArgs("-debugexclude")) {
        if (!LogInstance().DisableCategory(cat)) {
            InitWarning(strprintf(_("Unsupported logging category %s=%s."), "-debugexclude", cat));
        }
    }

    fCheckBlockIndex = args.GetBoolArg("-checkblockindex", chainparams.DefaultConsistencyChecks());
    fCheckpointsEnabled = args.GetBoolArg("-checkpoints", DEFAULT_CHECKPOINTS_ENABLED);

    hashAssumeValid = uint256S(args.GetArg("-assumevalid", chainparams.GetConsensus().defaultAssumeValid.GetHex()));
    if (!hashAssumeValid.IsNull())
        LogPrintf("Assuming ancestors of block %s have valid signatures.\n", hashAssumeValid.GetHex());
    else
        LogPrintf("Validating signatures for all blocks.\n");

    if (args.IsArgSet("-minimumchainwork")) {
        const std::string minChainWorkStr = args.GetArg("-minimumchainwork", "");
        if (!IsHexNumber(minChainWorkStr)) {
            return InitError(strprintf(Untranslated("Invalid non-hex (%s) minimum chain work value specified"), minChainWorkStr));
        }
        nMinimumChainWork = UintToArith256(uint256S(minChainWorkStr));
    } else {
        nMinimumChainWork = UintToArith256(chainparams.GetConsensus().nMinimumChainWork);
    }
    LogPrintf("Setting nMinimumChainWork=%s\n", nMinimumChainWork.GetHex());
    if (nMinimumChainWork < UintToArith256(chainparams.GetConsensus().nMinimumChainWork)) {
        LogPrintf("Warning: nMinimumChainWork set below default value of %s\n", chainparams.GetConsensus().nMinimumChainWork.GetHex());
    }

    // mempool limits
    int64_t nMempoolSizeMax = args.GetArg("-maxmempool", DEFAULT_MAX_MEMPOOL_SIZE) * 1000000;
    int64_t nMempoolSizeMin = args.GetArg("-limitdescendantsize", DEFAULT_DESCENDANT_SIZE_LIMIT) * 1000 * 40;
    if (nMempoolSizeMax < 0 || nMempoolSizeMax < nMempoolSizeMin)
        return InitError(strprintf(_("-maxmempool must be at least %d MB"), std::ceil(nMempoolSizeMin / 1000000.0)));
    // incremental relay fee sets the minimum feerate increase necessary for BIP 125 replacement in the mempool
    // and the amount the mempool min fee increases above the feerate of txs evicted due to mempool limiting.
    if (args.IsArgSet("-incrementalrelayfee")) {
        CAmount n = 0;
        if (!ParseMoney(args.GetArg("-incrementalrelayfee", ""), n))
            return InitError(AmountErrMsg("incrementalrelayfee", args.GetArg("-incrementalrelayfee", "")));
        incrementalRelayFee = CFeeRate(n);
    }

    // block pruning; get the amount of disk space (in MiB) to allot for block & undo files
    int64_t nPruneArg = args.GetArg("-prune", 0);
    if (nPruneArg < 0) {
        return InitError(_("Prune cannot be configured with a negative value."));
    }
    nPruneTarget = (uint64_t) nPruneArg * 1024 * 1024;
    if (nPruneArg == 1) {  // manual pruning: -prune=1
        LogPrintf("Block pruning enabled.  Use RPC call pruneblockchain(height) to manually prune block and undo files.\n");
        nPruneTarget = std::numeric_limits<uint64_t>::max();
        fPruneMode = true;
    } else if (nPruneTarget) {
        if (nPruneTarget < MIN_DISK_SPACE_FOR_BLOCK_FILES) {
            return InitError(strprintf(_("Prune configured below the minimum of %d MiB.  Please use a higher number."), MIN_DISK_SPACE_FOR_BLOCK_FILES / 1024 / 1024));
        }
        LogPrintf("Prune configured to target %u MiB on disk for block and undo files.\n", nPruneTarget / 1024 / 1024);
        fPruneMode = true;
    }

    nConnectTimeout = args.GetArg("-timeout", DEFAULT_CONNECT_TIMEOUT);
    if (nConnectTimeout <= 0) {
        nConnectTimeout = DEFAULT_CONNECT_TIMEOUT;
    }

    peer_connect_timeout = args.GetArg("-peertimeout", DEFAULT_PEER_CONNECT_TIMEOUT);
    if (peer_connect_timeout <= 0) {
        return InitError(Untranslated("peertimeout cannot be configured with a negative value."));
    }

    if (args.IsArgSet("-minrelaytxfee")) {
        CAmount n = 0;
        if (!ParseMoney(args.GetArg("-minrelaytxfee", ""), n)) {
            return InitError(AmountErrMsg("minrelaytxfee", args.GetArg("-minrelaytxfee", "")));
        }
        // High fee check is done afterward in CWallet::Create()
        ::minRelayTxFee = CFeeRate(n);
    } else if (incrementalRelayFee > ::minRelayTxFee) {
        // Allow only setting incrementalRelayFee to control both
        ::minRelayTxFee = incrementalRelayFee;
        LogPrintf("Increasing minrelaytxfee to %s to match incrementalrelayfee\n",::minRelayTxFee.ToString());
    }

    // Sanity check argument for min fee for including tx in block
    // TODO: Harmonize which arguments need sanity checking and where that happens
    if (args.IsArgSet("-blockmintxfee")) {
        CAmount n = 0;
        if (!ParseMoney(args.GetArg("-blockmintxfee", ""), n))
            return InitError(AmountErrMsg("blockmintxfee", args.GetArg("-blockmintxfee", "")));
    }

    // Feerate used to define dust.  Shouldn't be changed lightly as old
    // implementations may inadvertently create non-standard transactions
    if (args.IsArgSet("-dustrelayfee")) {
        CAmount n = 0;
        if (!ParseMoney(args.GetArg("-dustrelayfee", ""), n))
            return InitError(AmountErrMsg("dustrelayfee", args.GetArg("-dustrelayfee", "")));
        dustRelayFee = CFeeRate(n);
    }

    fRequireStandard = !args.GetBoolArg("-acceptnonstdtxn", !chainparams.RequireStandard());
    if (!chainparams.IsTestChain() && !fRequireStandard) {
        return InitError(strprintf(Untranslated("acceptnonstdtxn is not currently supported for %s chain"), chainparams.NetworkIDString()));
    }
    nBytesPerSigOp = args.GetArg("-bytespersigop", nBytesPerSigOp);

    if (!g_wallet_init_interface.ParameterInteraction()) return false;

    fIsBareMultisigStd = args.GetBoolArg("-permitbaremultisig", DEFAULT_PERMIT_BAREMULTISIG);
    fAcceptDatacarrier = args.GetBoolArg("-datacarrier", DEFAULT_ACCEPT_DATACARRIER);
    nMaxDatacarrierBytes = args.GetArg("-datacarriersize", nMaxDatacarrierBytes);

    // Option to startup with mocktime set (used for regression testing):
    SetMockTime(args.GetArg("-mocktime", 0)); // SetMockTime(0) is a no-op

    if (args.GetBoolArg("-peerbloomfilters", DEFAULT_PEERBLOOMFILTERS))
        nLocalServices = ServiceFlags(nLocalServices | NODE_BLOOM);

    if (args.GetArg("-rpcserialversion", DEFAULT_RPC_SERIALIZE_VERSION) < 0)
        return InitError(Untranslated("rpcserialversion must be non-negative."));

    if (args.GetArg("-rpcserialversion", DEFAULT_RPC_SERIALIZE_VERSION) > 1)
        return InitError(Untranslated("Unknown rpcserialversion requested."));

    nMaxTipAge = args.GetArg("-maxtipage", DEFAULT_MAX_TIP_AGE);

    if (args.IsArgSet("-proxy") && args.GetArg("-proxy", "").empty()) {
        return InitError(_("No proxy server specified. Use -proxy=<ip> or -proxy=<ip:port>."));
    }

    try {
        const std::string default_asset_name = gArgs.GetArg("-defaultpeggedassetname", "bitcoin");
        InitGlobalAssetDir(gArgs.GetArgs("-assetdir"), default_asset_name);
    } catch (const std::exception& e) {
        return InitError(Untranslated(strprintf("Error in -assetdir: %s\n", e.what())));
    }

    return true;
}

static bool LockDataDirectory(bool probeOnly)
{
    // Make sure only a single Bitcoin process is using the data directory.
    fs::path datadir = GetDataDir();
    if (!DirIsWritable(datadir)) {
        return InitError(strprintf(_("Cannot write to data directory '%s'; check permissions."), datadir.string()));
    }
    if (!LockDirectory(datadir, ".lock", probeOnly)) {
        return InitError(strprintf(_("Cannot obtain a lock on data directory %s. %s is probably already running."), datadir.string(), PACKAGE_NAME));
    }
    return true;
}

bool AppInitSanityChecks()
{
    // ********************************************************* Step 4: sanity checks

    // Initialize elliptic curve code
    std::string sha256_algo = SHA256AutoDetect();
    LogPrintf("Using the '%s' SHA256 implementation\n", sha256_algo);
    RandomInit();
    ECC_Start();
    globalVerifyHandle.reset(new ECCVerifyHandle());

    // Sanity check
    if (!InitSanityCheck())
        return InitError(strprintf(_("Initialization sanity check failed. %s is shutting down."), PACKAGE_NAME));

    // Probe the data directory lock to give an early error message, if possible
    // We cannot hold the data directory lock here, as the forking for daemon() hasn't yet happened,
    // and a fork will cause weird behavior to it.
    return LockDataDirectory(true);
}

bool AppInitLockDataDirectory()
{
    // After daemonization get the data directory lock again and hold on to it until exit
    // This creates a slight window for a race condition to happen, however this condition is harmless: it
    // will at most make us exit without printing a message to console.
    if (!LockDataDirectory(false)) {
        // Detailed error printed inside LockDataDirectory
        return false;
    }
    return true;
}

bool AppInitInterfaces(NodeContext& node)
{
    node.chain = interfaces::MakeChain(node);
    // Create client interfaces for wallets that are supposed to be loaded
    // according to -wallet and -disablewallet options. This only constructs
    // the interfaces, it doesn't load wallet data. Wallets actually get loaded
    // when load() and start() interface methods are called below.
    g_wallet_init_interface.Construct(node);
    return true;
}

bool AppInitMain(NodeContext& node, interfaces::BlockAndHeaderTipInfo* tip_info)
{
    const ArgsManager& args = *Assert(node.args);
    const CChainParams& chainparams = Params();
    // ********************************************************* Step 4a: application initialization
    if (!CreatePidFile(args)) {
        // Detailed error printed inside CreatePidFile().
        return false;
    }
    if (LogInstance().m_print_to_file) {
        if (args.GetBoolArg("-shrinkdebugfile", LogInstance().DefaultShrinkDebugFile())) {
            // Do this first since it both loads a bunch of debug.log into memory,
            // and because this needs to happen before any other debug.log printing
            LogInstance().ShrinkDebugFile();
        }
    }
    if (!LogInstance().StartLogging()) {
            return InitError(strprintf(Untranslated("Could not open debug log file %s"),
                LogInstance().m_file_path.string()));
    }

    if (!LogInstance().m_log_timestamps)
        LogPrintf("Startup time: %s\n", FormatISO8601DateTime(GetTime()));
    LogPrintf("Default data directory %s\n", GetDefaultDataDir().string());
    LogPrintf("Using data directory %s\n", GetDataDir().string());

    // Only log conf file usage message if conf file actually exists.
    fs::path config_file_path = GetConfigFile(args.GetArg("-conf", BITCOIN_CONF_FILENAME));
    if (fs::exists(config_file_path)) {
        LogPrintf("Config file: %s\n", config_file_path.string());
    } else if (args.IsArgSet("-conf")) {
        // Warn if no conf file exists at path provided by user
        InitWarning(strprintf(_("The specified config file %s does not exist"), config_file_path.string()));
    } else {
        // Not categorizing as "Warning" because it's the default behavior
        LogPrintf("Config file: %s (not found, skipping)\n", config_file_path.string());
    }

    // Log the config arguments to debug.log
    args.LogArgs();

    LogPrintf("Using at most %i automatic connections (%i file descriptors available)\n", nMaxConnections, nFD);

    // Warn about relative -datadir path.
    if (args.IsArgSet("-datadir") && !fs::path(args.GetArg("-datadir", "")).is_absolute()) {
        LogPrintf("Warning: relative datadir option '%s' specified, which will be interpreted relative to the " /* Continued */
                  "current working directory '%s'. This is fragile, because if bitcoin is started in the future "
                  "from a different location, it will be unable to locate the current data files. There could "
                  "also be data loss if bitcoin is started while in a temporary directory.\n",
                  args.GetArg("-datadir", ""), fs::current_path().string());
    }

    InitSignatureCache();
    InitScriptExecutionCache();
    InitRangeproofCache();
    InitSurjectionproofCache();


    int script_threads = args.GetArg("-par", DEFAULT_SCRIPTCHECK_THREADS);
    if (script_threads <= 0) {
        // -par=0 means autodetect (number of cores - 1 script threads)
        // -par=-n means "leave n cores free" (number of cores - n - 1 script threads)
        script_threads += GetNumCores();
    }

    // Subtract 1 because the main thread counts towards the par threads
    script_threads = std::max(script_threads - 1, 0);

    // Number of script-checking threads <= MAX_SCRIPTCHECK_THREADS
    script_threads = std::min(script_threads, MAX_SCRIPTCHECK_THREADS);

    LogPrintf("Script verification uses %d additional threads\n", script_threads);
    if (script_threads >= 1) {
        g_parallel_script_checks = true;
        StartScriptCheckWorkerThreads(script_threads);
    }

    assert(!node.scheduler);
    node.scheduler = std::make_unique<CScheduler>();
    assert(!node.reverification_scheduler);
    node.reverification_scheduler = std::make_unique<CScheduler>();

    // Start the lightweight task scheduler thread
    node.scheduler->m_service_thread = std::thread([&] { TraceThread("scheduler", [&] { node.scheduler->serviceQueue(); }); });

    // Gather some entropy once per minute.
    node.scheduler->scheduleEvery([]{
        RandAddPeriodic();
    }, std::chrono::minutes{1});

    GetMainSignals().RegisterBackgroundSignalScheduler(*node.scheduler);

    /* Register RPC commands regardless of -server setting so they will be
     * available in the GUI RPC console even if external calls are disabled.
     */
    RegisterAllCoreRPCCommands(tableRPC);
    for (const auto& client : node.chain_clients) {
        client->registerRpcs();
    }
#if ENABLE_ZMQ
    RegisterZMQRPCCommands(tableRPC);
#endif

    // ELEMENTS:
    policyAsset = CAsset(uint256S(gArgs.GetArg("-feeasset", chainparams.GetConsensus().pegged_asset.GetHex())));

    /* Start the RPC server already.  It will be started in "warmup" mode
     * and not really process calls already (but it will signify connections
     * that the server is there and will be ready later).  Warmup mode will
     * be disabled when initialisation is finished.
     */
    if (args.GetBoolArg("-server", false)) {
        uiInterface.InitMessage_connect(SetRPCWarmupStatus);
        if (!AppInitServers(node))
            return InitError(_("Unable to start HTTP server. See debug log for details."));
    }

    // ********************************************************* Step 5: verify wallet database integrity
    for (const auto& client : node.chain_clients) {
        if (!client->verify()) {
            return false;
        }
    }

    // ********************************************************* Step 6: network initialization
    // Note that we absolutely cannot open any actual connections
    // until the very end ("start node") as the UTXO/block state
    // is not yet setup and may end up being set up twice if we
    // need to reindex later.

    fListen = args.GetBoolArg("-listen", DEFAULT_LISTEN);
    fDiscover = args.GetBoolArg("-discover", true);
    const bool ignores_incoming_txs{args.GetBoolArg("-blocksonly", DEFAULT_BLOCKSONLY)};

    assert(!node.addrman);
    node.addrman = std::make_unique<CAddrMan>();
    assert(!node.banman);
    node.banman = std::make_unique<BanMan>(GetDataDir() / "banlist.dat", &uiInterface, args.GetArg("-bantime", DEFAULT_MISBEHAVING_BANTIME));
    assert(!node.connman);
    node.connman = std::make_unique<CConnman>(GetRand(std::numeric_limits<uint64_t>::max()), GetRand(std::numeric_limits<uint64_t>::max()), *node.addrman, args.GetBoolArg("-networkactive", true));

    assert(!node.fee_estimator);
    // Don't initialize fee estimation with old data if we don't relay transactions,
    // as they would never get updated.
    if (!ignores_incoming_txs) node.fee_estimator = std::make_unique<CBlockPolicyEstimator>();

    assert(!node.mempool);
    int check_ratio = std::min<int>(std::max<int>(args.GetArg("-checkmempool", chainparams.DefaultConsistencyChecks() ? 1 : 0), 0), 1000000);
    node.mempool = std::make_unique<CTxMemPool>(node.fee_estimator.get(), check_ratio);

    assert(!node.chainman);
    node.chainman = &g_chainman;
    ChainstateManager& chainman = *Assert(node.chainman);

    assert(!node.peerman);
    node.peerman = PeerManager::make(chainparams, *node.connman, *node.addrman, node.banman.get(),
                                     *node.scheduler, chainman, *node.mempool, ignores_incoming_txs);
    RegisterValidationInterface(node.peerman.get());

    // sanitize comments per BIP-0014, format user agent and check total size
    std::vector<std::string> uacomments;
    for (const std::string& cmt : args.GetArgs("-uacomment")) {
        if (cmt != SanitizeString(cmt, SAFE_CHARS_UA_COMMENT))
            return InitError(strprintf(_("User Agent comment (%s) contains unsafe characters."), cmt));
        uacomments.push_back(cmt);
    }
    strSubVersion = FormatSubVersion(CLIENT_NAME, CLIENT_VERSION, uacomments);
    if (strSubVersion.size() > MAX_SUBVERSION_LENGTH) {
        return InitError(strprintf(_("Total length of network version string (%i) exceeds maximum length (%i). Reduce the number or size of uacomments."),
            strSubVersion.size(), MAX_SUBVERSION_LENGTH));
    }

    if (args.IsArgSet("-onlynet")) {
        std::set<enum Network> nets;
        for (const std::string& snet : args.GetArgs("-onlynet")) {
            enum Network net = ParseNetwork(snet);
            if (net == NET_UNROUTABLE)
                return InitError(strprintf(_("Unknown network specified in -onlynet: '%s'"), snet));
            nets.insert(net);
        }
        for (int n = 0; n < NET_MAX; n++) {
            enum Network net = (enum Network)n;
            if (!nets.count(net))
                SetReachable(net, false);
        }
    }

    // Check for host lookup allowed before parsing any network related parameters
    fNameLookup = args.GetBoolArg("-dns", DEFAULT_NAME_LOOKUP);

    bool proxyRandomize = args.GetBoolArg("-proxyrandomize", DEFAULT_PROXYRANDOMIZE);
    // -proxy sets a proxy for all outgoing network traffic
    // -noproxy (or -proxy=0) as well as the empty string can be used to not set a proxy, this is the default
    std::string proxyArg = args.GetArg("-proxy", "");
    SetReachable(NET_ONION, false);
    if (proxyArg != "" && proxyArg != "0") {
        CService proxyAddr;
        if (!Lookup(proxyArg, proxyAddr, 9050, fNameLookup)) {
            return InitError(strprintf(_("Invalid -proxy address or hostname: '%s'"), proxyArg));
        }

        proxyType addrProxy = proxyType(proxyAddr, proxyRandomize);
        if (!addrProxy.IsValid())
            return InitError(strprintf(_("Invalid -proxy address or hostname: '%s'"), proxyArg));

        SetProxy(NET_IPV4, addrProxy);
        SetProxy(NET_IPV6, addrProxy);
        SetProxy(NET_ONION, addrProxy);
        SetNameProxy(addrProxy);
        SetReachable(NET_ONION, true); // by default, -proxy sets onion as reachable, unless -noonion later
    }

    // -onion can be used to set only a proxy for .onion, or override normal proxy for .onion addresses
    // -noonion (or -onion=0) disables connecting to .onion entirely
    // An empty string is used to not override the onion proxy (in which case it defaults to -proxy set above, or none)
    std::string onionArg = args.GetArg("-onion", "");
    if (onionArg != "") {
        if (onionArg == "0") { // Handle -noonion/-onion=0
            SetReachable(NET_ONION, false);
        } else {
            CService onionProxy;
            if (!Lookup(onionArg, onionProxy, 9050, fNameLookup)) {
                return InitError(strprintf(_("Invalid -onion address or hostname: '%s'"), onionArg));
            }
            proxyType addrOnion = proxyType(onionProxy, proxyRandomize);
            if (!addrOnion.IsValid())
                return InitError(strprintf(_("Invalid -onion address or hostname: '%s'"), onionArg));
            SetProxy(NET_ONION, addrOnion);
            SetReachable(NET_ONION, true);
        }
    }

    for (const std::string& strAddr : args.GetArgs("-externalip")) {
        CService addrLocal;
        if (Lookup(strAddr, addrLocal, GetListenPort(), fNameLookup) && addrLocal.IsValid())
            AddLocal(addrLocal, LOCAL_MANUAL);
        else
            return InitError(ResolveErrMsg("externalip", strAddr));
    }

    // Read asmap file if configured
    if (args.IsArgSet("-asmap")) {
        fs::path asmap_path = fs::path(args.GetArg("-asmap", ""));
        if (asmap_path.empty()) {
            asmap_path = DEFAULT_ASMAP_FILENAME;
        }
        if (!asmap_path.is_absolute()) {
            asmap_path = GetDataDir() / asmap_path;
        }
        if (!fs::exists(asmap_path)) {
            InitError(strprintf(_("Could not find asmap file %s"), asmap_path));
            return false;
        }
        std::vector<bool> asmap = CAddrMan::DecodeAsmap(asmap_path);
        if (asmap.size() == 0) {
            InitError(strprintf(_("Could not parse asmap file %s"), asmap_path));
            return false;
        }
        const uint256 asmap_version = SerializeHash(asmap);
        node.connman->SetAsmap(std::move(asmap));
        LogPrintf("Using asmap version %s for IP bucketing\n", asmap_version.ToString());
    } else {
        LogPrintf("Using /16 prefix for IP bucketing\n");
    }

#if ENABLE_ZMQ
    g_zmq_notification_interface = CZMQNotificationInterface::Create();

    if (g_zmq_notification_interface) {
        RegisterValidationInterface(g_zmq_notification_interface);
    }
#endif

    // ********************************************************* Step 7: load block chain

    fReindex = args.GetBoolArg("-reindex", false);
    bool fReindexChainState = args.GetBoolArg("-reindex-chainstate", false);

    // cache size calculations
    int64_t nTotalCache = (args.GetArg("-dbcache", nDefaultDbCache) << 20);
    nTotalCache = std::max(nTotalCache, nMinDbCache << 20); // total cache cannot be less than nMinDbCache
    nTotalCache = std::min(nTotalCache, nMaxDbCache << 20); // total cache cannot be greater than nMaxDbcache
    int64_t nBlockTreeDBCache = std::min(nTotalCache / 8, nMaxBlockDBCache << 20);
    nTotalCache -= nBlockTreeDBCache;
    int64_t nTxIndexCache = std::min(nTotalCache / 8, args.GetBoolArg("-txindex", DEFAULT_TXINDEX) ? nMaxTxIndexCache << 20 : 0);
    nTotalCache -= nTxIndexCache;
    int64_t filter_index_cache = 0;
    if (!g_enabled_filter_types.empty()) {
        size_t n_indexes = g_enabled_filter_types.size();
        int64_t max_cache = std::min(nTotalCache / 8, max_filter_index_cache << 20);
        filter_index_cache = max_cache / n_indexes;
        nTotalCache -= filter_index_cache * n_indexes;
    }
    int64_t nCoinDBCache = std::min(nTotalCache / 2, (nTotalCache / 4) + (1 << 23)); // use 25%-50% of the remainder for disk cache
    nCoinDBCache = std::min(nCoinDBCache, nMaxCoinsDBCache << 20); // cap total coins db cache
    nTotalCache -= nCoinDBCache;
    int64_t nCoinCacheUsage = nTotalCache; // the rest goes to in-memory cache
    int64_t nMempoolSizeMax = args.GetArg("-maxmempool", DEFAULT_MAX_MEMPOOL_SIZE) * 1000000;
    LogPrintf("Cache configuration:\n");
    LogPrintf("* Using %.1f MiB for block index database\n", nBlockTreeDBCache * (1.0 / 1024 / 1024));
    if (args.GetBoolArg("-txindex", DEFAULT_TXINDEX)) {
        LogPrintf("* Using %.1f MiB for transaction index database\n", nTxIndexCache * (1.0 / 1024 / 1024));
    }
    for (BlockFilterType filter_type : g_enabled_filter_types) {
        LogPrintf("* Using %.1f MiB for %s block filter index database\n",
                  filter_index_cache * (1.0 / 1024 / 1024), BlockFilterTypeName(filter_type));
    }
    LogPrintf("* Using %.1f MiB for chain state database\n", nCoinDBCache * (1.0 / 1024 / 1024));
    LogPrintf("* Using %.1f MiB for in-memory UTXO set (plus up to %.1f MiB of unused mempool space)\n", nCoinCacheUsage * (1.0 / 1024 / 1024), nMempoolSizeMax * (1.0 / 1024 / 1024));

    bool fLoaded = false;
    while (!fLoaded && !ShutdownRequested()) {
        bool fReset = fReindex;
        auto is_coinsview_empty = [&](CChainState* chainstate) EXCLUSIVE_LOCKS_REQUIRED(::cs_main) {
            return fReset || fReindexChainState || chainstate->CoinsTip().GetBestBlock().IsNull();
        };
        bilingual_str strLoadError;

        uiInterface.InitMessage(_("Loading block index...").translated);

        do {
            const int64_t load_block_index_start_time = GetTimeMillis();
            try {
                LOCK(cs_main);
                chainman.InitializeChainstate(*Assert(node.mempool));
                chainman.m_total_coinstip_cache = nCoinCacheUsage;
                chainman.m_total_coinsdb_cache = nCoinDBCache;

                UnloadBlockIndex(node.mempool.get(), chainman);

                // new CBlockTreeDB tries to delete the existing file, which
                // fails if it's still open from the previous loop. Close it first:
                pblocktree.reset();
                pblocktree.reset(new CBlockTreeDB(nBlockTreeDBCache, false, fReset));

                if (fReset) {
                    pblocktree->WriteReindexing(true);
                    //If we're reindexing in prune mode, wipe away unusable block files and all undo data files
                    if (fPruneMode)
                        CleanupBlockRevFiles();
                }

                if (ShutdownRequested()) break;

                // LoadBlockIndex will load fHavePruned if we've ever removed a
                // block file from disk.
                // Note that it also sets fReindex based on the disk flag!
                // From here on out fReindex and fReset mean something different!
                if (!chainman.LoadBlockIndex(chainparams)) {
                    if (ShutdownRequested()) break;
                    strLoadError = _("Error loading block database");
                    break;
                }

                // If the loaded chain has a wrong genesis, bail out immediately
                // (we're likely using a testnet datadir, or the other way around).
                if (!chainman.BlockIndex().empty() &&
                        !g_chainman.m_blockman.LookupBlockIndex(chainparams.GetConsensus().hashGenesisBlock)) {
                    return InitError(_("Incorrect or no genesis block found. Wrong datadir for network?"));
                }

                // Check for changed -prune state.  What we are concerned about is a user who has pruned blocks
                // in the past, but is now trying to run unpruned.
                if (fHavePruned && !fPruneMode) {
                    strLoadError = _("You need to rebuild the database using -reindex to go back to unpruned mode.  This will redownload the entire blockchain");
                    break;
                }

                // At this point blocktree args are consistent with what's on disk.
                // If we're not mid-reindex (based on disk + args), add a genesis block on disk
                // (otherwise we use the one already on disk).
                // This is called again in ThreadImport after the reindex completes.
                if (!fReindex && !::ChainstateActive().LoadGenesisBlock(chainparams)) {
                    strLoadError = _("Error initializing block database");
                    break;
                }

                // At this point we're either in reindex or we've loaded a useful
                // block tree into BlockIndex()!

                bool failed_chainstate_init = false;

                for (CChainState* chainstate : chainman.GetAll()) {
                    chainstate->InitCoinsDB(
                        /* cache_size_bytes */ nCoinDBCache,
                        /* in_memory */ false,
                        /* should_wipe */ fReset || fReindexChainState);

                    chainstate->CoinsErrorCatcher().AddReadErrCallback([]() {
                        uiInterface.ThreadSafeMessageBox(
                            _("Error reading from database, shutting down."),
                            "", CClientUIInterface::MSG_ERROR);
                    });

                    // If necessary, upgrade from older database format.
                    // This is a no-op if we cleared the coinsviewdb with -reindex or -reindex-chainstate
                    if (!chainstate->CoinsDB().Upgrade()) {
                        strLoadError = _("Error upgrading chainstate database");
                        failed_chainstate_init = true;
                        break;
                    }

                    // ReplayBlocks is a no-op if we cleared the coinsviewdb with -reindex or -reindex-chainstate
                    if (!chainstate->ReplayBlocks(chainparams)) {
                        strLoadError = _("Unable to replay blocks. You will need to rebuild the database using -reindex-chainstate.");
                        failed_chainstate_init = true;
                        break;
                    }

                    // The on-disk coinsdb is now in a good state, create the cache
                    chainstate->InitCoinsCache(nCoinCacheUsage);
                    assert(chainstate->CanFlushToDisk());

                    if (!is_coinsview_empty(chainstate)) {
                        // LoadChainTip initializes the chain based on CoinsTip()'s best block
                        if (!chainstate->LoadChainTip(chainparams)) {
                            strLoadError = _("Error initializing block database");
                            failed_chainstate_init = true;
                            break; // out of the per-chainstate loop
                        }
                        assert(chainstate->m_chain.Tip() != nullptr);
                    }
                }

                if (failed_chainstate_init) {
                    break; // out of the chainstate activation do-while
                }
            } catch (const std::exception& e) {
                LogPrintf("%s\n", e.what());
                strLoadError = _("Error opening block database");
                break;
            }

            bool failed_rewind{false};
            // Can't hold cs_main while calling RewindBlockIndex, so retrieve the relevant
            // chainstates beforehand.
            for (CChainState* chainstate : WITH_LOCK(::cs_main, return chainman.GetAll())) {
                if (!fReset) {
                    // Note that RewindBlockIndex MUST run even if we're about to -reindex-chainstate.
                    // It both disconnects blocks based on the chainstate, and drops block data in
                    // BlockIndex() based on lack of available witness data.
                    uiInterface.InitMessage(_("Rewinding blocks...").translated);
                    if (!chainstate->RewindBlockIndex(chainparams)) {
                        strLoadError = _(
                            "Unable to rewind the database to a pre-fork state. "
                            "You will need to redownload the blockchain");
                        failed_rewind = true;
                        break; // out of the per-chainstate loop
                    }
                }
            }

            if (failed_rewind) {
                break; // out of the chainstate activation do-while
            }

            bool failed_verification = false;

            try {
                LOCK(cs_main);

                for (CChainState* chainstate : chainman.GetAll()) {
                    if (!is_coinsview_empty(chainstate)) {
                        uiInterface.InitMessage(_("Verifying blocks...").translated);
                        if (fHavePruned && args.GetArg("-checkblocks", DEFAULT_CHECKBLOCKS) > MIN_BLOCKS_TO_KEEP) {
                            LogPrintf("Prune: pruned datadir may not have more than %d blocks; only checking available blocks\n",
                                MIN_BLOCKS_TO_KEEP);
                        }

                        const CBlockIndex* tip = chainstate->m_chain.Tip();
                        RPCNotifyBlockChange(tip);
                        if (tip && tip->nTime > GetAdjustedTime() + 2 * 60 * 60) {
                            strLoadError = _("The block database contains a block which appears to be from the future. "
                                    "This may be due to your computer's date and time being set incorrectly. "
                                    "Only rebuild the block database if you are sure that your computer's date and time are correct");
                            failed_verification = true;
                            break;
                        }

                        // Only verify the DB of the active chainstate. This is fixed in later
                        // work when we allow VerifyDB to be parameterized by chainstate.
                        if (&::ChainstateActive() == chainstate &&
                            !CVerifyDB().VerifyDB(
                                chainparams, *chainstate, &chainstate->CoinsDB(),
                                args.GetArg("-checklevel", DEFAULT_CHECKLEVEL),
                                args.GetArg("-checkblocks", DEFAULT_CHECKBLOCKS))) {
                            strLoadError = _("Corrupted block database detected");
                            failed_verification = true;
                            break;
                        }
                    }
                }
            } catch (const std::exception& e) {
                LogPrintf("%s\n", e.what());
                strLoadError = _("Error opening block database");
                failed_verification = true;
                break;
            }

            if (!failed_verification) {
                fLoaded = true;
                LogPrintf(" block index %15dms\n", GetTimeMillis() - load_block_index_start_time);
            }
        } while(false);

        if (!fLoaded && !ShutdownRequested()) {
            // first suggest a reindex
            if (!fReset) {
                bool fRet = uiInterface.ThreadSafeQuestion(
                    strLoadError + Untranslated(".\n\n") + _("Do you want to rebuild the block database now?"),
                    strLoadError.original + ".\nPlease restart with -reindex or -reindex-chainstate to recover.",
                    "", CClientUIInterface::MSG_ERROR | CClientUIInterface::BTN_ABORT);
                if (fRet) {
                    fReindex = true;
                    AbortShutdown();
                } else {
                    LogPrintf("Aborted block database rebuild. Exiting.\n");
                    return false;
                }
            } else {
                return InitError(strLoadError);
            }
        }
    }

    // As LoadBlockIndex can take several minutes, it's possible the user
    // requested to kill the GUI during the last operation. If so, exit.
    // As the program has not fully started yet, Shutdown() is possibly overkill.
    if (ShutdownRequested()) {
        LogPrintf("Shutdown requested. Exiting.\n");
        return false;
    }

    // ********************************************************* Step 8: start indexers
    if (args.GetBoolArg("-txindex", DEFAULT_TXINDEX)) {
        g_txindex = std::make_unique<TxIndex>(nTxIndexCache, false, fReindex);
        g_txindex->Start();
    }

    for (const auto& filter_type : g_enabled_filter_types) {
        InitBlockFilterIndex(filter_type, filter_index_cache, false, fReindex);
        GetBlockFilterIndex(filter_type)->Start();
    }

    // ********************************************************* Step 9: load wallet
    for (const auto& client : node.chain_clients) {
        if (!client->load()) {
            return false;
        }
    }

    // ********************************************************* Step 10: data directory maintenance

    // if pruning, unset the service bit and perform the initial blockstore prune
    // after any wallet rescanning has taken place.
    if (fPruneMode) {
        LogPrintf("Unsetting NODE_NETWORK on prune mode\n");
        nLocalServices = ServiceFlags(nLocalServices & ~NODE_NETWORK);
        if (!fReindex) {
            LOCK(cs_main);
            for (CChainState* chainstate : chainman.GetAll()) {
                uiInterface.InitMessage(_("Pruning blockstore...").translated);
                chainstate->PruneAndFlush();
            }
        }
    }

    if (chainparams.GetConsensus().SegwitHeight != std::numeric_limits<int>::max()) {
        // Advertise witness capabilities.
        // The option to not set NODE_WITNESS is only used in the tests and should be removed.
        nLocalServices = ServiceFlags(nLocalServices | NODE_WITNESS);
    }

    // ********************************************************* Step 11: import blocks

    if (!CheckDiskSpace(GetDataDir())) {
        InitError(strprintf(_("Error: Disk space is low for %s"), GetDataDir()));
        return false;
    }
    if (!CheckDiskSpace(GetBlocksDir())) {
        InitError(strprintf(_("Error: Disk space is low for %s"), GetBlocksDir()));
        return false;
    }

    // Either install a handler to notify us when genesis activates, or set fHaveGenesis directly.
    // No locking, as this happens before any background thread is started.
    boost::signals2::connection block_notify_genesis_wait_connection;
    if (::ChainActive().Tip() == nullptr) {
        block_notify_genesis_wait_connection = uiInterface.NotifyBlockTip_connect(std::bind(BlockNotifyGenesisWait, std::placeholders::_2));
    } else {
        fHaveGenesis = true;
    }

#if HAVE_SYSTEM
    const std::string block_notify = args.GetArg("-blocknotify", "");
    if (!block_notify.empty()) {
        uiInterface.NotifyBlockTip_connect([block_notify](SynchronizationState sync_state, const CBlockIndex* pBlockIndex) {
            if (sync_state != SynchronizationState::POST_INIT || !pBlockIndex) return;
            std::string command = block_notify;
            boost::replace_all(command, "%s", pBlockIndex->GetBlockHash().GetHex());
            std::thread t(runCommand, command);
            t.detach(); // thread runs free
        });
    }
#endif

    std::vector<fs::path> vImportFiles;
    for (const std::string& strFile : args.GetArgs("-loadblock")) {
        vImportFiles.push_back(strFile);
    }

    chainman.m_load_block = std::thread(&TraceThread<std::function<void()>>, "loadblk", [=, &chainman, &args] {
        ThreadImport(chainman, vImportFiles, args);
    });

    // Wait for genesis block to be processed
    {
        WAIT_LOCK(g_genesis_wait_mutex, lock);
        // We previously could hang here if StartShutdown() is called prior to
        // ThreadImport getting started, so instead we just wait on a timer to
        // check ShutdownRequested() regularly.
        while (!fHaveGenesis && !ShutdownRequested()) {
            g_genesis_wait_cv.wait_for(lock, std::chrono::milliseconds(500));
        }
        block_notify_genesis_wait_connection.disconnect();
    }

    if (ShutdownRequested()) {
        return false;
    }

    // ********************************************************* Step 12: start node

    int chain_active_height;

    //// debug print
    {
        LOCK(cs_main);
        LogPrintf("block tree size = %u\n", chainman.BlockIndex().size());
        chain_active_height = chainman.ActiveChain().Height();
        if (tip_info) {
            tip_info->block_height = chain_active_height;
            tip_info->block_time = chainman.ActiveChain().Tip() ? chainman.ActiveChain().Tip()->GetBlockTime() : Params().GenesisBlock().GetBlockTime();
            tip_info->verification_progress = GuessVerificationProgress(chainman.ActiveChain().Tip(), Params().GetConsensus().nPowTargetSpacing);

        }
        if (tip_info && ::pindexBestHeader) {
            tip_info->header_height = ::pindexBestHeader->nHeight;
            tip_info->header_time = ::pindexBestHeader->GetBlockTime();
        }
    }
    LogPrintf("nBestHeight = %d\n", chain_active_height);
    if (node.peerman) node.peerman->SetBestHeight(chain_active_height);

    Discover();

    // Map ports with UPnP or NAT-PMP.
    StartMapPort(args.GetBoolArg("-upnp", DEFAULT_UPNP), gArgs.GetBoolArg("-natpmp", DEFAULT_NATPMP));

    CConnman::Options connOptions;
    connOptions.nLocalServices = nLocalServices;
    connOptions.nMaxConnections = nMaxConnections;
    connOptions.m_max_outbound_full_relay = std::min(MAX_OUTBOUND_FULL_RELAY_CONNECTIONS, connOptions.nMaxConnections);
    connOptions.m_max_outbound_block_relay = std::min(MAX_BLOCK_RELAY_ONLY_CONNECTIONS, connOptions.nMaxConnections-connOptions.m_max_outbound_full_relay);
    connOptions.nMaxAddnode = MAX_ADDNODE_CONNECTIONS;
    connOptions.nMaxFeeler = MAX_FEELER_CONNECTIONS;
    connOptions.uiInterface = &uiInterface;
    connOptions.m_banman = node.banman.get();
    connOptions.m_msgproc = node.peerman.get();
    connOptions.nSendBufferMaxSize = 1000 * args.GetArg("-maxsendbuffer", DEFAULT_MAXSENDBUFFER);
    connOptions.nReceiveFloodSize = 1000 * args.GetArg("-maxreceivebuffer", DEFAULT_MAXRECEIVEBUFFER);
    connOptions.m_added_nodes = args.GetArgs("-addnode");

    connOptions.nMaxOutboundLimit = 1024 * 1024 * args.GetArg("-maxuploadtarget", DEFAULT_MAX_UPLOAD_TARGET);
    connOptions.m_peer_connect_timeout = peer_connect_timeout;

    for (const std::string& bind_arg : args.GetArgs("-bind")) {
        CService bind_addr;
        const size_t index = bind_arg.rfind('=');
        if (index == std::string::npos) {
            if (Lookup(bind_arg, bind_addr, GetListenPort(), false)) {
                connOptions.vBinds.push_back(bind_addr);
                continue;
            }
        } else {
            const std::string network_type = bind_arg.substr(index + 1);
            if (network_type == "onion") {
                const std::string truncated_bind_arg = bind_arg.substr(0, index);
                if (Lookup(truncated_bind_arg, bind_addr, BaseParams().OnionServiceTargetPort(), false)) {
                    connOptions.onion_binds.push_back(bind_addr);
                    continue;
                }
            }
        }
        return InitError(ResolveErrMsg("bind", bind_arg));
    }

    if (connOptions.onion_binds.empty()) {
        connOptions.onion_binds.push_back(DefaultOnionServiceTarget());
    }

    if (args.GetBoolArg("-listenonion", DEFAULT_LISTEN_ONION)) {
        const auto bind_addr = connOptions.onion_binds.front();
        if (connOptions.onion_binds.size() > 1) {
            InitWarning(strprintf(_("More than one onion bind address is provided. Using %s for the automatically created Tor onion service."), bind_addr.ToStringIPPort()));
        }
        StartTorControl(bind_addr);
    }

    for (const std::string& strBind : args.GetArgs("-whitebind")) {
        NetWhitebindPermissions whitebind;
        bilingual_str error;
        if (!NetWhitebindPermissions::TryParse(strBind, whitebind, error)) return InitError(error);
        connOptions.vWhiteBinds.push_back(whitebind);
    }

    for (const auto& net : args.GetArgs("-whitelist")) {
        NetWhitelistPermissions subnet;
        bilingual_str error;
        if (!NetWhitelistPermissions::TryParse(net, subnet, error)) return InitError(error);
        connOptions.vWhitelistedRange.push_back(subnet);
    }

    connOptions.vSeedNodes = args.GetArgs("-seednode");

    // Initiate outbound connections unless connect=0
    connOptions.m_use_addrman_outgoing = !args.IsArgSet("-connect");
    if (!connOptions.m_use_addrman_outgoing) {
        const auto connect = args.GetArgs("-connect");
        if (connect.size() != 1 || connect[0] != "0") {
            connOptions.m_specified_outgoing = connect;
        }
    }

    const std::string& i2psam_arg = args.GetArg("-i2psam", "");
    if (!i2psam_arg.empty()) {
        CService addr;
        if (!Lookup(i2psam_arg, addr, 7656, fNameLookup) || !addr.IsValid()) {
            return InitError(strprintf(_("Invalid -i2psam address or hostname: '%s'"), i2psam_arg));
        }
        SetReachable(NET_I2P, true);
        SetProxy(NET_I2P, proxyType{addr});
    } else {
        SetReachable(NET_I2P, false);
    }

    connOptions.m_i2p_accept_incoming = args.GetBoolArg("-i2pacceptincoming", true);

    if (!node.connman->Start(*node.scheduler, connOptions)) {
        return false;
    }

    // ********************************************************* Step 13: Check PAK
    if (chainparams.GetEnforcePak()) {
        if (!chainparams.GetConsensus().first_extension_space.empty() &&
                CreatePAKListFromExtensionSpace(chainparams.GetConsensus().first_extension_space).IsReject()) {
            return InitError(Untranslated("PAK is being enforced but initial extension space has invalid entries."));
        }
    }

    // ********************************************************* Step 14: finished

    SetRPCWarmupFinished();

    // ELEMENTS:
    if (gArgs.GetBoolArg("-validatepegin", Params().GetConsensus().has_parent_chain)) {
        uiInterface.InitMessage(_("Awaiting mainchain RPC warmup").translated);
    }
    if (!MainchainRPCCheck(true)) { //Initial check only
        const std::string err_msg = "ERROR: elements is set to verify pegins but cannot get a valid response from the mainchain daemon. Please check debug.log for more information.\n\nIf you haven't setup a bitcoind please get the latest stable version from https://bitcoincore.org/en/download/ or if you do not need to validate pegins set in your elements configuration validatepegin=0";
        // We fail immediately if this node has RPC server enabled
        if (gArgs.GetBoolArg("-server", false)) {
            InitError(Untranslated(err_msg));
            return false;
        } else {
            // Or gently warn the user, and continue
            InitError(Untranslated(err_msg));
            gArgs.SoftSetArg("-validatepegin", "0");
        }
    }

    // Start the lightweight block re-evaluation scheduler thread
    node.reverification_scheduler->m_service_thread = std::thread([&] { TraceThread( "reevaluation_scheduler", [&] { node.reverification_scheduler->serviceQueue(); }); });

    CScheduler::Function f2 = std::bind(&MainchainRPCCheck, false);
    unsigned int check_rpc_every = gArgs.GetArg("-recheckpeginblockinterval", 120);
    if (check_rpc_every) {
        node.reverification_scheduler->scheduleEvery(f2, std::chrono::seconds(check_rpc_every));
    }

    uiInterface.InitMessage(_("Done loading").translated);

    for (const auto& client : node.chain_clients) {
        client->start(*node.scheduler);
    }

    BanMan* banman = node.banman.get();
    node.scheduler->scheduleEvery([banman]{
        banman->DumpBanlist();
    }, DUMP_BANS_INTERVAL);

#if HAVE_SYSTEM
    StartupNotify(args);
#endif

    return true;
}<|MERGE_RESOLUTION|>--- conflicted
+++ resolved
@@ -62,10 +62,7 @@
 #include <util/system.h>
 #include <util/threadnames.h>
 #include <util/translation.h>
-<<<<<<< HEAD
-=======
 #include <validation.h>
->>>>>>> 1f14130c
 #include <validationinterface.h>
 #include <walletinitinterface.h>
 
@@ -228,12 +225,8 @@
     // After everything has been shut down, but before things get flushed, stop the
     // CScheduler/checkqueue, scheduler and load block thread.
     if (node.scheduler) node.scheduler->stop();
-<<<<<<< HEAD
     if (node.reverification_scheduler) node.reverification_scheduler->stop();
-    if (g_load_block.joinable()) g_load_block.join();
-=======
     if (node.chainman && node.chainman->m_load_block.joinable()) node.chainman->m_load_block.join();
->>>>>>> 1f14130c
     StopScriptCheckWorkerThreads();
 
     // After the threads that potentially access these pointers have been stopped,
