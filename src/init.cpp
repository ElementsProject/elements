--- conflicted
+++ resolved
@@ -1095,11 +1095,6 @@
 
     nMaxTipAge = args.GetIntArg("-maxtipage", DEFAULT_MAX_TIP_AGE);
 
-<<<<<<< HEAD
-    if (args.IsArgSet("-proxy") && args.GetArg("-proxy", "").empty()) {
-        return InitError(_("No proxy server specified. Use -proxy=<ip> or -proxy=<ip:port>."));
-    }
-
     try {
         const std::string default_asset_name = gArgs.GetArg("-defaultpeggedassetname", "bitcoin");
         InitGlobalAssetDir(gArgs.GetArgs("-assetdir"), default_asset_name);
@@ -1107,8 +1102,6 @@
         return InitError(Untranslated(strprintf("Error in -assetdir: %s\n", e.what())));
     }
 
-=======
->>>>>>> 4a870982
     if (args.GetBoolArg("-reindex-chainstate", false)) {
         // indexes that must be deactivated to prevent index corruption, see #24630
         if (args.GetBoolArg("-coinstatsindex", DEFAULT_COINSTATSINDEX)) {
