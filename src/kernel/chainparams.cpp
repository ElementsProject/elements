// Copyright (c) 2010 Satoshi Nakamoto
// Copyright (c) 2009-2021 The Bitcoin Core developers
// Distributed under the MIT software license, see the accompanying
// file COPYING or http://www.opensource.org/licenses/mit-license.php.

#include <kernel/chainparams.h>

#include <chainparamsseeds.h>
#include <consensus/amount.h>
#include <consensus/merkle.h>
#include <consensus/params.h>
#include <hash.h>
#include <chainparamsbase.h>
#include <logging.h>
#include <primitives/block.h>
#include <primitives/transaction.h>
#include <script/interpreter.h>
#include <script/script.h>
#include <uint256.h>
#include <util/strencodings.h>
#include <util/system.h>
#include <issuance.h>
#include <deploymentinfo.h>

#include <algorithm>
#include <cassert>
#include <cstdint>
#include <cstring>
#include <type_traits>

#include <assert.h>

static CScript StrHexToScriptWithDefault(std::string strScript, const CScript defaultScript)
{
    CScript returnScript;
    if (!strScript.empty()) {
        std::vector<unsigned char> scriptData = ParseHex(strScript);
        returnScript = CScript(scriptData.begin(), scriptData.end());
    } else {
        returnScript = defaultScript;
    }
    return returnScript;
}

// Safer for users if they load incorrect parameters via arguments.
static std::vector<unsigned char> CommitToArguments(const Consensus::Params& params, const std::string& networkID)
{
    CSHA256 sha2;
    unsigned char commitment[32];
    sha2.Write((const unsigned char*)networkID.c_str(), networkID.length());
    sha2.Write((const unsigned char*)HexStr(params.fedpegScript).c_str(), HexStr(params.fedpegScript).length());
    sha2.Write((const unsigned char*)HexStr(params.signblockscript).c_str(), HexStr(params.signblockscript).length());
    sha2.Finalize(commitment);
    return std::vector<unsigned char>(commitment, commitment + 32);
}

static CBlock CreateGenesisBlock(const Consensus::Params& params, const CScript& genesisScriptSig, const CScript& genesisOutputScript, uint32_t nTime, uint32_t nNonce, uint32_t nBits, int32_t nVersion, const CAmount& genesisReward)
{
    CMutableTransaction txNew;
    txNew.nVersion = 1;
    txNew.vin.resize(1);
    txNew.vin[0].scriptSig = genesisScriptSig;
    txNew.vout.push_back(CTxOut(CAsset(), genesisReward, genesisOutputScript));

    CBlock genesis;
    genesis.nTime    = nTime;
    genesis.nBits    = nBits;
    genesis.nNonce   = nNonce;
    genesis.nVersion = nVersion;
    genesis.vtx.push_back(MakeTransactionRef(std::move(txNew)));
    genesis.hashPrevBlock.SetNull();
    genesis.hashMerkleRoot = BlockMerkleRoot(genesis);
    if (g_signed_blocks) {
        genesis.proof = CProof(params.signblockscript, CScript());
    }
    return genesis;
}

/**
 * Build the genesis block. Note that the output of its generation
 * transaction cannot be spent since it did not originally exist in the
 * database.
 *
 * CBlock(hash=000000000019d6, ver=1, hashPrevBlock=00000000000000, hashMerkleRoot=4a5e1e, nTime=1231006505, nBits=1d00ffff, nNonce=2083236893, vtx=1)
 *   CTransaction(hash=4a5e1e, ver=1, vin.size=1, vout.size=1, nLockTime=0)
 *     CTxIn(COutPoint(000000, -1), coinbase 04ffff001d0104455468652054696d65732030332f4a616e2f32303039204368616e63656c6c6f72206f6e206272696e6b206f66207365636f6e64206261696c6f757420666f722062616e6b73)
 *     CTxOut(nValue=50.00000000, scriptPubKey=0x5F1DF16B2B704C8A578D0B)
 *   vMerkleTree: 4a5e1e
 */
static CBlock CreateGenesisBlock(uint32_t nTime, uint32_t nNonce, uint32_t nBits, int32_t nVersion, const CAmount& genesisReward, const Consensus::Params& params)
{
    const char* pszTimestamp = "The Times 03/Jan/2009 Chancellor on brink of second bailout for banks";
    const CScript genesisScriptSig = CScript() << 486604799 << CScriptNum(4) << std::vector<unsigned char>((const unsigned char*)pszTimestamp, (const unsigned char*)pszTimestamp + strlen(pszTimestamp));
    const CScript genesisOutputScript = CScript() << ParseHex("04678afdb0fe5548271967f1a67130b7105cd6a828e03909a67962e0ea1f61deb649f6bc3f4cef38c4f35504e51ec112de5c384df7ba0b8d578a4c702b6bf11d5f") << OP_CHECKSIG;
    return CreateGenesisBlock(params, genesisScriptSig, genesisOutputScript, nTime, nNonce, nBits, nVersion, genesisReward);
}

/**
 * Allows modifying the Version Bits Elements regtest parameters (and liquidv1test).
 * Ideally, this would be a method in the base class, inherited everywhere, but that might complicate future merges,
 * so we settle for this static function.
 */
static void UpdateElementsActivationParametersFromArgs(Consensus::Params& consensus, const ArgsManager& args)
{
    if (!args.IsArgSet("-evbparams")) return;

    std::map<std::string,int> map_deployments;
    for (const std::string& strDeployment : args.GetArgs("-evbparams")) {
        std::vector<std::string> vDeploymentParams = SplitString(strDeployment, ':');
        if (vDeploymentParams.size() != 5) {
            throw std::runtime_error("ElementsVersion bits parameters malformed, expecting deployment:start:end:period:threshold");
        }
        int64_t nStartTime = 0, nTimeout = 0, nPeriod = 0, nThreshold = 0;
        bool use_nStartTime = false, use_nTimeout = false, use_nPeriod = false, use_nThreshold = false;
        if(vDeploymentParams[1].length()) {
            if (!ParseInt64(vDeploymentParams[1], &nStartTime)) {
                throw std::runtime_error(strprintf("Invalid nStartTime (%s)", vDeploymentParams[1]));
            }
            use_nStartTime = true;
        }
        if(vDeploymentParams[2].length()) {
            if (!ParseInt64(vDeploymentParams[2], &nTimeout)) {
                throw std::runtime_error(strprintf("Invalid nTimeout (%s)", vDeploymentParams[2]));
            }
            use_nTimeout = true;
        }
        if(vDeploymentParams[3].length()) {
            if (!ParseInt64(vDeploymentParams[3], &nPeriod)) {
                throw std::runtime_error(strprintf("Invalid nPeriod (%s)", vDeploymentParams[3]));
            }
            use_nPeriod = true;
        }
        if(vDeploymentParams[4].length()) {
            if (!ParseInt64(vDeploymentParams[4], &nThreshold)) {
                throw std::runtime_error(strprintf("Invalid nThreshold (%s)", vDeploymentParams[4]));
            }
            use_nThreshold = true;
        }
        bool found = false;
        for (int j=0; j < (int)Consensus::MAX_VERSION_BITS_DEPLOYMENTS; ++j) {
            if (vDeploymentParams[0] == VersionBitsDeploymentInfo[j].name) {
                if(map_deployments[vDeploymentParams[0]]) {
                    found = true;
                    LogPrintf("Ignoring duplicated version bits activation parameters for \"%s\"\n", strDeployment.c_str());
                    break;
                }
                std::string extra_logging;
                map_deployments[vDeploymentParams[0]]=1;
                Consensus::DeploymentPos d=Consensus::DeploymentPos(j);
                if (use_nStartTime) {
                    consensus.vDeployments[d].nStartTime = nStartTime;
                } else {
                    nStartTime =consensus.vDeployments[d].nStartTime;
                }
                if (use_nTimeout) {
                    consensus.vDeployments[d].nTimeout = nTimeout;
                } else {
                    nTimeout = consensus.vDeployments[d].nTimeout;
                }
                if (consensus.vDeployments[d].nPeriod) {
                    if(use_nPeriod) {
                        consensus.vDeployments[d].nPeriod = nPeriod;
                    } else {
                        nPeriod = *consensus.vDeployments[d].nPeriod;
                    }
                    extra_logging+= strprintf(", period=%ld", nPeriod);
                }
                if (consensus.vDeployments[d].nThreshold) {
                    if(use_nThreshold) {
                        consensus.vDeployments[d].nThreshold = nThreshold;
                    } else {
                        nThreshold = *consensus.vDeployments[d].nThreshold;
                    }
                    extra_logging+= strprintf(", threshold=%ld", nThreshold);
                }
                found = true;
                LogPrintf("Setting version bits activation parameters for %s to start=%ld, timeout=%ld%s\n", vDeploymentParams[0], nStartTime, nTimeout, extra_logging.c_str());
                break;
            }
        }
        if (!found) {
            throw std::runtime_error(strprintf("Invalid deployment (%s)", vDeploymentParams[0]));
        }
    }
}

/**
 * Main network on which people trade goods and services.
 */
class CMainParams : public CChainParams {
public:
    CMainParams() {
        strNetworkID = CBaseChainParams::MAIN;
        consensus.signet_blocks = false;
        consensus.signet_challenge.clear();
        consensus.nSubsidyHalvingInterval = 210000;
        consensus.script_flag_exceptions.emplace( // BIP16 exception
            uint256S("0x00000000000002dc756eebf4f49723ed8d30cc28a5f108eb94b1ba88ac4f9c22"), SCRIPT_VERIFY_NONE);
        consensus.script_flag_exceptions.emplace( // Taproot exception
            uint256S("0x0000000000000000000f14c35b2d841e986ab5441de8c585d5ffe55ea1e395ad"), SCRIPT_VERIFY_P2SH | SCRIPT_VERIFY_WITNESS);
        consensus.BIP34Height = 227931;
        consensus.BIP34Hash = uint256S("0x000000000000024b89b42a942fe0d9fea3bb44ab7bd1b19115dd6a759c0808b8");
        consensus.BIP65Height = 388381; // 000000000000000004c2b624ed5d7756c508d90fd0da2c7c679febfa6c4735f0
        consensus.BIP66Height = 363725; // 00000000000000000379eaa19dce8c9b722d46ae6a57c2f1a988119488b50931
        consensus.CSVHeight = 419328; // 000000000000000004a1b34462cb8aeebd5799177f7a29cf28f2d1961716b5b5
        consensus.SegwitHeight = 481824; // 0000000000000000001c8018d9cb3b742ef25114f27563e3fc4a1902167f9893
        consensus.MinBIP9WarningHeight = 483840; // segwit activation height + miner confirmation window
        consensus.powLimit = uint256S("00000000ffffffffffffffffffffffffffffffffffffffffffffffffffffffff");
        consensus.nPowTargetTimespan = 14 * 24 * 60 * 60; // two weeks
        consensus.nPowTargetSpacing = 10 * 60;
        consensus.fPowAllowMinDifficultyBlocks = false;
        consensus.fPowNoRetargeting = false;
        consensus.nRuleChangeActivationThreshold = 1815; // 90% of 2016
        consensus.nMinerConfirmationWindow = 2016; // nPowTargetTimespan / nPowTargetSpacing
        consensus.vDeployments[Consensus::DEPLOYMENT_TESTDUMMY].bit = 28;
        consensus.vDeployments[Consensus::DEPLOYMENT_TESTDUMMY].nStartTime = Consensus::BIP9Deployment::NEVER_ACTIVE;
        consensus.vDeployments[Consensus::DEPLOYMENT_TESTDUMMY].nTimeout = Consensus::BIP9Deployment::NO_TIMEOUT;
        consensus.vDeployments[Consensus::DEPLOYMENT_TESTDUMMY].min_activation_height = 0; // No activation delay
        // DynaFed: never activate (but set to avoid use of uninitialized memory in tests)
        consensus.vDeployments[Consensus::DEPLOYMENT_DYNA_FED].bit = 25;
        consensus.vDeployments[Consensus::DEPLOYMENT_DYNA_FED].nStartTime = Consensus::BIP9Deployment::NEVER_ACTIVE;
        consensus.vDeployments[Consensus::DEPLOYMENT_DYNA_FED].nTimeout = Consensus::BIP9Deployment::NO_TIMEOUT;
        consensus.vDeployments[Consensus::DEPLOYMENT_DYNA_FED].min_activation_height = 0; // No activation delay

        // Deployment of Taproot (BIPs 340-342)
        consensus.vDeployments[Consensus::DEPLOYMENT_TAPROOT].bit = 2;
        consensus.vDeployments[Consensus::DEPLOYMENT_TAPROOT].nStartTime = 1619222400; // April 24th, 2021
        consensus.vDeployments[Consensus::DEPLOYMENT_TAPROOT].nTimeout = 1628640000; // August 11th, 2021
        consensus.vDeployments[Consensus::DEPLOYMENT_TAPROOT].min_activation_height = 709632; // Approximately November 12th, 2021

<<<<<<< HEAD
        consensus.nMinimumChainWork = uint256S("0x00000000000000000000000000000000000000003404ba0801921119f903495e");
        consensus.defaultAssumeValid = uint256S("0x00000000000000000009c97098b5295f7e5f183ac811fb5d1534040adb93cabd"); // 751565
        // Simplicity
        consensus.vDeployments[Consensus::DEPLOYMENT_SIMPLICITY].bit = 24;
        consensus.vDeployments[Consensus::DEPLOYMENT_SIMPLICITY].nStartTime = Consensus::BIP9Deployment::NEVER_ACTIVE;
        consensus.vDeployments[Consensus::DEPLOYMENT_SIMPLICITY].nTimeout = Consensus::BIP9Deployment::NO_TIMEOUT;
        consensus.vDeployments[Consensus::DEPLOYMENT_SIMPLICITY].min_activation_height = 0; // No activation delay

        consensus.nMinimumChainWork = uint256S("0x00000000000000000000000000000000000000002927cdceccbd5209e81e80db");
        consensus.defaultAssumeValid = uint256S("0x000000000000000000052d314a259755ca65944e68df6b12a067ea8f1f5a7091"); // 724466

        consensus.genesis_subsidy = 50*COIN;
        consensus.connect_genesis_outputs = false;
        consensus.subsidy_asset = CAsset();
        anyonecanspend_aremine = false;
        enforce_pak = false;
        multi_data_permitted = false;
        accept_discount_ct = false;
        create_discount_ct = false;
        consensus.has_parent_chain = false;
        g_signed_blocks = false;
        g_con_elementsmode = false;
        g_con_blockheightinheader = false;
        consensus.total_valid_epochs = 0;
        consensus.elements_mode = g_con_elementsmode;
=======
        consensus.nMinimumChainWork = uint256S("0x000000000000000000000000000000000000000044a50fe819c39ad624021859");
        consensus.defaultAssumeValid = uint256S("0x000000000000000000035c3f0d31e71a5ee24c5aaf3354689f65bd7b07dee632"); // 784000
>>>>>>> 3133d935

        /**
         * The message start string is designed to be unlikely to occur in normal data.
         * The characters are rarely used upper ASCII, not valid as UTF-8, and produce
         * a large 32-bit integer with any alignment.
         */
        pchMessageStart[0] = 0xf9;
        pchMessageStart[1] = 0xbe;
        pchMessageStart[2] = 0xb4;
        pchMessageStart[3] = 0xd9;
        nDefaultPort = 8333;
        nPruneAfterHeight = 100000;
        m_assumed_blockchain_size = 540;
        m_assumed_chain_state_size = 7;

        genesis = CreateGenesisBlock(1231006505, 2083236893, 0x1d00ffff, 1, 50 * COIN, consensus);
        consensus.hashGenesisBlock = genesis.GetHash();
        assert(consensus.hashGenesisBlock == uint256S("0x000000000019d6689c085ae165831e934ff763ae46a2a6c172b3f1b60a8ce26f"));
        assert(genesis.hashMerkleRoot == uint256S("0x4a5e1e4baab89f3a32518a88c31bc87f618f76673e2cc77ab2127b7afdeda33b"));

        // Note that of those which support the service bits prefix, most only support a subset of
        // possible options.
        // This is fine at runtime as we'll fall back to using them as an addrfetch if they don't support the
        // service bits we want, but we should get them updated to support all service bits wanted by any
        // release ASAP to avoid it where possible.
        vSeeds.emplace_back("seed.bitcoin.sipa.be."); // Pieter Wuille, only supports x1, x5, x9, and xd
        vSeeds.emplace_back("dnsseed.bluematt.me."); // Matt Corallo, only supports x9
        vSeeds.emplace_back("dnsseed.bitcoin.dashjr.org."); // Luke Dashjr
        vSeeds.emplace_back("seed.bitcoinstats.com."); // Christian Decker, supports x1 - xf
        vSeeds.emplace_back("seed.bitcoin.jonasschnelli.ch."); // Jonas Schnelli, only supports x1, x5, x9, and xd
        vSeeds.emplace_back("seed.btc.petertodd.org."); // Peter Todd, only supports x1, x5, x9, and xd
        vSeeds.emplace_back("seed.bitcoin.sprovoost.nl."); // Sjors Provoost
        vSeeds.emplace_back("dnsseed.emzy.de."); // Stephan Oeste
        vSeeds.emplace_back("seed.bitcoin.wiz.biz."); // Jason Maurice

        base58Prefixes[PUBKEY_ADDRESS] = std::vector<unsigned char>(1,0);
        base58Prefixes[SCRIPT_ADDRESS] = std::vector<unsigned char>(1,5);
        base58Prefixes[SECRET_KEY] =     std::vector<unsigned char>(1,128);
        base58Prefixes[EXT_PUBLIC_KEY] = {0x04, 0x88, 0xB2, 0x1E};
        base58Prefixes[EXT_SECRET_KEY] = {0x04, 0x88, 0xAD, 0xE4};

        bech32_hrp = "bc";
        blech32_hrp = bech32_hrp;

        vFixedSeeds = std::vector<uint8_t>(std::begin(chainparams_seed_main), std::end(chainparams_seed_main));

        fDefaultConsistencyChecks = false;
        fRequireStandard = true;
        m_is_test_chain = false;
        m_is_mockable_chain = false;

        checkpointData = {
            {
                { 11111, uint256S("0x0000000069e244f73d78e8fd29ba2fd2ed618bd6fa2ee92559f542fdb26e7c1d")},
                { 33333, uint256S("0x000000002dd5588a74784eaa7ab0507a18ad16a236e7b1ce69f00d7ddfb5d0a6")},
                { 74000, uint256S("0x0000000000573993a3c9e41ce34471c079dcf5f52a0e824a81e7f953b8661a20")},
                {105000, uint256S("0x00000000000291ce28027faea320c8d2b054b2e0fe44a773f3eefb151d6bdc97")},
                {134444, uint256S("0x00000000000005b12ffd4cd315cd34ffd4a594f430ac814c91184a0d42d2b0fe")},
                {168000, uint256S("0x000000000000099e61ea72015e79632f216fe6cb33d7899acb35b75c8303b763")},
                {193000, uint256S("0x000000000000059f452a5f7340de6682a977387c17010ff6e6c3bd83ca8b1317")},
                {210000, uint256S("0x000000000000048b95347e83192f69cf0366076336c639f9b7228e9ba171342e")},
                {216116, uint256S("0x00000000000001b4f4b433e81ee46494af945cf96014816a4e2370f11b23df4e")},
                {225430, uint256S("0x00000000000001c108384350f74090433e7fcf79a606b8e797f065b130575932")},
                {250000, uint256S("0x000000000000003887df1f29024b06fc2200b55f8af8f35453d7be294df2d214")},
                {279000, uint256S("0x0000000000000001ae8c72a0b0c301f67e3afca10e819efa9041e458e9bd7e40")},
                {295000, uint256S("0x00000000000000004d9b4ef50f0f9d686fd69db2e03af35a100370c64632a983")},
            }
        };

        m_assumeutxo_data = MapAssumeutxo{
         // TODO to be specified in a future patch.
        };

        chainTxData = ChainTxData{
            // Data from RPC: getchaintxstats 4096 000000000000000000035c3f0d31e71a5ee24c5aaf3354689f65bd7b07dee632
            .nTime    = 1680665245,
            .nTxCount = 820876044,
            .dTxRate  = 3.672283614033389,
        };
    }
};

/**
 * Testnet (v3): public test network which is reset from time to time.
 */
class CTestNetParams : public CChainParams {
public:
    CTestNetParams() {
        strNetworkID = CBaseChainParams::TESTNET;
        consensus.signet_blocks = false;
        consensus.signet_challenge.clear();
        consensus.nSubsidyHalvingInterval = 210000;
        consensus.script_flag_exceptions.emplace( // BIP16 exception
            uint256S("0x00000000dd30457c001f4095d208cc1296b0eed002427aa599874af7a432b105"), SCRIPT_VERIFY_NONE);
        consensus.BIP34Height = 21111;
        consensus.BIP34Hash = uint256S("0x0000000023b3a96d3484e5abb3755c413e7d41500f8e2a5c3f0dd01299cd8ef8");
        consensus.BIP65Height = 581885; // 00000000007f6655f22f98e72ed80d8b06dc761d5da09df0fa1dc4be4f861eb6
        consensus.BIP66Height = 330776; // 000000002104c8c45e99a8853285a3b592602a3ccde2b832481da85e9e4ba182
        consensus.CSVHeight = 770112; // 00000000025e930139bac5c6c31a403776da130831ab85be56578f3fa75369bb
        consensus.SegwitHeight = 834624; // 00000000002b980fcd729daaa248fd9316a5200e9b367f4ff2c42453e84201ca
        consensus.MinBIP9WarningHeight = 836640; // segwit activation height + miner confirmation window
        consensus.powLimit = uint256S("00000000ffffffffffffffffffffffffffffffffffffffffffffffffffffffff");
        consensus.nPowTargetTimespan = 14 * 24 * 60 * 60; // two weeks
        consensus.nPowTargetSpacing = 10 * 60;
        consensus.fPowAllowMinDifficultyBlocks = true;
        consensus.fPowNoRetargeting = false;
        consensus.nRuleChangeActivationThreshold = 1512; // 75% for testchains
        consensus.nMinerConfirmationWindow = 2016; // nPowTargetTimespan / nPowTargetSpacing
        consensus.vDeployments[Consensus::DEPLOYMENT_TESTDUMMY].bit = 28;
        consensus.vDeployments[Consensus::DEPLOYMENT_TESTDUMMY].nStartTime = Consensus::BIP9Deployment::NEVER_ACTIVE;
        consensus.vDeployments[Consensus::DEPLOYMENT_TESTDUMMY].nTimeout = Consensus::BIP9Deployment::NO_TIMEOUT;
        consensus.vDeployments[Consensus::DEPLOYMENT_TESTDUMMY].min_activation_height = 0; // No activation delay
        // DynaFed: never activate (but set to avoid use of uninitialized memory in tests)
        consensus.vDeployments[Consensus::DEPLOYMENT_DYNA_FED].bit = 25;
        consensus.vDeployments[Consensus::DEPLOYMENT_DYNA_FED].nStartTime = Consensus::BIP9Deployment::NEVER_ACTIVE;
        consensus.vDeployments[Consensus::DEPLOYMENT_DYNA_FED].nTimeout = Consensus::BIP9Deployment::NO_TIMEOUT;
        consensus.vDeployments[Consensus::DEPLOYMENT_DYNA_FED].min_activation_height = 0; // No activation delay

        // Deployment of Taproot (BIPs 340-342)
        consensus.vDeployments[Consensus::DEPLOYMENT_TAPROOT].bit = 2;
        consensus.vDeployments[Consensus::DEPLOYMENT_TAPROOT].nStartTime = 1619222400; // April 24th, 2021
        consensus.vDeployments[Consensus::DEPLOYMENT_TAPROOT].nTimeout = 1628640000; // August 11th, 2021
        consensus.vDeployments[Consensus::DEPLOYMENT_TAPROOT].min_activation_height = 0; // No activation delay

<<<<<<< HEAD
        consensus.nMinimumChainWork = uint256S("0x00000000000000000000000000000000000000000000076f6e7cbd0beade5d20");
        consensus.defaultAssumeValid = uint256S("0x0000000000000004877fa2d36316398528de4f347df2f8a96f76613a298ce060"); // 2344474
        // Simplicity
        consensus.vDeployments[Consensus::DEPLOYMENT_SIMPLICITY].bit = 24;
        consensus.vDeployments[Consensus::DEPLOYMENT_SIMPLICITY].nStartTime = Consensus::BIP9Deployment::NEVER_ACTIVE;
        consensus.vDeployments[Consensus::DEPLOYMENT_SIMPLICITY].nTimeout = Consensus::BIP9Deployment::NO_TIMEOUT;
        consensus.vDeployments[Consensus::DEPLOYMENT_SIMPLICITY].min_activation_height = 0; // No activation delay

        consensus.nMinimumChainWork = uint256S("0x00000000000000000000000000000000000000000000064728c7be6fe4b2f961");
        consensus.defaultAssumeValid = uint256S("0x00000000000163cfb1f97c4e4098a3692c8053ad9cab5ad9c86b338b5c00b8b7"); // 2143398

        consensus.genesis_subsidy = 50*COIN;
        consensus.connect_genesis_outputs = false;
        consensus.subsidy_asset = CAsset();
        anyonecanspend_aremine = false;
        enforce_pak = false;
        multi_data_permitted = false;
        accept_discount_ct = false;
        create_discount_ct = false;
        consensus.has_parent_chain = false;
        g_signed_blocks = false;
        g_con_elementsmode = false;
        g_con_blockheightinheader = false;
        consensus.total_valid_epochs = 0;
        consensus.elements_mode = g_con_elementsmode;
=======
        consensus.nMinimumChainWork = uint256S("0x000000000000000000000000000000000000000000000977edb0244170858d07");
        consensus.defaultAssumeValid = uint256S("0x0000000000000021bc50a89cde4870d4a81ffe0153b3c8de77b435a2fd3f6761"); // 2429000
>>>>>>> 3133d935

        pchMessageStart[0] = 0x0b;
        pchMessageStart[1] = 0x11;
        pchMessageStart[2] = 0x09;
        pchMessageStart[3] = 0x07;
        nDefaultPort = 18333;
        nPruneAfterHeight = 1000;
        m_assumed_blockchain_size = 42;
        m_assumed_chain_state_size = 3;

        genesis = CreateGenesisBlock(1296688602, 414098458, 0x1d00ffff, 1, 50 * COIN, consensus);
        consensus.hashGenesisBlock = genesis.GetHash();
        assert(consensus.hashGenesisBlock == uint256S("0x000000000933ea01ad0ee984209779baaec3ced90fa3f408719526f8d77f4943"));
        assert(genesis.hashMerkleRoot == uint256S("0x4a5e1e4baab89f3a32518a88c31bc87f618f76673e2cc77ab2127b7afdeda33b"));

        vFixedSeeds.clear();
        vSeeds.clear();
        // nodes with support for servicebits filtering should be at the top
        vSeeds.emplace_back("testnet-seed.bitcoin.jonasschnelli.ch.");
        vSeeds.emplace_back("seed.tbtc.petertodd.org.");
        vSeeds.emplace_back("seed.testnet.bitcoin.sprovoost.nl.");
        vSeeds.emplace_back("testnet-seed.bluematt.me."); // Just a static list of stable node(s), only supports x9

        base58Prefixes[PUBKEY_ADDRESS] = std::vector<unsigned char>(1,111);
        base58Prefixes[SCRIPT_ADDRESS] = std::vector<unsigned char>(1,196);
        base58Prefixes[SECRET_KEY] =     std::vector<unsigned char>(1,239);
        base58Prefixes[EXT_PUBLIC_KEY] = {0x04, 0x35, 0x87, 0xCF};
        base58Prefixes[EXT_SECRET_KEY] = {0x04, 0x35, 0x83, 0x94};

        bech32_hrp = "tb";
        blech32_hrp = bech32_hrp;

        vFixedSeeds = std::vector<uint8_t>(std::begin(chainparams_seed_test), std::end(chainparams_seed_test));

        fDefaultConsistencyChecks = false;
        fRequireStandard = false;
        m_is_test_chain = true;
        m_is_mockable_chain = false;

        checkpointData = {
            {
                {546, uint256S("000000002a936ca763904c3c35fce2f3556c559c0214345d31b1bcebf76acb70")},
            }
        };

        m_assumeutxo_data = MapAssumeutxo{
            // TODO to be specified in a future patch.
        };

        chainTxData = ChainTxData{
            // Data from RPC: getchaintxstats 4096 0000000000000021bc50a89cde4870d4a81ffe0153b3c8de77b435a2fd3f6761
            .nTime    = 1681542696,
            .nTxCount = 65345929,
            .dTxRate  = 0.09855282814711661,
        };
    }
};

/**
 * Signet: test network with an additional consensus parameter (see BIP325).
 */
class SigNetParams : public CChainParams {
public:
    explicit SigNetParams(const SigNetOptions& options)
    {
        std::vector<uint8_t> bin;
        vSeeds.clear();

        if (!options.challenge) {
            bin = ParseHex("512103ad5e0edad18cb1f0fc0d28a3d4f1f3e445640337489abb10404f2d1e086be430210359ef5021964fe22d6f8e05b2463c9540ce96883fe3b278760f048f5189f2e6c452ae");
            vSeeds.emplace_back("seed.signet.bitcoin.sprovoost.nl.");

            // Hardcoded nodes can be removed once there are more DNS seeds
            vSeeds.emplace_back("178.128.221.177");
            vSeeds.emplace_back("v7ajjeirttkbnt32wpy3c6w3emwnfr3fkla7hpxcfokr3ysd3kqtzmqd.onion:38333");

            consensus.nMinimumChainWork = uint256S("0x000000000000000000000000000000000000000000000000000001899d8142b0");
            consensus.defaultAssumeValid = uint256S("0x0000004429ef154f7e00b4f6b46bfbe2d2678ecd351d95bbfca437ab9a5b84ec"); // 138000
            m_assumed_blockchain_size = 1;
            m_assumed_chain_state_size = 0;
            chainTxData = ChainTxData{
                // Data from RPC: getchaintxstats 4096 0000004429ef154f7e00b4f6b46bfbe2d2678ecd351d95bbfca437ab9a5b84ec
                .nTime    = 1681127428,
                .nTxCount = 2226359,
                .dTxRate  = 0.006424463050600656,
            };
        } else {
            bin = *options.challenge;
            consensus.nMinimumChainWork = uint256{};
            consensus.defaultAssumeValid = uint256{};
            m_assumed_blockchain_size = 0;
            m_assumed_chain_state_size = 0;
            chainTxData = ChainTxData{
                0,
                0,
                0,
            };
            LogPrintf("Signet with challenge %s\n", HexStr(bin));
        }

        if (options.seeds) {
            vSeeds = *options.seeds;
        }

        strNetworkID = CBaseChainParams::SIGNET;
        consensus.signet_blocks = true;
        consensus.signet_challenge.assign(bin.begin(), bin.end());
        consensus.nSubsidyHalvingInterval = 210000;
        consensus.BIP34Height = 1;
        consensus.BIP34Hash = uint256{};
        consensus.BIP65Height = 1;
        consensus.BIP66Height = 1;
        consensus.CSVHeight = 1;
        consensus.SegwitHeight = 1;
        consensus.nPowTargetTimespan = 14 * 24 * 60 * 60; // two weeks
        consensus.nPowTargetSpacing = 10 * 60;
        consensus.fPowAllowMinDifficultyBlocks = false;
        consensus.fPowNoRetargeting = false;
        consensus.nRuleChangeActivationThreshold = 1815; // 90% of 2016
        consensus.nMinerConfirmationWindow = 2016; // nPowTargetTimespan / nPowTargetSpacing
        consensus.MinBIP9WarningHeight = 0;
        consensus.powLimit = uint256S("00000377ae000000000000000000000000000000000000000000000000000000");
        consensus.vDeployments[Consensus::DEPLOYMENT_TESTDUMMY].bit = 28;
        consensus.vDeployments[Consensus::DEPLOYMENT_TESTDUMMY].nStartTime = Consensus::BIP9Deployment::NEVER_ACTIVE;
        consensus.vDeployments[Consensus::DEPLOYMENT_TESTDUMMY].nTimeout = Consensus::BIP9Deployment::NO_TIMEOUT;
        consensus.vDeployments[Consensus::DEPLOYMENT_TESTDUMMY].min_activation_height = 0; // No activation delay
        // DynaFed: never activate (but set to avoid use of uninitialized memory in tests)
        consensus.vDeployments[Consensus::DEPLOYMENT_DYNA_FED].bit = 25;
        consensus.vDeployments[Consensus::DEPLOYMENT_DYNA_FED].nStartTime = Consensus::BIP9Deployment::NEVER_ACTIVE;
        consensus.vDeployments[Consensus::DEPLOYMENT_DYNA_FED].nTimeout = Consensus::BIP9Deployment::NO_TIMEOUT;
        consensus.vDeployments[Consensus::DEPLOYMENT_DYNA_FED].min_activation_height = 0; // No activation delay

        // Activation of Taproot (BIPs 340-342)
        consensus.vDeployments[Consensus::DEPLOYMENT_TAPROOT].bit = 2;
        consensus.vDeployments[Consensus::DEPLOYMENT_TAPROOT].nStartTime = Consensus::BIP9Deployment::ALWAYS_ACTIVE;
        consensus.vDeployments[Consensus::DEPLOYMENT_TAPROOT].nTimeout = Consensus::BIP9Deployment::NO_TIMEOUT;
        consensus.vDeployments[Consensus::DEPLOYMENT_TAPROOT].min_activation_height = 0; // No activation delay

        // Simplicity
        consensus.vDeployments[Consensus::DEPLOYMENT_SIMPLICITY].bit = 24;
        consensus.vDeployments[Consensus::DEPLOYMENT_SIMPLICITY].nStartTime = Consensus::BIP9Deployment::NEVER_ACTIVE;
        consensus.vDeployments[Consensus::DEPLOYMENT_SIMPLICITY].nTimeout = Consensus::BIP9Deployment::NO_TIMEOUT;
        consensus.vDeployments[Consensus::DEPLOYMENT_SIMPLICITY].min_activation_height = 0; // No activation delay

        // ELEMENTS: copied from Main
        consensus.genesis_subsidy = 50*COIN;
        consensus.connect_genesis_outputs = false;
        consensus.subsidy_asset = CAsset();
        anyonecanspend_aremine = false;
        enforce_pak = false;
        multi_data_permitted = false;
        accept_discount_ct = false;
        create_discount_ct = false;
        consensus.has_parent_chain = false;
        g_signed_blocks = false; // lol
        g_con_elementsmode = false;
        g_con_blockheightinheader = false;
        consensus.total_valid_epochs = 0;
        consensus.elements_mode = g_con_elementsmode;

        // message start is defined as the first 4 bytes of the sha256d of the block script
        HashWriter h{};
        h << consensus.signet_challenge;
        uint256 hash = h.GetHash();
        memcpy(pchMessageStart, hash.begin(), 4);

        nDefaultPort = 38333;
        nPruneAfterHeight = 1000;

        genesis = CreateGenesisBlock(1598918400, 52613770, 0x1e0377ae, 1, 50 * COIN, consensus);
        consensus.hashGenesisBlock = genesis.GetHash();
        assert(consensus.hashGenesisBlock == uint256S("0x00000008819873e925422c1ff0f99f7cc9bbb232af63a077a480a3633bee1ef6"));
        assert(genesis.hashMerkleRoot == uint256S("0x4a5e1e4baab89f3a32518a88c31bc87f618f76673e2cc77ab2127b7afdeda33b"));

        vFixedSeeds.clear();

        base58Prefixes[PUBKEY_ADDRESS] = std::vector<unsigned char>(1,111);
        base58Prefixes[SCRIPT_ADDRESS] = std::vector<unsigned char>(1,196);
        base58Prefixes[SECRET_KEY] =     std::vector<unsigned char>(1,239);
        base58Prefixes[EXT_PUBLIC_KEY] = {0x04, 0x35, 0x87, 0xCF};
        base58Prefixes[EXT_SECRET_KEY] = {0x04, 0x35, 0x83, 0x94};

        bech32_hrp = "tb";
        blech32_hrp = bech32_hrp;

        fDefaultConsistencyChecks = false;
        fRequireStandard = true;
        m_is_test_chain = true;
        m_is_mockable_chain = false;
    }
};

/**
 * Regression test: intended for private networks only. Has minimal difficulty to ensure that
 * blocks can be found instantly.
 */
class CRegTestParams : public CChainParams
{
public:
    explicit CRegTestParams(const RegTestOptions& opts)
    {
        strNetworkID =  CBaseChainParams::REGTEST;
        consensus.signet_blocks = false;
        consensus.signet_challenge.clear();
        consensus.nSubsidyHalvingInterval = 150;
        consensus.BIP34Height = 1; // Always active unless overridden
        consensus.BIP34Hash = uint256();
        consensus.BIP65Height = 1;  // Always active unless overridden
        consensus.BIP66Height = 1;  // Always active unless overridden
        consensus.CSVHeight = 1;    // Always active unless overridden
        consensus.SegwitHeight = 0; // Always active unless overridden
        consensus.MinBIP9WarningHeight = 0;
        consensus.powLimit = uint256S("7fffffffffffffffffffffffffffffffffffffffffffffffffffffffffffffff");
        consensus.nPowTargetTimespan = 14 * 24 * 60 * 60; // two weeks
        consensus.nPowTargetSpacing = 10 * 60;
        consensus.fPowAllowMinDifficultyBlocks = true;
        consensus.fPowNoRetargeting = true;
        consensus.nRuleChangeActivationThreshold = 108; // 75% for testchains
        consensus.nMinerConfirmationWindow = 144; // Faster than normal for regtest (144 instead of 2016)

        consensus.vDeployments[Consensus::DEPLOYMENT_TESTDUMMY].bit = 28;
        consensus.vDeployments[Consensus::DEPLOYMENT_TESTDUMMY].nStartTime = 0;
        consensus.vDeployments[Consensus::DEPLOYMENT_TESTDUMMY].nTimeout = Consensus::BIP9Deployment::NO_TIMEOUT;
        consensus.vDeployments[Consensus::DEPLOYMENT_TESTDUMMY].min_activation_height = 0; // No activation delay

        // DynaFed: never activate (but set to avoid use of uninitialized memory in tests)
        consensus.vDeployments[Consensus::DEPLOYMENT_DYNA_FED].bit = 25;
        consensus.vDeployments[Consensus::DEPLOYMENT_DYNA_FED].nStartTime = Consensus::BIP9Deployment::NEVER_ACTIVE;
        consensus.vDeployments[Consensus::DEPLOYMENT_DYNA_FED].nTimeout = Consensus::BIP9Deployment::NO_TIMEOUT;
        consensus.vDeployments[Consensus::DEPLOYMENT_DYNA_FED].min_activation_height = 0; // No activation delay

        consensus.vDeployments[Consensus::DEPLOYMENT_TAPROOT].bit = 2;
        consensus.vDeployments[Consensus::DEPLOYMENT_TAPROOT].nStartTime = Consensus::BIP9Deployment::ALWAYS_ACTIVE;
        consensus.vDeployments[Consensus::DEPLOYMENT_TAPROOT].nTimeout = Consensus::BIP9Deployment::NO_TIMEOUT;
        consensus.vDeployments[Consensus::DEPLOYMENT_TAPROOT].min_activation_height = 0; // No activation delay
        consensus.vDeployments[Consensus::DEPLOYMENT_TAPROOT].nPeriod = 128; // test ability to change from default
        consensus.vDeployments[Consensus::DEPLOYMENT_TAPROOT].nThreshold = 128;

        // Simplicity
        consensus.vDeployments[Consensus::DEPLOYMENT_SIMPLICITY].bit = 24;
        consensus.vDeployments[Consensus::DEPLOYMENT_SIMPLICITY].nStartTime = Consensus::BIP9Deployment::NEVER_ACTIVE;
        consensus.vDeployments[Consensus::DEPLOYMENT_SIMPLICITY].nTimeout = Consensus::BIP9Deployment::NO_TIMEOUT;
        consensus.vDeployments[Consensus::DEPLOYMENT_SIMPLICITY].min_activation_height = 0; // No activation delay
        consensus.vDeployments[Consensus::DEPLOYMENT_SIMPLICITY].nPeriod = 128; // test ability to change from default
        consensus.vDeployments[Consensus::DEPLOYMENT_SIMPLICITY].nThreshold = 128;

        consensus.nMinimumChainWork = uint256{};
        consensus.defaultAssumeValid = uint256{};

        consensus.genesis_subsidy = 50*COIN;
        consensus.connect_genesis_outputs = false;
        consensus.subsidy_asset = CAsset();
        anyonecanspend_aremine = false;
        enforce_pak = false;
        multi_data_permitted = false;
        accept_discount_ct = false;
        create_discount_ct = false;
        consensus.has_parent_chain = false;
        g_signed_blocks = false;
        g_con_elementsmode = false;
        consensus.elements_mode = g_con_elementsmode;
        g_con_blockheightinheader = false;
        consensus.total_valid_epochs = 0;

        pchMessageStart[0] = 0xfa;
        pchMessageStart[1] = 0xbf;
        pchMessageStart[2] = 0xb5;
        pchMessageStart[3] = 0xda;
        nDefaultPort = 18444;
        nPruneAfterHeight = opts.fastprune ? 100 : 1000;
        m_assumed_blockchain_size = 0;
        m_assumed_chain_state_size = 0;

        for (const auto& [dep, height] : opts.activation_heights) {
            switch (dep) {
            case Consensus::BuriedDeployment::DEPLOYMENT_SEGWIT:
                consensus.SegwitHeight = int{height};
                break;
            case Consensus::BuriedDeployment::DEPLOYMENT_HEIGHTINCB:
                consensus.BIP34Height = int{height};
                break;
            case Consensus::BuriedDeployment::DEPLOYMENT_DERSIG:
                consensus.BIP66Height = int{height};
                break;
            case Consensus::BuriedDeployment::DEPLOYMENT_CLTV:
                consensus.BIP65Height = int{height};
                break;
            case Consensus::BuriedDeployment::DEPLOYMENT_CSV:
                consensus.CSVHeight = int{height};
                break;
            }
        }

        for (const auto& [deployment_pos, version_bits_params] : opts.version_bits_parameters) {
            consensus.vDeployments[deployment_pos].nStartTime = version_bits_params.start_time;
            consensus.vDeployments[deployment_pos].nTimeout = version_bits_params.timeout;
            consensus.vDeployments[deployment_pos].min_activation_height = version_bits_params.min_activation_height;
        }

        genesis = CreateGenesisBlock(1296688602, 2, 0x207fffff, 1, 50 * COIN, consensus);
        consensus.hashGenesisBlock = genesis.GetHash();
        assert(consensus.hashGenesisBlock == uint256S("0x0f9188f13cb7b2c71f2a335e3a4fc328bf5beb436012afca590b1a11466e2206"));
        assert(genesis.hashMerkleRoot == uint256S("0x4a5e1e4baab89f3a32518a88c31bc87f618f76673e2cc77ab2127b7afdeda33b"));

        vFixedSeeds.clear(); //!< Regtest mode doesn't have any fixed seeds.
        vSeeds.clear();
        vSeeds.emplace_back("dummySeed.invalid.");

        fDefaultConsistencyChecks = true;
        fRequireStandard = true;
        m_is_test_chain = true;
        m_is_mockable_chain = true;

        checkpointData = {
            {
                {0, uint256S("0f9188f13cb7b2c71f2a335e3a4fc328bf5beb436012afca590b1a11466e2206")},
            }
        };

        m_assumeutxo_data = MapAssumeutxo{
            {
                110,
                {AssumeutxoHash{uint256S("0x09a3e443dbf48f3b95207c9ce529062d9764395232c482aa7d3a0bf274d282d9")}, 110},
            },
            {
                200,
                {AssumeutxoHash{uint256S("0x51c8d11d8b5c1de51543c579736e786aa2736206d1e11e627568029ce092cf62")}, 200},
            },
        };

        chainTxData = ChainTxData{
            0,
            0,
            0
        };

        base58Prefixes[PUBKEY_ADDRESS] = std::vector<unsigned char>(1,111);
        base58Prefixes[SCRIPT_ADDRESS] = std::vector<unsigned char>(1,196);
        base58Prefixes[SECRET_KEY] =     std::vector<unsigned char>(1,239);
        base58Prefixes[EXT_PUBLIC_KEY] = {0x04, 0x35, 0x87, 0xCF};
        base58Prefixes[EXT_SECRET_KEY] = {0x04, 0x35, 0x83, 0x94};

        bech32_hrp = "bcrt";
        blech32_hrp = bech32_hrp;
    }
};

static void MaybeUpdateHeights(const ArgsManager& args, Consensus::Params& consensus)
{
    for (const std::string& arg : args.GetArgs("-testactivationheight")) {
        const auto found{arg.find('@')};
        if (found == std::string::npos) {
            throw std::runtime_error(strprintf("Invalid format (%s) for -testactivationheight=name@height.", arg));
        }
        const auto name{arg.substr(0, found)};
        const auto value{arg.substr(found + 1)};
        int32_t height;
        if (!ParseInt32(value, &height) || height < 0 || height >= std::numeric_limits<int>::max()) {
            throw std::runtime_error(strprintf("Invalid height value (%s) for -testactivationheight=name@height.", arg));
        }
        if (name == "segwit") {
            consensus.SegwitHeight = int{height};
        } else if (name == "bip34") {
            consensus.BIP34Height = int{height};
        } else if (name == "dersig") {
            consensus.BIP66Height = int{height};
        } else if (name == "cltv") {
            consensus.BIP65Height = int{height};
        } else if (name == "csv") {
            consensus.CSVHeight = int{height};
        } else {
            throw std::runtime_error(strprintf("Invalid name (%s) for -testactivationheight=name@height.", arg));
        }
    }
}

/**
 * Allows modifying the Version Bits regtest parameters.
 */
void UpdateVersionBitsParameters(Consensus::DeploymentPos d, int64_t nStartTime, int64_t nTimeout, int min_activation_height,  Consensus::Params& consensus)
{
    consensus.vDeployments[d].nStartTime = nStartTime;
    consensus.vDeployments[d].nTimeout = nTimeout;
    consensus.vDeployments[d].min_activation_height = min_activation_height;
}

void UpdateActivationParametersFromArgs(const ArgsManager& args,  Consensus::Params& consensus)
{
    MaybeUpdateHeights(args, consensus);

    if (!args.IsArgSet("-vbparams")) return;

    for (const std::string& strDeployment : args.GetArgs("-vbparams")) {
        std::vector<std::string> vDeploymentParams = SplitString(strDeployment, ':');
        if (vDeploymentParams.size() < 3 || 4 < vDeploymentParams.size()) {
            throw std::runtime_error("Version bits parameters malformed, expecting deployment:start:end[:min_activation_height]");
        }
        int64_t nStartTime, nTimeout;
        int min_activation_height = 0;
        if (!ParseInt64(vDeploymentParams[1], &nStartTime)) {
            throw std::runtime_error(strprintf("Invalid nStartTime (%s)", vDeploymentParams[1]));
        }
        if (!ParseInt64(vDeploymentParams[2], &nTimeout)) {
            throw std::runtime_error(strprintf("Invalid nTimeout (%s)", vDeploymentParams[2]));
        }
        if (vDeploymentParams.size() >= 4 && !ParseInt32(vDeploymentParams[3], &min_activation_height)) {
            throw std::runtime_error(strprintf("Invalid min_activation_height (%s)", vDeploymentParams[3]));
        }
        bool found = false;
        for (int j=0; j < (int)Consensus::MAX_VERSION_BITS_DEPLOYMENTS; ++j) {
            if (vDeploymentParams[0] == VersionBitsDeploymentInfo[j].name) {
                UpdateVersionBitsParameters(Consensus::DeploymentPos(j), nStartTime, nTimeout, min_activation_height, consensus);
                found = true;
                LogPrintf("Setting version bits activation parameters for %s to start=%ld, timeout=%ld, min_activation_height=%d\n", vDeploymentParams[0], nStartTime, nTimeout, min_activation_height);
                break;
            }
        }
        if (!found) {
            throw std::runtime_error(strprintf("Invalid deployment (%s)", vDeploymentParams[0]));
        }
    }
}

/**
 * Custom params for testing.
 */
class CCustomParams : public CRegTestParams {
protected:
    std::string default_magic_str = "5319F20E";
    std::string default_signblockscript = "51";
    void UpdateFromArgs(const ArgsManager& args)
    {
        UpdateActivationParametersFromArgs(args, consensus);

        consensus.nSubsidyHalvingInterval = args.GetIntArg("-con_nsubsidyhalvinginterval", consensus.nSubsidyHalvingInterval);
        consensus.BIP34Height = args.GetIntArg("-con_bip34height", 0);
        consensus.BIP34Hash = uint256S(args.GetArg("-con_bip34hash", "0x0"));
        consensus.BIP65Height = args.GetIntArg("-con_bip65height", 0);
        consensus.BIP66Height = args.GetIntArg("-con_bip66height", 0);
        consensus.CSVHeight = args.GetIntArg("-con_csv_deploy_start", 1);
        consensus.powLimit = uint256S(args.GetArg("-con_powlimit", "7fffffffffffffffffffffffffffffffffffffffffffffffffffffffffffffff"));
        consensus.nPowTargetTimespan = args.GetIntArg("-con_npowtargettimespan", consensus.nPowTargetTimespan);
        consensus.nPowTargetSpacing = args.GetIntArg("-con_npowtargetspacing", consensus.nPowTargetSpacing);
        consensus.fPowAllowMinDifficultyBlocks = args.GetBoolArg("-con_fpowallowmindifficultyblocks", consensus.fPowAllowMinDifficultyBlocks);
        consensus.fPowNoRetargeting = args.GetBoolArg("-con_fpownoretargeting", consensus.fPowNoRetargeting);
        consensus.nRuleChangeActivationThreshold = (uint32_t)args.GetIntArg("-con_nrulechangeactivationthreshold", consensus.nRuleChangeActivationThreshold);
        consensus.nMinerConfirmationWindow = (uint32_t)args.GetIntArg("-con_nminerconfirmationwindow", consensus.nMinerConfirmationWindow);

        consensus.nMinimumChainWork = uint256S(args.GetArg("-con_nminimumchainwork", "0x0"));
        consensus.defaultAssumeValid = uint256S(args.GetArg("-con_defaultassumevalid", "0x00"));
        // TODO: Embed in genesis block in nTime field with new genesis block type
        consensus.dynamic_epoch_length = args.GetIntArg("-dynamic_epoch_length", consensus.dynamic_epoch_length);
        // Default junk keys for testing
        consensus.first_extension_space = {ParseHex("02fcba7ecf41bc7e1be4ee122d9d22e3333671eb0a3a87b5cdf099d59874e1940f02fcba7ecf41bc7e1be4ee122d9d22e3333671eb0a3a87b5cdf099d59874e1940f")};
        std::vector<std::string> pak_list_str = args.GetArgs("-pak");
        if (!pak_list_str.empty()) {
            consensus.first_extension_space.clear();
            for (const auto& entry : pak_list_str) {
                consensus.first_extension_space.push_back(ParseHex(entry));
            }
        }

        nPruneAfterHeight = (uint64_t)args.GetIntArg("-npruneafterheight", nPruneAfterHeight);
        fDefaultConsistencyChecks = args.GetBoolArg("-fdefaultconsistencychecks", fDefaultConsistencyChecks);
        m_is_test_chain = args.GetBoolArg("-fmineblocksondemand", m_is_test_chain);

        bech32_hrp = args.GetArg("-bech32_hrp", bech32_hrp);
        blech32_hrp = args.GetArg("-blech32_hrp", blech32_hrp);
        assert(base58Prefixes[PUBKEY_ADDRESS].size() == 1);
        assert(base58Prefixes[SCRIPT_ADDRESS].size() == 1);
        assert(base58Prefixes[BLINDED_ADDRESS].size() == 1);
        assert(base58Prefixes[SECRET_KEY].size() == 1);
        base58Prefixes[PUBKEY_ADDRESS] = std::vector<unsigned char>(1, args.GetIntArg("-pubkeyprefix", base58Prefixes[PUBKEY_ADDRESS][0]));
        base58Prefixes[SCRIPT_ADDRESS] = std::vector<unsigned char>(1, args.GetIntArg("-scriptprefix", base58Prefixes[SCRIPT_ADDRESS][0]));
        base58Prefixes[BLINDED_ADDRESS] = std::vector<unsigned char>(1, args.GetIntArg("-blindedprefix", base58Prefixes[BLINDED_ADDRESS][0]));
        base58Prefixes[SECRET_KEY] =     std::vector<unsigned char>(1, args.GetIntArg("-secretprefix", base58Prefixes[SECRET_KEY][0]));
        base58Prefixes[PARENT_PUBKEY_ADDRESS] = std::vector<unsigned char>(1, args.GetIntArg("-parentpubkeyprefix", 111));
        base58Prefixes[PARENT_SCRIPT_ADDRESS] = std::vector<unsigned char>(1, args.GetIntArg("-parentscriptprefix", 196));
        parent_bech32_hrp = args.GetArg("-parent_bech32_hrp", "bcrt");
        parent_blech32_hrp = args.GetArg("-parent_blech32_hrp", "bcrt");


        std::string extpubprefix = args.GetArg("-extpubkeyprefix", "043587CF");
        assert(IsHex(extpubprefix) && extpubprefix.size() == 8 && "-extpubkeyprefix must be hex string of length 8");
        base58Prefixes[EXT_PUBLIC_KEY] = ParseHex(extpubprefix);

        std::string extprvprefix = args.GetArg("-extprvkeyprefix", "04358394");
        assert(IsHex(extprvprefix) && extprvprefix.size() == 8 && "-extprvkeyprefix must be hex string of length 8");
        base58Prefixes[EXT_SECRET_KEY] = ParseHex(extprvprefix);

        const std::string magic_str = args.GetArg("-pchmessagestart", default_magic_str);
        assert(IsHex(magic_str) && magic_str.size() == 8 && "-pchmessagestart must be hex string of length 8");
        const std::vector<unsigned char> magic_byte = ParseHex(magic_str);
        std::copy(begin(magic_byte), end(magic_byte), pchMessageStart);

        vSeeds.clear();
        vSeeds.emplace_back("dummySeed.invalid.");
        if (args.IsArgSet("-seednode")) {
            const auto seednodes = args.GetArgs("-seednode");
            if (seednodes.size() != 1 || seednodes[0] != "0") {
                vSeeds = seednodes;
            }
        }

        //
        // ELEMENTS fields

        // Determines type of genesis block
        consensus.genesis_style = args.GetArg("-con_genesis_style", "elements");

        // Block signing encumbrance script, default of 51 aka OP_TRUE
        std::vector<unsigned char> sign_bytes = ParseHex(args.GetArg("-signblockscript", default_signblockscript));
        consensus.signblockscript = CScript(sign_bytes.begin(), sign_bytes.end());
        consensus.max_block_signature_size = args.GetIntArg("-con_max_block_sig_size", consensus.max_block_signature_size);
        g_signed_blocks = args.GetBoolArg("-con_signed_blocks", true);

        // Note: These globals are needed to avoid circular dependencies.
        // Default to true for custom chains.
        g_con_blockheightinheader = args.GetBoolArg("-con_blockheightinheader", true);
        g_con_elementsmode = args.GetBoolArg("-con_elementsmode", true);
        consensus.elements_mode = g_con_elementsmode;

        // No subsidy for custom chains by default
        consensus.genesis_subsidy = args.GetIntArg("-con_blocksubsidy", 0);

        // All non-zero coinbase outputs must go to this scriptPubKey
        std::vector<unsigned char> man_bytes = ParseHex(args.GetArg("-con_mandatorycoinbase", ""));
        consensus.mandatory_coinbase_destination = CScript(man_bytes.begin(), man_bytes.end()); // Blank script allows any coinbase destination

        // Custom chains connect coinbase outputs to db by default
        consensus.connect_genesis_outputs = args.GetIntArg("-con_connect_genesis_outputs", true);

        initialFreeCoins = args.GetIntArg("-initialfreecoins", initialFreeCoins);

        anyonecanspend_aremine = args.GetBoolArg("-anyonecanspendaremine", anyonecanspend_aremine);

        consensus.has_parent_chain = args.GetBoolArg("-con_has_parent_chain", consensus.has_parent_chain);

        enforce_pak = args.GetBoolArg("-enforce_pak", false);

        // Allow multiple op_return outputs by relay policy
        multi_data_permitted = args.GetBoolArg("-multi_data_permitted", enforce_pak);

        // bitcoin regtest is the parent chain by default
        parentGenesisBlockHash = uint256S(args.GetArg("-parentgenesisblockhash", parentGenesisBlockHash.GetHex()));
        // Either it has a parent chain or not
        const bool parent_genesis_is_null = parentGenesisBlockHash == uint256();
        assert(consensus.has_parent_chain != parent_genesis_is_null);
        consensus.parentChainPowLimit = uint256S(args.GetArg("-con_parentpowlimit", "7fffffffffffffffffffffffffffffffffffffffffffffffffffffffffffffff"));
        consensus.parent_chain_signblockscript = StrHexToScriptWithDefault(args.GetArg("-con_parent_chain_signblockscript", ""), CScript());
        consensus.pegin_min_depth = args.GetIntArg("-peginconfirmationdepth", DEFAULT_PEGIN_CONFIRMATION_DEPTH);

        const CScript default_script(CScript() << OP_TRUE);
        consensus.fedpegScript = StrHexToScriptWithDefault(args.GetArg("-fedpegscript", ""), default_script);
        consensus.start_p2wsh_script = args.GetIntArg("-con_start_p2wsh_script", consensus.start_p2wsh_script);
        create_discount_ct = args.GetBoolArg("-creatediscountct", create_discount_ct);
        accept_discount_ct = args.GetBoolArg("-acceptdiscountct", accept_discount_ct) || create_discount_ct;

        // Calculate pegged Bitcoin asset
        std::vector<unsigned char> commit = CommitToArguments(consensus, strNetworkID);
        uint256 entropy;
        GenerateAssetEntropy(entropy,  COutPoint(uint256(commit), 0), parentGenesisBlockHash);

        consensus.total_valid_epochs = args.GetIntArg("-total_valid_epochs", 2);

        // Elements serialization uses derivation, bitcoin serialization uses 0x00
        if (g_con_elementsmode) {
            CalculateAsset(consensus.pegged_asset, entropy);
        } else {
            assert(consensus.pegged_asset == CAsset());
        }

        consensus.parent_pegged_asset.SetHex(args.GetArg("-con_parent_pegged_asset", "0x00"));
        initial_reissuance_tokens = args.GetIntArg("-initialreissuancetokens", 0);

        // Subsidy asset, like policyAsset, defaults to the pegged_asset
        consensus.subsidy_asset = consensus.pegged_asset;
        if (args.IsArgSet("-subsidyasset")) {
            consensus.subsidy_asset = CAsset(uint256S(args.GetArg("-subsidyasset", "0x00")));
        }

        UpdateElementsActivationParametersFromArgs(consensus, args);
        // END ELEMENTS fields
    }

    void SetGenesisBlock() {
        if (consensus.genesis_style == "bitcoin") {
            // For compatibility with bitcoin (regtest)
            genesis = CreateGenesisBlock(1296688602, 2, 0x207fffff, 1, 50 * COIN, consensus);
        } else if (consensus.genesis_style == "elements") {
            // Intended compatibility with Liquid v1 and elements-0.14.1
            std::vector<unsigned char> commit = CommitToArguments(consensus, strNetworkID);
            genesis = CreateGenesisBlock(consensus, CScript() << commit, CScript(OP_RETURN), 1296688602, 2, 0x207fffff, 1, 0);
            if (initialFreeCoins != 0 || initial_reissuance_tokens != 0) {
                AppendInitialIssuance(genesis, COutPoint(uint256(commit), 0), parentGenesisBlockHash, (initialFreeCoins > 0) ? 1 : 0, initialFreeCoins, (initial_reissuance_tokens > 0) ? 1 : 0, initial_reissuance_tokens, CScript() << OP_TRUE);
            }
        } else if (consensus.genesis_style == "dynamic") {
            // Liquid v2 HF, from genesis. Upgrading networks still use "elements".
            // TODO fill out genesis block with special commitments including epoch
            // length in nTime
            throw std::runtime_error(strprintf("Invalid -genesis_style (%s)", consensus.genesis_style));
        } else {
            throw std::runtime_error(strprintf("Invalid -genesis_style (%s)", consensus.genesis_style));
        }
    }

public:
    CCustomParams(const std::string& chain, const ArgsManager& args, const RegTestOptions& opts) : CRegTestParams(opts)
    {
        strNetworkID = chain;

        //default settings
        initialFreeCoins = 0;
        anyonecanspend_aremine = true;
        // Default signature size is the size of dummy push, and single 72 byte DER signature
        consensus.max_block_signature_size = 74;
        consensus.dynamic_epoch_length = 10;
        // bitcoin regtest is the parent chain by default
        consensus.has_parent_chain = true;
        parentGenesisBlockHash = uint256S("0f9188f13cb7b2c71f2a335e3a4fc328bf5beb436012afca590b1a11466e2206");

        bech32_hrp = "ert";
        blech32_hrp = "el";

        base58Prefixes[PUBKEY_ADDRESS]  = std::vector<unsigned char>(1, 235);
        base58Prefixes[SCRIPT_ADDRESS]  = std::vector<unsigned char>(1, 75);
        base58Prefixes[BLINDED_ADDRESS] = std::vector<unsigned char>(1, 4);
        base58Prefixes[SECRET_KEY]      = std::vector<unsigned char>(1, 239);

        consensus.vDeployments[Consensus::DEPLOYMENT_DYNA_FED].bit = 25;
        consensus.vDeployments[Consensus::DEPLOYMENT_DYNA_FED].nStartTime = Consensus::BIP9Deployment::ALWAYS_ACTIVE;
        consensus.vDeployments[Consensus::DEPLOYMENT_DYNA_FED].nTimeout = Consensus::BIP9Deployment::NO_TIMEOUT;
        consensus.vDeployments[Consensus::DEPLOYMENT_DYNA_FED].min_activation_height = 0; // No activation delay

        create_discount_ct = false;
        accept_discount_ct = false;
        UpdateFromArgs(args);
        SetGenesisBlock();
        consensus.hashGenesisBlock = genesis.GetHash();
    }
};

/**
 * Liquid testnet (customparams with a few defaults).
 */
class CLiquidTestNetParams : public CCustomParams {
public:
    CLiquidTestNetParams(const std::string& chain, const ArgsManager& args, const RegTestOptions& opts) : CCustomParams(chain, args, opts)
    {
        strNetworkID = chain;
        // not a debug chain
        fDefaultConsistencyChecks = false;

        initialFreeCoins = 2100000000000000;
        anyonecanspend_aremine = false;
        consensus.max_block_signature_size = 150;
        consensus.dynamic_epoch_length = 1000;

        // no parent chain by default
        consensus.has_parent_chain = false;
        parentGenesisBlockHash = uint256();

        bech32_hrp = "tex";
        blech32_hrp = "tlq";

        base58Prefixes[PUBKEY_ADDRESS]  = std::vector<unsigned char>(1, 36);
        base58Prefixes[SCRIPT_ADDRESS]  = std::vector<unsigned char>(1, 19);
        base58Prefixes[BLINDED_ADDRESS] = std::vector<unsigned char>(1, 23);
        base58Prefixes[SECRET_KEY]      = std::vector<unsigned char>(1, base58Prefixes[SECRET_KEY][0]);

        // turn on Simplicity unconditionally on Liquid Testnet
        consensus.vDeployments[Consensus::DEPLOYMENT_SIMPLICITY].nStartTime = Consensus::BIP9Deployment::ALWAYS_ACTIVE;
        consensus.vDeployments[Consensus::DEPLOYMENT_SIMPLICITY].nTimeout = Consensus::BIP9Deployment::NO_TIMEOUT;

        // disable automatic dynafed
        consensus.vDeployments[Consensus::DEPLOYMENT_DYNA_FED].nStartTime = 0;

        nDefaultPort = 18891;
        vSeeds.clear();
        vFixedSeeds = std::vector<uint8_t>(std::begin(pnSeed6_liquidtestnet), std::end(pnSeed6_liquidtestnet));

        default_magic_str = "410EDD62";
        default_signblockscript = "51210217e403ddb181872c32a0cd468c710040b2f53d8cac69f18dad07985ee37e9a7151ae";
        create_discount_ct = false;
        accept_discount_ct = true;
        UpdateFromArgs(args);
        multi_data_permitted = true;
        SetGenesisBlock();
        consensus.hashGenesisBlock = genesis.GetHash();
        if (!args.IsArgSet("-seednode")) {
            vSeeds.emplace_back("seed.liquid-testnet.blockstream.com");
            vSeeds.emplace_back("seed.liquidtestnet.com");
        }
    }
};

/**
 * Liquid v1
 */
class CLiquidV1Params : public CChainParams {
public:
    explicit CLiquidV1Params(const ArgsManager& args)
    {

        strNetworkID = "liquidv1";
        consensus.nSubsidyHalvingInterval = 150;
        consensus.BIP34Height = 0;
        consensus.BIP34Hash = uint256();
        consensus.BIP65Height = 0;
        consensus.BIP66Height = 0;
        consensus.CSVHeight = 0;
        consensus.SegwitHeight = 0;
        consensus.powLimit = uint256S("7fffffffffffffffffffffffffffffffffffffffffffffffffffffffffffffff");
        consensus.nPowTargetTimespan = 14 * 24 * 60 * 60; // two weeks;
        consensus.nPowTargetSpacing = 60; // Minute block assumption
        consensus.fPowAllowMinDifficultyBlocks = true;
        consensus.fPowNoRetargeting = true;
        consensus.nRuleChangeActivationThreshold = 108;
        consensus.nMinerConfirmationWindow = 144;

        consensus.nMinimumChainWork = uint256();
        consensus.defaultAssumeValid = uint256();

        nPruneAfterHeight = 1000;
        fDefaultConsistencyChecks = false;
        fRequireStandard = true;
        m_is_test_chain = false;

        m_assumed_blockchain_size = 3;
        m_assumed_chain_state_size = 1;

        bech32_hrp = "ex"; // ex(plicit)
        blech32_hrp = "lq"; // l(i)q(uid)
        parent_bech32_hrp = "bc";
        parent_blech32_hrp = "bc"; // Doesn't exist but...

        base58Prefixes[PUBKEY_ADDRESS] = std::vector<unsigned char>(1, 57);
        base58Prefixes[SCRIPT_ADDRESS] = std::vector<unsigned char>(1, 39);
        base58Prefixes[SECRET_KEY] =     std::vector<unsigned char>(1, 128);
        base58Prefixes[BLINDED_ADDRESS]= std::vector<unsigned char>(1,12);

        base58Prefixes[EXT_PUBLIC_KEY] = {0x04, 0x88, 0xB2, 0x1E};
        base58Prefixes[EXT_SECRET_KEY] = {0x04, 0x88, 0xAD, 0xE4};

        base58Prefixes[PARENT_PUBKEY_ADDRESS] = std::vector<unsigned char>(1,0);
        base58Prefixes[PARENT_SCRIPT_ADDRESS] = std::vector<unsigned char>(1,5);

        pchMessageStart[0] = 0xfa;
        pchMessageStart[1] = 0xbf;
        pchMessageStart[2] = 0xb5;
        pchMessageStart[3] = 0xda;

        nDefaultPort = 7042;

        vSeeds.clear();
        vSeeds.emplace_back("seed.liquidnetwork.io");
        vFixedSeeds = std::vector<uint8_t>(std::begin(pnSeed6_liquidv1), std::end(pnSeed6_liquidv1));

        //
        // ELEMENTS fields

        consensus.genesis_style = "elements"; // unused here but let's set it anyways

        // Block signing encumberance script, default of 51 aka OP_TRUE
        std::vector<unsigned char> sign_bytes = ParseHex("5b21026a2a106ec32c8a1e8052e5d02a7b0a150423dbd9b116fc48d46630ff6e6a05b92102791646a8b49c2740352b4495c118d876347bf47d0551c01c4332fdc2df526f1a2102888bda53a424466b0451627df22090143bbf7c060e9eacb1e38426f6b07f2ae12102aee8967150dee220f613de3b239320355a498808084a93eaf39a34dcd62024852102d46e9259d0a0bb2bcbc461a3e68f34adca27b8d08fbe985853992b4b104e27412102e9944e35e5750ab621e098145b8e6cf373c273b7c04747d1aa020be0af40ccd62102f9a9d4b10a6d6c56d8c955c547330c589bb45e774551d46d415e51cd9ad5116321033b421566c124dfde4db9defe4084b7aa4e7f36744758d92806b8f72c2e943309210353dcc6b4cf6ad28aceb7f7b2db92a4bf07ac42d357adf756f3eca790664314b621037f55980af0455e4fb55aad9b85a55068bb6dc4740ea87276dc693f4598db45fa210384001daa88dabd23db878dbb1ce5b4c2a5fa72c3113e3514bf602325d0c37b8e21039056d089f2fe72dbc0a14780b4635b0dc8a1b40b7a59106325dd1bc45cc70493210397ab8ea7b0bf85bc7fc56bb27bf85e75502e94e76a6781c409f3f2ec3d1122192103b00e3b5b77884bf3cae204c4b4eac003601da75f96982ffcb3dcb29c5ee419b92103c1f3c0874cfe34b8131af34699589aacec4093399739ae352e8a46f80a6f68375fae");
        consensus.signblockscript = CScript(sign_bytes.begin(), sign_bytes.end());
        // 11 signatures, 15 pubkeys, plus wiggle room
        consensus.max_block_signature_size = 12*74+16*33;
        g_signed_blocks = true;

        g_con_blockheightinheader = true;
        g_con_elementsmode = true;
        consensus.elements_mode = g_con_elementsmode;
        consensus.total_valid_epochs = 2;
        consensus.dynamic_epoch_length = 20160;


        consensus.genesis_subsidy = 0;

        // All non-zero coinbase outputs must go to this scriptPubKey
        std::vector<unsigned char> man_bytes = ParseHex("76a914fc26751a5025129a2fd006c6fbfa598ddd67f7e188ac");
        consensus.mandatory_coinbase_destination = CScript(man_bytes.begin(), man_bytes.end()); // Blank script allows any coinbase destination

        // Custom chains connect coinbase outputs to db by default
        consensus.connect_genesis_outputs = true;

        initialFreeCoins = 0;

        anyonecanspend_aremine = false;

        consensus.has_parent_chain = true;

        enforce_pak = true;

        multi_data_permitted = true;
        create_discount_ct = args.GetBoolArg("-creatediscountct", false);
        accept_discount_ct = args.GetBoolArg("-acceptdiscountct", true) || create_discount_ct;

        parentGenesisBlockHash = uint256S("000000000019d6689c085ae165831e934ff763ae46a2a6c172b3f1b60a8ce26f");
        const bool parent_genesis_is_null = parentGenesisBlockHash == uint256();
        assert(consensus.has_parent_chain != parent_genesis_is_null);
        consensus.parentChainPowLimit = uint256S("0000000000000000ffffffffffffffffffffffffffffffffffffffffffffffff");
        consensus.parent_chain_signblockscript = CScript(); // It has PoW
        consensus.pegin_min_depth = 100;

        const CScript default_script(CScript() << OP_TRUE);
        consensus.fedpegScript = StrHexToScriptWithDefault("745c87635b21020e0338c96a8870479f2396c373cc7696ba124e8635d41b0ea581112b678172612102675333a4e4b8fb51d9d4e22fa5a8eaced3fdac8a8cbf9be8c030f75712e6af992102896807d54bc55c24981f24a453c60ad3e8993d693732288068a23df3d9f50d4821029e51a5ef5db3137051de8323b001749932f2ff0d34c82e96a2c2461de96ae56c2102a4e1a9638d46923272c266631d94d36bdb03a64ee0e14c7518e49d2f29bc40102102f8a00b269f8c5e59c67d36db3cdc11b11b21f64b4bffb2815e9100d9aa8daf072103079e252e85abffd3c401a69b087e590a9b86f33f574f08129ccbd3521ecf516b2103111cf405b627e22135b3b3733a4a34aa5723fb0f58379a16d32861bf576b0ec2210318f331b3e5d38156da6633b31929c5b220349859cc9ca3d33fb4e68aa08401742103230dae6b4ac93480aeab26d000841298e3b8f6157028e47b0897c1e025165de121035abff4281ff00660f99ab27bb53e6b33689c2cd8dcd364bc3c90ca5aea0d71a62103bd45cddfacf2083b14310ae4a84e25de61e451637346325222747b157446614c2103cc297026b06c71cbfa52089149157b5ff23de027ac5ab781800a578192d175462103d3bde5d63bdb3a6379b461be64dad45eabff42f758543a9645afd42f6d4248282103ed1e8d5109c9ed66f7941bc53cc71137baa76d50d274bda8d5e8ffbd6e61fe9a5f6702c00fb275522103aab896d53a8e7d6433137bbba940f9c521e085dd07e60994579b64a6d992cf79210291b7d0b1b692f8f524516ed950872e5da10fb1b808b5a526dedc6fed1cf29807210386aa9372fbab374593466bc5451dc59954e90787f08060964d95c87ef34ca5bb5368ae", default_script);


        // Calculate pegged Bitcoin asset
        std::vector<unsigned char> commit = CommitToArguments(consensus, strNetworkID);
        uint256 entropy;
        GenerateAssetEntropy(entropy,  COutPoint(uint256(commit), 0), parentGenesisBlockHash);

        // Elements serialization uses derivation, bitcoin serialization uses 0x00
        if (g_con_elementsmode) {
            CalculateAsset(consensus.pegged_asset, entropy);
        } else {
            assert(consensus.pegged_asset == CAsset());
        }

        consensus.parent_pegged_asset.SetHex("0x00"); // No parent pegged asset
        initial_reissuance_tokens = 0;

        consensus.subsidy_asset = consensus.pegged_asset;

        // Legacy PAK list
        consensus.first_extension_space = {
            ParseHex("02555f97c44ad9286ef060a02b00e8e6be2626ed3eb9230705d3ca2f977daae61e"
                    "03cddbc847f64f898b883d717a7f637bedf9ac2ecd243721eada223f1b1790f75b"),
            ParseHex("033fad80bd2b818d1ca8a8d4a25dafcf5e740be07db6788be1f2f15266e3c6805d"
                    "0253ff3f140ef8f594d54996eab810a82550c79204279920d95681afe699d00da5"),
            ParseHex("03f2d35e88741f930a3938bfa7075377ec2da4f1d7699a779e2cbf7a389195dc67"
                    "026132199a025299b5e0f4ab3f44294c81c5302f6d45ddda6316c18ae515793cf6"),
            ParseHex("036286d30d20ddcd3e867851936802dd8a2d84846c7e52aece0fc303c6deec9e04"
                    "02c7581da9d9ac0001e1c560c348b5df07d42de166d74eccd4c3bda467fe84f898"),
            ParseHex("0327b1884b3d743f4859db7c2df07e6e346d61d77fbc46c1da6db113fbbd43d7c5"
                    "0383c832ec502cf0990b199a4e46a45a63bfa6c6eb3f4b231472f144e684d6e9f8"),
            ParseHex("03075f118532928c7ef27a77644a12a87fbada3cd94cf67b2d2ae5cb169ddaefa4"
                    "02882c4fed938b20f3472af337cd7674a99f0aab0ae1803e27e978c52c417ce5e1"),
            ParseHex("02b988448e337c15cd6ac82b4737e3e2b5e92947da2f7fa96a81db7f9be3fabeb2"
                    "02f660c7675a1ed4893df838a5c4c07a287997cbd7dc5d884044b338ed606231bc"),
            ParseHex("0245b763999e3152418b9cd08b5f54c410a072d5e486826823791848e1bb879061"
                    "0259740ea12e953db0c5fd135c1a9564ce81a318729668811cf54f884c2f980eb8"),
            ParseHex("032f8814144351d5d05ca40c87cbbda67bb5f8b1920a38cf3bd008c1d266bb4682"
                    "039eb3a0b89656b338c3f4a9fc7bba582dd21935f59471c18e6b43c57e063053d9"),
            ParseHex("03d8b2ed1813370955cfb8dec24b7c5cb34b13fa4545d9e6d47d8c05af56a2c7d2"
                    "026392f13fefce606c60adadfe9e729e0af84f5f8cb6a35b76be244351635b38f7"),
            ParseHex("03e2a56e47f41eb83af34fb65c4dfb77ac442b01b5134fd92219bd3f4a999c7de5"
                    "034e93391cea816e5141dace7e5477bbed90c9daa0670b68b7acc8a44af556bbc1"),
            ParseHex("03156b39a4bce80e68c1582aa78f81f0252ccbb039766b5395ee9a0224f41c236d"
                    "0399a5d1d42f5b6cb587560394e1581eb0c76916db317c0d644a1b9f509a06c4e6"),
            ParseHex("029797b15de24dc43a6556e58159c5aa0b69ea390ccdebcd7be10751d8085da08f"
                    "03248e52371b2c3bce2478a3c3aaf37e4f0d6ba711e058ba407f44fdaaf280ac95"),
            ParseHex("03d6a14ab496777401e2eae7992404011537860af7b46c3a8fdea65d29fe4bf26c"
                    "02dca82e552228f3808b1ea9b38b3342b51e9453dcb1414c551ce08bd726311e30"),
            ParseHex("035c9c770ed88e29b364038d68b1c623fbf71e93e6d5357e278e9b64160984ed3c"
                    "02659aabb69b8413bc46026830ad1e2284901350a75c2bc97906f49cff01503f0f"),
            ParseHex("02a8300f0cff92b23e402459e83c52ec5824de82ee4004cf9d254e788304027ef6"
                    "0389cbda672fa9efea51706863f1d7ae5e5015b2e519003ef0178c99f71be6e8be"),
            ParseHex("03fcba7ecf41bc7e1be4ee122d9d22e3333671eb0a3a87b5cdf099d59874e1940f"
                    "02b0fb4fe4670c68329441e47acaaa954ff00e3fd547b9ff4e0fe547df2e775ec5"),
            ParseHex("0335f807a1bdc0906adda1a4166f9cdc2aa974a78b15fc29d79a8d7ca529a96008"
                    "02228dfd7ff95506dd67b1118803eb8ab49352b2e24cd5f38da043847e722009ba"),
            ParseHex("03fcc2963daaf8249bfd220e52c693626254b9295ac4f947ae2e0cddb3046724c1"
                    "02dac03530ac9712a71eafb87766644b61cf4be85d0fdc6a859875b41e7a1dc8e6"),
            ParseHex("02d67fcb027c5d8fe354fb36235192cb4fffabffdcc6ce74be255fe869f62d8675"
                    "03d61d857b2a8cb060fd4b9a98a862f250df5825068665a3c8d93f2ac8a7085888"),
            ParseHex("02cddb51ea42acf38762418939be0a9227f0212ff96a870a2c1d85ec65905a7629"
                    "03d986a2181a38cfef5b5e2a1915aa2d37f193fcbafab9bf311d6138209f316f5b"),
            ParseHex("029ec6dd0c310513b3720800025a7ad9013d60a7fb041f6e9b9d3963485ba28657"
                    "0277247f28eb9481dd21d664093a2bc19a496c7ffebeca0026a1726a5041e671ba"),
            ParseHex("03f9dea372c4a667dcfe234ff8e0410c22341149ff7d8780c46954ff74998fbe44"
                    "0340c4e534906c06b73874cef00a880ab602641c7883de94296f0f601e6517ae7e"),
            ParseHex("027661f1530dfc88b34b0c8f606d215f30fb0edfa116b331ff44b2fbe040893c6f"
                    "029d3160731eddc316121b2a31c82270baa4bbe7f08549891af3b444eb690b2df1"),
            ParseHex("03f79461a5559f360c407069b92a8075958bf1f70918872d9dd702db145bccbd42"
                    "0395058fc702f126176ae13e0ebed05107288900a5a35b121f62923e58798b7b2f"),
            ParseHex("02d7f049d9e87c861fc9decfbe167cb13ccc87cce99113f69e3a5dca8bb71b6aed"
                    "03e82197b2e9cc0ee11a59808cfdb52e824445f8fa99e44dc9c30d1e49950ff9d6"),
            ParseHex("0281bfeffcc6841d1355dce039f5d64f72714a4c3adc4d351eaf3c28acbcee15f0"
                    "0270a16ee1cdfc78755a783efbdb66fe822605cc5f53af707e5038615e22b288e2"),
            ParseHex("022d58f7f198f3fe7e0ae45f93aa28fdb483ac25a258663ac593860e11ac1d1abc"
                    "035049635f866b921f7cd0481c6165f19e14ba52c67f7c4fade1dcd22f9aacea20"),
            ParseHex("02d40ea20996c882a75fd8cd433484bd8af92791752b4c2d2f24660de36a9f3f82"
                    "02d874a87df633068c2eacceed3345ce5fb2dbc9f94c30b93ef4c844a77f2651c0"),
            ParseHex("024158f76e16888a49492d4913e45c1b4cba19d87dd5bd24346ef601d31d062537"
                    "0366e9ad4ce16b65a95fb63aae98fdff6bcbd31816d6336039e529a40a828e9851"),
            ParseHex("02d2283a929584cdf557096a7f473ae25c04fd6f73467657c4bc49dfb3095892bd"
                    "03599136ea1f66a80a2eb1a144458561f4791d2fc5fcd06e32a88c9cb2976c8aac"),
            ParseHex("036f4b5f3ae46163fb53b0d6c19c78ea2fdf49c8b419c354f3c24fa1ce9547e6b8"
                    "0340a79f2477ff2a077fb0b8ebb96714a9aaf242f4b96253260264ed031f2a7ee4"),
            ParseHex("02d6825aaa063083567f6d4f35ea62c2af8d34f67ef4c2afa565791fd7efc5f3a6"
                    "02b1e0d671f91f756a7613797d84c33daddc1dc1df9badf68d4e2c2216a288c923"),
            ParseHex("03effb766a6f3729c220b0ffa156ffa66d656e5ec16f15bc513b8d0b1298c761d2"
                    "0252831192e573788271e235afca8f72736d97e26b3a1406cac34711b6ab670c26"),
            ParseHex("038c245fa632a0b6c2712cbadb6f6e346284ee0fba3202875abd774faee2deca29"
                    "032ff781357db141528b1c7ea2cfed3ebe6bb9a028954665cfba355bbcf3d14c8e"),
            ParseHex("0356c22fab025b3e661331ed4dcf8645a4a4fd4a2cae69680339e05df209ef4556"
                    "032d60805593864388d073193fb9fcf66c389813778dcd4a2e93c8fd164d387f7f"),
            ParseHex("0238de9c098e83c4d244294ac394355c8e80b49af10f7c1e23001e6c88be5d45b8"
                    "03bc04885be94ceffbac90178ef18d4dd6958d7488f7861f0994c659412d9e9463"),
            ParseHex("025651f14b6347a000e15473eaf631fd78c9307e07db85e177e31fcde0b3f2a574"
                    "03d5303909fe1c6665cbc96a538b17274068c8e79757705f68db3df2b561a4c110"),
            ParseHex("03627a4855be1edc657927f30a4a869ad830041c1f0e74ab4670588af9532b8de8"
                    "03444cb85aef9fbba10b3e2662d533858db771010b57b7aedb1ecaa1c5a34918f1"),
            ParseHex("032d9af13c8d5f5316fd27a14bafb8ec55684ef2e3b5c64b2645e088f570e5d2cb"
                    "0239590f39508465decfd8a1bdc61b42333297e80588ed826ddd43678edfa6caae")
        };

        consensus.vDeployments[Consensus::DEPLOYMENT_TESTDUMMY].bit = 28;
        consensus.vDeployments[Consensus::DEPLOYMENT_TESTDUMMY].nStartTime = 0;
        consensus.vDeployments[Consensus::DEPLOYMENT_TESTDUMMY].nTimeout = Consensus::BIP9Deployment::NO_TIMEOUT;

        consensus.vDeployments[Consensus::DEPLOYMENT_TAPROOT].bit = 2;
        consensus.vDeployments[Consensus::DEPLOYMENT_TAPROOT].nStartTime = 1554500; // November 1, 2021
        consensus.vDeployments[Consensus::DEPLOYMENT_TAPROOT].nTimeout = Consensus::BIP9Deployment::NO_TIMEOUT;
        consensus.vDeployments[Consensus::DEPLOYMENT_TAPROOT].nPeriod = 10080; // one week...
        consensus.vDeployments[Consensus::DEPLOYMENT_TAPROOT].nThreshold = 10080; // ...of 100% signalling

        // Simplicity
        consensus.vDeployments[Consensus::DEPLOYMENT_SIMPLICITY].bit = 24;
        consensus.vDeployments[Consensus::DEPLOYMENT_SIMPLICITY].nStartTime = Consensus::BIP9Deployment::NEVER_ACTIVE;
        consensus.vDeployments[Consensus::DEPLOYMENT_SIMPLICITY].nTimeout = Consensus::BIP9Deployment::NO_TIMEOUT;
        consensus.vDeployments[Consensus::DEPLOYMENT_SIMPLICITY].min_activation_height = 0; // No activation delay
        consensus.vDeployments[Consensus::DEPLOYMENT_SIMPLICITY].nPeriod = 10080; // one week...
        consensus.vDeployments[Consensus::DEPLOYMENT_SIMPLICITY].nThreshold = 10080; // ...of 100% signalling

        // Activated from block 1,000,000.
        consensus.vDeployments[Consensus::DEPLOYMENT_DYNA_FED].bit = 25;
        // Allow blocksigners to delay activation.
        consensus.vDeployments[Consensus::DEPLOYMENT_DYNA_FED].nStartTime = 1000000;
        consensus.vDeployments[Consensus::DEPLOYMENT_DYNA_FED].nTimeout = Consensus::BIP9Deployment::NO_TIMEOUT;
        consensus.vDeployments[Consensus::DEPLOYMENT_DYNA_FED].min_activation_height = 0; // No activation delay


        // Finally, create genesis block
        genesis = CreateGenesisBlock(consensus, CScript() << commit, CScript(OP_RETURN), 1296688602, 2, 0x207fffff, 1, 0);
        consensus.hashGenesisBlock = genesis.GetHash();
        assert(consensus.hashGenesisBlock.GetHex() == "1466275836220db2944ca059a3a10ef6fd2ea684b0688d2c379296888a206003");
    }
};

/**
 * New: Liquid v1 testing, as close to prod as possible while still being customizable.
 */
class CLiquidV1TestParams : public CLiquidV1Params {
public:
    explicit CLiquidV1TestParams(const ArgsManager& args) : CLiquidV1Params(args)
    {
        // Our goal here is to override ONLY the things from liquidv1 that make no sense for a test chain / which are pointless and burdensome to require people to override manually.

        strNetworkID = "liquidv1test";

        m_is_test_chain = true;
        m_is_mockable_chain = false;

        vSeeds.clear();  // No network seeds
        vFixedSeeds.clear();  // No network seeds

        // 51 means OP_TRUE, this can be overridden on the commandline
        std::vector<unsigned char> sign_bytes = ParseHex("51");
        consensus.signblockscript = CScript(sign_bytes.begin(), sign_bytes.end());

        // Do not mandate a specific destination for fees in testing
        consensus.mandatory_coinbase_destination = CScript(); // Blank script allows any coinbase destination

        // The bitcoin regtest genesis blockhash is the default, not the mainchain
        parentGenesisBlockHash = uint256S("0f9188f13cb7b2c71f2a335e3a4fc328bf5beb436012afca590b1a11466e2206");
        const bool parent_genesis_is_null = parentGenesisBlockHash == uint256();
        assert(consensus.has_parent_chain != parent_genesis_is_null);

        // This is the regtest limit, not the mainchain limit.
        consensus.parentChainPowLimit = uint256S("7fffffffffffffffffffffffffffffffffffffffffffffffffffffffffffffff");
        consensus.parent_chain_signblockscript = CScript(); // It has PoW

        // Default to 8, not 100, for expedited testing.
        consensus.pegin_min_depth = DEFAULT_PEGIN_CONFIRMATION_DEPTH;

        // Default fedpegscrit is OP_TRUE (tests should override it)
        consensus.fedpegScript = CScript() << OP_TRUE;

        // For testing purposes, default to the same junk keys that CustomParams uses (this can be overridden.)
        consensus.first_extension_space = {ParseHex("02fcba7ecf41bc7e1be4ee122d9d22e3333671eb0a3a87b5cdf099d59874e1940f02fcba7ecf41bc7e1be4ee122d9d22e3333671eb0a3a87b5cdf099d59874e1940f")};

        // Don't use liquidv1's height to enable taproot
        consensus.vDeployments[Consensus::DEPLOYMENT_TAPROOT].nStartTime = 0;

        // Use all regtest rather than mainchain magic numbers:
        bech32_hrp = args.GetArg("-bech32_hrp", "ert");
        blech32_hrp = args.GetArg("-blech32_hrp", "el");
        base58Prefixes[PUBKEY_ADDRESS] = std::vector<unsigned char>(1, args.GetIntArg("-pubkeyprefix", 235));
        base58Prefixes[SCRIPT_ADDRESS] = std::vector<unsigned char>(1, args.GetIntArg("-scriptprefix", 75));
        base58Prefixes[BLINDED_ADDRESS] = std::vector<unsigned char>(1, args.GetIntArg("-blindedprefix", 4));
        base58Prefixes[SECRET_KEY] =     std::vector<unsigned char>(1, args.GetIntArg("-secretprefix", 239));
        base58Prefixes[PARENT_PUBKEY_ADDRESS] = std::vector<unsigned char>(1, args.GetIntArg("-parentpubkeyprefix", 111));
        base58Prefixes[PARENT_SCRIPT_ADDRESS] = std::vector<unsigned char>(1, args.GetIntArg("-parentscriptprefix", 196));
        parent_bech32_hrp = args.GetArg("-parent_bech32_hrp", "bcrt");
        parent_blech32_hrp = args.GetArg("-parent_blech32_hrp", "bcrt");

        std::string extpubprefix = args.GetArg("-extpubkeyprefix", "043587CF");
        assert(IsHex(extpubprefix) && extpubprefix.size() == 8 && "-extpubkeyprefix must be hex string of length 8");
        base58Prefixes[EXT_PUBLIC_KEY] = ParseHex(extpubprefix);

        std::string extprvprefix = args.GetArg("-extprvkeyprefix", "04358394");
        assert(IsHex(extprvprefix) && extprvprefix.size() == 8 && "-extprvkeyprefix must be hex string of length 8");
        base58Prefixes[EXT_SECRET_KEY] = ParseHex(extprvprefix);

        const std::string magic_str = args.GetArg("-pchmessagestart", "FABFB5DA");
        assert(IsHex(magic_str) && magic_str.size() == 8 && "-pchmessagestart must be hex string of length 8");
        const std::vector<unsigned char> magic_byte = ParseHex(magic_str);
        std::copy(begin(magic_byte), end(magic_byte), pchMessageStart);
        // END magic numbers

        UpdateFromArgs(args);
        SetGenesisBlock();
        consensus.hashGenesisBlock = genesis.GetHash();
    }

    // As much as possible here, our goal is to:
    // - Allow overriding anything that can be overridden in CCustomParams;
    // - Leave everything alone unless an argument / config parameter was given.
    // This is unlike the CCustomParams UpdateFromArgs method, which has lots of defaults in it.
    void UpdateFromArgs(const ArgsManager& args)
    {
        consensus.nSubsidyHalvingInterval = args.GetIntArg("-con_nsubsidyhalvinginterval", consensus.nSubsidyHalvingInterval);
        consensus.BIP34Height = args.GetIntArg("-con_bip34height", consensus.BIP34Height);
        if (args.IsArgSet("-con_bip34hash")) {
            consensus.BIP34Hash = uint256S(args.GetArg("-con_bip34hash", ""));
        }
        consensus.BIP65Height = args.GetIntArg("-con_bip65height", consensus.BIP65Height);
        consensus.BIP66Height = args.GetIntArg("-con_bip66height", consensus.BIP66Height);
        if (args.IsArgSet("-con_powlimit")) {
            consensus.powLimit = uint256S(args.GetArg("-con_powlimit", ""));
        }
        consensus.nPowTargetTimespan = args.GetIntArg("-con_npowtargettimespan", consensus.nPowTargetTimespan);
        consensus.nPowTargetSpacing = args.GetIntArg("-con_npowtargetspacing", consensus.nPowTargetSpacing);
        consensus.fPowAllowMinDifficultyBlocks = args.GetBoolArg("-con_fpowallowmindifficultyblocks", consensus.fPowAllowMinDifficultyBlocks);
        consensus.fPowNoRetargeting = args.GetBoolArg("-con_fpownoretargeting", consensus.fPowNoRetargeting);
        consensus.nRuleChangeActivationThreshold = (uint32_t)args.GetIntArg("-con_nrulechangeactivationthreshold", consensus.nRuleChangeActivationThreshold);
        consensus.nMinerConfirmationWindow = (uint32_t)args.GetIntArg("-con_nminerconfirmationwindow", consensus.nMinerConfirmationWindow);

        if (args.IsArgSet("-con_nminimumchainwork")) {
            consensus.nMinimumChainWork = uint256S(args.GetArg("-con_nminimumchainwork", ""));
        }
        if (args.IsArgSet("-con_defaultassumevalid")) {
            consensus.defaultAssumeValid = uint256S(args.GetArg("-con_defaultassumevalid", ""));
        }
        // TODO: Embed in genesis block in nTime field with new genesis block type
        consensus.dynamic_epoch_length = args.GetIntArg("-dynamic_epoch_length", consensus.dynamic_epoch_length);

        std::vector<std::string> pak_list_str = args.GetArgs("-pak");
        if (!pak_list_str.empty()) {
            consensus.first_extension_space.clear();
            for (const auto& entry : pak_list_str) {
                consensus.first_extension_space.push_back(ParseHex(entry));
            }
        }

        nPruneAfterHeight = (uint64_t)args.GetIntArg("-npruneafterheight", nPruneAfterHeight);
        fDefaultConsistencyChecks = args.GetBoolArg("-fdefaultconsistencychecks", fDefaultConsistencyChecks);
        m_is_test_chain = args.GetBoolArg("-fmineblocksondemand", m_is_test_chain);

        bech32_hrp = args.GetArg("-bech32_hrp", bech32_hrp);
        blech32_hrp = args.GetArg("-blech32_hrp", blech32_hrp);

        if (args.IsArgSet("-pubkeyprefix")) {
            base58Prefixes[PUBKEY_ADDRESS] = std::vector<unsigned char>(1, args.GetIntArg("-pubkeyprefix", 0));
        }
        if (args.IsArgSet("-scriptprefix")) {
            base58Prefixes[SCRIPT_ADDRESS] = std::vector<unsigned char>(1, args.GetIntArg("-scriptprefix", 0));
        }
        if (args.IsArgSet("-blindedprefix")) {
            base58Prefixes[BLINDED_ADDRESS] = std::vector<unsigned char>(1, args.GetIntArg("-blindedprefix", 0));
        }
        if (args.IsArgSet("-secretprefix")) {
            base58Prefixes[SECRET_KEY] = std::vector<unsigned char>(1, args.GetIntArg("-secretprefix", 0));
        }
        if (args.IsArgSet("-parentpubkeyprefix")) {
            base58Prefixes[PARENT_PUBKEY_ADDRESS] = std::vector<unsigned char>(1, args.GetIntArg("-parentpubkeyprefix", 0));
        }
        if (args.IsArgSet("-parentscriptprefix")) {
            base58Prefixes[PARENT_SCRIPT_ADDRESS] = std::vector<unsigned char>(1, args.GetIntArg("-parentscriptprefix", 0));
        }
        parent_bech32_hrp = args.GetArg("-parent_bech32_hrp", parent_bech32_hrp);
        parent_blech32_hrp = args.GetArg("-parent_blech32_hrp", parent_blech32_hrp);

        std::string extpubprefix = args.GetArg("-extpubkeyprefix", "043587CF");
        assert(IsHex(extpubprefix) && extpubprefix.size() == 8 && "-extpubkeyprefix must be hex string of length 8");
        base58Prefixes[EXT_PUBLIC_KEY] = ParseHex(extpubprefix);

        std::string extprvprefix = args.GetArg("-extprvkeyprefix", "04358394");
        assert(IsHex(extprvprefix) && extprvprefix.size() == 8 && "-extprvkeyprefix must be hex string of length 8");
        base58Prefixes[EXT_SECRET_KEY] = ParseHex(extprvprefix);

        const std::string magic_str = args.GetArg("-pchmessagestart", "143EFCB1");
        assert(IsHex(magic_str) && magic_str.size() == 8 && "-pchmessagestart must be hex string of length 8");
        const std::vector<unsigned char> magic_byte = ParseHex(magic_str);
        std::copy(begin(magic_byte), end(magic_byte), pchMessageStart);

        vSeeds.clear();
        if (args.IsArgSet("-seednode")) {
            const auto seednodes = args.GetArgs("-seednode");
            if (seednodes.size() != 1 || seednodes[0] != "0") {
                vSeeds = seednodes;
            }
        }

        //
        // ELEMENTS fields

        // Determines type of genesis block
        consensus.genesis_style = args.GetArg("-con_genesis_style", consensus.genesis_style);

        // Block signing encumberance script
        if (args.IsArgSet("-signblockscript")) {
            std::vector<unsigned char> sign_bytes = ParseHex(args.GetArg("-signblockscript", ""));
            consensus.signblockscript = CScript(sign_bytes.begin(), sign_bytes.end());
        }

        consensus.max_block_signature_size = args.GetIntArg("-con_max_block_sig_size", consensus.max_block_signature_size);
        g_signed_blocks = args.GetBoolArg("-con_signed_blocks", g_signed_blocks);

        // Note: These globals are needed to avoid circular dependencies.
        g_con_blockheightinheader = args.GetBoolArg("-con_blockheightinheader", g_con_blockheightinheader);

        // Doesn't make any sense to use this chain in !elementsmode. Don't do it.
        assert(args.GetBoolArg("-con_elementsmode", true));
        g_con_elementsmode = true;
        consensus.elements_mode = true;

        consensus.genesis_subsidy = args.GetIntArg("-con_blocksubsidy", consensus.genesis_subsidy);

        // All non-zero coinbase outputs must go to this scriptPubKey
        if (args.IsArgSet("-con_mandatorycoinbase")) {
            std::vector<unsigned char> man_bytes = ParseHex(args.GetArg("-con_mandatorycoinbase", ""));
            consensus.mandatory_coinbase_destination = CScript(man_bytes.begin(), man_bytes.end()); // Blank script allows any coinbase destination
        }

        consensus.connect_genesis_outputs = args.GetIntArg("-con_connect_genesis_outputs", consensus.connect_genesis_outputs);

        initialFreeCoins = args.GetIntArg("-initialfreecoins", initialFreeCoins);

        anyonecanspend_aremine = args.GetBoolArg("-anyonecanspendaremine", anyonecanspend_aremine);

        consensus.has_parent_chain = args.GetBoolArg("-con_has_parent_chain", consensus.has_parent_chain);

        enforce_pak = args.GetBoolArg("-enforce_pak", enforce_pak);

        multi_data_permitted = args.GetBoolArg("-multi_data_permitted", multi_data_permitted);
        create_discount_ct = args.GetBoolArg("-creatediscountct", create_discount_ct);
        accept_discount_ct = args.GetBoolArg("-acceptdiscountct", accept_discount_ct) || create_discount_ct;

        if (args.IsArgSet("-parentgenesisblockhash")) {
            parentGenesisBlockHash = uint256S(args.GetArg("-parentgenesisblockhash", ""));
        }
        // Either it has a parent chain or not
        const bool parent_genesis_is_null = parentGenesisBlockHash == uint256();
        assert(consensus.has_parent_chain != parent_genesis_is_null);
        if (args.IsArgSet("-con_parentpowlimit")) {
            consensus.parentChainPowLimit = uint256S(args.GetArg("-con_parentpowlimit", ""));
        }

        if (args.IsArgSet("-con_parent_chain_signblockscript")) {
            consensus.parent_chain_signblockscript = StrHexToScriptWithDefault(args.GetArg("-con_parent_chain_signblockscript", ""), CScript());
        }
        consensus.pegin_min_depth = args.GetIntArg("-peginconfirmationdepth", consensus.pegin_min_depth);

        if (args.IsArgSet("-fedpegscript")) {
            consensus.fedpegScript = StrHexToScriptWithDefault(args.GetArg("-fedpegscript", ""), CScript());
        }
        consensus.start_p2wsh_script = args.GetIntArg("-con_start_p2wsh_script", consensus.start_p2wsh_script);

        consensus.total_valid_epochs = args.GetIntArg("-total_valid_epochs", consensus.total_valid_epochs);

        // Calculate pegged Bitcoin asset
        std::vector<unsigned char> commit = CommitToArguments(consensus, strNetworkID);
        uint256 entropy;
        GenerateAssetEntropy(entropy,  COutPoint(uint256(commit), 0), parentGenesisBlockHash);
        CalculateAsset(consensus.pegged_asset, entropy);

        if (args.IsArgSet("-con_parent_pegged_asset")) {
            consensus.parent_pegged_asset.SetHex(args.GetArg("-con_parent_pegged_asset", ""));
        }
        initial_reissuance_tokens = args.GetIntArg("-initialreissuancetokens", initial_reissuance_tokens);

        if (args.IsArgSet("-subsidyasset")) {
            consensus.subsidy_asset = CAsset(uint256S(args.GetArg("-subsidyasset", "")));
        }

        consensus.vDeployments[Consensus::DEPLOYMENT_DYNA_FED].bit = 25;
        consensus.vDeployments[Consensus::DEPLOYMENT_DYNA_FED].nStartTime = Consensus::BIP9Deployment::ALWAYS_ACTIVE;
        consensus.vDeployments[Consensus::DEPLOYMENT_DYNA_FED].nTimeout = Consensus::BIP9Deployment::NO_TIMEOUT;
        consensus.vDeployments[Consensus::DEPLOYMENT_DYNA_FED].min_activation_height = 0; // No activation delay

        UpdateElementsActivationParametersFromArgs(consensus, args);

        // END ELEMENTS fields
    }

    // XXX: This is copy-and-pasted from CCustomParams; sharing it would be better, but is annoying.
    void SetGenesisBlock() {
        if (consensus.genesis_style == "bitcoin") {
            // For compatibility with bitcoin (regtest)
            genesis = CreateGenesisBlock(1296688602, 2, 0x207fffff, 1, 50 * COIN, consensus);
        } else if (consensus.genesis_style == "elements") {
            // Intended compatibility with Liquid v1 and elements-0.14.1
            std::vector<unsigned char> commit = CommitToArguments(consensus, strNetworkID);
            genesis = CreateGenesisBlock(consensus, CScript() << commit, CScript(OP_RETURN), 1296688602, 2, 0x207fffff, 1, 0);
            if (initialFreeCoins != 0 || initial_reissuance_tokens != 0) {
                AppendInitialIssuance(genesis, COutPoint(uint256(commit), 0), parentGenesisBlockHash, (initialFreeCoins > 0) ? 1 : 0, initialFreeCoins, (initial_reissuance_tokens > 0) ? 1 : 0, initial_reissuance_tokens, CScript() << OP_TRUE);
            }
        } else if (consensus.genesis_style == "dynamic") {
            // Liquid v2 HF, from genesis. Upgrading networks still use "elements".
            // TODO fill out genesis block with special commitments including epoch
            // length in nTime
            throw std::runtime_error(strprintf("Invalid -genesis_style (%s)", consensus.genesis_style));
        } else {
            throw std::runtime_error(strprintf("Invalid -genesis_style (%s)", consensus.genesis_style));
        }
    }
};

std::unique_ptr<const CChainParams> CChainParams::Custom(const std::string& chain, const ArgsManager& args, const RegTestOptions& options)
{
    return std::make_unique<const  CCustomParams>(chain, args, options);
}

std::unique_ptr<const CChainParams> CChainParams::LiquidTestNet(const std::string& chain, const ArgsManager& args, const RegTestOptions& options)
{
    return std::make_unique<const CLiquidTestNetParams>(chain, args, options);
}

std::unique_ptr<const CChainParams> CChainParams::LiquidV1Test(const ArgsManager& args)
{
    return std::make_unique<const CLiquidV1TestParams>(args);
}

std::unique_ptr<const CChainParams> CChainParams::LiquidV1(const ArgsManager& args)
{
    return std::make_unique<const CLiquidV1Params>(args);
}

std::unique_ptr<const CChainParams> CChainParams::SigNet(const SigNetOptions& options)
{
    return std::make_unique<const SigNetParams>(options);
}

std::unique_ptr<const CChainParams> CChainParams::RegTest(const RegTestOptions& options)
{
    return std::make_unique<const CRegTestParams>(options);
}

std::unique_ptr<const CChainParams> CChainParams::Main()
{
    return std::make_unique<const CMainParams>();
}

std::unique_ptr<const CChainParams> CChainParams::TestNet()
{
    return std::make_unique<const CTestNetParams>();
}<|MERGE_RESOLUTION|>--- conflicted
+++ resolved
@@ -228,9 +228,8 @@
         consensus.vDeployments[Consensus::DEPLOYMENT_TAPROOT].nTimeout = 1628640000; // August 11th, 2021
         consensus.vDeployments[Consensus::DEPLOYMENT_TAPROOT].min_activation_height = 709632; // Approximately November 12th, 2021
 
-<<<<<<< HEAD
-        consensus.nMinimumChainWork = uint256S("0x00000000000000000000000000000000000000003404ba0801921119f903495e");
-        consensus.defaultAssumeValid = uint256S("0x00000000000000000009c97098b5295f7e5f183ac811fb5d1534040adb93cabd"); // 751565
+        consensus.nMinimumChainWork = uint256S("0x000000000000000000000000000000000000000044a50fe819c39ad624021859");
+        consensus.defaultAssumeValid = uint256S("0x000000000000000000035c3f0d31e71a5ee24c5aaf3354689f65bd7b07dee632"); // 784000
         // Simplicity
         consensus.vDeployments[Consensus::DEPLOYMENT_SIMPLICITY].bit = 24;
         consensus.vDeployments[Consensus::DEPLOYMENT_SIMPLICITY].nStartTime = Consensus::BIP9Deployment::NEVER_ACTIVE;
@@ -254,10 +253,6 @@
         g_con_blockheightinheader = false;
         consensus.total_valid_epochs = 0;
         consensus.elements_mode = g_con_elementsmode;
-=======
-        consensus.nMinimumChainWork = uint256S("0x000000000000000000000000000000000000000044a50fe819c39ad624021859");
-        consensus.defaultAssumeValid = uint256S("0x000000000000000000035c3f0d31e71a5ee24c5aaf3354689f65bd7b07dee632"); // 784000
->>>>>>> 3133d935
 
         /**
          * The message start string is designed to be unlikely to occur in normal data.
@@ -382,9 +377,8 @@
         consensus.vDeployments[Consensus::DEPLOYMENT_TAPROOT].nTimeout = 1628640000; // August 11th, 2021
         consensus.vDeployments[Consensus::DEPLOYMENT_TAPROOT].min_activation_height = 0; // No activation delay
 
-<<<<<<< HEAD
-        consensus.nMinimumChainWork = uint256S("0x00000000000000000000000000000000000000000000076f6e7cbd0beade5d20");
-        consensus.defaultAssumeValid = uint256S("0x0000000000000004877fa2d36316398528de4f347df2f8a96f76613a298ce060"); // 2344474
+        consensus.nMinimumChainWork = uint256S("0x000000000000000000000000000000000000000000000977edb0244170858d07");
+        consensus.defaultAssumeValid = uint256S("0x0000000000000021bc50a89cde4870d4a81ffe0153b3c8de77b435a2fd3f6761"); // 2429000
         // Simplicity
         consensus.vDeployments[Consensus::DEPLOYMENT_SIMPLICITY].bit = 24;
         consensus.vDeployments[Consensus::DEPLOYMENT_SIMPLICITY].nStartTime = Consensus::BIP9Deployment::NEVER_ACTIVE;
@@ -408,10 +402,6 @@
         g_con_blockheightinheader = false;
         consensus.total_valid_epochs = 0;
         consensus.elements_mode = g_con_elementsmode;
-=======
-        consensus.nMinimumChainWork = uint256S("0x000000000000000000000000000000000000000000000977edb0244170858d07");
-        consensus.defaultAssumeValid = uint256S("0x0000000000000021bc50a89cde4870d4a81ffe0153b3c8de77b435a2fd3f6761"); // 2429000
->>>>>>> 3133d935
 
         pchMessageStart[0] = 0x0b;
         pchMessageStart[1] = 0x11;
