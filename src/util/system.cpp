// Copyright (c) 2009-2010 Satoshi Nakamoto
// Copyright (c) 2009-2020 The Bitcoin Core developers
// Distributed under the MIT software license, see the accompanying
// file COPYING or http://www.opensource.org/licenses/mit-license.php.

#include <sync.h>
#include <util/system.h>

#ifdef HAVE_BOOST_PROCESS
#include <boost/process.hpp>
#endif // HAVE_BOOST_PROCESS

#include <chainparamsbase.h>
#include <util/strencodings.h>
#include <util/string.h>
#include <util/translation.h>


#if (defined(__FreeBSD__) || defined(__OpenBSD__) || defined(__DragonFly__))
#include <pthread.h>
#include <pthread_np.h>
#endif

#ifndef WIN32
// for posix_fallocate, in configure.ac we check if it is present after this
#ifdef __linux__

#ifdef _POSIX_C_SOURCE
#undef _POSIX_C_SOURCE
#endif

#define _POSIX_C_SOURCE 200112L

#endif // __linux__

#include <algorithm>
#include <cassert>
#include <fcntl.h>
#include <sched.h>
#include <sys/resource.h>
#include <sys/stat.h>

#else

#ifdef _MSC_VER
#pragma warning(disable:4786)
#pragma warning(disable:4804)
#pragma warning(disable:4805)
#pragma warning(disable:4717)
#endif

#ifndef NOMINMAX
#define NOMINMAX
#endif
#include <codecvt>

#include <io.h> /* for _commit */
#include <shellapi.h>
#include <shlobj.h>
#endif

#ifdef HAVE_MALLOPT_ARENA_MAX
#include <malloc.h>
#endif

#include <boost/algorithm/string/replace.hpp>
#include <thread>
#include <typeinfo>
#include <univalue.h>

// Application startup time (used for uptime calculation)
const int64_t nStartupTime = GetTime();

#ifdef LIQUID
const char * const BITCOIN_CONF_FILENAME = "liquid.conf";
const char * const BITCOIN_PID_FILENAME = "liquid.pid";
#else
const char * const BITCOIN_CONF_FILENAME = "elements.conf";
const char * const BITCOIN_PID_FILENAME = "elementsd.pid";
#endif
const char * const BITCOIN_SETTINGS_FILENAME = "settings.json";

ArgsManager gArgs;

/** Mutex to protect dir_locks. */
static Mutex cs_dir_locks;
/** A map that contains all the currently held directory locks. After
 * successful locking, these will be held here until the global destructor
 * cleans them up and thus automatically unlocks them, or ReleaseDirectoryLocks
 * is called.
 */
static std::map<std::string, std::unique_ptr<fsbridge::FileLock>> dir_locks GUARDED_BY(cs_dir_locks);

bool LockDirectory(const fs::path& directory, const std::string lockfile_name, bool probe_only)
{
    LOCK(cs_dir_locks);
    fs::path pathLockFile = directory / lockfile_name;

    // If a lock for this directory already exists in the map, don't try to re-lock it
    if (dir_locks.count(pathLockFile.string())) {
        return true;
    }

    // Create empty lock file if it doesn't exist.
    FILE* file = fsbridge::fopen(pathLockFile, "a");
    if (file) fclose(file);
    auto lock = MakeUnique<fsbridge::FileLock>(pathLockFile);
    if (!lock->TryLock()) {
        return error("Error while attempting to lock directory %s: %s", directory.string(), lock->GetReason());
    }
    if (!probe_only) {
        // Lock successful and we're not just probing, put it into the map
        dir_locks.emplace(pathLockFile.string(), std::move(lock));
    }
    return true;
}

void UnlockDirectory(const fs::path& directory, const std::string& lockfile_name)
{
    LOCK(cs_dir_locks);
    dir_locks.erase((directory / lockfile_name).string());
}

void ReleaseDirectoryLocks()
{
    LOCK(cs_dir_locks);
    dir_locks.clear();
}

bool DirIsWritable(const fs::path& directory)
{
    fs::path tmpFile = directory / fs::unique_path();

    FILE* file = fsbridge::fopen(tmpFile, "a");
    if (!file) return false;

    fclose(file);
    remove(tmpFile);

    return true;
}

bool CheckDiskSpace(const fs::path& dir, uint64_t additional_bytes)
{
    constexpr uint64_t min_disk_space = 52428800; // 50 MiB

    uint64_t free_bytes_available = fs::space(dir).available;
    return free_bytes_available >= min_disk_space + additional_bytes;
}

std::streampos GetFileSize(const char* path, std::streamsize max) {
    std::ifstream file(path, std::ios::binary);
    file.ignore(max);
    return file.gcount();
}

/**
 * Interpret a string argument as a boolean.
 *
 * The definition of atoi() requires that non-numeric string values like "foo",
 * return 0. This means that if a user unintentionally supplies a non-integer
 * argument here, the return value is always false. This means that -foo=false
 * does what the user probably expects, but -foo=true is well defined but does
 * not do what they probably expected.
 *
 * The return value of atoi() is undefined when given input not representable as
 * an int. On most systems this means string value between "-2147483648" and
 * "2147483647" are well defined (this method will return true). Setting
 * -txindex=2147483648 on most systems, however, is probably undefined.
 *
 * For a more extensive discussion of this topic (and a wide range of opinions
 * on the Right Way to change this code), see PR12713.
 */
static bool InterpretBool(const std::string& strValue)
{
    if (strValue.empty())
        return true;
    return (atoi(strValue) != 0);
}

static std::string SettingName(const std::string& arg)
{
    return arg.size() > 0 && arg[0] == '-' ? arg.substr(1) : arg;
}

/**
 * Interpret -nofoo as if the user supplied -foo=0.
 *
 * This method also tracks when the -no form was supplied, and if so,
 * checks whether there was a double-negative (-nofoo=0 -> -foo=1).
 *
 * If there was not a double negative, it removes the "no" from the key
 * and returns false.
 *
 * If there was a double negative, it removes "no" from the key, and
 * returns true.
 *
 * If there was no "no", it returns the string value untouched.
 *
 * Where an option was negated can be later checked using the
 * IsArgNegated() method. One use case for this is to have a way to disable
 * options that are not normally boolean (e.g. using -nodebuglogfile to request
 * that debug log output is not sent to any file at all).
 */

static util::SettingsValue InterpretOption(std::string& section, std::string& key, const std::string& value)
{
    // Split section name from key name for keys like "testnet.foo" or "regtest.bar"
    size_t option_index = key.find('.');
    if (option_index != std::string::npos) {
        section = key.substr(0, option_index);
        key.erase(0, option_index + 1);
    }
    if (key.substr(0, 2) == "no") {
        key.erase(0, 2);
        // Double negatives like -nofoo=0 are supported (but discouraged)
        if (!InterpretBool(value)) {
            LogPrintf("Warning: parsed potentially confusing double-negative -%s=%s\n", key, value);
            return true;
        }
        return false;
    }
    return value;
}

/**
 * Check settings value validity according to flags.
 *
 * TODO: Add more meaningful error checks here in the future
 * See "here's how the flags are meant to behave" in
 * https://github.com/bitcoin/bitcoin/pull/16097#issuecomment-514627823
 */
static bool CheckValid(const std::string& key, const util::SettingsValue& val, unsigned int flags, std::string& error)
{
    if (val.isBool() && !(flags & ArgsManager::ALLOW_BOOL)) {
        error = strprintf("Negating of -%s is meaningless and therefore forbidden", key);
        return false;
    }
    return true;
}

// Define default constructor and destructor that are not inline, so code instantiating this class doesn't need to
// #include class definitions for all members.
// For example, m_settings has an internal dependency on univalue.
ArgsManager::ArgsManager() {}
ArgsManager::~ArgsManager() {}

const std::set<std::string> ArgsManager::GetUnsuitableSectionOnlyArgs() const
{
    std::set<std::string> unsuitables;

    LOCK(cs_args);

    // if there's no section selected, don't worry
    if (m_network.empty()) return std::set<std::string> {};

    // if it's okay to use the default section for this network, don't worry
    if (m_network == CBaseChainParams::DEFAULT) return std::set<std::string> {};

    for (const auto& arg : m_network_only_args) {
        if (OnlyHasDefaultSectionSetting(m_settings, m_network, SettingName(arg))) {
            unsuitables.insert(arg);
        }
    }
    return unsuitables;
}

void ArgsManager::SelectConfigNetwork(const std::string& network)
{
    LOCK(cs_args);
    m_network = network;
}

bool ArgsManager::ParseParameters(int argc, const char* const argv[], std::string& error)
{
    LOCK(cs_args);
    m_settings.command_line_options.clear();

    for (int i = 1; i < argc; i++) {
        std::string key(argv[i]);

#ifdef MAC_OSX
        // At the first time when a user gets the "App downloaded from the
        // internet" warning, and clicks the Open button, macOS passes
        // a unique process serial number (PSN) as -psn_... command-line
        // argument, which we filter out.
        if (key.substr(0, 5) == "-psn_") continue;
#endif

        if (key == "-") break; //bitcoin-tx using stdin
        std::string val;
        size_t is_index = key.find('=');
        if (is_index != std::string::npos) {
            val = key.substr(is_index + 1);
            key.erase(is_index);
        }
#ifdef WIN32
        key = ToLower(key);
        if (key[0] == '/')
            key[0] = '-';
#endif

        if (key[0] != '-')
            break;

        // Transform --foo to -foo
        if (key.length() > 1 && key[1] == '-')
            key.erase(0, 1);

        // Transform -foo to foo
        key.erase(0, 1);
        std::string section;
        util::SettingsValue value = InterpretOption(section, key, val);
        Optional<unsigned int> flags = GetArgFlags('-' + key);

        // Unknown command line options and command line options with dot
        // characters (which are returned from InterpretOption with nonempty
        // section strings) are not valid.
        if (!flags || !section.empty()) {
            error = strprintf("Invalid parameter %s", argv[i]);
            return false;
        }

        if (!CheckValid(key, value, *flags, error)) return false;

        m_settings.command_line_options[key].push_back(value);
    }

    // we do not allow -includeconf from command line
    bool success = true;
    if (auto* includes = util::FindKey(m_settings.command_line_options, "includeconf")) {
        for (const auto& include : util::SettingsSpan(*includes)) {
            error += "-includeconf cannot be used from commandline; -includeconf=" + include.get_str() + "\n";
            success = false;
        }
    }
    return success;
}

Optional<unsigned int> ArgsManager::GetArgFlags(const std::string& name) const
{
    LOCK(cs_args);
    for (const auto& arg_map : m_available_args) {
        const auto search = arg_map.second.find(name);
        if (search != arg_map.second.end()) {
            return search->second.m_flags;
        }
    }
    return nullopt;
}

std::vector<std::string> ArgsManager::GetArgs(const std::string& strArg) const
{
    std::vector<std::string> result;
    for (const util::SettingsValue& value : GetSettingsList(strArg)) {
        result.push_back(value.isFalse() ? "0" : value.isTrue() ? "1" : value.get_str());
    }
    return result;
}

bool ArgsManager::IsArgSet(const std::string& strArg) const
{
    return !GetSetting(strArg).isNull();
}

bool ArgsManager::InitSettings(std::string& error)
{
    if (!GetSettingsPath()) {
        return true; // Do nothing if settings file disabled.
    }

    std::vector<std::string> errors;
    if (!ReadSettingsFile(&errors)) {
        error = strprintf("Failed loading settings file:\n- %s\n", Join(errors, "\n- "));
        return false;
    }
    if (!WriteSettingsFile(&errors)) {
        error = strprintf("Failed saving settings file:\n- %s\n", Join(errors, "\n- "));
        return false;
    }
    return true;
}

bool ArgsManager::GetSettingsPath(fs::path* filepath, bool temp) const
{
    if (IsArgNegated("-settings")) {
        return false;
    }
    if (filepath) {
        std::string settings = GetArg("-settings", BITCOIN_SETTINGS_FILENAME);
        *filepath = fs::absolute(temp ? settings + ".tmp" : settings, GetDataDir(/* net_specific= */ true));
    }
    return true;
}

static void SaveErrors(const std::vector<std::string> errors, std::vector<std::string>* error_out)
{
    for (const auto& error : errors) {
        if (error_out) {
            error_out->emplace_back(error);
        } else {
            LogPrintf("%s\n", error);
        }
    }
}

bool ArgsManager::ReadSettingsFile(std::vector<std::string>* errors)
{
    fs::path path;
    if (!GetSettingsPath(&path, /* temp= */ false)) {
        return true; // Do nothing if settings file disabled.
    }

    LOCK(cs_args);
    m_settings.rw_settings.clear();
    std::vector<std::string> read_errors;
    if (!util::ReadSettings(path, m_settings.rw_settings, read_errors)) {
        SaveErrors(read_errors, errors);
        return false;
    }
    for (const auto& setting : m_settings.rw_settings) {
        std::string section;
        std::string key = setting.first;
        (void)InterpretOption(section, key, /* value */ {}); // Split setting key into section and argname
        if (!GetArgFlags('-' + key)) {
            LogPrintf("Ignoring unknown rw_settings value %s\n", setting.first);
        }
    }
    return true;
}

bool ArgsManager::WriteSettingsFile(std::vector<std::string>* errors) const
{
    fs::path path, path_tmp;
    if (!GetSettingsPath(&path, /* temp= */ false) || !GetSettingsPath(&path_tmp, /* temp= */ true)) {
        throw std::logic_error("Attempt to write settings file when dynamic settings are disabled.");
    }

    LOCK(cs_args);
    std::vector<std::string> write_errors;
    if (!util::WriteSettings(path_tmp, m_settings.rw_settings, write_errors)) {
        SaveErrors(write_errors, errors);
        return false;
    }
    if (!RenameOver(path_tmp, path)) {
        SaveErrors({strprintf("Failed renaming settings file %s to %s\n", path_tmp.string(), path.string())}, errors);
        return false;
    }
    return true;
}

bool ArgsManager::IsArgNegated(const std::string& strArg) const
{
    return GetSetting(strArg).isFalse();
}

std::string ArgsManager::GetArg(const std::string& strArg, const std::string& strDefault) const
{
    const util::SettingsValue value = GetSetting(strArg);
    return value.isNull() ? strDefault : value.isFalse() ? "0" : value.isTrue() ? "1" : value.get_str();
}

int64_t ArgsManager::GetArg(const std::string& strArg, int64_t nDefault) const
{
    const util::SettingsValue value = GetSetting(strArg);
    return value.isNull() ? nDefault : value.isFalse() ? 0 : value.isTrue() ? 1 : value.isNum() ? value.get_int64() : atoi64(value.get_str());
}

bool ArgsManager::GetBoolArg(const std::string& strArg, bool fDefault) const
{
    const util::SettingsValue value = GetSetting(strArg);
    return value.isNull() ? fDefault : value.isBool() ? value.get_bool() : InterpretBool(value.get_str());
}

bool ArgsManager::SoftSetArg(const std::string& strArg, const std::string& strValue)
{
    LOCK(cs_args);
    if (IsArgSet(strArg)) return false;
    ForceSetArg(strArg, strValue);
    return true;
}

bool ArgsManager::SoftSetBoolArg(const std::string& strArg, bool fValue)
{
    if (fValue)
        return SoftSetArg(strArg, std::string("1"));
    else
        return SoftSetArg(strArg, std::string("0"));
}

void ArgsManager::ForceSetArg(const std::string& strArg, const std::string& strValue)
{
    LOCK(cs_args);
    m_settings.forced_settings[SettingName(strArg)] = strValue;
}

void ArgsManager::AddArg(const std::string& name, const std::string& help, unsigned int flags, const OptionsCategory& cat)
{
    // Split arg name from its help param
    size_t eq_index = name.find('=');
    if (eq_index == std::string::npos) {
        eq_index = name.size();
    }
    std::string arg_name = name.substr(0, eq_index);

    LOCK(cs_args);
    std::map<std::string, Arg>& arg_map = m_available_args[cat];
    auto ret = arg_map.emplace(arg_name, Arg{name.substr(eq_index, name.size() - eq_index), help, flags});
    assert(ret.second); // Make sure an insertion actually happened

    if (flags & ArgsManager::NETWORK_ONLY) {
        m_network_only_args.emplace(arg_name);
    }
}

void ArgsManager::AddHiddenArgs(const std::vector<std::string>& names)
{
    for (const std::string& name : names) {
        AddArg(name, "", ArgsManager::ALLOW_ANY, OptionsCategory::HIDDEN);
    }
}

std::string ArgsManager::GetHelpMessage() const
{
    const bool show_debug = GetBoolArg("-help-debug", false);

    std::string usage = "";
    LOCK(cs_args);
    for (const auto& arg_map : m_available_args) {
        switch(arg_map.first) {
            case OptionsCategory::OPTIONS:
                usage += HelpMessageGroup("Options:");
                break;
            case OptionsCategory::CONNECTION:
                usage += HelpMessageGroup("Connection options:");
                break;
            case OptionsCategory::ZMQ:
                usage += HelpMessageGroup("ZeroMQ notification options:");
                break;
            case OptionsCategory::DEBUG_TEST:
                usage += HelpMessageGroup("Debugging/Testing options:");
                break;
            case OptionsCategory::NODE_RELAY:
                usage += HelpMessageGroup("Node relay options:");
                break;
            case OptionsCategory::BLOCK_CREATION:
                usage += HelpMessageGroup("Block creation options:");
                break;
            case OptionsCategory::RPC:
                usage += HelpMessageGroup("RPC server options:");
                break;
            case OptionsCategory::WALLET:
                usage += HelpMessageGroup("Wallet options:");
                break;
            case OptionsCategory::WALLET_DEBUG_TEST:
                if (show_debug) usage += HelpMessageGroup("Wallet debugging/testing options:");
                break;
            case OptionsCategory::CHAINPARAMS:
                usage += HelpMessageGroup("Chain selection options:");
                break;
            case OptionsCategory::GUI:
                usage += HelpMessageGroup("UI Options:");
                break;
            case OptionsCategory::ELEMENTS:
                usage += HelpMessageGroup("Elements Options:");
                break;
            case OptionsCategory::COMMANDS:
                usage += HelpMessageGroup("Commands:");
                break;
            case OptionsCategory::REGISTER_COMMANDS:
                usage += HelpMessageGroup("Register Commands:");
                break;
            default:
                break;
        }

        // When we get to the hidden options, stop
        if (arg_map.first == OptionsCategory::HIDDEN) break;

        for (const auto& arg : arg_map.second) {
            if (show_debug || !(arg.second.m_flags & ArgsManager::DEBUG_ONLY)) {
                std::string name;
                if (arg.second.m_help_param.empty()) {
                    name = arg.first;
                } else {
                    name = arg.first + arg.second.m_help_param;
                }
                usage += HelpMessageOpt(name, arg.second.m_help_text);
            }
        }
    }
    return usage;
}

bool HelpRequested(const ArgsManager& args)
{
    return args.IsArgSet("-?") || args.IsArgSet("-h") || args.IsArgSet("-help") || args.IsArgSet("-help-debug");
}

void SetupHelpOptions(ArgsManager& args)
{
    args.AddArg("-?", "Print this help message and exit", ArgsManager::ALLOW_ANY, OptionsCategory::OPTIONS);
    args.AddHiddenArgs({"-h", "-help"});
}

static const int screenWidth = 79;
static const int optIndent = 2;
static const int msgIndent = 7;

std::string HelpMessageGroup(const std::string &message) {
    return std::string(message) + std::string("\n\n");
}

std::string HelpMessageOpt(const std::string &option, const std::string &message) {
    return std::string(optIndent,' ') + std::string(option) +
           std::string("\n") + std::string(msgIndent,' ') +
           FormatParagraph(message, screenWidth - msgIndent, msgIndent) +
           std::string("\n\n");
}

static std::string FormatException(const std::exception* pex, const char* pszThread)
{
#ifdef WIN32
    char pszModule[MAX_PATH] = "";
    GetModuleFileNameA(nullptr, pszModule, sizeof(pszModule));
#else
    const char* pszModule = "bitcoin";
#endif
    if (pex)
        return strprintf(
            "EXCEPTION: %s       \n%s       \n%s in %s       \n", typeid(*pex).name(), pex->what(), pszModule, pszThread);
    else
        return strprintf(
            "UNKNOWN EXCEPTION       \n%s in %s       \n", pszModule, pszThread);
}

void PrintExceptionContinue(const std::exception* pex, const char* pszThread)
{
    std::string message = FormatException(pex, pszThread);
    LogPrintf("\n\n************************\n%s\n", message);
    tfm::format(std::cerr, "\n\n************************\n%s\n", message);
}

#ifdef LIQUID
fs::path GetDefaultDataDir()
{
    // Windows < Vista: C:\Documents and Settings\Username\Application Data\Liquid
    // Windows >= Vista: C:\Users\Username\AppData\Roaming\Liquid
    // Mac: ~/Library/Application Support/Liquid
    // Unix: ~/.liquid
#ifdef WIN32
    // Windows
    return GetSpecialFolderPath(CSIDL_APPDATA) / "Liquid";
#else
    fs::path pathRet;
    char* pszHome = getenv("HOME");
    if (pszHome == nullptr || strlen(pszHome) == 0)
        pathRet = fs::path("/");
    else
        pathRet = fs::path(pszHome);
#ifdef MAC_OSX
    // Mac
    return pathRet / "Library/Application Support/Liquid";
#else
    // Unix
    return pathRet / ".liquid";
#endif
#endif
}
#else
fs::path GetDefaultDataDir()
{
    // Windows: C:\Users\Username\AppData\Roaming\Bitcoin
    // macOS: ~/Library/Application Support/Bitcoin
    // Unix-like: ~/.bitcoin
#ifdef WIN32
    // Windows
    return GetSpecialFolderPath(CSIDL_APPDATA) / "Elements";
#else
    fs::path pathRet;
    char* pszHome = getenv("HOME");
    if (pszHome == nullptr || strlen(pszHome) == 0)
        pathRet = fs::path("/");
    else
        pathRet = fs::path(pszHome);
#ifdef MAC_OSX
<<<<<<< HEAD
    // Mac
    return pathRet / "Library/Application Support/Elements";
#else
    // Unix
    return pathRet / ".elements";
=======
    // macOS
    return pathRet / "Library/Application Support/Bitcoin";
#else
    // Unix-like
    return pathRet / ".bitcoin";
>>>>>>> 5a6f3c5a
#endif
#endif
}
#endif

namespace {
fs::path StripRedundantLastElementsOfPath(const fs::path& path)
{
    auto result = path;
    while (result.filename().string() == ".") {
        result = result.parent_path();
    }

    assert(fs::equivalent(result, path));
    return result;
}
} // namespace

static fs::path g_blocks_path_cache_net_specific;
static fs::path pathCached;
static fs::path pathCachedNetSpecific;
static RecursiveMutex csPathCached;

const fs::path &GetBlocksDir()
{
    LOCK(csPathCached);
    fs::path &path = g_blocks_path_cache_net_specific;

    // Cache the path to avoid calling fs::create_directories on every call of
    // this function
    if (!path.empty()) return path;

    if (gArgs.IsArgSet("-blocksdir")) {
        path = fs::system_complete(gArgs.GetArg("-blocksdir", ""));
        if (!fs::is_directory(path)) {
            path = "";
            return path;
        }
    } else {
        path = GetDataDir(false);
    }

    path /= BaseParams().DataDir();
    path /= "blocks";
    fs::create_directories(path);
    path = StripRedundantLastElementsOfPath(path);
    return path;
}

const fs::path &GetDataDir(bool fNetSpecific)
{
    LOCK(csPathCached);
    fs::path &path = fNetSpecific ? pathCachedNetSpecific : pathCached;

    // Cache the path to avoid calling fs::create_directories on every call of
    // this function
    if (!path.empty()) return path;

    std::string datadir = gArgs.GetArg("-datadir", "");
    if (!datadir.empty()) {
        path = fs::system_complete(datadir);
        if (!fs::is_directory(path)) {
            path = "";
            return path;
        }
    } else {
        path = GetDefaultDataDir();
    }
    if (fNetSpecific)
        path /= BaseParams().DataDir();

    if (fs::create_directories(path)) {
        // This is the first run, create wallets subdirectory too
        fs::create_directories(path / "wallets");
    }

    path = StripRedundantLastElementsOfPath(path);
    return path;
}

bool CheckDataDirOption()
{
    std::string datadir = gArgs.GetArg("-datadir", "");
    return datadir.empty() || fs::is_directory(fs::system_complete(datadir));
}

void ClearDatadirCache()
{
    LOCK(csPathCached);

    pathCached = fs::path();
    pathCachedNetSpecific = fs::path();
    g_blocks_path_cache_net_specific = fs::path();
}

fs::path GetConfigFile(const std::string& confPath)
{
    return AbsPathForConfigVal(fs::path(confPath), false);
}

static bool GetConfigOptions(std::istream& stream, const std::string& filepath, std::string& error, std::vector<std::pair<std::string, std::string>>& options, std::list<SectionInfo>& sections)
{
    std::string str, prefix;
    std::string::size_type pos;
    int linenr = 1;
    while (std::getline(stream, str)) {
        bool used_hash = false;
        if ((pos = str.find('#')) != std::string::npos) {
            str = str.substr(0, pos);
            used_hash = true;
        }
        const static std::string pattern = " \t\r\n";
        str = TrimString(str, pattern);
        if (!str.empty()) {
            if (*str.begin() == '[' && *str.rbegin() == ']') {
                const std::string section = str.substr(1, str.size() - 2);
                sections.emplace_back(SectionInfo{section, filepath, linenr});
                prefix = section + '.';
            } else if (*str.begin() == '-') {
                error = strprintf("parse error on line %i: %s, options in configuration file must be specified without leading -", linenr, str);
                return false;
            } else if ((pos = str.find('=')) != std::string::npos) {
                std::string name = prefix + TrimString(str.substr(0, pos), pattern);
                std::string value = TrimString(str.substr(pos + 1), pattern);
                if (used_hash && name.find("rpcpassword") != std::string::npos) {
                    error = strprintf("parse error on line %i, using # in rpcpassword can be ambiguous and should be avoided", linenr);
                    return false;
                }
                options.emplace_back(name, value);
                if ((pos = name.rfind('.')) != std::string::npos && prefix.length() <= pos) {
                    sections.emplace_back(SectionInfo{name.substr(0, pos), filepath, linenr});
                }
            } else {
                error = strprintf("parse error on line %i: %s", linenr, str);
                if (str.size() >= 2 && str.substr(0, 2) == "no") {
                    error += strprintf(", if you intended to specify a negated option, use %s=1 instead", str);
                }
                return false;
            }
        }
        ++linenr;
    }
    return true;
}

bool ArgsManager::ReadConfigStream(std::istream& stream, const std::string& filepath, std::string& error, bool ignore_invalid_keys)
{
    LOCK(cs_args);
    std::vector<std::pair<std::string, std::string>> options;
    if (!GetConfigOptions(stream, filepath, error, options, m_config_sections)) {
        return false;
    }
    for (const std::pair<std::string, std::string>& option : options) {
        std::string section;
        std::string key = option.first;
        util::SettingsValue value = InterpretOption(section, key, option.second);
        Optional<unsigned int> flags = GetArgFlags('-' + key);
        if (flags) {
            if (!CheckValid(key, value, *flags, error)) {
                return false;
            }
            m_settings.ro_config[section][key].push_back(value);
        } else {
            if (ignore_invalid_keys) {
                LogPrintf("Ignoring unknown configuration value %s\n", option.first);
            } else {
                error = strprintf("Invalid configuration value %s", option.first);
                return false;
            }
        }
    }
    return true;
}

bool ArgsManager::ReadConfigFiles(std::string& error, bool ignore_invalid_keys)
{
    {
        LOCK(cs_args);
        m_settings.ro_config.clear();
        m_config_sections.clear();
    }

    const std::string confPath = GetArg("-conf", BITCOIN_CONF_FILENAME);
    fsbridge::ifstream stream(GetConfigFile(confPath));

    // ok to not have a config file
    if (stream.good()) {
        if (!ReadConfigStream(stream, confPath, error, ignore_invalid_keys)) {
            return false;
        }
        // `-includeconf` cannot be included in the command line arguments except
        // as `-noincludeconf` (which indicates that no included conf file should be used).
        bool use_conf_file{true};
        {
            LOCK(cs_args);
            if (auto* includes = util::FindKey(m_settings.command_line_options, "includeconf")) {
                // ParseParameters() fails if a non-negated -includeconf is passed on the command-line
                assert(util::SettingsSpan(*includes).last_negated());
                use_conf_file = false;
            }
        }
        if (use_conf_file) {
            std::string chain_id = GetChainName();
            std::vector<std::string> conf_file_names;

            auto add_includes = [&](const std::string& network, size_t skip = 0) {
                size_t num_values = 0;
                LOCK(cs_args);
                if (auto* section = util::FindKey(m_settings.ro_config, network)) {
                    if (auto* values = util::FindKey(*section, "includeconf")) {
                        for (size_t i = std::max(skip, util::SettingsSpan(*values).negated()); i < values->size(); ++i) {
                            conf_file_names.push_back((*values)[i].get_str());
                        }
                        num_values = values->size();
                    }
                }
                return num_values;
            };

            // We haven't set m_network yet (that happens in SelectParams()), so manually check
            // for network.includeconf args.
            const size_t chain_includes = add_includes(chain_id);
            const size_t default_includes = add_includes({});

            for (const std::string& conf_file_name : conf_file_names) {
                fsbridge::ifstream conf_file_stream(GetConfigFile(conf_file_name));
                if (conf_file_stream.good()) {
                    if (!ReadConfigStream(conf_file_stream, conf_file_name, error, ignore_invalid_keys)) {
                        return false;
                    }
                    LogPrintf("Included configuration file %s\n", conf_file_name);
                } else {
                    error = "Failed to include configuration file " + conf_file_name;
                    return false;
                }
            }

            // Warn about recursive -includeconf
            conf_file_names.clear();
            add_includes(chain_id, /* skip= */ chain_includes);
            add_includes({}, /* skip= */ default_includes);
            std::string chain_id_final = GetChainName();
            if (chain_id_final != chain_id) {
                // Also warn about recursive includeconf for the chain that was specified in one of the includeconfs
                add_includes(chain_id_final);
            }
            for (const std::string& conf_file_name : conf_file_names) {
                tfm::format(std::cerr, "warning: -includeconf cannot be used from included files; ignoring -includeconf=%s\n", conf_file_name);
            }
        }
    }

    // If datadir is changed in .conf file:
    ClearDatadirCache();
    if (!CheckDataDirOption()) {
        error = strprintf("specified data directory \"%s\" does not exist.", GetArg("-datadir", ""));
        return false;
    }
    return true;
}

std::string ArgsManager::GetChainName() const
{
    auto get_net = [&](const std::string& arg) {
        LOCK(cs_args);
        util::SettingsValue value = util::GetSetting(m_settings, /* section= */ "", SettingName(arg),
            /* ignore_default_section_config= */ false,
            /* get_chain_name= */ true);
        return value.isNull() ? false : value.isBool() ? value.get_bool() : InterpretBool(value.get_str());
    };

    const bool fRegTest = get_net("-regtest");
    const bool fSigNet  = get_net("-signet");
    const bool fTestNet = get_net("-testnet");
    const bool is_chain_arg_set = IsArgSet("-chain");

    if ((int)is_chain_arg_set + (int)fRegTest + (int)fSigNet + (int)fTestNet > 1) {
        throw std::runtime_error("Invalid combination of -regtest, -signet, -testnet and -chain. Can use at most one.");
    }
    if (fRegTest)
        return CBaseChainParams::REGTEST;
    if (fSigNet) {
        return CBaseChainParams::SIGNET;
    }
    if (fTestNet)
        return CBaseChainParams::TESTNET;

    std::string default_chain = CBaseChainParams::DEFAULT;
    return GetArg("-chain", default_chain);
}

bool ArgsManager::UseDefaultSection(const std::string& arg) const
{
    return m_network == CBaseChainParams::DEFAULT || m_network_only_args.count(arg) == 0;
}

util::SettingsValue ArgsManager::GetSetting(const std::string& arg) const
{
    LOCK(cs_args);
    return util::GetSetting(
        m_settings, m_network, SettingName(arg), !UseDefaultSection(arg), /* get_chain_name= */ false);
}

std::vector<util::SettingsValue> ArgsManager::GetSettingsList(const std::string& arg) const
{
    LOCK(cs_args);
    return util::GetSettingsList(m_settings, m_network, SettingName(arg), !UseDefaultSection(arg));
}

void ArgsManager::logArgsPrefix(
    const std::string& prefix,
    const std::string& section,
    const std::map<std::string, std::vector<util::SettingsValue>>& args) const
{
    std::string section_str = section.empty() ? "" : "[" + section + "] ";
    for (const auto& arg : args) {
        for (const auto& value : arg.second) {
            Optional<unsigned int> flags = GetArgFlags('-' + arg.first);
            if (flags) {
                std::string value_str = (*flags & SENSITIVE) ? "****" : value.write();
                LogPrintf("%s %s%s=%s\n", prefix, section_str, arg.first, value_str);
            }
        }
    }
}

void ArgsManager::LogArgs() const
{
    LOCK(cs_args);
    for (const auto& section : m_settings.ro_config) {
        logArgsPrefix("Config file arg:", section.first, section.second);
    }
    for (const auto& setting : m_settings.rw_settings) {
        LogPrintf("Setting file arg: %s = %s\n", setting.first, setting.second.write());
    }
    logArgsPrefix("Command-line arg:", "", m_settings.command_line_options);
}

bool RenameOver(fs::path src, fs::path dest)
{
#ifdef WIN32
    return MoveFileExW(src.wstring().c_str(), dest.wstring().c_str(),
                       MOVEFILE_REPLACE_EXISTING) != 0;
#else
    int rc = std::rename(src.string().c_str(), dest.string().c_str());
    return (rc == 0);
#endif /* WIN32 */
}

/**
 * Ignores exceptions thrown by Boost's create_directories if the requested directory exists.
 * Specifically handles case where path p exists, but it wasn't possible for the user to
 * write to the parent directory.
 */
bool TryCreateDirectories(const fs::path& p)
{
    try
    {
        return fs::create_directories(p);
    } catch (const fs::filesystem_error&) {
        if (!fs::exists(p) || !fs::is_directory(p))
            throw;
    }

    // create_directories didn't create the directory, it had to have existed already
    return false;
}

bool FileCommit(FILE *file)
{
    if (fflush(file) != 0) { // harmless if redundantly called
        LogPrintf("%s: fflush failed: %d\n", __func__, errno);
        return false;
    }
#ifdef WIN32
    HANDLE hFile = (HANDLE)_get_osfhandle(_fileno(file));
    if (FlushFileBuffers(hFile) == 0) {
        LogPrintf("%s: FlushFileBuffers failed: %d\n", __func__, GetLastError());
        return false;
    }
#else
    #if HAVE_FDATASYNC
    if (fdatasync(fileno(file)) != 0 && errno != EINVAL) { // Ignore EINVAL for filesystems that don't support sync
        LogPrintf("%s: fdatasync failed: %d\n", __func__, errno);
        return false;
    }
    #elif defined(MAC_OSX) && defined(F_FULLFSYNC)
    if (fcntl(fileno(file), F_FULLFSYNC, 0) == -1) { // Manpage says "value other than -1" is returned on success
        LogPrintf("%s: fcntl F_FULLFSYNC failed: %d\n", __func__, errno);
        return false;
    }
    #else
    if (fsync(fileno(file)) != 0 && errno != EINVAL) {
        LogPrintf("%s: fsync failed: %d\n", __func__, errno);
        return false;
    }
    #endif
#endif
    return true;
}

bool TruncateFile(FILE *file, unsigned int length) {
#if defined(WIN32)
    return _chsize(_fileno(file), length) == 0;
#else
    return ftruncate(fileno(file), length) == 0;
#endif
}

/**
 * this function tries to raise the file descriptor limit to the requested number.
 * It returns the actual file descriptor limit (which may be more or less than nMinFD)
 */
int RaiseFileDescriptorLimit(int nMinFD) {
#if defined(WIN32)
    return 2048;
#else
    struct rlimit limitFD;
    if (getrlimit(RLIMIT_NOFILE, &limitFD) != -1) {
        if (limitFD.rlim_cur < (rlim_t)nMinFD) {
            limitFD.rlim_cur = nMinFD;
            if (limitFD.rlim_cur > limitFD.rlim_max)
                limitFD.rlim_cur = limitFD.rlim_max;
            setrlimit(RLIMIT_NOFILE, &limitFD);
            getrlimit(RLIMIT_NOFILE, &limitFD);
        }
        return limitFD.rlim_cur;
    }
    return nMinFD; // getrlimit failed, assume it's fine
#endif
}

/**
 * this function tries to make a particular range of a file allocated (corresponding to disk space)
 * it is advisory, and the range specified in the arguments will never contain live data
 */
void AllocateFileRange(FILE *file, unsigned int offset, unsigned int length) {
#if defined(WIN32)
    // Windows-specific version
    HANDLE hFile = (HANDLE)_get_osfhandle(_fileno(file));
    LARGE_INTEGER nFileSize;
    int64_t nEndPos = (int64_t)offset + length;
    nFileSize.u.LowPart = nEndPos & 0xFFFFFFFF;
    nFileSize.u.HighPart = nEndPos >> 32;
    SetFilePointerEx(hFile, nFileSize, 0, FILE_BEGIN);
    SetEndOfFile(hFile);
#elif defined(MAC_OSX)
    // OSX specific version
    // NOTE: Contrary to other OS versions, the OSX version assumes that
    // NOTE: offset is the size of the file.
    fstore_t fst;
    fst.fst_flags = F_ALLOCATECONTIG;
    fst.fst_posmode = F_PEOFPOSMODE;
    fst.fst_offset = 0;
    fst.fst_length = length; // mac os fst_length takes the # of free bytes to allocate, not desired file size
    fst.fst_bytesalloc = 0;
    if (fcntl(fileno(file), F_PREALLOCATE, &fst) == -1) {
        fst.fst_flags = F_ALLOCATEALL;
        fcntl(fileno(file), F_PREALLOCATE, &fst);
    }
    ftruncate(fileno(file), static_cast<off_t>(offset) + length);
#else
    #if defined(HAVE_POSIX_FALLOCATE)
    // Version using posix_fallocate
    off_t nEndPos = (off_t)offset + length;
    if (0 == posix_fallocate(fileno(file), 0, nEndPos)) return;
    #endif
    // Fallback version
    // TODO: just write one byte per block
    static const char buf[65536] = {};
    if (fseek(file, offset, SEEK_SET)) {
        return;
    }
    while (length > 0) {
        unsigned int now = 65536;
        if (length < now)
            now = length;
        fwrite(buf, 1, now, file); // allowed to fail; this function is advisory anyway
        length -= now;
    }
#endif
}

#ifdef WIN32
fs::path GetSpecialFolderPath(int nFolder, bool fCreate)
{
    WCHAR pszPath[MAX_PATH] = L"";

    if(SHGetSpecialFolderPathW(nullptr, pszPath, nFolder, fCreate))
    {
        return fs::path(pszPath);
    }

    LogPrintf("SHGetSpecialFolderPathW() failed, could not obtain requested path.\n");
    return fs::path("");
}
#endif

#ifndef WIN32
std::string ShellEscape(const std::string& arg)
{
    std::string escaped = arg;
    boost::replace_all(escaped, "'", "'\"'\"'");
    return "'" + escaped + "'";
}
#endif

#if HAVE_SYSTEM
void runCommand(const std::string& strCommand)
{
    if (strCommand.empty()) return;
#ifndef WIN32
    int nErr = ::system(strCommand.c_str());
#else
    int nErr = ::_wsystem(std::wstring_convert<std::codecvt_utf8_utf16<wchar_t>,wchar_t>().from_bytes(strCommand).c_str());
#endif
    if (nErr)
        LogPrintf("runCommand error: system(%s) returned %d\n", strCommand, nErr);
}
#endif

#ifdef HAVE_BOOST_PROCESS
UniValue RunCommandParseJSON(const std::string& str_command, const std::string& str_std_in)
{
    namespace bp = boost::process;

    UniValue result_json;
    bp::opstream stdin_stream;
    bp::ipstream stdout_stream;
    bp::ipstream stderr_stream;

    if (str_command.empty()) return UniValue::VNULL;

    bp::child c(
        str_command,
        bp::std_out > stdout_stream,
        bp::std_err > stderr_stream,
        bp::std_in < stdin_stream
    );
    if (!str_std_in.empty()) {
        stdin_stream << str_std_in << std::endl;
    }
    stdin_stream.pipe().close();

    std::string result;
    std::string error;
    std::getline(stdout_stream, result);
    std::getline(stderr_stream, error);

    c.wait();
    const int n_error = c.exit_code();
    if (n_error) throw std::runtime_error(strprintf("RunCommandParseJSON error: process(%s) returned %d: %s\n", str_command, n_error, error));
    if (!result_json.read(result)) throw std::runtime_error("Unable to parse JSON: " + result);

    return result_json;
}
#endif // HAVE_BOOST_PROCESS

void SetupEnvironment()
{
#ifdef HAVE_MALLOPT_ARENA_MAX
    // glibc-specific: On 32-bit systems set the number of arenas to 1.
    // By default, since glibc 2.10, the C library will create up to two heap
    // arenas per core. This is known to cause excessive virtual address space
    // usage in our usage. Work around it by setting the maximum number of
    // arenas to 1.
    if (sizeof(void*) == 4) {
        mallopt(M_ARENA_MAX, 1);
    }
#endif
    // On most POSIX systems (e.g. Linux, but not BSD) the environment's locale
    // may be invalid, in which case the "C.UTF-8" locale is used as fallback.
#if !defined(WIN32) && !defined(MAC_OSX) && !defined(__FreeBSD__) && !defined(__OpenBSD__)
    try {
        std::locale(""); // Raises a runtime error if current locale is invalid
    } catch (const std::runtime_error&) {
        setenv("LC_ALL", "C.UTF-8", 1);
    }
#elif defined(WIN32)
    // Set the default input/output charset is utf-8
    SetConsoleCP(CP_UTF8);
    SetConsoleOutputCP(CP_UTF8);
#endif
    // The path locale is lazy initialized and to avoid deinitialization errors
    // in multithreading environments, it is set explicitly by the main thread.
    // A dummy locale is used to extract the internal default locale, used by
    // fs::path, which is then used to explicitly imbue the path.
    std::locale loc = fs::path::imbue(std::locale::classic());
#ifndef WIN32
    fs::path::imbue(loc);
#else
    fs::path::imbue(std::locale(loc, new std::codecvt_utf8_utf16<wchar_t>()));
#endif
}

bool SetupNetworking()
{
#ifdef WIN32
    // Initialize Windows Sockets
    WSADATA wsadata;
    int ret = WSAStartup(MAKEWORD(2,2), &wsadata);
    if (ret != NO_ERROR || LOBYTE(wsadata.wVersion ) != 2 || HIBYTE(wsadata.wVersion) != 2)
        return false;
#endif
    return true;
}

int GetNumCores()
{
    return std::thread::hardware_concurrency();
}

std::string CopyrightHolders(const std::string& strPrefix)
{
    const auto copyright_devs = strprintf(_(COPYRIGHT_HOLDERS).translated, COPYRIGHT_HOLDERS_SUBSTITUTION);
    std::string strCopyrightHolders = strPrefix + copyright_devs;

    // Make sure Bitcoin Core copyright is not removed by accident
    if (copyright_devs.find("Bitcoin Core") == std::string::npos) {
        strCopyrightHolders += "\n" + strPrefix + "The Bitcoin Core developers";
    }
    return strCopyrightHolders;
}

// Obtain the application startup time (used for uptime calculation)
int64_t GetStartupTime()
{
    return nStartupTime;
}

fs::path AbsPathForConfigVal(const fs::path& path, bool net_specific)
{
    if (path.is_absolute()) {
        return path;
    }
    return fs::absolute(path, GetDataDir(net_specific));
}

void ScheduleBatchPriority()
{
#ifdef SCHED_BATCH
    const static sched_param param{};
    const int rc = pthread_setschedparam(pthread_self(), SCHED_BATCH, &param);
    if (rc != 0) {
        LogPrintf("Failed to pthread_setschedparam: %s\n", strerror(rc));
    }
#endif
}

namespace util {
#ifdef WIN32
WinCmdLineArgs::WinCmdLineArgs()
{
    wchar_t** wargv = CommandLineToArgvW(GetCommandLineW(), &argc);
    std::wstring_convert<std::codecvt_utf8_utf16<wchar_t>, wchar_t> utf8_cvt;
    argv = new char*[argc];
    args.resize(argc);
    for (int i = 0; i < argc; i++) {
        args[i] = utf8_cvt.to_bytes(wargv[i]);
        argv[i] = &*args[i].begin();
    }
    LocalFree(wargv);
}

WinCmdLineArgs::~WinCmdLineArgs()
{
    delete[] argv;
}

std::pair<int, char**> WinCmdLineArgs::get()
{
    return std::make_pair(argc, argv);
}
#endif
} // namespace util<|MERGE_RESOLUTION|>--- conflicted
+++ resolved
@@ -684,19 +684,11 @@
     else
         pathRet = fs::path(pszHome);
 #ifdef MAC_OSX
-<<<<<<< HEAD
-    // Mac
+    // macOS
     return pathRet / "Library/Application Support/Elements";
 #else
-    // Unix
+    // Unix-like
     return pathRet / ".elements";
-=======
-    // macOS
-    return pathRet / "Library/Application Support/Bitcoin";
-#else
-    // Unix-like
-    return pathRet / ".bitcoin";
->>>>>>> 5a6f3c5a
 #endif
 #endif
 }
