// Copyright (c) 2009-2010 Satoshi Nakamoto
// Copyright (c) 2009-2020 The Bitcoin Core developers
// Distributed under the MIT software license, see the accompanying
// file COPYING or http://www.opensource.org/licenses/mit-license.php.

/**
 * Server/client environment: argument handling, config file parsing,
 * thread wrappers, startup time
 */
#ifndef BITCOIN_UTIL_SYSTEM_H
#define BITCOIN_UTIL_SYSTEM_H

#if defined(HAVE_CONFIG_H)
#include <config/bitcoin-config.h>
#endif

#include <attributes.h>
#include <compat.h>
#include <compat/assumptions.h>
#include <fs.h>
#include <logging.h>
#include <optional.h>
#include <sync.h>
#include <tinyformat.h>
#include <util/memory.h>
#include <util/settings.h>
#include <util/threadnames.h>
#include <util/time.h>

#include <exception>
#include <map>
#include <set>
#include <stdint.h>
#include <string>
#include <utility>
#include <vector>

#include <boost/thread/condition_variable.hpp> // for boost::thread_interrupted

// Application startup time (used for uptime calculation)
int64_t GetStartupTime();

extern const char * const BITCOIN_CONF_FILENAME;

void SetupEnvironment();
bool SetupNetworking();

template<typename... Args>
bool error(const char* fmt, const Args&... args)
{
    LogPrintf("ERROR: %s\n", tfm::format(fmt, args...));
    return false;
}

void PrintExceptionContinue(const std::exception *pex, const char* pszThread);
bool FileCommit(FILE *file);
bool TruncateFile(FILE *file, unsigned int length);
int RaiseFileDescriptorLimit(int nMinFD);
void AllocateFileRange(FILE *file, unsigned int offset, unsigned int length);
bool RenameOver(fs::path src, fs::path dest);
bool LockDirectory(const fs::path& directory, const std::string lockfile_name, bool probe_only=false);
void UnlockDirectory(const fs::path& directory, const std::string& lockfile_name);
bool DirIsWritable(const fs::path& directory);
bool CheckDiskSpace(const fs::path& dir, uint64_t additional_bytes = 0);

/** Release all directory locks. This is used for unit testing only, at runtime
 * the global destructor will take care of the locks.
 */
void ReleaseDirectoryLocks();

bool TryCreateDirectories(const fs::path& p);
fs::path GetDefaultDataDir();
// The blocks directory is always net specific.
const fs::path &GetBlocksDir();
const fs::path &GetDataDir(bool fNetSpecific = true);
// Return true if -datadir option points to a valid directory or is not specified.
bool CheckDataDirOption();
/** Tests only */
void ClearDatadirCache();
fs::path GetConfigFile(const std::string& confPath);
#ifdef WIN32
fs::path GetSpecialFolderPath(int nFolder, bool fCreate = true);
#endif
#if HAVE_SYSTEM
void runCommand(const std::string& strCommand);
#endif

/**
 * Most paths passed as configuration arguments are treated as relative to
 * the datadir if they are not absolute.
 *
 * @param path The path to be conditionally prefixed with datadir.
 * @param net_specific Forwarded to GetDataDir().
 * @return The normalized path.
 */
fs::path AbsPathForConfigVal(const fs::path& path, bool net_specific = true);

inline bool IsSwitchChar(char c)
{
#ifdef WIN32
    return c == '-' || c == '/';
#else
    return c == '-';
#endif
}

enum class OptionsCategory {
    OPTIONS,
    CONNECTION,
    WALLET,
    WALLET_DEBUG_TEST,
    ZMQ,
    DEBUG_TEST,
    CHAINPARAMS,
    NODE_RELAY,
    BLOCK_CREATION,
    RPC,
    GUI,
    ELEMENTS,
    COMMANDS,
    REGISTER_COMMANDS,

    HIDDEN // Always the last option to avoid printing these in the help
};

struct SectionInfo
{
    std::string m_name;
    std::string m_file;
    int m_line;
};

class ArgsManager
{
public:
    enum Flags {
        // Boolean options can accept negation syntax -noOPTION or -noOPTION=1
        ALLOW_BOOL = 0x01,
        ALLOW_INT = 0x02,
        ALLOW_STRING = 0x04,
        ALLOW_ANY = ALLOW_BOOL | ALLOW_INT | ALLOW_STRING,
        DEBUG_ONLY = 0x100,
        /* Some options would cause cross-contamination if values for
         * mainnet were used while running on regtest/testnet (or vice-versa).
         * Setting them as NETWORK_ONLY ensures that sharing a config file
         * between mainnet and regtest/testnet won't cause problems due to these
         * parameters by accident. */
        NETWORK_ONLY = 0x200,
        // This argument's value is sensitive (such as a password).
        SENSITIVE = 0x400,
    };

protected:
    struct Arg
    {
        std::string m_help_param;
        std::string m_help_text;
        unsigned int m_flags;
    };

    mutable RecursiveMutex cs_args;
    util::Settings m_settings GUARDED_BY(cs_args);
    std::string m_network GUARDED_BY(cs_args);
    std::set<std::string> m_network_only_args GUARDED_BY(cs_args);
    std::map<OptionsCategory, std::map<std::string, Arg>> m_available_args GUARDED_BY(cs_args);
    std::list<SectionInfo> m_config_sections GUARDED_BY(cs_args);

    NODISCARD bool ReadConfigStream(std::istream& stream, const std::string& filepath, std::string& error, bool ignore_invalid_keys = false);

    /**
     * Returns true if settings values from the default section should be used,
     * depending on the current network and whether the setting is
     * network-specific.
     */
    bool UseDefaultSection(const std::string& arg) const EXCLUSIVE_LOCKS_REQUIRED(cs_args);

    /**
     * Get setting value.
     *
     * Result will be null if setting was unset, true if "-setting" argument was passed
     * false if "-nosetting" argument was passed, and a string if a "-setting=value"
     * argument was passed.
     */
    util::SettingsValue GetSetting(const std::string& arg) const;

    /**
     * Get list of setting values.
     */
    std::vector<util::SettingsValue> GetSettingsList(const std::string& arg) const;

public:
    ArgsManager();

    /**
     * Select the network in use
     */
    void SelectConfigNetwork(const std::string& network);

    NODISCARD bool ParseParameters(int argc, const char* const argv[], std::string& error);
    NODISCARD bool ReadConfigFiles(std::string& error, bool ignore_invalid_keys = false);

    /**
     * Log warnings for options in m_section_only_args when
     * they are specified in the default section but not overridden
     * on the command line or in a network-specific section in the
     * config file.
     */
    const std::set<std::string> GetUnsuitableSectionOnlyArgs() const;

    /**
<<<<<<< HEAD
     * Log warnings for unrecognized section names in the config file.
     */
    const std::list<SectionInfo> GetUnrecognizedSections() const;

    /**
=======
>>>>>>> da3611a5
     * Return a vector of strings of the given argument
     *
     * @param strArg Argument to get (e.g. "-foo")
     * @return command-line arguments
     */
    std::vector<std::string> GetArgs(const std::string& strArg) const;

    /**
     * Return true if the given argument has been manually set
     *
     * @param strArg Argument to get (e.g. "-foo")
     * @return true if the argument has been set
     */
    bool IsArgSet(const std::string& strArg) const;

    /**
     * Return true if the argument was originally passed as a negated option,
     * i.e. -nofoo.
     *
     * @param strArg Argument to get (e.g. "-foo")
     * @return true if the argument was passed negated
     */
    bool IsArgNegated(const std::string& strArg) const;

    /**
     * Return string argument or default value
     *
     * @param strArg Argument to get (e.g. "-foo")
     * @param strDefault (e.g. "1")
     * @return command-line argument or default value
     */
    std::string GetArg(const std::string& strArg, const std::string& strDefault) const;

    /**
     * Return integer argument or default value
     *
     * @param strArg Argument to get (e.g. "-foo")
     * @param nDefault (e.g. 1)
     * @return command-line argument (0 if invalid number) or default value
     */
    int64_t GetArg(const std::string& strArg, int64_t nDefault) const;

    /**
     * Return boolean argument or default value
     *
     * @param strArg Argument to get (e.g. "-foo")
     * @param fDefault (true or false)
     * @return command-line argument or default value
     */
    bool GetBoolArg(const std::string& strArg, bool fDefault) const;

    /**
     * Set an argument if it doesn't already have a value
     *
     * @param strArg Argument to set (e.g. "-foo")
     * @param strValue Value (e.g. "1")
     * @return true if argument gets set, false if it already had a value
     */
    bool SoftSetArg(const std::string& strArg, const std::string& strValue);

    /**
     * Set a boolean argument if it doesn't already have a value
     *
     * @param strArg Argument to set (e.g. "-foo")
     * @param fValue Value (e.g. false)
     * @return true if argument gets set, false if it already had a value
     */
    bool SoftSetBoolArg(const std::string& strArg, bool fValue);

    // Forces an arg setting. Called by SoftSetArg() if the arg hasn't already
    // been set. Also called directly in testing.
    void ForceSetArg(const std::string& strArg, const std::string& strValue);

    /**
<<<<<<< HEAD
     * Returns the appropriate chain name from the program arguments.
     * @return CBaseChainParams::MAIN by default; raises runtime error if an invalid combination is given.
=======
     * Returns the chain name based on the parameters.
     * @return CBaseChainParams::DEFAULT by default.
>>>>>>> da3611a5
     */
    std::string GetChainName() const;

    /**
     * Add argument
     */
    void AddArg(const std::string& name, const std::string& help, unsigned int flags, const OptionsCategory& cat);

    /**
     * Add many hidden arguments
     */
    void AddHiddenArgs(const std::vector<std::string>& args);

    /**
     * Clear available arguments
     */
    void ClearArgs() {
        LOCK(cs_args);
        m_available_args.clear();
        m_network_only_args.clear();
    }

    /**
     * Get the help string
     */
    std::string GetHelpMessage() const;

    /**
     * Return Flags for known arg.
     * Return nullopt for unknown arg.
     */
    Optional<unsigned int> GetArgFlags(const std::string& name) const;

    /**
     * Log the config file options and the command line arguments,
     * useful for troubleshooting.
     */
    void LogArgs() const;

private:
    // Helper function for LogArgs().
    void logArgsPrefix(
        const std::string& prefix,
        const std::string& section,
        const std::map<std::string, std::vector<util::SettingsValue>>& args) const;
};

extern ArgsManager gArgs;

/**
 * @return true if help has been requested via a command-line arg
 */
bool HelpRequested(const ArgsManager& args);

/** Add help options to the args manager */
void SetupHelpOptions(ArgsManager& args);

/**
 * Format a string to be used as group of options in help messages
 *
 * @param message Group name (e.g. "RPC server options:")
 * @return the formatted string
 */
std::string HelpMessageGroup(const std::string& message);

/**
 * Format a string to be used as option description in help messages
 *
 * @param option Option message (e.g. "-rpcuser=<user>")
 * @param message Option description (e.g. "Username for JSON-RPC connections")
 * @return the formatted string
 */
std::string HelpMessageOpt(const std::string& option, const std::string& message);

/**
 * Return the number of cores available on the current system.
 * @note This does count virtual cores, such as those provided by HyperThreading.
 */
int GetNumCores();

/**
 * .. and a wrapper that just calls func once
 */
template <typename Callable> void TraceThread(const char* name,  Callable func)
{
    util::ThreadRename(name);
    try
    {
        LogPrintf("%s thread start\n", name);
        func();
        LogPrintf("%s thread exit\n", name);
    }
    catch (const boost::thread_interrupted&)
    {
        LogPrintf("%s thread interrupt\n", name);
        throw;
    }
    catch (const std::exception& e) {
        PrintExceptionContinue(&e, name);
        throw;
    }
    catch (...) {
        PrintExceptionContinue(nullptr, name);
        throw;
    }
}

std::string CopyrightHolders(const std::string& strPrefix);

/**
 * On platforms that support it, tell the kernel the calling thread is
 * CPU-intensive and non-interactive. See SCHED_BATCH in sched(7) for details.
 *
 */
void ScheduleBatchPriority();

namespace util {

//! Simplification of std insertion
template <typename Tdst, typename Tsrc>
inline void insert(Tdst& dst, const Tsrc& src) {
    dst.insert(dst.begin(), src.begin(), src.end());
}
template <typename TsetT, typename Tsrc>
inline void insert(std::set<TsetT>& dst, const Tsrc& src) {
    dst.insert(src.begin(), src.end());
}

#ifdef WIN32
class WinCmdLineArgs
{
public:
    WinCmdLineArgs();
    ~WinCmdLineArgs();
    std::pair<int, char**> get();

private:
    int argc;
    char** argv;
    std::vector<std::string> args;
};
#endif

} // namespace util

#endif // BITCOIN_UTIL_SYSTEM_H<|MERGE_RESOLUTION|>--- conflicted
+++ resolved
@@ -208,14 +208,6 @@
     const std::set<std::string> GetUnsuitableSectionOnlyArgs() const;
 
     /**
-<<<<<<< HEAD
-     * Log warnings for unrecognized section names in the config file.
-     */
-    const std::list<SectionInfo> GetUnrecognizedSections() const;
-
-    /**
-=======
->>>>>>> da3611a5
      * Return a vector of strings of the given argument
      *
      * @param strArg Argument to get (e.g. "-foo")
@@ -290,13 +282,8 @@
     void ForceSetArg(const std::string& strArg, const std::string& strValue);
 
     /**
-<<<<<<< HEAD
-     * Returns the appropriate chain name from the program arguments.
-     * @return CBaseChainParams::MAIN by default; raises runtime error if an invalid combination is given.
-=======
      * Returns the chain name based on the parameters.
      * @return CBaseChainParams::DEFAULT by default.
->>>>>>> da3611a5
      */
     std::string GetChainName() const;
 
