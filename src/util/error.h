--- conflicted
+++ resolved
@@ -32,7 +32,7 @@
     MAX_FEE_EXCEEDED,
     EXTERNAL_SIGNER_NOT_FOUND,
     EXTERNAL_SIGNER_FAILED,
-<<<<<<< HEAD
+    INVALID_PACKAGE,
     BLINDING_REQUIRED,
     VALUE_IMBALANCE,
     UTXOS_MISSING_BALANCE_CHECK,
@@ -40,9 +40,6 @@
     INVALID_ASSET_PROOF,
     MISSING_BLINDING_KEY,
     MISSING_SIDECHANNEL_DATA,
-=======
-    INVALID_PACKAGE,
->>>>>>> 6adae27f
 };
 
 bilingual_str TransactionErrorString(const TransactionError error);
