// Copyright (c) 2011-2022 The Bitcoin Core developers
// Distributed under the MIT software license, see the accompanying
// file COPYING or http://www.opensource.org/licenses/mit-license.php.

#include <node/blockstorage.h>

#include <block_proof.h>
#include <chain.h>
#include <chainparams.h>
#include <clientversion.h>
#include <consensus/validation.h>
#include <flatfile.h>
#include <fs.h>
#include <hash.h>
#include <logging.h>
#include <pow.h>
#include <reverse_iterator.h>
#include <shutdown.h>
#include <signet.h>
#include <streams.h>
#include <undo.h>
#include <util/syscall_sandbox.h>
#include <util/system.h>
#include <validation.h>

#include <map>
#include <unordered_map>

namespace node {
std::atomic_bool fReindex(false);
<<<<<<< HEAD
bool fPruneMode = false;
uint64_t nPruneTarget = 0;
bool fTrimHeaders = false;
uint64_t nMustKeepFullHeaders = std::numeric_limits<uint64_t>::max();
int64_t nHeaderDownloadBuffer = std::numeric_limits<int64_t>::max();
=======
>>>>>>> cbfbf46e

bool CBlockIndexWorkComparator::operator()(const CBlockIndex* pa, const CBlockIndex* pb) const
{
    // First sort by most total work, ...
    if (pa->nChainWork > pb->nChainWork) return false;
    if (pa->nChainWork < pb->nChainWork) return true;

    // ... then by earliest time received, ...
    if (pa->nSequenceId < pb->nSequenceId) return false;
    if (pa->nSequenceId > pb->nSequenceId) return true;

    // Use pointer address as tie breaker (should only happen with blocks
    // loaded from disk, as those all have id 0).
    if (pa < pb) return false;
    if (pa > pb) return true;

    // Identical blocks.
    return false;
}

bool CBlockIndexHeightOnlyComparator::operator()(const CBlockIndex* pa, const CBlockIndex* pb) const
{
    return pa->nHeight < pb->nHeight;
}

static FILE* OpenUndoFile(const FlatFilePos& pos, bool fReadOnly = false);
static FlatFileSeq BlockFileSeq();
static FlatFileSeq UndoFileSeq();

std::vector<CBlockIndex*> BlockManager::GetAllBlockIndices()
{
    AssertLockHeld(cs_main);
    std::vector<CBlockIndex*> rv;
    rv.reserve(m_block_index.size());
    for (auto& [_, block_index] : m_block_index) {
        rv.push_back(&block_index);
    }
    return rv;
}

CBlockIndex* BlockManager::LookupBlockIndex(const uint256& hash)
{
    AssertLockHeld(cs_main);
    BlockMap::iterator it = m_block_index.find(hash);
    return it == m_block_index.end() ? nullptr : &it->second;
}

const CBlockIndex* BlockManager::LookupBlockIndex(const uint256& hash) const
{
    AssertLockHeld(cs_main);
    BlockMap::const_iterator it = m_block_index.find(hash);
    return it == m_block_index.end() ? nullptr : &it->second;
}

CBlockIndex* BlockManager::AddToBlockIndex(const CBlockHeader& block, CBlockIndex*& best_header)
{
    AssertLockHeld(cs_main);

    auto [mi, inserted] = m_block_index.try_emplace(block.GetHash(), block);
    if (!inserted) {
        return &mi->second;
    }
    CBlockIndex* pindexNew = &(*mi).second;

    // We assign the sequence id to blocks only when the full data is available,
    // to avoid miners withholding blocks but broadcasting headers, to get a
    // competitive advantage.
    pindexNew->nSequenceId = 0;

    pindexNew->phashBlock = &((*mi).first);
    BlockMap::iterator miPrev = m_block_index.find(block.hashPrevBlock);
    if (miPrev != m_block_index.end()) {
        pindexNew->pprev = &(*miPrev).second;
        pindexNew->nHeight = pindexNew->pprev->nHeight + 1;
        pindexNew->BuildSkip();
    }
    pindexNew->nTimeMax = (pindexNew->pprev ? std::max(pindexNew->pprev->nTimeMax, pindexNew->nTime) : pindexNew->nTime);
    pindexNew->nChainWork = (pindexNew->pprev ? pindexNew->pprev->nChainWork : 0) + GetBlockProof(*pindexNew);
    pindexNew->RaiseValidity(BLOCK_VALID_TREE);
    if (best_header == nullptr || best_header->nChainWork < pindexNew->nChainWork) {
        best_header = pindexNew;
    }

    m_dirty_blockindex.insert(pindexNew);

    return pindexNew;
}

void BlockManager::PruneOneBlockFile(const int fileNumber)
{
    AssertLockHeld(cs_main);
    LOCK(cs_LastBlockFile);

    for (auto& entry : m_block_index) {
        CBlockIndex* pindex = &entry.second;
        if (pindex->nFile == fileNumber) {
            pindex->nStatus &= ~BLOCK_HAVE_DATA;
            pindex->nStatus &= ~BLOCK_HAVE_UNDO;
            pindex->nFile = 0;
            pindex->nDataPos = 0;
            pindex->nUndoPos = 0;
            m_dirty_blockindex.insert(pindex);

            // Prune from m_blocks_unlinked -- any block we prune would have
            // to be downloaded again in order to consider its chain, at which
            // point it would be considered as a candidate for
            // m_blocks_unlinked or setBlockIndexCandidates.
            auto range = m_blocks_unlinked.equal_range(pindex->pprev);
            while (range.first != range.second) {
                std::multimap<CBlockIndex*, CBlockIndex*>::iterator _it = range.first;
                range.first++;
                if (_it->second == pindex) {
                    m_blocks_unlinked.erase(_it);
                }
            }
        }
    }

    m_blockfile_info[fileNumber].SetNull();
    m_dirty_fileinfo.insert(fileNumber);
}

void BlockManager::FindFilesToPruneManual(std::set<int>& setFilesToPrune, int nManualPruneHeight, int chain_tip_height)
{
    assert(IsPruneMode() && nManualPruneHeight > 0);

    LOCK2(cs_main, cs_LastBlockFile);
    if (chain_tip_height < 0) {
        return;
    }

    // last block to prune is the lesser of (user-specified height, MIN_BLOCKS_TO_KEEP from the tip)
    unsigned int nLastBlockWeCanPrune = std::min((unsigned)nManualPruneHeight, chain_tip_height - MIN_BLOCKS_TO_KEEP);
    int count = 0;
    for (int fileNumber = 0; fileNumber < m_last_blockfile; fileNumber++) {
        if (m_blockfile_info[fileNumber].nSize == 0 || m_blockfile_info[fileNumber].nHeightLast > nLastBlockWeCanPrune) {
            continue;
        }
        PruneOneBlockFile(fileNumber);
        setFilesToPrune.insert(fileNumber);
        count++;
    }
    LogPrintf("Prune (Manual): prune_height=%d removed %d blk/rev pairs\n", nLastBlockWeCanPrune, count);
}

void BlockManager::FindFilesToPrune(std::set<int>& setFilesToPrune, uint64_t nPruneAfterHeight, int chain_tip_height, int prune_height, bool is_ibd)
{
    LOCK2(cs_main, cs_LastBlockFile);
    if (chain_tip_height < 0 || GetPruneTarget() == 0) {
        return;
    }
    if ((uint64_t)chain_tip_height <= nPruneAfterHeight) {
        return;
    }

    unsigned int nLastBlockWeCanPrune{(unsigned)std::min(prune_height, chain_tip_height - static_cast<int>(MIN_BLOCKS_TO_KEEP))};
    uint64_t nCurrentUsage = CalculateCurrentUsage();
    // We don't check to prune until after we've allocated new space for files
    // So we should leave a buffer under our target to account for another allocation
    // before the next pruning.
    uint64_t nBuffer = BLOCKFILE_CHUNK_SIZE + UNDOFILE_CHUNK_SIZE;
    uint64_t nBytesToPrune;
    int count = 0;

    if (nCurrentUsage + nBuffer >= GetPruneTarget()) {
        // On a prune event, the chainstate DB is flushed.
        // To avoid excessive prune events negating the benefit of high dbcache
        // values, we should not prune too rapidly.
        // So when pruning in IBD, increase the buffer a bit to avoid a re-prune too soon.
        if (is_ibd) {
            // Since this is only relevant during IBD, we use a fixed 10%
            nBuffer += GetPruneTarget() / 10;
        }

        for (int fileNumber = 0; fileNumber < m_last_blockfile; fileNumber++) {
            nBytesToPrune = m_blockfile_info[fileNumber].nSize + m_blockfile_info[fileNumber].nUndoSize;

            if (m_blockfile_info[fileNumber].nSize == 0) {
                continue;
            }

            if (nCurrentUsage + nBuffer < GetPruneTarget()) { // are we below our target?
                break;
            }

            // don't prune files that could have a block within MIN_BLOCKS_TO_KEEP of the main chain's tip but keep scanning
            if (m_blockfile_info[fileNumber].nHeightLast > nLastBlockWeCanPrune) {
                continue;
            }

            PruneOneBlockFile(fileNumber);
            // Queue up the files for removal
            setFilesToPrune.insert(fileNumber);
            nCurrentUsage -= nBytesToPrune;
            count++;
        }
    }

    LogPrint(BCLog::PRUNE, "target=%dMiB actual=%dMiB diff=%dMiB max_prune_height=%d removed %d blk/rev pairs\n",
             GetPruneTarget() / 1024 / 1024, nCurrentUsage / 1024 / 1024,
             (int64_t(GetPruneTarget()) - int64_t(nCurrentUsage)) / 1024 / 1024,
             nLastBlockWeCanPrune, count);
}

void BlockManager::UpdatePruneLock(const std::string& name, const PruneLockInfo& lock_info) {
    AssertLockHeld(::cs_main);
    m_prune_locks[name] = lock_info;
}

CBlockIndex* BlockManager::InsertBlockIndex(const uint256& hash)
{
    AssertLockHeld(cs_main);

    if (hash.IsNull()) {
        return nullptr;
    }

    const auto [mi, inserted]{m_block_index.try_emplace(hash)};
    CBlockIndex* pindex = &(*mi).second;
    if (inserted) {
        pindex->phashBlock = &((*mi).first);
    }
    return pindex;
}

bool BlockManager::LoadBlockIndex(ChainstateManager& chainman, const Consensus::Params& consensus_params)
{
    int trim_below_height = 0;
    if (fTrimHeaders) {
        trim_below_height = std::numeric_limits<int>::max();
    }
    if (!m_block_tree_db->LoadBlockIndexGuts(consensus_params, [this](const uint256& hash) EXCLUSIVE_LOCKS_REQUIRED(cs_main) { return this->InsertBlockIndex(hash); }, trim_below_height)) {
        return false;
    }

    // Calculate nChainWork
    std::vector<CBlockIndex*> vSortedByHeight{GetAllBlockIndices()};
    std::sort(vSortedByHeight.begin(), vSortedByHeight.end(),
              CBlockIndexHeightOnlyComparator());

    for (CBlockIndex* pindex : vSortedByHeight) {
        if (ShutdownRequested()) return false;
        pindex->nChainWork = (pindex->pprev ? pindex->pprev->nChainWork : 0) + GetBlockProof(*pindex);
        pindex->nTimeMax = (pindex->pprev ? std::max(pindex->pprev->nTimeMax, pindex->nTime) : pindex->nTime);

        // We can link the chain of blocks for which we've received transactions at some point, or
        // blocks that are assumed-valid on the basis of snapshot load (see
        // PopulateAndValidateSnapshot()).
        // Pruned nodes may have deleted the block.
        if (pindex->nTx > 0) {
            if (pindex->pprev) {
                if (pindex->pprev->nChainTx > 0) {
                    pindex->nChainTx = pindex->pprev->nChainTx + pindex->nTx;
                } else {
                    pindex->nChainTx = 0;
                    m_blocks_unlinked.insert(std::make_pair(pindex->pprev, pindex));
                }
            } else {
                pindex->nChainTx = pindex->nTx;
            }
        }
        if (!(pindex->nStatus & BLOCK_FAILED_MASK) && pindex->pprev && (pindex->pprev->nStatus & BLOCK_FAILED_MASK)) {
            pindex->nStatus |= BLOCK_FAILED_CHILD;
            m_dirty_blockindex.insert(pindex);
        }
        if (pindex->pprev) {
            pindex->BuildSkip();
        }
    }

    if (chainman.m_best_header) {
        ForceUntrimHeader(chainman.m_best_header);
    }
    return true;
}

bool BlockManager::WriteBlockIndexDB()
{
    AssertLockHeld(::cs_main);
    std::vector<std::pair<int, const CBlockFileInfo*>> vFiles;
    vFiles.reserve(m_dirty_fileinfo.size());
    for (std::set<int>::iterator it = m_dirty_fileinfo.begin(); it != m_dirty_fileinfo.end();) {
        vFiles.push_back(std::make_pair(*it, &m_blockfile_info[*it]));
        m_dirty_fileinfo.erase(it++);
    }
    std::vector<const CBlockIndex*> vBlocks;
    vBlocks.reserve(m_dirty_blockindex.size());
    for (std::set<CBlockIndex*>::iterator it = m_dirty_blockindex.begin(); it != m_dirty_blockindex.end();) {
        vBlocks.push_back(*it);
        m_dirty_blockindex.erase(it++);
    }
    if (!m_block_tree_db->WriteBatchSync(vFiles, m_last_blockfile, vBlocks)) {
        return false;
    }
    return true;
}

bool BlockManager::LoadBlockIndexDB(ChainstateManager& chainman, const Consensus::Params& consensus_params)
{
    if (!LoadBlockIndex(chainman, consensus_params)) {
        return false;
    }

    // Load block file info
    m_block_tree_db->ReadLastBlockFile(m_last_blockfile);
    m_blockfile_info.resize(m_last_blockfile + 1);
    LogPrintf("%s: last block file = %i\n", __func__, m_last_blockfile);
    for (int nFile = 0; nFile <= m_last_blockfile; nFile++) {
        m_block_tree_db->ReadBlockFileInfo(nFile, m_blockfile_info[nFile]);
    }
    LogPrintf("%s: last block file info: %s\n", __func__, m_blockfile_info[m_last_blockfile].ToString());
    for (int nFile = m_last_blockfile + 1; true; nFile++) {
        CBlockFileInfo info;
        if (m_block_tree_db->ReadBlockFileInfo(nFile, info)) {
            m_blockfile_info.push_back(info);
        } else {
            break;
        }
    }

    // Check presence of blk files
    LogPrintf("Checking all blk files are present...\n");
    std::set<int> setBlkDataFiles;
    for (const auto& [_, block_index] : m_block_index) {
        if (block_index.nStatus & BLOCK_HAVE_DATA) {
            setBlkDataFiles.insert(block_index.nFile);
        }
    }
    for (std::set<int>::iterator it = setBlkDataFiles.begin(); it != setBlkDataFiles.end(); it++) {
        FlatFilePos pos(*it, 0);
        if (AutoFile{OpenBlockFile(pos, true)}.IsNull()) {
            return false;
        }
    }

    // Check whether we have ever pruned block & undo files
    m_block_tree_db->ReadFlag("prunedblockfiles", m_have_pruned);
    if (m_have_pruned) {
        LogPrintf("LoadBlockIndexDB(): Block files have previously been pruned\n");
    }

    // Check whether we need to continue reindexing
    bool fReindexing = false;
    m_block_tree_db->ReadReindexing(fReindexing);
    if (fReindexing) fReindex = true;

    return true;
}

void BlockManager::ScanAndUnlinkAlreadyPrunedFiles()
{
    AssertLockHeld(::cs_main);
    if (!m_have_pruned) {
        return;
    }

    std::set<int> block_files_to_prune;
    for (int file_number = 0; file_number < m_last_blockfile; file_number++) {
        if (m_blockfile_info[file_number].nSize == 0) {
            block_files_to_prune.insert(file_number);
        }
    }

    UnlinkPrunedFiles(block_files_to_prune);
}

const CBlockIndex* BlockManager::GetLastCheckpoint(const CCheckpointData& data)
{
    const MapCheckpoints& checkpoints = data.mapCheckpoints;

    for (const MapCheckpoints::value_type& i : reverse_iterate(checkpoints)) {
        const uint256& hash = i.second;
        const CBlockIndex* pindex = LookupBlockIndex(hash);
        if (pindex) {
            return pindex;
        }
    }
    return nullptr;
}

bool BlockManager::IsBlockPruned(const CBlockIndex* pblockindex)
{
    AssertLockHeld(::cs_main);
    return (m_have_pruned && !(pblockindex->nStatus & BLOCK_HAVE_DATA) && pblockindex->nTx > 0);
}

const CBlockIndex* BlockManager::GetFirstStoredBlock(const CBlockIndex& start_block)
{
    AssertLockHeld(::cs_main);
    const CBlockIndex* last_block = &start_block;
    while (last_block->pprev && (last_block->pprev->nStatus & BLOCK_HAVE_DATA)) {
        last_block = last_block->pprev;
    }
    return last_block;
}

// If we're using -prune with -reindex, then delete block files that will be ignored by the
// reindex.  Since reindexing works by starting at block file 0 and looping until a blockfile
// is missing, do the same here to delete any later block files after a gap.  Also delete all
// rev files since they'll be rewritten by the reindex anyway.  This ensures that m_blockfile_info
// is in sync with what's actually on disk by the time we start downloading, so that pruning
// works correctly.
void CleanupBlockRevFiles()
{
    std::map<std::string, fs::path> mapBlockFiles;

    // Glob all blk?????.dat and rev?????.dat files from the blocks directory.
    // Remove the rev files immediately and insert the blk file paths into an
    // ordered map keyed by block file index.
    LogPrintf("Removing unusable blk?????.dat and rev?????.dat files for -reindex with -prune\n");
    const fs::path& blocksdir = gArgs.GetBlocksDirPath();
    for (fs::directory_iterator it(blocksdir); it != fs::directory_iterator(); it++) {
        const std::string path = fs::PathToString(it->path().filename());
        if (fs::is_regular_file(*it) &&
            path.length() == 12 &&
            path.substr(8,4) == ".dat")
        {
            if (path.substr(0, 3) == "blk") {
                mapBlockFiles[path.substr(3, 5)] = it->path();
            } else if (path.substr(0, 3) == "rev") {
                remove(it->path());
            }
        }
    }

    // Remove all block files that aren't part of a contiguous set starting at
    // zero by walking the ordered map (keys are block file indices) by
    // keeping a separate counter.  Once we hit a gap (or if 0 doesn't exist)
    // start removing block files.
    int nContigCounter = 0;
    for (const std::pair<const std::string, fs::path>& item : mapBlockFiles) {
        if (LocaleIndependentAtoi<int>(item.first) == nContigCounter) {
            nContigCounter++;
            continue;
        }
        remove(item.second);
    }
}

CBlockFileInfo* BlockManager::GetBlockFileInfo(size_t n)
{
    LOCK(cs_LastBlockFile);

    return &m_blockfile_info.at(n);
}

static bool UndoWriteToDisk(const CBlockUndo& blockundo, FlatFilePos& pos, const uint256& hashBlock, const CMessageHeader::MessageStartChars& messageStart)
{
    // Open history file to append
    AutoFile fileout{OpenUndoFile(pos)};
    if (fileout.IsNull()) {
        return error("%s: OpenUndoFile failed", __func__);
    }

    // Write index header
    unsigned int nSize = GetSerializeSize(blockundo, CLIENT_VERSION);
    fileout << messageStart << nSize;

    // Write undo data
    long fileOutPos = ftell(fileout.Get());
    if (fileOutPos < 0) {
        return error("%s: ftell failed", __func__);
    }
    pos.nPos = (unsigned int)fileOutPos;
    fileout << blockundo;

    // calculate & write checksum
    HashWriter hasher{};
    hasher << hashBlock;
    hasher << blockundo;
    fileout << hasher.GetHash();

    return true;
}

bool UndoReadFromDisk(CBlockUndo& blockundo, const CBlockIndex* pindex)
{
    const FlatFilePos pos{WITH_LOCK(::cs_main, return pindex->GetUndoPos())};

    if (pos.IsNull()) {
        return error("%s: no undo data available", __func__);
    }

    // Open history file to read
    AutoFile filein{OpenUndoFile(pos, true)};
    if (filein.IsNull()) {
        return error("%s: OpenUndoFile failed", __func__);
    }

    // Read block
    uint256 hashChecksum;
    HashVerifier verifier{filein}; // Use HashVerifier as reserializing may lose data, c.f. commit d342424301013ec47dc146a4beb49d5c9319d80a
    try {
        verifier << pindex->pprev->GetBlockHash();
        verifier >> blockundo;
        filein >> hashChecksum;
    } catch (const std::exception& e) {
        return error("%s: Deserialize or I/O error - %s", __func__, e.what());
    }

    // Verify checksum
    if (hashChecksum != verifier.GetHash()) {
        return error("%s: Checksum mismatch", __func__);
    }

    return true;
}

void BlockManager::FlushUndoFile(int block_file, bool finalize)
{
    FlatFilePos undo_pos_old(block_file, m_blockfile_info[block_file].nUndoSize);
    if (!UndoFileSeq().Flush(undo_pos_old, finalize)) {
        AbortNode("Flushing undo file to disk failed. This is likely the result of an I/O error.");
    }
}

void BlockManager::FlushBlockFile(bool fFinalize, bool finalize_undo)
{
    LOCK(cs_LastBlockFile);

    if (m_blockfile_info.size() < 1) {
        // Return if we haven't loaded any blockfiles yet. This happens during
        // chainstate init, when we call ChainstateManager::MaybeRebalanceCaches() (which
        // then calls FlushStateToDisk()), resulting in a call to this function before we
        // have populated `m_blockfile_info` via LoadBlockIndexDB().
        return;
    }
    assert(static_cast<int>(m_blockfile_info.size()) > m_last_blockfile);

    FlatFilePos block_pos_old(m_last_blockfile, m_blockfile_info[m_last_blockfile].nSize);
    if (!BlockFileSeq().Flush(block_pos_old, fFinalize)) {
        AbortNode("Flushing block file to disk failed. This is likely the result of an I/O error.");
    }
    // we do not always flush the undo file, as the chain tip may be lagging behind the incoming blocks,
    // e.g. during IBD or a sync after a node going offline
    if (!fFinalize || finalize_undo) FlushUndoFile(m_last_blockfile, finalize_undo);
}

uint64_t BlockManager::CalculateCurrentUsage()
{
    LOCK(cs_LastBlockFile);

    uint64_t retval = 0;
    for (const CBlockFileInfo& file : m_blockfile_info) {
        retval += file.nSize + file.nUndoSize;
    }
    return retval;
}

void UnlinkPrunedFiles(const std::set<int>& setFilesToPrune)
{
    std::error_code ec;
    for (std::set<int>::iterator it = setFilesToPrune.begin(); it != setFilesToPrune.end(); ++it) {
        FlatFilePos pos(*it, 0);
        const bool removed_blockfile{fs::remove(BlockFileSeq().FileName(pos), ec)};
        const bool removed_undofile{fs::remove(UndoFileSeq().FileName(pos), ec)};
        if (removed_blockfile || removed_undofile) {
            LogPrint(BCLog::BLOCKSTORE, "Prune: %s deleted blk/rev (%05u)\n", __func__, *it);
        }
    }
}

static FlatFileSeq BlockFileSeq()
{
    return FlatFileSeq(gArgs.GetBlocksDirPath(), "blk", gArgs.GetBoolArg("-fastprune", false) ? 0x4000 /* 16kb */ : BLOCKFILE_CHUNK_SIZE);
}

static FlatFileSeq UndoFileSeq()
{
    return FlatFileSeq(gArgs.GetBlocksDirPath(), "rev", UNDOFILE_CHUNK_SIZE);
}

FILE* OpenBlockFile(const FlatFilePos& pos, bool fReadOnly)
{
    return BlockFileSeq().Open(pos, fReadOnly);
}

/** Open an undo file (rev?????.dat) */
static FILE* OpenUndoFile(const FlatFilePos& pos, bool fReadOnly)
{
    return UndoFileSeq().Open(pos, fReadOnly);
}

fs::path GetBlockPosFilename(const FlatFilePos& pos)
{
    return BlockFileSeq().FileName(pos);
}

bool BlockManager::FindBlockPos(FlatFilePos& pos, unsigned int nAddSize, unsigned int nHeight, CChain& active_chain, uint64_t nTime, bool fKnown)
{
    LOCK(cs_LastBlockFile);

    unsigned int nFile = fKnown ? pos.nFile : m_last_blockfile;
    if (m_blockfile_info.size() <= nFile) {
        m_blockfile_info.resize(nFile + 1);
    }

    bool finalize_undo = false;
    if (!fKnown) {
        while (m_blockfile_info[nFile].nSize + nAddSize >= (gArgs.GetBoolArg("-fastprune", false) ? 0x10000 /* 64kb */ : MAX_BLOCKFILE_SIZE)) {
            // when the undo file is keeping up with the block file, we want to flush it explicitly
            // when it is lagging behind (more blocks arrive than are being connected), we let the
            // undo block write case handle it
            finalize_undo = (m_blockfile_info[nFile].nHeightLast == (unsigned int)active_chain.Tip()->nHeight);
            nFile++;
            if (m_blockfile_info.size() <= nFile) {
                m_blockfile_info.resize(nFile + 1);
            }
        }
        pos.nFile = nFile;
        pos.nPos = m_blockfile_info[nFile].nSize;
    }

    if ((int)nFile != m_last_blockfile) {
        if (!fKnown) {
            LogPrint(BCLog::BLOCKSTORE, "Leaving block file %i: %s\n", m_last_blockfile, m_blockfile_info[m_last_blockfile].ToString());
        }
        FlushBlockFile(!fKnown, finalize_undo);
        m_last_blockfile = nFile;
    }

    m_blockfile_info[nFile].AddBlock(nHeight, nTime);
    if (fKnown) {
        m_blockfile_info[nFile].nSize = std::max(pos.nPos + nAddSize, m_blockfile_info[nFile].nSize);
    } else {
        m_blockfile_info[nFile].nSize += nAddSize;
    }

    if (!fKnown) {
        bool out_of_space;
        size_t bytes_allocated = BlockFileSeq().Allocate(pos, nAddSize, out_of_space);
        if (out_of_space) {
            return AbortNode("Disk space is too low!", _("Disk space is too low!"));
        }
        if (bytes_allocated != 0 && IsPruneMode()) {
            m_check_for_pruning = true;
        }
    }

    m_dirty_fileinfo.insert(nFile);
    return true;
}

bool BlockManager::FindUndoPos(BlockValidationState& state, int nFile, FlatFilePos& pos, unsigned int nAddSize)
{
    pos.nFile = nFile;

    LOCK(cs_LastBlockFile);

    pos.nPos = m_blockfile_info[nFile].nUndoSize;
    m_blockfile_info[nFile].nUndoSize += nAddSize;
    m_dirty_fileinfo.insert(nFile);

    bool out_of_space;
    size_t bytes_allocated = UndoFileSeq().Allocate(pos, nAddSize, out_of_space);
    if (out_of_space) {
        return AbortNode(state, "Disk space is too low!", _("Disk space is too low!"));
    }
    if (bytes_allocated != 0 && IsPruneMode()) {
        m_check_for_pruning = true;
    }

    return true;
}

static bool WriteBlockToDisk(const CBlock& block, FlatFilePos& pos, const CMessageHeader::MessageStartChars& messageStart)
{
    // Open history file to append
    CAutoFile fileout(OpenBlockFile(pos), SER_DISK, CLIENT_VERSION);
    if (fileout.IsNull())
        return error("WriteBlockToDisk: OpenBlockFile failed");

    // Write index header
    unsigned int nSize = GetSerializeSize(block, fileout.GetVersion());
    fileout << messageStart << nSize;

    // Write block
    long fileOutPos = ftell(fileout.Get());
    if (fileOutPos < 0)
        return error("WriteBlockToDisk: ftell failed");
    pos.nPos = (unsigned int)fileOutPos;
    fileout << block;

    return true;
}

bool BlockManager::WriteUndoDataForBlock(const CBlockUndo& blockundo, BlockValidationState& state, CBlockIndex* pindex, const CChainParams& chainparams)
{
    AssertLockHeld(::cs_main);
    // Write undo information to disk
    if (pindex->GetUndoPos().IsNull()) {
        FlatFilePos _pos;
        if (!FindUndoPos(state, pindex->nFile, _pos, ::GetSerializeSize(blockundo, CLIENT_VERSION) + 40)) {
            return error("ConnectBlock(): FindUndoPos failed");
        }
        if (!UndoWriteToDisk(blockundo, _pos, pindex->pprev->GetBlockHash(), chainparams.MessageStart())) {
            return AbortNode(state, "Failed to write undo data");
        }
        // rev files are written in block height order, whereas blk files are written as blocks come in (often out of order)
        // we want to flush the rev (undo) file once we've written the last block, which is indicated by the last height
        // in the block file info as below; note that this does not catch the case where the undo writes are keeping up
        // with the block writes (usually when a synced up node is getting newly mined blocks) -- this case is caught in
        // the FindBlockPos function
        if (_pos.nFile < m_last_blockfile && static_cast<uint32_t>(pindex->nHeight) == m_blockfile_info[_pos.nFile].nHeightLast) {
            FlushUndoFile(_pos.nFile, true);
        }

        // update nUndoPos in block index
        pindex->nUndoPos = _pos.nPos;
        pindex->nStatus |= BLOCK_HAVE_UNDO;
        m_dirty_blockindex.insert(pindex);
    }

    return true;
}

bool ReadBlockFromDisk(CBlock& block, const FlatFilePos& pos, const Consensus::Params& consensusParams)
{
    block.SetNull();

    // Open history file to read
    CAutoFile filein(OpenBlockFile(pos, true), SER_DISK, CLIENT_VERSION);
    if (filein.IsNull())
        return error("ReadBlockFromDisk: OpenBlockFile failed for %s", pos.ToString());

    // Read block
    try {
        filein >> block;
    }
    catch (const std::exception& e) {
        return error("%s: Deserialize or I/O error - %s at %s", __func__, e.what(), pos.ToString());
    }

    // Check the header
    const uint256 block_hash = block.GetHash();
    if (block_hash != consensusParams.hashGenesisBlock &&
            !CheckProof(block, consensusParams)) {
        return error("ReadBlockFromDisk: Errors in block header at %s", pos.ToString());
    }

    // Signet only: check block solution
    if (consensusParams.signet_blocks && !CheckSignetBlockSolution(block, consensusParams)) {
        return error("ReadBlockFromDisk: Errors in block solution at %s", pos.ToString());
    }

    return true;
}

bool ReadBlockFromDisk(CBlock& block, const CBlockIndex* pindex, const Consensus::Params& consensusParams)
{
    const FlatFilePos block_pos{WITH_LOCK(cs_main, return pindex->GetBlockPos())};

    if (!ReadBlockFromDisk(block, block_pos, consensusParams)) {
        return false;
    }
    if (block.GetHash() != pindex->GetBlockHash()) {
        return error("ReadBlockFromDisk(CBlock&, CBlockIndex*): GetHash() doesn't match index for %s at %s",
                pindex->ToString(), block_pos.ToString());
    }
    return true;
}

bool ReadRawBlockFromDisk(std::vector<uint8_t>& block, const FlatFilePos& pos, const CMessageHeader::MessageStartChars& message_start)
{
    FlatFilePos hpos = pos;
    hpos.nPos -= 8; // Seek back 8 bytes for meta header
    AutoFile filein{OpenBlockFile(hpos, true)};
    if (filein.IsNull()) {
        return error("%s: OpenBlockFile failed for %s", __func__, pos.ToString());
    }

    try {
        CMessageHeader::MessageStartChars blk_start;
        unsigned int blk_size;

        filein >> blk_start >> blk_size;

        if (memcmp(blk_start, message_start, CMessageHeader::MESSAGE_START_SIZE)) {
            return error("%s: Block magic mismatch for %s: %s versus expected %s", __func__, pos.ToString(),
                    HexStr(blk_start),
                    HexStr(message_start));
        }

        if (blk_size > MAX_SIZE) {
            return error("%s: Block data is larger than maximum deserialization size for %s: %s versus %s", __func__, pos.ToString(),
                    blk_size, MAX_SIZE);
        }

        block.resize(blk_size); // Zeroing of memory is intentional here
        filein.read(MakeWritableByteSpan(block));
    } catch (const std::exception& e) {
        return error("%s: Read from block file failed: %s for %s", __func__, e.what(), pos.ToString());
    }

    return true;
}

FlatFilePos BlockManager::SaveBlockToDisk(const CBlock& block, int nHeight, CChain& active_chain, const CChainParams& chainparams, const FlatFilePos* dbp)
{
    unsigned int nBlockSize = ::GetSerializeSize(block, CLIENT_VERSION);
    FlatFilePos blockPos;
    const auto position_known {dbp != nullptr};
    if (position_known) {
        blockPos = *dbp;
    } else {
        // when known, blockPos.nPos points at the offset of the block data in the blk file. that already accounts for
        // the serialization header present in the file (the 4 magic message start bytes + the 4 length bytes = 8 bytes = BLOCK_SERIALIZATION_HEADER_SIZE).
        // we add BLOCK_SERIALIZATION_HEADER_SIZE only for new blocks since they will have the serialization header added when written to disk.
        nBlockSize += static_cast<unsigned int>(BLOCK_SERIALIZATION_HEADER_SIZE);
    }
    if (!FindBlockPos(blockPos, nBlockSize, nHeight, active_chain, block.GetBlockTime(), position_known)) {
        error("%s: FindBlockPos failed", __func__);
        return FlatFilePos();
    }
    if (!position_known) {
        if (!WriteBlockToDisk(block, blockPos, chainparams.MessageStart())) {
            AbortNode("Failed to write block");
            return FlatFilePos();
        }
    }
    return blockPos;
}

class ImportingNow
{
    std::atomic<bool>& m_importing;

public:
    ImportingNow(std::atomic<bool>& importing) : m_importing{importing}
    {
        assert(m_importing == false);
        m_importing = true;
    }
    ~ImportingNow()
    {
        assert(m_importing == true);
        m_importing = false;
    }
};

void ThreadImport(ChainstateManager& chainman, std::vector<fs::path> vImportFiles, const ArgsManager& args, const fs::path& mempool_path)
{
    SetSyscallSandboxPolicy(SyscallSandboxPolicy::INITIALIZATION_LOAD_BLOCKS);
    ScheduleBatchPriority();

    {
        ImportingNow imp{chainman.m_blockman.m_importing};

        // -reindex
        if (fReindex) {
            int nFile = 0;
            // Map of disk positions for blocks with unknown parent (only used for reindex);
            // parent hash -> child disk position, multiple children can have the same parent.
            std::multimap<uint256, FlatFilePos> blocks_with_unknown_parent;
            while (true) {
                FlatFilePos pos(nFile, 0);
                if (!fs::exists(GetBlockPosFilename(pos))) {
                    break; // No block files left to reindex
                }
                FILE* file = OpenBlockFile(pos, true);
                if (!file) {
                    break; // This error is logged in OpenBlockFile
                }
                LogPrintf("Reindexing block file blk%05u.dat...\n", (unsigned int)nFile);
                chainman.ActiveChainstate().LoadExternalBlockFile(file, &pos, &blocks_with_unknown_parent);
                if (ShutdownRequested()) {
                    LogPrintf("Shutdown requested. Exit %s\n", __func__);
                    return;
                }
                nFile++;
            }
            WITH_LOCK(::cs_main, chainman.m_blockman.m_block_tree_db->WriteReindexing(false));
            fReindex = false;
            LogPrintf("Reindexing finished\n");
            // To avoid ending up in a situation without genesis block, re-try initializing (no-op if reindexing worked):
            chainman.ActiveChainstate().LoadGenesisBlock();
        }

        // -loadblock=
        for (const fs::path& path : vImportFiles) {
            FILE* file = fsbridge::fopen(path, "rb");
            if (file) {
                LogPrintf("Importing blocks file %s...\n", fs::PathToString(path));
                chainman.ActiveChainstate().LoadExternalBlockFile(file);
                if (ShutdownRequested()) {
                    LogPrintf("Shutdown requested. Exit %s\n", __func__);
                    return;
                }
            } else {
                LogPrintf("Warning: Could not open blocks file %s\n", fs::PathToString(path));
            }
        }

        // scan for better chains in the block chain database, that are not yet connected in the active best chain

        // We can't hold cs_main during ActivateBestChain even though we're accessing
        // the chainman unique_ptrs since ABC requires us not to be holding cs_main, so retrieve
        // the relevant pointers before the ABC call.
        for (Chainstate* chainstate : WITH_LOCK(::cs_main, return chainman.GetAll())) {
            BlockValidationState state;
            if (!chainstate->ActivateBestChain(state, nullptr)) {
                LogPrintf("Failed to connect best block (%s)\n", state.ToString());
                StartShutdown();
                return;
            }
        }

        if (args.GetBoolArg("-stopafterblockimport", DEFAULT_STOPAFTERBLOCKIMPORT)) {
            LogPrintf("Stopping after block import\n");
            StartShutdown();
            return;
        }
    } // End scope of ImportingNow
    chainman.ActiveChainstate().LoadMempool(mempool_path);
}
} // namespace node<|MERGE_RESOLUTION|>--- conflicted
+++ resolved
@@ -28,14 +28,11 @@
 
 namespace node {
 std::atomic_bool fReindex(false);
-<<<<<<< HEAD
-bool fPruneMode = false;
-uint64_t nPruneTarget = 0;
+
+// ELEMENTS
 bool fTrimHeaders = false;
 uint64_t nMustKeepFullHeaders = std::numeric_limits<uint64_t>::max();
 int64_t nHeaderDownloadBuffer = std::numeric_limits<int64_t>::max();
-=======
->>>>>>> cbfbf46e
 
 bool CBlockIndexWorkComparator::operator()(const CBlockIndex* pa, const CBlockIndex* pb) const
 {
