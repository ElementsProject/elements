--- conflicted
+++ resolved
@@ -847,13 +847,8 @@
         }
 
         block.resize(blk_size); // Zeroing of memory is intentional here
-<<<<<<< HEAD
-        filein.read((char*)block.data(), blk_size);
-    } catch(const std::exception& e) {
-=======
         filein.read(MakeWritableByteSpan(block));
     } catch (const std::exception& e) {
->>>>>>> 196b4599
         return error("%s: Read from block file failed: %s for %s", __func__, e.what(), pos.ToString());
     }
 
