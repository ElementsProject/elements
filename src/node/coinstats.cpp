--- conflicted
+++ resolved
@@ -27,23 +27,6 @@
 
 static void ApplyHash(CCoinsStats& stats, CHashWriter& ss, const uint256& hash, const std::map<uint32_t, Coin>& outputs, std::map<uint32_t, Coin>::const_iterator it)
 {
-<<<<<<< HEAD
-    assert(!outputs.empty());
-    ss << hash;
-    ss << VARINT(outputs.begin()->second.nHeight * 2 + outputs.begin()->second.fCoinBase ? 1u : 0u);
-    stats.nTransactions++;
-    for (const auto& output : outputs) {
-        ss << VARINT(output.first + 1);
-        ss << output.second.out.scriptPubKey;
-        ss << output.second.out.nValue;
-        ss << output.second.out.nAsset;
-        ss << output.second.out.nNonce;
-        stats.nTransactionOutputs++;
-        if (output.second.out.nValue.IsExplicit()) {
-            stats.nTotalAmount += output.second.out.nValue.GetAmount();
-        }
-        stats.nBogoSize += GetBogoSize(output.second.out.scriptPubKey);
-=======
     if (it == outputs.begin()) {
         ss << hash;
         ss << VARINT(it->second.nHeight * 2 + it->second.fCoinBase ? 1u : 0u);
@@ -51,11 +34,12 @@
 
     ss << VARINT(it->first + 1);
     ss << it->second.out.scriptPubKey;
-    ss << VARINT_MODE(it->second.out.nValue, VarIntMode::NONNEGATIVE_SIGNED);
+    ss << it->second.out.nValue;
+    ss << it->second.out.nAsset;
+    ss << it->second.out.nNonce;
 
     if (it == std::prev(outputs.end())) {
         ss << VARINT(0u);
->>>>>>> 8d82edde
     }
 }
 
@@ -82,15 +66,10 @@
         ApplyHash(stats, hash_obj, hash, outputs, it);
 
         stats.nTransactionOutputs++;
-<<<<<<< HEAD
-        if (output.second.out.nValue.IsExplicit()) {
-            stats.nTotalAmount += output.second.out.nValue.GetAmount();
+        if (it->second.out.nValue.IsExplicit()) {
+            stats.nTotalAmount += it->second.out.nValue.GetAmount();
         }
-        stats.nBogoSize += GetBogoSize(output.second.out.scriptPubKey);
-=======
-        stats.nTotalAmount += it->second.out.nValue;
         stats.nBogoSize += GetBogoSize(it->second.out.scriptPubKey);
->>>>>>> 8d82edde
     }
 }
 
