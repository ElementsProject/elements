// Copyright (c) 2010 Satoshi Nakamoto
// Copyright (c) 2009-2020 The Bitcoin Core developers
// Distributed under the MIT software license, see the accompanying
// file COPYING or http://www.opensource.org/licenses/mit-license.php.

#include <node/coinstats.h>

#include <coins.h>
#include <crypto/muhash.h>
#include <hash.h>
#include <index/coinstatsindex.h>
#include <serialize.h>
#include <uint256.h>
#include <util/system.h>
#include <validation.h>

#include <map>

// Database-independent metric indicating the UTXO set size
uint64_t GetBogoSize(const CScript& script_pub_key)
{
    return 32 /* txid */ +
           4 /* vout index */ +
           4 /* height + coinbase */ +
           8 /* amount */ +
           2 /* scriptPubKey len */ +
           script_pub_key.size() /* scriptPubKey */;
}

<<<<<<< HEAD
static void ApplyHash(CCoinsStats& stats, CHashWriter& ss, const uint256& hash, const std::map<uint32_t, Coin>& outputs, std::map<uint32_t, Coin>::const_iterator it)
{
    if (it == outputs.begin()) {
        ss << hash;
        ss << VARINT(it->second.nHeight * 2 + it->second.fCoinBase ? 1u : 0u);
    }

    ss << VARINT(it->first + 1);
    ss << it->second.out.scriptPubKey;
    ss << it->second.out.nValue;
    ss << it->second.out.nAsset;
    ss << it->second.out.nNonce;

    if (it == std::prev(outputs.end())) {
        ss << VARINT(0u);
    }
}

static void ApplyHash(CCoinsStats& stats, std::nullptr_t, const uint256& hash, const std::map<uint32_t, Coin>& outputs, std::map<uint32_t, Coin>::const_iterator it) {}

static void ApplyHash(CCoinsStats& stats, MuHash3072& muhash, const uint256& hash, const std::map<uint32_t, Coin>& outputs, std::map<uint32_t, Coin>::const_iterator it)
{
    COutPoint outpoint = COutPoint(hash, it->first);
    Coin coin = it->second;

=======
CDataStream TxOutSer(const COutPoint& outpoint, const Coin& coin) {
>>>>>>> 2b45cf0b
    CDataStream ss(SER_DISK, PROTOCOL_VERSION);
    ss << outpoint;
    ss << static_cast<uint32_t>(coin.nHeight * 2 + coin.fCoinBase);
    ss << coin.out;
    return ss;
}

//! Warning: be very careful when changing this! assumeutxo and UTXO snapshot
//! validation commitments are reliant on the hash constructed by this
//! function.
//!
//! If the construction of this hash is changed, it will invalidate
//! existing UTXO snapshots. This will not result in any kind of consensus
//! failure, but it will force clients that were expecting to make use of
//! assumeutxo to do traditional IBD instead.
//!
//! It is also possible, though very unlikely, that a change in this
//! construction could cause a previously invalid (and potentially malicious)
//! UTXO snapshot to be considered valid.
static void ApplyHash(CHashWriter& ss, const uint256& hash, const std::map<uint32_t, Coin>& outputs)
{
    for (auto it = outputs.begin(); it != outputs.end(); ++it) {
        if (it == outputs.begin()) {
            ss << hash;
            ss << VARINT(it->second.nHeight * 2 + it->second.fCoinBase ? 1u : 0u);
        }

        ss << VARINT(it->first + 1);
        ss << it->second.out.scriptPubKey;
        ss << VARINT_MODE(it->second.out.nValue, VarIntMode::NONNEGATIVE_SIGNED);

        if (it == std::prev(outputs.end())) {
            ss << VARINT(0u);
        }
    }
}

static void ApplyHash(std::nullptr_t, const uint256& hash, const std::map<uint32_t, Coin>& outputs) {}

static void ApplyHash(MuHash3072& muhash, const uint256& hash, const std::map<uint32_t, Coin>& outputs)
{
    for (auto it = outputs.begin(); it != outputs.end(); ++it) {
        COutPoint outpoint = COutPoint(hash, it->first);
        Coin coin = it->second;
        muhash.Insert(MakeUCharSpan(TxOutSer(outpoint, coin)));
    }
}

static void ApplyStats(CCoinsStats& stats, const uint256& hash, const std::map<uint32_t, Coin>& outputs)
{
    assert(!outputs.empty());
    stats.nTransactions++;
    for (auto it = outputs.begin(); it != outputs.end(); ++it) {
        stats.nTransactionOutputs++;
        if (it->second.out.nValue.IsExplicit()) {
            stats.nTotalAmount += it->second.out.nValue.GetAmount();
        }
        stats.nBogoSize += GetBogoSize(it->second.out.scriptPubKey);
    }
}

//! Calculate statistics about the unspent transaction output set
template <typename T>
static bool GetUTXOStats(CCoinsView* view, BlockManager& blockman, CCoinsStats& stats, T hash_obj, const std::function<void()>& interruption_point, const CBlockIndex* pindex)
{
    std::unique_ptr<CCoinsViewCursor> pcursor(view->Cursor());
    assert(pcursor);

    if (!pindex) {
        {
            LOCK(cs_main);
            assert(std::addressof(g_chainman.m_blockman) == std::addressof(blockman));
            pindex = blockman.LookupBlockIndex(view->GetBestBlock());
        }
    }
    stats.nHeight = Assert(pindex)->nHeight;
    stats.hashBlock = pindex->GetBlockHash();

    // Use CoinStatsIndex if it is requested and available and a hash_type of Muhash or None was requested
    if ((stats.m_hash_type == CoinStatsHashType::MUHASH || stats.m_hash_type == CoinStatsHashType::NONE) && g_coin_stats_index && stats.index_requested) {
        stats.index_used = true;
        return g_coin_stats_index->LookUpStats(pindex, stats);
    }

    PrepareHash(hash_obj, stats);

    uint256 prevkey;
    std::map<uint32_t, Coin> outputs;
    while (pcursor->Valid()) {
        interruption_point();
        COutPoint key;
        Coin coin;
        if (pcursor->GetKey(key) && pcursor->GetValue(coin)) {
            if (!outputs.empty() && key.hash != prevkey) {
                ApplyStats(stats, prevkey, outputs);
                ApplyHash(hash_obj, prevkey, outputs);
                outputs.clear();
            }
            prevkey = key.hash;
            outputs[key.n] = std::move(coin);
            stats.coins_count++;
        } else {
            return error("%s: unable to read value", __func__);
        }
        pcursor->Next();
    }
    if (!outputs.empty()) {
        ApplyStats(stats, prevkey, outputs);
        ApplyHash(hash_obj, prevkey, outputs);
    }

    FinalizeHash(hash_obj, stats);

    stats.nDiskSize = view->EstimateSize();
    return true;
}

bool GetUTXOStats(CCoinsView* view, BlockManager& blockman, CCoinsStats& stats, const std::function<void()>& interruption_point, const CBlockIndex* pindex)
{
    switch (stats.m_hash_type) {
    case(CoinStatsHashType::HASH_SERIALIZED): {
        CHashWriter ss(SER_GETHASH, PROTOCOL_VERSION);
        return GetUTXOStats(view, blockman, stats, ss, interruption_point, pindex);
    }
    case(CoinStatsHashType::MUHASH): {
        MuHash3072 muhash;
        return GetUTXOStats(view, blockman, stats, muhash, interruption_point, pindex);
    }
    case(CoinStatsHashType::NONE): {
        return GetUTXOStats(view, blockman, stats, nullptr, interruption_point, pindex);
    }
    } // no default case, so the compiler can warn about missing cases
    assert(false);
}

// The legacy hash serializes the hashBlock
static void PrepareHash(CHashWriter& ss, const CCoinsStats& stats)
{
    ss << stats.hashBlock;
}
// MuHash does not need the prepare step
static void PrepareHash(MuHash3072& muhash, CCoinsStats& stats) {}
static void PrepareHash(std::nullptr_t, CCoinsStats& stats) {}

static void FinalizeHash(CHashWriter& ss, CCoinsStats& stats)
{
    stats.hashSerialized = ss.GetHash();
}
static void FinalizeHash(MuHash3072& muhash, CCoinsStats& stats)
{
    uint256 out;
    muhash.Finalize(out);
    stats.hashSerialized = out;
}
static void FinalizeHash(std::nullptr_t, CCoinsStats& stats) {}<|MERGE_RESOLUTION|>--- conflicted
+++ resolved
@@ -27,35 +27,7 @@
            script_pub_key.size() /* scriptPubKey */;
 }
 
-<<<<<<< HEAD
-static void ApplyHash(CCoinsStats& stats, CHashWriter& ss, const uint256& hash, const std::map<uint32_t, Coin>& outputs, std::map<uint32_t, Coin>::const_iterator it)
-{
-    if (it == outputs.begin()) {
-        ss << hash;
-        ss << VARINT(it->second.nHeight * 2 + it->second.fCoinBase ? 1u : 0u);
-    }
-
-    ss << VARINT(it->first + 1);
-    ss << it->second.out.scriptPubKey;
-    ss << it->second.out.nValue;
-    ss << it->second.out.nAsset;
-    ss << it->second.out.nNonce;
-
-    if (it == std::prev(outputs.end())) {
-        ss << VARINT(0u);
-    }
-}
-
-static void ApplyHash(CCoinsStats& stats, std::nullptr_t, const uint256& hash, const std::map<uint32_t, Coin>& outputs, std::map<uint32_t, Coin>::const_iterator it) {}
-
-static void ApplyHash(CCoinsStats& stats, MuHash3072& muhash, const uint256& hash, const std::map<uint32_t, Coin>& outputs, std::map<uint32_t, Coin>::const_iterator it)
-{
-    COutPoint outpoint = COutPoint(hash, it->first);
-    Coin coin = it->second;
-
-=======
 CDataStream TxOutSer(const COutPoint& outpoint, const Coin& coin) {
->>>>>>> 2b45cf0b
     CDataStream ss(SER_DISK, PROTOCOL_VERSION);
     ss << outpoint;
     ss << static_cast<uint32_t>(coin.nHeight * 2 + coin.fCoinBase);
@@ -85,7 +57,9 @@
 
         ss << VARINT(it->first + 1);
         ss << it->second.out.scriptPubKey;
-        ss << VARINT_MODE(it->second.out.nValue, VarIntMode::NONNEGATIVE_SIGNED);
+        ss << it->second.out.nValue;
+        ss << it->second.out.nAsset;
+        ss << it->second.out.nNonce;
 
         if (it == std::prev(outputs.end())) {
             ss << VARINT(0u);
