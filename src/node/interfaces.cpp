// Copyright (c) 2018-2020 The Bitcoin Core developers
// Distributed under the MIT software license, see the accompanying
// file COPYING or http://www.opensource.org/licenses/mit-license.php.

#include <addrdb.h>
#include <banman.h>
#include <chain.h>
#include <chainparams.h>
#include <init.h>
#include <interfaces/chain.h>
#include <interfaces/handler.h>
#include <interfaces/node.h>
#include <interfaces/wallet.h>
#include <mapport.h>
#include <net.h>
#include <net_processing.h>
#include <netaddress.h>
#include <netbase.h>
#include <node/blockstorage.h>
#include <node/coin.h>
#include <node/context.h>
#include <node/transaction.h>
#include <node/ui_interface.h>
#include <policy/feerate.h>
#include <policy/fees.h>
#include <policy/policy.h>
#include <policy/rbf.h>
#include <policy/settings.h>
#include <primitives/block.h>
#include <primitives/transaction.h>
#include <rpc/protocol.h>
#include <rpc/server.h>
#include <shutdown.h>
#include <support/allocators/secure.h>
#include <sync.h>
#include <timedata.h>
#include <txmempool.h>
#include <uint256.h>
#include <univalue.h>
#include <util/check.h>
#include <util/system.h>
#include <util/translation.h>
#include <validation.h>
#include <validationinterface.h>
#include <warnings.h>

#if defined(HAVE_CONFIG_H)
#include <config/bitcoin-config.h>
#endif

#include <any>
#include <memory>
#include <optional>
#include <utility>

#include <boost/signals2/signal.hpp>

using interfaces::BlockTip;
using interfaces::Chain;
using interfaces::FoundBlock;
using interfaces::Handler;
using interfaces::MakeHandler;
using interfaces::Node;
using interfaces::WalletClient;

namespace node {
namespace {
class NodeImpl : public Node
{
private:
    ChainstateManager& chainman() { return *Assert(m_context->chainman); }
public:
    explicit NodeImpl(NodeContext* context) { setContext(context); }
    void initLogging() override { InitLogging(*Assert(m_context->args)); }
    void initParameterInteraction() override { InitParameterInteraction(*Assert(m_context->args)); }
    bilingual_str getWarnings() override { return GetWarnings(true); }
    uint32_t getLogCategories() override { return LogInstance().GetCategoryMask(); }
    bool baseInitialize() override
    {
        return AppInitBasicSetup(gArgs) && AppInitParameterInteraction(gArgs) && AppInitSanityChecks() &&
               AppInitLockDataDirectory() && AppInitInterfaces(*m_context);
    }
    bool appInitMain(interfaces::BlockAndHeaderTipInfo* tip_info) override
    {
        return AppInitMain(*m_context, tip_info);
    }
    void appShutdown() override
    {
        Interrupt(*m_context);
        Shutdown(*m_context);
    }
    void startShutdown() override
    {
        StartShutdown();
        // Stop RPC for clean shutdown if any of waitfor* commands is executed.
        if (gArgs.GetBoolArg("-server", false)) {
            InterruptRPC();
            StopRPC();
        }
    }
    bool shutdownRequested() override { return ShutdownRequested(); }
    void mapPort(bool use_upnp, bool use_natpmp) override { StartMapPort(use_upnp, use_natpmp); }
    bool getProxy(Network net, proxyType& proxy_info) override { return GetProxy(net, proxy_info); }
    size_t getNodeCount(ConnectionDirection flags) override
    {
        return m_context->connman ? m_context->connman->GetNodeCount(flags) : 0;
    }
    bool getNodesStats(NodesStats& stats) override
    {
        stats.clear();

        if (m_context->connman) {
            std::vector<CNodeStats> stats_temp;
            m_context->connman->GetNodeStats(stats_temp);

            stats.reserve(stats_temp.size());
            for (auto& node_stats_temp : stats_temp) {
                stats.emplace_back(std::move(node_stats_temp), false, CNodeStateStats());
            }

            // Try to retrieve the CNodeStateStats for each node.
            if (m_context->peerman) {
                TRY_LOCK(::cs_main, lockMain);
                if (lockMain) {
                    for (auto& node_stats : stats) {
                        std::get<1>(node_stats) =
                            m_context->peerman->GetNodeStateStats(std::get<0>(node_stats).nodeid, std::get<2>(node_stats));
                    }
                }
            }
            return true;
        }
        return false;
    }
    bool getBanned(banmap_t& banmap) override
    {
        if (m_context->banman) {
            m_context->banman->GetBanned(banmap);
            return true;
        }
        return false;
    }
    bool ban(const CNetAddr& net_addr, int64_t ban_time_offset) override
    {
        if (m_context->banman) {
            m_context->banman->Ban(net_addr, ban_time_offset);
            return true;
        }
        return false;
    }
    bool unban(const CSubNet& ip) override
    {
        if (m_context->banman) {
            m_context->banman->Unban(ip);
            return true;
        }
        return false;
    }
    bool disconnectByAddress(const CNetAddr& net_addr) override
    {
        if (m_context->connman) {
            return m_context->connman->DisconnectNode(net_addr);
        }
        return false;
    }
    bool disconnectById(NodeId id) override
    {
        if (m_context->connman) {
            return m_context->connman->DisconnectNode(id);
        }
        return false;
    }
#ifdef ENABLE_EXTERNAL_SIGNER
    std::vector<ExternalSigner> externalSigners() override
    {
        std::vector<ExternalSigner> signers = {};
        const std::string command = gArgs.GetArg("-signer", "");
        if (command == "") return signers;
        ExternalSigner::Enumerate(command, signers, Params().NetworkIDString());
        return signers;
    }
#endif
    int64_t getTotalBytesRecv() override { return m_context->connman ? m_context->connman->GetTotalBytesRecv() : 0; }
    int64_t getTotalBytesSent() override { return m_context->connman ? m_context->connman->GetTotalBytesSent() : 0; }
    size_t getMempoolSize() override { return m_context->mempool ? m_context->mempool->size() : 0; }
    size_t getMempoolDynamicUsage() override { return m_context->mempool ? m_context->mempool->DynamicMemoryUsage() : 0; }
    bool getHeaderTip(int& height, int64_t& block_time) override
    {
        LOCK(::cs_main);
        if (::pindexBestHeader) {
            height = ::pindexBestHeader->nHeight;
            block_time = ::pindexBestHeader->GetBlockTime();
            return true;
        }
        return false;
    }
    int getNumBlocks() override
    {
        LOCK(::cs_main);
        return chainman().ActiveChain().Height();
    }
    uint256 getBestBlockHash() override
    {
        const CBlockIndex* tip = WITH_LOCK(::cs_main, return chainman().ActiveChain().Tip());
        return tip ? tip->GetBlockHash() : Params().GenesisBlock().GetHash();
    }
    int64_t getLastBlockTime() override
    {
        LOCK(::cs_main);
        if (chainman().ActiveChain().Tip()) {
            return chainman().ActiveChain().Tip()->GetBlockTime();
        }
        return Params().GenesisBlock().GetBlockTime(); // Genesis block's time of current network
    }
    double getVerificationProgress() override
    {
        const CBlockIndex* tip;
        {
            LOCK(::cs_main);
            tip = chainman().ActiveChain().Tip();
        }
        return GuessVerificationProgress(tip, Params().GetConsensus().nPowTargetSpacing);
    }
    bool isInitialBlockDownload() override {
        return chainman().ActiveChainstate().IsInitialBlockDownload();
    }
    bool getReindex() override { return ::fReindex; }
    bool getImporting() override { return ::fImporting; }
    void setNetworkActive(bool active) override
    {
        if (m_context->connman) {
            m_context->connman->SetNetworkActive(active);
        }
    }
    bool getNetworkActive() override { return m_context->connman && m_context->connman->GetNetworkActive(); }
    CFeeRate getDustRelayFee() override { return ::dustRelayFee; }
    UniValue executeRpc(const std::string& command, const UniValue& params, const std::string& uri) override
    {
        JSONRPCRequest req;
        req.context = m_context;
        req.params = params;
        req.strMethod = command;
        req.URI = uri;
        return ::tableRPC.execute(req);
    }
    std::vector<std::string> listRpcCommands() override { return ::tableRPC.listCommands(); }
    void rpcSetTimerInterfaceIfUnset(RPCTimerInterface* iface) override { RPCSetTimerInterfaceIfUnset(iface); }
    void rpcUnsetTimerInterface(RPCTimerInterface* iface) override { RPCUnsetTimerInterface(iface); }
    bool getUnspentOutput(const COutPoint& output, Coin& coin) override
    {
        LOCK(::cs_main);
        return chainman().ActiveChainstate().CoinsTip().GetCoin(output, coin);
    }
    WalletClient& walletClient() override
    {
        return *Assert(m_context->wallet_client);
    }
    std::unique_ptr<Handler> handleInitMessage(InitMessageFn fn) override
    {
        return MakeHandler(::uiInterface.InitMessage_connect(fn));
    }
    std::unique_ptr<Handler> handleMessageBox(MessageBoxFn fn) override
    {
        return MakeHandler(::uiInterface.ThreadSafeMessageBox_connect(fn));
    }
    std::unique_ptr<Handler> handleQuestion(QuestionFn fn) override
    {
        return MakeHandler(::uiInterface.ThreadSafeQuestion_connect(fn));
    }
    std::unique_ptr<Handler> handleShowProgress(ShowProgressFn fn) override
    {
        return MakeHandler(::uiInterface.ShowProgress_connect(fn));
    }
    std::unique_ptr<Handler> handleNotifyNumConnectionsChanged(NotifyNumConnectionsChangedFn fn) override
    {
        return MakeHandler(::uiInterface.NotifyNumConnectionsChanged_connect(fn));
    }
    std::unique_ptr<Handler> handleNotifyNetworkActiveChanged(NotifyNetworkActiveChangedFn fn) override
    {
        return MakeHandler(::uiInterface.NotifyNetworkActiveChanged_connect(fn));
    }
    std::unique_ptr<Handler> handleNotifyAlertChanged(NotifyAlertChangedFn fn) override
    {
        return MakeHandler(::uiInterface.NotifyAlertChanged_connect(fn));
    }
    std::unique_ptr<Handler> handleBannedListChanged(BannedListChangedFn fn) override
    {
        return MakeHandler(::uiInterface.BannedListChanged_connect(fn));
    }
    std::unique_ptr<Handler> handleNotifyBlockTip(NotifyBlockTipFn fn) override
    {
        return MakeHandler(::uiInterface.NotifyBlockTip_connect([fn](SynchronizationState sync_state, const CBlockIndex* block) {
            fn(sync_state, BlockTip{block->nHeight, block->GetBlockTime(), block->GetBlockHash()},
                GuessVerificationProgress(block, Params().GetConsensus().nPowTargetSpacing));
        }));
    }
    std::unique_ptr<Handler> handleNotifyHeaderTip(NotifyHeaderTipFn fn) override
    {
        return MakeHandler(
            ::uiInterface.NotifyHeaderTip_connect([fn](SynchronizationState sync_state, const CBlockIndex* block) {
                fn(sync_state, BlockTip{block->nHeight, block->GetBlockTime(), block->GetBlockHash()},
                    /* verification progress is unused when a header was received */ 0);
            }));
    }
    NodeContext* context() override { return m_context; }
    void setContext(NodeContext* context) override
    {
        m_context = context;
    }
    NodeContext* m_context{nullptr};
};

bool FillBlock(const CBlockIndex* index, const FoundBlock& block, UniqueLock<RecursiveMutex>& lock, const CChain& active)
{
    if (!index) return false;
    if (block.m_hash) *block.m_hash = index->GetBlockHash();
    if (block.m_height) *block.m_height = index->nHeight;
    if (block.m_time) *block.m_time = index->GetBlockTime();
    if (block.m_max_time) *block.m_max_time = index->GetBlockTimeMax();
    if (block.m_mtp_time) *block.m_mtp_time = index->GetMedianTimePast();
    if (block.m_in_active_chain) *block.m_in_active_chain = active[index->nHeight] == index;
    if (block.m_next_block) FillBlock(active[index->nHeight] == index ? active[index->nHeight + 1] : nullptr, *block.m_next_block, lock, active);
    if (block.m_data) {
        REVERSE_LOCK(lock);
        if (!ReadBlockFromDisk(*block.m_data, index, Params().GetConsensus())) block.m_data->SetNull();
    }
    return true;
}

class NotificationsProxy : public CValidationInterface
{
public:
    explicit NotificationsProxy(std::shared_ptr<Chain::Notifications> notifications)
        : m_notifications(std::move(notifications)) {}
    virtual ~NotificationsProxy() = default;
    void TransactionAddedToMempool(const CTransactionRef& tx, uint64_t mempool_sequence) override
    {
        m_notifications->transactionAddedToMempool(tx, mempool_sequence);
    }
    void TransactionRemovedFromMempool(const CTransactionRef& tx, MemPoolRemovalReason reason, uint64_t mempool_sequence) override
    {
        m_notifications->transactionRemovedFromMempool(tx, reason, mempool_sequence);
    }
    void BlockConnected(const std::shared_ptr<const CBlock>& block, const CBlockIndex* index) override
    {
        m_notifications->blockConnected(*block, index->nHeight);
    }
    void BlockDisconnected(const std::shared_ptr<const CBlock>& block, const CBlockIndex* index) override
    {
        m_notifications->blockDisconnected(*block, index->nHeight);
    }
    void UpdatedBlockTip(const CBlockIndex* index, const CBlockIndex* fork_index, bool is_ibd) override
    {
        m_notifications->updatedBlockTip();
    }
    void ChainStateFlushed(const CBlockLocator& locator) override { m_notifications->chainStateFlushed(locator); }
    std::shared_ptr<Chain::Notifications> m_notifications;
};

class NotificationsHandlerImpl : public Handler
{
public:
    explicit NotificationsHandlerImpl(std::shared_ptr<Chain::Notifications> notifications)
        : m_proxy(std::make_shared<NotificationsProxy>(std::move(notifications)))
    {
        RegisterSharedValidationInterface(m_proxy);
    }
    ~NotificationsHandlerImpl() override { disconnect(); }
    void disconnect() override
    {
        if (m_proxy) {
            UnregisterSharedValidationInterface(m_proxy);
            m_proxy.reset();
        }
    }
    std::shared_ptr<NotificationsProxy> m_proxy;
};

class RpcHandlerImpl : public Handler
{
public:
    explicit RpcHandlerImpl(const CRPCCommand& command) : m_command(command), m_wrapped_command(&command)
    {
        m_command.actor = [this](const JSONRPCRequest& request, UniValue& result, bool last_handler) {
            if (!m_wrapped_command) return false;
            try {
                return m_wrapped_command->actor(request, result, last_handler);
            } catch (const UniValue& e) {
                // If this is not the last handler and a wallet not found
                // exception was thrown, return false so the next handler can
                // try to handle the request. Otherwise, reraise the exception.
                if (!last_handler) {
                    const UniValue& code = e["code"];
                    if (code.isNum() && code.get_int() == RPC_WALLET_NOT_FOUND) {
                        return false;
                    }
                }
                throw;
            }
        };
        ::tableRPC.appendCommand(m_command.name, &m_command);
    }

    void disconnect() final
    {
        if (m_wrapped_command) {
            m_wrapped_command = nullptr;
            ::tableRPC.removeCommand(m_command.name, &m_command);
        }
    }

    ~RpcHandlerImpl() override { disconnect(); }

    CRPCCommand m_command;
    const CRPCCommand* m_wrapped_command;
};

class ChainImpl : public Chain
{
private:
    ChainstateManager& chainman() { return *Assert(m_node.chainman); }
public:
    explicit ChainImpl(NodeContext& node) : m_node(node) {}
    std::optional<int> getHeight() override
    {
        LOCK(::cs_main);
        const CChain& active = Assert(m_node.chainman)->ActiveChain();
        int height = active.Height();
        if (height >= 0) {
            return height;
        }
        return std::nullopt;
    }
    uint256 getBlockHash(int height) override
    {
        LOCK(::cs_main);
        const CChain& active = Assert(m_node.chainman)->ActiveChain();
        CBlockIndex* block = active[height];
        assert(block);
        return block->GetBlockHash();
    }
    bool haveBlockOnDisk(int height) override
    {
        LOCK(cs_main);
        const CChain& active = Assert(m_node.chainman)->ActiveChain();
        CBlockIndex* block = active[height];
        return block && ((block->nStatus & BLOCK_HAVE_DATA) != 0) && block->nTx > 0;
    }
    CBlockLocator getTipLocator() override
    {
        LOCK(cs_main);
        const CChain& active = Assert(m_node.chainman)->ActiveChain();
        return active.GetLocator();
    }
    bool checkFinalTx(const CTransaction& tx) override
    {
        LOCK(cs_main);
        return CheckFinalTx(chainman().ActiveChain().Tip(), tx);
    }
    std::optional<int> findLocatorFork(const CBlockLocator& locator) override
    {
        LOCK(cs_main);
        const CChain& active = Assert(m_node.chainman)->ActiveChain();
        if (CBlockIndex* fork = m_node.chainman->m_blockman.FindForkInGlobalIndex(active, locator)) {
            return fork->nHeight;
        }
        return std::nullopt;
    }
    bool findBlock(const uint256& hash, const FoundBlock& block) override
    {
        WAIT_LOCK(cs_main, lock);
        const CChain& active = Assert(m_node.chainman)->ActiveChain();
        return FillBlock(m_node.chainman->m_blockman.LookupBlockIndex(hash), block, lock, active);
    }
    bool findFirstBlockWithTimeAndHeight(int64_t min_time, int min_height, const FoundBlock& block) override
    {
        WAIT_LOCK(cs_main, lock);
        const CChain& active = Assert(m_node.chainman)->ActiveChain();
        return FillBlock(active.FindEarliestAtLeast(min_time, min_height), block, lock, active);
    }
    bool findAncestorByHeight(const uint256& block_hash, int ancestor_height, const FoundBlock& ancestor_out) override
    {
        WAIT_LOCK(cs_main, lock);
        const CChain& active = Assert(m_node.chainman)->ActiveChain();
        if (const CBlockIndex* block = m_node.chainman->m_blockman.LookupBlockIndex(block_hash)) {
            if (const CBlockIndex* ancestor = block->GetAncestor(ancestor_height)) {
                return FillBlock(ancestor, ancestor_out, lock, active);
            }
        }
        return FillBlock(nullptr, ancestor_out, lock, active);
    }
    bool findAncestorByHash(const uint256& block_hash, const uint256& ancestor_hash, const FoundBlock& ancestor_out) override
    {
        WAIT_LOCK(cs_main, lock);
        const CChain& active = Assert(m_node.chainman)->ActiveChain();
        const CBlockIndex* block = m_node.chainman->m_blockman.LookupBlockIndex(block_hash);
        const CBlockIndex* ancestor = m_node.chainman->m_blockman.LookupBlockIndex(ancestor_hash);
        if (block && ancestor && block->GetAncestor(ancestor->nHeight) != ancestor) ancestor = nullptr;
        return FillBlock(ancestor, ancestor_out, lock, active);
    }
    bool findCommonAncestor(const uint256& block_hash1, const uint256& block_hash2, const FoundBlock& ancestor_out, const FoundBlock& block1_out, const FoundBlock& block2_out) override
    {
        WAIT_LOCK(cs_main, lock);
        const CChain& active = Assert(m_node.chainman)->ActiveChain();
        const CBlockIndex* block1 = m_node.chainman->m_blockman.LookupBlockIndex(block_hash1);
        const CBlockIndex* block2 = m_node.chainman->m_blockman.LookupBlockIndex(block_hash2);
        const CBlockIndex* ancestor = block1 && block2 ? LastCommonAncestor(block1, block2) : nullptr;
        // Using & instead of && below to avoid short circuiting and leaving
        // output uninitialized.
        return FillBlock(ancestor, ancestor_out, lock, active) & FillBlock(block1, block1_out, lock, active) & FillBlock(block2, block2_out, lock, active);
    }
    void findCoins(std::map<COutPoint, Coin>& coins) override { return FindCoins(m_node, coins); }
    double guessVerificationProgress(const uint256& block_hash) override
    {
        LOCK(cs_main);
        return GuessVerificationProgress(chainman().m_blockman.LookupBlockIndex(block_hash), Params().GetConsensus().nPowTargetSpacing);
    }
    bool hasBlocks(const uint256& block_hash, int min_height, std::optional<int> max_height) override
    {
        // hasBlocks returns true if all ancestors of block_hash in specified
        // range have block data (are not pruned), false if any ancestors in
        // specified range are missing data.
        //
        // For simplicity and robustness, min_height and max_height are only
        // used to limit the range, and passing min_height that's too low or
        // max_height that's too high will not crash or change the result.
        LOCK(::cs_main);
        if (CBlockIndex* block = chainman().m_blockman.LookupBlockIndex(block_hash)) {
            if (max_height && block->nHeight >= *max_height) block = block->GetAncestor(*max_height);
            for (; block->nStatus & BLOCK_HAVE_DATA; block = block->pprev) {
                // Check pprev to not segfault if min_height is too low
                if (block->nHeight <= min_height || !block->pprev) return true;
            }
        }
        return false;
    }
    RBFTransactionState isRBFOptIn(const CTransaction& tx) override
    {
        if (!m_node.mempool) return IsRBFOptInEmptyMempool(tx);
        LOCK(m_node.mempool->cs);
        return IsRBFOptIn(tx, *m_node.mempool);
    }
    bool isInMempool(const uint256& txid) override
    {
        if (!m_node.mempool) return false;
        LOCK(m_node.mempool->cs);
        return m_node.mempool->exists(txid);
    }
    bool hasDescendantsInMempool(const uint256& txid) override
    {
        if (!m_node.mempool) return false;
        LOCK(m_node.mempool->cs);
        auto it = m_node.mempool->GetIter(txid);
        return it && (*it)->GetCountWithDescendants() > 1;
    }
    bool broadcastTransaction(const CTransactionRef& tx,
        const CAmount& max_tx_fee,
        bool relay,
        std::string& err_string) override
    {
        const TransactionError err = BroadcastTransaction(m_node, tx, err_string, max_tx_fee, relay, /*wait_callback*/ false);
        // Chain clients only care about failures to accept the tx to the mempool. Disregard non-mempool related failures.
        // Note: this will need to be updated if BroadcastTransactions() is updated to return other non-mempool failures
        // that Chain clients do not need to know about.
        return TransactionError::OK == err;
    }
    void getTransactionAncestry(const uint256& txid, size_t& ancestors, size_t& descendants) override
    {
        ancestors = descendants = 0;
        if (!m_node.mempool) return;
        m_node.mempool->GetTransactionAncestry(txid, ancestors, descendants);
    }
    void getPackageLimits(unsigned int& limit_ancestor_count, unsigned int& limit_descendant_count) override
    {
        limit_ancestor_count = gArgs.GetArg("-limitancestorcount", DEFAULT_ANCESTOR_LIMIT);
        limit_descendant_count = gArgs.GetArg("-limitdescendantcount", DEFAULT_DESCENDANT_LIMIT);
    }
    bool checkChainLimits(const CTransactionRef& tx) override
    {
        if (!m_node.mempool) return true;
        LockPoints lp;
        std::set<std::pair<uint256, COutPoint>> setPeginsSpent;
        CTxMemPoolEntry entry(tx, 0, 0, 0, false, 0, lp, setPeginsSpent);
        CTxMemPool::setEntries ancestors;
        auto limit_ancestor_count = gArgs.GetArg("-limitancestorcount", DEFAULT_ANCESTOR_LIMIT);
        auto limit_ancestor_size = gArgs.GetArg("-limitancestorsize", DEFAULT_ANCESTOR_SIZE_LIMIT) * 1000;
        auto limit_descendant_count = gArgs.GetArg("-limitdescendantcount", DEFAULT_DESCENDANT_LIMIT);
        auto limit_descendant_size = gArgs.GetArg("-limitdescendantsize", DEFAULT_DESCENDANT_SIZE_LIMIT) * 1000;
        std::string unused_error_string;
        LOCK(m_node.mempool->cs);
        return m_node.mempool->CalculateMemPoolAncestors(
            entry, ancestors, limit_ancestor_count, limit_ancestor_size,
            limit_descendant_count, limit_descendant_size, unused_error_string);
    }
    CFeeRate estimateSmartFee(int num_blocks, bool conservative, FeeCalculation* calc) override
    {
        if (!m_node.fee_estimator) return {};
        return m_node.fee_estimator->estimateSmartFee(num_blocks, calc, conservative);
    }
    unsigned int estimateMaxBlocks() override
    {
        if (!m_node.fee_estimator) return 0;
        return m_node.fee_estimator->HighestTargetTracked(FeeEstimateHorizon::LONG_HALFLIFE);
    }
    CFeeRate mempoolMinFee() override
    {
        if (!m_node.mempool) return {};
        return m_node.mempool->GetMinFee(gArgs.GetArg("-maxmempool", DEFAULT_MAX_MEMPOOL_SIZE) * 1000000);
    }
    CFeeRate relayMinFee() override { return ::minRelayTxFee; }
    CFeeRate relayIncrementalFee() override { return ::incrementalRelayFee; }
    CFeeRate relayDustFee() override { return ::dustRelayFee; }
    bool havePruned() override
    {
        LOCK(cs_main);
        return ::fHavePruned;
    }
    bool isReadyToBroadcast() override { return !::fImporting && !::fReindex && !isInitialBlockDownload(); }
    bool isInitialBlockDownload() override {
        return chainman().ActiveChainstate().IsInitialBlockDownload();
    }
    bool shutdownRequested() override { return ShutdownRequested(); }
    int64_t getAdjustedTime() override { return GetAdjustedTime(); }
    void initMessage(const std::string& message) override { ::uiInterface.InitMessage(message); }
    void initWarning(const bilingual_str& message) override { InitWarning(message); }
    void initError(const bilingual_str& message) override { InitError(message); }
    void showProgress(const std::string& title, int progress, bool resume_possible) override
    {
        ::uiInterface.ShowProgress(title, progress, resume_possible);
    }
    std::unique_ptr<Handler> handleNotifications(std::shared_ptr<Notifications> notifications) override
    {
        return std::make_unique<NotificationsHandlerImpl>(std::move(notifications));
    }
    void waitForNotificationsIfTipChanged(const uint256& old_tip) override
    {
        if (!old_tip.IsNull()) {
            LOCK(::cs_main);
            const CChain& active = Assert(m_node.chainman)->ActiveChain();
            if (old_tip == active.Tip()->GetBlockHash()) return;
        }
        SyncWithValidationInterfaceQueue();
    }
    std::unique_ptr<Handler> handleRpc(const CRPCCommand& command) override
    {
        return std::make_unique<RpcHandlerImpl>(command);
    }
    bool rpcEnableDeprecated(const std::string& method) override { return IsDeprecatedRPCEnabled(method); }
    void rpcRunLater(const std::string& name, std::function<void()> fn, int64_t seconds) override
    {
        RPCRunLater(name, std::move(fn), seconds);
    }
    int rpcSerializationFlags() override { return RPCSerializationFlags(); }
    util::SettingsValue getRwSetting(const std::string& name) override
    {
        util::SettingsValue result;
        gArgs.LockSettings([&](const util::Settings& settings) {
            if (const util::SettingsValue* value = util::FindKey(settings.rw_settings, name)) {
                result = *value;
            }
        });
        return result;
    }
    bool updateRwSetting(const std::string& name, const util::SettingsValue& value) override
    {
        gArgs.LockSettings([&](util::Settings& settings) {
            if (value.isNull()) {
                settings.rw_settings.erase(name);
            } else {
                settings.rw_settings[name] = value;
            }
        });
        return gArgs.WriteSettingsFile();
    }
    void requestMempoolTransactions(Notifications& notifications) override
    {
        if (!m_node.mempool) return;
        LOCK2(::cs_main, m_node.mempool->cs);
        for (const CTxMemPoolEntry& entry : m_node.mempool->mapTx) {
            notifications.transactionAddedToMempool(entry.GetSharedTx(), 0 /* mempool_sequence */);
        }
    }
<<<<<<< HEAD
// ELEMENTS
    MempoolAcceptResult testPeginClaimAcceptance(const CTransactionRef tx) override {
        LOCK(::cs_main);
        return ::AcceptToMemoryPool(chainman().ActiveChainstate(), *m_node.mempool, tx, false /* bypass_limits */, true /* test_accept */);
    }
    CBlockIndex* getTip() override {
        LOCK(::cs_main);
        const CChain& active = Assert(m_node.chainman)->ActiveChain();
        return active.Tip();
    }
    bool testBlockValidity(BlockValidationState& state, const CChainParams& chainparams, const CBlock& block, CBlockIndex* pindexPrev, bool fCheckPOW, bool fCheckMerkleRoot) override {
        LOCK(::cs_main);
        Assert(m_node.chainman);
        return TestBlockValidity(state, chainparams, m_node.chainman->ActiveChainstate(), block, pindexPrev, fCheckPOW, fCheckMerkleRoot);
    }
// end ELEMENTS
=======
    bool isTaprootActive() const override
    {
        LOCK(::cs_main);
        const CBlockIndex* tip = Assert(m_node.chainman)->ActiveChain().Tip();
        return VersionBitsState(tip, Params().GetConsensus(), Consensus::DEPLOYMENT_TAPROOT, versionbitscache) == ThresholdState::ACTIVE;
    }
>>>>>>> b0e5fbf6
    NodeContext& m_node;
};
} // namespace
} // namespace node

namespace interfaces {
std::unique_ptr<Node> MakeNode(NodeContext* context) { return std::make_unique<node::NodeImpl>(context); }
std::unique_ptr<Chain> MakeChain(NodeContext& context) { return std::make_unique<node::ChainImpl>(context); }
} // namespace interfaces<|MERGE_RESOLUTION|>--- conflicted
+++ resolved
@@ -680,7 +680,12 @@
             notifications.transactionAddedToMempool(entry.GetSharedTx(), 0 /* mempool_sequence */);
         }
     }
-<<<<<<< HEAD
+    bool isTaprootActive() const override
+    {
+        LOCK(::cs_main);
+        const CBlockIndex* tip = Assert(m_node.chainman)->ActiveChain().Tip();
+        return VersionBitsState(tip, Params().GetConsensus(), Consensus::DEPLOYMENT_TAPROOT, versionbitscache) == ThresholdState::ACTIVE;
+    }
 // ELEMENTS
     MempoolAcceptResult testPeginClaimAcceptance(const CTransactionRef tx) override {
         LOCK(::cs_main);
@@ -697,14 +702,6 @@
         return TestBlockValidity(state, chainparams, m_node.chainman->ActiveChainstate(), block, pindexPrev, fCheckPOW, fCheckMerkleRoot);
     }
 // end ELEMENTS
-=======
-    bool isTaprootActive() const override
-    {
-        LOCK(::cs_main);
-        const CBlockIndex* tip = Assert(m_node.chainman)->ActiveChain().Tip();
-        return VersionBitsState(tip, Params().GetConsensus(), Consensus::DEPLOYMENT_TAPROOT, versionbitscache) == ThresholdState::ACTIVE;
-    }
->>>>>>> b0e5fbf6
     NodeContext& m_node;
 };
 } // namespace
