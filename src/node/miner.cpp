// Copyright (c) 2009-2010 Satoshi Nakamoto
// Copyright (c) 2009-2020 The Bitcoin Core developers
// Distributed under the MIT software license, see the accompanying
// file COPYING or http://www.opensource.org/licenses/mit-license.php.

#include <node/miner.h>

#include <chain.h>
#include <chainparams.h>
#include <coins.h>
#include <consensus/amount.h>
#include <consensus/consensus.h>
#include <consensus/merkle.h>
#include <consensus/tx_verify.h>
#include <consensus/validation.h>
#include <deploymentstatus.h>
#include <policy/feerate.h>
#include <policy/policy.h>
#include <pow.h>
#include <primitives/transaction.h>
#include <timedata.h>
#include <util/moneystr.h>
#include <util/system.h>
#include <validation.h>

#include <dynafed.h>

#include <algorithm>
#include <utility>

void ResetChallenge(CBlockHeader& block, const CBlockIndex& indexLast, const Consensus::Params& params)
{
    block.proof.challenge = indexLast.get_proof().challenge;
}

void ResetProof(CBlockHeader& block)
{
    block.proof.solution.clear();
}

int64_t UpdateTime(CBlockHeader* pblock, const Consensus::Params& consensusParams, const CBlockIndex* pindexPrev)
{
    int64_t nOldTime = pblock->nTime;
    int64_t nNewTime = std::max(pindexPrev->GetMedianTimePast() + 1, GetAdjustedTime());

    if (nOldTime < nNewTime) {
        pblock->nTime = nNewTime;
    }

    // Updating time can change work required on testnet:
    if (consensusParams.fPowAllowMinDifficultyBlocks) {
        pblock->nBits = GetNextWorkRequired(pindexPrev, pblock, consensusParams);
    }

    return nNewTime - nOldTime;
}

void RegenerateCommitments(CBlock& block, ChainstateManager& chainman)
{
    CMutableTransaction tx{*block.vtx.at(0)};
    tx.vout.erase(tx.vout.begin() + GetWitnessCommitmentIndex(block));
    tx.witness.vtxoutwit.erase(tx.witness.vtxoutwit.begin() + GetWitnessCommitmentIndex(block));
    block.vtx.at(0) = MakeTransactionRef(tx);

    CBlockIndex* prev_block = WITH_LOCK(::cs_main, return chainman.m_blockman.LookupBlockIndex(block.hashPrevBlock));
    GenerateCoinbaseCommitment(block, prev_block, Params().GetConsensus());

    block.hashMerkleRoot = BlockMerkleRoot(block);
}

BlockAssembler::Options::Options()
{
    blockMinFeeRate = CFeeRate(DEFAULT_BLOCK_MIN_TX_FEE);
    nBlockMaxWeight = DEFAULT_BLOCK_MAX_WEIGHT;
}

BlockAssembler::BlockAssembler(CChainState& chainstate, const CTxMemPool& mempool, const CChainParams& params, const Options& options)
    : chainparams(params),
      m_mempool(mempool),
      m_chainstate(chainstate)
{
    blockMinFeeRate = options.blockMinFeeRate;
    // Limit weight to between 4K and MAX_BLOCK_WEIGHT-4K for sanity:
    nBlockMaxWeight = std::max<size_t>(4000, std::min<size_t>(MAX_BLOCK_WEIGHT - 4000, options.nBlockMaxWeight));
}

static BlockAssembler::Options DefaultOptions()
{
    // Block resource limits
    // If -blockmaxweight is not given, limit to DEFAULT_BLOCK_MAX_WEIGHT
    BlockAssembler::Options options;
    options.nBlockMaxWeight = gArgs.GetIntArg("-blockmaxweight", DEFAULT_BLOCK_MAX_WEIGHT);
    if (gArgs.IsArgSet("-blockmintxfee")) {
        std::optional<CAmount> parsed = ParseMoney(gArgs.GetArg("-blockmintxfee", ""));
        options.blockMinFeeRate = CFeeRate{parsed.value_or(DEFAULT_BLOCK_MIN_TX_FEE)};
    } else {
        options.blockMinFeeRate = CFeeRate{DEFAULT_BLOCK_MIN_TX_FEE};
    }
    return options;
}

BlockAssembler::BlockAssembler(CChainState& chainstate, const CTxMemPool& mempool, const CChainParams& params)
    : BlockAssembler(chainstate, mempool, params, DefaultOptions()) {}

void BlockAssembler::resetBlock()
{
    inBlock.clear();

    // Reserve space for coinbase tx
    nBlockWeight = 4000;
    nBlockSigOpsCost = 400;
    fIncludeWitness = false;

    // These counters do not include coinbase tx
    nBlockTx = 0;
    nFees = 0;
}

std::unique_ptr<CBlockTemplate> BlockAssembler::CreateNewBlock(const CScript& scriptPubKeyIn, std::chrono::seconds min_tx_age, DynaFedParamEntry* proposed_entry, const std::vector<CScript>* commit_scripts)
{
    assert(min_tx_age >= std::chrono::seconds(0));
    int64_t nTimeStart = GetTimeMicros();

    resetBlock();

    pblocktemplate.reset(new CBlockTemplate());

    if (!pblocktemplate.get()) {
        return nullptr;
    }
    CBlock* const pblock = &pblocktemplate->block; // pointer for convenience


    // Add dummy coinbase tx as first transaction
    pblock->vtx.emplace_back();
    pblocktemplate->vTxFees.push_back(-1); // updated at end
    pblocktemplate->vTxSigOpsCost.push_back(-1); // updated at end

    LOCK2(cs_main, m_mempool.cs);
    CBlockIndex* pindexPrev = m_chainstate.m_chain.Tip();
    assert(pindexPrev != nullptr);
    nHeight = pindexPrev->nHeight + 1;

    pblock->nVersion = g_versionbitscache.ComputeBlockVersion(pindexPrev, chainparams.GetConsensus());
    // -regtest only: allow overriding block.nVersion with
    // -blockversion=N to test forking scenarios
    if (chainparams.MineBlocksOnDemand()) {
        pblock->nVersion = gArgs.GetIntArg("-blockversion", pblock->nVersion);
    }

    pblock->nTime = GetAdjustedTime();
    m_lock_time_cutoff = pindexPrev->GetMedianTimePast();

    // Decide whether to include witness transactions
    // This is only needed in case the witness softfork activation is reverted
    // (which would require a very deep reorganization).
    // Note that the mempool would accept transactions with witness data before
    // the deployment is active, but we would only ever mine blocks after activation
    // unless there is a massive block reorganization with the witness softfork
    // not activated.
    // TODO: replace this with a call to main to assess validity of a mempool
    // transaction (which in most cases can be a no-op).
    fIncludeWitness = DeploymentActiveAfter(pindexPrev, chainparams.GetConsensus(), Consensus::DEPLOYMENT_SEGWIT);

    if (DeploymentActiveAfter(pindexPrev, chainparams.GetConsensus(), Consensus::DEPLOYMENT_DYNA_FED)) {
        const DynaFedParamEntry current_params = ComputeNextBlockCurrentParameters(m_chainstate.m_chain.Tip(), chainparams.GetConsensus());
        const DynaFedParams block_params(current_params, proposed_entry ? *proposed_entry : DynaFedParamEntry());
        pblock->m_dynafed_params = block_params;
        nBlockWeight += ::GetSerializeSize(block_params, PROTOCOL_VERSION)*WITNESS_SCALE_FACTOR;
        nBlockWeight += current_params.m_signblock_witness_limit; // Note witness discount
        assert(pblock->proof.IsNull());

    } else if (g_signed_blocks) {
        // Old style signed blocks
        // Pad block weight by block proof fields (including upper-bound of signature)
        nBlockWeight += chainparams.GetConsensus().signblockscript.size() * WITNESS_SCALE_FACTOR;
        nBlockWeight += chainparams.GetConsensus().max_block_signature_size * WITNESS_SCALE_FACTOR;
        ResetProof(*pblock);
        ResetChallenge(*pblock, *pindexPrev, chainparams.GetConsensus());
    }

    int nPackagesSelected = 0;
    int nDescendantsUpdated = 0;
    addPackageTxs(nPackagesSelected, nDescendantsUpdated, min_tx_age);

    int64_t nTime1 = GetTimeMicros();

    m_last_block_num_txs = nBlockTx;
    m_last_block_weight = nBlockWeight;

    // Create coinbase transaction.
    CMutableTransaction coinbaseTx;
    coinbaseTx.vin.resize(1);
    coinbaseTx.vin[0].prevout.SetNull();
    coinbaseTx.vout.resize(1);
    coinbaseTx.vout[0].scriptPubKey = scriptPubKeyIn;
    coinbaseTx.vout[0].nAsset = policyAsset;
    coinbaseTx.vout[0].nValue = nFees + GetBlockSubsidy(nHeight, chainparams.GetConsensus());
    if (g_con_elementsmode) {
        if(chainparams.GetConsensus().subsidy_asset != policyAsset) {
            // Only claim the subsidy if it's the same as the policy asset.
            coinbaseTx.vout[0].nValue = nFees;
        }
        // 0-value outputs must be unspendable
        if (coinbaseTx.vout[0].nValue.GetAmount() == 0) {
            coinbaseTx.vout[0].scriptPubKey = CScript() << OP_RETURN;
        }
    }
    coinbaseTx.vin[0].scriptSig = CScript() << nHeight << OP_0;
    // Non-consensus commitment output before finishing coinbase transaction
    if (commit_scripts && !commit_scripts->empty()) {
        for (auto commit_script: *commit_scripts) {
            coinbaseTx.vout.insert(std::prev(coinbaseTx.vout.end()), CTxOut(policyAsset, 0, commit_script));
        }
    }
    pblock->vtx[0] = MakeTransactionRef(std::move(coinbaseTx));
    pblocktemplate->vchCoinbaseCommitment = GenerateCoinbaseCommitment(*pblock, pindexPrev, chainparams.GetConsensus());
    pblocktemplate->vTxFees[0] = -nFees;

    LogPrintf("CreateNewBlock(): block weight: %u txs: %u fees: %ld sigops %d\n", GetBlockWeight(*pblock), nBlockTx, nFees, nBlockSigOpsCost);

    // Fill in header
    pblock->hashPrevBlock  = pindexPrev->GetBlockHash();
    UpdateTime(pblock, chainparams.GetConsensus(), pindexPrev);
    pblock->nBits          = g_signed_blocks ? 0 : GetNextWorkRequired(pindexPrev, pblock, chainparams.GetConsensus());
    if (g_con_blockheightinheader) {
        pblock->block_height = nHeight;
    }
    pblock->nNonce         = 0;
    pblocktemplate->vTxSigOpsCost[0] = WITNESS_SCALE_FACTOR * GetLegacySigOpCount(*pblock->vtx[0]);

    BlockValidationState state;
    if (!TestBlockValidity(state, chainparams, m_chainstate, *pblock, pindexPrev, false, false)) {
        throw std::runtime_error(strprintf("%s: TestBlockValidity failed: %s", __func__, state.ToString()));
    }
    int64_t nTime2 = GetTimeMicros();

    LogPrint(BCLog::BENCH, "CreateNewBlock() packages: %.2fms (%d packages, %d updated descendants), validity: %.2fms (total %.2fms)\n", 0.001 * (nTime1 - nTimeStart), nPackagesSelected, nDescendantsUpdated, 0.001 * (nTime2 - nTime1), 0.001 * (nTime2 - nTimeStart));

    return std::move(pblocktemplate);
}

void BlockAssembler::onlyUnconfirmed(CTxMemPool::setEntries& testSet)
{
    for (CTxMemPool::setEntries::iterator iit = testSet.begin(); iit != testSet.end(); ) {
        // Only test txs not already in the block
        if (inBlock.count(*iit)) {
            testSet.erase(iit++);
        } else {
            iit++;
        }
    }
}

bool BlockAssembler::TestPackage(uint64_t packageSize, int64_t packageSigOpsCost) const
{
    // TODO: switch to weight-based accounting for packages instead of vsize-based accounting.
    if (nBlockWeight + WITNESS_SCALE_FACTOR * packageSize >= nBlockMaxWeight) {
        return false;
    }
    if (nBlockSigOpsCost + packageSigOpsCost >= MAX_BLOCK_SIGOPS_COST) {
        return false;
    }
    return true;
}

// Perform transaction-level checks before adding to block:
// - transaction finality (locktime)
// - premature witness (in case segwit transactions are added to mempool before
//   segwit activation)
bool BlockAssembler::TestPackageTransactions(const CTxMemPool::setEntries& package) const
{
    for (CTxMemPool::txiter it : package) {
        if (!IsFinalTx(it->GetTx(), nHeight, m_lock_time_cutoff)) {
            return false;
        }
        if (!fIncludeWitness && it->GetTx().HasWitness()) {
            return false;
        }
    }
    return true;
}

void BlockAssembler::AddToBlock(CTxMemPool::txiter iter)
{
    pblocktemplate->block.vtx.emplace_back(iter->GetSharedTx());
    pblocktemplate->vTxFees.push_back(iter->GetFee());
    pblocktemplate->vTxSigOpsCost.push_back(iter->GetSigOpCost());
    nBlockWeight += iter->GetTxWeight();
    ++nBlockTx;
    nBlockSigOpsCost += iter->GetSigOpCost();
    nFees += iter->GetFee();
    inBlock.insert(iter);

    bool fPrintPriority = gArgs.GetBoolArg("-printpriority", DEFAULT_PRINTPRIORITY);
    if (fPrintPriority) {
        LogPrintf("fee rate %s txid %s\n",
                  CFeeRate(iter->GetModifiedFee(), iter->GetTxSize()).ToString(),
                  iter->GetTx().GetHash().ToString());
    }
}

int BlockAssembler::UpdatePackagesForAdded(const CTxMemPool::setEntries& alreadyAdded,
        indexed_modified_transaction_set &mapModifiedTx)
{
    int nDescendantsUpdated = 0;
    for (CTxMemPool::txiter it : alreadyAdded) {
        CTxMemPool::setEntries descendants;
        m_mempool.CalculateDescendants(it, descendants);
        // Insert all descendants (not yet in block) into the modified set
        for (CTxMemPool::txiter desc : descendants) {
            if (alreadyAdded.count(desc)) {
                continue;
            }
            ++nDescendantsUpdated;
            modtxiter mit = mapModifiedTx.find(desc);
            if (mit == mapModifiedTx.end()) {
                CTxMemPoolModifiedEntry modEntry(desc);
                modEntry.nSizeWithAncestors -= it->GetTxSize();
                modEntry.nModFeesWithAncestors -= it->GetModifiedFee();
                modEntry.nSigOpCostWithAncestors -= it->GetSigOpCost();
                mapModifiedTx.insert(modEntry);
            } else {
                mapModifiedTx.modify(mit, update_for_parent_inclusion(it));
            }
        }
    }
    return nDescendantsUpdated;
}

// Skip entries in mapTx that are already in a block or are present
// in mapModifiedTx (which implies that the mapTx ancestor state is
// stale due to ancestor inclusion in the block)
// Also skip transactions that we've already failed to add. This can happen if
// we consider a transaction in mapModifiedTx and it fails: we can then
// potentially consider it again while walking mapTx.  It's currently
// guaranteed to fail again, but as a belt-and-suspenders check we put it in
// failedTx and avoid re-evaluation, since the re-evaluation would be using
// cached size/sigops/fee values that are not actually correct.
bool BlockAssembler::SkipMapTxEntry(CTxMemPool::txiter it, indexed_modified_transaction_set& mapModifiedTx, CTxMemPool::setEntries& failedTx)
{
    assert(it != m_mempool.mapTx.end());
    return mapModifiedTx.count(it) || inBlock.count(it) || failedTx.count(it);
}

void BlockAssembler::SortForBlock(const CTxMemPool::setEntries& package, std::vector<CTxMemPool::txiter>& sortedEntries)
{
    // Sort package by ancestor count
    // If a transaction A depends on transaction B, then A's ancestor count
    // must be greater than B's.  So this is sufficient to validly order the
    // transactions for block inclusion.
    sortedEntries.clear();
    sortedEntries.insert(sortedEntries.begin(), package.begin(), package.end());
    std::sort(sortedEntries.begin(), sortedEntries.end(), CompareTxIterByAncestorCount());
}

// This transaction selection algorithm orders the mempool based
// on feerate of a transaction including all unconfirmed ancestors.
// Since we don't remove transactions from the mempool as we select them
// for block inclusion, we need an alternate method of updating the feerate
// of a transaction with its not-yet-selected ancestors as we go.
// This is accomplished by walking the in-mempool descendants of selected
// transactions and storing a temporary modified state in mapModifiedTxs.
// Each time through the loop, we compare the best transaction in
// mapModifiedTxs with the next transaction in the mempool to decide what
// transaction package to work on next.
<<<<<<< HEAD
void BlockAssembler::addPackageTxs(int &nPackagesSelected, int &nDescendantsUpdated, std::chrono::seconds min_tx_age)
=======
void BlockAssembler::addPackageTxs(int& nPackagesSelected, int& nDescendantsUpdated)
>>>>>>> df562d69
{
    // mapModifiedTx will store sorted packages after they are modified
    // because some of their txs are already in the block
    indexed_modified_transaction_set mapModifiedTx;
    // Keep track of entries that failed inclusion, to avoid duplicate work
    CTxMemPool::setEntries failedTx;

    // Start by adding all descendants of previously added txs to mapModifiedTx
    // and modifying them for their already included ancestors
    UpdatePackagesForAdded(inBlock, mapModifiedTx);

    CTxMemPool::indexed_transaction_set::index<ancestor_score>::type::iterator mi = m_mempool.mapTx.get<ancestor_score>().begin();
    CTxMemPool::txiter iter;

    // Limit the number of attempts to add transactions to the block when it is
    // close to full; this is just a simple heuristic to finish quickly if the
    // mempool has a lot of entries.
    const int64_t MAX_CONSECUTIVE_FAILURES = 1000;
    int64_t nConsecutiveFailed = 0;

    while (mi != m_mempool.mapTx.get<ancestor_score>().end() || !mapModifiedTx.empty()) {
        // First try to find a new transaction in mapTx to evaluate.
        if (mi != m_mempool.mapTx.get<ancestor_score>().end() &&
            SkipMapTxEntry(m_mempool.mapTx.project<0>(mi), mapModifiedTx, failedTx)) {
            ++mi;
            continue;
        }

        // Now that mi is not stale, determine which transaction to evaluate:
        // the next entry from mapTx, or the best from mapModifiedTx?
        bool fUsingModified = false;

        modtxscoreiter modit = mapModifiedTx.get<ancestor_score>().begin();
        if (mi == m_mempool.mapTx.get<ancestor_score>().end()) {
            // We're out of entries in mapTx; use the entry from mapModifiedTx
            iter = modit->iter;
            fUsingModified = true;
        } else {
            // Try to compare the mapTx entry to the mapModifiedTx entry
            iter = m_mempool.mapTx.project<0>(mi);
            if (modit != mapModifiedTx.get<ancestor_score>().end() &&
                    CompareTxMemPoolEntryByAncestorFee()(*modit, CTxMemPoolModifiedEntry(iter))) {
                // The best entry in mapModifiedTx has higher score
                // than the one from mapTx.
                // Switch which transaction (package) to consider
                iter = modit->iter;
                fUsingModified = true;
            } else {
                // Either no entry in mapModifiedTx, or it's worse than mapTx.
                // Increment mi for the next loop iteration.
                ++mi;
            }
        }

        // Skip transactions that are under X seconds in mempool
        // min_tx_age value of 0 is considered "inactive", in case of mocktime
        if (min_tx_age > std::chrono::seconds(0) && iter->GetTime() > GetTime<std::chrono::seconds>() - min_tx_age) {
            continue;
        }

        // We skip mapTx entries that are inBlock, and mapModifiedTx shouldn't
        // contain anything that is inBlock.
        assert(!inBlock.count(iter));

        uint64_t packageSize = iter->GetSizeWithAncestors();
        CAmount packageFees = iter->GetModFeesWithAncestors();
        int64_t packageSigOpsCost = iter->GetSigOpCostWithAncestors();
        if (fUsingModified) {
            packageSize = modit->nSizeWithAncestors;
            packageFees = modit->nModFeesWithAncestors;
            packageSigOpsCost = modit->nSigOpCostWithAncestors;
        }

        if (packageFees < blockMinFeeRate.GetFee(packageSize)) {
            // Everything else we might consider has a lower fee rate
            return;
        }

        if (!TestPackage(packageSize, packageSigOpsCost)) {
            if (fUsingModified) {
                // Since we always look at the best entry in mapModifiedTx,
                // we must erase failed entries so that we can consider the
                // next best entry on the next loop iteration
                mapModifiedTx.get<ancestor_score>().erase(modit);
                failedTx.insert(iter);
            }

            ++nConsecutiveFailed;

            if (nConsecutiveFailed > MAX_CONSECUTIVE_FAILURES && nBlockWeight >
                    nBlockMaxWeight - 4000) {
                // Give up if we're close to full and haven't succeeded in a while
                break;
            }
            continue;
        }

        CTxMemPool::setEntries ancestors;
        uint64_t nNoLimit = std::numeric_limits<uint64_t>::max();
        std::string dummy;
        m_mempool.CalculateMemPoolAncestors(*iter, ancestors, nNoLimit, nNoLimit, nNoLimit, nNoLimit, dummy, false);

        onlyUnconfirmed(ancestors);
        ancestors.insert(iter);

        // Test if all tx's are Final
        if (!TestPackageTransactions(ancestors)) {
            if (fUsingModified) {
                mapModifiedTx.get<ancestor_score>().erase(modit);
                failedTx.insert(iter);
            }
            continue;
        }

        // This transaction will make it in; reset the failed counter.
        nConsecutiveFailed = 0;

        // Package can be added. Sort the entries in a valid order.
        std::vector<CTxMemPool::txiter> sortedEntries;
        SortForBlock(ancestors, sortedEntries);

        for (size_t i = 0; i < sortedEntries.size(); ++i) {
            AddToBlock(sortedEntries[i]);
            // Erase from the modified set, if present
            mapModifiedTx.erase(sortedEntries[i]);
        }

        ++nPackagesSelected;

        // Update transactions that depend on each of these
        nDescendantsUpdated += UpdatePackagesForAdded(ancestors, mapModifiedTx);
    }
}

void IncrementExtraNonce(CBlock* pblock, const CBlockIndex* pindexPrev, unsigned int& nExtraNonce)
{
    // Update nExtraNonce
    static uint256 hashPrevBlock;
    if (hashPrevBlock != pblock->hashPrevBlock) {
        nExtraNonce = 0;
        hashPrevBlock = pblock->hashPrevBlock;
    }
    ++nExtraNonce;
    unsigned int nHeight = pindexPrev->nHeight + 1; // Height first in coinbase required for block.version=2
    CMutableTransaction txCoinbase(*pblock->vtx[0]);
    txCoinbase.vin[0].scriptSig = (CScript() << nHeight << CScriptNum(nExtraNonce));
    assert(txCoinbase.vin[0].scriptSig.size() <= 100);

    pblock->vtx[0] = MakeTransactionRef(std::move(txCoinbase));
    pblock->hashMerkleRoot = BlockMerkleRoot(*pblock);
}<|MERGE_RESOLUTION|>--- conflicted
+++ resolved
@@ -364,11 +364,7 @@
 // Each time through the loop, we compare the best transaction in
 // mapModifiedTxs with the next transaction in the mempool to decide what
 // transaction package to work on next.
-<<<<<<< HEAD
-void BlockAssembler::addPackageTxs(int &nPackagesSelected, int &nDescendantsUpdated, std::chrono::seconds min_tx_age)
-=======
-void BlockAssembler::addPackageTxs(int& nPackagesSelected, int& nDescendantsUpdated)
->>>>>>> df562d69
+void BlockAssembler::addPackageTxs(int& nPackagesSelected, int& nDescendantsUpdated, std::chrono::seconds min_tx_age)
 {
     // mapModifiedTx will store sorted packages after they are modified
     // because some of their txs are already in the block
