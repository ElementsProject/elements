// Copyright (c) 2009-2020 The Bitcoin Core developers
// Distributed under the MIT software license, see the accompanying
// file COPYING or http://www.opensource.org/licenses/mit-license.php.

#include <amount.h>
#include <coins.h>
#include <consensus/tx_verify.h>
#include <node/psbt.h>
#include <policy/policy.h>
#include <policy/settings.h>
#include <tinyformat.h>

#include <numeric>

PSBTAnalysis AnalyzePSBT(PartiallySignedTransaction psbtx)
{
    // Go through each input and build status
    PSBTAnalysis result;

    // Elements things
    bool needs_blinded_outputs = false;
    bool has_blinded_outputs = false;

    result.inputs.resize(psbtx.inputs.size());

<<<<<<< HEAD
    const PrecomputedTransactionData txdata = PrecomputePSBTData(psbtx);

    for (unsigned int i = 0; i < psbtx.tx->vin.size(); ++i) {
=======
    for (unsigned int i = 0; i < psbtx.inputs.size(); ++i) {
>>>>>>> 9a154599
        PSBTInput& input = psbtx.inputs[i];
        PSBTInputAnalysis& input_analysis = result.inputs[i];

        // We set next role here and ratchet backwards as required
        input_analysis.next = PSBTRole::EXTRACTOR;

        // Check for a UTXO
        CTxOut utxo;
        if (input.GetUTXO(utxo)) {
            if (utxo.nValue.IsExplicit()) {
                if (!MoneyRange(utxo.nValue.GetAmount())) {
                    result.SetInvalid(strprintf("PSBT is not valid. Input %u has invalid value", i));
                    return result;
                }
            } else {
                needs_blinded_outputs = true;
            }
            input_analysis.has_utxo = true;
        } else {
            if (input.non_witness_utxo && *input.prev_out >= input.non_witness_utxo->vout.size()) {
                result.SetInvalid(strprintf("PSBT is not valid. Input %u specifies invalid prevout", i));
                return result;
            }
            input_analysis.has_utxo = false;
            input_analysis.is_final = false;
            input_analysis.next = PSBTRole::UPDATER;
        }

        if (!utxo.IsNull() && utxo.scriptPubKey.IsUnspendable()) {
            result.SetInvalid(strprintf("PSBT is not valid. Input %u spends unspendable output", i));
            return result;
        }

        // Check if it is final
        if (!utxo.IsNull() && !PSBTInputSigned(input)) {
            input_analysis.is_final = false;

            // Figure out what is missing
            SignatureData outdata;
            bool complete = SignPSBTInput(DUMMY_SIGNING_PROVIDER, psbtx, i, &txdata, 1, &outdata);

            // Things are missing
            if (!complete) {
                input_analysis.missing_pubkeys = outdata.missing_pubkeys;
                input_analysis.missing_redeem_script = outdata.missing_redeem_script;
                input_analysis.missing_witness_script = outdata.missing_witness_script;
                input_analysis.missing_sigs = outdata.missing_sigs;

                // If we are only missing signatures and nothing else, then next is signer
                if (outdata.missing_pubkeys.empty() && outdata.missing_redeem_script.IsNull() && outdata.missing_witness_script.IsNull() && !outdata.missing_sigs.empty()) {
                    input_analysis.next = PSBTRole::SIGNER;
                } else {
                    input_analysis.next = PSBTRole::UPDATER;
                }
            } else {
                input_analysis.next = PSBTRole::FINALIZER;
            }
        } else if (!utxo.IsNull()){
            input_analysis.is_final = true;
        }
    }

    for (const PSBTOutput& output : psbtx.outputs) {
        CTxOut txout = output.GetTxOut();
        if (output.IsBlinded()) {
            has_blinded_outputs = true;
            if (!output.IsFullyBlinded()) {
                result.next = PSBTRole::BLINDER;
            }
        } else {
            // Find the fee output
            if (txout.IsFee()) {
                if (result.fee != nullopt) {
                    result.SetInvalid("There is more than one fee output");
                    return result;
                }
                result.fee = output.amount;
            }
        }
        if (txout.nValue.IsExplicit() && !MoneyRange(txout.nValue.GetAmount())) {
            result.SetInvalid("PSBT is not valid. Output amount invalid");
            return result;
        }
    }

    if (result.fee == nullopt) {
        result.SetInvalid("PSBT missing required fee output");
        return result;
    }

    if (needs_blinded_outputs && !has_blinded_outputs) {
        result.SetInvalid("PSBT has blinded inputs but no blinded outputs. Must have at least one blinded output to balance with the inputs");
        return result;
    }

    // Estimate the size
    CMutableTransaction mtx(psbtx.GetUnsignedTx());
    CCoinsView view_dummy;
    CCoinsViewCache view(&view_dummy);
    bool success = true;

<<<<<<< HEAD
            if (!SignPSBTInput(DUMMY_SIGNING_PROVIDER, psbtx, i, nullptr, 1) || !psbtx.GetInputUTXO(newcoin.out, i)) {
                success = false;
                break;
            } else {
                mtx.vin[i].scriptSig = input.final_script_sig;
                mtx.witness.vtxinwit[i].scriptWitness = input.final_script_witness;
                newcoin.nHeight = 1;
                view.AddCoin(psbtx.tx->vin[i].prevout, std::move(newcoin), true);
            }
        }
=======
    for (unsigned int i = 0; i < psbtx.inputs.size(); ++i) {
        PSBTInput& input = psbtx.inputs[i];
        Coin newcoin;
>>>>>>> 9a154599

        if (!SignPSBTInput(DUMMY_SIGNING_PROVIDER, psbtx, i, 1, nullptr, true) || !input.GetUTXO(newcoin.out)) {
            success = false;
            break;
        } else {
            mtx.vin[i].scriptSig = input.final_script_sig;
            mtx.witness.vtxinwit[i].scriptWitness = input.final_script_witness;
            newcoin.nHeight = 1;
            view.AddCoin(input.GetOutPoint(), std::move(newcoin), true);
        }
    }

    if (success) {
        CTransaction ctx = CTransaction(mtx);
        size_t size = GetVirtualTransactionSize(ctx, GetTransactionSigOpCost(ctx, view, STANDARD_SCRIPT_VERIFY_FLAGS));
        result.estimated_vsize = size;
        // Estimate fee rate
        CFeeRate feerate(*result.fee, size);
        result.estimated_feerate = feerate;
    }

    // Calculate next role for PSBT by grabbing "minimum" PSBTInput next role
    result.next = PSBTRole::EXTRACTOR;
    for (unsigned int i = 0; i < psbtx.inputs.size(); ++i) {
        PSBTInputAnalysis& input_analysis = result.inputs[i];
        result.next = std::min(result.next, input_analysis.next);
    }
    assert(result.next > PSBTRole::CREATOR);

    return result;
}
<|MERGE_RESOLUTION|>--- conflicted
+++ resolved
@@ -23,13 +23,9 @@
 
     result.inputs.resize(psbtx.inputs.size());
 
-<<<<<<< HEAD
     const PrecomputedTransactionData txdata = PrecomputePSBTData(psbtx);
 
-    for (unsigned int i = 0; i < psbtx.tx->vin.size(); ++i) {
-=======
     for (unsigned int i = 0; i < psbtx.inputs.size(); ++i) {
->>>>>>> 9a154599
         PSBTInput& input = psbtx.inputs[i];
         PSBTInputAnalysis& input_analysis = result.inputs[i];
 
@@ -102,7 +98,7 @@
         } else {
             // Find the fee output
             if (txout.IsFee()) {
-                if (result.fee != nullopt) {
+                if (result.fee != std::nullopt) {
                     result.SetInvalid("There is more than one fee output");
                     return result;
                 }
@@ -115,7 +111,7 @@
         }
     }
 
-    if (result.fee == nullopt) {
+    if (result.fee == std::nullopt) {
         result.SetInvalid("PSBT missing required fee output");
         return result;
     }
@@ -131,24 +127,11 @@
     CCoinsViewCache view(&view_dummy);
     bool success = true;
 
-<<<<<<< HEAD
-            if (!SignPSBTInput(DUMMY_SIGNING_PROVIDER, psbtx, i, nullptr, 1) || !psbtx.GetInputUTXO(newcoin.out, i)) {
-                success = false;
-                break;
-            } else {
-                mtx.vin[i].scriptSig = input.final_script_sig;
-                mtx.witness.vtxinwit[i].scriptWitness = input.final_script_witness;
-                newcoin.nHeight = 1;
-                view.AddCoin(psbtx.tx->vin[i].prevout, std::move(newcoin), true);
-            }
-        }
-=======
     for (unsigned int i = 0; i < psbtx.inputs.size(); ++i) {
         PSBTInput& input = psbtx.inputs[i];
         Coin newcoin;
->>>>>>> 9a154599
 
-        if (!SignPSBTInput(DUMMY_SIGNING_PROVIDER, psbtx, i, 1, nullptr, true) || !input.GetUTXO(newcoin.out)) {
+        if (!SignPSBTInput(DUMMY_SIGNING_PROVIDER, psbtx, i, nullptr, 1) || !input.GetUTXO(newcoin.out)) {
             success = false;
             break;
         } else {
