--- conflicted
+++ resolved
@@ -48,9 +48,8 @@
 static constexpr size_t BLOCK_SERIALIZATION_HEADER_SIZE = CMessageHeader::MESSAGE_START_SIZE + sizeof(unsigned int);
 
 extern std::atomic_bool fReindex;
-<<<<<<< HEAD
-extern bool fPruneMode;
-extern uint64_t nPruneTarget;
+
+// ELEMENTS
 /** True if we're running in -trim_headers mode. */
 extern bool fTrimHeaders;
 /** Minimum number of full untrimmed headers to keep, for blocks we have. */
@@ -58,8 +57,6 @@
 /** Target number of headers to download beyond the blocks we have. */
 // NOTE: this currently only operates when in header trim mode, but it's really independent of that.
 extern int64_t nHeaderDownloadBuffer;
-=======
->>>>>>> cbfbf46e
 
 // Because validation code takes pointers to the map's CBlockIndex objects, if
 // we ever switch to another associative container, we need to either use a
