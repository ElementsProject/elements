// Copyright (c) 2009-2010 Satoshi Nakamoto
// Copyright (c) 2009-2021 The Bitcoin Core developers
// Distributed under the MIT software license, see the accompanying
// file COPYING or http://www.opensource.org/licenses/mit-license.php.

#ifndef BITCOIN_TXMEMPOOL_H
#define BITCOIN_TXMEMPOOL_H

#include <atomic>
#include <map>
#include <optional>
#include <set>
#include <string>
#include <utility>
#include <vector>

#include <kernel/mempool_limits.h>
#include <kernel/mempool_options.h>

#include <coins.h>
#include <consensus/amount.h>
#include <indirectmap.h>
#include <policy/feerate.h>
#include <policy/packages.h>
#include <primitives/transaction.h>
#include <primitives/pak.h>
#include <random.h>
#include <sync.h>
#include <txmempool_entry.h>
#include <util/epochguard.h>
#include <util/hasher.h>

#include <boost/multi_index/hashed_index.hpp>
#include <boost/multi_index/ordered_index.hpp>
#include <boost/multi_index/sequenced_index.hpp>
#include <boost/multi_index_container.hpp>

class CBlockIndex;
class CChain;
class Chainstate;
extern RecursiveMutex cs_main;

/** Fake height value used in Coin to signify they are only in the memory pool (since 0.8) */
static const uint32_t MEMPOOL_HEIGHT = 0x7FFFFFFF;

/**
 * Test whether the LockPoints height and time are still valid on the current chain
 */
bool TestLockPointValidity(CChain& active_chain, const LockPoints& lp) EXCLUSIVE_LOCKS_REQUIRED(cs_main);

<<<<<<< HEAD
struct CompareIteratorByHash {
    // SFINAE for T where T is either a pointer type (e.g., a txiter) or a reference_wrapper<T>
    // (e.g. a wrapped CTxMemPoolEntry&)
    template <typename T>
    bool operator()(const std::reference_wrapper<T>& a, const std::reference_wrapper<T>& b) const
    {
        return a.get().GetTx().GetHash() < b.get().GetTx().GetHash();
    }
    template <typename T>
    bool operator()(const T& a, const T& b) const
    {
        return a->GetTx().GetHash() < b->GetTx().GetHash();
    }
};

/** \class CTxMemPoolEntry
 *
 * CTxMemPoolEntry stores data about the corresponding transaction, as well
 * as data about all in-mempool transactions that depend on the transaction
 * ("descendant" transactions).
 *
 * When a new entry is added to the mempool, we update the descendant state
 * (nCountWithDescendants, nSizeWithDescendants, and nModFeesWithDescendants) for
 * all ancestors of the newly added transaction.
 *
 */

class CTxMemPoolEntry
{
public:
    typedef std::reference_wrapper<const CTxMemPoolEntry> CTxMemPoolEntryRef;
    // two aliases, should the types ever diverge
    typedef std::set<CTxMemPoolEntryRef, CompareIteratorByHash> Parents;
    typedef std::set<CTxMemPoolEntryRef, CompareIteratorByHash> Children;

private:
    const CTransactionRef tx;
    mutable Parents m_parents;
    mutable Children m_children;
    const CAmount nFee;             //!< Cached to avoid expensive parent-transaction lookups
    const size_t nTxWeight;         //!< ... and avoid recomputing tx weight (also used for GetTxSize())
    const size_t nUsageSize;        //!< ... and total memory usage
    const int64_t nTime;            //!< Local time when entering the mempool
    const unsigned int entryHeight; //!< Chain height when entering the mempool
    const bool spendsCoinbase;      //!< keep track of transactions that spend a coinbase
    const int64_t sigOpCost;        //!< Total sigop cost
    CAmount m_modified_fee;         //!< Used for determining the priority of the transaction for mining in a block
    LockPoints lockPoints;     //!< Track the height and time at which tx was final

    // Information about descendants of this transaction that are in the
    // mempool; if we remove this transaction we must remove all of these
    // descendants as well.
    uint64_t nCountWithDescendants{1}; //!< number of descendant transactions
    uint64_t nSizeWithDescendants;   //!< ... and size
    CAmount nModFeesWithDescendants; //!< ... and total fees (all including us)

    // Analogous statistics for ancestor transactions
    uint64_t nCountWithAncestors{1};
    uint64_t nSizeWithAncestors;
    CAmount nModFeesWithAncestors;
    int64_t nSigOpCostWithAncestors;
    uint64_t discountSizeWithAncestors; // ELEMENTS

public:
    CTxMemPoolEntry(const CTransactionRef& tx, CAmount fee,
                    int64_t time, unsigned int entry_height,
                    bool spends_coinbase,
                    int64_t sigops_cost, LockPoints lp,
                    const std::set<std::pair<uint256, COutPoint>>& setPeginsSpent);

    const CTransaction& GetTx() const { return *this->tx; }
    CTransactionRef GetSharedTx() const { return this->tx; }
    const CAmount& GetFee() const { return nFee; }
    size_t GetTxSize() const;
    size_t GetDiscountTxSize() const;
    size_t GetTxWeight() const { return nTxWeight; }
    std::chrono::seconds GetTime() const { return std::chrono::seconds{nTime}; }
    unsigned int GetHeight() const { return entryHeight; }
    int64_t GetSigOpCost() const { return sigOpCost; }
    CAmount GetModifiedFee() const { return m_modified_fee; }
    size_t DynamicMemoryUsage() const { return nUsageSize; }
    const LockPoints& GetLockPoints() const { return lockPoints; }

    // Adjusts the descendant state.
    void UpdateDescendantState(int64_t modifySize, CAmount modifyFee, int64_t modifyCount);
    // Adjusts the ancestor state
    void UpdateAncestorState(int64_t modifySize, CAmount modifyFee, int64_t modifyCount, int64_t modifySigOps, int64_t discountSize);
    // Updates the modified fees with descendants/ancestors.
    void UpdateModifiedFee(CAmount fee_diff);
    // Update the LockPoints after a reorg
    void UpdateLockPoints(const LockPoints& lp);

    uint64_t GetCountWithDescendants() const { return nCountWithDescendants; }
    uint64_t GetSizeWithDescendants() const { return nSizeWithDescendants; }
    CAmount GetModFeesWithDescendants() const { return nModFeesWithDescendants; }

    bool GetSpendsCoinbase() const { return spendsCoinbase; }

    uint64_t GetCountWithAncestors() const { return nCountWithAncestors; }
    uint64_t GetSizeWithAncestors() const { return nSizeWithAncestors; }
    uint64_t GetDiscountSizeWithAncestors() const { return discountSizeWithAncestors; }
    CAmount GetModFeesWithAncestors() const { return nModFeesWithAncestors; }
    int64_t GetSigOpCostWithAncestors() const { return nSigOpCostWithAncestors; }

    const Parents& GetMemPoolParentsConst() const { return m_parents; }
    const Children& GetMemPoolChildrenConst() const { return m_children; }
    Parents& GetMemPoolParents() const { return m_parents; }
    Children& GetMemPoolChildren() const { return m_children; }

    mutable size_t vTxHashesIdx; //!< Index in mempool's vTxHashes

    mutable Epoch::Marker m_epoch_marker; //!< epoch when last touched, useful for graph algorithms

    // ELEMENTS:
    std::set<std::pair<uint256, COutPoint>> setPeginsSpent;
};

=======
>>>>>>> d0b1f613
// extracts a transaction hash from CTxMemPoolEntry or CTransactionRef
struct mempoolentry_txid
{
    typedef uint256 result_type;
    result_type operator() (const CTxMemPoolEntry &entry) const
    {
        return entry.GetTx().GetHash();
    }

    result_type operator() (const CTransactionRef& tx) const
    {
        return tx->GetHash();
    }
};

// extracts a transaction witness-hash from CTxMemPoolEntry or CTransactionRef
struct mempoolentry_wtxid
{
    typedef uint256 result_type;
    result_type operator() (const CTxMemPoolEntry &entry) const
    {
        return entry.GetTx().GetWitnessHash();
    }

    result_type operator() (const CTransactionRef& tx) const
    {
        return tx->GetWitnessHash();
    }
};


/** \class CompareTxMemPoolEntryByDescendantScore
 *
 *  Sort an entry by max(score/size of entry's tx, score/size with all descendants).
 */
class CompareTxMemPoolEntryByDescendantScore
{
public:
    bool operator()(const CTxMemPoolEntry& a, const CTxMemPoolEntry& b) const
    {
        double a_mod_fee, a_size, b_mod_fee, b_size;

        GetModFeeAndSize(a, a_mod_fee, a_size);
        GetModFeeAndSize(b, b_mod_fee, b_size);

        // Avoid division by rewriting (a/b > c/d) as (a*d > c*b).
        double f1 = a_mod_fee * b_size;
        double f2 = a_size * b_mod_fee;

        if (f1 == f2) {
            return a.GetTime() >= b.GetTime();
        }
        return f1 < f2;
    }

    // Return the fee/size we're using for sorting this entry.
    void GetModFeeAndSize(const CTxMemPoolEntry &a, double &mod_fee, double &size) const
    {
        // Compare feerate with descendants to feerate of the transaction, and
        // return the fee/size for the max.
        double f1 = (double)a.GetModifiedFee() * a.GetSizeWithDescendants();
        double f2 = (double)a.GetModFeesWithDescendants() * a.GetTxSize();

        if (f2 > f1) {
            mod_fee = a.GetModFeesWithDescendants();
            size = a.GetSizeWithDescendants();
        } else {
            mod_fee = a.GetModifiedFee();
            size = a.GetTxSize();
        }
    }
};

/** \class CompareTxMemPoolEntryByScore
 *
 *  Sort by feerate of entry (fee/size) in descending order
 *  This is only used for transaction relay, so we use GetFee()
 *  instead of GetModifiedFee() to avoid leaking prioritization
 *  information via the sort order.
 */
class CompareTxMemPoolEntryByScore
{
public:
    bool operator()(const CTxMemPoolEntry& a, const CTxMemPoolEntry& b) const
    {
        double f1 = (double)a.GetFee() * b.GetTxSize();
        double f2 = (double)b.GetFee() * a.GetTxSize();
        if (f1 == f2) {
            return b.GetTx().GetHash() < a.GetTx().GetHash();
        }
        return f1 > f2;
    }
};

class CompareTxMemPoolEntryByEntryTime
{
public:
    bool operator()(const CTxMemPoolEntry& a, const CTxMemPoolEntry& b) const
    {
        return a.GetTime() < b.GetTime();
    }
};

/** \class CompareTxMemPoolEntryByAncestorScore
 *
 *  Sort an entry by min(score/size of entry's tx, score/size with all ancestors).
 */
class CompareTxMemPoolEntryByAncestorFee
{
public:
    template<typename T>
    bool operator()(const T& a, const T& b) const
    {
        double a_mod_fee, a_size, b_mod_fee, b_size;

        GetModFeeAndSize(a, a_mod_fee, a_size);
        GetModFeeAndSize(b, b_mod_fee, b_size);

        // Avoid division by rewriting (a/b > c/d) as (a*d > c*b).
        double f1 = a_mod_fee * b_size;
        double f2 = a_size * b_mod_fee;

        if (f1 == f2) {
            return a.GetTx().GetHash() < b.GetTx().GetHash();
        }
        return f1 > f2;
    }

    // Return the fee/size we're using for sorting this entry.
    template <typename T>
    void GetModFeeAndSize(const T &a, double &mod_fee, double &size) const
    {
        // Compare feerate with ancestors to feerate of the transaction, and
        // return the fee/size for the min.
        double f1 = (double)a.GetModifiedFee() * a.GetSizeWithAncestors();
        double f2 = (double)a.GetModFeesWithAncestors() * a.GetTxSize();

        if (f1 > f2) {
            mod_fee = a.GetModFeesWithAncestors();
            size = a.GetSizeWithAncestors();
        } else {
            mod_fee = a.GetModifiedFee();
            size = a.GetTxSize();
        }
    }
};

/** \class CompareTxMemPoolEntryByConfidentialFee
 *
 *  Sort an entry by min(score/discountvsize of entry's tx, score/discountvsize with all ancestors).
 */
class CompareTxMemPoolEntryByConfidentialFee
{
public:
    template <typename T>
    bool operator()(const T& a, const T& b) const
    {
        double a_mod_fee, a_size, b_mod_fee, b_size;

        GetModFeeAndSize(a, a_mod_fee, a_size);
        GetModFeeAndSize(b, b_mod_fee, b_size);

        // Avoid division by rewriting (a/b > c/d) as (a*d > c*b).
        double f1 = a_mod_fee * b_size;
        double f2 = a_size * b_mod_fee;

        if (f1 == f2) {
            return a.GetTx().GetHash() < b.GetTx().GetHash();
        }
        return f1 > f2;
    }

    // Return the fee/size we're using for sorting this entry.
    template <typename T>
    void GetModFeeAndSize(const T& a, double& mod_fee, double& size) const
    {
        // Compare feerate with ancestors to feerate of the transaction, and
        // return the fee/size for the min.
        double f1 = (double)a.GetModifiedFee() * a.GetDiscountSizeWithAncestors();
        double f2 = (double)a.GetModFeesWithAncestors() * a.GetDiscountTxSize();

        if (f1 > f2) {
            mod_fee = a.GetModFeesWithAncestors();
            size = a.GetDiscountSizeWithAncestors();
        } else {
            mod_fee = a.GetModifiedFee();
            size = a.GetDiscountTxSize();
        }
    }
};

// Multi_index tag names
struct descendant_score {};
struct entry_time {};
struct ancestor_score {};
struct index_by_wtxid {};
struct confidential_score {}; // ELEMENTS

class CBlockPolicyEstimator;

/**
 * Information about a mempool transaction.
 */
struct TxMempoolInfo
{
    /** The transaction itself */
    CTransactionRef tx;

    /** Time the transaction entered the mempool. */
    std::chrono::seconds m_time;

    /** Fee of the transaction. */
    CAmount fee;

    /** Virtual size of the transaction. */
    size_t vsize;

    /** The fee delta. */
    int64_t nFeeDelta;

    /** ELEMENTS: Discounted CT size. */
    size_t discountvsize;
};

/** Reason why a transaction was removed from the mempool,
 * this is passed to the notification signal.
 */
enum class MemPoolRemovalReason {
    EXPIRY,      //!< Expired from mempool
    SIZELIMIT,   //!< Removed in size limiting
    REORG,       //!< Removed for reorganization
    BLOCK,       //!< Removed for block
    CONFLICT,    //!< Removed for conflict with in-block transaction
    REPLACED,    //!< Removed for replacement
};

const std::string RemovalReasonToString(const MemPoolRemovalReason& r) noexcept;

/**
 * CTxMemPool stores valid-according-to-the-current-best-chain transactions
 * that may be included in the next block.
 *
 * Transactions are added when they are seen on the network (or created by the
 * local node), but not all transactions seen are added to the pool. For
 * example, the following new transactions will not be added to the mempool:
 * - a transaction which doesn't meet the minimum fee requirements.
 * - a new transaction that double-spends an input of a transaction already in
 * the pool where the new transaction does not meet the Replace-By-Fee
 * requirements as defined in doc/policy/mempool-replacements.md.
 * - a non-standard transaction.
 *
 * CTxMemPool::mapTx, and CTxMemPoolEntry bookkeeping:
 *
 * mapTx is a boost::multi_index that sorts the mempool on 5 criteria:
 * - transaction hash (txid)
 * - witness-transaction hash (wtxid)
 * - descendant feerate [we use max(feerate of tx, feerate of tx with all descendants)]
 * - time in mempool
 * - ancestor feerate [we use min(feerate of tx, feerate of tx with all unconfirmed ancestors)]
 * - ancestor feerate by discount vsize // ELEMENTS: "confidential_score"
 *
 * Note: the term "descendant" refers to in-mempool transactions that depend on
 * this one, while "ancestor" refers to in-mempool transactions that a given
 * transaction depends on.
 *
 * In order for the feerate sort to remain correct, we must update transactions
 * in the mempool when new descendants arrive.  To facilitate this, we track
 * the set of in-mempool direct parents and direct children in mapLinks.  Within
 * each CTxMemPoolEntry, we track the size and fees of all descendants.
 *
 * Usually when a new transaction is added to the mempool, it has no in-mempool
 * children (because any such children would be an orphan).  So in
 * addUnchecked(), we:
 * - update a new entry's setMemPoolParents to include all in-mempool parents
 * - update the new entry's direct parents to include the new tx as a child
 * - update all ancestors of the transaction to include the new tx's size/fee
 *
 * When a transaction is removed from the mempool, we must:
 * - update all in-mempool parents to not track the tx in setMemPoolChildren
 * - update all ancestors to not include the tx's size/fees in descendant state
 * - update all in-mempool children to not include it as a parent
 *
 * These happen in UpdateForRemoveFromMempool().  (Note that when removing a
 * transaction along with its descendants, we must calculate that set of
 * transactions to be removed before doing the removal, or else the mempool can
 * be in an inconsistent state where it's impossible to walk the ancestors of
 * a transaction.)
 *
 * In the event of a reorg, the assumption that a newly added tx has no
 * in-mempool children is false.  In particular, the mempool is in an
 * inconsistent state while new transactions are being added, because there may
 * be descendant transactions of a tx coming from a disconnected block that are
 * unreachable from just looking at transactions in the mempool (the linking
 * transactions may also be in the disconnected block, waiting to be added).
 * Because of this, there's not much benefit in trying to search for in-mempool
 * children in addUnchecked().  Instead, in the special case of transactions
 * being added from a disconnected block, we require the caller to clean up the
 * state, to account for in-mempool, out-of-block descendants for all the
 * in-block transactions by calling UpdateTransactionsFromBlock().  Note that
 * until this is called, the mempool state is not consistent, and in particular
 * mapLinks may not be correct (and therefore functions like
 * CalculateMemPoolAncestors() and CalculateDescendants() that rely
 * on them to walk the mempool are not generally safe to use).
 *
 * Computational limits:
 *
 * Updating all in-mempool ancestors of a newly added transaction can be slow,
 * if no bound exists on how many in-mempool ancestors there may be.
 * CalculateMemPoolAncestors() takes configurable limits that are designed to
 * prevent these calculations from being too CPU intensive.
 *
 */
class CTxMemPool
{
protected:
    const int m_check_ratio; //!< Value n means that 1 times in n we check.
    std::atomic<unsigned int> nTransactionsUpdated{0}; //!< Used by getblocktemplate to trigger CreateNewBlock() invocation
    CBlockPolicyEstimator* const minerPolicyEstimator;

    uint64_t totalTxSize GUARDED_BY(cs);      //!< sum of all mempool tx's virtual sizes. Differs from serialized tx size since witness data is discounted. Defined in BIP 141.
    CAmount m_total_fee GUARDED_BY(cs);       //!< sum of all mempool tx's fees (NOT modified fee)
    uint64_t cachedInnerUsage GUARDED_BY(cs); //!< sum of dynamic memory usage of all the map elements (NOT the maps themselves)

    mutable int64_t lastRollingFeeUpdate GUARDED_BY(cs);
    mutable bool blockSinceLastRollingFeeBump GUARDED_BY(cs);
    mutable double rollingMinimumFeeRate GUARDED_BY(cs); //!< minimum fee to get into the pool, decreases exponentially
    mutable Epoch m_epoch GUARDED_BY(cs);

    // In-memory counter for external mempool tracking purposes.
    // This number is incremented once every time a transaction
    // is added or removed from the mempool for any reason.
    mutable uint64_t m_sequence_number GUARDED_BY(cs){1};

    void trackPackageRemoved(const CFeeRate& rate) EXCLUSIVE_LOCKS_REQUIRED(cs);

    bool m_load_tried GUARDED_BY(cs){false};

    CFeeRate GetMinFee(size_t sizelimit) const;

public:

    static const int ROLLING_FEE_HALFLIFE = 60 * 60 * 12; // public only for testing

    typedef boost::multi_index_container<
        CTxMemPoolEntry,
        boost::multi_index::indexed_by<
            // sorted by txid
            boost::multi_index::hashed_unique<mempoolentry_txid, SaltedTxidHasher>,
            // sorted by wtxid
            boost::multi_index::hashed_unique<
                boost::multi_index::tag<index_by_wtxid>,
                mempoolentry_wtxid,
                SaltedTxidHasher
            >,
            // sorted by fee rate
            boost::multi_index::ordered_non_unique<
                boost::multi_index::tag<descendant_score>,
                boost::multi_index::identity<CTxMemPoolEntry>,
                CompareTxMemPoolEntryByDescendantScore
            >,
            // sorted by entry time
            boost::multi_index::ordered_non_unique<
                boost::multi_index::tag<entry_time>,
                boost::multi_index::identity<CTxMemPoolEntry>,
                CompareTxMemPoolEntryByEntryTime
            >,
            // sorted by fee rate with ancestors
            boost::multi_index::ordered_non_unique<
                boost::multi_index::tag<ancestor_score>,
                boost::multi_index::identity<CTxMemPoolEntry>,
                CompareTxMemPoolEntryByAncestorFee
            >,
            // ELEMENTS: sorted by confidential first fee rate with ancestors
            boost::multi_index::ordered_non_unique<
                boost::multi_index::tag<confidential_score>,
                boost::multi_index::identity<CTxMemPoolEntry>,
                CompareTxMemPoolEntryByConfidentialFee
            >
        >
    > indexed_transaction_set;

    /**
     * This mutex needs to be locked when accessing `mapTx` or other members
     * that are guarded by it.
     *
     * @par Consistency guarantees
     *
     * By design, it is guaranteed that:
     *
     * 1. Locking both `cs_main` and `mempool.cs` will give a view of mempool
     *    that is consistent with current chain tip (`ActiveChain()` and
     *    `CoinsTip()`) and is fully populated. Fully populated means that if the
     *    current active chain is missing transactions that were present in a
     *    previously active chain, all the missing transactions will have been
     *    re-added to the mempool and should be present if they meet size and
     *    consistency constraints.
     *
     * 2. Locking `mempool.cs` without `cs_main` will give a view of a mempool
     *    consistent with some chain that was active since `cs_main` was last
     *    locked, and that is fully populated as described above. It is ok for
     *    code that only needs to query or remove transactions from the mempool
     *    to lock just `mempool.cs` without `cs_main`.
     *
     * To provide these guarantees, it is necessary to lock both `cs_main` and
     * `mempool.cs` whenever adding transactions to the mempool and whenever
     * changing the chain tip. It's necessary to keep both mutexes locked until
     * the mempool is consistent with the new chain tip and fully populated.
     */
    mutable RecursiveMutex cs;
    indexed_transaction_set mapTx GUARDED_BY(cs);

    using txiter = indexed_transaction_set::nth_index<0>::type::const_iterator;
    std::vector<std::pair<uint256, txiter>> vTxHashes GUARDED_BY(cs); //!< All tx witness hashes/entries in mapTx, in random order

    typedef std::set<txiter, CompareIteratorByHash> setEntries;

    using Limits = kernel::MemPoolLimits;

    uint64_t CalculateDescendantMaximum(txiter entry) const EXCLUSIVE_LOCKS_REQUIRED(cs);
private:
    typedef std::map<txiter, setEntries, CompareIteratorByHash> cacheMap;


    void UpdateParent(txiter entry, txiter parent, bool add) EXCLUSIVE_LOCKS_REQUIRED(cs);
    void UpdateChild(txiter entry, txiter child, bool add) EXCLUSIVE_LOCKS_REQUIRED(cs);

    std::vector<indexed_transaction_set::const_iterator> GetSortedDepthAndScore() const EXCLUSIVE_LOCKS_REQUIRED(cs);

    /**
     * Track locally submitted transactions to periodically retry initial broadcast.
     */
    std::set<uint256> m_unbroadcast_txids GUARDED_BY(cs);


    /**
     * Helper function to calculate all in-mempool ancestors of staged_ancestors and apply ancestor
     * and descendant limits (including staged_ancestors thsemselves, entry_size and entry_count).
     *
     * @param[in]   entry_size          Virtual size to include in the limits.
     * @param[in]   entry_count         How many entries to include in the limits.
     * @param[out]  setAncestors        Will be populated with all mempool ancestors.
     * @param[in]   staged_ancestors    Should contain entries in the mempool.
     * @param[in]   limits              Maximum number and size of ancestors and descendants
     * @param[out]  errString           Populated with error reason if any limits are hit
     *
     * @return true if no limits were hit and all in-mempool ancestors were calculated, false
     * otherwise
     */
    bool CalculateAncestorsAndCheckLimits(size_t entry_size,
                                          size_t entry_count,
                                          setEntries& setAncestors,
                                          CTxMemPoolEntry::Parents &staged_ancestors,
                                          const Limits& limits,
                                          std::string &errString) const EXCLUSIVE_LOCKS_REQUIRED(cs);

public:
    indirectmap<COutPoint, const CTransaction*> mapNextTx GUARDED_BY(cs);
    std::map<uint256, CAmount> mapDeltas GUARDED_BY(cs);

    using Options = kernel::MemPoolOptions;

    const int64_t m_max_size_bytes;
    const std::chrono::seconds m_expiry;
    const CFeeRate m_incremental_relay_feerate;
    const CFeeRate m_min_relay_feerate;
    const CFeeRate m_dust_relay_feerate;
    const bool m_permit_bare_multisig;
    const std::optional<unsigned> m_max_datacarrier_bytes;
    const bool m_require_standard;
    const bool m_full_rbf;

    const Limits m_limits;

    /** Create a new CTxMemPool.
     * Sanity checks will be off by default for performance, because otherwise
     * accepting transactions becomes O(N^2) where N is the number of transactions
     * in the pool.
     */
    explicit CTxMemPool(const Options& opts);

    /**
     * If sanity-checking is turned on, check makes sure the pool is
     * consistent (does not contain two transactions that spend the same inputs,
     * all inputs are in the mapNextTx array). If sanity-checking is turned off,
     * check does nothing.
     */
    void check(const CBlockIndex* active_chain_tip, const CCoinsViewCache& active_coins_tip, int64_t spendheight) const EXCLUSIVE_LOCKS_REQUIRED(::cs_main);

    // addUnchecked must updated state for all ancestors of a given transaction,
    // to track size/count of descendant transactions.  First version of
    // addUnchecked can be used to have it call CalculateMemPoolAncestors(), and
    // then invoke the second version.
    // Note that addUnchecked is ONLY called from ATMP outside of tests
    // and any other callers may break wallet's in-mempool tracking (due to
    // lack of CValidationInterface::TransactionAddedToMempool callbacks).
    void addUnchecked(const CTxMemPoolEntry& entry, bool validFeeEstimate = true) EXCLUSIVE_LOCKS_REQUIRED(cs, cs_main);
    void addUnchecked(const CTxMemPoolEntry& entry, setEntries& setAncestors, bool validFeeEstimate = true) EXCLUSIVE_LOCKS_REQUIRED(cs, cs_main);

    void removeRecursive(const CTransaction& tx, MemPoolRemovalReason reason) EXCLUSIVE_LOCKS_REQUIRED(cs);
    /** After reorg, filter the entries that would no longer be valid in the next block, and update
     * the entries' cached LockPoints if needed.  The mempool does not have any knowledge of
     * consensus rules. It just appplies the callable function and removes the ones for which it
     * returns true.
     * @param[in]   filter_final_and_mature   Predicate that checks the relevant validation rules
     *                                        and updates an entry's LockPoints.
     * */
    void removeForReorg(CChain& chain, std::function<bool(txiter)> filter_final_and_mature) EXCLUSIVE_LOCKS_REQUIRED(cs, cs_main);
    void removeConflicts(const CTransaction& tx) EXCLUSIVE_LOCKS_REQUIRED(cs);
    void removeForBlock(const std::vector<CTransactionRef>& vtx, unsigned int nBlockHeight,
                        const CBlockIndex* p_block_index_new = nullptr) EXCLUSIVE_LOCKS_REQUIRED(cs);

    void clear();
    void _clear() EXCLUSIVE_LOCKS_REQUIRED(cs); //lock free
    bool CompareDepthAndScore(const uint256& hasha, const uint256& hashb, bool wtxid=false);
    void queryHashes(std::vector<uint256>& vtxid) const;
    bool isSpent(const COutPoint& outpoint) const;
    unsigned int GetTransactionsUpdated() const;
    void AddTransactionsUpdated(unsigned int n);
    /**
     * Check that none of this transactions inputs are in the mempool, and thus
     * the tx is not dependent on other mempool transactions to be included in a block.
     */
    bool HasNoInputsOf(const CTransaction& tx) const EXCLUSIVE_LOCKS_REQUIRED(cs);

    /** Affect CreateNewBlock prioritisation of transactions */
    void PrioritiseTransaction(const uint256& hash, const CAmount& nFeeDelta);
    void ApplyDelta(const uint256& hash, CAmount &nFeeDelta) const EXCLUSIVE_LOCKS_REQUIRED(cs);
    void ClearPrioritisation(const uint256& hash) EXCLUSIVE_LOCKS_REQUIRED(cs);

    /** Get the transaction in the pool that spends the same prevout */
    const CTransaction* GetConflictTx(const COutPoint& prevout) const EXCLUSIVE_LOCKS_REQUIRED(cs);

    /** Returns an iterator to the given hash, if found */
    std::optional<txiter> GetIter(const uint256& txid) const EXCLUSIVE_LOCKS_REQUIRED(cs);

    /** Translate a set of hashes into a set of pool iterators to avoid repeated lookups */
    setEntries GetIterSet(const std::set<uint256>& hashes) const EXCLUSIVE_LOCKS_REQUIRED(cs);

    /** Remove a set of transactions from the mempool.
     *  If a transaction is in this set, then all in-mempool descendants must
     *  also be in the set, unless this transaction is being removed for being
     *  in a block.
     *  Set updateDescendants to true when removing a tx that was in a block, so
     *  that any in-mempool descendants have their ancestor state updated.
     */
    void RemoveStaged(setEntries& stage, bool updateDescendants, MemPoolRemovalReason reason) EXCLUSIVE_LOCKS_REQUIRED(cs);

    /** UpdateTransactionsFromBlock is called when adding transactions from a
     * disconnected block back to the mempool, new mempool entries may have
     * children in the mempool (which is generally not the case when otherwise
     * adding transactions).
     *  @post updated descendant state for descendants of each transaction in
     *        vHashesToUpdate (excluding any child transactions present in
     *        vHashesToUpdate, which are already accounted for). Updated state
     *        includes add fee/size information for such descendants to the
     *        parent and updated ancestor state to include the parent.
     *
     * @param[in] vHashesToUpdate          The set of txids from the
     *     disconnected block that have been accepted back into the mempool.
     */
    void UpdateTransactionsFromBlock(const std::vector<uint256>& vHashesToUpdate) EXCLUSIVE_LOCKS_REQUIRED(cs, cs_main) LOCKS_EXCLUDED(m_epoch);

    /**
     * Try to calculate all in-mempool ancestors of entry.
     * (these are all calculated including the tx itself)
     *
     * @param[in]   entry               CTxMemPoolEntry of which all in-mempool ancestors are calculated
     * @param[out]  setAncestors        Will be populated with all mempool ancestors.
     * @param[in]   limits              Maximum number and size of ancestors and descendants
     * @param[out]  errString           Populated with error reason if any limits are hit
     * @param[in]   fSearchForParents   Whether to search a tx's vin for in-mempool parents, or look
     *                                  up parents from mapLinks. Must be true for entries not in
     *                                  the mempool
     *
     * @return true if no limits were hit and all in-mempool ancestors were calculated, false
     * otherwise
     */
    bool CalculateMemPoolAncestors(const CTxMemPoolEntry& entry,
                                   setEntries& setAncestors,
                                   const Limits& limits,
                                   std::string& errString,
                                   bool fSearchForParents = true) const EXCLUSIVE_LOCKS_REQUIRED(cs);

    /** Calculate all in-mempool ancestors of a set of transactions not already in the mempool and
     * check ancestor and descendant limits. Heuristics are used to estimate the ancestor and
     * descendant count of all entries if the package were to be added to the mempool.  The limits
     * are applied to the union of all package transactions. For example, if the package has 3
     * transactions and limits.ancestor_count = 25, the union of all 3 sets of ancestors (including the
     * transactions themselves) must be <= 22.
     * @param[in]       package                 Transaction package being evaluated for acceptance
     *                                          to mempool. The transactions need not be direct
     *                                          ancestors/descendants of each other.
     * @param[in]       limits                  Maximum number and size of ancestors and descendants
     * @param[out]      errString               Populated with error reason if a limit is hit.
     */
    bool CheckPackageLimits(const Package& package,
                            const Limits& limits,
                            std::string &errString) const EXCLUSIVE_LOCKS_REQUIRED(cs);

    /** Populate setDescendants with all in-mempool descendants of hash.
     *  Assumes that setDescendants includes all in-mempool descendants of anything
     *  already in it.  */
    void CalculateDescendants(txiter it, setEntries& setDescendants) const EXCLUSIVE_LOCKS_REQUIRED(cs);

    /** The minimum fee to get into the mempool, which may itself not be enough
     *  for larger-sized transactions.
     *  The m_incremental_relay_feerate policy variable is used to bound the time it
     *  takes the fee rate to go back down all the way to 0. When the feerate
     *  would otherwise be half of this, it is set to 0 instead.
     */
    CFeeRate GetMinFee() const {
        return GetMinFee(m_max_size_bytes);
    }

    /** Remove transactions from the mempool until its dynamic size is <= sizelimit.
      *  pvNoSpendsRemaining, if set, will be populated with the list of outpoints
      *  which are not in mempool which no longer have any spends in this mempool.
      */
    void TrimToSize(size_t sizelimit, std::vector<COutPoint>* pvNoSpendsRemaining = nullptr) EXCLUSIVE_LOCKS_REQUIRED(cs);

    /** Expire all transaction (and their dependencies) in the mempool older than time. Return the number of removed transactions. */
    int Expire(std::chrono::seconds time) EXCLUSIVE_LOCKS_REQUIRED(cs);

    /**
     * Calculate the ancestor and descendant count for the given transaction.
     * The counts include the transaction itself.
     * When ancestors is non-zero (ie, the transaction itself is in the mempool),
     * ancestorsize and ancestorfees will also be set to the appropriate values.
     */
    void GetTransactionAncestry(const uint256& txid, size_t& ancestors, size_t& descendants, size_t* ancestorsize = nullptr, CAmount* ancestorfees = nullptr) const;

    /**
     * @returns true if we've made an attempt to load the mempool regardless of
     *          whether the attempt was successful or not
     */
    bool GetLoadTried() const;

    /**
     * Set whether or not we've made an attempt to load the mempool (regardless
     * of whether the attempt was successful or not)
     */
    void SetLoadTried(bool load_tried);

    unsigned long size() const
    {
        LOCK(cs);
        return mapTx.size();
    }

    uint64_t GetTotalTxSize() const EXCLUSIVE_LOCKS_REQUIRED(cs)
    {
        AssertLockHeld(cs);
        return totalTxSize;
    }

    CAmount GetTotalFee() const EXCLUSIVE_LOCKS_REQUIRED(cs)
    {
        AssertLockHeld(cs);
        return m_total_fee;
    }

    bool exists(const GenTxid& gtxid) const
    {
        LOCK(cs);
        if (gtxid.IsWtxid()) {
            return (mapTx.get<index_by_wtxid>().count(gtxid.GetHash()) != 0);
        }
        return (mapTx.count(gtxid.GetHash()) != 0);
    }

    CTransactionRef get(const uint256& hash) const;
    txiter get_iter_from_wtxid(const uint256& wtxid) const EXCLUSIVE_LOCKS_REQUIRED(cs)
    {
        AssertLockHeld(cs);
        return mapTx.project<0>(mapTx.get<index_by_wtxid>().find(wtxid));
    }
    TxMempoolInfo info(const GenTxid& gtxid) const;
    std::vector<TxMempoolInfo> infoAll() const;

    size_t DynamicMemoryUsage() const;

    /** Adds a transaction to the unbroadcast set */
    void AddUnbroadcastTx(const uint256& txid)
    {
        LOCK(cs);
        // Sanity check the transaction is in the mempool & insert into
        // unbroadcast set.
        if (exists(GenTxid::Txid(txid))) m_unbroadcast_txids.insert(txid);
    };

    /** Removes a transaction from the unbroadcast set */
    void RemoveUnbroadcastTx(const uint256& txid, const bool unchecked = false);

    /** Returns transactions in unbroadcast set */
    std::set<uint256> GetUnbroadcastTxs() const
    {
        LOCK(cs);
        return m_unbroadcast_txids;
    }

    /** Returns whether a txid is in the unbroadcast set */
    bool IsUnbroadcastTx(const uint256& txid) const EXCLUSIVE_LOCKS_REQUIRED(cs)
    {
        AssertLockHeld(cs);
        return m_unbroadcast_txids.count(txid) != 0;
    }

    /** Guards this internal counter for external reporting */
    uint64_t GetAndIncrementSequence() const EXCLUSIVE_LOCKS_REQUIRED(cs) {
        return m_sequence_number++;
    }

    uint64_t GetSequence() const EXCLUSIVE_LOCKS_REQUIRED(cs) {
        return m_sequence_number;
    }

private:
    /** UpdateForDescendants is used by UpdateTransactionsFromBlock to update
     *  the descendants for a single transaction that has been added to the
     *  mempool but may have child transactions in the mempool, eg during a
     *  chain reorg.
     *
     * @pre CTxMemPoolEntry::m_children is correct for the given tx and all
     *      descendants.
     * @pre cachedDescendants is an accurate cache where each entry has all
     *      descendants of the corresponding key, including those that should
     *      be removed for violation of ancestor limits.
     * @post if updateIt has any non-excluded descendants, cachedDescendants has
     *       a new cache line for updateIt.
     * @post descendants_to_remove has a new entry for any descendant which exceeded
     *       ancestor limits relative to updateIt.
     *
     * @param[in] updateIt the entry to update for its descendants
     * @param[in,out] cachedDescendants a cache where each line corresponds to all
     *     descendants. It will be updated with the descendants of the transaction
     *     being updated, so that future invocations don't need to walk the same
     *     transaction again, if encountered in another transaction chain.
     * @param[in] setExclude the set of descendant transactions in the mempool
     *     that must not be accounted for (because any descendants in setExclude
     *     were added to the mempool after the transaction being updated and hence
     *     their state is already reflected in the parent state).
     * @param[out] descendants_to_remove Populated with the txids of entries that
     *     exceed ancestor limits. It's the responsibility of the caller to
     *     removeRecursive them.
     */
    void UpdateForDescendants(txiter updateIt, cacheMap& cachedDescendants,
                              const std::set<uint256>& setExclude, std::set<uint256>& descendants_to_remove) EXCLUSIVE_LOCKS_REQUIRED(cs);
    /** Update ancestors of hash to add/remove it as a descendant transaction. */
    void UpdateAncestorsOf(bool add, txiter hash, setEntries &setAncestors) EXCLUSIVE_LOCKS_REQUIRED(cs);
    /** Set ancestor state for an entry */
    void UpdateEntryForAncestors(txiter it, const setEntries &setAncestors) EXCLUSIVE_LOCKS_REQUIRED(cs);
    /** For each transaction being removed, update ancestors and any direct children.
      * If updateDescendants is true, then also update in-mempool descendants'
      * ancestor state. */
    void UpdateForRemoveFromMempool(const setEntries &entriesToRemove, bool updateDescendants) EXCLUSIVE_LOCKS_REQUIRED(cs);
    /** Sever link between specified transaction and direct children. */
    void UpdateChildrenForRemoval(txiter entry) EXCLUSIVE_LOCKS_REQUIRED(cs);

    /** Before calling removeUnchecked for a given transaction,
     *  UpdateForRemoveFromMempool must be called on the entire (dependent) set
     *  of transactions being removed at the same time.  We use each
     *  CTxMemPoolEntry's setMemPoolParents in order to walk ancestors of a
     *  given transaction that is removed, so we can't remove intermediate
     *  transactions in a chain before we've updated all the state for the
     *  removal.
     */
    void removeUnchecked(txiter entry, MemPoolRemovalReason reason) EXCLUSIVE_LOCKS_REQUIRED(cs);
public:
    /** visited marks a CTxMemPoolEntry as having been traversed
     * during the lifetime of the most recently created Epoch::Guard
     * and returns false if we are the first visitor, true otherwise.
     *
     * An Epoch::Guard must be held when visited is called or an assert will be
     * triggered.
     *
     */
    bool visited(const txiter it) const EXCLUSIVE_LOCKS_REQUIRED(cs, m_epoch)
    {
        return m_epoch.visited(it->m_epoch_marker);
    }

    bool visited(std::optional<txiter> it) const EXCLUSIVE_LOCKS_REQUIRED(cs, m_epoch)
    {
        assert(m_epoch.guarded()); // verify guard even when it==nullopt
        return !it || visited(*it);
    }
};

/**
 * CCoinsView that brings transactions from a mempool into view.
 * It does not check for spendings by memory pool transactions.
 * Instead, it provides access to all Coins which are either unspent in the
 * base CCoinsView, are outputs from any mempool transaction, or are
 * tracked temporarily to allow transaction dependencies in package validation.
 * This allows transaction replacement to work as expected, as you want to
 * have all inputs "available" to check signatures, and any cycles in the
 * dependency graph are checked directly in AcceptToMemoryPool.
 * It also allows you to sign a double-spend directly in
 * signrawtransactionwithkey and signrawtransactionwithwallet,
 * as long as the conflicting transaction is not yet confirmed.
 */
class CCoinsViewMemPool : public CCoinsViewBacked
{
    /**
    * Coins made available by transactions being validated. Tracking these allows for package
    * validation, since we can access transaction outputs without submitting them to mempool.
    */
    std::unordered_map<COutPoint, Coin, SaltedOutpointHasher> m_temp_added;
protected:
    const CTxMemPool& mempool;

public:
    CCoinsViewMemPool(CCoinsView* baseIn, const CTxMemPool& mempoolIn);
    bool GetCoin(const COutPoint &outpoint, Coin &coin) const override;
    /** Add the coins created by this transaction. These coins are only temporarily stored in
     * m_temp_added and cannot be flushed to the back end. Only used for package validation. */
    void PackageAddTransaction(const CTransactionRef& tx);
    // ELEMENTS:
    bool IsPeginSpent(const std::pair<uint256, COutPoint> &outpoint) const override;
};

/**
 * DisconnectedBlockTransactions

 * During the reorg, it's desirable to re-add previously confirmed transactions
 * to the mempool, so that anything not re-confirmed in the new chain is
 * available to be mined. However, it's more efficient to wait until the reorg
 * is complete and process all still-unconfirmed transactions at that time,
 * since we expect most confirmed transactions to (typically) still be
 * confirmed in the new chain, and re-accepting to the memory pool is expensive
 * (and therefore better to not do in the middle of reorg-processing).
 * Instead, store the disconnected transactions (in order!) as we go, remove any
 * that are included in blocks in the new chain, and then process the remaining
 * still-unconfirmed transactions at the end.
 */

// multi_index tag names
struct txid_index {};
struct insertion_order {};

struct DisconnectedBlockTransactions {
    typedef boost::multi_index_container<
        CTransactionRef,
        boost::multi_index::indexed_by<
            // sorted by txid
            boost::multi_index::hashed_unique<
                boost::multi_index::tag<txid_index>,
                mempoolentry_txid,
                SaltedTxidHasher
            >,
            // sorted by order in the blockchain
            boost::multi_index::sequenced<
                boost::multi_index::tag<insertion_order>
            >
        >
    > indexed_disconnected_transactions;

    // It's almost certainly a logic bug if we don't clear out queuedTx before
    // destruction, as we add to it while disconnecting blocks, and then we
    // need to re-process remaining transactions to ensure mempool consistency.
    // For now, assert() that we've emptied out this object on destruction.
    // This assert() can always be removed if the reorg-processing code were
    // to be refactored such that this assumption is no longer true (for
    // instance if there was some other way we cleaned up the mempool after a
    // reorg, besides draining this object).
    ~DisconnectedBlockTransactions() { assert(queuedTx.empty()); }

    indexed_disconnected_transactions queuedTx;
    uint64_t cachedInnerUsage = 0;

    // Estimate the overhead of queuedTx to be 6 pointers + an allocation, as
    // no exact formula for boost::multi_index_contained is implemented.
    size_t DynamicMemoryUsage() const {
        return memusage::MallocUsage(sizeof(CTransactionRef) + 6 * sizeof(void*)) * queuedTx.size() + cachedInnerUsage;
    }

    void addTransaction(const CTransactionRef& tx)
    {
        queuedTx.insert(tx);
        cachedInnerUsage += RecursiveDynamicUsage(tx);
    }

    // Remove entries based on txid_index, and update memory usage.
    void removeForBlock(const std::vector<CTransactionRef>& vtx)
    {
        // Short-circuit in the common case of a block being added to the tip
        if (queuedTx.empty()) {
            return;
        }
        for (auto const &tx : vtx) {
            auto it = queuedTx.find(tx->GetHash());
            if (it != queuedTx.end()) {
                cachedInnerUsage -= RecursiveDynamicUsage(*it);
                queuedTx.erase(it);
            }
        }
    }

    // Remove an entry by insertion_order index, and update memory usage.
    void removeEntry(indexed_disconnected_transactions::index<insertion_order>::type::iterator entry)
    {
        cachedInnerUsage -= RecursiveDynamicUsage(*entry);
        queuedTx.get<insertion_order>().erase(entry);
    }

    void clear()
    {
        cachedInnerUsage = 0;
        queuedTx.clear();
    }
};

#endif // BITCOIN_TXMEMPOOL_H<|MERGE_RESOLUTION|>--- conflicted
+++ resolved
@@ -48,126 +48,6 @@
  */
 bool TestLockPointValidity(CChain& active_chain, const LockPoints& lp) EXCLUSIVE_LOCKS_REQUIRED(cs_main);
 
-<<<<<<< HEAD
-struct CompareIteratorByHash {
-    // SFINAE for T where T is either a pointer type (e.g., a txiter) or a reference_wrapper<T>
-    // (e.g. a wrapped CTxMemPoolEntry&)
-    template <typename T>
-    bool operator()(const std::reference_wrapper<T>& a, const std::reference_wrapper<T>& b) const
-    {
-        return a.get().GetTx().GetHash() < b.get().GetTx().GetHash();
-    }
-    template <typename T>
-    bool operator()(const T& a, const T& b) const
-    {
-        return a->GetTx().GetHash() < b->GetTx().GetHash();
-    }
-};
-
-/** \class CTxMemPoolEntry
- *
- * CTxMemPoolEntry stores data about the corresponding transaction, as well
- * as data about all in-mempool transactions that depend on the transaction
- * ("descendant" transactions).
- *
- * When a new entry is added to the mempool, we update the descendant state
- * (nCountWithDescendants, nSizeWithDescendants, and nModFeesWithDescendants) for
- * all ancestors of the newly added transaction.
- *
- */
-
-class CTxMemPoolEntry
-{
-public:
-    typedef std::reference_wrapper<const CTxMemPoolEntry> CTxMemPoolEntryRef;
-    // two aliases, should the types ever diverge
-    typedef std::set<CTxMemPoolEntryRef, CompareIteratorByHash> Parents;
-    typedef std::set<CTxMemPoolEntryRef, CompareIteratorByHash> Children;
-
-private:
-    const CTransactionRef tx;
-    mutable Parents m_parents;
-    mutable Children m_children;
-    const CAmount nFee;             //!< Cached to avoid expensive parent-transaction lookups
-    const size_t nTxWeight;         //!< ... and avoid recomputing tx weight (also used for GetTxSize())
-    const size_t nUsageSize;        //!< ... and total memory usage
-    const int64_t nTime;            //!< Local time when entering the mempool
-    const unsigned int entryHeight; //!< Chain height when entering the mempool
-    const bool spendsCoinbase;      //!< keep track of transactions that spend a coinbase
-    const int64_t sigOpCost;        //!< Total sigop cost
-    CAmount m_modified_fee;         //!< Used for determining the priority of the transaction for mining in a block
-    LockPoints lockPoints;     //!< Track the height and time at which tx was final
-
-    // Information about descendants of this transaction that are in the
-    // mempool; if we remove this transaction we must remove all of these
-    // descendants as well.
-    uint64_t nCountWithDescendants{1}; //!< number of descendant transactions
-    uint64_t nSizeWithDescendants;   //!< ... and size
-    CAmount nModFeesWithDescendants; //!< ... and total fees (all including us)
-
-    // Analogous statistics for ancestor transactions
-    uint64_t nCountWithAncestors{1};
-    uint64_t nSizeWithAncestors;
-    CAmount nModFeesWithAncestors;
-    int64_t nSigOpCostWithAncestors;
-    uint64_t discountSizeWithAncestors; // ELEMENTS
-
-public:
-    CTxMemPoolEntry(const CTransactionRef& tx, CAmount fee,
-                    int64_t time, unsigned int entry_height,
-                    bool spends_coinbase,
-                    int64_t sigops_cost, LockPoints lp,
-                    const std::set<std::pair<uint256, COutPoint>>& setPeginsSpent);
-
-    const CTransaction& GetTx() const { return *this->tx; }
-    CTransactionRef GetSharedTx() const { return this->tx; }
-    const CAmount& GetFee() const { return nFee; }
-    size_t GetTxSize() const;
-    size_t GetDiscountTxSize() const;
-    size_t GetTxWeight() const { return nTxWeight; }
-    std::chrono::seconds GetTime() const { return std::chrono::seconds{nTime}; }
-    unsigned int GetHeight() const { return entryHeight; }
-    int64_t GetSigOpCost() const { return sigOpCost; }
-    CAmount GetModifiedFee() const { return m_modified_fee; }
-    size_t DynamicMemoryUsage() const { return nUsageSize; }
-    const LockPoints& GetLockPoints() const { return lockPoints; }
-
-    // Adjusts the descendant state.
-    void UpdateDescendantState(int64_t modifySize, CAmount modifyFee, int64_t modifyCount);
-    // Adjusts the ancestor state
-    void UpdateAncestorState(int64_t modifySize, CAmount modifyFee, int64_t modifyCount, int64_t modifySigOps, int64_t discountSize);
-    // Updates the modified fees with descendants/ancestors.
-    void UpdateModifiedFee(CAmount fee_diff);
-    // Update the LockPoints after a reorg
-    void UpdateLockPoints(const LockPoints& lp);
-
-    uint64_t GetCountWithDescendants() const { return nCountWithDescendants; }
-    uint64_t GetSizeWithDescendants() const { return nSizeWithDescendants; }
-    CAmount GetModFeesWithDescendants() const { return nModFeesWithDescendants; }
-
-    bool GetSpendsCoinbase() const { return spendsCoinbase; }
-
-    uint64_t GetCountWithAncestors() const { return nCountWithAncestors; }
-    uint64_t GetSizeWithAncestors() const { return nSizeWithAncestors; }
-    uint64_t GetDiscountSizeWithAncestors() const { return discountSizeWithAncestors; }
-    CAmount GetModFeesWithAncestors() const { return nModFeesWithAncestors; }
-    int64_t GetSigOpCostWithAncestors() const { return nSigOpCostWithAncestors; }
-
-    const Parents& GetMemPoolParentsConst() const { return m_parents; }
-    const Children& GetMemPoolChildrenConst() const { return m_children; }
-    Parents& GetMemPoolParents() const { return m_parents; }
-    Children& GetMemPoolChildren() const { return m_children; }
-
-    mutable size_t vTxHashesIdx; //!< Index in mempool's vTxHashes
-
-    mutable Epoch::Marker m_epoch_marker; //!< epoch when last touched, useful for graph algorithms
-
-    // ELEMENTS:
-    std::set<std::pair<uint256, COutPoint>> setPeginsSpent;
-};
-
-=======
->>>>>>> d0b1f613
 // extracts a transaction hash from CTxMemPoolEntry or CTransactionRef
 struct mempoolentry_txid
 {
