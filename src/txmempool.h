--- conflicted
+++ resolved
@@ -142,16 +142,9 @@
     // Adjusts the descendant state.
     void UpdateDescendantState(int64_t modifySize, CAmount modifyFee, int64_t modifyCount);
     // Adjusts the ancestor state
-<<<<<<< HEAD
     void UpdateAncestorState(int64_t modifySize, CAmount modifyFee, int64_t modifyCount, int64_t modifySigOps, int64_t discountSize);
-    // Updates the fee delta used for mining priority score, and the
-    // modified fees with descendants/ancestors.
-    void UpdateFeeDelta(CAmount newFeeDelta);
-=======
-    void UpdateAncestorState(int64_t modifySize, CAmount modifyFee, int64_t modifyCount, int64_t modifySigOps);
     // Updates the modified fees with descendants/ancestors.
     void UpdateModifiedFee(CAmount fee_diff);
->>>>>>> dde7205c
     // Update the LockPoints after a reorg
     void UpdateLockPoints(const LockPoints& lp);
 
