--- conflicted
+++ resolved
@@ -160,14 +160,11 @@
     Children& GetMemPoolChildren() const { return m_children; }
 
     mutable size_t vTxHashesIdx; //!< Index in mempool's vTxHashes
-<<<<<<< HEAD
-    mutable uint64_t m_epoch; //!< epoch when last touched, useful for graph algorithms
+
+    mutable Epoch::Marker m_epoch_marker; //!< epoch when last touched, useful for graph algorithms
 
     // ELEMENTS:
     std::set<std::pair<uint256, COutPoint>> setPeginsSpent;
-=======
-    mutable Epoch::Marker m_epoch_marker; //!< epoch when last touched, useful for graph algorithms
->>>>>>> b59f2787
 };
 
 // Helpers for modifying CTxMemPool::mapTx, which is a boost multi_index.
