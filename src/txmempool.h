// Copyright (c) 2009-2010 Satoshi Nakamoto
// Copyright (c) 2009-2020 The Bitcoin Core developers
// Distributed under the MIT software license, see the accompanying
// file COPYING or http://www.opensource.org/licenses/mit-license.php.

#ifndef BITCOIN_TXMEMPOOL_H
#define BITCOIN_TXMEMPOOL_H

#include <atomic>
#include <map>
#include <set>
#include <string>
#include <utility>
#include <vector>

#include <amount.h>
#include <coins.h>
#include <indirectmap.h>
#include <optional.h>
#include <policy/feerate.h>
#include <primitives/transaction.h>
#include <primitives/pak.h>
#include <random.h>
#include <sync.h>
#include <util/hasher.h>

#include <boost/multi_index_container.hpp>
#include <boost/multi_index/hashed_index.hpp>
#include <boost/multi_index/ordered_index.hpp>
#include <boost/multi_index/sequenced_index.hpp>

class CBlockIndex;
class CChainState;
extern RecursiveMutex cs_main;

/** Fake height value used in Coin to signify they are only in the memory pool (since 0.8) */
static const uint32_t MEMPOOL_HEIGHT = 0x7FFFFFFF;

struct LockPoints
{
    // Will be set to the blockchain height and median time past
    // values that would be necessary to satisfy all relative locktime
    // constraints (BIP68) of this tx given our view of block chain history
    int height;
    int64_t time;
    // As long as the current chain descends from the highest height block
    // containing one of the inputs used in the calculation, then the cached
    // values are still valid even after a reorg.
    CBlockIndex* maxInputBlock;

    LockPoints() : height(0), time(0), maxInputBlock(nullptr) { }
};

struct CompareIteratorByHash {
    // SFINAE for T where T is either a pointer type (e.g., a txiter) or a reference_wrapper<T>
    // (e.g. a wrapped CTxMemPoolEntry&)
    template <typename T>
    bool operator()(const std::reference_wrapper<T>& a, const std::reference_wrapper<T>& b) const
    {
        return a.get().GetTx().GetHash() < b.get().GetTx().GetHash();
    }
    template <typename T>
    bool operator()(const T& a, const T& b) const
    {
        return a->GetTx().GetHash() < b->GetTx().GetHash();
    }
};
/** \class CTxMemPoolEntry
 *
 * CTxMemPoolEntry stores data about the corresponding transaction, as well
 * as data about all in-mempool transactions that depend on the transaction
 * ("descendant" transactions).
 *
 * When a new entry is added to the mempool, we update the descendant state
 * (nCountWithDescendants, nSizeWithDescendants, and nModFeesWithDescendants) for
 * all ancestors of the newly added transaction.
 *
 */

class CTxMemPoolEntry
{
public:
    typedef std::reference_wrapper<const CTxMemPoolEntry> CTxMemPoolEntryRef;
    // two aliases, should the types ever diverge
    typedef std::set<CTxMemPoolEntryRef, CompareIteratorByHash> Parents;
    typedef std::set<CTxMemPoolEntryRef, CompareIteratorByHash> Children;

private:
    const CTransactionRef tx;
    mutable Parents m_parents;
    mutable Children m_children;
    const CAmount nFee;             //!< Cached to avoid expensive parent-transaction lookups
    const size_t nTxWeight;         //!< ... and avoid recomputing tx weight (also used for GetTxSize())
    const size_t nUsageSize;        //!< ... and total memory usage
    const int64_t nTime;            //!< Local time when entering the mempool
    const unsigned int entryHeight; //!< Chain height when entering the mempool
    const bool spendsCoinbase;      //!< keep track of transactions that spend a coinbase
    const int64_t sigOpCost;        //!< Total sigop cost
    int64_t feeDelta;          //!< Used for determining the priority of the transaction for mining in a block
    LockPoints lockPoints;     //!< Track the height and time at which tx was final

    // Information about descendants of this transaction that are in the
    // mempool; if we remove this transaction we must remove all of these
    // descendants as well.
    uint64_t nCountWithDescendants;  //!< number of descendant transactions
    uint64_t nSizeWithDescendants;   //!< ... and size
    CAmount nModFeesWithDescendants; //!< ... and total fees (all including us)

    // Analogous statistics for ancestor transactions
    uint64_t nCountWithAncestors;
    uint64_t nSizeWithAncestors;
    CAmount nModFeesWithAncestors;
    int64_t nSigOpCostWithAncestors;

public:
    CTxMemPoolEntry(const CTransactionRef& _tx, const CAmount& _nFee,
                    int64_t _nTime, unsigned int _entryHeight,
                    bool spendsCoinbase,
                    int64_t nSigOpsCost, LockPoints lp,
                    const std::set<std::pair<uint256, COutPoint>>& setPeginsSpent);

    const CTransaction& GetTx() const { return *this->tx; }
    CTransactionRef GetSharedTx() const { return this->tx; }
    const CAmount& GetFee() const { return nFee; }
    size_t GetTxSize() const;
    size_t GetTxWeight() const { return nTxWeight; }
    std::chrono::seconds GetTime() const { return std::chrono::seconds{nTime}; }
    unsigned int GetHeight() const { return entryHeight; }
    int64_t GetSigOpCost() const { return sigOpCost; }
    int64_t GetModifiedFee() const { return nFee + feeDelta; }
    size_t DynamicMemoryUsage() const { return nUsageSize; }
    const LockPoints& GetLockPoints() const { return lockPoints; }

    // Adjusts the descendant state.
    void UpdateDescendantState(int64_t modifySize, CAmount modifyFee, int64_t modifyCount);
    // Adjusts the ancestor state
    void UpdateAncestorState(int64_t modifySize, CAmount modifyFee, int64_t modifyCount, int64_t modifySigOps);
    // Updates the fee delta used for mining priority score, and the
    // modified fees with descendants.
    void UpdateFeeDelta(int64_t feeDelta);
    // Update the LockPoints after a reorg
    void UpdateLockPoints(const LockPoints& lp);

    uint64_t GetCountWithDescendants() const { return nCountWithDescendants; }
    uint64_t GetSizeWithDescendants() const { return nSizeWithDescendants; }
    CAmount GetModFeesWithDescendants() const { return nModFeesWithDescendants; }

    bool GetSpendsCoinbase() const { return spendsCoinbase; }

    uint64_t GetCountWithAncestors() const { return nCountWithAncestors; }
    uint64_t GetSizeWithAncestors() const { return nSizeWithAncestors; }
    CAmount GetModFeesWithAncestors() const { return nModFeesWithAncestors; }
    int64_t GetSigOpCostWithAncestors() const { return nSigOpCostWithAncestors; }

    const Parents& GetMemPoolParentsConst() const { return m_parents; }
    const Children& GetMemPoolChildrenConst() const { return m_children; }
    Parents& GetMemPoolParents() const { return m_parents; }
    Children& GetMemPoolChildren() const { return m_children; }

    mutable size_t vTxHashesIdx; //!< Index in mempool's vTxHashes
    mutable uint64_t m_epoch; //!< epoch when last touched, useful for graph algorithms

    // ELEMENTS:
    std::set<std::pair<uint256, COutPoint>> setPeginsSpent;
};

// Helpers for modifying CTxMemPool::mapTx, which is a boost multi_index.
struct update_descendant_state
{
    update_descendant_state(int64_t _modifySize, CAmount _modifyFee, int64_t _modifyCount) :
        modifySize(_modifySize), modifyFee(_modifyFee), modifyCount(_modifyCount)
    {}

    void operator() (CTxMemPoolEntry &e)
        { e.UpdateDescendantState(modifySize, modifyFee, modifyCount); }

    private:
        int64_t modifySize;
        CAmount modifyFee;
        int64_t modifyCount;
};

struct update_ancestor_state
{
    update_ancestor_state(int64_t _modifySize, CAmount _modifyFee, int64_t _modifyCount, int64_t _modifySigOpsCost) :
        modifySize(_modifySize), modifyFee(_modifyFee), modifyCount(_modifyCount), modifySigOpsCost(_modifySigOpsCost)
    {}

    void operator() (CTxMemPoolEntry &e)
        { e.UpdateAncestorState(modifySize, modifyFee, modifyCount, modifySigOpsCost); }

    private:
        int64_t modifySize;
        CAmount modifyFee;
        int64_t modifyCount;
        int64_t modifySigOpsCost;
};

struct update_fee_delta
{
    explicit update_fee_delta(int64_t _feeDelta) : feeDelta(_feeDelta) { }

    void operator() (CTxMemPoolEntry &e) { e.UpdateFeeDelta(feeDelta); }

private:
    int64_t feeDelta;
};

struct update_lock_points
{
    explicit update_lock_points(const LockPoints& _lp) : lp(_lp) { }

    void operator() (CTxMemPoolEntry &e) { e.UpdateLockPoints(lp); }

private:
    const LockPoints& lp;
};

// extracts a transaction hash from CTxMemPoolEntry or CTransactionRef
struct mempoolentry_txid
{
    typedef uint256 result_type;
    result_type operator() (const CTxMemPoolEntry &entry) const
    {
        return entry.GetTx().GetHash();
    }

    result_type operator() (const CTransactionRef& tx) const
    {
        return tx->GetHash();
    }
};

// extracts a transaction witness-hash from CTxMemPoolEntry or CTransactionRef
struct mempoolentry_wtxid
{
    typedef uint256 result_type;
    result_type operator() (const CTxMemPoolEntry &entry) const
    {
        return entry.GetTx().GetWitnessHash();
    }

    result_type operator() (const CTransactionRef& tx) const
    {
        return tx->GetWitnessHash();
    }
};


/** \class CompareTxMemPoolEntryByDescendantScore
 *
 *  Sort an entry by max(score/size of entry's tx, score/size with all descendants).
 */
class CompareTxMemPoolEntryByDescendantScore
{
public:
    bool operator()(const CTxMemPoolEntry& a, const CTxMemPoolEntry& b) const
    {
        double a_mod_fee, a_size, b_mod_fee, b_size;

        GetModFeeAndSize(a, a_mod_fee, a_size);
        GetModFeeAndSize(b, b_mod_fee, b_size);

        // Avoid division by rewriting (a/b > c/d) as (a*d > c*b).
        double f1 = a_mod_fee * b_size;
        double f2 = a_size * b_mod_fee;

        if (f1 == f2) {
            return a.GetTime() >= b.GetTime();
        }
        return f1 < f2;
    }

    // Return the fee/size we're using for sorting this entry.
    void GetModFeeAndSize(const CTxMemPoolEntry &a, double &mod_fee, double &size) const
    {
        // Compare feerate with descendants to feerate of the transaction, and
        // return the fee/size for the max.
        double f1 = (double)a.GetModifiedFee() * a.GetSizeWithDescendants();
        double f2 = (double)a.GetModFeesWithDescendants() * a.GetTxSize();

        if (f2 > f1) {
            mod_fee = a.GetModFeesWithDescendants();
            size = a.GetSizeWithDescendants();
        } else {
            mod_fee = a.GetModifiedFee();
            size = a.GetTxSize();
        }
    }
};

/** \class CompareTxMemPoolEntryByScore
 *
 *  Sort by feerate of entry (fee/size) in descending order
 *  This is only used for transaction relay, so we use GetFee()
 *  instead of GetModifiedFee() to avoid leaking prioritization
 *  information via the sort order.
 */
class CompareTxMemPoolEntryByScore
{
public:
    bool operator()(const CTxMemPoolEntry& a, const CTxMemPoolEntry& b) const
    {
        double f1 = (double)a.GetFee() * b.GetTxSize();
        double f2 = (double)b.GetFee() * a.GetTxSize();
        if (f1 == f2) {
            return b.GetTx().GetHash() < a.GetTx().GetHash();
        }
        return f1 > f2;
    }
};

class CompareTxMemPoolEntryByEntryTime
{
public:
    bool operator()(const CTxMemPoolEntry& a, const CTxMemPoolEntry& b) const
    {
        return a.GetTime() < b.GetTime();
    }
};

/** \class CompareTxMemPoolEntryByAncestorScore
 *
 *  Sort an entry by min(score/size of entry's tx, score/size with all ancestors).
 */
class CompareTxMemPoolEntryByAncestorFee
{
public:
    template<typename T>
    bool operator()(const T& a, const T& b) const
    {
        double a_mod_fee, a_size, b_mod_fee, b_size;

        GetModFeeAndSize(a, a_mod_fee, a_size);
        GetModFeeAndSize(b, b_mod_fee, b_size);

        // Avoid division by rewriting (a/b > c/d) as (a*d > c*b).
        double f1 = a_mod_fee * b_size;
        double f2 = a_size * b_mod_fee;

        if (f1 == f2) {
            return a.GetTx().GetHash() < b.GetTx().GetHash();
        }
        return f1 > f2;
    }

    // Return the fee/size we're using for sorting this entry.
    template <typename T>
    void GetModFeeAndSize(const T &a, double &mod_fee, double &size) const
    {
        // Compare feerate with ancestors to feerate of the transaction, and
        // return the fee/size for the min.
        double f1 = (double)a.GetModifiedFee() * a.GetSizeWithAncestors();
        double f2 = (double)a.GetModFeesWithAncestors() * a.GetTxSize();

        if (f1 > f2) {
            mod_fee = a.GetModFeesWithAncestors();
            size = a.GetSizeWithAncestors();
        } else {
            mod_fee = a.GetModifiedFee();
            size = a.GetTxSize();
        }
    }
};

// Multi_index tag names
struct descendant_score {};
struct entry_time {};
struct ancestor_score {};
struct index_by_wtxid {};

class CBlockPolicyEstimator;

/**
 * Information about a mempool transaction.
 */
struct TxMempoolInfo
{
    /** The transaction itself */
    CTransactionRef tx;

    /** Time the transaction entered the mempool. */
    std::chrono::seconds m_time;

    /** Fee of the transaction. */
    CAmount fee;

    /** Virtual size of the transaction. */
    size_t vsize;

    /** The fee delta. */
    int64_t nFeeDelta;
};

/** Reason why a transaction was removed from the mempool,
 * this is passed to the notification signal.
 */
enum class MemPoolRemovalReason {
    EXPIRY,      //!< Expired from mempool
    SIZELIMIT,   //!< Removed in size limiting
    REORG,       //!< Removed for reorganization
    BLOCK,       //!< Removed for block
    CONFLICT,    //!< Removed for conflict with in-block transaction
    REPLACED,    //!< Removed for replacement
};

/**
 * CTxMemPool stores valid-according-to-the-current-best-chain transactions
 * that may be included in the next block.
 *
 * Transactions are added when they are seen on the network (or created by the
 * local node), but not all transactions seen are added to the pool. For
 * example, the following new transactions will not be added to the mempool:
 * - a transaction which doesn't meet the minimum fee requirements.
 * - a new transaction that double-spends an input of a transaction already in
 * the pool where the new transaction does not meet the Replace-By-Fee
 * requirements as defined in BIP 125.
 * - a non-standard transaction.
 *
 * CTxMemPool::mapTx, and CTxMemPoolEntry bookkeeping:
 *
 * mapTx is a boost::multi_index that sorts the mempool on 5 criteria:
 * - transaction hash (txid)
 * - witness-transaction hash (wtxid)
 * - descendant feerate [we use max(feerate of tx, feerate of tx with all descendants)]
 * - time in mempool
 * - ancestor feerate [we use min(feerate of tx, feerate of tx with all unconfirmed ancestors)]
 *
 * Note: the term "descendant" refers to in-mempool transactions that depend on
 * this one, while "ancestor" refers to in-mempool transactions that a given
 * transaction depends on.
 *
 * In order for the feerate sort to remain correct, we must update transactions
 * in the mempool when new descendants arrive.  To facilitate this, we track
 * the set of in-mempool direct parents and direct children in mapLinks.  Within
 * each CTxMemPoolEntry, we track the size and fees of all descendants.
 *
 * Usually when a new transaction is added to the mempool, it has no in-mempool
 * children (because any such children would be an orphan).  So in
 * addUnchecked(), we:
 * - update a new entry's setMemPoolParents to include all in-mempool parents
 * - update the new entry's direct parents to include the new tx as a child
 * - update all ancestors of the transaction to include the new tx's size/fee
 *
 * When a transaction is removed from the mempool, we must:
 * - update all in-mempool parents to not track the tx in setMemPoolChildren
 * - update all ancestors to not include the tx's size/fees in descendant state
 * - update all in-mempool children to not include it as a parent
 *
 * These happen in UpdateForRemoveFromMempool().  (Note that when removing a
 * transaction along with its descendants, we must calculate that set of
 * transactions to be removed before doing the removal, or else the mempool can
 * be in an inconsistent state where it's impossible to walk the ancestors of
 * a transaction.)
 *
 * In the event of a reorg, the assumption that a newly added tx has no
 * in-mempool children is false.  In particular, the mempool is in an
 * inconsistent state while new transactions are being added, because there may
 * be descendant transactions of a tx coming from a disconnected block that are
 * unreachable from just looking at transactions in the mempool (the linking
 * transactions may also be in the disconnected block, waiting to be added).
 * Because of this, there's not much benefit in trying to search for in-mempool
 * children in addUnchecked().  Instead, in the special case of transactions
 * being added from a disconnected block, we require the caller to clean up the
 * state, to account for in-mempool, out-of-block descendants for all the
 * in-block transactions by calling UpdateTransactionsFromBlock().  Note that
 * until this is called, the mempool state is not consistent, and in particular
 * mapLinks may not be correct (and therefore functions like
 * CalculateMemPoolAncestors() and CalculateDescendants() that rely
 * on them to walk the mempool are not generally safe to use).
 *
 * Computational limits:
 *
 * Updating all in-mempool ancestors of a newly added transaction can be slow,
 * if no bound exists on how many in-mempool ancestors there may be.
 * CalculateMemPoolAncestors() takes configurable limits that are designed to
 * prevent these calculations from being too CPU intensive.
 *
 */
class CTxMemPool
{
private:
    const int m_check_ratio; //!< Value n means that 1 times in n we check.
    std::atomic<unsigned int> nTransactionsUpdated{0}; //!< Used by getblocktemplate to trigger CreateNewBlock() invocation
    CBlockPolicyEstimator* minerPolicyEstimator;

    uint64_t totalTxSize GUARDED_BY(cs);      //!< sum of all mempool tx's virtual sizes. Differs from serialized tx size since witness data is discounted. Defined in BIP 141.
    CAmount m_total_fee GUARDED_BY(cs);       //!< sum of all mempool tx's fees (NOT modified fee)
    uint64_t cachedInnerUsage GUARDED_BY(cs); //!< sum of dynamic memory usage of all the map elements (NOT the maps themselves)

    mutable int64_t lastRollingFeeUpdate;
    mutable bool blockSinceLastRollingFeeBump;
    mutable double rollingMinimumFeeRate; //!< minimum fee to get into the pool, decreases exponentially
    mutable uint64_t m_epoch{0};
    mutable bool m_has_epoch_guard{false};

    // In-memory counter for external mempool tracking purposes.
    // This number is incremented once every time a transaction
    // is added or removed from the mempool for any reason.
    mutable uint64_t m_sequence_number{1};

    void trackPackageRemoved(const CFeeRate& rate) EXCLUSIVE_LOCKS_REQUIRED(cs);

    bool m_is_loaded GUARDED_BY(cs){false};

public:

    static const int ROLLING_FEE_HALFLIFE = 60 * 60 * 12; // public only for testing

    typedef boost::multi_index_container<
        CTxMemPoolEntry,
        boost::multi_index::indexed_by<
            // sorted by txid
            boost::multi_index::hashed_unique<mempoolentry_txid, SaltedTxidHasher>,
            // sorted by wtxid
            boost::multi_index::hashed_unique<
                boost::multi_index::tag<index_by_wtxid>,
                mempoolentry_wtxid,
                SaltedTxidHasher
            >,
            // sorted by fee rate
            boost::multi_index::ordered_non_unique<
                boost::multi_index::tag<descendant_score>,
                boost::multi_index::identity<CTxMemPoolEntry>,
                CompareTxMemPoolEntryByDescendantScore
            >,
            // sorted by entry time
            boost::multi_index::ordered_non_unique<
                boost::multi_index::tag<entry_time>,
                boost::multi_index::identity<CTxMemPoolEntry>,
                CompareTxMemPoolEntryByEntryTime
            >,
            // sorted by fee rate with ancestors
            boost::multi_index::ordered_non_unique<
                boost::multi_index::tag<ancestor_score>,
                boost::multi_index::identity<CTxMemPoolEntry>,
                CompareTxMemPoolEntryByAncestorFee
            >
        >
    > indexed_transaction_set;

    /**
     * This mutex needs to be locked when accessing `mapTx` or other members
     * that are guarded by it.
     *
     * @par Consistency guarantees
     *
     * By design, it is guaranteed that:
     *
     * 1. Locking both `cs_main` and `mempool.cs` will give a view of mempool
     *    that is consistent with current chain tip (`::ChainActive()` and
     *    `CoinsTip()`) and is fully populated. Fully populated means that if the
     *    current active chain is missing transactions that were present in a
     *    previously active chain, all the missing transactions will have been
     *    re-added to the mempool and should be present if they meet size and
     *    consistency constraints.
     *
     * 2. Locking `mempool.cs` without `cs_main` will give a view of a mempool
     *    consistent with some chain that was active since `cs_main` was last
     *    locked, and that is fully populated as described above. It is ok for
     *    code that only needs to query or remove transactions from the mempool
     *    to lock just `mempool.cs` without `cs_main`.
     *
     * To provide these guarantees, it is necessary to lock both `cs_main` and
     * `mempool.cs` whenever adding transactions to the mempool and whenever
     * changing the chain tip. It's necessary to keep both mutexes locked until
     * the mempool is consistent with the new chain tip and fully populated.
     */
    mutable RecursiveMutex cs;
    indexed_transaction_set mapTx GUARDED_BY(cs);

    using txiter = indexed_transaction_set::nth_index<0>::type::const_iterator;
    std::vector<std::pair<uint256, txiter>> vTxHashes GUARDED_BY(cs); //!< All tx witness hashes/entries in mapTx, in random order

    typedef std::set<txiter, CompareIteratorByHash> setEntries;

    uint64_t CalculateDescendantMaximum(txiter entry) const EXCLUSIVE_LOCKS_REQUIRED(cs);
private:
    typedef std::map<txiter, setEntries, CompareIteratorByHash> cacheMap;


    void UpdateParent(txiter entry, txiter parent, bool add) EXCLUSIVE_LOCKS_REQUIRED(cs);
    void UpdateChild(txiter entry, txiter child, bool add) EXCLUSIVE_LOCKS_REQUIRED(cs);

    std::vector<indexed_transaction_set::const_iterator> GetSortedDepthAndScore() const EXCLUSIVE_LOCKS_REQUIRED(cs);

    /**
     * Track locally submitted transactions to periodically retry initial broadcast.
     */
    std::set<uint256> m_unbroadcast_txids GUARDED_BY(cs);

public:
    indirectmap<COutPoint, const CTransaction*> mapNextTx GUARDED_BY(cs);
    std::map<uint256, CAmount> mapDeltas;

    /** Create a new CTxMemPool.
     * Sanity checks will be off by default for performance, because otherwise
     * accepting transactions becomes O(N^2) where N is the number of transactions
     * in the pool.
     *
     * @param[in] estimator is used to estimate appropriate transaction fees.
     * @param[in] check_ratio is the ratio used to determine how often sanity checks will run.
     */
    explicit CTxMemPool(CBlockPolicyEstimator* estimator = nullptr, int check_ratio = 0);

    /**
     * If sanity-checking is turned on, check makes sure the pool is
     * consistent (does not contain two transactions that spend the same inputs,
     * all inputs are in the mapNextTx array). If sanity-checking is turned off,
     * check does nothing.
     */
    void check(const CCoinsViewCache *pcoins) const EXCLUSIVE_LOCKS_REQUIRED(::cs_main);

    // addUnchecked must updated state for all ancestors of a given transaction,
    // to track size/count of descendant transactions.  First version of
    // addUnchecked can be used to have it call CalculateMemPoolAncestors(), and
    // then invoke the second version.
    // Note that addUnchecked is ONLY called from ATMP outside of tests
    // and any other callers may break wallet's in-mempool tracking (due to
    // lack of CValidationInterface::TransactionAddedToMempool callbacks).
    void addUnchecked(const CTxMemPoolEntry& entry, bool validFeeEstimate = true) EXCLUSIVE_LOCKS_REQUIRED(cs, cs_main);
    void addUnchecked(const CTxMemPoolEntry& entry, setEntries& setAncestors, bool validFeeEstimate = true) EXCLUSIVE_LOCKS_REQUIRED(cs, cs_main);

<<<<<<< HEAD
    void removeRecursive(const CTransaction &tx, MemPoolRemovalReason reason) EXCLUSIVE_LOCKS_REQUIRED(cs);
    void removeForReorg(const CCoinsViewCache *pcoins, unsigned int nMemPoolHeight, int flags) EXCLUSIVE_LOCKS_REQUIRED(cs, cs_main);
    void removeConflicts(const CTransaction &tx) EXCLUSIVE_LOCKS_REQUIRED(cs);
    void removeForBlock(const std::vector<CTransactionRef>& vtx, unsigned int nBlockHeight,
                        const CBlockIndex* p_block_index_new = nullptr) EXCLUSIVE_LOCKS_REQUIRED(cs);
=======
    void removeRecursive(const CTransaction& tx, MemPoolRemovalReason reason) EXCLUSIVE_LOCKS_REQUIRED(cs);
    void removeForReorg(CChainState& active_chainstate, int flags) EXCLUSIVE_LOCKS_REQUIRED(cs, cs_main);
    void removeConflicts(const CTransaction& tx) EXCLUSIVE_LOCKS_REQUIRED(cs);
    void removeForBlock(const std::vector<CTransactionRef>& vtx, unsigned int nBlockHeight) EXCLUSIVE_LOCKS_REQUIRED(cs);
>>>>>>> 828bb776

    void clear();
    void _clear() EXCLUSIVE_LOCKS_REQUIRED(cs); //lock free
    bool CompareDepthAndScore(const uint256& hasha, const uint256& hashb, bool wtxid=false);
    void queryHashes(std::vector<uint256>& vtxid) const;
    bool isSpent(const COutPoint& outpoint) const;
    unsigned int GetTransactionsUpdated() const;
    void AddTransactionsUpdated(unsigned int n);
    /**
     * Check that none of this transactions inputs are in the mempool, and thus
     * the tx is not dependent on other mempool transactions to be included in a block.
     */
    bool HasNoInputsOf(const CTransaction& tx) const EXCLUSIVE_LOCKS_REQUIRED(cs);

    /** Affect CreateNewBlock prioritisation of transactions */
    void PrioritiseTransaction(const uint256& hash, const CAmount& nFeeDelta);
    void ApplyDelta(const uint256& hash, CAmount &nFeeDelta) const EXCLUSIVE_LOCKS_REQUIRED(cs);
    void ClearPrioritisation(const uint256& hash) EXCLUSIVE_LOCKS_REQUIRED(cs);

    /** Get the transaction in the pool that spends the same prevout */
    const CTransaction* GetConflictTx(const COutPoint& prevout) const EXCLUSIVE_LOCKS_REQUIRED(cs);

    /** Returns an iterator to the given hash, if found */
    Optional<txiter> GetIter(const uint256& txid) const EXCLUSIVE_LOCKS_REQUIRED(cs);

    /** Translate a set of hashes into a set of pool iterators to avoid repeated lookups */
    setEntries GetIterSet(const std::set<uint256>& hashes) const EXCLUSIVE_LOCKS_REQUIRED(cs);

    /** Remove a set of transactions from the mempool.
     *  If a transaction is in this set, then all in-mempool descendants must
     *  also be in the set, unless this transaction is being removed for being
     *  in a block.
     *  Set updateDescendants to true when removing a tx that was in a block, so
     *  that any in-mempool descendants have their ancestor state updated.
     */
    void RemoveStaged(setEntries& stage, bool updateDescendants, MemPoolRemovalReason reason) EXCLUSIVE_LOCKS_REQUIRED(cs);

    /** When adding transactions from a disconnected block back to the mempool,
     *  new mempool entries may have children in the mempool (which is generally
     *  not the case when otherwise adding transactions).
     *  UpdateTransactionsFromBlock() will find child transactions and update the
     *  descendant state for each transaction in vHashesToUpdate (excluding any
     *  child transactions present in vHashesToUpdate, which are already accounted
     *  for).  Note: vHashesToUpdate should be the set of transactions from the
     *  disconnected block that have been accepted back into the mempool.
     */
    void UpdateTransactionsFromBlock(const std::vector<uint256>& vHashesToUpdate) EXCLUSIVE_LOCKS_REQUIRED(cs, cs_main);

    /** Try to calculate all in-mempool ancestors of entry.
     *  (these are all calculated including the tx itself)
     *  limitAncestorCount = max number of ancestors
     *  limitAncestorSize = max size of ancestors
     *  limitDescendantCount = max number of descendants any ancestor can have
     *  limitDescendantSize = max size of descendants any ancestor can have
     *  errString = populated with error reason if any limits are hit
     *  fSearchForParents = whether to search a tx's vin for in-mempool parents, or
     *    look up parents from mapLinks. Must be true for entries not in the mempool
     */
    bool CalculateMemPoolAncestors(const CTxMemPoolEntry& entry, setEntries& setAncestors, uint64_t limitAncestorCount, uint64_t limitAncestorSize, uint64_t limitDescendantCount, uint64_t limitDescendantSize, std::string& errString, bool fSearchForParents = true) const EXCLUSIVE_LOCKS_REQUIRED(cs);

    /** Populate setDescendants with all in-mempool descendants of hash.
     *  Assumes that setDescendants includes all in-mempool descendants of anything
     *  already in it.  */
    void CalculateDescendants(txiter it, setEntries& setDescendants) const EXCLUSIVE_LOCKS_REQUIRED(cs);

    /** The minimum fee to get into the mempool, which may itself not be enough
      *  for larger-sized transactions.
      *  The incrementalRelayFee policy variable is used to bound the time it
      *  takes the fee rate to go back down all the way to 0. When the feerate
      *  would otherwise be half of this, it is set to 0 instead.
      */
    CFeeRate GetMinFee(size_t sizelimit) const;

    /** Remove transactions from the mempool until its dynamic size is <= sizelimit.
      *  pvNoSpendsRemaining, if set, will be populated with the list of outpoints
      *  which are not in mempool which no longer have any spends in this mempool.
      */
    void TrimToSize(size_t sizelimit, std::vector<COutPoint>* pvNoSpendsRemaining = nullptr) EXCLUSIVE_LOCKS_REQUIRED(cs);

    /** Expire all transaction (and their dependencies) in the mempool older than time. Return the number of removed transactions. */
    int Expire(std::chrono::seconds time) EXCLUSIVE_LOCKS_REQUIRED(cs);

    /**
     * Calculate the ancestor and descendant count for the given transaction.
     * The counts include the transaction itself.
     */
    void GetTransactionAncestry(const uint256& txid, size_t& ancestors, size_t& descendants) const;

    /** @returns true if the mempool is fully loaded */
    bool IsLoaded() const;

    /** Sets the current loaded state */
    void SetIsLoaded(bool loaded);

    unsigned long size() const
    {
        LOCK(cs);
        return mapTx.size();
    }

    uint64_t GetTotalTxSize() const EXCLUSIVE_LOCKS_REQUIRED(cs)
    {
        AssertLockHeld(cs);
        return totalTxSize;
    }

    CAmount GetTotalFee() const EXCLUSIVE_LOCKS_REQUIRED(cs)
    {
        AssertLockHeld(cs);
        return m_total_fee;
    }

    bool exists(const GenTxid& gtxid) const
    {
        LOCK(cs);
        if (gtxid.IsWtxid()) {
            return (mapTx.get<index_by_wtxid>().count(gtxid.GetHash()) != 0);
        }
        return (mapTx.count(gtxid.GetHash()) != 0);
    }
    bool exists(const uint256& txid) const { return exists(GenTxid{false, txid}); }

    CTransactionRef get(const uint256& hash) const;
    txiter get_iter_from_wtxid(const uint256& wtxid) const EXCLUSIVE_LOCKS_REQUIRED(cs)
    {
        AssertLockHeld(cs);
        return mapTx.project<0>(mapTx.get<index_by_wtxid>().find(wtxid));
    }
    TxMempoolInfo info(const uint256& hash) const;
    TxMempoolInfo info(const GenTxid& gtxid) const;
    std::vector<TxMempoolInfo> infoAll() const;

    size_t DynamicMemoryUsage() const;

    /** Adds a transaction to the unbroadcast set */
    void AddUnbroadcastTx(const uint256& txid)
    {
        LOCK(cs);
        // Sanity check the transaction is in the mempool & insert into
        // unbroadcast set.
        if (exists(txid)) m_unbroadcast_txids.insert(txid);
    };

    /** Removes a transaction from the unbroadcast set */
    void RemoveUnbroadcastTx(const uint256& txid, const bool unchecked = false);

    /** Returns transactions in unbroadcast set */
    std::set<uint256> GetUnbroadcastTxs() const
    {
        LOCK(cs);
        return m_unbroadcast_txids;
    }

    /** Returns whether a txid is in the unbroadcast set */
    bool IsUnbroadcastTx(const uint256& txid) const EXCLUSIVE_LOCKS_REQUIRED(cs)
    {
        AssertLockHeld(cs);
        return m_unbroadcast_txids.count(txid) != 0;
    }

    /** Guards this internal counter for external reporting */
    uint64_t GetAndIncrementSequence() const EXCLUSIVE_LOCKS_REQUIRED(cs) {
        return m_sequence_number++;
    }

    uint64_t GetSequence() const EXCLUSIVE_LOCKS_REQUIRED(cs) {
        return m_sequence_number;
    }

private:
    /** UpdateForDescendants is used by UpdateTransactionsFromBlock to update
     *  the descendants for a single transaction that has been added to the
     *  mempool but may have child transactions in the mempool, eg during a
     *  chain reorg.  setExclude is the set of descendant transactions in the
     *  mempool that must not be accounted for (because any descendants in
     *  setExclude were added to the mempool after the transaction being
     *  updated and hence their state is already reflected in the parent
     *  state).
     *
     *  cachedDescendants will be updated with the descendants of the transaction
     *  being updated, so that future invocations don't need to walk the
     *  same transaction again, if encountered in another transaction chain.
     */
    void UpdateForDescendants(txiter updateIt,
            cacheMap &cachedDescendants,
            const std::set<uint256> &setExclude) EXCLUSIVE_LOCKS_REQUIRED(cs);
    /** Update ancestors of hash to add/remove it as a descendant transaction. */
    void UpdateAncestorsOf(bool add, txiter hash, setEntries &setAncestors) EXCLUSIVE_LOCKS_REQUIRED(cs);
    /** Set ancestor state for an entry */
    void UpdateEntryForAncestors(txiter it, const setEntries &setAncestors) EXCLUSIVE_LOCKS_REQUIRED(cs);
    /** For each transaction being removed, update ancestors and any direct children.
      * If updateDescendants is true, then also update in-mempool descendants'
      * ancestor state. */
    void UpdateForRemoveFromMempool(const setEntries &entriesToRemove, bool updateDescendants) EXCLUSIVE_LOCKS_REQUIRED(cs);
    /** Sever link between specified transaction and direct children. */
    void UpdateChildrenForRemoval(txiter entry) EXCLUSIVE_LOCKS_REQUIRED(cs);

    /** Before calling removeUnchecked for a given transaction,
     *  UpdateForRemoveFromMempool must be called on the entire (dependent) set
     *  of transactions being removed at the same time.  We use each
     *  CTxMemPoolEntry's setMemPoolParents in order to walk ancestors of a
     *  given transaction that is removed, so we can't remove intermediate
     *  transactions in a chain before we've updated all the state for the
     *  removal.
     */
    void removeUnchecked(txiter entry, MemPoolRemovalReason reason) EXCLUSIVE_LOCKS_REQUIRED(cs);
public:
    /** EpochGuard: RAII-style guard for using epoch-based graph traversal algorithms.
     *     When walking ancestors or descendants, we generally want to avoid
     * visiting the same transactions twice. Some traversal algorithms use
     * std::set (or setEntries) to deduplicate the transaction we visit.
     * However, use of std::set is algorithmically undesirable because it both
     * adds an asymptotic factor of O(log n) to traverals cost and triggers O(n)
     * more dynamic memory allocations.
     *     In many algorithms we can replace std::set with an internal mempool
     * counter to track the time (or, "epoch") that we began a traversal, and
     * check + update a per-transaction epoch for each transaction we look at to
     * determine if that transaction has not yet been visited during the current
     * traversal's epoch.
     *     Algorithms using std::set can be replaced on a one by one basis.
     * Both techniques are not fundamentally incompatible across the codebase.
     * Generally speaking, however, the remaining use of std::set for mempool
     * traversal should be viewed as a TODO for replacement with an epoch based
     * traversal, rather than a preference for std::set over epochs in that
     * algorithm.
     */
    class EpochGuard {
        const CTxMemPool& pool;
        public:
        explicit EpochGuard(const CTxMemPool& in);
        ~EpochGuard();
    };
    // N.B. GetFreshEpoch modifies mutable state via the EpochGuard construction
    // (and later destruction)
    EpochGuard GetFreshEpoch() const EXCLUSIVE_LOCKS_REQUIRED(cs);

    /** visited marks a CTxMemPoolEntry as having been traversed
     * during the lifetime of the most recently created EpochGuard
     * and returns false if we are the first visitor, true otherwise.
     *
     * An EpochGuard must be held when visited is called or an assert will be
     * triggered.
     *
     */
    bool visited(txiter it) const EXCLUSIVE_LOCKS_REQUIRED(cs) {
        assert(m_has_epoch_guard);
        bool ret = it->m_epoch >= m_epoch;
        it->m_epoch = std::max(it->m_epoch, m_epoch);
        return ret;
    }

    bool visited(Optional<txiter> it) const EXCLUSIVE_LOCKS_REQUIRED(cs) {
        assert(m_has_epoch_guard);
        return !it || visited(*it);
    }
};

/**
 * CCoinsView that brings transactions from a mempool into view.
 * It does not check for spendings by memory pool transactions.
 * Instead, it provides access to all Coins which are either unspent in the
 * base CCoinsView, or are outputs from any mempool transaction!
 * This allows transaction replacement to work as expected, as you want to
 * have all inputs "available" to check signatures, and any cycles in the
 * dependency graph are checked directly in AcceptToMemoryPool.
 * It also allows you to sign a double-spend directly in
 * signrawtransactionwithkey and signrawtransactionwithwallet,
 * as long as the conflicting transaction is not yet confirmed.
 */
class CCoinsViewMemPool : public CCoinsViewBacked
{
protected:
    const CTxMemPool& mempool;

public:
    CCoinsViewMemPool(CCoinsView* baseIn, const CTxMemPool& mempoolIn);
    bool GetCoin(const COutPoint &outpoint, Coin &coin) const override;
    // ELEMENTS:
    bool IsPeginSpent(const std::pair<uint256, COutPoint> &outpoint) const override;
};

/**
 * DisconnectedBlockTransactions

 * During the reorg, it's desirable to re-add previously confirmed transactions
 * to the mempool, so that anything not re-confirmed in the new chain is
 * available to be mined. However, it's more efficient to wait until the reorg
 * is complete and process all still-unconfirmed transactions at that time,
 * since we expect most confirmed transactions to (typically) still be
 * confirmed in the new chain, and re-accepting to the memory pool is expensive
 * (and therefore better to not do in the middle of reorg-processing).
 * Instead, store the disconnected transactions (in order!) as we go, remove any
 * that are included in blocks in the new chain, and then process the remaining
 * still-unconfirmed transactions at the end.
 */

// multi_index tag names
struct txid_index {};
struct insertion_order {};

struct DisconnectedBlockTransactions {
    typedef boost::multi_index_container<
        CTransactionRef,
        boost::multi_index::indexed_by<
            // sorted by txid
            boost::multi_index::hashed_unique<
                boost::multi_index::tag<txid_index>,
                mempoolentry_txid,
                SaltedTxidHasher
            >,
            // sorted by order in the blockchain
            boost::multi_index::sequenced<
                boost::multi_index::tag<insertion_order>
            >
        >
    > indexed_disconnected_transactions;

    // It's almost certainly a logic bug if we don't clear out queuedTx before
    // destruction, as we add to it while disconnecting blocks, and then we
    // need to re-process remaining transactions to ensure mempool consistency.
    // For now, assert() that we've emptied out this object on destruction.
    // This assert() can always be removed if the reorg-processing code were
    // to be refactored such that this assumption is no longer true (for
    // instance if there was some other way we cleaned up the mempool after a
    // reorg, besides draining this object).
    ~DisconnectedBlockTransactions() { assert(queuedTx.empty()); }

    indexed_disconnected_transactions queuedTx;
    uint64_t cachedInnerUsage = 0;

    // Estimate the overhead of queuedTx to be 6 pointers + an allocation, as
    // no exact formula for boost::multi_index_contained is implemented.
    size_t DynamicMemoryUsage() const {
        return memusage::MallocUsage(sizeof(CTransactionRef) + 6 * sizeof(void*)) * queuedTx.size() + cachedInnerUsage;
    }

    void addTransaction(const CTransactionRef& tx)
    {
        queuedTx.insert(tx);
        cachedInnerUsage += RecursiveDynamicUsage(tx);
    }

    // Remove entries based on txid_index, and update memory usage.
    void removeForBlock(const std::vector<CTransactionRef>& vtx)
    {
        // Short-circuit in the common case of a block being added to the tip
        if (queuedTx.empty()) {
            return;
        }
        for (auto const &tx : vtx) {
            auto it = queuedTx.find(tx->GetHash());
            if (it != queuedTx.end()) {
                cachedInnerUsage -= RecursiveDynamicUsage(*it);
                queuedTx.erase(it);
            }
        }
    }

    // Remove an entry by insertion_order index, and update memory usage.
    void removeEntry(indexed_disconnected_transactions::index<insertion_order>::type::iterator entry)
    {
        cachedInnerUsage -= RecursiveDynamicUsage(*entry);
        queuedTx.get<insertion_order>().erase(entry);
    }

    void clear()
    {
        cachedInnerUsage = 0;
        queuedTx.clear();
    }
};

#endif // BITCOIN_TXMEMPOOL_H<|MERGE_RESOLUTION|>--- conflicted
+++ resolved
@@ -621,18 +621,11 @@
     void addUnchecked(const CTxMemPoolEntry& entry, bool validFeeEstimate = true) EXCLUSIVE_LOCKS_REQUIRED(cs, cs_main);
     void addUnchecked(const CTxMemPoolEntry& entry, setEntries& setAncestors, bool validFeeEstimate = true) EXCLUSIVE_LOCKS_REQUIRED(cs, cs_main);
 
-<<<<<<< HEAD
     void removeRecursive(const CTransaction &tx, MemPoolRemovalReason reason) EXCLUSIVE_LOCKS_REQUIRED(cs);
-    void removeForReorg(const CCoinsViewCache *pcoins, unsigned int nMemPoolHeight, int flags) EXCLUSIVE_LOCKS_REQUIRED(cs, cs_main);
+    void removeForReorg(CChainState& active_chainstate, int flags) EXCLUSIVE_LOCKS_REQUIRED(cs, cs_main);
     void removeConflicts(const CTransaction &tx) EXCLUSIVE_LOCKS_REQUIRED(cs);
     void removeForBlock(const std::vector<CTransactionRef>& vtx, unsigned int nBlockHeight,
                         const CBlockIndex* p_block_index_new = nullptr) EXCLUSIVE_LOCKS_REQUIRED(cs);
-=======
-    void removeRecursive(const CTransaction& tx, MemPoolRemovalReason reason) EXCLUSIVE_LOCKS_REQUIRED(cs);
-    void removeForReorg(CChainState& active_chainstate, int flags) EXCLUSIVE_LOCKS_REQUIRED(cs, cs_main);
-    void removeConflicts(const CTransaction& tx) EXCLUSIVE_LOCKS_REQUIRED(cs);
-    void removeForBlock(const std::vector<CTransactionRef>& vtx, unsigned int nBlockHeight) EXCLUSIVE_LOCKS_REQUIRED(cs);
->>>>>>> 828bb776
 
     void clear();
     void _clear() EXCLUSIVE_LOCKS_REQUIRED(cs); //lock free
