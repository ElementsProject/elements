// Copyright (c) 2009-2010 Satoshi Nakamoto
// Copyright (c) 2009-2020 The Bitcoin Core developers
// Distributed under the MIT software license, see the accompanying
// file COPYING or http://www.opensource.org/licenses/mit-license.php.

#ifndef BITCOIN_CONSENSUS_PARAMS_H
#define BITCOIN_CONSENSUS_PARAMS_H

#include <asset.h>
#include <optional>
#include <uint256.h>
#include <limits>

#include <script/script.h> // mandatory_coinbase_destination
#include <amount.h> // genesis_subsidy

namespace Consensus {

/**
 * A buried deployment is one where the height of the activation has been hardcoded into
 * the client implementation long after the consensus change has activated. See BIP 90.
 */
enum BuriedDeployment : int16_t {
    // buried deployments get negative values to avoid overlap with DeploymentPos
    DEPLOYMENT_HEIGHTINCB = std::numeric_limits<int16_t>::min(),
    DEPLOYMENT_CLTV,
    DEPLOYMENT_DERSIG,
    DEPLOYMENT_CSV,
    DEPLOYMENT_SEGWIT,
};
constexpr bool ValidDeployment(BuriedDeployment dep) { return dep <= DEPLOYMENT_SEGWIT; }

enum DeploymentPos : uint16_t {
    DEPLOYMENT_TESTDUMMY,
    DEPLOYMENT_TAPROOT, // Deployment of Schnorr/Taproot (BIPs 340-342)
    DEPLOYMENT_DYNA_FED, // Deployment of dynamic federation
    // NOTE: Also add new deployments to VersionBitsDeploymentInfo in deploymentinfo.cpp
    MAX_VERSION_BITS_DEPLOYMENTS
};
<<<<<<< HEAD
constexpr bool ValidDeployment(DeploymentPos dep) { return DEPLOYMENT_TESTDUMMY <= dep && dep <= DEPLOYMENT_DYNA_FED; }
=======
constexpr bool ValidDeployment(DeploymentPos dep) { return dep < MAX_VERSION_BITS_DEPLOYMENTS; }
>>>>>>> 31a481be

/**
 * Struct for each individual consensus rule change using BIP9.
 */
struct BIP9Deployment {
    /** Bit position to select the particular bit in nVersion. */
    int bit;
    /** Start MedianTime for version bits miner confirmation. Can be a date in the past */
    // ELEMENTS: Interpreted as block height!
    int64_t nStartTime;
    /** Timeout/expiry MedianTime for the deployment attempt. */
    // ELEMENTS: Interpreted as block height!
    int64_t nTimeout;
    /** If lock in occurs, delay activation until at least this block
     *  height.  Note that activation will only occur on a retarget
     *  boundary.
     */
    int min_activation_height{0};

    // ELEMENTS: allow overriding the signalling period length rather than using `nMinerConfirmationWindow`
    std::optional<uint32_t> nPeriod{std::nullopt};
    // ELEMENTS: allow overriding the activation threshold rather than using `nRuleChangeActivationThreshold`
    std::optional<uint32_t> nThreshold{std::nullopt};

    /** Constant for nTimeout very far in the future. */
    static constexpr int64_t NO_TIMEOUT = std::numeric_limits<int64_t>::max();

    /** Special value for nStartTime indicating that the deployment is always active.
     *  This is useful for testing, as it means tests don't need to deal with the activation
     *  process (which takes at least 3 BIP9 intervals). Only tests that specifically test the
     *  behaviour during activation cannot use this. */
    static constexpr int64_t ALWAYS_ACTIVE = -1;

    /** Special value for nStartTime indicating that the deployment is never active.
     *  This is useful for integrating the code changes for a new feature
     *  prior to deploying it on some or all networks. */
    static constexpr int64_t NEVER_ACTIVE = -2;
};

/**
 * Parameters that influence chain consensus.
 */
struct Params {
    uint256 hashGenesisBlock;
    int nSubsidyHalvingInterval;
    /* Block hash that is excepted from BIP16 enforcement */
    uint256 BIP16Exception;
    /** Block height and hash at which BIP34 becomes active */
    int BIP34Height;
    uint256 BIP34Hash;
    /** Block height at which BIP65 becomes active */
    int BIP65Height;
    /** Block height at which BIP66 becomes active */
    int BIP66Height;
    /** Block height at which CSV (BIP68, BIP112 and BIP113) becomes active */
    int CSVHeight;
    /** Block height at which Segwit (BIP141, BIP143 and BIP147) becomes active.
     * Note that segwit v0 script rules are enforced on all blocks except the
     * BIP 16 exception blocks. */
    int SegwitHeight;
    /** Don't warn about unknown BIP 9 activations below this height.
     * This prevents us from warning about the CSV and segwit activations. */
    int MinBIP9WarningHeight;
    /**
     * Minimum blocks including miner confirmation of the total of 2016 blocks in a retargeting period,
     * (nPowTargetTimespan / nPowTargetSpacing) which is also used for BIP9 deployments.
     * Examples: 1916 for 95%, 1512 for testchains.
     */
    uint32_t nRuleChangeActivationThreshold;
    uint32_t nMinerConfirmationWindow;
    BIP9Deployment vDeployments[MAX_VERSION_BITS_DEPLOYMENTS];
    /** Proof of work parameters */
    uint256 powLimit;
    bool fPowAllowMinDifficultyBlocks;
    bool fPowNoRetargeting;
    int64_t nPowTargetSpacing;
    int64_t nPowTargetTimespan;
    int64_t DifficultyAdjustmentInterval() const { return nPowTargetTimespan / nPowTargetSpacing; }
    /** The best chain should have at least this much work */
    uint256 nMinimumChainWork;
    /** By default assume that the signatures in ancestors of this block are valid */
    uint256 defaultAssumeValid;

    /**
     * If true, witness commitments contain a payload equal to a Bitcoin Script solution
     * to the signet challenge. See BIP325.
     */
    bool signet_blocks{false};
    std::vector<uint8_t> signet_challenge;

    int DeploymentHeight(BuriedDeployment dep) const
    {
        switch (dep) {
        case DEPLOYMENT_HEIGHTINCB:
            return BIP34Height;
        case DEPLOYMENT_CLTV:
            return BIP65Height;
        case DEPLOYMENT_DERSIG:
            return BIP66Height;
        case DEPLOYMENT_CSV:
            return CSVHeight;
        case DEPLOYMENT_SEGWIT:
            return SegwitHeight;
        } // no default case, so the compiler can warn about missing cases
        return std::numeric_limits<int>::max();
    }

    //
    // ELEMENTS CHAIN PARAMS
    CScript mandatory_coinbase_destination;
    CAmount genesis_subsidy;
    CAsset subsidy_asset;
    bool connect_genesis_outputs;
    bool has_parent_chain;
    uint256 parentChainPowLimit;
    uint32_t pegin_min_depth;
    CScript parent_chain_signblockscript;
    bool ParentChainHasPow() const { return parent_chain_signblockscript == CScript();}
    CScript fedpegScript;
    CAsset pegged_asset;
    CAsset parent_pegged_asset;
    // g_con_blockheightinheader global hack instead of proper arg due to circular dep
    std::string genesis_style;
    CScript signblockscript;
    uint32_t max_block_signature_size;
    // g_signed_blocks - Whether blocks are signed or not, get around circular dep
    // Set positive to avoid division by 0
    // for non-dynafed chains and unit tests
    uint32_t dynamic_epoch_length = std::numeric_limits<uint32_t>::max();
    // Used to seed the extension space for first dynamic blocks
    std::vector<std::vector<unsigned char>> first_extension_space;
    // Used to allow M-epoch-old peg-in addresses as deposits
    // default 1 to not break legacy chains implicitly.
    size_t total_valid_epochs = 1;
    bool elements_mode = false;
    bool start_p2wsh_script = false;
};

} // namespace Consensus

#endif // BITCOIN_CONSENSUS_PARAMS_H<|MERGE_RESOLUTION|>--- conflicted
+++ resolved
@@ -37,11 +37,7 @@
     // NOTE: Also add new deployments to VersionBitsDeploymentInfo in deploymentinfo.cpp
     MAX_VERSION_BITS_DEPLOYMENTS
 };
-<<<<<<< HEAD
 constexpr bool ValidDeployment(DeploymentPos dep) { return DEPLOYMENT_TESTDUMMY <= dep && dep <= DEPLOYMENT_DYNA_FED; }
-=======
-constexpr bool ValidDeployment(DeploymentPos dep) { return dep < MAX_VERSION_BITS_DEPLOYMENTS; }
->>>>>>> 31a481be
 
 /**
  * Struct for each individual consensus rule change using BIP9.
