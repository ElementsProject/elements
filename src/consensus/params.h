--- conflicted
+++ resolved
@@ -20,12 +20,7 @@
 enum DeploymentPos
 {
     DEPLOYMENT_TESTDUMMY,
-<<<<<<< HEAD
-=======
-    DEPLOYMENT_CSV, // Deployment of BIP68, BIP112, and BIP113.
-    DEPLOYMENT_SEGWIT, // Deployment of BIP141, BIP143, and BIP147.
     DEPLOYMENT_DYNA_FED, // Deployment of dynamic federation
->>>>>>> 5b2fe556
     // NOTE: Also add new deployments to VersionBitsDeploymentInfo in versionbits.cpp
     MAX_VERSION_BITS_DEPLOYMENTS
 };
