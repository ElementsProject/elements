// Copyright (c) 2009-2010 Satoshi Nakamoto
// Copyright (c) 2009-2020 The Bitcoin Core developers
// Distributed under the MIT software license, see the accompanying
// file COPYING or http://www.opensource.org/licenses/mit-license.php.

#ifndef BITCOIN_CONSENSUS_PARAMS_H
#define BITCOIN_CONSENSUS_PARAMS_H

#include <asset.h>
#include <uint256.h>
#include <limits>

#include <script/script.h> // mandatory_coinbase_destination
#include <amount.h> // genesis_subsidy

namespace Consensus {

enum BuriedDeployment : int16_t
{
    // buried deployments get negative values to avoid overlap with DeploymentPos
    DEPLOYMENT_HEIGHTINCB = std::numeric_limits<int16_t>::min(),
    DEPLOYMENT_CLTV,
    DEPLOYMENT_DERSIG,
    DEPLOYMENT_CSV,
    DEPLOYMENT_SEGWIT,
};
constexpr bool ValidDeployment(BuriedDeployment dep) { return DEPLOYMENT_HEIGHTINCB <= dep && dep <= DEPLOYMENT_SEGWIT; }

enum DeploymentPos : uint16_t
{
    DEPLOYMENT_TESTDUMMY,
    DEPLOYMENT_TAPROOT, // Deployment of Schnorr/Taproot (BIPs 340-342)
<<<<<<< HEAD
    DEPLOYMENT_DYNA_FED, // Deployment of dynamic federation
    // NOTE: Also add new deployments to VersionBitsDeploymentInfo in versionbits.cpp
=======
    // NOTE: Also add new deployments to VersionBitsDeploymentInfo in deploymentinfo.cpp
>>>>>>> ddc6979b
    MAX_VERSION_BITS_DEPLOYMENTS
};
constexpr bool ValidDeployment(DeploymentPos dep) { return DEPLOYMENT_TESTDUMMY <= dep && dep <= DEPLOYMENT_TAPROOT; }

/**
 * Struct for each individual consensus rule change using BIP9.
 */
struct BIP9Deployment {
    /** Bit position to select the particular bit in nVersion. */
    int bit;
    /** Start MedianTime for version bits miner confirmation. Can be a date in the past */
    // ELEMENTS: Interpreted as block height!
    int64_t nStartTime;
    /** Timeout/expiry MedianTime for the deployment attempt. */
    // ELEMENTS: Interpreted as block height!
    int64_t nTimeout;
    /** If lock in occurs, delay activation until at least this block
     *  height.  Note that activation will only occur on a retarget
     *  boundary.
     */
    int min_activation_height{0};

    /** Constant for nTimeout very far in the future. */
    static constexpr int64_t NO_TIMEOUT = std::numeric_limits<int64_t>::max();

    /** Special value for nStartTime indicating that the deployment is always active.
     *  This is useful for testing, as it means tests don't need to deal with the activation
     *  process (which takes at least 3 BIP9 intervals). Only tests that specifically test the
     *  behaviour during activation cannot use this. */
    static constexpr int64_t ALWAYS_ACTIVE = -1;

    /** Special value for nStartTime indicating that the deployment is never active.
     *  This is useful for integrating the code changes for a new feature
     *  prior to deploying it on some or all networks. */
    static constexpr int64_t NEVER_ACTIVE = -2;
};

/**
 * Parameters that influence chain consensus.
 */
struct Params {
    uint256 hashGenesisBlock;
    int nSubsidyHalvingInterval;
    /* Block hash that is excepted from BIP16 enforcement */
    uint256 BIP16Exception;
    /** Block height and hash at which BIP34 becomes active */
    int BIP34Height;
    uint256 BIP34Hash;
    /** Block height at which BIP65 becomes active */
    int BIP65Height;
    /** Block height at which BIP66 becomes active */
    int BIP66Height;
    /** Block height at which CSV (BIP68, BIP112 and BIP113) becomes active */
    int CSVHeight;
    /** Block height at which Segwit (BIP141, BIP143 and BIP147) becomes active.
     * Note that segwit v0 script rules are enforced on all blocks except the
     * BIP 16 exception blocks. */
    int SegwitHeight;
    /** Don't warn about unknown BIP 9 activations below this height.
     * This prevents us from warning about the CSV and segwit activations. */
    int MinBIP9WarningHeight;
    /**
     * Minimum blocks including miner confirmation of the total of 2016 blocks in a retargeting period,
     * (nPowTargetTimespan / nPowTargetSpacing) which is also used for BIP9 deployments.
     * Examples: 1916 for 95%, 1512 for testchains.
     */
    uint32_t nRuleChangeActivationThreshold;
    uint32_t nMinerConfirmationWindow;
    BIP9Deployment vDeployments[MAX_VERSION_BITS_DEPLOYMENTS];
    /** Proof of work parameters */
    uint256 powLimit;
    bool fPowAllowMinDifficultyBlocks;
    bool fPowNoRetargeting;
    int64_t nPowTargetSpacing;
    int64_t nPowTargetTimespan;
    int64_t DifficultyAdjustmentInterval() const { return nPowTargetTimespan / nPowTargetSpacing; }
    /** The best chain should have at least this much work */
    uint256 nMinimumChainWork;
    /** By default assume that the signatures in ancestors of this block are valid */
    uint256 defaultAssumeValid;

    /**
     * If true, witness commitments contain a payload equal to a Bitcoin Script solution
     * to the signet challenge. See BIP325.
     */
    bool signet_blocks{false};
    std::vector<uint8_t> signet_challenge;

<<<<<<< HEAD
    //
    // ELEMENTS CHAIN PARAMS
    CScript mandatory_coinbase_destination;
    CAmount genesis_subsidy;
    CAsset subsidy_asset;
    bool connect_genesis_outputs;
    bool has_parent_chain;
    uint256 parentChainPowLimit;
    uint32_t pegin_min_depth;
    CScript parent_chain_signblockscript;
    bool ParentChainHasPow() const { return parent_chain_signblockscript == CScript();}
    CScript fedpegScript;
    CAsset pegged_asset;
    CAsset parent_pegged_asset;
    // g_con_blockheightinheader global hack instead of proper arg due to circular dep
    std::string genesis_style;
    CScript signblockscript;
    uint32_t max_block_signature_size;
    // g_signed_blocks - Whether blocks are signed or not, get around circular dep
    // Set positive to avoid division by 0
    // for non-dynafed chains and unit tests
    uint32_t dynamic_epoch_length = std::numeric_limits<uint32_t>::max();
    // Used to seed the extension space for first dynamic blocks
    std::vector<std::vector<unsigned char>> first_extension_space;
    // Used to allow M-epoch-old peg-in addresses as deposits
    // default 1 to not break legacy chains implicitly.
    size_t total_valid_epochs = 1;
    bool elements_mode = false;
=======
    int DeploymentHeight(BuriedDeployment dep) const
    {
        switch (dep) {
        case DEPLOYMENT_HEIGHTINCB:
            return BIP34Height;
        case DEPLOYMENT_CLTV:
            return BIP65Height;
        case DEPLOYMENT_DERSIG:
            return BIP66Height;
        case DEPLOYMENT_CSV:
            return CSVHeight;
        case DEPLOYMENT_SEGWIT:
            return SegwitHeight;
        } // no default case, so the compiler can warn about missing cases
        return std::numeric_limits<int>::max();
    }
>>>>>>> ddc6979b
};

} // namespace Consensus

#endif // BITCOIN_CONSENSUS_PARAMS_H<|MERGE_RESOLUTION|>--- conflicted
+++ resolved
@@ -30,15 +30,11 @@
 {
     DEPLOYMENT_TESTDUMMY,
     DEPLOYMENT_TAPROOT, // Deployment of Schnorr/Taproot (BIPs 340-342)
-<<<<<<< HEAD
     DEPLOYMENT_DYNA_FED, // Deployment of dynamic federation
-    // NOTE: Also add new deployments to VersionBitsDeploymentInfo in versionbits.cpp
-=======
     // NOTE: Also add new deployments to VersionBitsDeploymentInfo in deploymentinfo.cpp
->>>>>>> ddc6979b
     MAX_VERSION_BITS_DEPLOYMENTS
 };
-constexpr bool ValidDeployment(DeploymentPos dep) { return DEPLOYMENT_TESTDUMMY <= dep && dep <= DEPLOYMENT_TAPROOT; }
+constexpr bool ValidDeployment(DeploymentPos dep) { return DEPLOYMENT_TESTDUMMY <= dep && dep <= DEPLOYMENT_DYNA_FED; }
 
 /**
  * Struct for each individual consensus rule change using BIP9.
@@ -124,7 +120,23 @@
     bool signet_blocks{false};
     std::vector<uint8_t> signet_challenge;
 
-<<<<<<< HEAD
+    int DeploymentHeight(BuriedDeployment dep) const
+    {
+        switch (dep) {
+        case DEPLOYMENT_HEIGHTINCB:
+            return BIP34Height;
+        case DEPLOYMENT_CLTV:
+            return BIP65Height;
+        case DEPLOYMENT_DERSIG:
+            return BIP66Height;
+        case DEPLOYMENT_CSV:
+            return CSVHeight;
+        case DEPLOYMENT_SEGWIT:
+            return SegwitHeight;
+        } // no default case, so the compiler can warn about missing cases
+        return std::numeric_limits<int>::max();
+    }
+
     //
     // ELEMENTS CHAIN PARAMS
     CScript mandatory_coinbase_destination;
@@ -153,24 +165,6 @@
     // default 1 to not break legacy chains implicitly.
     size_t total_valid_epochs = 1;
     bool elements_mode = false;
-=======
-    int DeploymentHeight(BuriedDeployment dep) const
-    {
-        switch (dep) {
-        case DEPLOYMENT_HEIGHTINCB:
-            return BIP34Height;
-        case DEPLOYMENT_CLTV:
-            return BIP65Height;
-        case DEPLOYMENT_DERSIG:
-            return BIP66Height;
-        case DEPLOYMENT_CSV:
-            return CSVHeight;
-        case DEPLOYMENT_SEGWIT:
-            return SegwitHeight;
-        } // no default case, so the compiler can warn about missing cases
-        return std::numeric_limits<int>::max();
-    }
->>>>>>> ddc6979b
 };
 
 } // namespace Consensus
