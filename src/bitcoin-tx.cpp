// Copyright (c) 2009-2020 The Bitcoin Core developers
// Distributed under the MIT software license, see the accompanying
// file COPYING or http://www.opensource.org/licenses/mit-license.php.

#if defined(HAVE_CONFIG_H)
#include <config/bitcoin-config.h>
#endif

#include <asset.h>
#include <clientversion.h>
#include <coins.h>
#include <consensus/consensus.h>
#include <core_io.h>
#include <key_io.h>
#include <policy/rbf.h>
#include <primitives/transaction.h>
#include <script/script.h>
#include <script/sign.h>
#include <script/signingprovider.h>
#include <univalue.h>
#include <util/moneystr.h>
#include <util/rbf.h>
#include <util/strencodings.h>
#include <util/string.h>
#include <util/system.h>
#include <util/translation.h>

#include <functional>
#include <memory>
#include <stdio.h>

#include <boost/algorithm/string.hpp>

static bool fCreateBlank;
static std::map<std::string,UniValue> registers;
static const int CONTINUE_EXECUTION=-1;

const std::function<std::string(const char*)> G_TRANSLATION_FUN = nullptr;

static void SetupBitcoinTxArgs(ArgsManager &argsman)
{
    SetupHelpOptions(argsman);

    argsman.AddArg("-create", "Create new, empty TX.", ArgsManager::ALLOW_ANY, OptionsCategory::OPTIONS);
    argsman.AddArg("-json", "Select JSON output", ArgsManager::ALLOW_ANY, OptionsCategory::OPTIONS);
    argsman.AddArg("-txid", "Output only the hex-encoded transaction id of the resultant transaction.", ArgsManager::ALLOW_ANY, OptionsCategory::OPTIONS);
    SetupChainParamsBaseOptions(argsman);

    argsman.AddArg("delin=N", "Delete input N from TX", ArgsManager::ALLOW_ANY, OptionsCategory::COMMANDS);
    argsman.AddArg("delout=N", "Delete output N from TX", ArgsManager::ALLOW_ANY, OptionsCategory::COMMANDS);
    argsman.AddArg("in=TXID:VOUT(:SEQUENCE_NUMBER)", "Add input to TX", ArgsManager::ALLOW_ANY, OptionsCategory::COMMANDS);
    argsman.AddArg("locktime=N", "Set TX lock time to N", ArgsManager::ALLOW_ANY, OptionsCategory::COMMANDS);
    argsman.AddArg("nversion=N", "Set TX version to N", ArgsManager::ALLOW_ANY, OptionsCategory::COMMANDS);
    argsman.AddArg("outaddr=VALUE:ADDRESS", "Add address-based output to TX", ArgsManager::ALLOW_ANY, OptionsCategory::COMMANDS);
    argsman.AddArg("outdata=[VALUE:]DATA", "Add data-based output to TX", ArgsManager::ALLOW_ANY, OptionsCategory::COMMANDS);
    argsman.AddArg("outmultisig=VALUE:REQUIRED:PUBKEYS:PUBKEY1:PUBKEY2:....[:FLAGS]", "Add Pay To n-of-m Multi-sig output to TX. n = REQUIRED, m = PUBKEYS. "
        "Optionally add the \"W\" flag to produce a pay-to-witness-script-hash output. "
        "Optionally add the \"S\" flag to wrap the output in a pay-to-script-hash.", ArgsManager::ALLOW_ANY, OptionsCategory::COMMANDS);
    argsman.AddArg("outpubkey=VALUE:PUBKEY[:FLAGS]", "Add pay-to-pubkey output to TX. "
        "Optionally add the \"W\" flag to produce a pay-to-witness-pubkey-hash output. "
        "Optionally add the \"S\" flag to wrap the output in a pay-to-script-hash.", ArgsManager::ALLOW_ANY, OptionsCategory::COMMANDS);
    argsman.AddArg("outscript=VALUE:SCRIPT[:FLAGS]", "Add raw script output to TX. "
        "Optionally add the \"W\" flag to produce a pay-to-witness-script-hash output. "
        "Optionally add the \"S\" flag to wrap the output in a pay-to-script-hash.", ArgsManager::ALLOW_ANY, OptionsCategory::COMMANDS);
    argsman.AddArg("replaceable(=N)", "Set RBF opt-in sequence number for input N (if not provided, opt-in all available inputs)", ArgsManager::ALLOW_ANY, OptionsCategory::COMMANDS);
    argsman.AddArg("sign=SIGHASH-FLAGS", "Add zero or more signatures to transaction. "
        "This command requires JSON registers:"
        "prevtxs=JSON object, "
        "privatekeys=JSON object. "
        "See signrawtransactionwithkey docs for format of sighash flags, JSON objects.", ArgsManager::ALLOW_ANY, OptionsCategory::COMMANDS);

<<<<<<< HEAD
    gArgs.AddArg("load=NAME:FILENAME", "Load JSON file FILENAME into register NAME", ArgsManager::ALLOW_ANY, OptionsCategory::REGISTER_COMMANDS);
    gArgs.AddArg("set=NAME:JSON-STRING", "Set register NAME to given JSON-STRING", ArgsManager::ALLOW_ANY, OptionsCategory::REGISTER_COMMANDS);

    gArgs.AddArg("-serialization=TYPE", "Sets the serialization of transactions. ELEMENTS or BITCOIN are the two valid options.", ArgsManager::ALLOW_ANY, OptionsCategory::REGISTER_COMMANDS);
=======
    argsman.AddArg("load=NAME:FILENAME", "Load JSON file FILENAME into register NAME", ArgsManager::ALLOW_ANY, OptionsCategory::REGISTER_COMMANDS);
    argsman.AddArg("set=NAME:JSON-STRING", "Set register NAME to given JSON-STRING", ArgsManager::ALLOW_ANY, OptionsCategory::REGISTER_COMMANDS);
>>>>>>> 62d137ac
}

//
// This function returns either one of EXIT_ codes when it's expected to stop the process or
// CONTINUE_EXECUTION when it's expected to continue further.
//
static int AppInitRawTx(int argc, char* argv[])
{
    //
    // Parameters
    //
    SetupBitcoinTxArgs(gArgs);
    std::string error;
    if (!gArgs.ParseParameters(argc, argv, error)) {
        tfm::format(std::cerr, "Error parsing command line arguments: %s\n", error);
        return EXIT_FAILURE;
    }

    // Check for -chain, -testnet or -regtest parameter (Params() calls are only valid after this clause)
    try {
        SelectParams(gArgs.GetChainName());
    } catch (const std::exception& e) {
        tfm::format(std::cerr, "Error: %s\n", e.what());
        return EXIT_FAILURE;
    }

    fCreateBlank = gArgs.GetBoolArg("-create", false);

    if (argc < 2 || HelpRequested(gArgs)) {
        // First part of help message is specific to this utility
        std::string strUsage = PACKAGE_NAME " elements-tx utility version " + FormatFullVersion() + "\n\n" +
            "Usage:  elements-tx [options] <hex-tx> [commands]  Update hex-encoded bitcoin transaction\n" +
            "or:     elements-tx [options] -create [commands]   Create hex-encoded bitcoin transaction\n" +
            "\n";
        strUsage += gArgs.GetHelpMessage();

        tfm::format(std::cout, "%s", strUsage);

        if (argc < 2) {
            tfm::format(std::cerr, "Error: too few parameters\n");
            return EXIT_FAILURE;
        }
        return EXIT_SUCCESS;
    }
    return CONTINUE_EXECUTION;
}

static void RegisterSetJson(const std::string& key, const std::string& rawJson)
{
    UniValue val;
    if (!val.read(rawJson)) {
        std::string strErr = "Cannot parse JSON for key " + key;
        throw std::runtime_error(strErr);
    }

    registers[key] = val;
}

static void RegisterSet(const std::string& strInput)
{
    // separate NAME:VALUE in string
    size_t pos = strInput.find(':');
    if ((pos == std::string::npos) ||
        (pos == 0) ||
        (pos == (strInput.size() - 1)))
        throw std::runtime_error("Register input requires NAME:VALUE");

    std::string key = strInput.substr(0, pos);
    std::string valStr = strInput.substr(pos + 1, std::string::npos);

    RegisterSetJson(key, valStr);
}

static void RegisterLoad(const std::string& strInput)
{
    // separate NAME:FILENAME in string
    size_t pos = strInput.find(':');
    if ((pos == std::string::npos) ||
        (pos == 0) ||
        (pos == (strInput.size() - 1)))
        throw std::runtime_error("Register load requires NAME:FILENAME");

    std::string key = strInput.substr(0, pos);
    std::string filename = strInput.substr(pos + 1, std::string::npos);

    FILE *f = fopen(filename.c_str(), "r");
    if (!f) {
        std::string strErr = "Cannot open file " + filename;
        throw std::runtime_error(strErr);
    }

    // load file chunks into one big buffer
    std::string valStr;
    while ((!feof(f)) && (!ferror(f))) {
        char buf[4096];
        int bread = fread(buf, 1, sizeof(buf), f);
        if (bread <= 0)
            break;

        valStr.insert(valStr.size(), buf, bread);
    }

    int error = ferror(f);
    fclose(f);

    if (error) {
        std::string strErr = "Error reading file " + filename;
        throw std::runtime_error(strErr);
    }

    // evaluate as JSON buffer register
    RegisterSetJson(key, valStr);
}

static CAmount ExtractAndValidateValue(const std::string& strValue)
{
    CAmount value;
    if (!ParseMoney(strValue, value))
        throw std::runtime_error("invalid TX output value");
    return value;
}

static void MutateTxVersion(CMutableTransaction& tx, const std::string& cmdVal)
{
    int64_t newVersion;
    if (!ParseInt64(cmdVal, &newVersion) || newVersion < 1 || newVersion > CTransaction::MAX_STANDARD_VERSION)
        throw std::runtime_error("Invalid TX version requested: '" + cmdVal + "'");

    tx.nVersion = (int) newVersion;
}

static void MutateTxLocktime(CMutableTransaction& tx, const std::string& cmdVal)
{
    int64_t newLocktime;
    if (!ParseInt64(cmdVal, &newLocktime) || newLocktime < 0LL || newLocktime > 0xffffffffLL)
        throw std::runtime_error("Invalid TX locktime requested: '" + cmdVal + "'");

    tx.nLockTime = (unsigned int) newLocktime;
}

static void MutateTxRBFOptIn(CMutableTransaction& tx, const std::string& strInIdx)
{
    // parse requested index
    int64_t inIdx;
    if (!ParseInt64(strInIdx, &inIdx) || inIdx < 0 || inIdx >= static_cast<int64_t>(tx.vin.size())) {
        throw std::runtime_error("Invalid TX input index '" + strInIdx + "'");
    }

    // set the nSequence to MAX_INT - 2 (= RBF opt in flag)
    int cnt = 0;
    for (CTxIn& txin : tx.vin) {
        if (strInIdx == "" || cnt == inIdx) {
            if (txin.nSequence > MAX_BIP125_RBF_SEQUENCE) {
                txin.nSequence = MAX_BIP125_RBF_SEQUENCE;
            }
        }
        ++cnt;
    }
}

static void MutateTxAddInput(CMutableTransaction& tx, const std::string& strInput)
{
    std::vector<std::string> vStrInputParts;
    boost::split(vStrInputParts, strInput, boost::is_any_of(":"));

    // separate TXID:VOUT in string
    if (vStrInputParts.size()<2)
        throw std::runtime_error("TX input missing separator");

    // extract and validate TXID
    uint256 txid;
    if (!ParseHashStr(vStrInputParts[0], txid)) {
        throw std::runtime_error("invalid TX input txid");
    }

    static const unsigned int minTxOutSz = 9;
    static const unsigned int maxVout = MAX_BLOCK_WEIGHT / (WITNESS_SCALE_FACTOR * minTxOutSz);

    // extract and validate vout
    const std::string& strVout = vStrInputParts[1];
    int64_t vout;
    if (!ParseInt64(strVout, &vout) || vout < 0 || vout > static_cast<int64_t>(maxVout))
        throw std::runtime_error("invalid TX input vout '" + strVout + "'");

    // extract the optional sequence number
    uint32_t nSequenceIn = CTxIn::SEQUENCE_FINAL;
    if (vStrInputParts.size() > 2)
        nSequenceIn = std::stoul(vStrInputParts[2]);

    // append to transaction input list
    CTxIn txin(txid, vout, CScript(), nSequenceIn);
    tx.vin.push_back(txin);
}

static void MutateTxAddOutAddr(CMutableTransaction& tx, const std::string& strInput)
{
    // Separate into VALUE:ADDRESS
    std::vector<std::string> vStrInputParts;
    boost::split(vStrInputParts, strInput, boost::is_any_of(":"));

    if (vStrInputParts.size() < 2)
        throw std::runtime_error("TX output missing or too many separators");

    // Extract and validate VALUE
    CAmount value = ExtractAndValidateValue(vStrInputParts[0]);

    // extract and validate ADDRESS
    std::string strAddr = vStrInputParts[1];
    CTxDestination destination = DecodeDestination(strAddr);
    if (!IsValidDestination(destination)) {
        throw std::runtime_error("invalid TX output address");
    }
    CScript scriptPubKey = GetScriptForDestination(destination);

    // extract and validate ASSET
    CAsset asset;
    if (!g_con_elementsmode && vStrInputParts.size() == 3) {
        throw std::runtime_error("TX output asset type invalid for BITCOIN serialization");
    }
    if (vStrInputParts.size() == 3) {
        asset = CAsset(uint256S(vStrInputParts[2]));
        if (asset.IsNull()) {
            throw std::runtime_error("invalid TX output asset type");
        }
    } else {
        asset = Params().GetConsensus().pegged_asset;
    }

    // construct TxOut, append to transaction output list
    CTxOut txout(asset, CConfidentialValue(value), scriptPubKey);
    tx.vout.push_back(txout);
}

static void MutateTxAddOutPubKey(CMutableTransaction& tx, const std::string& strInput)
{
    // Separate into VALUE:PUBKEY[:FLAGS]
    std::vector<std::string> vStrInputParts;
    boost::split(vStrInputParts, strInput, boost::is_any_of(":"));

    if (vStrInputParts.size() < 2 || vStrInputParts.size() > 3)
        throw std::runtime_error("TX output missing or too many separators");

    // Extract and validate VALUE
    CAmount value = ExtractAndValidateValue(vStrInputParts[0]);

    // Extract and validate PUBKEY
    CPubKey pubkey(ParseHex(vStrInputParts[1]));
    if (!pubkey.IsFullyValid())
        throw std::runtime_error("invalid TX output pubkey");
    CScript scriptPubKey = GetScriptForRawPubKey(pubkey);

    // Extract and validate FLAGS
    bool bSegWit = false;
    bool bScriptHash = false;
    if (vStrInputParts.size() == 3) {
        std::string flags = vStrInputParts[2];
        bSegWit = (flags.find('W') != std::string::npos);
        bScriptHash = (flags.find('S') != std::string::npos);
    }

    if (bSegWit) {
        if (!pubkey.IsCompressed()) {
            throw std::runtime_error("Uncompressed pubkeys are not useable for SegWit outputs");
        }
        // Call GetScriptForWitness() to build a P2WSH scriptPubKey
        scriptPubKey = GetScriptForWitness(scriptPubKey);
    }
    if (bScriptHash) {
        // Get the ID for the script, and then construct a P2SH destination for it.
        scriptPubKey = GetScriptForDestination(ScriptHash(scriptPubKey));
    }

    // construct TxOut, append to transaction output list
    CTxOut txout(Params().GetConsensus().pegged_asset, CConfidentialValue(value), scriptPubKey);
    tx.vout.push_back(txout);
}

static void MutateTxAddOutMultiSig(CMutableTransaction& tx, const std::string& strInput)
{
    // Separate into VALUE:REQUIRED:NUMKEYS:PUBKEY1:PUBKEY2:....[:FLAGS]
    std::vector<std::string> vStrInputParts;
    boost::split(vStrInputParts, strInput, boost::is_any_of(":"));

    // Check that there are enough parameters
    if (vStrInputParts.size()<3)
        throw std::runtime_error("Not enough multisig parameters");

    // Extract and validate VALUE
    CAmount value = ExtractAndValidateValue(vStrInputParts[0]);

    // Extract REQUIRED
    uint32_t required = stoul(vStrInputParts[1]);

    // Extract NUMKEYS
    uint32_t numkeys = stoul(vStrInputParts[2]);

    // Validate there are the correct number of pubkeys
    if (vStrInputParts.size() < numkeys + 3)
        throw std::runtime_error("incorrect number of multisig pubkeys");

    if (required < 1 || required > MAX_PUBKEYS_PER_MULTISIG || numkeys < 1 || numkeys > MAX_PUBKEYS_PER_MULTISIG || numkeys < required)
        throw std::runtime_error("multisig parameter mismatch. Required " \
                            + ToString(required) + " of " + ToString(numkeys) + "signatures.");

    // extract and validate PUBKEYs
    std::vector<CPubKey> pubkeys;
    for(int pos = 1; pos <= int(numkeys); pos++) {
        CPubKey pubkey(ParseHex(vStrInputParts[pos + 2]));
        if (!pubkey.IsFullyValid())
            throw std::runtime_error("invalid TX output pubkey");
        pubkeys.push_back(pubkey);
    }

    // Extract FLAGS
    bool bSegWit = false;
    bool bScriptHash = false;
    if (vStrInputParts.size() == numkeys + 4) {
        std::string flags = vStrInputParts.back();
        bSegWit = (flags.find('W') != std::string::npos);
        bScriptHash = (flags.find('S') != std::string::npos);
    }
    else if (vStrInputParts.size() > numkeys + 4) {
        // Validate that there were no more parameters passed
        throw std::runtime_error("Too many parameters");
    }

    CScript scriptPubKey = GetScriptForMultisig(required, pubkeys);

    if (bSegWit) {
        for (const CPubKey& pubkey : pubkeys) {
            if (!pubkey.IsCompressed()) {
                throw std::runtime_error("Uncompressed pubkeys are not useable for SegWit outputs");
            }
        }
        // Call GetScriptForWitness() to build a P2WSH scriptPubKey
        scriptPubKey = GetScriptForWitness(scriptPubKey);
    }
    if (bScriptHash) {
        if (scriptPubKey.size() > MAX_SCRIPT_ELEMENT_SIZE) {
            throw std::runtime_error(strprintf(
                        "redeemScript exceeds size limit: %d > %d", scriptPubKey.size(), MAX_SCRIPT_ELEMENT_SIZE));
        }
        // Get the ID for the script, and then construct a P2SH destination for it.
        scriptPubKey = GetScriptForDestination(ScriptHash(scriptPubKey));
    }

    // construct TxOut, append to transaction output list
    CTxOut txout(Params().GetConsensus().pegged_asset, CConfidentialValue(value), scriptPubKey);
    tx.vout.push_back(txout);
}

static void MutateTxAddOutData(CMutableTransaction& tx, const std::string& strInput)
{
    CAmount value = 0;

    // separate [VALUE:]DATA[:ASSET] in string
    std::vector<std::string> vStrInputParts;
    boost::split(vStrInputParts, strInput, boost::is_any_of(":"));

    // Check that there are enough parameters
    if (vStrInputParts[0].empty())
        throw std::runtime_error("TX output value not specified");

    if (vStrInputParts.size()>3)
        throw std::runtime_error("too many separators");

    std::vector<unsigned char> data;
    CAsset asset(Params().GetConsensus().pegged_asset);

    if (vStrInputParts.size()==1) {
        std::string strData = vStrInputParts[0];
        if (!IsHex(strData))
            throw std::runtime_error("invalid TX output data");
        data = ParseHex(strData);

    } else {
        value = ExtractAndValidateValue(vStrInputParts[0]);
        std::string strData = vStrInputParts[1];
        if (!IsHex(strData))
            throw std::runtime_error("invalid TX output data");
        data = ParseHex(strData);

        if (vStrInputParts.size()==3) {
            std::string strAsset = vStrInputParts[2];
            if (!IsHex(strAsset))
                throw std::runtime_error("invalid TX output asset type");

            asset.SetHex(strAsset);
            if (asset.IsNull()) {
                throw std::runtime_error("invalid TX output asset type");
            }
        }
    }

    CTxOut txout(asset, CConfidentialValue(value), CScript() << OP_RETURN << data);
    tx.vout.push_back(txout);
}

static void MutateTxAddOutScript(CMutableTransaction& tx, const std::string& strInput)
{
    // separate VALUE:SCRIPT[:FLAGS]
    std::vector<std::string> vStrInputParts;
    boost::split(vStrInputParts, strInput, boost::is_any_of(":"));
    if (vStrInputParts.size() < 2)
        throw std::runtime_error("TX output missing separator");

    // Extract and validate VALUE
    CAmount value = ExtractAndValidateValue(vStrInputParts[0]);

    // extract and validate script
    std::string strScript = vStrInputParts[1];
    CScript scriptPubKey = ParseScript(strScript);

    // Extract FLAGS
    bool bSegWit = false;
    bool bScriptHash = false;
    if (vStrInputParts.size() == 3) {
        std::string flags = vStrInputParts.back();
        bSegWit = (flags.find('W') != std::string::npos);
        bScriptHash = (flags.find('S') != std::string::npos);
    }

    if (scriptPubKey.size() > MAX_SCRIPT_SIZE) {
        throw std::runtime_error(strprintf(
                    "script exceeds size limit: %d > %d", scriptPubKey.size(), MAX_SCRIPT_SIZE));
    }

    if (bSegWit) {
        scriptPubKey = GetScriptForWitness(scriptPubKey);
    }
    if (bScriptHash) {
        if (scriptPubKey.size() > MAX_SCRIPT_ELEMENT_SIZE) {
            throw std::runtime_error(strprintf(
                        "redeemScript exceeds size limit: %d > %d", scriptPubKey.size(), MAX_SCRIPT_ELEMENT_SIZE));
        }
        scriptPubKey = GetScriptForDestination(ScriptHash(scriptPubKey));
    }

    // construct TxOut, append to transaction output list
    CTxOut txout(Params().GetConsensus().pegged_asset, CConfidentialValue(value), scriptPubKey);
    tx.vout.push_back(txout);
}

static void MutateTxDelInput(CMutableTransaction& tx, const std::string& strInIdx)
{
    // parse requested deletion index
    int64_t inIdx;
    if (!ParseInt64(strInIdx, &inIdx) || inIdx < 0 || inIdx >= static_cast<int64_t>(tx.vin.size())) {
        throw std::runtime_error("Invalid TX input index '" + strInIdx + "'");
    }

    // delete input from transaction
    tx.vin.erase(tx.vin.begin() + inIdx);
}

static void MutateTxDelOutput(CMutableTransaction& tx, const std::string& strOutIdx)
{
    // parse requested deletion index
    int64_t outIdx;
    if (!ParseInt64(strOutIdx, &outIdx) || outIdx < 0 || outIdx >= static_cast<int64_t>(tx.vout.size())) {
        throw std::runtime_error("Invalid TX output index '" + strOutIdx + "'");
    }

    // delete output from transaction
    tx.vout.erase(tx.vout.begin() + outIdx);
}

static const unsigned int N_SIGHASH_OPTS = 6;
static const struct {
    const char *flagStr;
    int flags;
} sighashOptions[N_SIGHASH_OPTS] = {
    {"ALL", SIGHASH_ALL},
    {"NONE", SIGHASH_NONE},
    {"SINGLE", SIGHASH_SINGLE},
    {"ALL|ANYONECANPAY", SIGHASH_ALL|SIGHASH_ANYONECANPAY},
    {"NONE|ANYONECANPAY", SIGHASH_NONE|SIGHASH_ANYONECANPAY},
    {"SINGLE|ANYONECANPAY", SIGHASH_SINGLE|SIGHASH_ANYONECANPAY},
};

static bool findSighashFlags(int& flags, const std::string& flagStr)
{
    flags = 0;

    for (unsigned int i = 0; i < N_SIGHASH_OPTS; i++) {
        if (flagStr == sighashOptions[i].flagStr) {
            flags = sighashOptions[i].flags;
            return true;
        }
    }

    return false;
}

static CAmount AmountFromValue(const UniValue& value)
{
    if (!value.isNum() && !value.isStr())
        throw std::runtime_error("Amount is not a number or string");
    CAmount amount;
    if (!ParseFixedPoint(value.getValStr(), 8, &amount))
        throw std::runtime_error("Invalid amount");
    if (!MoneyRange(amount))
        throw std::runtime_error("Amount out of range");
    return amount;
}

static void MutateTxSign(CMutableTransaction& tx, const std::string& flagStr)
{
    int nHashType = SIGHASH_ALL;

    if (flagStr.size() > 0)
        if (!findSighashFlags(nHashType, flagStr))
            throw std::runtime_error("unknown sighash flag/sign option");

    // mergedTx will end up with all the signatures; it
    // starts as a clone of the raw tx:
    CMutableTransaction mergedTx{tx};
    const CMutableTransaction txv{tx};
    CCoinsView viewDummy;
    CCoinsViewCache view(&viewDummy);

    if (!registers.count("privatekeys"))
        throw std::runtime_error("privatekeys register variable must be set.");
    FillableSigningProvider tempKeystore;
    UniValue keysObj = registers["privatekeys"];

    for (unsigned int kidx = 0; kidx < keysObj.size(); kidx++) {
        if (!keysObj[kidx].isStr())
            throw std::runtime_error("privatekey not a std::string");
        CKey key = DecodeSecret(keysObj[kidx].getValStr());
        if (!key.IsValid()) {
            throw std::runtime_error("privatekey not valid");
        }
        tempKeystore.AddKey(key);
    }

    // Add previous txouts given in the RPC call:
    if (!registers.count("prevtxs"))
        throw std::runtime_error("prevtxs register variable must be set.");
    UniValue prevtxsObj = registers["prevtxs"];
    {
        for (unsigned int previdx = 0; previdx < prevtxsObj.size(); previdx++) {
            UniValue prevOut = prevtxsObj[previdx];
            if (!prevOut.isObject())
                throw std::runtime_error("expected prevtxs internal object");

            std::map<std::string, UniValue::VType> types = {
                {"txid", UniValue::VSTR},
                {"vout", UniValue::VNUM},
                {"scriptPubKey", UniValue::VSTR},
            };
            if (!prevOut.checkObject(types))
                throw std::runtime_error("prevtxs internal object typecheck fail");

            uint256 txid;
            if (!ParseHashStr(prevOut["txid"].get_str(), txid)) {
                throw std::runtime_error("txid must be hexadecimal string (not '" + prevOut["txid"].get_str() + "')");
            }

            const int nOut = prevOut["vout"].get_int();
            if (nOut < 0)
                throw std::runtime_error("vout must be positive");

            COutPoint out(txid, nOut);
            std::vector<unsigned char> pkData(ParseHexUV(prevOut["scriptPubKey"], "scriptPubKey"));
            CScript scriptPubKey(pkData.begin(), pkData.end());

            {
                const Coin& coin = view.AccessCoin(out);
                if (!coin.IsSpent() && coin.out.scriptPubKey != scriptPubKey) {
                    std::string err("Previous output scriptPubKey mismatch:\n");
                    err = err + ScriptToAsmStr(coin.out.scriptPubKey) + "\nvs:\n"+
                        ScriptToAsmStr(scriptPubKey);
                    throw std::runtime_error(err);
                }
                Coin newcoin;
                newcoin.out.scriptPubKey = scriptPubKey;
                newcoin.out.nValue = 0;
                if (prevOut.exists("amount")) {
                    newcoin.out.nValue = CConfidentialValue(AmountFromValue(prevOut["amount"]));
                }
                newcoin.nHeight = 1;
                view.AddCoin(out, std::move(newcoin), true);
            }

            // if redeemScript given and private keys given,
            // add redeemScript to the tempKeystore so it can be signed:
            if ((scriptPubKey.IsPayToScriptHash() || scriptPubKey.IsPayToWitnessScriptHash()) &&
                prevOut.exists("redeemScript")) {
                UniValue v = prevOut["redeemScript"];
                std::vector<unsigned char> rsData(ParseHexUV(v, "redeemScript"));
                CScript redeemScript(rsData.begin(), rsData.end());
                tempKeystore.AddCScript(redeemScript);
            }
        }
    }

    const FillableSigningProvider& keystore = tempKeystore;

    bool fHashSingle = ((nHashType & ~SIGHASH_ANYONECANPAY) == SIGHASH_SINGLE);

    // Sign what we can:
    for (unsigned int i = 0; i < mergedTx.vin.size(); i++) {
        CTxIn& txin = mergedTx.vin[i];
        const Coin& coin = view.AccessCoin(txin.prevout);
        if (coin.IsSpent()) {
            continue;
        }
        const CScript& prevPubKey = coin.out.scriptPubKey;
        const CConfidentialValue& amount = coin.out.nValue;

        SignatureData sigdata = DataFromTransaction(mergedTx, i, coin.out);
        // Only sign SIGHASH_SINGLE if there's a corresponding output:
        if (!fHashSingle || (i < mergedTx.vout.size()))
            ProduceSignature(keystore, MutableTransactionSignatureCreator(&mergedTx, i, amount, nHashType), prevPubKey, sigdata);

        UpdateTransaction(mergedTx, i, sigdata);
    }

    tx = mergedTx;
}

class Secp256k1Init
{
    ECCVerifyHandle globalVerifyHandle;

public:
    Secp256k1Init() {
        ECC_Start();
    }
    ~Secp256k1Init() {
        ECC_Stop();
    }
};

static void MutateTx(CMutableTransaction& tx, const std::string& command,
                     const std::string& commandVal)
{
    std::unique_ptr<Secp256k1Init> ecc;

    if (command == "nversion")
        MutateTxVersion(tx, commandVal);
    else if (command == "locktime")
        MutateTxLocktime(tx, commandVal);
    else if (command == "replaceable") {
        MutateTxRBFOptIn(tx, commandVal);
    }

    else if (command == "delin")
        MutateTxDelInput(tx, commandVal);
    else if (command == "in")
        MutateTxAddInput(tx, commandVal);

    else if (command == "delout")
        MutateTxDelOutput(tx, commandVal);
    else if (command == "outaddr")
        MutateTxAddOutAddr(tx, commandVal);
    else if (command == "outpubkey") {
        ecc.reset(new Secp256k1Init());
        MutateTxAddOutPubKey(tx, commandVal);
    } else if (command == "outmultisig") {
        ecc.reset(new Secp256k1Init());
        MutateTxAddOutMultiSig(tx, commandVal);
    } else if (command == "outscript")
        MutateTxAddOutScript(tx, commandVal);
    else if (command == "outdata")
        MutateTxAddOutData(tx, commandVal);

    else if (command == "sign") {
        ecc.reset(new Secp256k1Init());
        MutateTxSign(tx, commandVal);
    }

    else if (command == "load")
        RegisterLoad(commandVal);

    else if (command == "set")
        RegisterSet(commandVal);

    else
        throw std::runtime_error("unknown command");
}

static void OutputTxJSON(const CTransaction& tx)
{
    UniValue entry(UniValue::VOBJ);
    TxToUniv(tx, uint256(), entry);

    std::string jsonOutput = entry.write(4);
    tfm::format(std::cout, "%s\n", jsonOutput);
}

static void OutputTxHash(const CTransaction& tx)
{
    std::string strHexHash = tx.GetHash().GetHex(); // the hex-encoded transaction hash (aka the transaction id)

    tfm::format(std::cout, "%s\n", strHexHash);
}

static void OutputTxHex(const CTransaction& tx)
{
    std::string strHex = EncodeHexTx(tx);

    tfm::format(std::cout, "%s\n", strHex);
}

static void OutputTx(const CTransaction& tx)
{
    if (gArgs.GetBoolArg("-json", false))
        OutputTxJSON(tx);
    else if (gArgs.GetBoolArg("-txid", false))
        OutputTxHash(tx);
    else
        OutputTxHex(tx);
}

static std::string readStdin()
{
    char buf[4096];
    std::string ret;

    while (!feof(stdin)) {
        size_t bread = fread(buf, 1, sizeof(buf), stdin);
        ret.append(buf, bread);
        if (bread < sizeof(buf))
            break;
    }

    if (ferror(stdin))
        throw std::runtime_error("error reading stdin");

    boost::algorithm::trim_right(ret);

    return ret;
}

static int CommandLineRawTx(int argc, char* argv[])
{
    std::string strPrint;
    int nRet = 0;
    try {
        // Skip switches; Permit common stdin convention "-"
        while (argc > 1 && IsSwitchChar(argv[1][0]) &&
               (argv[1][1] != 0)) {
            argc--;
            argv++;
        }

        CMutableTransaction tx;
        int startArg;

        if (!fCreateBlank) {
            // require at least one param
            if (argc < 2)
                throw std::runtime_error("too few parameters");

            // param: hex-encoded bitcoin transaction
            std::string strHexTx(argv[1]);
            if (strHexTx == "-")                 // "-" implies standard input
                strHexTx = readStdin();

            if (!DecodeHexTx(tx, strHexTx, true))
                throw std::runtime_error("invalid transaction encoding");

            startArg = 2;
        } else
            startArg = 1;

        for (int i = startArg; i < argc; i++) {
            std::string arg = argv[i];
            std::string key, value;
            size_t eqpos = arg.find('=');
            if (eqpos == std::string::npos)
                key = arg;
            else {
                key = arg.substr(0, eqpos);
                value = arg.substr(eqpos + 1);
            }

            std::string serialization = gArgs.GetArg("-serialization", "ELEMENTS");
            if (serialization == "ELEMENTS") {
                g_con_elementsmode = true;
            } else if (serialization == "BITCOIN") {
                g_con_elementsmode = false;
            } else {
                PrintExceptionContinue(nullptr, "Invalid serialization argument");
                throw;
            }

            MutateTx(tx, key, value);
        }

        OutputTx(CTransaction(tx));
    }
    catch (const std::exception& e) {
        strPrint = std::string("error: ") + e.what();
        nRet = EXIT_FAILURE;
    }
    catch (...) {
        PrintExceptionContinue(nullptr, "CommandLineRawTx()");
        throw;
    }

    if (strPrint != "") {
        tfm::format(nRet == 0 ? std::cout : std::cerr, "%s\n", strPrint);
    }
    return nRet;
}

int main(int argc, char* argv[])
{
    SetupEnvironment();

    try {
        int ret = AppInitRawTx(argc, argv);
        if (ret != CONTINUE_EXECUTION)
            return ret;
    }
    catch (const std::exception& e) {
        PrintExceptionContinue(&e, "AppInitRawTx()");
        return EXIT_FAILURE;
    } catch (...) {
        PrintExceptionContinue(nullptr, "AppInitRawTx()");
        return EXIT_FAILURE;
    }

    int ret = EXIT_FAILURE;
    try {
        ret = CommandLineRawTx(argc, argv);
    }
    catch (const std::exception& e) {
        PrintExceptionContinue(&e, "CommandLineRawTx()");
    } catch (...) {
        PrintExceptionContinue(nullptr, "CommandLineRawTx()");
    }
    return ret;
}<|MERGE_RESOLUTION|>--- conflicted
+++ resolved
@@ -69,15 +69,10 @@
         "privatekeys=JSON object. "
         "See signrawtransactionwithkey docs for format of sighash flags, JSON objects.", ArgsManager::ALLOW_ANY, OptionsCategory::COMMANDS);
 
-<<<<<<< HEAD
-    gArgs.AddArg("load=NAME:FILENAME", "Load JSON file FILENAME into register NAME", ArgsManager::ALLOW_ANY, OptionsCategory::REGISTER_COMMANDS);
-    gArgs.AddArg("set=NAME:JSON-STRING", "Set register NAME to given JSON-STRING", ArgsManager::ALLOW_ANY, OptionsCategory::REGISTER_COMMANDS);
-
-    gArgs.AddArg("-serialization=TYPE", "Sets the serialization of transactions. ELEMENTS or BITCOIN are the two valid options.", ArgsManager::ALLOW_ANY, OptionsCategory::REGISTER_COMMANDS);
-=======
     argsman.AddArg("load=NAME:FILENAME", "Load JSON file FILENAME into register NAME", ArgsManager::ALLOW_ANY, OptionsCategory::REGISTER_COMMANDS);
     argsman.AddArg("set=NAME:JSON-STRING", "Set register NAME to given JSON-STRING", ArgsManager::ALLOW_ANY, OptionsCategory::REGISTER_COMMANDS);
->>>>>>> 62d137ac
+
+    argsman.AddArg("-serialization=TYPE", "Sets the serialization of transactions. ELEMENTS or BITCOIN are the two valid options.", ArgsManager::ALLOW_ANY, OptionsCategory::REGISTER_COMMANDS);
 }
 
 //
