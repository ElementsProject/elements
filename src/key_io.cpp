--- conflicted
+++ resolved
@@ -122,21 +122,13 @@
     std::string operator()(const NullData& null) const { return {}; }
 };
 
-<<<<<<< HEAD
-CTxDestination DecodeDestination(const std::string& str, const CChainParams& params, const bool for_parent)
-=======
-CTxDestination DecodeDestination(const std::string& str, const CChainParams& params, std::string& error_str)
->>>>>>> 4b15ffe9
+CTxDestination DecodeDestination(const std::string& str, const CChainParams& params, const bool for_parent, std::string& error_str)
 {
     std::vector<unsigned char> data;
     size_t pk_size = CPubKey::COMPRESSED_SIZE;
     uint160 hash;
-<<<<<<< HEAD
+    error_str = "";
     if (DecodeBase58Check(str, data, 55)) {
-=======
-    error_str = "";
-    if (DecodeBase58Check(str, data, 21)) {
->>>>>>> 4b15ffe9
         // base58-encoded Bitcoin addresses.
         // Public-key-hash-addresses have version 0 (or 111 testnet).
         // The data vector contains RIPEMD160(SHA256(pubkey)), where pubkey is the serialized public key.
@@ -182,19 +174,15 @@
     }
     data.clear();
     auto bech = bech32::Decode(str);
-<<<<<<< HEAD
     const std::string& hrp = for_parent ? params.ParentBech32HRP() : params.Bech32HRP();
-    if (bech.second.size() > 0 && bech.first == hrp) {
-=======
     if (bech.second.size() > 0) {
         error_str = "";
 
-        if (bech.first != params.Bech32HRP()) {
+        if (bech.first != hrp) {
             error_str = "Invalid prefix for Bech32 address";
             return CNoDestination();
         }
 
->>>>>>> 4b15ffe9
         // Bech32 decoding
         int version = bech.second[0]; // The first 5 bit symbol is the witness version (0-16)
         // The rest of the symbols are converted witness program bytes.
@@ -237,7 +225,6 @@
             return unk;
         }
     }
-<<<<<<< HEAD
     // ELEMENTS confidential addresses: version + 8to5(ecdhkey || witness program)
     data.clear();
     auto blech = blech32::Decode(str);
@@ -287,11 +274,9 @@
             return unk;
         }
     }
-=======
 
     // Set error message if address can't be interpreted as Base58 or Bech32.
     if (error_str.empty()) error_str = "Invalid address format";
->>>>>>> 4b15ffe9
 
     return CNoDestination();
 }
@@ -382,32 +367,25 @@
 
 CTxDestination DecodeDestination(const std::string& str, std::string& error_msg)
 {
-    return DecodeDestination(str, Params(), error_msg);
+    return DecodeDestination(str, Params(), false, error_msg);
 }
 
 CTxDestination DecodeDestination(const std::string& str)
 {
-<<<<<<< HEAD
-    return DecodeDestination(str, Params(), false);
-=======
     std::string error_msg;
-    return DecodeDestination(str, error_msg);
->>>>>>> 4b15ffe9
+    return DecodeDestination(str, Params(), false, error_msg);
 }
 
 bool IsValidDestinationString(const std::string& str, const CChainParams& params)
 {
-<<<<<<< HEAD
-    return IsValidDestination(DecodeDestination(str, params, false));
-=======
     std::string error_msg;
-    return IsValidDestination(DecodeDestination(str, params, error_msg));
->>>>>>> 4b15ffe9
+    return IsValidDestination(DecodeDestination(str, params, false, error_msg));
 }
 
 bool IsValidDestinationString(const std::string& str)
 {
-    return IsValidDestination(DecodeDestination(str, Params(), false));
+    std::string error_msg;
+    return IsValidDestination(DecodeDestination(str, Params(), false, error_msg));
 }
 
 //
@@ -418,9 +396,9 @@
     return std::visit(DestinationEncoder(Params(), true), dest);
 }
 
-CTxDestination DecodeParentDestination(const std::string& str)
-{
-    return DecodeDestination(str, Params(), true);
+CTxDestination DecodeParentDestination(const std::string& str, std::string& error_msg)
+{
+    return DecodeDestination(str, Params(), true, error_msg);
 }
 
 // ELEMENTS
