--- conflicted
+++ resolved
@@ -26,9 +26,12 @@
                  "This is intended for regression testing tools and app development. Equivalent to -chain=regtest.", ArgsManager::ALLOW_ANY | ArgsManager::DEBUG_ONLY, OptionsCategory::CHAINPARAMS);
     argsman.AddArg("-segwitheight=<n>", "Set the activation height of segwit. -1 to disable. (regtest-only)", ArgsManager::ALLOW_ANY | ArgsManager::DEBUG_ONLY, OptionsCategory::DEBUG_TEST);
     argsman.AddArg("-testnet", "Use the test chain. Equivalent to -chain=test.", ArgsManager::ALLOW_ANY, OptionsCategory::CHAINPARAMS);
-<<<<<<< HEAD
     argsman.AddArg("-vbparams=deployment:start:end", "Use given start/end times for specified version bits deployment (regtest or custom only)", ArgsManager::ALLOW_ANY | ArgsManager::DEBUG_ONLY, OptionsCategory::CHAINPARAMS);
     argsman.AddArg("-seednode=<ip>", "Use specified node as seed node. This option can be specified multiple times to connect to multiple nodes. (custom only)", ArgsManager::ALLOW_ANY | ArgsManager::DEBUG_ONLY, OptionsCategory::CHAINPARAMS);
+
+    argsman.AddArg("-signet", "Use the signet chain. Note that the network is defined by the -signetchallenge parameter", ArgsManager::ALLOW_ANY, OptionsCategory::CHAINPARAMS);
+    argsman.AddArg("-signetchallenge", "Blocks must satisfy the given script to be considered valid (only for signet networks; defaults to the global default signet test network challenge)", ArgsManager::ALLOW_STRING, OptionsCategory::CHAINPARAMS);
+    argsman.AddArg("-signetseednode", "Specify a seed node for the signet network, in the hostname[:port] format, e.g. sig.net:1234 (may be used multiple times to specify multiple seed nodes; defaults to the global default signet test network seed node(s))", ArgsManager::ALLOW_STRING, OptionsCategory::CHAINPARAMS);
 
     //
     // ELEMENTS
@@ -57,12 +60,6 @@
     argsman.AddArg("-total_valid_epochs", "Per-chain parameter that sets how long a particular fedpegscript is in effect for.", ArgsManager::ALLOW_ANY, OptionsCategory::ELEMENTS);
     // END ELEMENTS
     //
-=======
-    argsman.AddArg("-vbparams=deployment:start:end", "Use given start/end times for specified version bits deployment (regtest-only)", ArgsManager::ALLOW_ANY | ArgsManager::DEBUG_ONLY, OptionsCategory::CHAINPARAMS);
-    argsman.AddArg("-signet", "Use the signet chain. Note that the network is defined by the -signetchallenge parameter", ArgsManager::ALLOW_ANY, OptionsCategory::CHAINPARAMS);
-    argsman.AddArg("-signetchallenge", "Blocks must satisfy the given script to be considered valid (only for signet networks; defaults to the global default signet test network challenge)", ArgsManager::ALLOW_STRING, OptionsCategory::CHAINPARAMS);
-    argsman.AddArg("-signetseednode", "Specify a seed node for the signet network, in the hostname[:port] format, e.g. sig.net:1234 (may be used multiple times to specify multiple seed nodes; defaults to the global default signet test network seed node(s))", ArgsManager::ALLOW_STRING, OptionsCategory::CHAINPARAMS);
->>>>>>> 8c5f6811
 }
 
 static std::unique_ptr<CBaseChainParams> globalChainBaseParams;
@@ -75,30 +72,20 @@
 
 std::unique_ptr<CBaseChainParams> CreateBaseChainParams(const std::string& chain)
 {
-<<<<<<< HEAD
-    if (chain == CBaseChainParams::MAIN)
+    if (chain == CBaseChainParams::MAIN) {
         return MakeUnique<CBaseChainParams>("", 8332, 18332);
-    else if (chain == CBaseChainParams::TESTNET)
+    } else if (chain == CBaseChainParams::TESTNET) {
         return MakeUnique<CBaseChainParams>("testnet3", 18332, 8332);
-    else if (chain == CBaseChainParams::REGTEST)
+    } else if (chain == CBaseChainParams::SIGNET) {
+        return MakeUnique<CBaseChainParams>("signet", 38332, 18332);
+    } else if (chain == CBaseChainParams::REGTEST) {
         return MakeUnique<CBaseChainParams>("regtest", 18443, 18332);
-    else if (chain == CBaseChainParams::LIQUID1)
+    } else if (chain == CBaseChainParams::LIQUID1) {
         return MakeUnique<CBaseChainParams>("liquidv1", 7041, 8332);
+    }
 
     // ELEMENTS:
     return MakeUnique<CBaseChainParams>(chain, 7040, 18332);
-=======
-    if (chain == CBaseChainParams::MAIN) {
-        return MakeUnique<CBaseChainParams>("", 8332);
-    } else if (chain == CBaseChainParams::TESTNET) {
-        return MakeUnique<CBaseChainParams>("testnet3", 18332);
-    } else if (chain == CBaseChainParams::SIGNET) {
-        return MakeUnique<CBaseChainParams>("signet", 38332);
-    } else if (chain == CBaseChainParams::REGTEST) {
-        return MakeUnique<CBaseChainParams>("regtest", 18443);
-    }
-    throw std::runtime_error(strprintf("%s: Unknown chain %s.", __func__, chain));
->>>>>>> 8c5f6811
 }
 
 void SelectBaseParams(const std::string& chain)
