// Copyright (c) 2010 Satoshi Nakamoto
// Copyright (c) 2009-2015 The Bitcoin Core developers
// Distributed under the MIT software license, see the accompanying
// file COPYING or http://www.opensource.org/licenses/mit-license.php.

#include "chainparamsbase.h"

#include "tinyformat.h"
#include "util.h"

#include <assert.h>

const std::string CBaseChainParams::MAIN = CHAINPARAMS_OCEAN_MAIN;
const std::string CBaseChainParams::REGTEST = CHAINPARAMS_REGTEST;

void AppendParamsHelpMessages(std::string& strUsage, bool debugHelp)
{
    strUsage += HelpMessageGroup(_("Chain selection options:"));
<<<<<<< HEAD
    strUsage += HelpMessageOpt("-chain=<chain>", strprintf(_("Use the chain <chain> (default: %s). Allowed values: main, testnet, regtest, custom"), CHAINPARAMS_OCEAN_MAIN));
=======
    strUsage += HelpMessageOpt("-chain=<chain>", strprintf(_("Use the chain <chain> (default: %s). Anything except main is allowed"), CHAINPARAMS_REGTEST));
>>>>>>> 3ad6a218
    if (debugHelp) {
        strUsage += HelpMessageOpt("-regtest", strprintf(_("Equivalent to -chain=%s"), CHAINPARAMS_REGTEST));
    }
}

static std::unique_ptr<CBaseChainParams> globalChainBaseParams;

const CBaseChainParams& BaseParams()
{
    assert(globalChainBaseParams);
    return *globalChainBaseParams;
}

std::unique_ptr<CBaseChainParams> CreateBaseChainParams(const std::string& chain)
{
    if (chain == CBaseChainParams::MAIN)
        return std::unique_ptr<CBaseChainParams>(new CBaseChainParams(chain, 8332, 18332));
    return std::unique_ptr<CBaseChainParams>(new CBaseChainParams(chain, 7041, 18332));
}

void SelectBaseParams(const std::string& chain)
{
    globalChainBaseParams = CreateBaseChainParams(chain);
}

std::string ChainNameFromCommandLine()
{
    if (GetBoolArg("-testnet", false))
        throw std::runtime_error(strprintf("%s: Invalid option -testnet: try -chain=%s instead.", __func__, CHAINPARAMS_REGTEST));
    if (GetBoolArg("-regtest", false))
        return CBaseChainParams::REGTEST;
    return GetArg("-chain", CHAINPARAMS_OCEAN_MAIN);
}<|MERGE_RESOLUTION|>--- conflicted
+++ resolved
@@ -16,11 +16,7 @@
 void AppendParamsHelpMessages(std::string& strUsage, bool debugHelp)
 {
     strUsage += HelpMessageGroup(_("Chain selection options:"));
-<<<<<<< HEAD
-    strUsage += HelpMessageOpt("-chain=<chain>", strprintf(_("Use the chain <chain> (default: %s). Allowed values: main, testnet, regtest, custom"), CHAINPARAMS_OCEAN_MAIN));
-=======
-    strUsage += HelpMessageOpt("-chain=<chain>", strprintf(_("Use the chain <chain> (default: %s). Anything except main is allowed"), CHAINPARAMS_REGTEST));
->>>>>>> 3ad6a218
+    strUsage += HelpMessageOpt("-chain=<chain>", strprintf(_("Use the chain <chain> (default: %s). Anything except main is allowed"), CHAINPARAMS_OCEAN_MAIN));
     if (debugHelp) {
         strUsage += HelpMessageOpt("-regtest", strprintf(_("Equivalent to -chain=%s"), CHAINPARAMS_REGTEST));
     }
