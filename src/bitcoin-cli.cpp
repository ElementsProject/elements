--- conflicted
+++ resolved
@@ -886,13 +886,8 @@
         if (err_msg.isStr()) {
             strPrint += ("error message:\n" + err_msg.get_str());
         }
-<<<<<<< HEAD
-        if (err_code.isNum() && err_code.get_int() == RPC_WALLET_NOT_SPECIFIED) {
+        if (err_code.isNum() && err_code.getInt<int>() == RPC_WALLET_NOT_SPECIFIED) {
             strPrint += "\nTry adding \"-rpcwallet=<filename>\" option to elements-cli command line.";
-=======
-        if (err_code.isNum() && err_code.getInt<int>() == RPC_WALLET_NOT_SPECIFIED) {
-            strPrint += "\nTry adding \"-rpcwallet=<filename>\" option to bitcoin-cli command line.";
->>>>>>> 0de36941
         }
     } else {
         strPrint = "error: " + error.write();
