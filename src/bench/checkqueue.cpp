// Copyright (c) 2015-2020 The Bitcoin Core developers
// Distributed under the MIT software license, see the accompanying
// file COPYING or http://www.opensource.org/licenses/mit-license.php.

#include <bench/bench.h>
#include <checkqueue.h>
#include <key.h>
#include <prevector.h>
#include <pubkey.h>
#include <random.h>
#include <util/system.h>

#include <vector>

static const size_t BATCHES = 101;
static const size_t BATCH_SIZE = 30;
static const int PREVECTOR_SIZE = 28;
static const unsigned int QUEUE_BATCH_SIZE = 128;

// This Benchmark tests the CheckQueue with a slightly realistic workload,
// where checks all contain a prevector that is indirect 50% of the time
// and there is a little bit of work done between calls to Add.
static void CCheckQueueSpeedPrevectorJob(benchmark::Bench& bench)
{
    // We shouldn't ever be running with the checkqueue on a single core machine.
    if (GetNumCores() <= 1) return;

    const ECCVerifyHandle verify_handle;
    ECC_Start();

    struct PrevectorJob {
        prevector<PREVECTOR_SIZE, uint8_t> p;
        PrevectorJob(){
        }
        explicit PrevectorJob(FastRandomContext& insecure_rand){
            p.resize(insecure_rand.randrange(PREVECTOR_SIZE*2));
        }
        bool operator()()
        {
            return true;
        }
        void swap(PrevectorJob& x){p.swap(x.p);};
    };
    CCheckQueue<PrevectorJob> queue {QUEUE_BATCH_SIZE};
    // The main thread should be counted to prevent thread oversubscription, and
    // to decrease the variance of benchmark results.
    queue.StartWorkerThreads(GetNumCores() - 1);

    // create all the data once, then submit copies in the benchmark.
    FastRandomContext insecure_rand(true);
    std::vector<std::vector<PrevectorJob*>> vBatches(BATCHES);
    for (auto& vChecks : vBatches) {
        vChecks.reserve(BATCH_SIZE);
        // ELEMENTS: allocate new jobs...
        for (size_t x = 0; x < BATCH_SIZE; ++x)
            vChecks[x] = new PrevectorJob(insecure_rand);
    }

    bench.minEpochIterations(10).batch(BATCH_SIZE * BATCHES).unit("job").run([&] {
        // Make insecure_rand here so that each iteration is identical.
        CCheckQueueControl<PrevectorJob> control(&queue);
        for (auto vChecks : vBatches) {
            control.Add(vChecks);
        }
        // control waits for completion by RAII, but
        // it is done explicitly here for clarity
        control.Wait();
    });
<<<<<<< HEAD
    tg.interrupt_all();
    tg.join_all();

    // ELEMENTS: ...and deallocate them
    for (auto& vChecks : vBatches)
        for (size_t x = 0; x < BATCH_SIZE; ++x)
            delete vChecks[x];

=======
    queue.StopWorkerThreads();
>>>>>>> b386d373
    ECC_Stop();
}
BENCHMARK(CCheckQueueSpeedPrevectorJob);<|MERGE_RESOLUTION|>--- conflicted
+++ resolved
@@ -66,18 +66,13 @@
         // it is done explicitly here for clarity
         control.Wait();
     });
-<<<<<<< HEAD
-    tg.interrupt_all();
-    tg.join_all();
+    queue.StopWorkerThreads();
 
     // ELEMENTS: ...and deallocate them
     for (auto& vChecks : vBatches)
         for (size_t x = 0; x < BATCH_SIZE; ++x)
             delete vChecks[x];
 
-=======
-    queue.StopWorkerThreads();
->>>>>>> b386d373
     ECC_Stop();
 }
 BENCHMARK(CCheckQueueSpeedPrevectorJob);