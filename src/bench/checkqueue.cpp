// Copyright (c) 2015-2020 The Bitcoin Core developers
// Distributed under the MIT software license, see the accompanying
// file COPYING or http://www.opensource.org/licenses/mit-license.php.

#include <bench/bench.h>
#include <checkqueue.h>
#include <key.h>
#include <prevector.h>
#include <pubkey.h>
#include <random.h>
#include <util/system.h>

#include <vector>

static const size_t BATCHES = 101;
static const size_t BATCH_SIZE = 30;
static const int PREVECTOR_SIZE = 28;
static const unsigned int QUEUE_BATCH_SIZE = 128;

// This Benchmark tests the CheckQueue with a slightly realistic workload,
// where checks all contain a prevector that is indirect 50% of the time
// and there is a little bit of work done between calls to Add.
static void CCheckQueueSpeedPrevectorJob(benchmark::Bench& bench)
{
    // We shouldn't ever be running with the checkqueue on a single core machine.
    if (GetNumCores() <= 1) return;

    const ECCVerifyHandle verify_handle;
    ECC_Start();

    struct PrevectorJob {
        prevector<PREVECTOR_SIZE, uint8_t> p;
        // ELEMENTS: fix unused member function warnings
        // PrevectorJob(){
        // }
        explicit PrevectorJob(FastRandomContext& insecure_rand){
            p.resize(insecure_rand.randrange(PREVECTOR_SIZE*2));
        }
        bool operator()()
        {
            return true;
        }
<<<<<<< HEAD
        // void swap(PrevectorJob& x){p.swap(x.p);};
=======
        void swap(PrevectorJob& x) noexcept
        {
            p.swap(x.p);
        };
>>>>>>> 5c93fc18
    };
    CCheckQueue<PrevectorJob> queue {QUEUE_BATCH_SIZE};
    // The main thread should be counted to prevent thread oversubscription, and
    // to decrease the variance of benchmark results.
    queue.StartWorkerThreads(GetNumCores() - 1);

    // create all the data once, then submit copies in the benchmark.
    FastRandomContext insecure_rand(true);
    std::vector<std::vector<PrevectorJob*>> vBatches(BATCHES);
    for (auto& vChecks : vBatches) {
        vChecks.reserve(BATCH_SIZE);
        // ELEMENTS: allocate new jobs...
        for (size_t x = 0; x < BATCH_SIZE; ++x)
            vChecks[x] = new PrevectorJob(insecure_rand);
    }

    bench.minEpochIterations(10).batch(BATCH_SIZE * BATCHES).unit("job").run([&] {
        // Make insecure_rand here so that each iteration is identical.
        CCheckQueueControl<PrevectorJob> control(&queue);
        for (auto vChecks : vBatches) {
            control.Add(vChecks);
        }
        // control waits for completion by RAII, but
        // it is done explicitly here for clarity
        control.Wait();
    });
    queue.StopWorkerThreads();

    // ELEMENTS: ...and deallocate them
    for (auto& vChecks : vBatches)
        for (size_t x = 0; x < BATCH_SIZE; ++x)
            delete vChecks[x];

    ECC_Stop();
}
BENCHMARK(CCheckQueueSpeedPrevectorJob);<|MERGE_RESOLUTION|>--- conflicted
+++ resolved
@@ -40,14 +40,10 @@
         {
             return true;
         }
-<<<<<<< HEAD
-        // void swap(PrevectorJob& x){p.swap(x.p);};
-=======
-        void swap(PrevectorJob& x) noexcept
+        /*void swap(PrevectorJob& x) noexcept
         {
             p.swap(x.p);
-        };
->>>>>>> 5c93fc18
+        };*/
     };
     CCheckQueue<PrevectorJob> queue {QUEUE_BATCH_SIZE};
     // The main thread should be counted to prevent thread oversubscription, and
