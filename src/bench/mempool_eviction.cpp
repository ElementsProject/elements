// Copyright (c) 2011-2018 The Bitcoin Core developers
// Distributed under the MIT software license, see the accompanying
// file COPYING or http://www.opensource.org/licenses/mit-license.php.

#include <bench/bench.h>
#include <policy/policy.h>
#include <txmempool.h>

#include <list>
#include <vector>

static void AddTx(const CTransactionRef& tx, const CAmount& nFee, CTxMemPool& pool) EXCLUSIVE_LOCKS_REQUIRED(pool.cs)
{
    int64_t nTime = 0;
    unsigned int nHeight = 1;
    bool spendsCoinbase = false;
    unsigned int sigOpCost = 4;
    LockPoints lp;
<<<<<<< HEAD
    std::set<std::pair<uint256, COutPoint>> setPeginsSpent;
    pool.addUnchecked(tx->GetHash(), CTxMemPoolEntry(
=======
    pool.addUnchecked(CTxMemPoolEntry(
>>>>>>> 3832c25f
                                         tx, nFee, nTime, nHeight,
                                         spendsCoinbase, sigOpCost, lp,
                                         setPeginsSpent));
}

// Right now this is only testing eviction performance in an extremely small
// mempool. Code needs to be written to generate a much wider variety of
// unique transactions for a more meaningful performance measurement.
static void MempoolEviction(benchmark::State& state)
{
    CMutableTransaction tx1 = CMutableTransaction();
    tx1.vin.resize(1);
    tx1.vin[0].scriptSig = CScript() << OP_1;
    tx1.vin[0].scriptWitness.stack.push_back({1});
    tx1.vout.resize(1);
    tx1.vout[0].scriptPubKey = CScript() << OP_1 << OP_EQUAL;
    tx1.vout[0].nValue = 10 * COIN;

    CMutableTransaction tx2 = CMutableTransaction();
    tx2.vin.resize(1);
    tx2.vin[0].scriptSig = CScript() << OP_2;
    tx2.vin[0].scriptWitness.stack.push_back({2});
    tx2.vout.resize(1);
    tx2.vout[0].scriptPubKey = CScript() << OP_2 << OP_EQUAL;
    tx2.vout[0].nValue = 10 * COIN;

    CMutableTransaction tx3 = CMutableTransaction();
    tx3.vin.resize(1);
    tx3.vin[0].prevout = COutPoint(tx2.GetHash(), 0);
    tx3.vin[0].scriptSig = CScript() << OP_2;
    tx3.vin[0].scriptWitness.stack.push_back({3});
    tx3.vout.resize(1);
    tx3.vout[0].scriptPubKey = CScript() << OP_3 << OP_EQUAL;
    tx3.vout[0].nValue = 10 * COIN;

    CMutableTransaction tx4 = CMutableTransaction();
    tx4.vin.resize(2);
    tx4.vin[0].prevout.SetNull();
    tx4.vin[0].scriptSig = CScript() << OP_4;
    tx4.vin[0].scriptWitness.stack.push_back({4});
    tx4.vin[1].prevout.SetNull();
    tx4.vin[1].scriptSig = CScript() << OP_4;
    tx4.vin[1].scriptWitness.stack.push_back({4});
    tx4.vout.resize(2);
    tx4.vout[0].scriptPubKey = CScript() << OP_4 << OP_EQUAL;
    tx4.vout[0].nValue = 10 * COIN;
    tx4.vout[1].scriptPubKey = CScript() << OP_4 << OP_EQUAL;
    tx4.vout[1].nValue = 10 * COIN;

    CMutableTransaction tx5 = CMutableTransaction();
    tx5.vin.resize(2);
    tx5.vin[0].prevout = COutPoint(tx4.GetHash(), 0);
    tx5.vin[0].scriptSig = CScript() << OP_4;
    tx5.vin[0].scriptWitness.stack.push_back({4});
    tx5.vin[1].prevout.SetNull();
    tx5.vin[1].scriptSig = CScript() << OP_5;
    tx5.vin[1].scriptWitness.stack.push_back({5});
    tx5.vout.resize(2);
    tx5.vout[0].scriptPubKey = CScript() << OP_5 << OP_EQUAL;
    tx5.vout[0].nValue = 10 * COIN;
    tx5.vout[1].scriptPubKey = CScript() << OP_5 << OP_EQUAL;
    tx5.vout[1].nValue = 10 * COIN;

    CMutableTransaction tx6 = CMutableTransaction();
    tx6.vin.resize(2);
    tx6.vin[0].prevout = COutPoint(tx4.GetHash(), 1);
    tx6.vin[0].scriptSig = CScript() << OP_4;
    tx6.vin[0].scriptWitness.stack.push_back({4});
    tx6.vin[1].prevout.SetNull();
    tx6.vin[1].scriptSig = CScript() << OP_6;
    tx6.vin[1].scriptWitness.stack.push_back({6});
    tx6.vout.resize(2);
    tx6.vout[0].scriptPubKey = CScript() << OP_6 << OP_EQUAL;
    tx6.vout[0].nValue = 10 * COIN;
    tx6.vout[1].scriptPubKey = CScript() << OP_6 << OP_EQUAL;
    tx6.vout[1].nValue = 10 * COIN;

    CMutableTransaction tx7 = CMutableTransaction();
    tx7.vin.resize(2);
    tx7.vin[0].prevout = COutPoint(tx5.GetHash(), 0);
    tx7.vin[0].scriptSig = CScript() << OP_5;
    tx7.vin[0].scriptWitness.stack.push_back({5});
    tx7.vin[1].prevout = COutPoint(tx6.GetHash(), 0);
    tx7.vin[1].scriptSig = CScript() << OP_6;
    tx7.vin[1].scriptWitness.stack.push_back({6});
    tx7.vout.resize(2);
    tx7.vout[0].scriptPubKey = CScript() << OP_7 << OP_EQUAL;
    tx7.vout[0].nValue = 10 * COIN;
    tx7.vout[1].scriptPubKey = CScript() << OP_7 << OP_EQUAL;
    tx7.vout[1].nValue = 10 * COIN;

    CTxMemPool pool;
    LOCK(pool.cs);
    // Create transaction references outside the "hot loop"
    const CTransactionRef tx1_r{MakeTransactionRef(tx1)};
    const CTransactionRef tx2_r{MakeTransactionRef(tx2)};
    const CTransactionRef tx3_r{MakeTransactionRef(tx3)};
    const CTransactionRef tx4_r{MakeTransactionRef(tx4)};
    const CTransactionRef tx5_r{MakeTransactionRef(tx5)};
    const CTransactionRef tx6_r{MakeTransactionRef(tx6)};
    const CTransactionRef tx7_r{MakeTransactionRef(tx7)};

    while (state.KeepRunning()) {
        AddTx(tx1_r, 10000LL, pool);
        AddTx(tx2_r, 5000LL, pool);
        AddTx(tx3_r, 20000LL, pool);
        AddTx(tx4_r, 7000LL, pool);
        AddTx(tx5_r, 1000LL, pool);
        AddTx(tx6_r, 1100LL, pool);
        AddTx(tx7_r, 9000LL, pool);
        pool.TrimToSize(pool.DynamicMemoryUsage() * 3 / 4);
        pool.TrimToSize(GetVirtualTransactionSize(tx1));
    }
}

BENCHMARK(MempoolEviction, 41000);<|MERGE_RESOLUTION|>--- conflicted
+++ resolved
@@ -16,15 +16,10 @@
     bool spendsCoinbase = false;
     unsigned int sigOpCost = 4;
     LockPoints lp;
-<<<<<<< HEAD
     std::set<std::pair<uint256, COutPoint>> setPeginsSpent;
-    pool.addUnchecked(tx->GetHash(), CTxMemPoolEntry(
-=======
     pool.addUnchecked(CTxMemPoolEntry(
->>>>>>> 3832c25f
                                          tx, nFee, nTime, nHeight,
-                                         spendsCoinbase, sigOpCost, lp,
-                                         setPeginsSpent));
+                                         spendsCoinbase, sigOpCost, lp, setPeginsSpent));
 }
 
 // Right now this is only testing eviction performance in an extremely small
