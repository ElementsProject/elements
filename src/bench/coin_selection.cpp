// Copyright (c) 2012-2020 The Bitcoin Core developers
// Distributed under the MIT software license, see the accompanying
// file COPYING or http://www.opensource.org/licenses/mit-license.php.

#include <bench/bench.h>
#include <interfaces/chain.h>
#include <node/context.h>
#include <wallet/coinselection.h>
#include <asset.h>
#include <policy/policy.h>
#include <wallet/wallet.h>

#include <set>

static void addCoin(const CAmount& nValue, const CWallet& wallet, std::vector<std::unique_ptr<CWalletTx>>& wtxs)
{
    static int nextLockTime = 0;
    CMutableTransaction tx;
    tx.nLockTime = nextLockTime++; // so all transactions get different hashes
    tx.vout.resize(1);
    tx.vout[0].nValue = nValue;
    wtxs.push_back(std::make_unique<CWalletTx>(&wallet, MakeTransactionRef(std::move(tx))));
}

// Simple benchmark for wallet coin selection. Note that it maybe be necessary
// to build up more complicated scenarios in order to get meaningful
// measurements of performance. From laanwj, "Wallet coin selection is probably
// the hardest, as you need a wider selection of scenarios, just testing the
// same one over and over isn't too useful. Generating random isn't useful
// either for measurements."
// (https://github.com/bitcoin/bitcoin/issues/7883#issuecomment-224807484)
static void CoinSelection(benchmark::Bench& bench)
{
    NodeContext node;
    auto chain = interfaces::MakeChain(node);
    CWallet wallet(chain.get(), "", CreateDummyWalletDatabase());
    wallet.SetupLegacyScriptPubKeyMan();
    std::vector<std::unique_ptr<CWalletTx>> wtxs;
    LOCK(wallet.cs_wallet);

    // Add coins.
    for (int i = 0; i < 1000; ++i) {
        addCoin(1000 * COIN, wallet, wtxs);
    }
    addCoin(3 * COIN, wallet, wtxs);

    // Create coins
    std::vector<COutput> coins;
    for (const auto& wtx : wtxs) {
        coins.emplace_back(wtx.get(), 0 /* iIn */, 6 * 24 /* nDepthIn */, true /* spendable */, true /* solvable */, true /* safe */);
    }

    const CoinEligibilityFilter filter_standard(1, 6, 0);
    const CoinSelectionParams coin_selection_params(/* change_output_size= */ 34,
                                                    /* change_spend_size= */ 148, /* effective_feerate= */ CFeeRate(0),
                                                    /* long_term_feerate= */ CFeeRate(0), /* discard_feerate= */ CFeeRate(0),
                                                    /* tx_no_inputs_size= */ 0, /* avoid_partial= */ false);
    bench.run([&] {
        std::set<CInputCoin> setCoinsRet;
<<<<<<< HEAD
        CAmountMap mapValueRet;
        bool bnb_used;
        CAmountMap mapValue;
        mapValue[::policyAsset] = 1003 * COIN;
        bool success = wallet.SelectCoinsMinConf(mapValue, filter_standard, coins, setCoinsRet, mapValueRet, coin_selection_params, bnb_used);
=======
        CAmount nValueRet;
        bool success = wallet.SelectCoinsMinConf(1003 * COIN, filter_standard, coins, setCoinsRet, nValueRet, coin_selection_params);
>>>>>>> 6b254814
        assert(success);
        assert(mapValueRet[::policyAsset] == 1003 * COIN);
        assert(setCoinsRet.size() == 2);

/*        std::set<std::pair<const CWalletTx*, unsigned int> > setCoinsRet;
        CAmountMap nValueRet;
        CAmountMap mapValue;
        mapValue[CAsset()] = 1003 * COIN;
        bool success = wallet.SelectCoinsMinConf(mapValue, 1, 6, 0, vCoins, setCoinsRet, nValueRet);
        assert(success);
        assert(nValueRet[CAsset()] == 1003 * COIN);
        assert(setCoinsRet.size() == 2);*/
    });
}

typedef std::set<CInputCoin> CoinSet;
static NodeContext testNode;
static auto testChain = interfaces::MakeChain(testNode);
static CWallet testWallet(testChain.get(), "", CreateDummyWalletDatabase());
std::vector<std::unique_ptr<CWalletTx>> wtxn;

// Copied from src/wallet/test/coinselector_tests.cpp
static void add_coin(const CAmount& nValue, int nInput, std::vector<OutputGroup>& set)
{
    CMutableTransaction tx;
    tx.vout.resize(nInput + 1);
    tx.vout[nInput].nValue = nValue;
    std::unique_ptr<CWalletTx> wtx = std::make_unique<CWalletTx>(&testWallet, MakeTransactionRef(std::move(tx)));
    set.emplace_back();
    set.back().Insert(COutput(wtx.get(), nInput, 0, true, true, true).GetInputCoin(), 0, true, 0, 0, false);
    wtxn.emplace_back(std::move(wtx));
}
// Copied from src/wallet/test/coinselector_tests.cpp
static CAmount make_hard_case(int utxos, std::vector<OutputGroup>& utxo_pool)
{
    utxo_pool.clear();
    CAmount target = 0;
    for (int i = 0; i < utxos; ++i) {
        target += (CAmount)1 << (utxos+i);
        add_coin((CAmount)1 << (utxos+i), 2*i, utxo_pool);
        add_coin(((CAmount)1 << (utxos+i)) + ((CAmount)1 << (utxos-1-i)), 2*i + 1, utxo_pool);
    }
    return target;
}

static void BnBExhaustion(benchmark::Bench& bench)
{
    // Setup
    testWallet.SetupLegacyScriptPubKeyMan();
    std::vector<OutputGroup> utxo_pool;
    CoinSet selection;
    CAmount value_ret = 0;

    bench.run([&] {
        // Benchmark
        CAmount target = make_hard_case(17, utxo_pool);
        SelectCoinsBnB(utxo_pool, target, 0, selection, value_ret); // Should exhaust

        // Cleanup
        utxo_pool.clear();
        selection.clear();
    });
}

BENCHMARK(CoinSelection);
BENCHMARK(BnBExhaustion);<|MERGE_RESOLUTION|>--- conflicted
+++ resolved
@@ -57,16 +57,10 @@
                                                     /* tx_no_inputs_size= */ 0, /* avoid_partial= */ false);
     bench.run([&] {
         std::set<CInputCoin> setCoinsRet;
-<<<<<<< HEAD
         CAmountMap mapValueRet;
-        bool bnb_used;
         CAmountMap mapValue;
         mapValue[::policyAsset] = 1003 * COIN;
-        bool success = wallet.SelectCoinsMinConf(mapValue, filter_standard, coins, setCoinsRet, mapValueRet, coin_selection_params, bnb_used);
-=======
-        CAmount nValueRet;
-        bool success = wallet.SelectCoinsMinConf(1003 * COIN, filter_standard, coins, setCoinsRet, nValueRet, coin_selection_params);
->>>>>>> 6b254814
+        bool success = wallet.SelectCoinsMinConf(mapValue, filter_standard, coins, setCoinsRet, mapValueRet, coin_selection_params);
         assert(success);
         assert(mapValueRet[::policyAsset] == 1003 * COIN);
         assert(setCoinsRet.size() == 2);
