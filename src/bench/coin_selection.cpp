--- conflicted
+++ resolved
@@ -93,26 +93,18 @@
     });
 }
 
-<<<<<<< HEAD
-typedef std::set<CInputCoin> CoinSet;
 static NodeContext testNode;
 static auto testChain = interfaces::MakeChain(testNode);
 static CWallet testWallet(testChain.get(), "", gArgs, CreateDummyWalletDatabase());
 
-=======
->>>>>>> 3740cdd1
 // Copied from src/wallet/test/coinselector_tests.cpp
 static void add_coin(const CAmount& nValue, int nInput, std::vector<OutputGroup>& set)
 {
     CMutableTransaction tx;
     tx.vout.resize(nInput + 1);
     tx.vout[nInput].nValue = nValue;
-<<<<<<< HEAD
     CWalletTx wtx(MakeTransactionRef(tx), TxStateInactive{});
-    CInputCoin coin(testWallet, &wtx, nInput);
-=======
-    COutput output(COutPoint(tx.GetHash(), nInput), tx.vout.at(nInput), /*depth=*/ 0, /*input_bytes=*/ -1, /*spendable=*/ true, /*solvable=*/ true, /*safe=*/ true, /*time=*/ 0, /*from_me=*/ true);
->>>>>>> 3740cdd1
+    COutput output(COutPoint(wtx.GetHash(), nInput), wtx.tx->vout.at(nInput), /*depth=*/ 0, /*input_bytes=*/ -1, /*spendable=*/ true, /*solvable=*/ true, /*safe=*/ true, /*time=*/ 0, /*from_me=*/ true);
     set.emplace_back();
     set.back().Insert(output, /*ancestors=*/ 0, /*descendants=*/ 0, /*positive_only=*/ false);
 }
