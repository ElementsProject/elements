// Copyright (c) 2012-2022 The Bitcoin Core developers
// Distributed under the MIT software license, see the accompanying
// file COPYING or http://www.opensource.org/licenses/mit-license.php.

#include <bench/bench.h>
#include <interfaces/chain.h>
#include <node/context.h>
#include <wallet/coinselection.h>
#include <asset.h>
#include <policy/policy.h>
#include <wallet/spend.h>
#include <wallet/wallet.h>

#include <set>

using node::NodeContext;
using wallet::AttemptSelection;
using wallet::CHANGE_LOWER;
using wallet::COutput;
using wallet::CWallet;
using wallet::CWalletTx;
using wallet::CoinEligibilityFilter;
using wallet::CoinSelectionParams;
using wallet::CreateDummyWalletDatabase;
using wallet::OutputGroup;
using wallet::SelectCoinsBnB;
using wallet::TxStateInactive;

static void addCoin(const CAmount& nValue, const CWallet& wallet, std::vector<std::unique_ptr<CWalletTx>>& wtxs)
{
    static int nextLockTime = 0;
    CMutableTransaction tx;
    tx.nLockTime = nextLockTime++; // so all transactions get different hashes
    tx.vout.resize(1);
    tx.vout[0].nValue = nValue;
    wtxs.push_back(std::make_unique<CWalletTx>(MakeTransactionRef(std::move(tx)), TxStateInactive{}));
}

// Simple benchmark for wallet coin selection. Note that it maybe be necessary
// to build up more complicated scenarios in order to get meaningful
// measurements of performance. From laanwj, "Wallet coin selection is probably
// the hardest, as you need a wider selection of scenarios, just testing the
// same one over and over isn't too useful. Generating random isn't useful
// either for measurements."
// (https://github.com/bitcoin/bitcoin/issues/7883#issuecomment-224807484)
static void CoinSelection(benchmark::Bench& bench)
{
    NodeContext node;
    auto chain = interfaces::MakeChain(node);
    CWallet wallet(chain.get(), "", CreateDummyWalletDatabase());
    std::vector<std::unique_ptr<CWalletTx>> wtxs;
    LOCK(wallet.cs_wallet);

    // Add coins.
    for (int i = 0; i < 1000; ++i) {
        addCoin(1000 * COIN, wallet, wtxs);
    }
    addCoin(3 * COIN, wallet, wtxs);

    // Create coins
    wallet::CoinsResult available_coins;
    for (const auto& wtx : wtxs) {
        const auto txout = wtx->tx->vout.at(0);
        available_coins.coins[OutputType::BECH32].emplace_back(COutPoint(wtx->GetHash(), 0), txout, /*depth=*/6 * 24, CalculateMaximumSignedInputSize(txout, &wallet, /*coin_control=*/nullptr), /*spendable=*/true, /*solvable=*/true, /*safe=*/true, wtx->GetTxTime(), /*from_me=*/true, /*fees=*/ 0);
    }

    const CoinEligibilityFilter filter_standard(1, 6, 0);
    FastRandomContext rand{};
    const CoinSelectionParams coin_selection_params{
        rand,
        /*change_output_size=*/ 34,
        /*change_spend_size=*/ 148,
        /*min_change_target=*/ CHANGE_LOWER,
        /*effective_feerate=*/ CFeeRate(0),
        /*long_term_feerate=*/ CFeeRate(0),
        /*discard_feerate=*/ CFeeRate(0),
        /*tx_noinputs_size=*/ 0,
        /*avoid_partial=*/ false,
    };
    auto group = wallet::GroupOutputs(wallet, available_coins, coin_selection_params, {{filter_standard}})[filter_standard];
    bench.run([&] {
<<<<<<< HEAD
        CAmountMap mapValue;
        mapValue[::policyAsset] = 1003 * COIN;
        auto result = AttemptSelection(wallet, mapValue, filter_standard, available_coins, coin_selection_params, /*allow_mixed_output_types=*/true);
=======
        auto result = AttemptSelection(1003 * COIN, group, coin_selection_params, /*allow_mixed_output_types=*/true);
>>>>>>> 4ea3a8b7
        assert(result);
        assert(result->GetSelectedValue() == mapValue);
        assert(result->GetInputSet().size() == 2);

/*        std::set<std::pair<const CWalletTx*, unsigned int> > setCoinsRet;
        CAmountMap nValueRet;
        CAmountMap mapValue;
        mapValue[CAsset()] = 1003 * COIN;
        bool success = wallet.SelectCoinsMinConf(mapValue, 1, 6, 0, vCoins, setCoinsRet, nValueRet);
        assert(success);
        assert(nValueRet[CAsset()] == 1003 * COIN);
        assert(setCoinsRet.size() == 2);*/
    });
}

static NodeContext testNode;
static auto testChain = interfaces::MakeChain(testNode);
static CWallet testWallet(testChain.get(), "", CreateDummyWalletDatabase());

// Copied from src/wallet/test/coinselector_tests.cpp
static void add_coin(const CAmount& nValue, int nInput, std::vector<OutputGroup>& set)
{
    CMutableTransaction tx;
    tx.vout.resize(nInput + 1);
    tx.vout[nInput].nValue = nValue;
    CWalletTx wtx(MakeTransactionRef(tx), TxStateInactive{});
    COutput output(COutPoint(wtx.GetHash(), nInput), wtx.tx->vout.at(nInput), /*depth=*/ 0, /*input_bytes=*/ -1, /*spendable=*/ true, /*solvable=*/ true, /*safe=*/ true, /*time=*/ 0, /*from_me=*/ true, /*fees=*/ 0);
    set.emplace_back();
    set.back().Insert(std::make_shared<COutput>(output), /*ancestors=*/ 0, /*descendants=*/ 0);
}
// Copied from src/wallet/test/coinselector_tests.cpp
static CAmount make_hard_case(int utxos, std::vector<OutputGroup>& utxo_pool)
{
    utxo_pool.clear();
    CAmount target = 0;
    for (int i = 0; i < utxos; ++i) {
        target += CAmount{1} << (utxos+i);
        add_coin(CAmount{1} << (utxos+i), 2*i, utxo_pool);
        add_coin((CAmount{1} << (utxos+i)) + (CAmount{1} << (utxos-1-i)), 2*i + 1, utxo_pool);
    }
    return target;
}

static void BnBExhaustion(benchmark::Bench& bench)
{
    // Setup
    std::vector<OutputGroup> utxo_pool;

    bench.run([&] {
        // Benchmark
        CAmount target = make_hard_case(17, utxo_pool);
        SelectCoinsBnB(utxo_pool, target, 0); // Should exhaust

        // Cleanup
        utxo_pool.clear();
    });
}

BENCHMARK(CoinSelection, benchmark::PriorityLevel::HIGH);
BENCHMARK(BnBExhaustion, benchmark::PriorityLevel::HIGH);<|MERGE_RESOLUTION|>--- conflicted
+++ resolved
@@ -79,13 +79,9 @@
     };
     auto group = wallet::GroupOutputs(wallet, available_coins, coin_selection_params, {{filter_standard}})[filter_standard];
     bench.run([&] {
-<<<<<<< HEAD
         CAmountMap mapValue;
         mapValue[::policyAsset] = 1003 * COIN;
-        auto result = AttemptSelection(wallet, mapValue, filter_standard, available_coins, coin_selection_params, /*allow_mixed_output_types=*/true);
-=======
-        auto result = AttemptSelection(1003 * COIN, group, coin_selection_params, /*allow_mixed_output_types=*/true);
->>>>>>> 4ea3a8b7
+        auto result = AttemptSelection(mapValue, group, coin_selection_params, /*allow_mixed_output_types=*/true);
         assert(result);
         assert(result->GetSelectedValue() == mapValue);
         assert(result->GetInputSet().size() == 2);
