--- conflicted
+++ resolved
@@ -4,14 +4,8 @@
 clean: FORCE
 	$(MAKE) -C .. elements_qt_clean test_elements_qt_clean
 check: FORCE
-<<<<<<< HEAD
 	$(MAKE) -C .. test_elements_qt_check
 elements-qt elements-qt.exe: FORCE
 	 $(MAKE) -C .. elements_qt
-=======
-	$(MAKE) -C .. test_bitcoin_qt_check
-bitcoin-qt bitcoin-qt.exe: FORCE
-	 $(MAKE) -C .. bitcoin_qt
 apk: FORCE
-	$(MAKE) -C .. bitcoin_qt_apk
->>>>>>> 23b15601
+	$(MAKE) -C .. elements_qt_apk