// Copyright (c) 2011-2019 The Bitcoin Core developers
// Distributed under the MIT software license, see the accompanying
// file COPYING or http://www.opensource.org/licenses/mit-license.php.

#if defined(HAVE_CONFIG_H)
#include <config/bitcoin-config.h>
#endif

#include <qt/bitcoin.h>
#include <qt/bitcoingui.h>

#include <chainparams.h>
#include <qt/clientmodel.h>
#include <qt/guiconstants.h>
#include <qt/guiutil.h>
#include <qt/intro.h>
#include <qt/networkstyle.h>
#include <qt/optionsmodel.h>
#include <qt/platformstyle.h>
#include <qt/splashscreen.h>
#include <qt/utilitydialog.h>
#include <qt/winshutdownmonitor.h>

#ifdef ENABLE_WALLET
#include <qt/paymentserver.h>
#include <qt/walletcontroller.h>
#include <qt/walletmodel.h>
#endif // ENABLE_WALLET

#include <interfaces/handler.h>
#include <interfaces/node.h>
#include <noui.h>
#include <ui_interface.h>
#include <uint256.h>
#include <util/system.h>
#include <util/threadnames.h>

#include <memory>

#include <QApplication>
#include <QDebug>
#include <QLibraryInfo>
#include <QLocale>
#include <QMessageBox>
#include <QSettings>
#include <QThread>
#include <QTimer>
#include <QTranslator>

#if defined(QT_STATICPLUGIN)
#include <QtPlugin>
#if defined(QT_QPA_PLATFORM_XCB)
Q_IMPORT_PLUGIN(QXcbIntegrationPlugin);
#elif defined(QT_QPA_PLATFORM_WINDOWS)
Q_IMPORT_PLUGIN(QWindowsIntegrationPlugin);
#elif defined(QT_QPA_PLATFORM_COCOA)
Q_IMPORT_PLUGIN(QCocoaIntegrationPlugin);
#endif
#endif

// Declare meta types used for QMetaObject::invokeMethod
Q_DECLARE_METATYPE(bool*)
Q_DECLARE_METATYPE(CAmount)
Q_DECLARE_METATYPE(uint256)

static QString GetLangTerritory()
{
    QSettings settings;
    // Get desired locale (e.g. "de_DE")
    // 1) System default language
    QString lang_territory = QLocale::system().name();
    // 2) Language from QSettings
    QString lang_territory_qsettings = settings.value("language", "").toString();
    if(!lang_territory_qsettings.isEmpty())
        lang_territory = lang_territory_qsettings;
    // 3) -lang command line argument
    lang_territory = QString::fromStdString(gArgs.GetArg("-lang", lang_territory.toStdString()));
    return lang_territory;
}

/** Set up translations */
static void initTranslations(QTranslator &qtTranslatorBase, QTranslator &qtTranslator, QTranslator &translatorBase, QTranslator &translator)
{
    // Remove old translators
    QApplication::removeTranslator(&qtTranslatorBase);
    QApplication::removeTranslator(&qtTranslator);
    QApplication::removeTranslator(&translatorBase);
    QApplication::removeTranslator(&translator);

    // Get desired locale (e.g. "de_DE")
    // 1) System default language
    QString lang_territory = GetLangTerritory();

    // Convert to "de" only by truncating "_DE"
    QString lang = lang_territory;
    lang.truncate(lang_territory.lastIndexOf('_'));

    // Load language files for configured locale:
    // - First load the translator for the base language, without territory
    // - Then load the more specific locale translator

    // Load e.g. qt_de.qm
    if (qtTranslatorBase.load("qt_" + lang, QLibraryInfo::location(QLibraryInfo::TranslationsPath)))
        QApplication::installTranslator(&qtTranslatorBase);

    // Load e.g. qt_de_DE.qm
    if (qtTranslator.load("qt_" + lang_territory, QLibraryInfo::location(QLibraryInfo::TranslationsPath)))
        QApplication::installTranslator(&qtTranslator);

    // Load e.g. bitcoin_de.qm (shortcut "de" needs to be defined in bitcoin.qrc)
    if (translatorBase.load(lang, ":/translations/"))
        QApplication::installTranslator(&translatorBase);

    // Load e.g. bitcoin_de_DE.qm (shortcut "de_DE" needs to be defined in bitcoin.qrc)
    if (translator.load(lang_territory, ":/translations/"))
        QApplication::installTranslator(&translator);
}

/* qDebug() message handler --> debug.log */
void DebugMessageHandler(QtMsgType type, const QMessageLogContext& context, const QString &msg)
{
    Q_UNUSED(context);
    if (type == QtDebugMsg) {
        LogPrint(BCLog::QT, "GUI: %s\n", msg.toStdString());
    } else {
        LogPrintf("GUI: %s\n", msg.toStdString());
    }
}

BitcoinCore::BitcoinCore(interfaces::Node& node) :
    QObject(), m_node(node)
{
}

void BitcoinCore::handleRunawayException(const std::exception *e)
{
    PrintExceptionContinue(e, "Runaway exception");
    Q_EMIT runawayException(QString::fromStdString(m_node.getWarnings("gui")));
}

void BitcoinCore::initialize()
{
    try
    {
        qDebug() << __func__ << ": Running initialization in thread";
        util::ThreadRename("qt-init");
        bool rv = m_node.appInitMain();
        Q_EMIT initializeResult(rv);
    } catch (const std::exception& e) {
        handleRunawayException(&e);
    } catch (...) {
        handleRunawayException(nullptr);
    }
}

void BitcoinCore::shutdown()
{
    try
    {
        qDebug() << __func__ << ": Running Shutdown in thread";
        m_node.appShutdown();
        qDebug() << __func__ << ": Shutdown finished";
        Q_EMIT shutdownResult();
    } catch (const std::exception& e) {
        handleRunawayException(&e);
    } catch (...) {
        handleRunawayException(nullptr);
    }
}

static int qt_argc = 1;
static const char* qt_argv = "bitcoin-qt";

BitcoinApplication::BitcoinApplication(interfaces::Node& node):
    QApplication(qt_argc, const_cast<char **>(&qt_argv)),
    coreThread(nullptr),
    m_node(node),
    optionsModel(nullptr),
    clientModel(nullptr),
    window(nullptr),
    pollShutdownTimer(nullptr),
    returnValue(0),
    platformStyle(nullptr)
{
    setQuitOnLastWindowClosed(false);
}

void BitcoinApplication::setupPlatformStyle()
{
    // UI per-platform customization
    // This must be done inside the BitcoinApplication constructor, or after it, because
    // PlatformStyle::instantiate requires a QApplication
    std::string platformName;
    platformName = gArgs.GetArg("-uiplatform", BitcoinGUI::DEFAULT_UIPLATFORM);
    platformStyle = PlatformStyle::instantiate(QString::fromStdString(platformName));
    if (!platformStyle) // Fall back to "other" if specified name not found
        platformStyle = PlatformStyle::instantiate("other");
    assert(platformStyle);
}

BitcoinApplication::~BitcoinApplication()
{
    if(coreThread)
    {
        qDebug() << __func__ << ": Stopping thread";
        coreThread->quit();
        coreThread->wait();
        qDebug() << __func__ << ": Stopped thread";
    }

    delete window;
    window = nullptr;
    delete optionsModel;
    optionsModel = nullptr;
    delete platformStyle;
    platformStyle = nullptr;
}

#ifdef ENABLE_WALLET
void BitcoinApplication::createPaymentServer()
{
    paymentServer = new PaymentServer(this);
}
#endif

void BitcoinApplication::createOptionsModel(bool resetSettings)
{
    optionsModel = new OptionsModel(m_node, nullptr, resetSettings);
}

void BitcoinApplication::createWindow(const NetworkStyle *networkStyle)
{
    window = new BitcoinGUI(m_node, platformStyle, networkStyle, nullptr);

    pollShutdownTimer = new QTimer(window);
    connect(pollShutdownTimer, &QTimer::timeout, window, &BitcoinGUI::detectShutdown);
}

void BitcoinApplication::createSplashScreen(const NetworkStyle *networkStyle)
{
    SplashScreen *splash = new SplashScreen(m_node, nullptr, networkStyle);
    // We don't hold a direct pointer to the splash screen after creation, but the splash
    // screen will take care of deleting itself when finish() happens.
    splash->show();
    connect(this, &BitcoinApplication::splashFinished, splash, &SplashScreen::finish);
    connect(this, &BitcoinApplication::requestedShutdown, splash, &QWidget::close);
}

bool BitcoinApplication::baseInitialize()
{
    return m_node.baseInitialize();
}

void BitcoinApplication::startThread()
{
    if(coreThread)
        return;
    coreThread = new QThread(this);
    BitcoinCore *executor = new BitcoinCore(m_node);
    executor->moveToThread(coreThread);

    /*  communication to and from thread */
    connect(executor, &BitcoinCore::initializeResult, this, &BitcoinApplication::initializeResult);
    connect(executor, &BitcoinCore::shutdownResult, this, &BitcoinApplication::shutdownResult);
    connect(executor, &BitcoinCore::runawayException, this, &BitcoinApplication::handleRunawayException);
    connect(this, &BitcoinApplication::requestedInitialize, executor, &BitcoinCore::initialize);
    connect(this, &BitcoinApplication::requestedShutdown, executor, &BitcoinCore::shutdown);
    /*  make sure executor object is deleted in its own thread */
    connect(coreThread, &QThread::finished, executor, &QObject::deleteLater);

    coreThread->start();
}

void BitcoinApplication::parameterSetup()
{
    // Default printtoconsole to false for the GUI. GUI programs should not
    // print to the console unnecessarily.
    gArgs.SoftSetBoolArg("-printtoconsole", false);

    m_node.initLogging();
    m_node.initParameterInteraction();
}

void BitcoinApplication::SetPrune(bool prune, bool force) {
     optionsModel->SetPrune(prune, force);
}

void BitcoinApplication::requestInitialize()
{
    qDebug() << __func__ << ": Requesting initialize";
    startThread();
    Q_EMIT requestedInitialize();
}

void BitcoinApplication::requestShutdown()
{
    // Show a simple window indicating shutdown status
    // Do this first as some of the steps may take some time below,
    // for example the RPC console may still be executing a command.
    shutdownWindow.reset(ShutdownWindow::showShutdownWindow(window));

    qDebug() << __func__ << ": Requesting shutdown";
    startThread();
    window->hide();
    // Must disconnect node signals otherwise current thread can deadlock since
    // no event loop is running.
    window->unsubscribeFromCoreSignals();
    // Request node shutdown, which can interrupt long operations, like
    // rescanning a wallet.
    m_node.startShutdown();
    // Unsetting the client model can cause the current thread to wait for node
    // to complete an operation, like wait for a RPC execution to complate.
    window->setClientModel(nullptr);
    pollShutdownTimer->stop();

    delete clientModel;
    clientModel = nullptr;

    // Request shutdown from core thread
    Q_EMIT requestedShutdown();
}

void BitcoinApplication::initializeResult(bool success)
{
    qDebug() << __func__ << ": Initialization result: " << success;
    // Set exit result.
    returnValue = success ? EXIT_SUCCESS : EXIT_FAILURE;
    if(success)
    {
        // Log this only after AppInitMain finishes, as then logging setup is guaranteed complete
        qInfo() << "Platform customization:" << platformStyle->getName();
        clientModel = new ClientModel(m_node, optionsModel);
        window->setClientModel(clientModel);
#ifdef ENABLE_WALLET
        if (WalletModel::isWalletEnabled()) {
            m_wallet_controller = new WalletController(m_node, platformStyle, optionsModel, this);
            window->setWalletController(m_wallet_controller);
            if (paymentServer) {
                paymentServer->setOptionsModel(optionsModel);
<<<<<<< HEAD
#ifdef ENABLE_BIP70
                PaymentServer::LoadRootCAs();
                //TODO(stevenroose) fix
                //connect(m_wallet_controller, &WalletController::coinsSent, paymentServer, &PaymentServer::fetchPaymentACK);
#endif
=======
>>>>>>> d91af476
            }
        }
#endif // ENABLE_WALLET

        // If -min option passed, start window minimized (iconified) or minimized to tray
        if (!gArgs.GetBoolArg("-min", false)) {
            window->show();
        } else if (clientModel->getOptionsModel()->getMinimizeToTray() && window->hasTrayIcon()) {
            // do nothing as the window is managed by the tray icon
        } else {
            window->showMinimized();
        }
        Q_EMIT splashFinished();
        Q_EMIT windowShown(window);

#ifdef ENABLE_WALLET
        // Now that initialization/startup is done, process any command-line
        // bitcoin: URIs or payment requests:
        if (paymentServer) {
            connect(paymentServer, &PaymentServer::receivedPaymentRequest, window, &BitcoinGUI::handlePaymentRequest);
            connect(window, &BitcoinGUI::receivedURI, paymentServer, &PaymentServer::handleURIOrFile);
            connect(paymentServer, &PaymentServer::message, [this](const QString& title, const QString& message, unsigned int style) {
                window->message(title, message, style);
            });
            QTimer::singleShot(100, paymentServer, &PaymentServer::uiReady);
        }
#endif
        pollShutdownTimer->start(200);
    } else {
        Q_EMIT splashFinished(); // Make sure splash screen doesn't stick around during shutdown
        quit(); // Exit first main loop invocation
    }
}

void BitcoinApplication::shutdownResult()
{
    quit(); // Exit second main loop invocation after shutdown finished
}

void BitcoinApplication::handleRunawayException(const QString &message)
{
    QMessageBox::critical(nullptr, "Runaway exception", BitcoinGUI::tr("A fatal error occurred. Bitcoin can no longer continue safely and will quit.") + QString("\n\n") + message);
    ::exit(EXIT_FAILURE);
}

WId BitcoinApplication::getMainWinId() const
{
    if (!window)
        return 0;

    return window->winId();
}

static void SetupUIArgs()
{
    gArgs.AddArg("-choosedatadir", strprintf("Choose data directory on startup (default: %u)", DEFAULT_CHOOSE_DATADIR), ArgsManager::ALLOW_ANY, OptionsCategory::GUI);
    gArgs.AddArg("-lang=<lang>", "Set language, for example \"de_DE\" (default: system locale)", ArgsManager::ALLOW_ANY, OptionsCategory::GUI);
    gArgs.AddArg("-min", "Start minimized", ArgsManager::ALLOW_ANY, OptionsCategory::GUI);
    gArgs.AddArg("-resetguisettings", "Reset all settings changed in the GUI", ArgsManager::ALLOW_ANY, OptionsCategory::GUI);
    gArgs.AddArg("-splash", strprintf("Show splash screen on startup (default: %u)", DEFAULT_SPLASHSCREEN), ArgsManager::ALLOW_ANY, OptionsCategory::GUI);
    gArgs.AddArg("-uiplatform", strprintf("Select platform to customize UI for (one of windows, macosx, other; default: %s)", BitcoinGUI::DEFAULT_UIPLATFORM), ArgsManager::ALLOW_ANY | ArgsManager::DEBUG_ONLY, OptionsCategory::GUI);
}

int GuiMain(int argc, char* argv[])
{
#ifdef WIN32
    util::WinCmdLineArgs winArgs;
    std::tie(argc, argv) = winArgs.get();
#endif
    SetupEnvironment();
    util::ThreadSetInternalName("main");

    std::unique_ptr<interfaces::Node> node = interfaces::MakeNode();

    // Subscribe to global signals from core
    std::unique_ptr<interfaces::Handler> handler_message_box = node->handleMessageBox(noui_ThreadSafeMessageBox);
    std::unique_ptr<interfaces::Handler> handler_question = node->handleQuestion(noui_ThreadSafeQuestion);
    std::unique_ptr<interfaces::Handler> handler_init_message = node->handleInitMessage(noui_InitMessage);

    // Do not refer to data directory yet, this can be overridden by Intro::pickDataDirectory

    /// 1. Basic Qt initialization (not dependent on parameters or configuration)
    Q_INIT_RESOURCE(bitcoin);
    Q_INIT_RESOURCE(bitcoin_locale);

    // Generate high-dpi pixmaps
    QApplication::setAttribute(Qt::AA_UseHighDpiPixmaps);
#if QT_VERSION >= 0x050600
    QCoreApplication::setAttribute(Qt::AA_EnableHighDpiScaling);
#endif

    BitcoinApplication app(*node);

    // Register meta types used for QMetaObject::invokeMethod
    qRegisterMetaType< bool* >();
#ifdef ENABLE_WALLET
    qRegisterMetaType<WalletModel*>();
#endif
    //   Need to pass name here as CAmount is a typedef (see http://qt-project.org/doc/qt-5/qmetatype.html#qRegisterMetaType)
    //   IMPORTANT if it is no longer a typedef use the normal variant above
    qRegisterMetaType< CAmount >("CAmount");
    qRegisterMetaType< std::function<void()> >("std::function<void()>");
    qRegisterMetaType<QMessageBox::Icon>("QMessageBox::Icon");
    /// 2. Parse command-line options. We do this after qt in order to show an error if there are problems parsing these
    // Command-line options take precedence:
    node->setupServerArgs();
    SetupUIArgs();
    std::string error;
    if (!node->parseParameters(argc, argv, error)) {
        node->initError(strprintf("Error parsing command line arguments: %s\n", error));
        // Create a message box, because the gui has neither been created nor has subscribed to core signals
        QMessageBox::critical(nullptr, PACKAGE_NAME,
            // message can not be translated because translations have not been initialized
            QString::fromStdString("Error parsing command line arguments: %1.").arg(QString::fromStdString(error)));
        return EXIT_FAILURE;
    }

    // Now that the QApplication is setup and we have parsed our parameters, we can set the platform style
    app.setupPlatformStyle();

    /// 3. Application identification
    // must be set before OptionsModel is initialized or translations are loaded,
    // as it is used to locate QSettings
    QApplication::setOrganizationName(QAPP_ORG_NAME);
    QApplication::setOrganizationDomain(QAPP_ORG_DOMAIN);
    QApplication::setApplicationName(QAPP_APP_NAME_DEFAULT);

    /// 4. Initialization of translations, so that intro dialog is in user's language
    // Now that QSettings are accessible, initialize translations
    QTranslator qtTranslatorBase, qtTranslator, translatorBase, translator;
    initTranslations(qtTranslatorBase, qtTranslator, translatorBase, translator);

    // Show help message immediately after parsing command-line options (for "-lang") and setting locale,
    // but before showing splash screen.
    if (HelpRequested(gArgs) || gArgs.IsArgSet("-version")) {
        HelpMessageDialog help(*node, nullptr, gArgs.IsArgSet("-version"));
        help.showOrPrint();
        return EXIT_SUCCESS;
    }

    /// 5. Now that settings and translations are available, ask user for data directory
    // User language is set up: pick a data directory
    bool did_show_intro = false;
    bool prune = false; // Intro dialog prune check box
    // Gracefully exit if the user cancels
    if (!Intro::showIfNeeded(*node, did_show_intro, prune)) return EXIT_SUCCESS;

    /// 6. Determine availability of data directory and parse bitcoin.conf
    /// - Do not call GetDataDir(true) before this step finishes
    if (!CheckDataDirOption()) {
        node->initError(strprintf("Specified data directory \"%s\" does not exist.\n", gArgs.GetArg("-datadir", "")));
        QMessageBox::critical(nullptr, PACKAGE_NAME,
            QObject::tr("Error: Specified data directory \"%1\" does not exist.").arg(QString::fromStdString(gArgs.GetArg("-datadir", ""))));
        return EXIT_FAILURE;
    }
    if (!node->readConfigFiles(error)) {
        node->initError(strprintf("Error reading configuration file: %s\n", error));
        QMessageBox::critical(nullptr, PACKAGE_NAME,
            QObject::tr("Error: Cannot parse configuration file: %1.").arg(QString::fromStdString(error)));
        return EXIT_FAILURE;
    }

    /// 7. Determine network (and switch to network specific options)
    // - Do not call Params() before this step
    // - Do this after parsing the configuration file, as the network can be switched there
    // - QSettings() will use the new application name after this, resulting in network-specific settings
    // - Needs to be done before createOptionsModel

    // Check for -chain, -testnet or -regtest parameter (Params() calls are only valid after this clause)
    try {
        node->selectParams(gArgs.GetChainName());
    } catch(std::exception &e) {
        node->initError(strprintf("%s\n", e.what()));
        QMessageBox::critical(nullptr, PACKAGE_NAME, QObject::tr("Error: %1").arg(e.what()));
        return EXIT_FAILURE;
    }
#ifdef ENABLE_WALLET
    // Parse URIs on command line -- this can affect Params()
    PaymentServer::ipcParseCommandLine(*node, argc, argv);
#endif

    QScopedPointer<const NetworkStyle> networkStyle(NetworkStyle::instantiate(Params().NetworkIDString()));
    assert(!networkStyle.isNull());
    // Allow for separate UI settings for testnets
    QApplication::setApplicationName(networkStyle->getAppName());
    // Re-initialize translations after changing application name (language in network-specific settings can be different)
    initTranslations(qtTranslatorBase, qtTranslator, translatorBase, translator);

#ifdef ENABLE_WALLET
    /// 8. URI IPC sending
    // - Do this early as we don't want to bother initializing if we are just calling IPC
    // - Do this *after* setting up the data directory, as the data directory hash is used in the name
    // of the server.
    // - Do this after creating app and setting up translations, so errors are
    // translated properly.
    if (PaymentServer::ipcSendCommandLine())
        exit(EXIT_SUCCESS);

    // Start up the payment server early, too, so impatient users that click on
    // bitcoin: links repeatedly have their payment requests routed to this process:
    if (WalletModel::isWalletEnabled()) {
        app.createPaymentServer();
    }
#endif // ENABLE_WALLET

    /// 9. Main GUI initialization
    // Install global event filter that makes sure that long tooltips can be word-wrapped
    app.installEventFilter(new GUIUtil::ToolTipToRichTextFilter(TOOLTIP_WRAP_THRESHOLD, &app));
#if defined(Q_OS_WIN)
    // Install global event filter for processing Windows session related Windows messages (WM_QUERYENDSESSION and WM_ENDSESSION)
    qApp->installNativeEventFilter(new WinShutdownMonitor());
#endif
    // Install qDebug() message handler to route to debug.log
    qInstallMessageHandler(DebugMessageHandler);
    // Allow parameter interaction before we create the options model
    app.parameterSetup();
    // Load GUI settings from QSettings
    app.createOptionsModel(gArgs.GetBoolArg("-resetguisettings", false));

    if (did_show_intro) {
        // Store intro dialog settings other than datadir (network specific)
        app.SetPrune(prune, true);
    }

    if (gArgs.GetBoolArg("-splash", DEFAULT_SPLASHSCREEN) && !gArgs.GetBoolArg("-min", false))
        app.createSplashScreen(networkStyle.data());

    int rv = EXIT_SUCCESS;
    try
    {
        app.createWindow(networkStyle.data());
        // Perform base initialization before spinning up initialization/shutdown thread
        // This is acceptable because this function only contains steps that are quick to execute,
        // so the GUI thread won't be held up.
        if (app.baseInitialize()) {
            app.requestInitialize();
#if defined(Q_OS_WIN)
            WinShutdownMonitor::registerShutdownBlockReason(QObject::tr("%1 didn't yet exit safely...").arg(PACKAGE_NAME), (HWND)app.getMainWinId());
#endif
            app.exec();
            app.requestShutdown();
            app.exec();
            rv = app.getReturnValue();
        } else {
            // A dialog with detailed error will have been shown by InitError()
            rv = EXIT_FAILURE;
        }
    } catch (const std::exception& e) {
        PrintExceptionContinue(&e, "Runaway exception");
        app.handleRunawayException(QString::fromStdString(node->getWarnings("gui")));
    } catch (...) {
        PrintExceptionContinue(nullptr, "Runaway exception");
        app.handleRunawayException(QString::fromStdString(node->getWarnings("gui")));
    }
    return rv;
}<|MERGE_RESOLUTION|>--- conflicted
+++ resolved
@@ -22,7 +22,6 @@
 #include <qt/winshutdownmonitor.h>
 
 #ifdef ENABLE_WALLET
-#include <qt/paymentserver.h>
 #include <qt/walletcontroller.h>
 #include <qt/walletmodel.h>
 #endif // ENABLE_WALLET
@@ -215,13 +214,6 @@
     delete platformStyle;
     platformStyle = nullptr;
 }
-
-#ifdef ENABLE_WALLET
-void BitcoinApplication::createPaymentServer()
-{
-    paymentServer = new PaymentServer(this);
-}
-#endif
 
 void BitcoinApplication::createOptionsModel(bool resetSettings)
 {
@@ -335,17 +327,6 @@
         if (WalletModel::isWalletEnabled()) {
             m_wallet_controller = new WalletController(m_node, platformStyle, optionsModel, this);
             window->setWalletController(m_wallet_controller);
-            if (paymentServer) {
-                paymentServer->setOptionsModel(optionsModel);
-<<<<<<< HEAD
-#ifdef ENABLE_BIP70
-                PaymentServer::LoadRootCAs();
-                //TODO(stevenroose) fix
-                //connect(m_wallet_controller, &WalletController::coinsSent, paymentServer, &PaymentServer::fetchPaymentACK);
-#endif
-=======
->>>>>>> d91af476
-            }
         }
 #endif // ENABLE_WALLET
 
@@ -360,18 +341,6 @@
         Q_EMIT splashFinished();
         Q_EMIT windowShown(window);
 
-#ifdef ENABLE_WALLET
-        // Now that initialization/startup is done, process any command-line
-        // bitcoin: URIs or payment requests:
-        if (paymentServer) {
-            connect(paymentServer, &PaymentServer::receivedPaymentRequest, window, &BitcoinGUI::handlePaymentRequest);
-            connect(window, &BitcoinGUI::receivedURI, paymentServer, &PaymentServer::handleURIOrFile);
-            connect(paymentServer, &PaymentServer::message, [this](const QString& title, const QString& message, unsigned int style) {
-                window->message(title, message, style);
-            });
-            QTimer::singleShot(100, paymentServer, &PaymentServer::uiReady);
-        }
-#endif
         pollShutdownTimer->start(200);
     } else {
         Q_EMIT splashFinished(); // Make sure splash screen doesn't stick around during shutdown
@@ -521,10 +490,6 @@
         QMessageBox::critical(nullptr, PACKAGE_NAME, QObject::tr("Error: %1").arg(e.what()));
         return EXIT_FAILURE;
     }
-#ifdef ENABLE_WALLET
-    // Parse URIs on command line -- this can affect Params()
-    PaymentServer::ipcParseCommandLine(*node, argc, argv);
-#endif
 
     QScopedPointer<const NetworkStyle> networkStyle(NetworkStyle::instantiate(Params().NetworkIDString()));
     assert(!networkStyle.isNull());
@@ -533,22 +498,7 @@
     // Re-initialize translations after changing application name (language in network-specific settings can be different)
     initTranslations(qtTranslatorBase, qtTranslator, translatorBase, translator);
 
-#ifdef ENABLE_WALLET
-    /// 8. URI IPC sending
-    // - Do this early as we don't want to bother initializing if we are just calling IPC
-    // - Do this *after* setting up the data directory, as the data directory hash is used in the name
-    // of the server.
-    // - Do this after creating app and setting up translations, so errors are
-    // translated properly.
-    if (PaymentServer::ipcSendCommandLine())
-        exit(EXIT_SUCCESS);
-
-    // Start up the payment server early, too, so impatient users that click on
-    // bitcoin: links repeatedly have their payment requests routed to this process:
-    if (WalletModel::isWalletEnabled()) {
-        app.createPaymentServer();
-    }
-#endif // ENABLE_WALLET
+    /// 8. Payment server removed in Elements since we do not have "elements:" URIs
 
     /// 9. Main GUI initialization
     // Install global event filter that makes sure that long tooltips can be word-wrapped
