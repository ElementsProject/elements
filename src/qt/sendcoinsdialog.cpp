--- conflicted
+++ resolved
@@ -798,11 +798,7 @@
 
     SendAssetsRecipient recipient = entry->getValue();
     // Calculate available amount to send.
-<<<<<<< HEAD
     CAmount amount = valueFor(model->wallet().getAvailableBalance(*m_coin_control), recipient.asset);
-=======
-    CAmount amount = model->getAvailableBalance(m_coin_control.get());
->>>>>>> 6d4889a6
     for (int i = 0; i < ui->entries->count(); ++i) {
         SendCoinsEntry* e = qobject_cast<SendCoinsEntry*>(ui->entries->itemAt(i)->widget());
         if (e && !e->isHidden() && e != entry && e->getValue().asset == recipient.asset) {
