// Copyright (c) 2011-2022 The Bitcoin Core developers
// Distributed under the MIT software license, see the accompanying
// file COPYING or http://www.opensource.org/licenses/mit-license.php.

#if defined(HAVE_CONFIG_H)
#include <config/bitcoin-config.h>
#endif

#include <qt/sendcoinsdialog.h>
#include <qt/forms/ui_sendcoinsdialog.h>

#include <qt/addresstablemodel.h>
#include <qt/bitcoinunits.h>
#include <qt/clientmodel.h>
#include <qt/coincontroldialog.h>
#include <qt/guiutil.h>
#include <qt/optionsmodel.h>
#include <qt/platformstyle.h>
#include <qt/sendcoinsentry.h>

#include <chainparams.h>
#include <interfaces/node.h>
#include <key_io.h>
#include <node/interface_ui.h>
#include <policy/fees.h>
#include <policy/policy.h>
#include <txmempool.h>
#include <validation.h>
#include <wallet/coincontrol.h>
#include <wallet/fees.h>
#include <wallet/wallet.h>

#include <array>
#include <chrono>
#include <fstream>
#include <memory>

#include <QFontMetrics>
#include <QScrollBar>
#include <QSettings>
#include <QTextDocument>

using wallet::CCoinControl;
using wallet::DEFAULT_PAY_TX_FEE;

static constexpr std::array confTargets{2, 4, 6, 12, 24, 48, 144, 504, 1008};
int getConfTargetForIndex(int index) {
    if (index+1 > static_cast<int>(confTargets.size())) {
        return confTargets.back();
    }
    if (index < 0) {
        return confTargets[0];
    }
    return confTargets[index];
}
int getIndexForConfTarget(int target) {
    for (unsigned int i = 0; i < confTargets.size(); i++) {
        if (confTargets[i] >= target) {
            return i;
        }
    }
    return confTargets.size() - 1;
}

SendCoinsDialog::SendCoinsDialog(const PlatformStyle *_platformStyle, QWidget *parent) :
    QDialog(parent, GUIUtil::dialog_flags),
    ui(new Ui::SendCoinsDialog),
    m_coin_control(new CCoinControl),
    platformStyle(_platformStyle)
{
    ui->setupUi(this);

    if (!_platformStyle->getImagesOnButtons()) {
        ui->addButton->setIcon(QIcon());
        ui->clearButton->setIcon(QIcon());
        ui->sendButton->setIcon(QIcon());
    } else {
        ui->addButton->setIcon(_platformStyle->SingleColorIcon(":/icons/add"));
        ui->clearButton->setIcon(_platformStyle->SingleColorIcon(":/icons/remove"));
        ui->sendButton->setIcon(_platformStyle->SingleColorIcon(":/icons/send"));
    }

    GUIUtil::setupAddressWidget(ui->lineEditCoinControlChange, this);

    addEntry();

    connect(ui->addButton, &QPushButton::clicked, this, &SendCoinsDialog::addEntry);
    connect(ui->clearButton, &QPushButton::clicked, this, &SendCoinsDialog::clear);

    // Coin Control
    connect(ui->pushButtonCoinControl, &QPushButton::clicked, this, &SendCoinsDialog::coinControlButtonClicked);
    connect(ui->checkBoxCoinControlChange, &QCheckBox::stateChanged, this, &SendCoinsDialog::coinControlChangeChecked);
    connect(ui->lineEditCoinControlChange, &QValidatedLineEdit::textEdited, this, &SendCoinsDialog::coinControlChangeEdited);

    // Coin Control: clipboard actions
    QAction *clipboardQuantityAction = new QAction(tr("Copy quantity"), this);
    QAction *clipboardAmountAction = new QAction(tr("Copy amount"), this);
    QAction *clipboardFeeAction = new QAction(tr("Copy fee"), this);
    QAction *clipboardAfterFeeAction = new QAction(tr("Copy after fee"), this);
    QAction *clipboardBytesAction = new QAction(tr("Copy bytes"), this);
    QAction *clipboardLowOutputAction = new QAction(tr("Copy dust"), this);
    QAction *clipboardChangeAction = new QAction(tr("Copy change"), this);
    connect(clipboardQuantityAction, &QAction::triggered, this, &SendCoinsDialog::coinControlClipboardQuantity);
    connect(clipboardAmountAction, &QAction::triggered, this, &SendCoinsDialog::coinControlClipboardAmount);
    connect(clipboardFeeAction, &QAction::triggered, this, &SendCoinsDialog::coinControlClipboardFee);
    connect(clipboardAfterFeeAction, &QAction::triggered, this, &SendCoinsDialog::coinControlClipboardAfterFee);
    connect(clipboardBytesAction, &QAction::triggered, this, &SendCoinsDialog::coinControlClipboardBytes);
    connect(clipboardLowOutputAction, &QAction::triggered, this, &SendCoinsDialog::coinControlClipboardLowOutput);
    connect(clipboardChangeAction, &QAction::triggered, this, &SendCoinsDialog::coinControlClipboardChange);
    ui->labelCoinControlQuantity->addAction(clipboardQuantityAction);
    ui->labelCoinControlAmount->addAction(clipboardAmountAction);
    ui->labelCoinControlFee->addAction(clipboardFeeAction);
    ui->labelCoinControlAfterFee->addAction(clipboardAfterFeeAction);
    ui->labelCoinControlBytes->addAction(clipboardBytesAction);
    ui->labelCoinControlLowOutput->addAction(clipboardLowOutputAction);
    ui->labelCoinControlChange->addAction(clipboardChangeAction);

    // init transaction fee section
    QSettings settings;
    if (!settings.contains("fFeeSectionMinimized"))
        settings.setValue("fFeeSectionMinimized", true);
    if (!settings.contains("nFeeRadio") && settings.contains("nTransactionFee") && settings.value("nTransactionFee").toLongLong() > 0) // compatibility
        settings.setValue("nFeeRadio", 1); // custom
    if (!settings.contains("nFeeRadio"))
        settings.setValue("nFeeRadio", 0); // recommended
    if (!settings.contains("nSmartFeeSliderPosition"))
        settings.setValue("nSmartFeeSliderPosition", 0);
    if (!settings.contains("nTransactionFee"))
        settings.setValue("nTransactionFee", (qint64)DEFAULT_PAY_TX_FEE);
    ui->groupFee->setId(ui->radioSmartFee, 0);
    ui->groupFee->setId(ui->radioCustomFee, 1);
    ui->groupFee->button((int)std::max(0, std::min(1, settings.value("nFeeRadio").toInt())))->setChecked(true);
    ui->customFee->SetAllowEmpty(false);
    ui->customFee->setValue(settings.value("nTransactionFee").toLongLong());
    minimizeFeeSection(settings.value("fFeeSectionMinimized").toBool());

    GUIUtil::ExceptionSafeConnect(ui->sendButton, &QPushButton::clicked, this, &SendCoinsDialog::sendButtonClicked);
}

void SendCoinsDialog::setClientModel(ClientModel *_clientModel)
{
    this->clientModel = _clientModel;

    if (_clientModel) {
        connect(_clientModel, &ClientModel::numBlocksChanged, this, &SendCoinsDialog::updateNumberOfBlocks);
    }
}

void SendCoinsDialog::setModel(WalletModel *_model)
{
    this->model = _model;

    if(_model && _model->getOptionsModel())
    {
        for(int i = 0; i < ui->entries->count(); ++i)
        {
            SendCoinsEntry *entry = qobject_cast<SendCoinsEntry*>(ui->entries->itemAt(i)->widget());
            if(entry)
            {
                entry->setModel(_model);
            }
        }

        connect(_model, &WalletModel::balanceChanged, this, &SendCoinsDialog::setBalance);
        connect(_model->getOptionsModel(), &OptionsModel::displayUnitChanged, this, &SendCoinsDialog::refreshBalance);
        refreshBalance();

        // Coin Control
        connect(_model->getOptionsModel(), &OptionsModel::displayUnitChanged, this, &SendCoinsDialog::coinControlUpdateLabels);
        connect(_model->getOptionsModel(), &OptionsModel::coinControlFeaturesChanged, this, &SendCoinsDialog::coinControlFeatureChanged);
        ui->frameCoinControl->setVisible(_model->getOptionsModel()->getCoinControlFeatures());
        coinControlUpdateLabels();

        // fee section
        for (const int n : confTargets) {
            ui->confTargetSelector->addItem(tr("%1 (%2 blocks)").arg(GUIUtil::formatNiceTimeOffset(n*Params().GetConsensus().nPowTargetSpacing)).arg(n));
        }
        connect(ui->confTargetSelector, qOverload<int>(&QComboBox::currentIndexChanged), this, &SendCoinsDialog::updateSmartFeeLabel);
        connect(ui->confTargetSelector, qOverload<int>(&QComboBox::currentIndexChanged), this, &SendCoinsDialog::coinControlUpdateLabels);

#if (QT_VERSION >= QT_VERSION_CHECK(5, 15, 0))
        connect(ui->groupFee, &QButtonGroup::idClicked, this, &SendCoinsDialog::updateFeeSectionControls);
        connect(ui->groupFee, &QButtonGroup::idClicked, this, &SendCoinsDialog::coinControlUpdateLabels);
#else
        connect(ui->groupFee, qOverload<int>(&QButtonGroup::buttonClicked), this, &SendCoinsDialog::updateFeeSectionControls);
        connect(ui->groupFee, qOverload<int>(&QButtonGroup::buttonClicked), this, &SendCoinsDialog::coinControlUpdateLabels);
#endif

        connect(ui->customFee, &BitcoinAmountField::valueChanged, this, &SendCoinsDialog::coinControlUpdateLabels);
        connect(ui->optInRBF, &QCheckBox::stateChanged, this, &SendCoinsDialog::updateSmartFeeLabel);
        connect(ui->optInRBF, &QCheckBox::stateChanged, this, &SendCoinsDialog::coinControlUpdateLabels);
        CAmount requiredFee = model->wallet().getRequiredFee(1000);
        ui->customFee->SetMinValue(requiredFee);
        if (ui->customFee->value() < requiredFee) {
            ui->customFee->setValue(requiredFee);
        }
        ui->customFee->setSingleStep(requiredFee);
        updateFeeSectionControls();
        updateSmartFeeLabel();

        // set default rbf checkbox state
        ui->optInRBF->setCheckState(Qt::Checked);

        if (model->wallet().hasExternalSigner()) {
            //: "device" usually means a hardware wallet.
            ui->sendButton->setText(tr("Sign on device"));
            if (gArgs.GetArg("-signer", "") != "") {
                ui->sendButton->setEnabled(true);
                ui->sendButton->setToolTip(tr("Connect your hardware wallet first."));
            } else {
                ui->sendButton->setEnabled(false);
                //: "External signer" means using devices such as hardware wallets.
                ui->sendButton->setToolTip(tr("Set external signer script path in Options -> Wallet"));
            }
        } else if (model->wallet().privateKeysDisabled()) {
            ui->sendButton->setText(tr("Cr&eate Unsigned"));
            ui->sendButton->setToolTip(tr("Creates a Partially Signed Bitcoin Transaction (PSBT) for use with e.g. an offline %1 wallet, or a PSBT-compatible hardware wallet.").arg(PACKAGE_NAME));
        }

        // set the smartfee-sliders default value (wallets default conf.target or last stored value)
        QSettings settings;
        if (settings.value("nSmartFeeSliderPosition").toInt() != 0) {
            // migrate nSmartFeeSliderPosition to nConfTarget
            // nConfTarget is available since 0.15 (replaced nSmartFeeSliderPosition)
            int nConfirmTarget = 25 - settings.value("nSmartFeeSliderPosition").toInt(); // 25 == old slider range
            settings.setValue("nConfTarget", nConfirmTarget);
            settings.remove("nSmartFeeSliderPosition");
        }
        if (settings.value("nConfTarget").toInt() == 0)
            ui->confTargetSelector->setCurrentIndex(getIndexForConfTarget(model->wallet().getConfirmTarget()));
        else
            ui->confTargetSelector->setCurrentIndex(getIndexForConfTarget(settings.value("nConfTarget").toInt()));
    }
}

SendCoinsDialog::~SendCoinsDialog()
{
    QSettings settings;
    settings.setValue("fFeeSectionMinimized", fFeeMinimized);
    settings.setValue("nFeeRadio", ui->groupFee->checkedId());
    settings.setValue("nConfTarget", getConfTargetForIndex(ui->confTargetSelector->currentIndex()));
    settings.setValue("nTransactionFee", (qint64)ui->customFee->value());

    delete ui;
}

bool SendCoinsDialog::PrepareSendText(QString& question_string, QString& informative_text, QString& detailed_text)
{
    QList<SendAssetsRecipient> recipients;
    bool valid = true;

    for(int i = 0; i < ui->entries->count(); ++i)
    {
        SendCoinsEntry *entry = qobject_cast<SendCoinsEntry*>(ui->entries->itemAt(i)->widget());
        if(entry)
        {
            if(entry->validate(model->node()))
            {
                recipients.append(entry->getValue());
            }
            else if (valid)
            {
                ui->scrollArea->ensureWidgetVisible(entry);
                valid = false;
            }
        }
    }

    if(!valid || recipients.isEmpty())
    {
        return false;
    }

    fNewRecipientAllowed = false;
    WalletModel::UnlockContext ctx(model->requestUnlock());
    if(!ctx.isValid())
    {
        // Unlock wallet was cancelled
        fNewRecipientAllowed = true;
        return false;
    }

    // prepare transaction for getting txFee earlier
    m_current_transaction = std::make_unique<WalletModelTransaction>(recipients);
    if (g_con_elementsmode)
        m_current_blind_details = std::make_unique<wallet::BlindDetails>();
    WalletModel::SendCoinsReturn prepareStatus;

    updateCoinControlState();

    CCoinControl coin_control = *m_coin_control;
    coin_control.m_allow_other_inputs = !coin_control.HasSelected(); // future, could introduce a checkbox to customize this value.
    prepareStatus = model->prepareTransaction(*m_current_transaction, m_current_blind_details.get(), coin_control);

    // process prepareStatus and on error generate message shown to user
    processSendCoinsReturn(prepareStatus,
        BitcoinUnits::formatWithUnit(model->getOptionsModel()->getDisplayUnit(), m_current_transaction->getTransactionFee()));

    if(prepareStatus.status != WalletModel::OK) {
        fNewRecipientAllowed = true;
        return false;
    }

    CAmount txFee = m_current_transaction->getTransactionFee();
    BitcoinUnit bitcoin_unit = model->getOptionsModel()->getDisplayUnit();
    QStringList formatted;
    for (const SendAssetsRecipient &rcp : m_current_transaction->getRecipients())
    {
        // generate amount string with wallet name in case of multiwallet
        QString amount = GUIUtil::formatAssetAmount(rcp.asset, rcp.asset_amount, std::make_optional(bitcoin_unit), BitcoinUnits::SeparatorStyle::STANDARD, true);
        if (model->isMultiwallet()) {
            amount.append(tr(" from wallet '%1'").arg(GUIUtil::HtmlEscape(model->getWalletName())));
        }

        // generate address string
        QString address = rcp.address;

        QString recipientElement;

        {
            if(rcp.label.length() > 0) // label with address
            {
                recipientElement.append(tr("%1 to '%2'").arg(amount, GUIUtil::HtmlEscape(rcp.label)));
                recipientElement.append(QString(" (%1)").arg(address));
            }
            else // just address
            {
                recipientElement.append(tr("%1 to %2").arg(amount, address));
            }
        }
        formatted.append(recipientElement);
    }

    /*: Message displayed when attempting to create a transaction. Cautionary text to prompt the user to verify
        that the displayed transaction details represent the transaction the user intends to create. */
    question_string.append(tr("Do you want to create this transaction?"));
    question_string.append("<br /><span style='font-size:10pt;'>");
    if (model->wallet().privateKeysDisabled() && !model->wallet().hasExternalSigner()) {
        /*: Text to inform a user attempting to create a transaction of their current options. At this stage,
            a user can only create a PSBT. This string is displayed when private keys are disabled and an external
            signer is not available. */
        question_string.append(tr("Please, review your transaction proposal. This will produce a Partially Signed Bitcoin Transaction (PSBT) which you can save or copy and then sign with e.g. an offline %1 wallet, or a PSBT-compatible hardware wallet.").arg(PACKAGE_NAME));
    } else if (model->getOptionsModel()->getEnablePSBTControls()) {
        /*: Text to inform a user attempting to create a transaction of their current options. At this stage,
            a user can send their transaction or create a PSBT. This string is displayed when both private keys
            and PSBT controls are enabled. */
        question_string.append(tr("Please, review your transaction. You can create and send this transaction or create a Partially Signed Bitcoin Transaction (PSBT), which you can save or copy and then sign with, e.g., an offline %1 wallet, or a PSBT-compatible hardware wallet.").arg(PACKAGE_NAME));
    } else {
        /*: Text to prompt a user to review the details of the transaction they are attempting to send. */
        question_string.append(tr("Please, review your transaction."));
    }
    question_string.append("</span>%1");

    if(txFee > 0)
    {
        // append fee string if a fee is required
        question_string.append("<hr /><b>");
        question_string.append(tr("Transaction fee"));
        question_string.append("</b>");

        // append transaction size
        question_string.append(" (" + QString::number((double)m_current_transaction->getTransactionSize() / 1000) + " kB): ");

        // append transaction fee value
        question_string.append("<span style='color:#aa0000; font-weight:bold;'>");
        question_string.append(BitcoinUnits::formatHtmlWithUnit(model->getOptionsModel()->getDisplayUnit(), txFee));
        question_string.append("</span><br />");

        // append RBF message according to transaction's signalling
        question_string.append("<span style='font-size:10pt; font-weight:normal;'>");
        if (ui->optInRBF->isChecked()) {
            question_string.append(tr("You can increase the fee later (signals Replace-By-Fee, BIP-125)."));
        } else {
            question_string.append(tr("Not signalling Replace-By-Fee, BIP-125."));
        }
        question_string.append("</span>");
    }

    // add total amount in all subdivision units
    question_string.append("<hr />");
    CAmountMap totalAmount = m_current_transaction->getTotalTransactionAmount();
    totalAmount[Params().GetConsensus().pegged_asset] += txFee;
    QStringList alternativeUnits;
    for (const BitcoinUnit u : BitcoinUnits::availableUnits()) {
        if(u != model->getOptionsModel()->getDisplayUnit())
            alternativeUnits.append(BitcoinUnits::formatHtmlWithUnit(u, totalAmount[Params().GetConsensus().pegged_asset]));
    }
    question_string.append(QString("<b>%1</b>: <b>%2</b>").arg(tr("Total Amount"))
        .arg(BitcoinUnits::formatHtmlWithUnit(model->getOptionsModel()->getDisplayUnit(), totalAmount[Params().GetConsensus().pegged_asset])));
    question_string.append(QString("<br /><span style='font-size:10pt; font-weight:normal;'>(=%1)</span>")
        .arg(alternativeUnits.join(" " + tr("or") + " ")));
    totalAmount.erase(Params().GetConsensus().pegged_asset);
    if (!!totalAmount) {
        question_string.append(" " + tr("and") + "<br />" + GUIUtil::formatMultiAssetAmount(totalAmount, std::nullopt /*bitcoin unit, hide*/, BitcoinUnits::SeparatorStyle::STANDARD, ";<br />"));
    }

    if (formatted.size() > 1) {
        question_string = question_string.arg("");
        informative_text = tr("To review recipient list click \"Show Details…\"");
        detailed_text = formatted.join("\n\n");
    } else {
        question_string = question_string.arg("<br /><br />" + formatted.at(0));
    }

    return true;
}

void SendCoinsDialog::presentPSBT(PartiallySignedTransaction& psbtx)
{
    // Serialize the PSBT
    CDataStream ssTx(SER_NETWORK, PROTOCOL_VERSION);
    ssTx << psbtx;
    GUIUtil::setClipboard(EncodeBase64(ssTx.str()).c_str());
    QMessageBox msgBox;
    msgBox.setText("Unsigned Transaction");
    msgBox.setInformativeText("The PSBT has been copied to the clipboard. You can also save it.");
    msgBox.setStandardButtons(QMessageBox::Save | QMessageBox::Discard);
    msgBox.setDefaultButton(QMessageBox::Discard);
    switch (msgBox.exec()) {
    case QMessageBox::Save: {
        BitcoinUnit bitcoin_unit = model->getOptionsModel()->getDisplayUnit();
        QString selectedFilter;
        QString fileNameSuggestion = "";
        bool first = true;
        for (const SendAssetsRecipient &rcp : m_current_transaction->getRecipients()) {
            if (!first) {
                fileNameSuggestion.append(" - ");
            }
            QString labelOrAddress = rcp.label.isEmpty() ? rcp.address : rcp.label;
            QString amount = GUIUtil::formatAssetAmount(rcp.asset, rcp.asset_amount, std::make_optional(bitcoin_unit), BitcoinUnits::SeparatorStyle::STANDARD, true);
            fileNameSuggestion.append(labelOrAddress + "-" + amount);
            first = false;
        }
        fileNameSuggestion.append(".psbt");
        QString filename = GUIUtil::getSaveFileName(this,
            tr("Save Transaction Data"), fileNameSuggestion,
            //: Expanded name of the binary PSBT file format. See: BIP 174.
            tr("Partially Signed Transaction (Binary)") + QLatin1String(" (*.psbt)"), &selectedFilter);
        if (filename.isEmpty()) {
            return;
        }
        std::ofstream out{filename.toLocal8Bit().data(), std::ofstream::out | std::ofstream::binary};
        out << ssTx.str();
        out.close();
        Q_EMIT message(tr("PSBT saved"), "PSBT saved to disk", CClientUIInterface::MSG_INFORMATION);
        break;
    }
    case QMessageBox::Discard:
        break;
    default:
        assert(false);
    } // msgBox.exec()
}

bool SendCoinsDialog::signWithExternalSigner(PartiallySignedTransaction& psbtx, CMutableTransaction& mtx, bool& complete) {
    TransactionError err;
    try {
        err = model->wallet().fillPSBT(SIGHASH_ALL, /*sign=*/true, /*bip32derivs=*/true, /*n_signed=*/nullptr, psbtx, complete);
    } catch (const std::runtime_error& e) {
        QMessageBox::critical(nullptr, tr("Sign failed"), e.what());
        return false;
    }
    if (err == TransactionError::EXTERNAL_SIGNER_NOT_FOUND) {
        //: "External signer" means using devices such as hardware wallets.
        QMessageBox::critical(nullptr, tr("External signer not found"), "External signer not found");
        return false;
    }
    if (err == TransactionError::EXTERNAL_SIGNER_FAILED) {
        //: "External signer" means using devices such as hardware wallets.
        QMessageBox::critical(nullptr, tr("External signer failure"), "External signer failure");
        return false;
    }
    if (err != TransactionError::OK) {
        tfm::format(std::cerr, "Failed to sign PSBT");
        processSendCoinsReturn(WalletModel::TransactionCreationFailed);
        return false;
    }
    // fillPSBT does not always properly finalize
    complete = FinalizeAndExtractPSBT(psbtx, mtx);
    return true;
}

void SendCoinsDialog::sendButtonClicked([[maybe_unused]] bool checked)
{
    if(!model || !model->getOptionsModel())
        return;

    QString question_string, informative_text, detailed_text;
    if (!PrepareSendText(question_string, informative_text, detailed_text)) return;
    assert(m_current_transaction);
    assert(!g_con_elementsmode || m_current_blind_details);

    const QString confirmation = tr("Confirm send coins");
    const bool enable_send{!model->wallet().privateKeysDisabled() || model->wallet().hasExternalSigner()};
    const bool always_show_unsigned{model->getOptionsModel()->getEnablePSBTControls()};
    auto confirmationDialog = new SendConfirmationDialog(confirmation, question_string, informative_text, detailed_text, SEND_CONFIRM_DELAY, enable_send, always_show_unsigned, this);
    confirmationDialog->setAttribute(Qt::WA_DeleteOnClose);
    // TODO: Replace QDialog::exec() with safer QDialog::show().
    const auto retval = static_cast<QMessageBox::StandardButton>(confirmationDialog->exec());

    if(retval != QMessageBox::Yes && retval != QMessageBox::Save)
    {
        fNewRecipientAllowed = true;
        return;
    }

    bool send_failure = false;
    if (retval == QMessageBox::Save) {
        // "Create Unsigned" clicked
        CMutableTransaction mtx = CMutableTransaction{*(m_current_transaction->getWtx())};
        PartiallySignedTransaction psbtx(mtx);
        bool complete = false;
        // Fill without signing
        TransactionError err = model->wallet().fillPSBT(SIGHASH_ALL, /*sign=*/false, /*bip32derivs=*/true, /*n_signed=*/nullptr, psbtx, complete);
        assert(!complete);
        assert(err == TransactionError::OK);

        // Copy PSBT to clipboard and offer to save
        presentPSBT(psbtx);
    } else {
        // "Send" clicked
        assert(!model->wallet().privateKeysDisabled() || model->wallet().hasExternalSigner());
        bool broadcast = true;
        if (model->wallet().hasExternalSigner()) {
            CMutableTransaction mtx = CMutableTransaction{*(m_current_transaction->getWtx())};
            PartiallySignedTransaction psbtx(mtx);
            bool complete = false;
            // Always fill without signing first. This prevents an external signer
            // from being called prematurely and is not expensive.
            TransactionError err = model->wallet().fillPSBT(SIGHASH_ALL, /*sign=*/false, /*bip32derivs=*/true, /*n_signed=*/nullptr, psbtx, complete);
            assert(!complete);
            assert(err == TransactionError::OK);
            send_failure = !signWithExternalSigner(psbtx, mtx, complete);
            // Don't broadcast when user rejects it on the device or there's a failure:
            broadcast = complete && !send_failure;
            if (!send_failure) {
                // A transaction signed with an external signer is not always complete,
                // e.g. in a multisig wallet.
                if (complete) {
                    // Prepare transaction for broadcast transaction if complete
                    const CTransactionRef tx = MakeTransactionRef(mtx);
                    m_current_transaction->setWtx(tx);
                } else {
                    presentPSBT(psbtx);
                }
            }
        }

        // Broadcast the transaction, unless an external signer was used and it
        // failed, or more signatures are needed.
        if (broadcast) {
            // now send the prepared transaction
            model->sendCoins(*m_current_transaction, m_current_blind_details.get());
            Q_EMIT coinsSent(m_current_transaction->getWtx()->GetHash());
        }
    }
    if (!send_failure) {
        accept();
        m_coin_control->UnSelectAll();
        coinControlUpdateLabels();
    }
    fNewRecipientAllowed = true;
    m_current_transaction.reset();
    m_current_blind_details.reset();
}

void SendCoinsDialog::clear()
{
    m_current_transaction.reset();
    m_current_blind_details.reset();

    // Clear coin control settings
    m_coin_control->UnSelectAll();
    ui->checkBoxCoinControlChange->setChecked(false);
    ui->lineEditCoinControlChange->clear();
    coinControlUpdateLabels();

    // Remove entries until only one left
    while(ui->entries->count())
    {
        ui->entries->takeAt(0)->widget()->deleteLater();
    }
    addEntry();

    updateTabsAndLabels();
}

void SendCoinsDialog::reject()
{
    clear();
}

void SendCoinsDialog::accept()
{
    clear();
}

SendCoinsEntry *SendCoinsDialog::addEntry()
{
    SendCoinsEntry *entry = new SendCoinsEntry(platformStyle, this);
    entry->setModel(model);
    ui->entries->addWidget(entry);
    connect(entry, &SendCoinsEntry::removeEntry, this, &SendCoinsDialog::removeEntry);
    connect(entry, &SendCoinsEntry::useAvailableBalance, this, &SendCoinsDialog::useAvailableBalance);
    connect(entry, &SendCoinsEntry::payAmountChanged, this, &SendCoinsDialog::coinControlUpdateLabels);
    connect(entry, &SendCoinsEntry::subtractFeeFromAmountChanged, this, &SendCoinsDialog::coinControlUpdateLabels);

    // Focus the field, so that entry can start immediately
    entry->clear();
    entry->setFocus();
    ui->scrollAreaWidgetContents->resize(ui->scrollAreaWidgetContents->sizeHint());
    qApp->processEvents();
    QScrollBar* bar = ui->scrollArea->verticalScrollBar();
    if(bar)
        bar->setSliderPosition(bar->maximum());

    updateTabsAndLabels();
    return entry;
}

void SendCoinsDialog::updateTabsAndLabels()
{
    setupTabChain(nullptr);
    coinControlUpdateLabels();
}

void SendCoinsDialog::removeEntry(SendCoinsEntry* entry)
{
    entry->hide();

    // If the last entry is about to be removed add an empty one
    if (ui->entries->count() == 1)
        addEntry();

    entry->deleteLater();

    updateTabsAndLabels();
}

QWidget *SendCoinsDialog::setupTabChain(QWidget *prev)
{
    for(int i = 0; i < ui->entries->count(); ++i)
    {
        SendCoinsEntry *entry = qobject_cast<SendCoinsEntry*>(ui->entries->itemAt(i)->widget());
        if(entry)
        {
            prev = entry->setupTabChain(prev);
        }
    }
    QWidget::setTabOrder(prev, ui->sendButton);
    QWidget::setTabOrder(ui->sendButton, ui->clearButton);
    QWidget::setTabOrder(ui->clearButton, ui->addButton);
    return ui->addButton;
}

void SendCoinsDialog::setAddress(const QString &address)
{
    SendCoinsEntry *entry = nullptr;
    // Replace the first entry if it is still unused
    if(ui->entries->count() == 1)
    {
        SendCoinsEntry *first = qobject_cast<SendCoinsEntry*>(ui->entries->itemAt(0)->widget());
        if(first->isClear())
        {
            entry = first;
        }
    }
    if(!entry)
    {
        entry = addEntry();
    }

    entry->setAddress(address);
}

void SendCoinsDialog::pasteEntry(const SendCoinsRecipient &rv)
{
    if(!fNewRecipientAllowed)
        return;

    SendCoinsEntry *entry = nullptr;
    // Replace the first entry if it is still unused
    if(ui->entries->count() == 1)
    {
        SendCoinsEntry *first = qobject_cast<SendCoinsEntry*>(ui->entries->itemAt(0)->widget());
        if(first->isClear())
        {
            entry = first;
        }
    }
    if(!entry)
    {
        entry = addEntry();
    }

    entry->setValue(SendAssetsRecipient(rv));
    updateTabsAndLabels();
}

bool SendCoinsDialog::handlePaymentRequest(const SendCoinsRecipient &rv)
{
    // Just paste the entry, all pre-checks
    // are done in paymentserver.cpp.
    pasteEntry(rv);
    return true;
}

void SendCoinsDialog::setBalance(const interfaces::WalletBalances& balances)
{
    if(model && model->getOptionsModel())
    {
        CAmount balance = valueFor(balances.balance, ::policyAsset);
        if (model->wallet().hasExternalSigner()) {
            ui->labelBalanceName->setText(tr("External balance:"));
<<<<<<< HEAD
        } else if (model->wallet().privateKeysDisabled()) {
            balance = valueFor(balances.watch_only_balance, ::policyAsset);
=======
        } else if (model->wallet().isLegacy() && model->wallet().privateKeysDisabled()) {
            balance = balances.watch_only_balance;
>>>>>>> 2ccd7be2
            ui->labelBalanceName->setText(tr("Watch-only balance:"));
        }
        ui->labelBalance->setText(BitcoinUnits::formatWithUnit(model->getOptionsModel()->getDisplayUnit(), balance));
    }
}

void SendCoinsDialog::refreshBalance()
{
    setBalance(model->getCachedBalance());
    ui->customFee->setDisplayUnit(model->getOptionsModel()->getDisplayUnit());
    updateSmartFeeLabel();
}

void SendCoinsDialog::processSendCoinsReturn(const WalletModel::SendCoinsReturn &sendCoinsReturn, const QString &msgArg)
{
    QPair<QString, CClientUIInterface::MessageBoxFlags> msgParams;
    // Default to a warning message, override if error message is needed
    msgParams.second = CClientUIInterface::MSG_WARNING;

    // This comment is specific to SendCoinsDialog usage of WalletModel::SendCoinsReturn.
    // All status values are used only in WalletModel::prepareTransaction()
    switch(sendCoinsReturn.status)
    {
    case WalletModel::InvalidAddress:
        msgParams.first = tr("The recipient address is not valid. Please recheck.");
        break;
    case WalletModel::InvalidAmount:
        msgParams.first = tr("The amount to pay must be larger than 0.");
        break;
    case WalletModel::AmountExceedsBalance:
        msgParams.first = tr("The amount exceeds your balance.");
        break;
    case WalletModel::AmountWithFeeExceedsBalance:
        msgParams.first = tr("The total exceeds your balance when the %1 transaction fee is included.").arg(msgArg);
        break;
    case WalletModel::DuplicateAddress:
        msgParams.first = tr("Duplicate address found: addresses should only be used once each.");
        break;
    case WalletModel::TransactionCreationFailed:
        msgParams.first = tr("Transaction creation failed!");
        msgParams.second = CClientUIInterface::MSG_ERROR;
        break;
    case WalletModel::AbsurdFee:
        msgParams.first = tr("A fee higher than %1 is considered an absurdly high fee.").arg(BitcoinUnits::formatWithUnit(model->getOptionsModel()->getDisplayUnit(), model->wallet().getDefaultMaxTxFee()));
        break;
    // included to prevent a compiler warning.
    case WalletModel::OK:
    default:
        return;
    }

    Q_EMIT message(tr("Send Coins"), msgParams.first, msgParams.second);
}

void SendCoinsDialog::minimizeFeeSection(bool fMinimize)
{
    ui->labelFeeMinimized->setVisible(fMinimize);
    ui->buttonChooseFee  ->setVisible(fMinimize);
    ui->buttonMinimizeFee->setVisible(!fMinimize);
    ui->frameFeeSelection->setVisible(!fMinimize);
    ui->horizontalLayoutSmartFee->setContentsMargins(0, (fMinimize ? 0 : 6), 0, 0);
    fFeeMinimized = fMinimize;
}

void SendCoinsDialog::on_buttonChooseFee_clicked()
{
    minimizeFeeSection(false);
}

void SendCoinsDialog::on_buttonMinimizeFee_clicked()
{
    updateFeeMinimizedLabel();
    minimizeFeeSection(true);
}

void SendCoinsDialog::useAvailableBalance(SendCoinsEntry* entry)
{
    // Include watch-only for wallets without private key
    m_coin_control->fAllowWatchOnly = model->wallet().privateKeysDisabled() && !model->wallet().hasExternalSigner();

    SendAssetsRecipient recipient = entry->getValue();
    // Calculate available amount to send.
    CAmount amount = valueFor(model->wallet().getAvailableBalance(*m_coin_control), recipient.asset);
    for (int i = 0; i < ui->entries->count(); ++i) {
        SendCoinsEntry* e = qobject_cast<SendCoinsEntry*>(ui->entries->itemAt(i)->widget());
        if (e && !e->isHidden() && e != entry && e->getValue().asset == recipient.asset) {
            amount -= e->getValue().asset_amount;
        }
    }

    if (amount > 0) {
        if (recipient.asset == ::policyAsset) {
            entry->checkSubtractFeeFromAmount();
        }
        recipient.asset_amount = amount;
    } else {
        recipient.asset_amount = 0;
    }
    entry->setValue(recipient);
}

void SendCoinsDialog::updateFeeSectionControls()
{
    ui->confTargetSelector      ->setEnabled(ui->radioSmartFee->isChecked());
    ui->labelSmartFee           ->setEnabled(ui->radioSmartFee->isChecked());
    ui->labelSmartFee2          ->setEnabled(ui->radioSmartFee->isChecked());
    ui->labelSmartFee3          ->setEnabled(ui->radioSmartFee->isChecked());
    ui->labelFeeEstimation      ->setEnabled(ui->radioSmartFee->isChecked());
    ui->labelCustomFeeWarning   ->setEnabled(ui->radioCustomFee->isChecked());
    ui->labelCustomPerKilobyte  ->setEnabled(ui->radioCustomFee->isChecked());
    ui->customFee               ->setEnabled(ui->radioCustomFee->isChecked());
}

void SendCoinsDialog::updateFeeMinimizedLabel()
{
    if(!model || !model->getOptionsModel())
        return;

    if (ui->radioSmartFee->isChecked())
        ui->labelFeeMinimized->setText(ui->labelSmartFee->text());
    else {
        ui->labelFeeMinimized->setText(BitcoinUnits::formatWithUnit(model->getOptionsModel()->getDisplayUnit(), ui->customFee->value()) + "/kvB");
    }
}

void SendCoinsDialog::updateCoinControlState()
{
    if (ui->radioCustomFee->isChecked()) {
        m_coin_control->m_feerate = CFeeRate(ui->customFee->value());
    } else {
        m_coin_control->m_feerate.reset();
    }
    // Avoid using global defaults when sending money from the GUI
    // Either custom fee will be used or if not selected, the confirmation target from dropdown box
    m_coin_control->m_confirm_target = getConfTargetForIndex(ui->confTargetSelector->currentIndex());
    m_coin_control->m_signal_bip125_rbf = ui->optInRBF->isChecked();
    // Include watch-only for wallets without private key
    m_coin_control->fAllowWatchOnly = model->wallet().privateKeysDisabled() && !model->wallet().hasExternalSigner();
}

void SendCoinsDialog::updateNumberOfBlocks(int count, const QDateTime& blockDate, double nVerificationProgress, SyncType synctype, SynchronizationState sync_state) {
    if (sync_state == SynchronizationState::POST_INIT) {
        updateSmartFeeLabel();
    }
}

void SendCoinsDialog::updateSmartFeeLabel()
{
    if(!model || !model->getOptionsModel())
        return;
    updateCoinControlState();
    m_coin_control->m_feerate.reset(); // Explicitly use only fee estimation rate for smart fee labels
    int returned_target;
    FeeReason reason;
    CFeeRate feeRate = CFeeRate(model->wallet().getMinimumFee(1000, *m_coin_control, &returned_target, &reason));

    ui->labelSmartFee->setText(BitcoinUnits::formatWithUnit(model->getOptionsModel()->getDisplayUnit(), feeRate.GetFeePerK()) + "/kvB");

    if (reason == FeeReason::FALLBACK) {
        ui->labelSmartFee2->show(); // (Smart fee not initialized yet. This usually takes a few blocks...)
        ui->labelFeeEstimation->setText("");
        ui->fallbackFeeWarningLabel->setVisible(true);
        int lightness = ui->fallbackFeeWarningLabel->palette().color(QPalette::WindowText).lightness();
        QColor warning_colour(255 - (lightness / 5), 176 - (lightness / 3), 48 - (lightness / 14));
        ui->fallbackFeeWarningLabel->setStyleSheet("QLabel { color: " + warning_colour.name() + "; }");
        ui->fallbackFeeWarningLabel->setIndent(GUIUtil::TextWidth(QFontMetrics(ui->fallbackFeeWarningLabel->font()), "x"));
    }
    else
    {
        ui->labelSmartFee2->hide();
        ui->labelFeeEstimation->setText(tr("Estimated to begin confirmation within %n block(s).", "", returned_target));
        ui->fallbackFeeWarningLabel->setVisible(false);
    }

    updateFeeMinimizedLabel();
}

// Coin Control: copy label "Quantity" to clipboard
void SendCoinsDialog::coinControlClipboardQuantity()
{
    GUIUtil::setClipboard(ui->labelCoinControlQuantity->text());
}

// Coin Control: copy label "Amount" to clipboard
void SendCoinsDialog::coinControlClipboardAmount()
{
    GUIUtil::setClipboard(ui->labelCoinControlAmount->text().left(ui->labelCoinControlAmount->text().indexOf(" ")));
}

// Coin Control: copy label "Fee" to clipboard
void SendCoinsDialog::coinControlClipboardFee()
{
    GUIUtil::setClipboard(ui->labelCoinControlFee->text().left(ui->labelCoinControlFee->text().indexOf(" ")).replace(ASYMP_UTF8, ""));
}

// Coin Control: copy label "After fee" to clipboard
void SendCoinsDialog::coinControlClipboardAfterFee()
{
    GUIUtil::setClipboard(ui->labelCoinControlAfterFee->text().left(ui->labelCoinControlAfterFee->text().indexOf(" ")).replace(ASYMP_UTF8, ""));
}

// Coin Control: copy label "Bytes" to clipboard
void SendCoinsDialog::coinControlClipboardBytes()
{
    GUIUtil::setClipboard(ui->labelCoinControlBytes->text().replace(ASYMP_UTF8, ""));
}

// Coin Control: copy label "Dust" to clipboard
void SendCoinsDialog::coinControlClipboardLowOutput()
{
    GUIUtil::setClipboard(ui->labelCoinControlLowOutput->text());
}

// Coin Control: copy label "Change" to clipboard
void SendCoinsDialog::coinControlClipboardChange()
{
    GUIUtil::setClipboard(ui->labelCoinControlChange->text().left(ui->labelCoinControlChange->text().indexOf(" ")).replace(ASYMP_UTF8, ""));
}

// Coin Control: settings menu - coin control enabled/disabled by user
void SendCoinsDialog::coinControlFeatureChanged(bool checked)
{
    ui->frameCoinControl->setVisible(checked);

    if (!checked && model) { // coin control features disabled
        m_coin_control = std::make_unique<CCoinControl>();
    }

    coinControlUpdateLabels();
}

// Coin Control: button inputs -> show actual coin control dialog
void SendCoinsDialog::coinControlButtonClicked()
{
    auto dlg = new CoinControlDialog(*m_coin_control, model, platformStyle);
    connect(dlg, &QDialog::finished, this, &SendCoinsDialog::coinControlUpdateLabels);
    GUIUtil::ShowModalDialogAsynchronously(dlg);
}

// Coin Control: checkbox custom change address
void SendCoinsDialog::coinControlChangeChecked(int state)
{
    if (state == Qt::Unchecked)
    {
        // ELEMENTS: it's a map now, should be initialized automatically
        //m_coin_control->destChange = CNoDestination();
        ui->labelCoinControlChangeLabel->clear();
    }
    else
        // use this to re-validate an already entered address
        coinControlChangeEdited(ui->lineEditCoinControlChange->text());

    ui->lineEditCoinControlChange->setEnabled((state == Qt::Checked));
}

// Coin Control: custom change address changed
void SendCoinsDialog::coinControlChangeEdited(const QString& text)
{
    if (model && model->getAddressTableModel())
    {
        // Default to no change address until verified
        // ELEMENTS: it's a map now, should be initialized automatically
        //m_coin_control->destChange = CNoDestination();
        ui->labelCoinControlChangeLabel->setStyleSheet("QLabel{color:red;}");

        const CTxDestination dest = DecodeDestination(text.toStdString());

        if (text.isEmpty()) // Nothing entered
        {
            ui->labelCoinControlChangeLabel->setText("");
        }
        else if (!IsValidDestination(dest)) // Invalid address
        {
            ui->labelCoinControlChangeLabel->setText(tr("Warning: Invalid address"));
        }
        else // Valid address
        {
            if (!model->wallet().isSpendable(dest)) {
                ui->labelCoinControlChangeLabel->setText(tr("Warning: Unknown change address"));

                // confirmation dialog
                QMessageBox::StandardButton btnRetVal = QMessageBox::question(this, tr("Confirm custom change address"), tr("The address you selected for change is not part of this wallet. Any or all funds in your wallet may be sent to this address. Are you sure?"),
                    QMessageBox::Yes | QMessageBox::Cancel, QMessageBox::Cancel);

                if(btnRetVal == QMessageBox::Yes) {
                    // ELEMENTS: it's a map now
                    //m_coin_control->destChange = dest;
                }
                else
                {
                    ui->lineEditCoinControlChange->setText("");
                    ui->labelCoinControlChangeLabel->setStyleSheet("QLabel{color:black;}");
                    ui->labelCoinControlChangeLabel->setText("");
                }
            }
            else // Known change address
            {
                ui->labelCoinControlChangeLabel->setStyleSheet("QLabel{color:black;}");

                // Query label
                QString associatedLabel = model->getAddressTableModel()->labelForAddress(text);
                if (!associatedLabel.isEmpty())
                    ui->labelCoinControlChangeLabel->setText(associatedLabel);
                else
                    ui->labelCoinControlChangeLabel->setText(tr("(no label)"));

                // ELEMENTS: it's a map now
                //m_coin_control->destChange = dest;
            }
        }
    }
}

// Coin Control: update labels
void SendCoinsDialog::coinControlUpdateLabels()
{
    if (!model || !model->getOptionsModel())
        return;

    updateCoinControlState();

    // set pay amounts
    CoinControlDialog::payAmounts.clear();
    CoinControlDialog::fSubtractFeeFromAmount = false;

    for(int i = 0; i < ui->entries->count(); ++i)
    {
        SendCoinsEntry *entry = qobject_cast<SendCoinsEntry*>(ui->entries->itemAt(i)->widget());
        if(entry && !entry->isHidden())
        {
            SendAssetsRecipient rcp = entry->getValue();
            if (rcp.asset == Params().GetConsensus().pegged_asset) {
                CoinControlDialog::payAmounts.append(rcp.asset_amount);
            }
            if (rcp.fSubtractFeeFromAmount)
                CoinControlDialog::fSubtractFeeFromAmount = true;
        }
    }

    if (m_coin_control->HasSelected())
    {
        // actual coin control calculation
        CoinControlDialog::updateLabels(*m_coin_control, model, this);

        // show coin control stats
        ui->labelCoinControlAutomaticallySelected->hide();
        ui->widgetCoinControl->show();
    }
    else
    {
        // hide coin control stats
        ui->labelCoinControlAutomaticallySelected->show();
        ui->widgetCoinControl->hide();
        ui->labelCoinControlInsuffFunds->hide();
    }
}

SendConfirmationDialog::SendConfirmationDialog(const QString& title, const QString& text, const QString& informative_text, const QString& detailed_text, int _secDelay, bool enable_send, bool always_show_unsigned, QWidget* parent)
    : QMessageBox(parent), secDelay(_secDelay), m_enable_send(enable_send)
{
    setIcon(QMessageBox::Question);
    setWindowTitle(title); // On macOS, the window title is ignored (as required by the macOS Guidelines).
    setText(text);
    setInformativeText(informative_text);
    setDetailedText(detailed_text);
    setStandardButtons(QMessageBox::Yes | QMessageBox::Cancel);
    if (always_show_unsigned || !enable_send) addButton(QMessageBox::Save);
    setDefaultButton(QMessageBox::Cancel);
    yesButton = button(QMessageBox::Yes);
    if (confirmButtonText.isEmpty()) {
        confirmButtonText = yesButton->text();
    }
    m_psbt_button = button(QMessageBox::Save);
    updateButtons();
    connect(&countDownTimer, &QTimer::timeout, this, &SendConfirmationDialog::countDown);
}

int SendConfirmationDialog::exec()
{
    updateButtons();
    countDownTimer.start(1s);
    return QMessageBox::exec();
}

void SendConfirmationDialog::countDown()
{
    secDelay--;
    updateButtons();

    if(secDelay <= 0)
    {
        countDownTimer.stop();
    }
}

void SendConfirmationDialog::updateButtons()
{
    if(secDelay > 0)
    {
        yesButton->setEnabled(false);
        yesButton->setText(confirmButtonText + (m_enable_send ? (" (" + QString::number(secDelay) + ")") : QString("")));
        if (m_psbt_button) {
            m_psbt_button->setEnabled(false);
            m_psbt_button->setText(m_psbt_button_text + " (" + QString::number(secDelay) + ")");
        }
    }
    else
    {
        yesButton->setEnabled(m_enable_send);
        yesButton->setText(confirmButtonText);
        if (m_psbt_button) {
            m_psbt_button->setEnabled(true);
            m_psbt_button->setText(m_psbt_button_text);
        }
    }
}<|MERGE_RESOLUTION|>--- conflicted
+++ resolved
@@ -712,13 +712,8 @@
         CAmount balance = valueFor(balances.balance, ::policyAsset);
         if (model->wallet().hasExternalSigner()) {
             ui->labelBalanceName->setText(tr("External balance:"));
-<<<<<<< HEAD
-        } else if (model->wallet().privateKeysDisabled()) {
+        } else if (model->wallet().isLegacy() && model->wallet().privateKeysDisabled()) {
             balance = valueFor(balances.watch_only_balance, ::policyAsset);
-=======
-        } else if (model->wallet().isLegacy() && model->wallet().privateKeysDisabled()) {
-            balance = balances.watch_only_balance;
->>>>>>> 2ccd7be2
             ui->labelBalanceName->setText(tr("Watch-only balance:"));
         }
         ui->labelBalance->setText(BitcoinUnits::formatWithUnit(model->getOptionsModel()->getDisplayUnit(), balance));
