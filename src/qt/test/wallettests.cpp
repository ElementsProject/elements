// Copyright (c) 2015-2020 The Bitcoin Core developers
// Distributed under the MIT software license, see the accompanying
// file COPYING or http://www.opensource.org/licenses/mit-license.php.

#include <qt/test/wallettests.h>
#include <qt/test/util.h>

#include <interfaces/chain.h>
#include <interfaces/node.h>
#include <qt/bitcoinamountfield.h>
#include <qt/clientmodel.h>
#include <qt/optionsmodel.h>
#include <qt/platformstyle.h>
#include <qt/qvalidatedlineedit.h>
#include <qt/sendcoinsdialog.h>
#include <qt/sendcoinsentry.h>
#include <qt/transactiontablemodel.h>
#include <qt/transactionview.h>
#include <qt/walletmodel.h>
#include <key_io.h>
#include <policy/policy.h>
#include <test/util/setup_common.h>
#include <validation.h>
#include <wallet/wallet.h>
#include <qt/overviewpage.h>
#include <qt/receivecoinsdialog.h>
#include <qt/recentrequeststablemodel.h>
#include <qt/receiverequestdialog.h>

#include <memory>

#include <QAbstractButton>
#include <QAction>
#include <QApplication>
#include <QCheckBox>
#include <QPushButton>
#include <QTimer>
#include <QVBoxLayout>
#include <QTextEdit>
#include <QListView>
#include <QDialogButtonBox>

namespace
{
//! Press "Yes" or "Cancel" buttons in modal send confirmation dialog.
void ConfirmSend(QString* text = nullptr, bool cancel = false)
{
    QTimer::singleShot(0, [text, cancel]() {
        for (QWidget* widget : QApplication::topLevelWidgets()) {
            if (widget->inherits("SendConfirmationDialog")) {
                SendConfirmationDialog* dialog = qobject_cast<SendConfirmationDialog*>(widget);
                if (text) *text = dialog->text();
                QAbstractButton* button = dialog->button(cancel ? QMessageBox::Cancel : QMessageBox::Yes);
                button->setEnabled(true);
                button->click();
            }
        }
    });
}

//! Send coins to address and return txid.
uint256 SendCoins(CWallet& wallet, SendCoinsDialog& sendCoinsDialog, const CTxDestination& address, CAmount amount, bool rbf)
{
    QVBoxLayout* entries = sendCoinsDialog.findChild<QVBoxLayout*>("entries");
    SendCoinsEntry* entry = qobject_cast<SendCoinsEntry*>(entries->itemAt(0)->widget());
    entry->findChild<QValidatedLineEdit*>("payTo")->setText(QString::fromStdString(EncodeDestination(address)));
    entry->findChild<BitcoinAmountField*>("payAmount")->setValue(amount);
    sendCoinsDialog.findChild<QFrame*>("frameFee")
        ->findChild<QFrame*>("frameFeeSelection")
        ->findChild<QCheckBox*>("optInRBF")
        ->setCheckState(rbf ? Qt::Checked : Qt::Unchecked);
    uint256 txid;
    boost::signals2::scoped_connection c(wallet.NotifyTransactionChanged.connect([&txid](CWallet*, const uint256& hash, ChangeType status) {
        if (status == CT_NEW) txid = hash;
    }));
    ConfirmSend();
    bool invoked = QMetaObject::invokeMethod(&sendCoinsDialog, "sendButtonClicked", Q_ARG(bool, false));
    assert(invoked);
    return txid;
}

//! Find index of txid in transaction list.
QModelIndex FindTx(const QAbstractItemModel& model, const uint256& txid)
{
    QString hash = QString::fromStdString(txid.ToString());
    int rows = model.rowCount({});
    for (int row = 0; row < rows; ++row) {
        QModelIndex index = model.index(row, 0, {});
        if (model.data(index, TransactionTableModel::TxHashRole) == hash) {
            return index;
        }
    }
    return {};
}

//! Invoke bumpfee on txid and check results.
void BumpFee(TransactionView& view, const uint256& txid, bool expectDisabled, std::string expectError, bool cancel)
{
    QTableView* table = view.findChild<QTableView*>("transactionView");
    QModelIndex index = FindTx(*table->selectionModel()->model(), txid);
    QVERIFY2(index.isValid(), "Could not find BumpFee txid");

    // Select row in table, invoke context menu, and make sure bumpfee action is
    // enabled or disabled as expected.
    QAction* action = view.findChild<QAction*>("bumpFeeAction");
    table->selectionModel()->select(index, QItemSelectionModel::ClearAndSelect | QItemSelectionModel::Rows);
    action->setEnabled(expectDisabled);
    table->customContextMenuRequested({});
    QCOMPARE(action->isEnabled(), !expectDisabled);

    action->setEnabled(true);
    QString text;
    if (expectError.empty()) {
        ConfirmSend(&text, cancel);
    } else {
        ConfirmMessage(&text);
    }
    action->trigger();
    QVERIFY(text.indexOf(QString::fromStdString(expectError)) != -1);
}

//! Simple qt wallet tests.
//
// Test widgets can be debugged interactively calling show() on them and
// manually running the event loop, e.g.:
//
//     sendCoinsDialog.show();
//     QEventLoop().exec();
//
// This also requires overriding the default minimal Qt platform:
//
//     QT_QPA_PLATFORM=xcb     src/qt/test/test_bitcoin-qt  # Linux
//     QT_QPA_PLATFORM=windows src/qt/test/test_bitcoin-qt  # Windows
//     QT_QPA_PLATFORM=cocoa   src/qt/test/test_bitcoin-qt  # macOS
void TestGUI(interfaces::Node& node)
{
    // Set up wallet and chain with 105 blocks (5 mature blocks for spending).
    TestChain100Setup test;
    for (int i = 0; i < 5; ++i) {
        test.CreateAndProcessBlock({}, GetScriptForRawPubKey(test.coinbaseKey.GetPubKey()));
    }
    node.setContext(&test.m_node);
    std::shared_ptr<CWallet> wallet = std::make_shared<CWallet>(node.context()->chain.get(), "", CreateMockWalletDatabase());
    wallet->LoadWallet();
    {
        auto spk_man = wallet->GetOrCreateLegacyScriptPubKeyMan();
        LOCK2(wallet->cs_wallet, spk_man->cs_KeyStore);
        wallet->SetAddressBook(GetDestinationForKey(test.coinbaseKey.GetPubKey(), wallet->m_default_address_type), "", "receive");
        spk_man->AddKeyPubKey(test.coinbaseKey, test.coinbaseKey.GetPubKey());
        wallet->SetLastBlockProcessed(105, ::ChainActive().Tip()->GetBlockHash());
    }
    {
        WalletRescanReserver reserver(*wallet);
        reserver.reserve();
        CWallet::ScanResult result = wallet->ScanForWalletTransactions(Params().GetConsensus().hashGenesisBlock, 0 /* block height */, {} /* max height */, reserver, true /* fUpdate */);
        QCOMPARE(result.status, CWallet::ScanResult::SUCCESS);
        QCOMPARE(result.last_scanned_block, ::ChainActive().Tip()->GetBlockHash());
        QVERIFY(result.last_failed_block.IsNull());
    }
    wallet->SetBroadcastTransactions(true);

    // Create widgets for sending coins and listing transactions.
    std::unique_ptr<const PlatformStyle> platformStyle(PlatformStyle::instantiate("other"));
    SendCoinsDialog sendCoinsDialog(platformStyle.get());
    TransactionView transactionView(platformStyle.get());
    OptionsModel optionsModel;
    ClientModel clientModel(node, &optionsModel);
    AddWallet(wallet);
    WalletModel walletModel(interfaces::MakeWallet(wallet), clientModel, platformStyle.get());
    RemoveWallet(wallet, std::nullopt);
    sendCoinsDialog.setModel(&walletModel);
    transactionView.setModel(&walletModel);

    {
        // Check balance in send dialog
        QLabel* balanceLabel = sendCoinsDialog.findChild<QLabel*>("labelBalance");
        QString balanceText = balanceLabel->text();
        int unit = walletModel.getOptionsModel()->getDisplayUnit();
        CAmount balance = valueFor(walletModel.wallet().getBalance(), ::policyAsset);
        QString balanceComparison = BitcoinUnits::formatWithUnit(unit, balance, false, BitcoinUnits::SeparatorStyle::ALWAYS);
        QCOMPARE(balanceText, balanceComparison);
    }

    // Send two transactions, and verify they are added to transaction list.
    TransactionTableModel* transactionTableModel = walletModel.getTransactionTableModel();
    QCOMPARE(transactionTableModel->rowCount({}), 105);
    uint256 txid1 = SendCoins(*wallet.get(), sendCoinsDialog, PKHash(), 5 * COIN, false /* rbf */);
    uint256 txid2 = SendCoins(*wallet.get(), sendCoinsDialog, PKHash(), 10 * COIN, true /* rbf */);
    QCOMPARE(transactionTableModel->rowCount({}), 107);
    QVERIFY(FindTx(*transactionTableModel, txid1).isValid());
    QVERIFY(FindTx(*transactionTableModel, txid2).isValid());

    // Call bumpfee. Test disabled, canceled, enabled, then failing cases.
    BumpFee(transactionView, txid1, true /* expect disabled */, "not BIP 125 replaceable" /* expected error */, false /* cancel */);
    BumpFee(transactionView, txid2, false /* expect disabled */, {} /* expected error */, true /* cancel */);
    BumpFee(transactionView, txid2, false /* expect disabled */, {} /* expected error */, false /* cancel */);
    BumpFee(transactionView, txid2, true /* expect disabled */, "already bumped" /* expected error */, false /* cancel */);

    // Check current balance on OverviewPage
    OverviewPage overviewPage(platformStyle.get());
    overviewPage.setWalletModel(&walletModel);
    QLabel* balanceLabel = overviewPage.findChild<QLabel*>("labelBalance");
    QString balanceText = balanceLabel->text().trimmed();
    int unit = walletModel.getOptionsModel()->getDisplayUnit();
    CAmount balance = valueFor(walletModel.wallet().getBalance(), ::policyAsset);
    QString balanceComparison = BitcoinUnits::formatWithUnit(unit, balance, false, BitcoinUnits::SeparatorStyle::ALWAYS);
    QCOMPARE(balanceText, balanceComparison);

    // Check Request Payment button
    ReceiveCoinsDialog receiveCoinsDialog(platformStyle.get());
    receiveCoinsDialog.setModel(&walletModel);
    RecentRequestsTableModel* requestTableModel = walletModel.getRecentRequestsTableModel();

    // Label input
    QLineEdit* labelInput = receiveCoinsDialog.findChild<QLineEdit*>("reqLabel");
    labelInput->setText("TEST_LABEL_1");

    // Amount input
    BitcoinAmountField* amountInput = receiveCoinsDialog.findChild<BitcoinAmountField*>("reqAmount");
    amountInput->setValue(1);

    // Message input
    QLineEdit* messageInput = receiveCoinsDialog.findChild<QLineEdit*>("reqMessage");
    messageInput->setText("TEST_MESSAGE_1");
    int initialRowCount = requestTableModel->rowCount({});
    QPushButton* requestPaymentButton = receiveCoinsDialog.findChild<QPushButton*>("receiveButton");
    requestPaymentButton->click();
<<<<<<< HEAD
    /* URI are disabled for Elements-QT
=======
    QString address;
>>>>>>> 907d636e
    for (QWidget* widget : QApplication::topLevelWidgets()) {
        if (widget->inherits("ReceiveRequestDialog")) {

            ReceiveRequestDialog* receiveRequestDialog = qobject_cast<ReceiveRequestDialog*>(widget);
            QCOMPARE(receiveRequestDialog->QObject::findChild<QLabel*>("payment_header")->text(), QString("Payment information"));
            QCOMPARE(receiveRequestDialog->QObject::findChild<QLabel*>("uri_tag")->text(), QString("URI:"));
            QString uri = receiveRequestDialog->QObject::findChild<QLabel*>("uri_content")->text();
            QCOMPARE(uri.count("bitcoin:"), 2);
            QCOMPARE(receiveRequestDialog->QObject::findChild<QLabel*>("address_tag")->text(), QString("Address:"));
            QVERIFY(address.isEmpty());
            address = receiveRequestDialog->QObject::findChild<QLabel*>("address_content")->text();
            QVERIFY(!address.isEmpty());

            QCOMPARE(uri.count("amount=0.00000001"), 2);
            QCOMPARE(receiveRequestDialog->QObject::findChild<QLabel*>("amount_tag")->text(), QString("Amount:"));
            QCOMPARE(receiveRequestDialog->QObject::findChild<QLabel*>("amount_content")->text(), QString::fromStdString("0.00000001 " + CURRENCY_UNIT));

            QCOMPARE(uri.count("label=TEST_LABEL_1"), 2);
            QCOMPARE(receiveRequestDialog->QObject::findChild<QLabel*>("label_tag")->text(), QString("Label:"));
            QCOMPARE(receiveRequestDialog->QObject::findChild<QLabel*>("label_content")->text(), QString("TEST_LABEL_1"));

            QCOMPARE(uri.count("message=TEST_MESSAGE_1"), 2);
            QCOMPARE(receiveRequestDialog->QObject::findChild<QLabel*>("message_tag")->text(), QString("Message:"));
            QCOMPARE(receiveRequestDialog->QObject::findChild<QLabel*>("message_content")->text(), QString("TEST_MESSAGE_1"));
        }
    }
    */

    // Clear button
    QPushButton* clearButton = receiveCoinsDialog.findChild<QPushButton*>("clearButton");
    clearButton->click();
    QCOMPARE(labelInput->text(), QString(""));
    QCOMPARE(amountInput->value(), CAmount(0));
    QCOMPARE(messageInput->text(), QString(""));

    // Check addition to history
    int currentRowCount = requestTableModel->rowCount({});
    QCOMPARE(currentRowCount, initialRowCount+1);

    // Check addition to wallet
    std::vector<std::string> requests = walletModel.wallet().getAddressReceiveRequests();
    QCOMPARE(requests.size(), size_t{1});
    RecentRequestEntry entry;
    CDataStream{MakeUCharSpan(requests[0]), SER_DISK, CLIENT_VERSION} >> entry;
    QCOMPARE(entry.nVersion, int{1});
    QCOMPARE(entry.id, int64_t{1});
    QVERIFY(entry.date.isValid());
    QCOMPARE(entry.recipient.address, address);
    QCOMPARE(entry.recipient.label, QString{"TEST_LABEL_1"});
    QCOMPARE(entry.recipient.amount, CAmount{1});
    QCOMPARE(entry.recipient.message, QString{"TEST_MESSAGE_1"});
    QCOMPARE(entry.recipient.sPaymentRequest, std::string{});
    QCOMPARE(entry.recipient.authenticatedMerchant, QString{});

    // Check Remove button
    QTableView* table = receiveCoinsDialog.findChild<QTableView*>("recentRequestsView");
    table->selectRow(currentRowCount-1);
    QPushButton* removeRequestButton = receiveCoinsDialog.findChild<QPushButton*>("removeRequestButton");
    removeRequestButton->click();
    QCOMPARE(requestTableModel->rowCount({}), currentRowCount-1);

    // Check removal from wallet
    QCOMPARE(walletModel.wallet().getAddressReceiveRequests().size(), size_t{0});
}

} // namespace

void WalletTests::walletTests()
{
#ifdef Q_OS_MAC
    if (QApplication::platformName() == "minimal") {
        // Disable for mac on "minimal" platform to avoid crashes inside the Qt
        // framework when it tries to look up unimplemented cocoa functions,
        // and fails to handle returned nulls
        // (https://bugreports.qt.io/browse/QTBUG-49686).
        QWARN("Skipping WalletTests on mac build with 'minimal' platform set due to Qt bugs. To run AppTests, invoke "
              "with 'QT_QPA_PLATFORM=cocoa test_bitcoin-qt' on mac, or else use a linux or windows build.");
        return;
    }
#endif
    TestGUI(m_node);
}<|MERGE_RESOLUTION|>--- conflicted
+++ resolved
@@ -225,11 +225,8 @@
     int initialRowCount = requestTableModel->rowCount({});
     QPushButton* requestPaymentButton = receiveCoinsDialog.findChild<QPushButton*>("receiveButton");
     requestPaymentButton->click();
-<<<<<<< HEAD
     /* URI are disabled for Elements-QT
-=======
     QString address;
->>>>>>> 907d636e
     for (QWidget* widget : QApplication::topLevelWidgets()) {
         if (widget->inherits("ReceiveRequestDialog")) {
 
@@ -277,7 +274,7 @@
     QCOMPARE(entry.nVersion, int{1});
     QCOMPARE(entry.id, int64_t{1});
     QVERIFY(entry.date.isValid());
-    QCOMPARE(entry.recipient.address, address);
+    //QCOMPARE(entry.recipient.address, address); ELEMENTS: URI are disabled
     QCOMPARE(entry.recipient.label, QString{"TEST_LABEL_1"});
     QCOMPARE(entry.recipient.amount, CAmount{1});
     QCOMPARE(entry.recipient.message, QString{"TEST_MESSAGE_1"});
