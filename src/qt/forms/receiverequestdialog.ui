--- conflicted
+++ resolved
@@ -43,44 +43,6 @@
      </property>
     </widget>
    </item>
-<<<<<<< HEAD
-=======
-   <item row="2" column="0" alignment="Qt::AlignRight|Qt::AlignTop">
-    <widget class="QLabel" name="uri_tag">
-     <property name="font">
-      <font>
-       <weight>75</weight>
-       <bold>true</bold>
-      </font>
-     </property>
-     <property name="text">
-      <string notr="true">URI:</string>
-     </property>
-     <property name="textFormat">
-      <enum>Qt::PlainText</enum>
-     </property>
-     <property name="textInteractionFlags">
-      <set>Qt::NoTextInteraction</set>
-     </property>
-    </widget>
-   </item>
-   <item row="2" column="1" alignment="Qt::AlignTop">
-    <widget class="QLabel" name="uri_content">
-     <property name="text">
-      <string notr="true">bitcoin:BC1…</string>
-     </property>
-     <property name="textFormat">
-      <enum>Qt::RichText</enum>
-     </property>
-     <property name="wordWrap">
-      <bool>true</bool>
-     </property>
-     <property name="textInteractionFlags">
-      <set>Qt::TextSelectableByMouse</set>
-     </property>
-    </widget>
-   </item>
->>>>>>> f8176b76
    <item row="3" column="0" alignment="Qt::AlignRight|Qt::AlignTop">
     <widget class="QLabel" name="address_tag">
      <property name="font">
