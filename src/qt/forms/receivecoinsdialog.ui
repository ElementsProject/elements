<?xml version="1.0" encoding="UTF-8"?>
<ui version="4.0">
 <class>ReceiveCoinsDialog</class>
 <widget class="QDialog" name="ReceiveCoinsDialog">
  <property name="geometry">
   <rect>
    <x>0</x>
    <y>0</y>
    <width>776</width>
    <height>396</height>
   </rect>
  </property>
  <layout class="QVBoxLayout" name="verticalLayout" stretch="0,0,1">
   <item>
    <widget class="QFrame" name="frame2">
     <property name="sizePolicy">
      <sizepolicy hsizetype="Preferred" vsizetype="Expanding">
       <horstretch>0</horstretch>
       <verstretch>0</verstretch>
      </sizepolicy>
     </property>
     <property name="frameShape">
      <enum>QFrame::StyledPanel</enum>
     </property>
     <property name="frameShadow">
      <enum>QFrame::Sunken</enum>
     </property>
     <layout class="QVBoxLayout" name="verticalLayout_3">
      <item>
       <layout class="QGridLayout" name="gridLayout">
        <item row="5" column="0">
         <widget class="QLabel" name="label">
          <property name="toolTip">
           <string>An optional amount to request. Leave this empty or zero to not request a specific amount.</string>
          </property>
          <property name="text">
           <string>&amp;Amount:</string>
          </property>
          <property name="alignment">
           <set>Qt::AlignRight|Qt::AlignTrailing|Qt::AlignVCenter</set>
          </property>
          <property name="buddy">
           <cstring>reqAmount</cstring>
          </property>
         </widget>
        </item>
        <item row="6" column="0">
         <widget class="QLabel" name="label_3">
          <property name="toolTip">
           <string>An optional message to attach to the payment request, which will be displayed when the request is opened. Note: The message will not be sent with the payment over the Bitcoin network.</string>
          </property>
          <property name="text">
           <string>&amp;Message:</string>
          </property>
          <property name="alignment">
           <set>Qt::AlignRight|Qt::AlignTrailing|Qt::AlignVCenter</set>
          </property>
          <property name="buddy">
           <cstring>reqMessage</cstring>
          </property>
         </widget>
        </item>
        <item row="4" column="2">
         <widget class="QLineEdit" name="reqLabel">
          <property name="toolTip">
           <string>An optional label to associate with the new receiving address (used by you to identify an invoice).  It is also attached to the payment request.</string>
          </property>
         </widget>
        </item>
        <item row="2" column="2">
         <widget class="QLabel" name="label_5">
          <property name="text">
           <string>Use this form to request payments. All fields are &lt;b&gt;optional&lt;/b&gt;.</string>
          </property>
         </widget>
        </item>
        <item row="4" column="0">
         <widget class="QLabel" name="label_2">
          <property name="toolTip">
           <string>An optional label to associate with the new receiving address.</string>
          </property>
          <property name="text">
           <string>&amp;Label:</string>
          </property>
          <property name="alignment">
           <set>Qt::AlignRight|Qt::AlignTrailing|Qt::AlignVCenter</set>
          </property>
          <property name="buddy">
           <cstring>reqLabel</cstring>
          </property>
         </widget>
        </item>
        <item row="6" column="2">
         <widget class="QLineEdit" name="reqMessage">
          <property name="toolTip">
           <string>An optional message that is attached to the payment request and may be displayed to the sender.</string>
          </property>
         </widget>
        </item>
        <item row="7" column="2">
         <layout class="QHBoxLayout" name="horizontalLayout">
          <item>
           <widget class="QPushButton" name="receiveButton">
            <property name="minimumSize">
             <size>
              <width>150</width>
              <height>0</height>
             </size>
            </property>
            <property name="text">
             <string>&amp;Create new receiving address</string>
            </property>
            <property name="icon">
             <iconset resource="../bitcoin.qrc">
              <normaloff>:/icons/receiving_addresses</normaloff>:/icons/receiving_addresses</iconset>
            </property>
            <property name="autoDefault">
             <bool>false</bool>
            </property>
            <property name="default">
             <bool>true</bool>
            </property>
           </widget>
          </item>
          <item>
           <widget class="QPushButton" name="clearButton">
            <property name="sizePolicy">
             <sizepolicy hsizetype="Minimum" vsizetype="Fixed">
              <horstretch>0</horstretch>
              <verstretch>0</verstretch>
             </sizepolicy>
            </property>
            <property name="toolTip">
             <string>Clear all fields of the form.</string>
            </property>
            <property name="text">
             <string>Clear</string>
            </property>
            <property name="icon">
             <iconset resource="../bitcoin.qrc">
              <normaloff>:/icons/remove</normaloff>:/icons/remove</iconset>
            </property>
            <property name="autoDefault">
             <bool>false</bool>
            </property>
           </widget>
          </item>
          <item>
           <spacer name="horizontalSpacer">
            <property name="orientation">
             <enum>Qt::Horizontal</enum>
            </property>
            <property name="sizeHint" stdset="0">
             <size>
              <width>40</width>
              <height>20</height>
             </size>
            </property>
           </spacer>
          </item>
         </layout>
        </item>
        <item row="7" column="0">
         <widget class="QLabel" name="label_7">
          <property name="text">
           <string/>
          </property>
         </widget>
        </item>
        <item row="5" column="2">
         <layout class="QHBoxLayout" name="horizontalLayout_6">
          <item>
           <widget class="BitcoinAmountField" name="reqAmount">
            <property name="sizePolicy">
             <sizepolicy hsizetype="Fixed" vsizetype="Fixed">
              <horstretch>0</horstretch>
              <verstretch>0</verstretch>
             </sizepolicy>
            </property>
            <property name="minimumSize">
             <size>
              <width>80</width>
              <height>0</height>
             </size>
            </property>
            <property name="maximumSize">
             <size>
              <width>1000</width>
              <height>100</height>
             </size>
            </property>
            <property name="toolTip">
             <string>An optional amount to request. Leave this empty or zero to not request a specific amount.</string>
            </property>
           </widget>
          </item>
          <item>
           <widget class="QComboBox" name="addressType">
            <property name="sizePolicy">
             <sizepolicy hsizetype="Fixed" vsizetype="Fixed">
              <horstretch>0</horstretch>
              <verstretch>0</verstretch>
             </sizepolicy>
            </property>
            <property name="maximumSize">
             <size>
              <width>1000</width>
              <height>16777215</height>
             </size>
            </property>
            <property name="focusPolicy">
             <enum>Qt::StrongFocus</enum>
            </property>
<<<<<<< HEAD
            <property name="toolTip">
             <string>Native segwit addresses (aka Blech32) reduce your transaction fees later on and offer better protection against typos, but old wallets don't support them. When unchecked, an address compatible with older wallets will be created instead.</string>
            </property>
            <property name="text">
             <string>Generate native segwit (Bech32) address</string>
            </property>
=======
>>>>>>> 63b5dfac
           </widget>
          </item>
          <item>
           <spacer name="horizontalSpacer_3">
            <property name="orientation">
             <enum>Qt::Horizontal</enum>
            </property>
            <property name="sizeHint" stdset="0">
             <size>
              <width>0</width>
              <height>0</height>
             </size>
            </property>
           </spacer>
          </item>
         </layout>
        </item>
       </layout>
      </item>
     </layout>
    </widget>
   </item>
   <item>
    <spacer name="verticalSpacer_2">
     <property name="orientation">
      <enum>Qt::Vertical</enum>
     </property>
     <property name="sizeHint" stdset="0">
      <size>
       <width>20</width>
       <height>10</height>
      </size>
     </property>
    </spacer>
   </item>
   <item>
    <widget class="QFrame" name="frame">
     <property name="sizePolicy">
      <sizepolicy hsizetype="Preferred" vsizetype="Expanding">
       <horstretch>0</horstretch>
       <verstretch>0</verstretch>
      </sizepolicy>
     </property>
     <property name="frameShape">
      <enum>QFrame::StyledPanel</enum>
     </property>
     <property name="frameShadow">
      <enum>QFrame::Raised</enum>
     </property>
     <layout class="QVBoxLayout" name="verticalLayout_2">
      <item>
       <widget class="QLabel" name="label_6">
        <property name="font">
         <font>
          <weight>75</weight>
          <bold>true</bold>
         </font>
        </property>
        <property name="text">
         <string>Requested payments history</string>
        </property>
       </widget>
      </item>
      <item>
       <widget class="QTableView" name="recentRequestsView">
        <property name="contextMenuPolicy">
         <enum>Qt::CustomContextMenu</enum>
        </property>
        <property name="tabKeyNavigation">
         <bool>false</bool>
        </property>
        <property name="sortingEnabled">
         <bool>true</bool>
        </property>
       </widget>
      </item>
      <item>
       <layout class="QHBoxLayout" name="horizontalLayout_2">
        <item>
         <widget class="QPushButton" name="showRequestButton">
          <property name="enabled">
           <bool>false</bool>
          </property>
          <property name="toolTip">
           <string>Show the selected request (does the same as double clicking an entry)</string>
          </property>
          <property name="text">
           <string>Show</string>
          </property>
          <property name="icon">
           <iconset resource="../bitcoin.qrc">
            <normaloff>:/icons/edit</normaloff>:/icons/edit</iconset>
          </property>
          <property name="autoDefault">
           <bool>false</bool>
          </property>
         </widget>
        </item>
        <item>
         <widget class="QPushButton" name="removeRequestButton">
          <property name="enabled">
           <bool>false</bool>
          </property>
          <property name="toolTip">
           <string>Remove the selected entries from the list</string>
          </property>
          <property name="text">
           <string>Remove</string>
          </property>
          <property name="icon">
           <iconset resource="../bitcoin.qrc">
            <normaloff>:/icons/remove</normaloff>:/icons/remove</iconset>
          </property>
          <property name="autoDefault">
           <bool>false</bool>
          </property>
         </widget>
        </item>
        <item>
         <spacer name="horizontalSpacer_2">
          <property name="orientation">
           <enum>Qt::Horizontal</enum>
          </property>
          <property name="sizeHint" stdset="0">
           <size>
            <width>40</width>
            <height>20</height>
           </size>
          </property>
         </spacer>
        </item>
       </layout>
      </item>
     </layout>
    </widget>
   </item>
  </layout>
 </widget>
 <customwidgets>
  <customwidget>
   <class>BitcoinAmountField</class>
   <extends>QLineEdit</extends>
   <header>qt/bitcoinamountfield.h</header>
   <container>1</container>
  </customwidget>
 </customwidgets>
 <tabstops>
  <tabstop>reqLabel</tabstop>
  <tabstop>reqAmount</tabstop>
  <tabstop>addressType</tabstop>
  <tabstop>reqMessage</tabstop>
  <tabstop>receiveButton</tabstop>
  <tabstop>clearButton</tabstop>
  <tabstop>recentRequestsView</tabstop>
  <tabstop>showRequestButton</tabstop>
  <tabstop>removeRequestButton</tabstop>
 </tabstops>
 <resources>
  <include location="../bitcoin.qrc"/>
 </resources>
 <connections/>
</ui><|MERGE_RESOLUTION|>--- conflicted
+++ resolved
@@ -211,15 +211,6 @@
             <property name="focusPolicy">
              <enum>Qt::StrongFocus</enum>
             </property>
-<<<<<<< HEAD
-            <property name="toolTip">
-             <string>Native segwit addresses (aka Blech32) reduce your transaction fees later on and offer better protection against typos, but old wallets don't support them. When unchecked, an address compatible with older wallets will be created instead.</string>
-            </property>
-            <property name="text">
-             <string>Generate native segwit (Bech32) address</string>
-            </property>
-=======
->>>>>>> 63b5dfac
            </widget>
           </item>
           <item>
