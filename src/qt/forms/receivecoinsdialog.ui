--- conflicted
+++ resolved
@@ -206,14 +206,10 @@
              <enum>Qt::StrongFocus</enum>
             </property>
             <property name="toolTip">
-             <string>Native segwit addresses (aka Bech32 or BIP-173) reduce your transaction fees later on and offer better protection against typos, but old wallets don't support them. When checked, an address compatible with older wallets will be created instead.</string>
+             <string>Native segwit addresses (aka Blech32) reduce your transaction fees later on and offer better protection against typos, but old wallets don't support them. When checked, an address compatible with older wallets will be created instead.</string>
             </property>
             <property name="text">
-<<<<<<< HEAD
-             <string>Generate blinded native segwit (Blech32) address</string>
-=======
              <string>Generate legacy address</string>
->>>>>>> 414d8461
             </property>
            </widget>
           </item>
