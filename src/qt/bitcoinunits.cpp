--- conflicted
+++ resolved
@@ -31,74 +31,37 @@
 
 QString BitcoinUnits::longName(Unit unit)
 {
-<<<<<<< HEAD
-    switch(unit)
-    {
-    case BTC:
-    case mBTC:
-    case uBTC:
-    case SAT:
-        return true;
-    default:
-        return false;
-    }
-}
-
-QString BitcoinUnits::longName(int unit)
+    switch (unit) {
+    case Unit::BTC: return QString("L-BTC");
+    case Unit::mBTC: return QString("mL-BTC");
+    case Unit::uBTC: return QString::fromUtf8("µL-BTC (L-bits)");
+    case Unit::SAT: return QString("Satoshi (L-sat)");
+    } // no default case, so the compiler can warn about missing cases
+    assert(false);
+}
+
+QString BitcoinUnits::shortName(Unit unit)
 {
     const std::string default_asset_name = gArgs.GetArg("-defaultpeggedassetname", "");
     if (default_asset_name != "") {
         std::string rv;
         switch(unit)
         {
-        case BTC: rv=default_asset_name;break;
-        case mBTC: rv=std::string("m-")+default_asset_name;break;
-        case uBTC: rv=std::string("μ-")+default_asset_name;break;
-        case SAT: rv=std::string("sat-")+default_asset_name;break;
+        case Unit::BTC: rv=default_asset_name;break;
+        case Unit::mBTC: rv=std::string("m-")+default_asset_name;break;
+        case Unit::uBTC: rv=std::string("μ-")+default_asset_name;break;
+        case Unit::SAT: rv=std::string("sat-")+default_asset_name;break;
         default: rv="???";break;
         }
         return QString::fromUtf8(rv.c_str());
     }
-    switch(unit)
-    {
-    case BTC: return QString("L-BTC");
-    case mBTC: return QString("mL-BTC");
-    case uBTC: return QString::fromUtf8("μL-BTC");
-    case SAT: return QString("Satoshi (L-sat)");
-    default: return QString("???");
-    }
-=======
-    switch (unit) {
-    case Unit::BTC: return QString("BTC");
-    case Unit::mBTC: return QString("mBTC");
-    case Unit::uBTC: return QString::fromUtf8("µBTC (bits)");
-    case Unit::SAT: return QString("Satoshi (sat)");
-    } // no default case, so the compiler can warn about missing cases
-    assert(false);
->>>>>>> 72477ebb
-}
-
-QString BitcoinUnits::shortName(Unit unit)
-{
-<<<<<<< HEAD
-    if (gArgs.GetArg("-defaultpeggedassetname", "") != "") {
-        return longName(unit);
-    }
-    switch(unit)
-    {
-    case uBTC: return QString::fromUtf8("L-bits");
-    case SAT: return QString("L-sat");
-    default: return longName(unit);
-    }
-=======
     switch (unit) {
     case Unit::BTC: return longName(unit);
     case Unit::mBTC: return longName(unit);
-    case Unit::uBTC: return QString("bits");
-    case Unit::SAT: return QString("sat");
-    } // no default case, so the compiler can warn about missing cases
-    assert(false);
->>>>>>> 72477ebb
+    case Unit::uBTC: return QString("L-bits");
+    case Unit::SAT: return QString("L-sat");
+    } // no default case, so the compiler can warn about missing cases
+    assert(false);
 }
 
 QString BitcoinUnits::description(Unit unit)
