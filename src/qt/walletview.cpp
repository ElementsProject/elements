// Copyright (c) 2011-2020 The Bitcoin Core developers
// Distributed under the MIT software license, see the accompanying
// file COPYING or http://www.opensource.org/licenses/mit-license.php.

#include <qt/walletview.h>

#include <qt/addressbookpage.h>
#include <qt/askpassphrasedialog.h>
#include <qt/clientmodel.h>
#include <qt/guiutil.h>
#include <qt/psbtoperationsdialog.h>
#include <qt/optionsmodel.h>
#include <qt/overviewpage.h>
#include <qt/platformstyle.h>
#include <qt/receivecoinsdialog.h>
#include <qt/sendcoinsdialog.h>
#include <qt/signverifymessagedialog.h>
#include <qt/transactiontablemodel.h>
#include <qt/transactionview.h>
#include <qt/walletmodel.h>

#include <interfaces/node.h>
#include <node/ui_interface.h>
#include <psbt.h>
#include <util/strencodings.h>

#include <QAction>
#include <QActionGroup>
#include <QApplication>
#include <QClipboard>
#include <QFileDialog>
#include <QHBoxLayout>
#include <QProgressDialog>
#include <QPushButton>
#include <QVBoxLayout>

WalletView::WalletView(const PlatformStyle *_platformStyle, QWidget *parent):
    QStackedWidget(parent),
    clientModel(nullptr),
    walletModel(nullptr),
    platformStyle(_platformStyle)
{
    // Create tabs
    overviewPage = new OverviewPage(platformStyle);

    transactionsPage = new QWidget(this);
    QVBoxLayout *vbox = new QVBoxLayout();
    QHBoxLayout *hbox_buttons = new QHBoxLayout();
    transactionView = new TransactionView(platformStyle, this);
    vbox->addWidget(transactionView);
    QPushButton *exportButton = new QPushButton(tr("&Export"), this);
    exportButton->setToolTip(tr("Export the data in the current tab to a file"));
    if (platformStyle->getImagesOnButtons()) {
        exportButton->setIcon(platformStyle->SingleColorIcon(":/icons/export"));
    }
    hbox_buttons->addStretch();
    hbox_buttons->addWidget(exportButton);
    vbox->addLayout(hbox_buttons);
    transactionsPage->setLayout(vbox);

    receiveCoinsPage = new ReceiveCoinsDialog(platformStyle);
    sendCoinsPage = new SendCoinsDialog(platformStyle);

    usedSendingAddressesPage = new AddressBookPage(platformStyle, AddressBookPage::ForEditing, AddressBookPage::SendingTab, this);
    usedReceivingAddressesPage = new AddressBookPage(platformStyle, AddressBookPage::ForEditing, AddressBookPage::ReceivingTab, this);

    addWidget(overviewPage);
    addWidget(transactionsPage);
    addWidget(receiveCoinsPage);
    addWidget(sendCoinsPage);

    connect(overviewPage, &OverviewPage::transactionClicked, this, &WalletView::transactionClicked);
    // Clicking on a transaction on the overview pre-selects the transaction on the transaction history page
    connect(overviewPage, &OverviewPage::transactionClicked, transactionView, qOverload<const QModelIndex&>(&TransactionView::focusTransaction));

    connect(overviewPage, &OverviewPage::outOfSyncWarningClicked, this, &WalletView::requestedSyncWarningInfo);

    connect(sendCoinsPage, &SendCoinsDialog::coinsSent, this, &WalletView::coinsSent);
    // Highlight transaction after send
<<<<<<< HEAD
    connect(sendCoinsPage, &SendCoinsDialog::coinsSent, transactionView, static_cast<void (TransactionView::*)(const uint256&)>(&TransactionView::focusTransaction));
=======
    connect(sendCoinsPage, &SendCoinsDialog::coinsSent, transactionView, qOverload<const uint256&>(&TransactionView::focusTransaction));

>>>>>>> 8d7125f8
    // Clicking on "Export" allows to export the transaction list
    connect(exportButton, &QPushButton::clicked, transactionView, &TransactionView::exportClicked);

    // Pass through messages from sendCoinsPage
    connect(sendCoinsPage, &SendCoinsDialog::message, this, &WalletView::message);
    // Pass through messages from transactionView
    connect(transactionView, &TransactionView::message, this, &WalletView::message);

    connect(this, &WalletView::setPrivacy, overviewPage, &OverviewPage::setPrivacy);
}

WalletView::~WalletView()
{
}

void WalletView::setClientModel(ClientModel *_clientModel)
{
    this->clientModel = _clientModel;

    overviewPage->setClientModel(_clientModel);
    sendCoinsPage->setClientModel(_clientModel);
    if (walletModel) walletModel->setClientModel(_clientModel);
}

void WalletView::setWalletModel(WalletModel *_walletModel)
{
    this->walletModel = _walletModel;

    // Put transaction list in tabs
    transactionView->setModel(_walletModel);
    overviewPage->setWalletModel(_walletModel);
    receiveCoinsPage->setModel(_walletModel);
    sendCoinsPage->setModel(_walletModel);
    usedReceivingAddressesPage->setModel(_walletModel ? _walletModel->getAddressTableModel() : nullptr);
    usedSendingAddressesPage->setModel(_walletModel ? _walletModel->getAddressTableModel() : nullptr);

    if (_walletModel)
    {
        // Receive and pass through messages from wallet model
        connect(_walletModel, &WalletModel::message, this, &WalletView::message);

        // Handle changes in encryption status
        connect(_walletModel, &WalletModel::encryptionStatusChanged, this, &WalletView::encryptionStatusChanged);
        updateEncryptionStatus();

        // update HD status
        Q_EMIT hdEnabledStatusChanged();

        // Balloon pop-up for new transaction
        connect(_walletModel->getTransactionTableModel(), &TransactionTableModel::rowsInserted, this, &WalletView::processNewTransaction);

        // Ask for passphrase if needed
        connect(_walletModel, &WalletModel::requireUnlock, this, &WalletView::unlockWallet);

        // Show progress dialog
        connect(_walletModel, &WalletModel::showProgress, this, &WalletView::showProgress);
    }
}

void WalletView::processNewTransaction(const QModelIndex& parent, int start, int /*end*/)
{
    // Prevent balloon-spam when initial block download is in progress
    if (!walletModel || !clientModel || clientModel->node().isInitialBlockDownload())
        return;

    TransactionTableModel *ttm = walletModel->getTransactionTableModel();
    if (!ttm || ttm->processingQueuedTransactions())
        return;

    QString date = ttm->index(start, TransactionTableModel::Date, parent).data().toString();
    QString assetamount_str = ttm->index(start, TransactionTableModel::Amount, parent).data().toString();
    QString type = ttm->index(start, TransactionTableModel::Type, parent).data().toString();
    QModelIndex index = ttm->index(start, 0, parent);
    QString address = ttm->data(index, TransactionTableModel::AddressRole).toString();
    QString label = GUIUtil::HtmlEscape(ttm->data(index, TransactionTableModel::LabelRole).toString());

    Q_EMIT incomingTransaction(date, assetamount_str, type, address, label, GUIUtil::HtmlEscape(walletModel->getWalletName()));
}

void WalletView::gotoOverviewPage()
{
    setCurrentWidget(overviewPage);
}

void WalletView::gotoHistoryPage()
{
    setCurrentWidget(transactionsPage);
}

void WalletView::gotoReceiveCoinsPage()
{
    setCurrentWidget(receiveCoinsPage);
}

void WalletView::gotoSendCoinsPage(QString addr)
{
    setCurrentWidget(sendCoinsPage);

    if (!addr.isEmpty())
        sendCoinsPage->setAddress(addr);
}

void WalletView::gotoSignMessageTab(QString addr)
{
    // calls show() in showTab_SM()
    SignVerifyMessageDialog *signVerifyMessageDialog = new SignVerifyMessageDialog(platformStyle, this);
    signVerifyMessageDialog->setAttribute(Qt::WA_DeleteOnClose);
    signVerifyMessageDialog->setModel(walletModel);
    signVerifyMessageDialog->showTab_SM(true);

    if (!addr.isEmpty())
        signVerifyMessageDialog->setAddress_SM(addr);
}

void WalletView::gotoVerifyMessageTab(QString addr)
{
    // calls show() in showTab_VM()
    SignVerifyMessageDialog *signVerifyMessageDialog = new SignVerifyMessageDialog(platformStyle, this);
    signVerifyMessageDialog->setAttribute(Qt::WA_DeleteOnClose);
    signVerifyMessageDialog->setModel(walletModel);
    signVerifyMessageDialog->showTab_VM(true);

    if (!addr.isEmpty())
        signVerifyMessageDialog->setAddress_VM(addr);
}

void WalletView::gotoLoadPSBT(bool from_clipboard)
{
    std::string data;

    if (from_clipboard) {
        std::string raw = QApplication::clipboard()->text().toStdString();
        bool invalid;
        data = DecodeBase64(raw, &invalid);
        if (invalid) {
            Q_EMIT message(tr("Error"), tr("Unable to decode PSBT from clipboard (invalid base64)"), CClientUIInterface::MSG_ERROR);
            return;
        }
    } else {
        QString filename = GUIUtil::getOpenFileName(this,
            tr("Load Transaction Data"), QString(),
            tr("Partially Signed Transaction (*.psbt)"), nullptr);
        if (filename.isEmpty()) return;
        if (GetFileSize(filename.toLocal8Bit().data(), MAX_FILE_SIZE_PSBT) == MAX_FILE_SIZE_PSBT) {
            Q_EMIT message(tr("Error"), tr("PSBT file must be smaller than 100 MiB"), CClientUIInterface::MSG_ERROR);
            return;
        }
        std::ifstream in(filename.toLocal8Bit().data(), std::ios::binary);
        data = std::string(std::istreambuf_iterator<char>{in}, {});
    }

    std::string error;
    PartiallySignedTransaction psbtx;
    if (!DecodeRawPSBT(psbtx, data, error)) {
        Q_EMIT message(tr("Error"), tr("Unable to decode PSBT") + "\n" + QString::fromStdString(error), CClientUIInterface::MSG_ERROR);
        return;
    }

    PSBTOperationsDialog* dlg = new PSBTOperationsDialog(this, walletModel, clientModel);
    dlg->openWithPSBT(psbtx);
    dlg->setAttribute(Qt::WA_DeleteOnClose);
    dlg->exec();
}

bool WalletView::handlePaymentRequest(const SendCoinsRecipient& recipient)
{
    return sendCoinsPage->handlePaymentRequest(recipient);
}

void WalletView::showOutOfSyncWarning(bool fShow)
{
    overviewPage->showOutOfSyncWarning(fShow);
}

void WalletView::updateEncryptionStatus()
{
    Q_EMIT encryptionStatusChanged();
}

void WalletView::encryptWallet()
{
    if(!walletModel)
        return;
    AskPassphraseDialog dlg(AskPassphraseDialog::Encrypt, this);
    dlg.setModel(walletModel);
    dlg.exec();

    updateEncryptionStatus();
}

void WalletView::backupWallet()
{
    QString filename = GUIUtil::getSaveFileName(this,
        tr("Backup Wallet"), QString(),
        tr("Wallet Data", "Name of wallet data file format") + QLatin1String(" (*.dat)"), nullptr);

    if (filename.isEmpty())
        return;

    if (!walletModel->wallet().backupWallet(filename.toLocal8Bit().data())) {
        Q_EMIT message(tr("Backup Failed"), tr("There was an error trying to save the wallet data to %1.").arg(filename),
            CClientUIInterface::MSG_ERROR);
        }
    else {
        Q_EMIT message(tr("Backup Successful"), tr("The wallet data was successfully saved to %1.").arg(filename),
            CClientUIInterface::MSG_INFORMATION);
    }
}

void WalletView::changePassphrase()
{
    AskPassphraseDialog dlg(AskPassphraseDialog::ChangePass, this);
    dlg.setModel(walletModel);
    dlg.exec();
}

void WalletView::unlockWallet()
{
    if(!walletModel)
        return;
    // Unlock wallet when requested by wallet model
    if (walletModel->getEncryptionStatus() == WalletModel::Locked)
    {
        AskPassphraseDialog dlg(AskPassphraseDialog::Unlock, this);
        dlg.setModel(walletModel);
        dlg.exec();
    }
}

void WalletView::usedSendingAddresses()
{
    if(!walletModel)
        return;

    GUIUtil::bringToFront(usedSendingAddressesPage);
}

void WalletView::usedReceivingAddresses()
{
    if(!walletModel)
        return;

    GUIUtil::bringToFront(usedReceivingAddressesPage);
}

void WalletView::showProgress(const QString &title, int nProgress)
{
    if (nProgress == 0) {
        progressDialog = new QProgressDialog(title, tr("Cancel"), 0, 100);
        GUIUtil::PolishProgressDialog(progressDialog);
        progressDialog->setWindowModality(Qt::ApplicationModal);
        progressDialog->setMinimumDuration(0);
        progressDialog->setAutoClose(false);
        progressDialog->setValue(0);
    } else if (nProgress == 100) {
        if (progressDialog) {
            progressDialog->close();
            progressDialog->deleteLater();
            progressDialog = nullptr;
        }
    } else if (progressDialog) {
        if (progressDialog->wasCanceled()) {
            getWalletModel()->wallet().abortRescan();
        } else {
            progressDialog->setValue(nProgress);
        }
    }
}

void WalletView::requestedSyncWarningInfo()
{
    Q_EMIT outOfSyncWarningClicked();
}<|MERGE_RESOLUTION|>--- conflicted
+++ resolved
@@ -77,12 +77,8 @@
 
     connect(sendCoinsPage, &SendCoinsDialog::coinsSent, this, &WalletView::coinsSent);
     // Highlight transaction after send
-<<<<<<< HEAD
-    connect(sendCoinsPage, &SendCoinsDialog::coinsSent, transactionView, static_cast<void (TransactionView::*)(const uint256&)>(&TransactionView::focusTransaction));
-=======
     connect(sendCoinsPage, &SendCoinsDialog::coinsSent, transactionView, qOverload<const uint256&>(&TransactionView::focusTransaction));
 
->>>>>>> 8d7125f8
     // Clicking on "Export" allows to export the transaction list
     connect(exportButton, &QPushButton::clicked, transactionView, &TransactionView::exportClicked);
 
