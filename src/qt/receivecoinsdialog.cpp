// Copyright (c) 2011-2020 The Bitcoin Core developers
// Distributed under the MIT software license, see the accompanying
// file COPYING or http://www.opensource.org/licenses/mit-license.php.

#include <wallet/wallet.h>

#include <qt/receivecoinsdialog.h>
#include <qt/forms/ui_receivecoinsdialog.h>

#include <qt/addresstablemodel.h>
#include <qt/guiutil.h>
#include <qt/optionsmodel.h>
#include <qt/platformstyle.h>
#include <qt/receiverequestdialog.h>
#include <qt/recentrequeststablemodel.h>
#include <qt/walletmodel.h>

#include <QAction>
#include <QCursor>
#include <QMessageBox>
#include <QScrollBar>
#include <QSettings>
#include <QTextDocument>

ReceiveCoinsDialog::ReceiveCoinsDialog(const PlatformStyle *_platformStyle, QWidget *parent) :
    QDialog(parent, GUIUtil::dialog_flags),
    ui(new Ui::ReceiveCoinsDialog),
    model(nullptr),
    platformStyle(_platformStyle)
{
    ui->setupUi(this);

    // Hide URI-specific fields, since we don't support URIs
    ui->label_5->hide();
    ui->label->hide(); ui->reqAmount->hide();
    ui->label_3->hide(); ui->reqMessage->hide();

    if (!_platformStyle->getImagesOnButtons()) {
        ui->clearButton->setIcon(QIcon());
        ui->receiveButton->setIcon(QIcon());
        ui->showRequestButton->setIcon(QIcon());
        ui->removeRequestButton->setIcon(QIcon());
    } else {
        ui->clearButton->setIcon(_platformStyle->SingleColorIcon(":/icons/remove"));
        ui->receiveButton->setIcon(_platformStyle->SingleColorIcon(":/icons/receiving_addresses"));
        ui->showRequestButton->setIcon(_platformStyle->SingleColorIcon(":/icons/edit"));
        ui->removeRequestButton->setIcon(_platformStyle->SingleColorIcon(":/icons/remove"));
    }

    // context menu actions
<<<<<<< HEAD
    QAction *copyURIAction = new QAction(tr("Copy address"), this);
=======
    QAction *copyURIAction = new QAction(tr("Copy URI"), this);
    QAction* copyAddressAction = new QAction(tr("Copy address"), this);
>>>>>>> d386b542
    QAction *copyLabelAction = new QAction(tr("Copy label"), this);
    QAction *copyMessageAction = new QAction(tr("Copy message"), this);
    QAction *copyAmountAction = new QAction(tr("Copy amount"), this);

    // context menu
    contextMenu = new QMenu(this);
    contextMenu->addAction(copyURIAction);
    contextMenu->addAction(copyAddressAction);
    contextMenu->addAction(copyLabelAction);
    contextMenu->addAction(copyMessageAction);
    contextMenu->addAction(copyAmountAction);

    // context menu signals
    connect(ui->recentRequestsView, &QWidget::customContextMenuRequested, this, &ReceiveCoinsDialog::showMenu);
    connect(copyURIAction, &QAction::triggered, this, &ReceiveCoinsDialog::copyURI);
    connect(copyAddressAction, &QAction::triggered, this, &ReceiveCoinsDialog::copyAddress);
    connect(copyLabelAction, &QAction::triggered, this, &ReceiveCoinsDialog::copyLabel);
    connect(copyMessageAction, &QAction::triggered, this, &ReceiveCoinsDialog::copyMessage);
    connect(copyAmountAction, &QAction::triggered, this, &ReceiveCoinsDialog::copyAmount);

    connect(ui->clearButton, &QPushButton::clicked, this, &ReceiveCoinsDialog::clear);

    QTableView* tableView = ui->recentRequestsView;
    tableView->verticalHeader()->hide();
    tableView->setAlternatingRowColors(true);
    tableView->setSelectionBehavior(QAbstractItemView::SelectRows);
    tableView->setSelectionMode(QAbstractItemView::ContiguousSelection);

    QSettings settings;
    if (!tableView->horizontalHeader()->restoreState(settings.value("RecentRequestsViewHeaderState").toByteArray())) {
        tableView->setColumnWidth(RecentRequestsTableModel::Date, DATE_COLUMN_WIDTH);
#if 0
        tableView->setColumnWidth(RecentRequestsTableModel::Label, LABEL_COLUMN_WIDTH);
        tableView->setColumnWidth(RecentRequestsTableModel::Amount, AMOUNT_MINIMUM_COLUMN_WIDTH);
        tableView->horizontalHeader()->setMinimumSectionSize(MINIMUM_COLUMN_WIDTH);
        tableView->horizontalHeader()->setStretchLastSection(true);
#endif
    }
    tableView->horizontalHeader()->setSortIndicator(RecentRequestsTableModel::Date, Qt::DescendingOrder);
}

void ReceiveCoinsDialog::setModel(WalletModel *_model)
{
    this->model = _model;

    if(_model && _model->getOptionsModel())
    {
        _model->getRecentRequestsTableModel()->sort(RecentRequestsTableModel::Date, Qt::DescendingOrder);
        connect(_model->getOptionsModel(), &OptionsModel::displayUnitChanged, this, &ReceiveCoinsDialog::updateDisplayUnit);
        updateDisplayUnit();

        QTableView* tableView = ui->recentRequestsView;
        tableView->setModel(_model->getRecentRequestsTableModel());
        connect(tableView->selectionModel(),
            &QItemSelectionModel::selectionChanged, this,
            &ReceiveCoinsDialog::recentRequestsView_selectionChanged);

        if (model->wallet().getDefaultAddressType() == OutputType::BECH32) {
            ui->useBech32->setCheckState(Qt::Checked);
        } else {
            ui->useBech32->setCheckState(Qt::Unchecked);
        }

        // Set the button to be enabled or disabled based on whether the wallet can give out new addresses.
        ui->receiveButton->setEnabled(model->wallet().canGetAddresses());

        // Enable/disable the receive button if the wallet is now able/unable to give out new addresses.
        connect(model, &WalletModel::canGetAddressesChanged, [this] {
            ui->receiveButton->setEnabled(model->wallet().canGetAddresses());
        });
    }
}

ReceiveCoinsDialog::~ReceiveCoinsDialog()
{
    QSettings settings;
    settings.setValue("RecentRequestsViewHeaderState", ui->recentRequestsView->horizontalHeader()->saveState());
    delete ui;
}

void ReceiveCoinsDialog::clear()
{
    ui->reqAmount->clear();
    ui->reqLabel->setText("");
    ui->reqMessage->setText("");
    updateDisplayUnit();
}

void ReceiveCoinsDialog::reject()
{
    clear();
}

void ReceiveCoinsDialog::accept()
{
    clear();
}

void ReceiveCoinsDialog::updateDisplayUnit()
{
    if(model && model->getOptionsModel())
    {
        ui->reqAmount->setDisplayUnit(model->getOptionsModel()->getDisplayUnit());
    }
}

void ReceiveCoinsDialog::on_receiveButton_clicked()
{
    if(!model || !model->getOptionsModel() || !model->getAddressTableModel() || !model->getRecentRequestsTableModel())
        return;

    QString address;
    QString label = ui->reqLabel->text();
    /* Generate new receiving address */
    OutputType address_type;
    if (ui->useBech32->isChecked()) {
        address_type = OutputType::BECH32;
    } else {
        address_type = model->wallet().getDefaultAddressType();
        if (address_type == OutputType::BECH32) {
            address_type = OutputType::P2SH_SEGWIT;
        }
    }
    address = model->getAddressTableModel()->addRow(AddressTableModel::Receive, label, "", address_type);

    switch(model->getAddressTableModel()->getEditStatus())
    {
    case AddressTableModel::EditStatus::OK: {
        // Success
        SendCoinsRecipient info(address, label,
            ui->reqAmount->value(), ui->reqMessage->text());
        ReceiveRequestDialog *dialog = new ReceiveRequestDialog(this);
        dialog->setAttribute(Qt::WA_DeleteOnClose);
        dialog->setModel(model);
        dialog->setInfo(info);
        dialog->show();

        /* Store request for later reference */
        model->getRecentRequestsTableModel()->addNewRequest(info);
        break;
    }
    case AddressTableModel::EditStatus::WALLET_UNLOCK_FAILURE:
        QMessageBox::critical(this, windowTitle(),
            tr("Could not unlock wallet."),
            QMessageBox::Ok, QMessageBox::Ok);
        break;
    case AddressTableModel::EditStatus::KEY_GENERATION_FAILURE:
        QMessageBox::critical(this, windowTitle(),
            tr("Could not generate new %1 address").arg(QString::fromStdString(FormatOutputType(address_type))),
            QMessageBox::Ok, QMessageBox::Ok);
        break;
    // These aren't valid return values for our action
    case AddressTableModel::EditStatus::INVALID_ADDRESS:
    case AddressTableModel::EditStatus::DUPLICATE_ADDRESS:
    case AddressTableModel::EditStatus::NO_CHANGES:
        assert(false);
    }
    clear();
}

void ReceiveCoinsDialog::on_recentRequestsView_doubleClicked(const QModelIndex &index)
{
    const RecentRequestsTableModel *submodel = model->getRecentRequestsTableModel();
    ReceiveRequestDialog *dialog = new ReceiveRequestDialog(this);
    dialog->setModel(model);
    dialog->setInfo(submodel->entry(index.row()).recipient);
    dialog->setAttribute(Qt::WA_DeleteOnClose);
    dialog->show();
}

void ReceiveCoinsDialog::recentRequestsView_selectionChanged(const QItemSelection &selected, const QItemSelection &deselected)
{
    // Enable Show/Remove buttons only if anything is selected.
    bool enable = !ui->recentRequestsView->selectionModel()->selectedRows().isEmpty();
    ui->showRequestButton->setEnabled(enable);
    ui->removeRequestButton->setEnabled(enable);
}

void ReceiveCoinsDialog::on_showRequestButton_clicked()
{
    if(!model || !model->getRecentRequestsTableModel() || !ui->recentRequestsView->selectionModel())
        return;
    QModelIndexList selection = ui->recentRequestsView->selectionModel()->selectedRows();

    for (const QModelIndex& index : selection) {
        on_recentRequestsView_doubleClicked(index);
    }
}

void ReceiveCoinsDialog::on_removeRequestButton_clicked()
{
    if(!model || !model->getRecentRequestsTableModel() || !ui->recentRequestsView->selectionModel())
        return;
    QModelIndexList selection = ui->recentRequestsView->selectionModel()->selectedRows();
    if(selection.empty())
        return;
    // correct for selection mode ContiguousSelection
    QModelIndex firstIndex = selection.at(0);
    model->getRecentRequestsTableModel()->removeRows(firstIndex.row(), selection.length(), firstIndex.parent());
}

QModelIndex ReceiveCoinsDialog::selectedRow()
{
    if(!model || !model->getRecentRequestsTableModel() || !ui->recentRequestsView->selectionModel())
        return QModelIndex();
    QModelIndexList selection = ui->recentRequestsView->selectionModel()->selectedRows();
    if(selection.empty())
        return QModelIndex();
    // correct for selection mode ContiguousSelection
    QModelIndex firstIndex = selection.at(0);
    return firstIndex;
}

// copy column of selected row to clipboard
void ReceiveCoinsDialog::copyColumnToClipboard(int column)
{
    QModelIndex firstIndex = selectedRow();
    if (!firstIndex.isValid()) {
        return;
    }
    GUIUtil::setClipboard(model->getRecentRequestsTableModel()->index(firstIndex.row(), column).data(Qt::EditRole).toString());
}

// context menu
void ReceiveCoinsDialog::showMenu(const QPoint &point)
{
    if (!selectedRow().isValid()) {
        return;
    }
    contextMenu->exec(QCursor::pos());
}

// context menu action: copy URI
void ReceiveCoinsDialog::copyURI()
{
    QModelIndex sel = selectedRow();
    if (!sel.isValid()) {
        return;
    }

    const RecentRequestsTableModel * const submodel = model->getRecentRequestsTableModel();
    const QString uri = submodel->entry(sel.row()).recipient.address;
    GUIUtil::setClipboard(uri);
}

// context menu action: copy address
void ReceiveCoinsDialog::copyAddress()
{
    const QModelIndex sel = selectedRow();
    if (!sel.isValid()) {
        return;
    }

    const RecentRequestsTableModel* const submodel = model->getRecentRequestsTableModel();
    const QString address = submodel->entry(sel.row()).recipient.address;
    GUIUtil::setClipboard(address);
}

// context menu action: copy label
void ReceiveCoinsDialog::copyLabel()
{
    copyColumnToClipboard(RecentRequestsTableModel::Label);
}

// context menu action: copy message
void ReceiveCoinsDialog::copyMessage()
{
    copyColumnToClipboard(RecentRequestsTableModel::Message);
}

// context menu action: copy amount
void ReceiveCoinsDialog::copyAmount()
{
    copyColumnToClipboard(RecentRequestsTableModel::Amount);
}<|MERGE_RESOLUTION|>--- conflicted
+++ resolved
@@ -48,19 +48,13 @@
     }
 
     // context menu actions
-<<<<<<< HEAD
-    QAction *copyURIAction = new QAction(tr("Copy address"), this);
-=======
-    QAction *copyURIAction = new QAction(tr("Copy URI"), this);
     QAction* copyAddressAction = new QAction(tr("Copy address"), this);
->>>>>>> d386b542
     QAction *copyLabelAction = new QAction(tr("Copy label"), this);
     QAction *copyMessageAction = new QAction(tr("Copy message"), this);
     QAction *copyAmountAction = new QAction(tr("Copy amount"), this);
 
     // context menu
     contextMenu = new QMenu(this);
-    contextMenu->addAction(copyURIAction);
     contextMenu->addAction(copyAddressAction);
     contextMenu->addAction(copyLabelAction);
     contextMenu->addAction(copyMessageAction);
@@ -68,7 +62,6 @@
 
     // context menu signals
     connect(ui->recentRequestsView, &QWidget::customContextMenuRequested, this, &ReceiveCoinsDialog::showMenu);
-    connect(copyURIAction, &QAction::triggered, this, &ReceiveCoinsDialog::copyURI);
     connect(copyAddressAction, &QAction::triggered, this, &ReceiveCoinsDialog::copyAddress);
     connect(copyLabelAction, &QAction::triggered, this, &ReceiveCoinsDialog::copyLabel);
     connect(copyMessageAction, &QAction::triggered, this, &ReceiveCoinsDialog::copyMessage);
