// Copyright (c) 2011-2021 The Bitcoin Core developers
// Distributed under the MIT software license, see the accompanying
// file COPYING or http://www.opensource.org/licenses/mit-license.php.

#ifndef BITCOIN_QT_WALLETMODEL_H
#define BITCOIN_QT_WALLETMODEL_H

#if defined(HAVE_CONFIG_H)
#include <config/bitcoin-config.h>
#endif

#include <key.h>
#include <script/standard.h>

#include <qt/walletmodeltransaction.h>

#include <interfaces/wallet.h>
#include <support/allocators/secure.h>

#include <vector>

#include <QObject>

enum class OutputType;

class AddressTableModel;
class ClientModel;
class OptionsModel;
class PlatformStyle;
class RecentRequestsTableModel;
class SendCoinsRecipient;
class TransactionTableModel;
class WalletModelTransaction;

class CKeyID;
class COutPoint;
class CPubKey;
class uint256;

namespace interfaces {
class Node;
} // namespace interfaces
namespace wallet {
class CCoinControl;
} // namespace wallet

QT_BEGIN_NAMESPACE
class QTimer;
QT_END_NAMESPACE

/** Interface to Bitcoin wallet from Qt view code. */
class WalletModel : public QObject
{
    Q_OBJECT

public:
    explicit WalletModel(std::unique_ptr<interfaces::Wallet> wallet, ClientModel& client_model, const PlatformStyle *platformStyle, QObject *parent = nullptr);
    ~WalletModel();

    enum StatusCode // Returned by sendCoins
    {
        OK,
        InvalidAmount,
        InvalidAddress,
        AmountExceedsBalance,
        AmountWithFeeExceedsBalance,
        DuplicateAddress,
        TransactionCreationFailed, // Error returned when wallet is still locked
        AbsurdFee,
        PaymentRequestExpired
    };

    enum EncryptionStatus
    {
        Unencrypted,  // !wallet->IsCrypted()
        Locked,       // wallet->IsCrypted() && wallet->IsLocked()
        Unlocked      // wallet->IsCrypted() && !wallet->IsLocked()
    };

    OptionsModel *getOptionsModel();
    AddressTableModel *getAddressTableModel();
    TransactionTableModel *getTransactionTableModel();
    RecentRequestsTableModel *getRecentRequestsTableModel();

    std::set<CAsset> getAssetTypes() const;
    EncryptionStatus getEncryptionStatus() const;

    // Check address for validity
    bool validateAddress(const QString &address);

    // Return status record for SendCoins, contains error id + information
    struct SendCoinsReturn
    {
        SendCoinsReturn(StatusCode _status = OK, QString _reasonCommitFailed = "")
            : status(_status),
              reasonCommitFailed(_reasonCommitFailed)
        {
        }
        StatusCode status;
        QString reasonCommitFailed;
    };

    // prepare transaction for getting txfee before sending coins
<<<<<<< HEAD
    SendCoinsReturn prepareTransaction(WalletModelTransaction &transaction, BlindDetails *blind_details, const CCoinControl& coinControl);
=======
    SendCoinsReturn prepareTransaction(WalletModelTransaction &transaction, const wallet::CCoinControl& coinControl);
>>>>>>> c561f2f0

    // Send coins to a list of recipients
    SendCoinsReturn sendCoins(WalletModelTransaction &transaction, BlindDetails *blind_details);

    // Wallet encryption
    bool setWalletEncrypted(const SecureString& passphrase);
    // Passphrase only needed when unlocking
    bool setWalletLocked(bool locked, const SecureString &passPhrase=SecureString());
    bool changePassphrase(const SecureString &oldPass, const SecureString &newPass);

    // RAI object for unlocking wallet, returned by requestUnlock()
    class UnlockContext
    {
    public:
        UnlockContext(WalletModel *wallet, bool valid, bool relock);
        ~UnlockContext();

        bool isValid() const { return valid; }

        // Copy constructor is disabled.
        UnlockContext(const UnlockContext&) = delete;
        // Move operator and constructor transfer the context
        UnlockContext(UnlockContext&& obj) { CopyFrom(std::move(obj)); }
        UnlockContext& operator=(UnlockContext&& rhs) { CopyFrom(std::move(rhs)); return *this; }
    private:
        WalletModel *wallet;
        bool valid;
        mutable bool relock; // mutable, as it can be set to false by copying

        UnlockContext& operator=(const UnlockContext&) = default;
        void CopyFrom(UnlockContext&& rhs);
    };

    UnlockContext requestUnlock();

    bool bumpFee(uint256 hash, uint256& new_hash);
    bool displayAddress(std::string sAddress);

    static bool isWalletEnabled();

    interfaces::Node& node() const { return m_node; }
    interfaces::Wallet& wallet() const { return *m_wallet; }
    ClientModel& clientModel() const { return *m_client_model; }
    void setClientModel(ClientModel* client_model);

    QString getWalletName() const;
    QString getDisplayName() const;

    bool isMultiwallet();

    AddressTableModel* getAddressTableModel() const { return addressTableModel; }

    void refresh(bool pk_hash_only = false);

    uint256 getLastBlockProcessed() const;

private:
    std::unique_ptr<interfaces::Wallet> m_wallet;
    std::unique_ptr<interfaces::Handler> m_handler_unload;
    std::unique_ptr<interfaces::Handler> m_handler_status_changed;
    std::unique_ptr<interfaces::Handler> m_handler_address_book_changed;
    std::unique_ptr<interfaces::Handler> m_handler_transaction_changed;
    std::unique_ptr<interfaces::Handler> m_handler_show_progress;
    std::unique_ptr<interfaces::Handler> m_handler_watch_only_changed;
    std::unique_ptr<interfaces::Handler> m_handler_can_get_addrs_changed;
    ClientModel* m_client_model;
    interfaces::Node& m_node;

    bool fHaveWatchOnly;
    bool fForceCheckBalanceChanged{false};

    // Wallet has an options model for wallet-specific options
    // (transaction fee, for example)
    OptionsModel *optionsModel;

    AddressTableModel *addressTableModel;
    TransactionTableModel *transactionTableModel;
    RecentRequestsTableModel *recentRequestsTableModel;

    // Cache some values to be able to detect changes
    interfaces::WalletBalances m_cached_balances;
    std::set<CAsset> cached_asset_types;
    EncryptionStatus cachedEncryptionStatus;
    QTimer* timer;

    // Block hash denoting when the last balance update was done.
    uint256 m_cached_last_update_tip{};

    void subscribeToCoreSignals();
    void unsubscribeFromCoreSignals();
    void checkBalanceChanged(const interfaces::WalletBalances& new_balances);

Q_SIGNALS:
    // Signal that balance in wallet changed
    void balanceChanged(const interfaces::WalletBalances& balances);

    // Signal that the set of possessed asset types changed
    void assetTypesChanged();

    // Encryption status of wallet changed
    void encryptionStatusChanged();

    // Signal emitted when wallet needs to be unlocked
    // It is valid behaviour for listeners to keep the wallet locked after this signal;
    // this means that the unlocking failed or was cancelled.
    void requireUnlock();

    // Fired when a message should be reported to the user
    void message(const QString &title, const QString &message, unsigned int style);

    // Coins sent: from wallet, to recipient, in (serialized) transaction:
    void coinsSent(WalletModel* wallet, SendAssetsRecipient recipient, QByteArray transaction);

    // Show progress dialog e.g. for rescan
    void showProgress(const QString &title, int nProgress);

    // Watch-only address added
    void notifyWatchonlyChanged(bool fHaveWatchonly);

    // Signal that wallet is about to be removed
    void unload();

    // Notify that there are now keys in the keypool
    void canGetAddressesChanged();

    void timerTimeout();

public Q_SLOTS:
    /* Starts a timer to periodically update the balance */
    void startPollBalance();

    /* Wallet status might have changed */
    void updateStatus();
    /* New transaction, or transaction changed status */
    void updateTransaction();
    /* New, updated or removed address book entry */
    void updateAddressBook(const QString &address, const QString &label, bool isMine, const QString &purpose, int status);
    /* Watch-only added */
    void updateWatchOnlyFlag(bool fHaveWatchonly);
    /* Current, immature or unconfirmed balance might have changed - emit 'balanceChanged' if so */
    void pollBalanceChanged();
};

#endif // BITCOIN_QT_WALLETMODEL_H<|MERGE_RESOLUTION|>--- conflicted
+++ resolved
@@ -41,6 +41,7 @@
 class Node;
 } // namespace interfaces
 namespace wallet {
+struct BlindDetails;
 class CCoinControl;
 } // namespace wallet
 
@@ -101,14 +102,10 @@
     };
 
     // prepare transaction for getting txfee before sending coins
-<<<<<<< HEAD
-    SendCoinsReturn prepareTransaction(WalletModelTransaction &transaction, BlindDetails *blind_details, const CCoinControl& coinControl);
-=======
-    SendCoinsReturn prepareTransaction(WalletModelTransaction &transaction, const wallet::CCoinControl& coinControl);
->>>>>>> c561f2f0
+    SendCoinsReturn prepareTransaction(WalletModelTransaction &transaction, wallet::BlindDetails *blind_details, const wallet::CCoinControl& coinControl);
 
     // Send coins to a list of recipients
-    SendCoinsReturn sendCoins(WalletModelTransaction &transaction, BlindDetails *blind_details);
+    SendCoinsReturn sendCoins(WalletModelTransaction &transaction, wallet::BlindDetails *blind_details);
 
     // Wallet encryption
     bool setWalletEncrypted(const SecureString& passphrase);
