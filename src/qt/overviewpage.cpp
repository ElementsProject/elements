// Copyright (c) 2011-2020 The Bitcoin Core developers
// Distributed under the MIT software license, see the accompanying
// file COPYING or http://www.opensource.org/licenses/mit-license.php.

#include <qt/overviewpage.h>
#include <qt/forms/ui_overviewpage.h>

#include <qt/bitcoinunits.h>
#include <qt/clientmodel.h>
#include <qt/guiconstants.h>
#include <qt/guiutil.h>
#include <qt/optionsmodel.h>
#include <qt/platformstyle.h>
#include <qt/transactionfilterproxy.h>
#include <qt/transactionoverviewwidget.h>
#include <qt/transactiontablemodel.h>
#include <qt/walletmodel.h>

#include <policy/policy.h>

#include <QAbstractItemDelegate>
#include <QApplication>
#include <QDateTime>
#include <QPainter>
#include <QStatusTipEvent>

#include <algorithm>
#include <map>

#define DECORATION_SIZE 54
#define NUM_ITEMS 5

Q_DECLARE_METATYPE(interfaces::WalletBalances)

class TxViewDelegate : public QAbstractItemDelegate
{
    Q_OBJECT
public:
    explicit TxViewDelegate(const PlatformStyle *_platformStyle, QObject *parent=nullptr):
        QAbstractItemDelegate(parent), unit(BitcoinUnits::BTC),
        platformStyle(_platformStyle)
    {
        connect(this, &TxViewDelegate::width_changed, this, &TxViewDelegate::sizeHintChanged);
    }

    inline void paint(QPainter *painter, const QStyleOptionViewItem &option,
                      const QModelIndex &index ) const override
    {
        painter->save();

        QIcon icon = qvariant_cast<QIcon>(index.data(TransactionTableModel::RawDecorationRole));
        QRect mainRect = option.rect;
        QRect decorationRect(mainRect.topLeft(), QSize(DECORATION_SIZE, DECORATION_SIZE));
        int xspace = DECORATION_SIZE + 8;
        int ypad = 6;
        int halfheight = (mainRect.height() - 2*ypad)/2;
        QRect amountRect(mainRect.left() + xspace, mainRect.top()+ypad, mainRect.width() - xspace, halfheight);
        QRect addressRect(mainRect.left() + xspace, mainRect.top()+ypad+halfheight, mainRect.width() - xspace, halfheight);
        icon = platformStyle->SingleColorIcon(icon);
        icon.paint(painter, decorationRect);

        QDateTime date = index.data(TransactionTableModel::DateRole).toDateTime();
        QString address = index.data(Qt::DisplayRole).toString();
        qint64 amount = index.data(TransactionTableModel::AmountRole).toLongLong();
        bool confirmed = index.data(TransactionTableModel::ConfirmedRole).toBool();
        QVariant value = index.data(Qt::ForegroundRole);
        QColor foreground = option.palette.color(QPalette::Text);
        if(value.canConvert<QBrush>())
        {
            QBrush brush = qvariant_cast<QBrush>(value);
            foreground = brush.color();
        }

        painter->setPen(foreground);
        QRect boundingRect;
        painter->drawText(addressRect, Qt::AlignLeft | Qt::AlignVCenter, address, &boundingRect);
        int address_rect_min_width = boundingRect.width();

        if (index.data(TransactionTableModel::WatchonlyRole).toBool())
        {
            QIcon iconWatchonly = qvariant_cast<QIcon>(index.data(TransactionTableModel::WatchonlyDecorationRole));
            QRect watchonlyRect(boundingRect.right() + 5, mainRect.top()+ypad+halfheight, 16, halfheight);
            iconWatchonly.paint(painter, watchonlyRect);
            address_rect_min_width += 5 + watchonlyRect.width();
        }

        if(amount < 0)
        {
            foreground = COLOR_NEGATIVE;
        }
        else if(!confirmed)
        {
            foreground = COLOR_UNCONFIRMED;
        }
        else
        {
            foreground = option.palette.color(QPalette::Text);
        }
        painter->setPen(foreground);
<<<<<<< HEAD
        QString amountText = index.sibling(index.row(), TransactionTableModel::Amount).data(Qt::DisplayRole).toString();
        painter->drawText(amountRect, Qt::AlignRight|Qt::AlignVCenter, amountText);
=======
        QString amountText = BitcoinUnits::formatWithUnit(unit, amount, true, BitcoinUnits::SeparatorStyle::ALWAYS);
        if(!confirmed)
        {
            amountText = QString("[") + amountText + QString("]");
        }

        QRect amount_bounding_rect;
        painter->drawText(amountRect, Qt::AlignRight | Qt::AlignVCenter, amountText, &amount_bounding_rect);
>>>>>>> 7f653c3b

        painter->setPen(option.palette.color(QPalette::Text));
        QRect date_bounding_rect;
        painter->drawText(amountRect, Qt::AlignLeft | Qt::AlignVCenter, GUIUtil::dateTimeStr(date), &date_bounding_rect);

        const int minimum_width = std::max(address_rect_min_width, amount_bounding_rect.width() + date_bounding_rect.width());
        const auto search = m_minimum_width.find(index.row());
        if (search == m_minimum_width.end() || search->second != minimum_width) {
            m_minimum_width[index.row()] = minimum_width;
            Q_EMIT width_changed(index);
        }

        painter->restore();
    }

    inline QSize sizeHint(const QStyleOptionViewItem &option, const QModelIndex &index) const override
    {
        const auto search = m_minimum_width.find(index.row());
        const int minimum_text_width = search == m_minimum_width.end() ? 0 : search->second;
        return {DECORATION_SIZE + 8 + minimum_text_width, DECORATION_SIZE};
    }

    int unit;

Q_SIGNALS:
    //! An intermediate signal for emitting from the `paint() const` member function.
    void width_changed(const QModelIndex& index) const;

private:
    const PlatformStyle* platformStyle;
    mutable std::map<int, int> m_minimum_width;
};

#include <qt/overviewpage.moc>

OverviewPage::OverviewPage(const PlatformStyle *platformStyle, QWidget *parent) :
    QWidget(parent),
    ui(new Ui::OverviewPage),
    clientModel(nullptr),
    walletModel(nullptr),
    txdelegate(new TxViewDelegate(platformStyle, this))
{
    ui->setupUi(this);

    m_balances.balance[::policyAsset] = -1;

    // use a SingleColorIcon for the "out of sync warning" icon
    QIcon icon = platformStyle->SingleColorIcon(":/icons/warning");
    icon.addPixmap(icon.pixmap(QSize(64,64), QIcon::Normal), QIcon::Disabled); // also set the disabled icon because we are using a disabled QPushButton to work around missing HiDPI support of QLabel (https://bugreports.qt.io/browse/QTBUG-42503)
    ui->labelTransactionsStatus->setIcon(icon);
    ui->labelWalletStatus->setIcon(icon);

    // Recent transactions
    ui->listTransactions->setItemDelegate(txdelegate);
    ui->listTransactions->setIconSize(QSize(DECORATION_SIZE, DECORATION_SIZE));
    ui->listTransactions->setMinimumHeight(NUM_ITEMS * (DECORATION_SIZE + 2));
    ui->listTransactions->setAttribute(Qt::WA_MacShowFocusRect, false);

    connect(ui->listTransactions, &TransactionOverviewWidget::clicked, this, &OverviewPage::handleTransactionClicked);

    // start with displaying the "out of sync" warnings
    showOutOfSyncWarning(true);
    connect(ui->labelWalletStatus, &QPushButton::clicked, this, &OverviewPage::handleOutOfSyncWarningClicks);
    connect(ui->labelTransactionsStatus, &QPushButton::clicked, this, &OverviewPage::handleOutOfSyncWarningClicks);
}

void OverviewPage::handleTransactionClicked(const QModelIndex &index)
{
    if(filter)
        Q_EMIT transactionClicked(filter->mapToSource(index));
}

void OverviewPage::handleOutOfSyncWarningClicks()
{
    Q_EMIT outOfSyncWarningClicked();
}

void OverviewPage::setPrivacy(bool privacy)
{
    m_privacy = privacy;
    if (m_balances.balance[::policyAsset] != -1) {
        setBalance(m_balances);
    }

    ui->listTransactions->setVisible(!m_privacy);

    const QString status_tip = m_privacy ? tr("Privacy mode activated for the Overview tab. To unmask the values, uncheck Settings->Mask values.") : "";
    setStatusTip(status_tip);
    QStatusTipEvent event(status_tip);
    QApplication::sendEvent(this, &event);
}

OverviewPage::~OverviewPage()
{
    delete ui;
}

void OverviewPage::setBalance(const interfaces::WalletBalances& balances)
{
    int unit = walletModel->getOptionsModel()->getDisplayUnit();
    m_balances = balances;

    if (walletModel->wallet().isLegacy()) {
        if (walletModel->wallet().privateKeysDisabled()) {
            ui->labelBalance->setText(GUIUtil::formatMultiAssetAmount(balances.watch_only_balance, unit, BitcoinUnits::SeparatorStyle::ALWAYS, "\n"));
            ui->labelUnconfirmed->setText(GUIUtil::formatMultiAssetAmount(balances.unconfirmed_watch_only_balance, unit, BitcoinUnits::SeparatorStyle::ALWAYS, "\n"));
            ui->labelImmature->setText(GUIUtil::formatMultiAssetAmount(balances.immature_watch_only_balance, unit, BitcoinUnits::SeparatorStyle::ALWAYS, "\n"));
            ui->labelTotal->setText(GUIUtil::formatMultiAssetAmount(balances.watch_only_balance + balances.unconfirmed_watch_only_balance + balances.immature_watch_only_balance, unit, BitcoinUnits::SeparatorStyle::ALWAYS, "\n"));
        } else {
            ui->labelBalance->setText(GUIUtil::formatMultiAssetAmount(balances.balance, unit, BitcoinUnits::SeparatorStyle::ALWAYS, "\n"));
            ui->labelUnconfirmed->setText(GUIUtil::formatMultiAssetAmount(balances.unconfirmed_balance, unit, BitcoinUnits::SeparatorStyle::ALWAYS, "\n"));
            ui->labelImmature->setText(GUIUtil::formatMultiAssetAmount(balances.immature_balance, unit, BitcoinUnits::SeparatorStyle::ALWAYS, "\n"));
            ui->labelTotal->setText(GUIUtil::formatMultiAssetAmount(balances.balance + balances.unconfirmed_balance + balances.immature_balance, unit, BitcoinUnits::SeparatorStyle::ALWAYS, "\n"));
            ui->labelWatchAvailable->setText(GUIUtil::formatMultiAssetAmount(balances.watch_only_balance, unit, BitcoinUnits::SeparatorStyle::ALWAYS, "\n"));
            ui->labelWatchPending->setText(GUIUtil::formatMultiAssetAmount(balances.unconfirmed_watch_only_balance, unit, BitcoinUnits::SeparatorStyle::ALWAYS, "\n"));
            ui->labelWatchImmature->setText(GUIUtil::formatMultiAssetAmount(balances.immature_watch_only_balance, unit, BitcoinUnits::SeparatorStyle::ALWAYS, "\n"));
            ui->labelWatchTotal->setText(GUIUtil::formatMultiAssetAmount(balances.watch_only_balance + balances.unconfirmed_watch_only_balance + balances.immature_watch_only_balance, unit, BitcoinUnits::SeparatorStyle::ALWAYS, "\n"));
        }
    } else {
        ui->labelBalance->setText(GUIUtil::formatMultiAssetAmount(balances.balance, unit, BitcoinUnits::SeparatorStyle::ALWAYS, "\n"));
        ui->labelUnconfirmed->setText(GUIUtil::formatMultiAssetAmount(balances.unconfirmed_balance, unit, BitcoinUnits::SeparatorStyle::ALWAYS, "\n"));
        ui->labelImmature->setText(GUIUtil::formatMultiAssetAmount(balances.immature_balance, unit, BitcoinUnits::SeparatorStyle::ALWAYS, "\n"));
        ui->labelTotal->setText(GUIUtil::formatMultiAssetAmount(balances.balance + balances.unconfirmed_balance + balances.immature_balance, unit, BitcoinUnits::SeparatorStyle::ALWAYS, "\n"));
    }
    // only show immature (newly mined) balance if it's non-zero, so as not to complicate things
    // for the non-mining users
    bool showImmature = !!balances.immature_balance;
    bool showWatchOnlyImmature = !!balances.immature_watch_only_balance;

    // for symmetry reasons also show immature label when the watch-only one is shown
    ui->labelImmature->setVisible(showImmature || showWatchOnlyImmature);
    ui->labelImmatureText->setVisible(showImmature || showWatchOnlyImmature);
    ui->labelWatchImmature->setVisible(!walletModel->wallet().privateKeysDisabled() && showWatchOnlyImmature); // show watch-only immature balance

    // Resize the QScrollArea content widget
    QSize grid_size = ui->gridLayout->sizeHint();
    ui->scrollAreaWidgetContents->setMinimumSize(grid_size);
}

// show/hide watch-only labels
void OverviewPage::updateWatchOnlyLabels(bool showWatchOnly)
{
    ui->labelSpendable->setVisible(showWatchOnly);      // show spendable label (only when watch-only is active)
    ui->labelWatchonly->setVisible(showWatchOnly);      // show watch-only label
    ui->lineWatchBalance->setVisible(showWatchOnly);    // show watch-only balance separator line
    ui->labelWatchAvailable->setVisible(showWatchOnly); // show watch-only available balance
    ui->labelWatchPending->setVisible(showWatchOnly);   // show watch-only pending balance
    ui->labelWatchTotal->setVisible(showWatchOnly);     // show watch-only total balance

    if (!showWatchOnly)
        ui->labelWatchImmature->hide();
}

void OverviewPage::setClientModel(ClientModel *model)
{
    this->clientModel = model;
    if (model) {
        // Show warning, for example if this is a prerelease version
        connect(model, &ClientModel::alertsChanged, this, &OverviewPage::updateAlerts);
        updateAlerts(model->getStatusBarWarnings());
    }
}

void OverviewPage::setWalletModel(WalletModel *model)
{
    this->walletModel = model;
    if(model && model->getOptionsModel())
    {
        // Set up transaction list
        filter.reset(new TransactionFilterProxy());
        filter->setSourceModel(model->getTransactionTableModel());
        filter->setLimit(NUM_ITEMS);
        filter->setDynamicSortFilter(true);
        filter->setSortRole(Qt::EditRole);
        filter->setShowInactive(false);
        filter->sort(TransactionTableModel::Date, Qt::DescendingOrder);

        ui->listTransactions->setModel(filter.get());
        ui->listTransactions->setModelColumn(TransactionTableModel::ToAddress);

        // Keep up to date with wallet
        interfaces::Wallet& wallet = model->wallet();
        interfaces::WalletBalances balances = wallet.getBalances();
        setBalance(balances);
        connect(model, &WalletModel::balanceChanged, this, &OverviewPage::setBalance);

        connect(model->getOptionsModel(), &OptionsModel::displayUnitChanged, this, &OverviewPage::updateDisplayUnit);

        updateWatchOnlyLabels(wallet.haveWatchOnly() && !model->wallet().privateKeysDisabled());
        connect(model, &WalletModel::notifyWatchonlyChanged, [this](bool showWatchOnly) {
            updateWatchOnlyLabels(showWatchOnly && !walletModel->wallet().privateKeysDisabled());
        });
    }

    // update the display unit, to not use the default ("BTC")
    updateDisplayUnit();
}

void OverviewPage::updateDisplayUnit()
{
    if(walletModel && walletModel->getOptionsModel())
    {
        if (m_balances.balance[::policyAsset] != -1) {
            setBalance(m_balances);
        }

        // Update txdelegate->unit with the current unit
        txdelegate->unit = walletModel->getOptionsModel()->getDisplayUnit();

        ui->listTransactions->update();
    }
}

void OverviewPage::updateAlerts(const QString &warnings)
{
    this->ui->labelAlerts->setVisible(!warnings.isEmpty());
    this->ui->labelAlerts->setText(warnings);
}

void OverviewPage::showOutOfSyncWarning(bool fShow)
{
    ui->labelWalletStatus->setVisible(fShow);
    ui->labelTransactionsStatus->setVisible(fShow);
}<|MERGE_RESOLUTION|>--- conflicted
+++ resolved
@@ -97,19 +97,10 @@
             foreground = option.palette.color(QPalette::Text);
         }
         painter->setPen(foreground);
-<<<<<<< HEAD
         QString amountText = index.sibling(index.row(), TransactionTableModel::Amount).data(Qt::DisplayRole).toString();
-        painter->drawText(amountRect, Qt::AlignRight|Qt::AlignVCenter, amountText);
-=======
-        QString amountText = BitcoinUnits::formatWithUnit(unit, amount, true, BitcoinUnits::SeparatorStyle::ALWAYS);
-        if(!confirmed)
-        {
-            amountText = QString("[") + amountText + QString("]");
-        }
 
         QRect amount_bounding_rect;
         painter->drawText(amountRect, Qt::AlignRight | Qt::AlignVCenter, amountText, &amount_bounding_rect);
->>>>>>> 7f653c3b
 
         painter->setPen(option.palette.color(QPalette::Text));
         QRect date_bounding_rect;
