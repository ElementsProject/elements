--- conflicted
+++ resolved
@@ -107,11 +107,7 @@
         ui->newAddress->setVisible(true);
         break;
     case ReceivingTab:
-<<<<<<< HEAD
-        ui->labelExplanation->setText(tr("These are your %1 addresses for receiving payments. It is recommended to use a new receiving address for each transaction.").arg("Liquid"));
-=======
-        ui->labelExplanation->setText(tr("These are your Bitcoin addresses for receiving payments. Use the 'Create new receiving address' button in the receive tab to create new addresses."));
->>>>>>> 84adc79e
+        ui->labelExplanation->setText(tr("These are your %1 addresses for receiving payments. Use the 'Create new receiving address' button in the receive tab to create new addresses.").arg("Liquid"));
         ui->deleteAddress->setVisible(false);
         ui->newAddress->setVisible(false);
         break;
