// Copyright (c) 2011-2019 The Bitcoin Core developers
// Distributed under the MIT software license, see the accompanying
// file COPYING or http://www.opensource.org/licenses/mit-license.php.

#if defined(HAVE_CONFIG_H)
#include <config/bitcoin-config.h>
#endif

#include <qt/addressbookpage.h>
#include <qt/forms/ui_addressbookpage.h>

#include <qt/addresstablemodel.h>
#include <qt/csvmodelwriter.h>
#include <qt/editaddressdialog.h>
#include <qt/guiutil.h>
#include <qt/platformstyle.h>

#include <QIcon>
#include <QMenu>
#include <QMessageBox>
#include <QSortFilterProxyModel>

class AddressBookSortFilterProxyModel final : public QSortFilterProxyModel
{
    const QString m_type;

public:
    AddressBookSortFilterProxyModel(const QString& type, QObject* parent)
        : QSortFilterProxyModel(parent)
        , m_type(type)
    {
        setDynamicSortFilter(true);
        setFilterCaseSensitivity(Qt::CaseInsensitive);
        setSortCaseSensitivity(Qt::CaseInsensitive);
    }

protected:
    bool filterAcceptsRow(int row, const QModelIndex& parent) const override
    {
        auto model = sourceModel();
        auto label = model->index(row, AddressTableModel::Label, parent);

        if (model->data(label, AddressTableModel::TypeRole).toString() != m_type) {
            return false;
        }

        auto address = model->index(row, AddressTableModel::Address, parent);

        if (filterRegExp().indexIn(model->data(address).toString()) < 0 &&
            filterRegExp().indexIn(model->data(label).toString()) < 0) {
            return false;
        }

        return true;
    }
};

AddressBookPage::AddressBookPage(const PlatformStyle *platformStyle, Mode _mode, Tabs _tab, QWidget *parent) :
    QDialog(parent),
    ui(new Ui::AddressBookPage),
    model(nullptr),
    mode(_mode),
    tab(_tab)
{
    ui->setupUi(this);

    if (!platformStyle->getImagesOnButtons()) {
        ui->newAddress->setIcon(QIcon());
        ui->copyAddress->setIcon(QIcon());
        ui->deleteAddress->setIcon(QIcon());
        ui->exportButton->setIcon(QIcon());
    } else {
        ui->newAddress->setIcon(platformStyle->SingleColorIcon(":/icons/add"));
        ui->copyAddress->setIcon(platformStyle->SingleColorIcon(":/icons/editcopy"));
        ui->deleteAddress->setIcon(platformStyle->SingleColorIcon(":/icons/remove"));
        ui->exportButton->setIcon(platformStyle->SingleColorIcon(":/icons/export"));
    }

    switch(mode)
    {
    case ForSelection:
        switch(tab)
        {
        case SendingTab: setWindowTitle(tr("Choose the address to send coins to")); break;
        case ReceivingTab: setWindowTitle(tr("Choose the address to receive coins with")); break;
        }
        connect(ui->tableView, &QTableView::doubleClicked, this, &QDialog::accept);
        ui->tableView->setEditTriggers(QAbstractItemView::NoEditTriggers);
        ui->tableView->setFocus();
        ui->closeButton->setText(tr("C&hoose"));
        ui->exportButton->hide();
        break;
    case ForEditing:
        switch(tab)
        {
        case SendingTab: setWindowTitle(tr("Sending addresses")); break;
        case ReceivingTab: setWindowTitle(tr("Receiving addresses")); break;
        }
        break;
    }
    switch(tab)
    {
    case SendingTab:
        ui->labelExplanation->setText(tr("These are your %1 addresses for sending payments. Always check the amount and the receiving address before sending coins.").arg("Liquid"));
        ui->deleteAddress->setVisible(true);
        ui->newAddress->setVisible(true);
        break;
    case ReceivingTab:
<<<<<<< HEAD
        ui->labelExplanation->setText(tr("These are your %1 addresses for receiving payments. Use the 'Create new receiving address' button in the receive tab to create new addresses.").arg("Liquid"));
=======
        ui->labelExplanation->setText(tr("These are your Bitcoin addresses for receiving payments. Use the 'Create new receiving address' button in the receive tab to create new addresses.\nSigning is only possible with addresses of the type 'legacy'."));
>>>>>>> a9024a42
        ui->deleteAddress->setVisible(false);
        ui->newAddress->setVisible(false);
        break;
    }

    // Context menu actions
    QAction *copyAddressAction = new QAction(tr("&Copy Address"), this);
    QAction *copyLabelAction = new QAction(tr("Copy &Label"), this);
    QAction *editAction = new QAction(tr("&Edit"), this);
    deleteAction = new QAction(ui->deleteAddress->text(), this);

    // Build context menu
    contextMenu = new QMenu(this);
    contextMenu->addAction(copyAddressAction);
    contextMenu->addAction(copyLabelAction);
    contextMenu->addAction(editAction);
    if(tab == SendingTab)
        contextMenu->addAction(deleteAction);
    contextMenu->addSeparator();

    // Connect signals for context menu actions
    connect(copyAddressAction, &QAction::triggered, this, &AddressBookPage::on_copyAddress_clicked);
    connect(copyLabelAction, &QAction::triggered, this, &AddressBookPage::onCopyLabelAction);
    connect(editAction, &QAction::triggered, this, &AddressBookPage::onEditAction);
    connect(deleteAction, &QAction::triggered, this, &AddressBookPage::on_deleteAddress_clicked);

    connect(ui->tableView, &QWidget::customContextMenuRequested, this, &AddressBookPage::contextualMenu);

    connect(ui->closeButton, &QPushButton::clicked, this, &QDialog::accept);

    GUIUtil::handleCloseWindowShortcut(this);
}

AddressBookPage::~AddressBookPage()
{
    delete ui;
}

void AddressBookPage::setModel(AddressTableModel *_model)
{
    this->model = _model;
    if(!_model)
        return;

    auto type = tab == ReceivingTab ? AddressTableModel::Receive : AddressTableModel::Send;
    proxyModel = new AddressBookSortFilterProxyModel(type, this);
    proxyModel->setSourceModel(_model);

    connect(ui->searchLineEdit, &QLineEdit::textChanged, proxyModel, &QSortFilterProxyModel::setFilterWildcard);

    ui->tableView->setModel(proxyModel);
    ui->tableView->sortByColumn(0, Qt::AscendingOrder);

    // Set column widths
    ui->tableView->horizontalHeader()->setSectionResizeMode(AddressTableModel::Label, QHeaderView::Stretch);
    ui->tableView->horizontalHeader()->setSectionResizeMode(AddressTableModel::Address, QHeaderView::ResizeToContents);

    connect(ui->tableView->selectionModel(), &QItemSelectionModel::selectionChanged,
        this, &AddressBookPage::selectionChanged);

    // Select row for newly created address
    connect(_model, &AddressTableModel::rowsInserted, this, &AddressBookPage::selectNewAddress);

    selectionChanged();
}

void AddressBookPage::on_copyAddress_clicked()
{
    GUIUtil::copyEntryData(ui->tableView, AddressTableModel::Address);
}

void AddressBookPage::onCopyLabelAction()
{
    GUIUtil::copyEntryData(ui->tableView, AddressTableModel::Label);
}

void AddressBookPage::onEditAction()
{
    if(!model)
        return;

    if(!ui->tableView->selectionModel())
        return;
    QModelIndexList indexes = ui->tableView->selectionModel()->selectedRows();
    if(indexes.isEmpty())
        return;

    EditAddressDialog dlg(
        tab == SendingTab ?
        EditAddressDialog::EditSendingAddress :
        EditAddressDialog::EditReceivingAddress, this);
    dlg.setModel(model);
    QModelIndex origIndex = proxyModel->mapToSource(indexes.at(0));
    dlg.loadRow(origIndex.row());
    dlg.exec();
}

void AddressBookPage::on_newAddress_clicked()
{
    if(!model)
        return;

    if (tab == ReceivingTab) {
        return;
    }

    EditAddressDialog dlg(EditAddressDialog::NewSendingAddress, this);
    dlg.setModel(model);
    if(dlg.exec())
    {
        newAddressToSelect = dlg.getAddress();
    }
}

void AddressBookPage::on_deleteAddress_clicked()
{
    QTableView *table = ui->tableView;
    if(!table->selectionModel())
        return;

    QModelIndexList indexes = table->selectionModel()->selectedRows();
    if(!indexes.isEmpty())
    {
        table->model()->removeRow(indexes.at(0).row());
    }
}

void AddressBookPage::selectionChanged()
{
    // Set button states based on selected tab and selection
    QTableView *table = ui->tableView;
    if(!table->selectionModel())
        return;

    if(table->selectionModel()->hasSelection())
    {
        switch(tab)
        {
        case SendingTab:
            // In sending tab, allow deletion of selection
            ui->deleteAddress->setEnabled(true);
            ui->deleteAddress->setVisible(true);
            deleteAction->setEnabled(true);
            break;
        case ReceivingTab:
            // Deleting receiving addresses, however, is not allowed
            ui->deleteAddress->setEnabled(false);
            ui->deleteAddress->setVisible(false);
            deleteAction->setEnabled(false);
            break;
        }
        ui->copyAddress->setEnabled(true);
    }
    else
    {
        ui->deleteAddress->setEnabled(false);
        ui->copyAddress->setEnabled(false);
    }
}

void AddressBookPage::done(int retval)
{
    QTableView *table = ui->tableView;
    if(!table->selectionModel() || !table->model())
        return;

    // Figure out which address was selected, and return it
    QModelIndexList indexes = table->selectionModel()->selectedRows(AddressTableModel::Address);

    for (const QModelIndex& index : indexes) {
        QVariant address = table->model()->data(index);
        returnValue = address.toString();
    }

    if(returnValue.isEmpty())
    {
        // If no address entry selected, return rejected
        retval = Rejected;
    }

    QDialog::done(retval);
}

void AddressBookPage::on_exportButton_clicked()
{
    // CSV is currently the only supported format
    QString filename = GUIUtil::getSaveFileName(this,
        tr("Export Address List"), QString(),
        tr("Comma separated file (*.csv)"), nullptr);

    if (filename.isNull())
        return;

    CSVModelWriter writer(filename);

    // name, column, role
    writer.setModel(proxyModel);
    writer.addColumn("Label", AddressTableModel::Label, Qt::EditRole);
    writer.addColumn("Address", AddressTableModel::Address, Qt::EditRole);

    if(!writer.write()) {
        QMessageBox::critical(this, tr("Exporting Failed"),
            tr("There was an error trying to save the address list to %1. Please try again.").arg(filename));
    }
}

void AddressBookPage::contextualMenu(const QPoint &point)
{
    QModelIndex index = ui->tableView->indexAt(point);
    if(index.isValid())
    {
        contextMenu->exec(QCursor::pos());
    }
}

void AddressBookPage::selectNewAddress(const QModelIndex &parent, int begin, int /*end*/)
{
    QModelIndex idx = proxyModel->mapFromSource(model->index(begin, AddressTableModel::Address, parent));
    if(idx.isValid() && (idx.data(Qt::EditRole).toString() == newAddressToSelect))
    {
        // Select row of newly created address, once
        ui->tableView->setFocus();
        ui->tableView->selectRow(idx.row());
        newAddressToSelect.clear();
    }
}<|MERGE_RESOLUTION|>--- conflicted
+++ resolved
@@ -106,11 +106,7 @@
         ui->newAddress->setVisible(true);
         break;
     case ReceivingTab:
-<<<<<<< HEAD
-        ui->labelExplanation->setText(tr("These are your %1 addresses for receiving payments. Use the 'Create new receiving address' button in the receive tab to create new addresses.").arg("Liquid"));
-=======
-        ui->labelExplanation->setText(tr("These are your Bitcoin addresses for receiving payments. Use the 'Create new receiving address' button in the receive tab to create new addresses.\nSigning is only possible with addresses of the type 'legacy'."));
->>>>>>> a9024a42
+        ui->labelExplanation->setText(tr("These are your %1 addresses for receiving payments. Use the 'Create new receiving address' button in the receive tab to create new addresses.\nSigning is only possible with addresses of the type 'legacy'.").arg("Liquid"));
         ui->deleteAddress->setVisible(false);
         ui->newAddress->setVisible(false);
         break;
