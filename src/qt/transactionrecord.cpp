--- conflicted
+++ resolved
@@ -125,7 +125,7 @@
                 sub.amount = -wtx.txout_amounts[i];
                 sub.asset = asset;
 
-                if (!boost::get<CNoDestination>(&wtx.txout_address[i]))
+                if (!std::get_if<CNoDestination>(&wtx.txout_address[i]))
                 {
                     // Sent to Bitcoin Address
                     sub.type = TransactionRecord::SendToAddress;
@@ -184,44 +184,9 @@
                 if (!tx_fee.second) continue;
 
                 TransactionRecord sub(hash, nTime);
-<<<<<<< HEAD
                 sub.type = TransactionRecord::Fee;
                 sub.asset = tx_fee.first;
                 sub.amount = -tx_fee.second;
-=======
-                sub.idx = nOut;
-                sub.involvesWatchAddress = involvesWatchAddress;
-
-                if(wtx.txout_is_mine[nOut])
-                {
-                    // Ignore parts sent to self, as this is usually the change
-                    // from a transaction sent back to our own address.
-                    continue;
-                }
-
-                if (!std::get_if<CNoDestination>(&wtx.txout_address[nOut]))
-                {
-                    // Sent to Bitcoin Address
-                    sub.type = TransactionRecord::SendToAddress;
-                    sub.address = EncodeDestination(wtx.txout_address[nOut]);
-                }
-                else
-                {
-                    // Sent to IP, or other non-address transaction like OP_EVAL
-                    sub.type = TransactionRecord::SendToOther;
-                    sub.address = mapValue["to"];
-                }
-
-                CAmount nValue = txout.nValue;
-                /* Add fee to first output */
-                if (nTxFee > 0)
-                {
-                    nValue += nTxFee;
-                    nTxFee = 0;
-                }
-                sub.debit = -nValue;
-
->>>>>>> bd6af53e
                 parts.append(sub);
             }
         }
