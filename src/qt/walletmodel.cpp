--- conflicted
+++ resolved
@@ -214,12 +214,8 @@
         std::string strFailReason;
 
         auto& newTx = transaction.getWtx();
-<<<<<<< HEAD
         std::vector<CAmount> out_amounts;
-        newTx = m_wallet->createTransaction(vecSend, coinControl, true /* sign */, nChangePosRet, nFeeRequired, out_amounts, strFailReason);
-=======
-        newTx = m_wallet->createTransaction(vecSend, coinControl, !privateKeysDisabled() /* sign */, nChangePosRet, nFeeRequired, strFailReason);
->>>>>>> 0aa72061
+        newTx = m_wallet->createTransaction(vecSend, coinControl, !privateKeysDisabled() /* sign */, nChangePosRet, nFeeRequired, out_amounts, strFailReason);
         transaction.setTransactionFee(nFeeRequired);
         if (fSubtractFeeFromAmount && newTx) {
             assert(out_amounts.size() == newTx->vout.size());
