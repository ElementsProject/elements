// Copyright (c) 2011-2018 The Bitcoin Core developers
// Distributed under the MIT software license, see the accompanying
// file COPYING or http://www.opensource.org/licenses/mit-license.php.

#if defined(HAVE_CONFIG_H)
#include <config/bitcoin-config.h>
#endif

#include <qt/coincontroldialog.h>
#include <qt/forms/ui_coincontroldialog.h>

#include <qt/addresstablemodel.h>
#include <base58.h>
#include <qt/bitcoinunits.h>
#include <qt/guiutil.h>
#include <qt/optionsmodel.h>
#include <qt/platformstyle.h>
#include <txmempool.h>
#include <qt/walletmodel.h>

#include <wallet/coincontrol.h>
#include <interfaces/node.h>
#include <key_io.h>
#include <policy/fees.h>
#include <policy/policy.h>
#include <validation.h> // For mempool
#include <wallet/fees.h>
#include <wallet/wallet.h>

#include <QApplication>
#include <QCheckBox>
#include <QCursor>
#include <QDialogButtonBox>
#include <QFlags>
#include <QIcon>
#include <QSettings>
#include <QTreeWidget>

QList<CAmount> CoinControlDialog::payAmounts;
bool CoinControlDialog::fSubtractFeeFromAmount = false;

bool CCoinControlWidgetItem::operator<(const QTreeWidgetItem &other) const {
    int column = treeWidget()->sortColumn();
    if (column == CoinControlDialog::COLUMN_AMOUNT || column == CoinControlDialog::COLUMN_DATE || column == CoinControlDialog::COLUMN_CONFIRMATIONS)
        return data(column, Qt::UserRole).toLongLong() < other.data(column, Qt::UserRole).toLongLong();
    return QTreeWidgetItem::operator<(other);
}

CoinControlDialog::CoinControlDialog(const PlatformStyle *_platformStyle, QWidget *parent) :
    QDialog(parent),
    ui(new Ui::CoinControlDialog),
    model(nullptr),
    platformStyle(_platformStyle)
{
    ui->setupUi(this);

    // context menu actions
    QAction *copyAddressAction = new QAction(tr("Copy address"), this);
    QAction *copyLabelAction = new QAction(tr("Copy label"), this);
    QAction *copyAmountAction = new QAction(tr("Copy amount"), this);
             copyTransactionHashAction = new QAction(tr("Copy transaction ID"), this);  // we need to enable/disable this
             lockAction = new QAction(tr("Lock unspent"), this);                        // we need to enable/disable this
             unlockAction = new QAction(tr("Unlock unspent"), this);                    // we need to enable/disable this

    // context menu
    contextMenu = new QMenu(this);
    contextMenu->addAction(copyAddressAction);
    contextMenu->addAction(copyLabelAction);
    contextMenu->addAction(copyAmountAction);
    contextMenu->addAction(copyTransactionHashAction);
    contextMenu->addSeparator();
    contextMenu->addAction(lockAction);
    contextMenu->addAction(unlockAction);

    // context menu signals
    connect(ui->treeWidget, &QWidget::customContextMenuRequested, this, &CoinControlDialog::showMenu);
    connect(copyAddressAction, &QAction::triggered, this, &CoinControlDialog::copyAddress);
    connect(copyLabelAction, &QAction::triggered, this, &CoinControlDialog::copyLabel);
    connect(copyAmountAction, &QAction::triggered, this, &CoinControlDialog::copyAmount);
    connect(copyTransactionHashAction, &QAction::triggered, this, &CoinControlDialog::copyTransactionHash);
    connect(lockAction, &QAction::triggered, this, &CoinControlDialog::lockCoin);
    connect(unlockAction, &QAction::triggered, this, &CoinControlDialog::unlockCoin);

    // clipboard actions
    QAction *clipboardQuantityAction = new QAction(tr("Copy quantity"), this);
    QAction *clipboardAmountAction = new QAction(tr("Copy amount"), this);
    QAction *clipboardFeeAction = new QAction(tr("Copy fee"), this);
    QAction *clipboardAfterFeeAction = new QAction(tr("Copy after fee"), this);
    QAction *clipboardBytesAction = new QAction(tr("Copy bytes"), this);
    QAction *clipboardLowOutputAction = new QAction(tr("Copy dust"), this);
    QAction *clipboardChangeAction = new QAction(tr("Copy change"), this);

    connect(clipboardQuantityAction, &QAction::triggered, this, &CoinControlDialog::clipboardQuantity);
    connect(clipboardAmountAction, &QAction::triggered, this, &CoinControlDialog::clipboardAmount);
    connect(clipboardFeeAction, &QAction::triggered, this, &CoinControlDialog::clipboardFee);
    connect(clipboardAfterFeeAction, &QAction::triggered, this, &CoinControlDialog::clipboardAfterFee);
    connect(clipboardBytesAction, &QAction::triggered, this, &CoinControlDialog::clipboardBytes);
    connect(clipboardLowOutputAction, &QAction::triggered, this, &CoinControlDialog::clipboardLowOutput);
    connect(clipboardChangeAction, &QAction::triggered, this, &CoinControlDialog::clipboardChange);

    ui->labelCoinControlQuantity->addAction(clipboardQuantityAction);
    ui->labelCoinControlAmount->addAction(clipboardAmountAction);
    ui->labelCoinControlFee->addAction(clipboardFeeAction);
    ui->labelCoinControlAfterFee->addAction(clipboardAfterFeeAction);
    ui->labelCoinControlBytes->addAction(clipboardBytesAction);
    ui->labelCoinControlLowOutput->addAction(clipboardLowOutputAction);
    ui->labelCoinControlChange->addAction(clipboardChangeAction);

    // toggle tree/list mode
    connect(ui->radioTreeMode, &QRadioButton::toggled, this, &CoinControlDialog::radioTreeMode);
    connect(ui->radioListMode, &QRadioButton::toggled, this, &CoinControlDialog::radioListMode);

    // click on checkbox
    connect(ui->treeWidget, &QTreeWidget::itemChanged, this, &CoinControlDialog::viewItemChanged);

    // click on header
    ui->treeWidget->header()->setSectionsClickable(true);
    connect(ui->treeWidget->header(), &QHeaderView::sectionClicked, this, &CoinControlDialog::headerSectionClicked);

    // ok button
    connect(ui->buttonBox, &QDialogButtonBox::clicked, this, &CoinControlDialog::buttonBoxClicked);

    // (un)select all
    connect(ui->pushButtonSelectAll, &QPushButton::clicked, this, &CoinControlDialog::buttonSelectAllClicked);

    ui->treeWidget->setColumnWidth(COLUMN_CHECKBOX, 84);
    ui->treeWidget->setColumnWidth(COLUMN_AMOUNT, 110);
    ui->treeWidget->setColumnWidth(COLUMN_LABEL, 190);
    ui->treeWidget->setColumnWidth(COLUMN_ADDRESS, 320);
    ui->treeWidget->setColumnWidth(COLUMN_DATE, 130);
    ui->treeWidget->setColumnWidth(COLUMN_CONFIRMATIONS, 110);

    // default view is sorted by amount desc
    sortView(COLUMN_AMOUNT, Qt::DescendingOrder);

    // restore list mode and sortorder as a convenience feature
    QSettings settings;
    if (settings.contains("nCoinControlMode") && !settings.value("nCoinControlMode").toBool())
        ui->radioTreeMode->click();
    if (settings.contains("nCoinControlSortColumn") && settings.contains("nCoinControlSortOrder"))
        sortView(settings.value("nCoinControlSortColumn").toInt(), (static_cast<Qt::SortOrder>(settings.value("nCoinControlSortOrder").toInt())));
}

CoinControlDialog::~CoinControlDialog()
{
    QSettings settings;
    settings.setValue("nCoinControlMode", ui->radioListMode->isChecked());
    settings.setValue("nCoinControlSortColumn", sortColumn);
    settings.setValue("nCoinControlSortOrder", (int)sortOrder);

    delete ui;
}

void CoinControlDialog::setModel(WalletModel *_model)
{
    this->model = _model;

    if(_model && _model->getOptionsModel() && _model->getAddressTableModel())
    {
        updateView();
        updateLabelLocked();
        CoinControlDialog::updateLabels(_model, this);
    }
}

// ok button
void CoinControlDialog::buttonBoxClicked(QAbstractButton* button)
{
    if (ui->buttonBox->buttonRole(button) == QDialogButtonBox::AcceptRole)
        done(QDialog::Accepted); // closes the dialog
}

// (un)select all
void CoinControlDialog::buttonSelectAllClicked()
{
    Qt::CheckState state = Qt::Checked;
    for (int i = 0; i < ui->treeWidget->topLevelItemCount(); i++)
    {
        if (ui->treeWidget->topLevelItem(i)->checkState(COLUMN_CHECKBOX) != Qt::Unchecked)
        {
            state = Qt::Unchecked;
            break;
        }
    }
    ui->treeWidget->setEnabled(false);
    for (int i = 0; i < ui->treeWidget->topLevelItemCount(); i++)
            if (ui->treeWidget->topLevelItem(i)->checkState(COLUMN_CHECKBOX) != state)
                ui->treeWidget->topLevelItem(i)->setCheckState(COLUMN_CHECKBOX, state);
    ui->treeWidget->setEnabled(true);
    if (state == Qt::Unchecked)
        coinControl()->UnSelectAll(); // just to be sure
    CoinControlDialog::updateLabels(model, this);
}

// context menu
void CoinControlDialog::showMenu(const QPoint &point)
{
    QTreeWidgetItem *item = ui->treeWidget->itemAt(point);
    if(item)
    {
        contextMenuItem = item;

        // disable some items (like Copy Transaction ID, lock, unlock) for tree roots in context menu
        if (item->data(COLUMN_ADDRESS, TxHashRole).toString().length() == 64) // transaction hash is 64 characters (this means it is a child node, so it is not a parent node in tree mode)
        {
            copyTransactionHashAction->setEnabled(true);
            if (model->wallet().isLockedCoin(COutPoint(uint256S(item->data(COLUMN_ADDRESS, TxHashRole).toString().toStdString()), item->data(COLUMN_ADDRESS, VOutRole).toUInt())))
            {
                lockAction->setEnabled(false);
                unlockAction->setEnabled(true);
            }
            else
            {
                lockAction->setEnabled(true);
                unlockAction->setEnabled(false);
            }
        }
        else // this means click on parent node in tree mode -> disable all
        {
            copyTransactionHashAction->setEnabled(false);
            lockAction->setEnabled(false);
            unlockAction->setEnabled(false);
        }

        // show context menu
        contextMenu->exec(QCursor::pos());
    }
}

// context menu action: copy amount
void CoinControlDialog::copyAmount()
{
    GUIUtil::setClipboard(BitcoinUnits::removeSpaces(contextMenuItem->text(COLUMN_AMOUNT)));
}

// context menu action: copy label
void CoinControlDialog::copyLabel()
{
    if (ui->radioTreeMode->isChecked() && contextMenuItem->text(COLUMN_LABEL).length() == 0 && contextMenuItem->parent())
        GUIUtil::setClipboard(contextMenuItem->parent()->text(COLUMN_LABEL));
    else
        GUIUtil::setClipboard(contextMenuItem->text(COLUMN_LABEL));
}

// context menu action: copy address
void CoinControlDialog::copyAddress()
{
    if (ui->radioTreeMode->isChecked() && contextMenuItem->text(COLUMN_ADDRESS).length() == 0 && contextMenuItem->parent())
        GUIUtil::setClipboard(contextMenuItem->parent()->text(COLUMN_ADDRESS));
    else
        GUIUtil::setClipboard(contextMenuItem->text(COLUMN_ADDRESS));
}

// context menu action: copy transaction id
void CoinControlDialog::copyTransactionHash()
{
    GUIUtil::setClipboard(contextMenuItem->data(COLUMN_ADDRESS, TxHashRole).toString());
}

// context menu action: lock coin
void CoinControlDialog::lockCoin()
{
    if (contextMenuItem->checkState(COLUMN_CHECKBOX) == Qt::Checked)
        contextMenuItem->setCheckState(COLUMN_CHECKBOX, Qt::Unchecked);

    COutPoint outpt(uint256S(contextMenuItem->data(COLUMN_ADDRESS, TxHashRole).toString().toStdString()), contextMenuItem->data(COLUMN_ADDRESS, VOutRole).toUInt());
    model->wallet().lockCoin(outpt);
    contextMenuItem->setDisabled(true);
    contextMenuItem->setIcon(COLUMN_CHECKBOX, platformStyle->SingleColorIcon(":/icons/lock_closed"));
    updateLabelLocked();
}

// context menu action: unlock coin
void CoinControlDialog::unlockCoin()
{
    COutPoint outpt(uint256S(contextMenuItem->data(COLUMN_ADDRESS, TxHashRole).toString().toStdString()), contextMenuItem->data(COLUMN_ADDRESS, VOutRole).toUInt());
    model->wallet().unlockCoin(outpt);
    contextMenuItem->setDisabled(false);
    contextMenuItem->setIcon(COLUMN_CHECKBOX, QIcon());
    updateLabelLocked();
}

// copy label "Quantity" to clipboard
void CoinControlDialog::clipboardQuantity()
{
    GUIUtil::setClipboard(ui->labelCoinControlQuantity->text());
}

// copy label "Amount" to clipboard
void CoinControlDialog::clipboardAmount()
{
    GUIUtil::setClipboard(ui->labelCoinControlAmount->text().left(ui->labelCoinControlAmount->text().indexOf(" ")));
}

// copy label "Fee" to clipboard
void CoinControlDialog::clipboardFee()
{
    GUIUtil::setClipboard(ui->labelCoinControlFee->text().left(ui->labelCoinControlFee->text().indexOf(" ")).replace(ASYMP_UTF8, ""));
}

// copy label "After fee" to clipboard
void CoinControlDialog::clipboardAfterFee()
{
    GUIUtil::setClipboard(ui->labelCoinControlAfterFee->text().left(ui->labelCoinControlAfterFee->text().indexOf(" ")).replace(ASYMP_UTF8, ""));
}

// copy label "Bytes" to clipboard
void CoinControlDialog::clipboardBytes()
{
    GUIUtil::setClipboard(ui->labelCoinControlBytes->text().replace(ASYMP_UTF8, ""));
}

// copy label "Dust" to clipboard
void CoinControlDialog::clipboardLowOutput()
{
    GUIUtil::setClipboard(ui->labelCoinControlLowOutput->text());
}

// copy label "Change" to clipboard
void CoinControlDialog::clipboardChange()
{
    GUIUtil::setClipboard(ui->labelCoinControlChange->text().left(ui->labelCoinControlChange->text().indexOf(" ")).replace(ASYMP_UTF8, ""));
}

// treeview: sort
void CoinControlDialog::sortView(int column, Qt::SortOrder order)
{
    sortColumn = column;
    sortOrder = order;
    ui->treeWidget->sortItems(column, order);
    ui->treeWidget->header()->setSortIndicator(sortColumn, sortOrder);
}

// treeview: clicked on header
void CoinControlDialog::headerSectionClicked(int logicalIndex)
{
    if (logicalIndex == COLUMN_CHECKBOX) // click on most left column -> do nothing
    {
        ui->treeWidget->header()->setSortIndicator(sortColumn, sortOrder);
    }
    else
    {
        if (sortColumn == logicalIndex)
            sortOrder = ((sortOrder == Qt::AscendingOrder) ? Qt::DescendingOrder : Qt::AscendingOrder);
        else
        {
            sortColumn = logicalIndex;
            sortOrder = ((sortColumn == COLUMN_LABEL || sortColumn == COLUMN_ADDRESS) ? Qt::AscendingOrder : Qt::DescendingOrder); // if label or address then default => asc, else default => desc
        }

        sortView(sortColumn, sortOrder);
    }
}

// toggle tree mode
void CoinControlDialog::radioTreeMode(bool checked)
{
    if (checked && model)
        updateView();
}

// toggle list mode
void CoinControlDialog::radioListMode(bool checked)
{
    if (checked && model)
        updateView();
}

// checkbox clicked by user
void CoinControlDialog::viewItemChanged(QTreeWidgetItem* item, int column)
{
    if (column == COLUMN_CHECKBOX && item->data(COLUMN_ADDRESS, TxHashRole).toString().length() == 64) // transaction hash is 64 characters (this means it is a child node, so it is not a parent node in tree mode)
    {
        COutPoint outpt(uint256S(item->data(COLUMN_ADDRESS, TxHashRole).toString().toStdString()), item->data(COLUMN_ADDRESS, VOutRole).toUInt());

        if (item->checkState(COLUMN_CHECKBOX) == Qt::Unchecked)
            coinControl()->UnSelect(outpt);
        else if (item->isDisabled()) // locked (this happens if "check all" through parent node)
            item->setCheckState(COLUMN_CHECKBOX, Qt::Unchecked);
        else
            coinControl()->Select(outpt);

        // selection changed -> update labels
        if (ui->treeWidget->isEnabled()) // do not update on every click for (un)select all
            CoinControlDialog::updateLabels(model, this);
    }

    // TODO: Remove this temporary qt5 fix after Qt5.3 and Qt5.4 are no longer used.
    //       Fixed in Qt5.5 and above: https://bugreports.qt.io/browse/QTBUG-43473
    else if (column == COLUMN_CHECKBOX && item->childCount() > 0)
    {
        if (item->checkState(COLUMN_CHECKBOX) == Qt::PartiallyChecked && item->child(0)->checkState(COLUMN_CHECKBOX) == Qt::PartiallyChecked)
            item->setCheckState(COLUMN_CHECKBOX, Qt::Checked);
    }
}

// shows count of locked unspent outputs
void CoinControlDialog::updateLabelLocked()
{
    std::vector<COutPoint> vOutpts;
    model->wallet().listLockedCoins(vOutpts);
    if (vOutpts.size() > 0)
    {
       ui->labelLocked->setText(tr("(%1 locked)").arg(vOutpts.size()));
       ui->labelLocked->setVisible(true);
    }
    else ui->labelLocked->setVisible(false);
}

void CoinControlDialog::updateLabels(WalletModel *model, QDialog* dialog)
{
    if (!model)
        return;

    // nPayAmount
    CAmount nPayAmount = 0;
    bool fDust = false;
    CMutableTransaction txDummy;
    for (const CAmount &amount : CoinControlDialog::payAmounts)
    {
        nPayAmount += amount;

        if (amount > 0)
        {
            CTxOut txout(::policyAsset, amount, static_cast<CScript>(std::vector<unsigned char>(24, 0)));
            txDummy.vout.push_back(txout);
            fDust |= IsDust(txout, model->node().getDustRelayFee());
        }
    }

    CAmount nAmount             = 0;
    CAmount nPayFee             = 0;
    CAmount nAfterFee           = 0;
    CAmount nChange             = 0;
    unsigned int nBytes         = 0;
    unsigned int nBytesInputs   = 0;
    unsigned int nQuantity      = 0;
    bool fWitness               = false;

    std::vector<COutPoint> vCoinControl;
    coinControl()->ListSelected(vCoinControl);

    size_t i = 0;
    for (const auto& out : model->wallet().getCoins(vCoinControl)) {
        if (out.depth_in_main_chain < 0) continue;

        // unselect already spent, very unlikely scenario, this could happen
        // when selected are spent elsewhere, like rpc or another computer
        const COutPoint& outpt = vCoinControl[i++];
        if (out.is_spent)
        {
            coinControl()->UnSelect(outpt);
            continue;
        }

        // Quantity
        nQuantity++;

        // Amount
        nAmount += out.txout.nValue.GetAmount();

        // Bytes
        CTxDestination address;
        int witnessversion = 0;
        std::vector<unsigned char> witnessprogram;
        if (out.txout.scriptPubKey.IsWitnessProgram(witnessversion, witnessprogram))
        {
            nBytesInputs += (32 + 4 + 1 + (107 / WITNESS_SCALE_FACTOR) + 4);
            fWitness = true;
        }
        else if(ExtractDestination(out.txout.scriptPubKey, address))
        {
            CPubKey pubkey;
<<<<<<< HEAD
            PKHash *keyid = boost::get<PKHash>(&address);
            if (keyid && model->wallet().getPubKey(CKeyID(*keyid), pubkey))
=======
            PKHash *pkhash = boost::get<PKHash>(&address);
            if (pkhash && model->wallet().getPubKey(CKeyID(*pkhash), pubkey))
>>>>>>> de5af41e
            {
                nBytesInputs += (pubkey.IsCompressed() ? 148 : 180);
            }
            else
                nBytesInputs += 148; // in all error cases, simply assume 148 here
        }
        else nBytesInputs += 148;
    }

    // calculation
    if (nQuantity > 0)
    {
        // Bytes
        nBytes = nBytesInputs + ((CoinControlDialog::payAmounts.size() > 0 ? CoinControlDialog::payAmounts.size() + 1 : 2) * 34) + 10; // always assume +1 output for change here
        if (fWitness)
        {
            // there is some fudging in these numbers related to the actual virtual transaction size calculation that will keep this estimate from being exact.
            // usually, the result will be an overestimate within a couple of satoshis so that the confirmation dialog ends up displaying a slightly smaller fee.
            // also, the witness stack size value is a variable sized integer. usually, the number of stack items will be well under the single byte var int limit.
            nBytes += 2; // account for the serialized marker and flag bytes
            nBytes += nQuantity; // account for the witness byte that holds the number of stack items for each input.
        }

        // in the subtract fee from amount case, we can tell if zero change already and subtract the bytes, so that fee calculation afterwards is accurate
        if (CoinControlDialog::fSubtractFeeFromAmount)
            if (nAmount - nPayAmount == 0)
                nBytes -= 34;

        // Fee
        nPayFee = model->wallet().getMinimumFee(nBytes, *coinControl(), nullptr /* returned_target */, nullptr /* reason */);

        if (nPayAmount > 0)
        {
            nChange = nAmount - nPayAmount;
            if (!CoinControlDialog::fSubtractFeeFromAmount)
                nChange -= nPayFee;

            // Never create dust outputs; if we would, just add the dust to the fee.
            if (nChange > 0 && nChange < MIN_CHANGE)
            {
                CTxOut txout(::policyAsset, nChange, static_cast<CScript>(std::vector<unsigned char>(24, 0)));
                if (IsDust(txout, model->node().getDustRelayFee()))
                {
                    nPayFee += nChange;
                    nChange = 0;
                    if (CoinControlDialog::fSubtractFeeFromAmount)
                        nBytes -= 34; // we didn't detect lack of change above
                }
            }

            if (nChange == 0 && !CoinControlDialog::fSubtractFeeFromAmount)
                nBytes -= 34;
        }

        // after fee
        nAfterFee = std::max<CAmount>(nAmount - nPayFee, 0);
    }

    // actually update labels
    int nDisplayUnit = BitcoinUnits::BTC;
    if (model && model->getOptionsModel())
        nDisplayUnit = model->getOptionsModel()->getDisplayUnit();

    QLabel *l1 = dialog->findChild<QLabel *>("labelCoinControlQuantity");
    QLabel *l2 = dialog->findChild<QLabel *>("labelCoinControlAmount");
    QLabel *l3 = dialog->findChild<QLabel *>("labelCoinControlFee");
    QLabel *l4 = dialog->findChild<QLabel *>("labelCoinControlAfterFee");
    QLabel *l5 = dialog->findChild<QLabel *>("labelCoinControlBytes");
    QLabel *l7 = dialog->findChild<QLabel *>("labelCoinControlLowOutput");
    QLabel *l8 = dialog->findChild<QLabel *>("labelCoinControlChange");

    // enable/disable "dust" and "change"
    dialog->findChild<QLabel *>("labelCoinControlLowOutputText")->setEnabled(nPayAmount > 0);
    dialog->findChild<QLabel *>("labelCoinControlLowOutput")    ->setEnabled(nPayAmount > 0);
    dialog->findChild<QLabel *>("labelCoinControlChangeText")   ->setEnabled(nPayAmount > 0);
    dialog->findChild<QLabel *>("labelCoinControlChange")       ->setEnabled(nPayAmount > 0);

    // stats
    l1->setText(QString::number(nQuantity));                                 // Quantity
    l2->setText(BitcoinUnits::formatWithUnit(nDisplayUnit, nAmount));        // Amount
    l3->setText(BitcoinUnits::formatWithUnit(nDisplayUnit, nPayFee));        // Fee
    l4->setText(BitcoinUnits::formatWithUnit(nDisplayUnit, nAfterFee));      // After Fee
    l5->setText(((nBytes > 0) ? ASYMP_UTF8 : "") + QString::number(nBytes));        // Bytes
    l7->setText(fDust ? tr("yes") : tr("no"));                               // Dust
    l8->setText(BitcoinUnits::formatWithUnit(nDisplayUnit, nChange));        // Change
    if (nPayFee > 0)
    {
        l3->setText(ASYMP_UTF8 + l3->text());
        l4->setText(ASYMP_UTF8 + l4->text());
        if (nChange > 0 && !CoinControlDialog::fSubtractFeeFromAmount)
            l8->setText(ASYMP_UTF8 + l8->text());
    }

    // turn label red when dust
    l7->setStyleSheet((fDust) ? "color:red;" : "");

    // tool tips
    QString toolTipDust = tr("This label turns red if any recipient receives an amount smaller than the current dust threshold.");

    // how many satoshis the estimated fee can vary per byte we guess wrong
    double dFeeVary = (nBytes != 0) ? (double)nPayFee / nBytes : 0;

    QString toolTip4 = tr("Can vary +/- %1 satoshi(s) per input.").arg(dFeeVary);

    l3->setToolTip(toolTip4);
    l4->setToolTip(toolTip4);
    l7->setToolTip(toolTipDust);
    l8->setToolTip(toolTip4);
    dialog->findChild<QLabel *>("labelCoinControlFeeText")      ->setToolTip(l3->toolTip());
    dialog->findChild<QLabel *>("labelCoinControlAfterFeeText") ->setToolTip(l4->toolTip());
    dialog->findChild<QLabel *>("labelCoinControlBytesText")    ->setToolTip(l5->toolTip());
    dialog->findChild<QLabel *>("labelCoinControlLowOutputText")->setToolTip(l7->toolTip());
    dialog->findChild<QLabel *>("labelCoinControlChangeText")   ->setToolTip(l8->toolTip());

    // Insufficient funds
    QLabel *label = dialog->findChild<QLabel *>("labelCoinControlInsuffFunds");
    if (label)
        label->setVisible(nChange < 0);
}

CCoinControl* CoinControlDialog::coinControl()
{
    static CCoinControl coin_control;
    return &coin_control;
}

void CoinControlDialog::updateView()
{
    if (!model || !model->getOptionsModel() || !model->getAddressTableModel())
        return;

    bool treeMode = ui->radioTreeMode->isChecked();

    ui->treeWidget->clear();
    ui->treeWidget->setEnabled(false); // performance, otherwise updateLabels would be called for every checked checkbox
    ui->treeWidget->setAlternatingRowColors(!treeMode);
    QFlags<Qt::ItemFlag> flgCheckbox = Qt::ItemIsSelectable | Qt::ItemIsEnabled | Qt::ItemIsUserCheckable;
    QFlags<Qt::ItemFlag> flgTristate = Qt::ItemIsSelectable | Qt::ItemIsEnabled | Qt::ItemIsUserCheckable | Qt::ItemIsTristate;

    int nDisplayUnit = model->getOptionsModel()->getDisplayUnit();

    for (const auto& coins : model->wallet().listCoins()) {
        CCoinControlWidgetItem *itemWalletAddress = new CCoinControlWidgetItem();
        itemWalletAddress->setCheckState(COLUMN_CHECKBOX, Qt::Unchecked);
        QString sWalletAddress = QString::fromStdString(EncodeDestination(coins.first));
        QString sWalletLabel = model->getAddressTableModel()->labelForAddress(sWalletAddress);
        if (sWalletLabel.isEmpty())
            sWalletLabel = tr("(no label)");

        if (treeMode)
        {
            // wallet address
            ui->treeWidget->addTopLevelItem(itemWalletAddress);

            itemWalletAddress->setFlags(flgTristate);
            itemWalletAddress->setCheckState(COLUMN_CHECKBOX, Qt::Unchecked);

            // label
            itemWalletAddress->setText(COLUMN_LABEL, sWalletLabel);

            // address
            itemWalletAddress->setText(COLUMN_ADDRESS, sWalletAddress);
        }

        CAmount nSum = 0;
        int nChildren = 0;
        for (const auto& outpair : coins.second) {
            const COutPoint& output = std::get<0>(outpair);
            const interfaces::WalletTxOut& out = std::get<1>(outpair);
            nSum += out.txout.nValue.GetAmount();
            nChildren++;

            CCoinControlWidgetItem *itemOutput;
            if (treeMode)    itemOutput = new CCoinControlWidgetItem(itemWalletAddress);
            else             itemOutput = new CCoinControlWidgetItem(ui->treeWidget);
            itemOutput->setFlags(flgCheckbox);
            itemOutput->setCheckState(COLUMN_CHECKBOX,Qt::Unchecked);

            // address
            CTxDestination outputAddress;
            QString sAddress = "";
            if(ExtractDestination(out.txout.scriptPubKey, outputAddress))
            {
                sAddress = QString::fromStdString(EncodeDestination(outputAddress));

                // if listMode or change => show bitcoin address. In tree mode, address is not shown again for direct wallet address outputs
                if (!treeMode || (!(sAddress == sWalletAddress)))
                    itemOutput->setText(COLUMN_ADDRESS, sAddress);
            }

            // label
            if (!(sAddress == sWalletAddress)) // change
            {
                // tooltip from where the change comes from
                itemOutput->setToolTip(COLUMN_LABEL, tr("change from %1 (%2)").arg(sWalletLabel).arg(sWalletAddress));
                itemOutput->setText(COLUMN_LABEL, tr("(change)"));
            }
            else if (!treeMode)
            {
                QString sLabel = model->getAddressTableModel()->labelForAddress(sAddress);
                if (sLabel.isEmpty())
                    sLabel = tr("(no label)");
                itemOutput->setText(COLUMN_LABEL, sLabel);
            }

            // amount
            itemOutput->setText(COLUMN_AMOUNT, BitcoinUnits::format(nDisplayUnit, out.txout.nValue.GetAmount()));
            itemOutput->setData(COLUMN_AMOUNT, Qt::UserRole, QVariant((qlonglong)out.txout.nValue.GetAmount())); // padding so that sorting works correctly

            // date
            itemOutput->setText(COLUMN_DATE, GUIUtil::dateTimeStr(out.time));
            itemOutput->setData(COLUMN_DATE, Qt::UserRole, QVariant((qlonglong)out.time));

            // confirmations
            itemOutput->setText(COLUMN_CONFIRMATIONS, QString::number(out.depth_in_main_chain));
            itemOutput->setData(COLUMN_CONFIRMATIONS, Qt::UserRole, QVariant((qlonglong)out.depth_in_main_chain));

            // transaction hash
            itemOutput->setData(COLUMN_ADDRESS, TxHashRole, QString::fromStdString(output.hash.GetHex()));

            // vout index
            itemOutput->setData(COLUMN_ADDRESS, VOutRole, output.n);

             // disable locked coins
            if (model->wallet().isLockedCoin(output))
            {
                coinControl()->UnSelect(output); // just to be sure
                itemOutput->setDisabled(true);
                itemOutput->setIcon(COLUMN_CHECKBOX, platformStyle->SingleColorIcon(":/icons/lock_closed"));
            }

            // set checkbox
            if (coinControl()->IsSelected(output))
                itemOutput->setCheckState(COLUMN_CHECKBOX, Qt::Checked);
        }

        // amount
        if (treeMode)
        {
            itemWalletAddress->setText(COLUMN_CHECKBOX, "(" + QString::number(nChildren) + ")");
            itemWalletAddress->setText(COLUMN_AMOUNT, BitcoinUnits::format(nDisplayUnit, nSum));
            itemWalletAddress->setData(COLUMN_AMOUNT, Qt::UserRole, QVariant((qlonglong)nSum));
        }
    }

    // expand all partially selected
    if (treeMode)
    {
        for (int i = 0; i < ui->treeWidget->topLevelItemCount(); i++)
            if (ui->treeWidget->topLevelItem(i)->checkState(COLUMN_CHECKBOX) == Qt::PartiallyChecked)
                ui->treeWidget->topLevelItem(i)->setExpanded(true);
    }

    // sort view
    sortView(sortColumn, sortOrder);
    ui->treeWidget->setEnabled(true);
}<|MERGE_RESOLUTION|>--- conflicted
+++ resolved
@@ -471,13 +471,8 @@
         else if(ExtractDestination(out.txout.scriptPubKey, address))
         {
             CPubKey pubkey;
-<<<<<<< HEAD
-            PKHash *keyid = boost::get<PKHash>(&address);
-            if (keyid && model->wallet().getPubKey(CKeyID(*keyid), pubkey))
-=======
             PKHash *pkhash = boost::get<PKHash>(&address);
             if (pkhash && model->wallet().getPubKey(CKeyID(*pkhash), pubkey))
->>>>>>> de5af41e
             {
                 nBytesInputs += (pubkey.IsCompressed() ? 148 : 180);
             }
