<TS version="2.1" language="uk">
<context>
    <name>AddressBookPage</name>
    <message>
        <source>Right-click to edit address or label</source>
        <translation type="unfinished">Клацніть правою кнопкою миші для редагування адреси або мітки</translation>
    </message>
    <message>
        <source>Create a new address</source>
        <translation type="unfinished">Створити нову адресу</translation>
    </message>
    <message>
        <source>&amp;New</source>
        <translation type="unfinished">&amp;Новий</translation>
    </message>
    <message>
        <source>Copy the currently selected address to the system clipboard</source>
        <translation type="unfinished">Копіювати виділену адресу в буфер обміну</translation>
    </message>
    <message>
        <source>&amp;Copy</source>
        <translation type="unfinished">&amp;Копіювати</translation>
    </message>
    <message>
        <source>C&amp;lose</source>
        <translation type="unfinished">&amp;Закрити</translation>
    </message>
    <message>
        <source>Delete the currently selected address from the list</source>
        <translation type="unfinished">Вилучити вибрану адресу з переліку</translation>
    </message>
    <message>
        <source>Enter address or label to search</source>
        <translation type="unfinished">Введіть адресу чи мітку для пошуку</translation>
    </message>
    <message>
        <source>Export the data in the current tab to a file</source>
        <translation type="unfinished">Експортувати дані з поточної вкладки в файл</translation>
    </message>
    <message>
        <source>&amp;Export</source>
        <translation type="unfinished">&amp;Экспорт</translation>
    </message>
    <message>
        <source>&amp;Delete</source>
        <translation type="unfinished">&amp;Видалити</translation>
    </message>
    <message>
        <source>Choose the address to send coins to</source>
        <translation type="unfinished">Оберіть адресу для відправки монет</translation>
    </message>
    <message>
        <source>Choose the address to receive coins with</source>
        <translation type="unfinished">Оберіть адресу для отримання монет</translation>
    </message>
    <message>
        <source>C&amp;hoose</source>
        <translation type="unfinished">&amp;Вибрати</translation>
    </message>
    <message>
        <source>Sending addresses</source>
        <translation type="unfinished">Адреси відправлення</translation>
    </message>
    <message>
        <source>Receiving addresses</source>
        <translation type="unfinished">Адреси отримання</translation>
    </message>
    <message>
        <source>These are your Bitcoin addresses for sending payments. Always check the amount and the receiving address before sending coins.</source>
        <translation type="unfinished">Це ваші адреси Bitcoin для надсилання платежів. Завжди перевіряйте суму та адресу одержувача перед відправленням монет.</translation>
    </message>
    <message>
        <source>These are your Bitcoin addresses for receiving payments. Use the 'Create new receiving address' button in the receive tab to create new addresses.
Signing is only possible with addresses of the type 'legacy'.</source>
        <translation type="unfinished">Це ваші Біткоїн адреси для отримання платежів. Використовуйте кнопку "Створити нову адресу для отримання" на вкладці отримання, щоб створити нові адреси.
Підпис можливий лише з адресами типу "legacy".</translation>
    </message>
    <message>
        <source>&amp;Copy Address</source>
        <translation type="unfinished">Копіювати &amp;адресу</translation>
    </message>
    <message>
        <source>Copy &amp;Label</source>
        <translation type="unfinished">Копіювати &amp;мітку</translation>
    </message>
    <message>
        <source>&amp;Edit</source>
        <translation type="unfinished">&amp;Редагувати</translation>
    </message>
    <message>
        <source>Export Address List</source>
        <translation type="unfinished">Експортувати список адрес</translation>
    </message>
    <message>
        <source>Comma separated file</source>
        <extracomment>Expanded name of the CSV file format. See: https://en.wikipedia.org/wiki/Comma-separated_values.</extracomment>
        <translation type="unfinished">Файл CSV</translation>
    </message>
    <message>
        <source>There was an error trying to save the address list to %1. Please try again.</source>
        <extracomment>An error message. %1 is a stand-in argument for the name of the file we attempted to save to.</extracomment>
        <translation type="unfinished">Виникла помилка при спробі зберігання адрес до %1. Спробуйте ще раз.</translation>
    </message>
    <message>
        <source>Exporting Failed</source>
        <translation type="unfinished">Помилка експорту</translation>
    </message>
</context>
<context>
    <name>AddressTableModel</name>
    <message>
        <source>Label</source>
        <translation type="unfinished">Мітка</translation>
    </message>
    <message>
        <source>Address</source>
        <translation type="unfinished">Адреса</translation>
    </message>
    <message>
        <source>(no label)</source>
        <translation type="unfinished">(без мітки)</translation>
    </message>
</context>
<context>
    <name>AskPassphraseDialog</name>
    <message>
        <source>Passphrase Dialog</source>
        <translation type="unfinished">Діалог введення паролю</translation>
    </message>
    <message>
        <source>Enter passphrase</source>
        <translation type="unfinished">Введіть пароль</translation>
    </message>
    <message>
        <source>New passphrase</source>
        <translation type="unfinished">Новий пароль</translation>
    </message>
    <message>
        <source>Repeat new passphrase</source>
        <translation type="unfinished">Повторіть пароль</translation>
    </message>
    <message>
        <source>Show passphrase</source>
        <translation type="unfinished">Показати парольну фразу</translation>
    </message>
    <message>
        <source>Encrypt wallet</source>
        <translation type="unfinished">Зашифрувати гаманець</translation>
    </message>
    <message>
        <source>This operation needs your wallet passphrase to unlock the wallet.</source>
        <translation type="unfinished">Ця операція потребує пароль для розблокування гаманця.</translation>
    </message>
    <message>
        <source>Unlock wallet</source>
        <translation type="unfinished">Розблокувати гаманець</translation>
    </message>
    <message>
        <source>Change passphrase</source>
        <translation type="unfinished">Змінити пароль</translation>
    </message>
    <message>
        <source>Confirm wallet encryption</source>
        <translation type="unfinished">Підтвердить шифрування гаманця</translation>
    </message>
    <message>
        <source>Warning: If you encrypt your wallet and lose your passphrase, you will &lt;b&gt;LOSE ALL OF YOUR BITCOINS&lt;/b&gt;!</source>
        <translation type="unfinished">Увага: Якщо ви зашифруєте гаманець і забудете пароль, ви &lt;b&gt;ВТРАТИТЕ ВСІ СВОЇ БІТКОЇНИ&lt;/b&gt;!</translation>
    </message>
    <message>
        <source>Are you sure you wish to encrypt your wallet?</source>
        <translation type="unfinished">Ви справді бажаєте зашифрувати свій гаманець?</translation>
    </message>
    <message>
        <source>Wallet encrypted</source>
        <translation type="unfinished">Гаманець зашифровано</translation>
    </message>
    <message>
        <source>Enter the new passphrase for the wallet.&lt;br/&gt;Please use a passphrase of &lt;b&gt;ten or more random characters&lt;/b&gt;, or &lt;b&gt;eight or more words&lt;/b&gt;.</source>
        <translation type="unfinished">Введіть новий пароль для гаманця.&lt;br/&gt;Використовуйте пароль з &lt;b&gt;десяти або більше випадкових символів&lt;/b&gt;, або &lt;b&gt;вісім або більше слів&lt;/b&gt;.</translation>
    </message>
    <message>
        <source>Enter the old passphrase and new passphrase for the wallet.</source>
        <translation type="unfinished">Введіть стару та нову парольну фразу для гаманця.</translation>
    </message>
    <message>
        <source>Remember that encrypting your wallet cannot fully protect your bitcoins from being stolen by malware infecting your computer.</source>
        <translation type="unfinished">Пам’ятайте, що шифрування гаманця не може повністю захистити ваші біткоїни від крадіжки, у випадку якщо ваш комп’ютер буде інфіковано шкідливими програмами.</translation>
    </message>
    <message>
        <source>Wallet to be encrypted</source>
        <translation type="unfinished">Гаманець, який потрібно зашифрувати</translation>
    </message>
    <message>
        <source>Your wallet is about to be encrypted. </source>
        <translation type="unfinished">Ваш гаманець буде зашифровано.</translation>
    </message>
    <message>
        <source>Your wallet is now encrypted. </source>
        <translation type="unfinished">Ваш гаманець зашифровано.</translation>
    </message>
    <message>
        <source>IMPORTANT: Any previous backups you have made of your wallet file should be replaced with the newly generated, encrypted wallet file. For security reasons, previous backups of the unencrypted wallet file will become useless as soon as you start using the new, encrypted wallet.</source>
        <translation type="unfinished">ВАЖЛИВО: Всі попередні резервні копії, які ви зробили з вашого файлу гаманця повинні бути замінені новоствореним, зашифрованим файлом гаманця. З міркувань безпеки, попередні резервні копії незашифрованого файлу гаманця стануть непридатними одразу ж, як тільки ви почнете використовувати новий, зашифрований гаманець.</translation>
    </message>
    <message>
        <source>Wallet encryption failed</source>
        <translation type="unfinished">Не вдалося зашифрувати гаманець</translation>
    </message>
    <message>
        <source>Wallet encryption failed due to an internal error. Your wallet was not encrypted.</source>
        <translation type="unfinished">Виникла помилка під час шифрування гаманця. Ваш гаманець не було зашифровано.</translation>
    </message>
    <message>
        <source>The supplied passphrases do not match.</source>
        <translation type="unfinished">Введені паролі не співпадають.</translation>
    </message>
    <message>
        <source>Wallet unlock failed</source>
        <translation type="unfinished">Не вдалося розблокувати гаманець</translation>
    </message>
    <message>
        <source>The passphrase entered for the wallet decryption was incorrect.</source>
        <translation type="unfinished">Введено невірний пароль.</translation>
    </message>
    <message>
        <source>Wallet passphrase was successfully changed.</source>
        <translation type="unfinished">Пароль було успішно змінено.</translation>
    </message>
    <message>
        <source>Warning: The Caps Lock key is on!</source>
        <translation type="unfinished">Увага: ввімкнено Caps Lock!</translation>
    </message>
</context>
<context>
    <name>BanTableModel</name>
    <message>
        <source>IP/Netmask</source>
        <translation type="unfinished">IP/Маска підмережі</translation>
    </message>
    <message>
        <source>Banned Until</source>
        <translation type="unfinished">Заблоковано до</translation>
    </message>
</context>
<context>
    <name>BitcoinApplication</name>
    <message>
        <source>Runaway exception</source>
        <translation type="unfinished">Небажана виняткова ситуація</translation>
    </message>
    <message>
        <source>A fatal error occurred. %1 can no longer continue safely and will quit.</source>
        <translation type="unfinished">Сталася критична помилка. %1 більше не може продовжувати безпечно і завершить роботу.</translation>
    </message>
    <message>
        <source>Internal error</source>
        <translation type="unfinished">Внутрішня помилка</translation>
    </message>
    <message>
        <source>An internal error occurred. %1 will attempt to continue safely. This is an unexpected bug which can be reported as described below.</source>
        <translation type="unfinished">Виникла внутрішня помилка. %1 спробує безпечно продовжити роботу. Можете повідомити про цю неочікувану помилку, як це описано нижче.</translation>
    </message>
</context>
<context>
    <name>QObject</name>
    <message>
        <source>Do you want to reset settings to default values, or to abort without making changes?</source>
        <extracomment>Explanatory text shown on startup when the settings file cannot be read. Prompts user to make a choice between resetting or aborting.</extracomment>
        <translation type="unfinished">Скинути налаштування до стандартних значень чи скасувати без змін?</translation>
    </message>
    <message>
        <source>A fatal error occurred. Check that settings file is writable, or try running with -nosettings.</source>
        <extracomment>Explanatory text shown on startup when the settings file could not be written. Prompts user to check that we have the ability to write to the file. Explains that the user has the option of running without a settings file.</extracomment>
        <translation type="unfinished">Сталася критична помилка. Перевірте, чи файл налаштувань доступний для запису, або спробуйте запустити з -nosettings.</translation>
    </message>
    <message>
        <source>Error: Specified data directory "%1" does not exist.</source>
        <translation type="unfinished">Помилка: Вказаного каталогу даних «%1» не існує.</translation>
    </message>
    <message>
        <source>Error: Cannot parse configuration file: %1.</source>
        <translation type="unfinished">Помилка: Не вдалося проаналізувати файл конфігурації: %1.</translation>
    </message>
    <message>
        <source>Error: %1</source>
        <translation type="unfinished">Помилка: %1</translation>
    </message>
    <message>
        <source>%1 didn't yet exit safely…</source>
        <translation type="unfinished">Робота %1 ще не завершена безпечно…</translation>
    </message>
    <message>
        <source>unknown</source>
        <translation type="unfinished">невідомо</translation>
    </message>
    <message>
        <source>Amount</source>
        <translation type="unfinished">Кількість</translation>
    </message>
    <message>
        <source>Enter a Bitcoin address (e.g. %1)</source>
        <translation type="unfinished">Введіть біткоїн-адресу (наприклад, %1)</translation>
    </message>
    <message>
        <source>Unroutable</source>
        <translation type="unfinished">Немає маршруту</translation>
    </message>
    <message>
        <source>Internal</source>
        <translation type="unfinished">Внутрішнє</translation>
    </message>
    <message>
        <source>Inbound</source>
        <extracomment>An inbound connection from a peer. An inbound connection is a connection initiated by a peer.</extracomment>
        <translation type="unfinished">Вхідний</translation>
    </message>
    <message>
        <source>Outbound</source>
        <extracomment>An outbound connection to a peer. An outbound connection is a connection initiated by us.</extracomment>
        <translation type="unfinished">Вихідний</translation>
    </message>
    <message>
        <source>Full Relay</source>
        <extracomment>Peer connection type that relays all network information.</extracomment>
        <translation type="unfinished">Повна ретрансляція</translation>
    </message>
    <message>
        <source>Block Relay</source>
        <extracomment>Peer connection type that relays network information about blocks and not transactions or addresses.</extracomment>
        <translation type="unfinished">Ретрансляція блоків</translation>
    </message>
    <message>
        <source>Manual</source>
        <extracomment>Peer connection type established manually through one of several methods.</extracomment>
        <translation type="unfinished">За запитом</translation>
    </message>
    <message>
        <source>Feeler</source>
        <extracomment>Short-lived peer connection type that tests the aliveness of known addresses.</extracomment>
        <translation type="unfinished">Щуп</translation>
    </message>
    <message>
        <source>Address Fetch</source>
        <extracomment>Short-lived peer connection type that solicits known addresses from a peer.</extracomment>
        <translation type="unfinished">Отримування адрес</translation>
    </message>
    <message>
        <source>%1 d</source>
        <translation type="unfinished">%1 д</translation>
    </message>
    <message>
        <source>%1 h</source>
        <translation type="unfinished">%1 год</translation>
    </message>
    <message>
        <source>%1 m</source>
        <translation type="unfinished">%1 хв</translation>
    </message>
    <message>
        <source>%1 s</source>
        <translation type="unfinished">%1 с</translation>
    </message>
    <message>
        <source>None</source>
        <translation type="unfinished">Відсутні</translation>
    </message>
    <message>
        <source>N/A</source>
        <translation type="unfinished">Н/Д</translation>
    </message>
    <message>
        <source>%1 ms</source>
        <translation type="unfinished">%1 мс</translation>
    </message>
    <message numerus="yes">
        <source>%n second(s)</source>
        <translation type="unfinished">
            <numerusform>%n секунда</numerusform>
            <numerusform>%n секунди</numerusform>
            <numerusform>%n секунд</numerusform>
        </translation>
    </message>
    <message numerus="yes">
        <source>%n minute(s)</source>
        <translation type="unfinished">
            <numerusform>%n хвилина</numerusform>
            <numerusform>%n хвилини</numerusform>
            <numerusform>%n хвилин</numerusform>
        </translation>
    </message>
    <message numerus="yes">
        <source>%n hour(s)</source>
        <translation type="unfinished">
            <numerusform>%n година</numerusform>
            <numerusform>%n години</numerusform>
            <numerusform>%n годин</numerusform>
        </translation>
    </message>
    <message numerus="yes">
        <source>%n day(s)</source>
        <translation type="unfinished">
            <numerusform>%n день</numerusform>
            <numerusform>%n дні</numerusform>
            <numerusform>%n днів</numerusform>
        </translation>
    </message>
    <message numerus="yes">
        <source>%n week(s)</source>
        <translation type="unfinished">
            <numerusform>%n тиждень</numerusform>
            <numerusform>%n тижні</numerusform>
            <numerusform>%n тижнів</numerusform>
        </translation>
    </message>
    <message>
        <source>%1 and %2</source>
        <translation type="unfinished">%1 та %2</translation>
    </message>
    <message numerus="yes">
        <source>%n year(s)</source>
        <translation type="unfinished">
            <numerusform>%n рік</numerusform>
            <numerusform>%n роки</numerusform>
            <numerusform>%n років</numerusform>
        </translation>
    </message>
    <message>
        <source>%1 B</source>
        <translation type="unfinished">%1 Б</translation>
    </message>
    <message>
        <source>%1 kB</source>
        <translation type="unfinished">%1 кБ</translation>
    </message>
    <message>
        <source>%1 MB</source>
        <translation type="unfinished">%1 МБ</translation>
    </message>
    <message>
        <source>%1 GB</source>
        <translation type="unfinished">%1 ГБ</translation>
    </message>
</context>
<context>
    <name>bitcoin-core</name>
    <message>
        <source>Settings file could not be read</source>
        <translation type="unfinished">Не вдалося прочитати файл налаштувань</translation>
    </message>
    <message>
        <source>Settings file could not be written</source>
        <translation type="unfinished">Не вдалося записати файл налаштувань</translation>
    </message>
    <message>
        <source>The %s developers</source>
        <translation type="unfinished">Розробники %s</translation>
    </message>
    <message>
        <source>%s corrupt. Try using the wallet tool bitcoin-wallet to salvage or restoring a backup.</source>
        <translation type="unfinished">%s пошкоджено. Спробуйте скористатися інструментом гаманця bitcoin-wallet для відновлення або відновлення резервної копії.</translation>
    </message>
    <message>
        <source>-maxtxfee is set very high! Fees this large could be paid on a single transaction.</source>
        <translation type="unfinished">Встановлено дуже велике значення -maxtxfee! Такі великі комісії можуть бути сплачені окремою транзакцією.</translation>
    </message>
    <message>
        <source>Cannot downgrade wallet from version %i to version %i. Wallet version unchanged.</source>
        <translation type="unfinished">Не вдалося понизити версію гаманця з %i на %i. Версія гаманця залишилася без змін.</translation>
    </message>
    <message>
        <source>Cannot obtain a lock on data directory %s. %s is probably already running.</source>
        <translation type="unfinished">Не вдалося заблокувати каталог даних %s. %s, ймовірно, вже працює.</translation>
    </message>
    <message>
        <source>Cannot upgrade a non HD split wallet from version %i to version %i without upgrading to support pre-split keypool. Please use version %i or no version specified.</source>
        <translation type="unfinished">Не вдалося оновити розділений не-HD гаманець з версії %i до версії %i без оновлення для підтримки попередньо розділеного пула ключів. Використовуйте версію %i або не вказуйте версію.</translation>
    </message>
    <message>
        <source>Distributed under the MIT software license, see the accompanying file %s or %s</source>
        <translation type="unfinished">Розповсюджується за ліцензією на програмне забезпечення MIT, дивіться супровідний файл %s або %s</translation>
    </message>
    <message>
        <source>Error reading %s! All keys read correctly, but transaction data or address book entries might be missing or incorrect.</source>
        <translation type="unfinished">Помилка читання %s! Всі ключі зчитано правильно, але записи в адресній книзі, або дані транзакцій можуть бути відсутніми чи невірними.</translation>
    </message>
    <message>
        <source>Error reading %s! Transaction data may be missing or incorrect. Rescanning wallet.</source>
        <translation type="unfinished">Помилка читання %s! Дані транзакцій можуть бути відсутніми чи невірними. Повторне сканування гаманця.</translation>
    </message>
    <message>
        <source>Error: Dumpfile format record is incorrect. Got "%s", expected "format".</source>
        <translation type="unfinished">Помилка: Неправильний запис формату файлу дампа. Отримано "%s", очікується "format".</translation>
    </message>
    <message>
        <source>Error: Dumpfile identifier record is incorrect. Got "%s", expected "%s".</source>
        <translation type="unfinished">Помилка: Неправильний запис ідентифікатора файлу дампа. Отримано "%s", очікується "%s".</translation>
    </message>
    <message>
        <source>Error: Dumpfile version is not supported. This version of bitcoin-wallet only supports version 1 dumpfiles. Got dumpfile with version %s</source>
        <translation type="unfinished">Помилка: Версія файлу дампа не підтримується. Ця версія bitcoin-wallet підтримує лише файли дампа версії 1. Отримано файл дампа версії %s</translation>
    </message>
    <message>
        <source>Error: Legacy wallets only support the "legacy", "p2sh-segwit", and "bech32" address types</source>
        <translation type="unfinished">Помилка: Застарілі гаманці підтримують тільки адреси типів "legacy", "p2sh-segwit" та "bech32"</translation>
    </message>
    <message>
        <source>Error: Listening for incoming connections failed (listen returned error %s)</source>
        <translation type="unfinished">Помилка: Не вдалося налаштувати прослуховування вхідних підключень (listen повернув помилку: %s)</translation>
    </message>
    <message>
        <source>Fee estimation failed. Fallbackfee is disabled. Wait a few blocks or enable -fallbackfee.</source>
        <translation type="unfinished">Оцінка комісії не вдалася. Fallbackfee вимкнено. Зачекайте кілька блоків або ввімкніть -fallbackfee.</translation>
    </message>
    <message>
        <source>File %s already exists. If you are sure this is what you want, move it out of the way first.</source>
        <translation type="unfinished">Файл %s уже існує. Якщо ви дійсно бажаєте цього, спочатку видалить його.</translation>
    </message>
    <message>
        <source>Invalid amount for -maxtxfee=&lt;amount&gt;: '%s' (must be at least the minrelay fee of %s to prevent stuck transactions)</source>
        <translation type="unfinished">Неприпустима сума для -maxtxfee = &lt;amount&gt;: '%s' (плата повинна бути, принаймні %s, щоб запобігти зависанню транзакцій)</translation>
    </message>
    <message>
        <source>Invalid or corrupt peers.dat (%s). If you believe this is a bug, please report it to %s. As a workaround, you can move the file (%s) out of the way (rename, move, or delete) to have a new one created on the next start.</source>
        <translation type="unfinished">Неприпустимий або пошкоджений peers.dat (%s). Якщо ви вважаєте, що сталася помилка, повідомте про неї до %s. Щоб уникнути цієї проблеми, можна прибрати (перейменувати, перемістити або видалити) цей файл (%s), щоб під час наступного запуску створити новий.</translation>
    </message>
    <message>
        <source>More than one onion bind address is provided. Using %s for the automatically created Tor onion service.</source>
        <translation type="unfinished">Надано більше однієї адреси прив'язки служби Tor. Використання %s для автоматично створеної служби Tor.</translation>
    </message>
    <message>
        <source>No dump file provided. To use createfromdump, -dumpfile=&lt;filename&gt; must be provided.</source>
        <translation type="unfinished">Не вказано файл дампа. Щоб використовувати createfromdump, потрібно вказати-dumpfile=&lt;filename&gt;.</translation>
    </message>
    <message>
        <source>No dump file provided. To use dump, -dumpfile=&lt;filename&gt; must be provided.</source>
        <translation type="unfinished">Не вказано файл дампа. Щоб використовувати dump, потрібно вказати -dumpfile=&lt;filename&gt;.</translation>
    </message>
    <message>
        <source>No wallet file format provided. To use createfromdump, -format=&lt;format&gt; must be provided.</source>
        <translation type="unfinished">Не вказано формат файлу гаманця. Щоб використовувати createfromdump, потрібно вказати -format=&lt;format&gt;.</translation>
    </message>
    <message>
        <source>Please check that your computer's date and time are correct! If your clock is wrong, %s will not work properly.</source>
        <translation type="unfinished">Перевірте правильність дати та часу свого комп'ютера. Якщо ваш годинник налаштовано невірно, %s не буде працювати належним чином.</translation>
    </message>
    <message>
        <source>Please contribute if you find %s useful. Visit %s for further information about the software.</source>
        <translation type="unfinished">Будь ласка, зробіть внесок, якщо ви знаходите %s корисним. Відвідайте %s для отримання додаткової інформації про програмне забезпечення.</translation>
    </message>
    <message>
        <source>Prune configured below the minimum of %d MiB.  Please use a higher number.</source>
        <translation type="unfinished">Встановлений розмір ланцюжка блоків є замалим (меншим за %d МіБ). Використовуйте більший розмір.</translation>
    </message>
    <message>
        <source>Prune: last wallet synchronisation goes beyond pruned data. You need to -reindex (download the whole blockchain again in case of pruned node)</source>
        <translation type="unfinished">Операція скорочення: остання синхронізація вмісту гаманцю не обмежується діями над скороченими даними. Вам необхідно зробити повторну індексацію -reindex (заново завантажити весь блокчейн, якщо використовується скорочення)</translation>
    </message>
    <message>
        <source>SQLiteDatabase: Unknown sqlite wallet schema version %d. Only version %d is supported</source>
        <translation type="unfinished">SQLiteDatabase: Невідома версія схеми гаманця %d. Підтримується лише версія %d</translation>
    </message>
    <message>
        <source>The block database contains a block which appears to be from the future. This may be due to your computer's date and time being set incorrectly. Only rebuild the block database if you are sure that your computer's date and time are correct</source>
        <translation type="unfinished">Схоже, що база даних блоків містить блок з майбутнього. Це може статися із-за некоректно встановленої дати та/або часу. Перебудовуйте базу даних блоків лише тоді, коли ви переконані, що встановлено правильну дату і час</translation>
    </message>
    <message>
        <source>The block index db contains a legacy 'txindex'. To clear the occupied disk space, run a full -reindex, otherwise ignore this error. This error message will not be displayed again.</source>
        <translation type="unfinished">База даних індексу блоків містить 'txindex', що не підтримується. Щоб звільнити місце на диску, запустить повний -reindex, або ігноруйте цю помилку. Це повідомлення більше не відображатиметься.</translation>
    </message>
    <message>
        <source>The transaction amount is too small to send after the fee has been deducted</source>
        <translation type="unfinished">Залишок від суми транзакції зі сплатою комісії занадто малий</translation>
    </message>
    <message>
        <source>This error could occur if this wallet was not shutdown cleanly and was last loaded using a build with a newer version of Berkeley DB. If so, please use the software that last loaded this wallet</source>
        <translation type="unfinished">Ця помилка може статися, якщо цей гаманець не був коректно закритий і востаннє завантажений за допомогою збірки з новою версією Berkeley DB. Якщо так, використовуйте програмне забезпечення, яке востаннє завантажувало цей гаманець</translation>
    </message>
    <message>
        <source>This is a pre-release test build - use at your own risk - do not use for mining or merchant applications</source>
        <translation type="unfinished">Це перед-релізна тестова збірка - використовуйте на свій власний ризик - не використовуйте для майнінгу або в торговельних додатках</translation>
    </message>
    <message>
        <source>This is the maximum transaction fee you pay (in addition to the normal fee) to prioritize partial spend avoidance over regular coin selection.</source>
        <translation type="unfinished">Це максимальна комісія за транзакцію, яку ви сплачуєте (на додаток до звичайної комісії), щоб надавати пріоритет частковому уникненню витрат перед регулярним вибором монет.</translation>
    </message>
    <message>
        <source>This is the transaction fee you may discard if change is smaller than dust at this level</source>
        <translation type="unfinished">Це комісія за транзакцію, яку ви можете відкинути, якщо решта менша, ніж пил на цьому рівні</translation>
    </message>
    <message>
        <source>This is the transaction fee you may pay when fee estimates are not available.</source>
        <translation type="unfinished">Це комісія за транзакцію, яку ви можете сплатити, коли кошторисна вартість недоступна.</translation>
    </message>
    <message>
        <source>Total length of network version string (%i) exceeds maximum length (%i). Reduce the number or size of uacomments.</source>
        <translation type="unfinished">Загальна довжина рядку мережевої версії (%i) перевищує максимально допустиму (%i). Зменшіть число чи розмір коментарів клієнта користувача.</translation>
    </message>
    <message>
        <source>Unable to replay blocks. You will need to rebuild the database using -reindex-chainstate.</source>
        <translation type="unfinished">Неможливо відтворити блоки. Вам потрібно буде перебудувати базу даних, використовуючи -reindex-chainstate.</translation>
    </message>
    <message>
        <source>Unknown wallet file format "%s" provided. Please provide one of "bdb" or "sqlite".</source>
        <translation type="unfinished">Вказано невідомий формат "%s" файлу гаманця. Укажіть "bdb" або "sqlite".</translation>
    </message>
    <message>
        <source>Warning: Dumpfile wallet format "%s" does not match command line specified format "%s".</source>
        <translation type="unfinished">Попередження: Формат "%s" файлу дампа гаманця не збігається з форматом "%s", що зазначений у командному рядку.</translation>
    </message>
    <message>
        <source>Warning: Private keys detected in wallet {%s} with disabled private keys</source>
        <translation type="unfinished">Попередження: Приватні ключі виявлено в гаманці {%s} з відключеними приватними ключами</translation>
    </message>
    <message>
        <source>Warning: We do not appear to fully agree with our peers! You may need to upgrade, or other nodes may need to upgrade.</source>
        <translation type="unfinished">Попередження: Неможливо досягти консенсусу з підключеними учасниками! Вам, або іншим вузлам необхідно оновити програмне забезпечення.</translation>
    </message>
    <message>
        <source>Witness data for blocks after height %d requires validation. Please restart with -reindex.</source>
        <translation type="unfinished">Дані witness для блоків з висотою більше %d потребують перевірки. Перезапустіть з -reindex.</translation>
    </message>
    <message>
        <source>You need to rebuild the database using -reindex to go back to unpruned mode.  This will redownload the entire blockchain</source>
        <translation type="unfinished">Вам необхідно перебудувати базу даних з використанням -reindex для завантаження повного ланцюжка блоків.</translation>
    </message>
    <message>
        <source>%s is set very high!</source>
        <translation type="unfinished">%s встановлено дуже високо!</translation>
    </message>
    <message>
        <source>-maxmempool must be at least %d MB</source>
        <translation type="unfinished">-maxmempool має бути не менше %d МБ</translation>
    </message>
    <message>
        <source>A fatal internal error occurred, see debug.log for details</source>
        <translation type="unfinished">Сталася критична внутрішня помилка, дивіться подробиці в debug.log</translation>
    </message>
    <message>
        <source>Cannot resolve -%s address: '%s'</source>
        <translation type="unfinished">Не вдалося перетворити -%s адресу: '%s'</translation>
    </message>
    <message>
        <source>Cannot set -forcednsseed to true when setting -dnsseed to false.</source>
        <translation type="unfinished">Не вдалося встановити для параметра -forcednsseed значення "true", коли параметр -dnsseed має значення "false".</translation>
    </message>
    <message>
        <source>Cannot set -peerblockfilters without -blockfilterindex.</source>
        <translation type="unfinished">Не вдалося встановити -peerblockfilters без -blockfilterindex.</translation>
    </message>
    <message>
        <source>Cannot write to data directory '%s'; check permissions.</source>
        <translation type="unfinished">Неможливо записати до каталогу даних '%s'; перевірте дозвіли.</translation>
    </message>
    <message>
        <source>The -txindex upgrade started by a previous version cannot be completed. Restart with the previous version or run a full -reindex.</source>
        <translation type="unfinished">Оновлення -txindex, що було почате попередньою версією, не вдалося завершити. Перезапустить попередню версію або виконайте повний -reindex.</translation>
    </message>
    <message>
        <source>Config setting for %s only applied on %s network when in [%s] section.</source>
        <translation type="unfinished">Налаштування конфігурації %s застосовується лише для мережі %s у розділі [%s].</translation>
    </message>
    <message>
        <source>Copyright (C) %i-%i</source>
        <translation type="unfinished">Всі права збережено. %i-%i</translation>
    </message>
    <message>
        <source>Corrupted block database detected</source>
        <translation type="unfinished">Виявлено пошкоджений блок бази даних</translation>
    </message>
    <message>
        <source>Could not find asmap file %s</source>
        <translation type="unfinished">Неможливо знайти asmap файл %s</translation>
    </message>
    <message>
        <source>Could not parse asmap file %s</source>
        <translation type="unfinished">Неможливо проаналізувати asmap файл %s</translation>
    </message>
    <message>
        <source>Disk space is too low!</source>
        <translation type="unfinished">Місця на диску занадто мало!</translation>
    </message>
    <message>
        <source>Do you want to rebuild the block database now?</source>
        <translation type="unfinished">Перебудувати базу даних блоків зараз?</translation>
    </message>
    <message>
        <source>Done loading</source>
        <translation type="unfinished">Завантаження завершено</translation>
    </message>
    <message>
        <source>Dump file %s does not exist.</source>
        <translation type="unfinished">Файл дампа %s не існує.</translation>
    </message>
    <message>
        <source>Error creating %s</source>
        <translation type="unfinished">Помилка створення %s</translation>
    </message>
    <message>
        <source>Error initializing block database</source>
        <translation type="unfinished">Помилка ініціалізації бази даних блоків</translation>
    </message>
    <message>
        <source>Error initializing wallet database environment %s!</source>
        <translation type="unfinished">Помилка ініціалізації середовища бази даних гаманця %s!</translation>
    </message>
    <message>
        <source>Error loading %s</source>
        <translation type="unfinished">Помилка завантаження %s</translation>
    </message>
    <message>
        <source>Error loading %s: Private keys can only be disabled during creation</source>
        <translation type="unfinished">Помилка завантаження %s: Приватні ключі можуть бути тільки вимкнені при створенні</translation>
    </message>
    <message>
        <source>Error loading %s: Wallet corrupted</source>
        <translation type="unfinished">Помилка завантаження %s: Гаманець пошкоджено</translation>
    </message>
    <message>
        <source>Error loading %s: Wallet requires newer version of %s</source>
        <translation type="unfinished">Помилка завантаження %s: Гаманець потребує новішої версії %s</translation>
    </message>
    <message>
        <source>Error loading block database</source>
        <translation type="unfinished">Помилка завантаження бази даних блоків</translation>
    </message>
    <message>
        <source>Error opening block database</source>
        <translation type="unfinished">Помилка відкриття блока бази даних</translation>
    </message>
    <message>
        <source>Error reading from database, shutting down.</source>
        <translation type="unfinished">Помилка читання бази даних, завершення роботи.</translation>
    </message>
    <message>
        <source>Error reading next record from wallet database</source>
        <translation type="unfinished">Помилка зчитування наступного запису з бази даних гаманця</translation>
    </message>
    <message>
        <source>Error upgrading chainstate database</source>
        <translation type="unfinished">Помилка оновлення бази даних стану ланцюжка</translation>
    </message>
    <message>
        <source>Error: Couldn't create cursor into database</source>
        <translation type="unfinished">Помилка: Неможливо створити курсор в базі даних</translation>
    </message>
    <message>
        <source>Error: Disk space is low for %s</source>
        <translation type="unfinished">Помилка: для %s бракує місця на диску</translation>
    </message>
    <message>
        <source>Error: Dumpfile checksum does not match. Computed %s, expected %s</source>
        <translation type="unfinished">Помилка: Контрольна сума файлу дампа не збігається. Обчислено %s, очікується %s</translation>
    </message>
    <message>
        <source>Error: Got key that was not hex: %s</source>
        <translation type="unfinished">Помилка: Отримано ключ, що не є hex: %s</translation>
    </message>
    <message>
        <source>Error: Got value that was not hex: %s</source>
        <translation type="unfinished">Помилка: Отримано значення, що не є hex: %s</translation>
    </message>
    <message>
        <source>Error: Keypool ran out, please call keypoolrefill first</source>
        <translation type="unfinished">Помилка: Бракує ключів у пулі, виконайте спочатку keypoolrefill</translation>
    </message>
    <message>
        <source>Error: Missing checksum</source>
        <translation type="unfinished">Помилка: Відсутня контрольна сума</translation>
    </message>
    <message>
        <source>Error: No %s addresses available.</source>
        <translation type="unfinished">Помилка:  Немає доступних %s адрес.</translation>
    </message>
    <message>
        <source>Error: Unable to parse version %u as a uint32_t</source>
        <translation type="unfinished">Помилка: Не вдалося проаналізувати версію %u як uint32_t</translation>
    </message>
    <message>
        <source>Error: Unable to write record to new wallet</source>
        <translation type="unfinished">Помилка: Не вдалося додати запис до нового гаманця</translation>
    </message>
    <message>
        <source>Failed to listen on any port. Use -listen=0 if you want this.</source>
        <translation type="unfinished">Не вдалося слухати на жодному порту. Використовуйте -listen=0, якщо ви хочете цього.</translation>
    </message>
    <message>
        <source>Failed to rescan the wallet during initialization</source>
        <translation type="unfinished">Помилка повторного сканування гаманця під час ініціалізації</translation>
    </message>
    <message>
        <source>Failed to verify database</source>
        <translation type="unfinished">Не вдалося перевірити базу даних</translation>
    </message>
    <message>
        <source>Fee rate (%s) is lower than the minimum fee rate setting (%s)</source>
        <translation type="unfinished">Ставка комісії (%s) нижча за встановлену мінімальну ставку комісії (%s)</translation>
    </message>
    <message>
        <source>Ignoring duplicate -wallet %s.</source>
        <translation type="unfinished">Ігнорування дубліката -wallet %s.</translation>
    </message>
    <message>
        <source>Importing…</source>
        <translation type="unfinished">Імпорт…</translation>
    </message>
    <message>
        <source>Incorrect or no genesis block found. Wrong datadir for network?</source>
        <translation type="unfinished">Початковий блок некоректний/відсутній. Чи правильно вказано каталог даних для обраної мережі?</translation>
    </message>
    <message>
        <source>Initialization sanity check failed. %s is shutting down.</source>
        <translation type="unfinished">Невдала перевірка правильності ініціалізації. %s завершує роботу.</translation>
    </message>
    <message>
        <source>Input not found or already spent</source>
        <translation type="unfinished">Вхід не знайдено або він вже витрачений</translation>
    </message>
    <message>
        <source>Insufficient funds</source>
        <translation type="unfinished">Недостатньо коштів</translation>
    </message>
    <message>
        <source>Invalid -i2psam address or hostname: '%s'</source>
        <translation type="unfinished">Неприпустима -i2psam адреса або ім’я хоста: '%s'</translation>
    </message>
    <message>
        <source>Invalid -onion address or hostname: '%s'</source>
        <translation type="unfinished">Невірна адреса або ім'я хоста для -onion: '%s'</translation>
    </message>
    <message>
        <source>Invalid -proxy address or hostname: '%s'</source>
        <translation type="unfinished">Невірна адреса або ім'я хоста для -proxy: '%s'</translation>
    </message>
    <message>
        <source>Invalid P2P permission: '%s'</source>
        <translation type="unfinished">Недійсний P2P дозвіл: '%s'</translation>
    </message>
    <message>
        <source>Invalid amount for -%s=&lt;amount&gt;: '%s'</source>
        <translation type="unfinished">Невірна сума -%s=&lt;amount&gt;: '%s'</translation>
    </message>
    <message>
        <source>Invalid amount for -discardfee=&lt;amount&gt;: '%s'</source>
        <translation type="unfinished">Невірна сума для -discardfee=&lt;amount&gt;: '%s'</translation>
    </message>
    <message>
        <source>Invalid amount for -fallbackfee=&lt;amount&gt;: '%s'</source>
        <translation type="unfinished">Невірна сума для -fallbackfee=&lt;amount&gt;: '%s'</translation>
    </message>
    <message>
        <source>Invalid amount for -paytxfee=&lt;amount&gt;: '%s' (must be at least %s)</source>
        <translation type="unfinished">Вказано некоректну суму для параметру -paytxfee: «%s» (повинно бути щонайменше %s)</translation>
    </message>
    <message>
        <source>Invalid netmask specified in -whitelist: '%s'</source>
        <translation type="unfinished">Вказано неправильну маску підмережі для -whitelist: «%s»</translation>
    </message>
    <message>
        <source>Loading P2P addresses…</source>
        <translation type="unfinished">Завантаження P2P адрес…</translation>
    </message>
    <message>
        <source>Loading banlist…</source>
        <translation type="unfinished">Завантаження переліку заборонених з'єднань…</translation>
    </message>
    <message>
        <source>Loading block index…</source>
        <translation type="unfinished">Завантаження індексу блоків…</translation>
    </message>
    <message>
        <source>Loading wallet…</source>
        <translation type="unfinished">Завантаження гаманця…</translation>
    </message>
    <message>
        <source>Missing amount</source>
        <translation type="unfinished">Відсутня сума</translation>
    </message>
    <message>
        <source>Missing solving data for estimating transaction size</source>
        <translation type="unfinished">Відсутні дані для оцінювання розміру транзакції</translation>
    </message>
    <message>
        <source>Need to specify a port with -whitebind: '%s'</source>
        <translation type="unfinished">Необхідно вказати порт для -whitebind: «%s»</translation>
    </message>
    <message>
        <source>No addresses available</source>
        <translation type="unfinished">Немає доступних адрес</translation>
    </message>
    <message>
        <source>No proxy server specified. Use -proxy=&lt;ip&gt; or -proxy=&lt;ip:port&gt;.</source>
        <translation type="unfinished">Не вказано проксі-сервер.  Використовуйте -proxy=&lt;ip&gt; або -proxy=&lt;ip:port&gt;.</translation>
    </message>
    <message>
        <source>Not enough file descriptors available.</source>
        <translation type="unfinished">Бракує доступних дескрипторів файлів.</translation>
    </message>
    <message>
        <source>Prune cannot be configured with a negative value.</source>
        <translation type="unfinished">Розмір скороченого ланцюжка блоків не може бути від'ємним.</translation>
    </message>
    <message>
        <source>Prune mode is incompatible with -coinstatsindex.</source>
        <translation type="unfinished">Режим скороченого блокчейна несумісний з -coinstatsindex.</translation>
    </message>
    <message>
        <source>Prune mode is incompatible with -txindex.</source>
        <translation type="unfinished">Режим скороченого блокчейна несумісний з -txindex.</translation>
    </message>
    <message>
        <source>Pruning blockstore…</source>
        <translation type="unfinished">Скорочення обсягу сховища блоків…</translation>
    </message>
    <message>
        <source>Reducing -maxconnections from %d to %d, because of system limitations.</source>
        <translation type="unfinished">Зменшення значення -maxconnections з %d до %d із-за обмежень системи.</translation>
    </message>
    <message>
        <source>Replaying blocks…</source>
        <translation type="unfinished">Відтворення блоків…</translation>
    </message>
    <message>
        <source>Rescanning…</source>
        <translation type="unfinished">Повторне сканування…</translation>
    </message>
    <message>
        <source>SQLiteDatabase: Failed to execute statement to verify database: %s</source>
        <translation type="unfinished">SQLiteDatabase: Не вдалося виконати оператор для перевірки бази даних: %s</translation>
    </message>
    <message>
        <source>SQLiteDatabase: Failed to prepare statement to verify database: %s</source>
        <translation type="unfinished">SQLiteDatabase: Не вдалося підготувати оператор для перевірки бази даних: %s</translation>
    </message>
    <message>
        <source>SQLiteDatabase: Failed to read database verification error: %s</source>
        <translation type="unfinished">SQLiteDatabase: Не вдалося прочитати помилку перевірки бази даних: %s</translation>
    </message>
    <message>
        <source>SQLiteDatabase: Unexpected application id. Expected %u, got %u</source>
        <translation type="unfinished">SQLiteDatabase: Несподіваний ідентифікатор програми. Очікується %u, отримано %u</translation>
    </message>
    <message>
        <source>Section [%s] is not recognized.</source>
        <translation type="unfinished">Розділ [%s] не розпізнано.</translation>
    </message>
    <message>
        <source>Signing transaction failed</source>
        <translation type="unfinished">Підписання транзакції не вдалося</translation>
    </message>
    <message>
        <source>Specified -walletdir "%s" does not exist</source>
        <translation type="unfinished">Вказаний каталог гаманця -walletdir "%s" не існує</translation>
    </message>
    <message>
        <source>Specified -walletdir "%s" is a relative path</source>
        <translation type="unfinished">Вказаний каталог гаманця -walletdir "%s" є відносним шляхом</translation>
    </message>
    <message>
        <source>Specified -walletdir "%s" is not a directory</source>
        <translation type="unfinished">Вказаний шлях -walletdir "%s" не є каталогом</translation>
    </message>
    <message>
        <source>Specified blocks directory "%s" does not exist.</source>
        <translation type="unfinished">Зазначений каталог блоків "%s" не існує.</translation>
    </message>
    <message>
        <source>Starting network threads…</source>
        <translation type="unfinished">Запуск мережевих потоків…</translation>
    </message>
    <message>
        <source>The source code is available from %s.</source>
        <translation type="unfinished">Вихідний код доступний з %s.</translation>
    </message>
    <message>
        <source>The specified config file %s does not exist</source>
        <translation type="unfinished">Вказаний файл настройки %s не існує</translation>
    </message>
    <message>
        <source>The transaction amount is too small to pay the fee</source>
        <translation type="unfinished">Неможливо сплатити комісію із-за малої суми транзакції</translation>
    </message>
    <message>
        <source>The wallet will avoid paying less than the minimum relay fee.</source>
        <translation type="unfinished">Гаманець не переведе кошти, якщо комісія становить менше мінімальної плати за транзакцію.</translation>
    </message>
    <message>
        <source>This is experimental software.</source>
        <translation type="unfinished">Це програмне забезпечення є експериментальним.</translation>
    </message>
    <message>
        <source>This is the minimum transaction fee you pay on every transaction.</source>
        <translation type="unfinished">Це мінімальна плата за транзакцію, яку ви сплачуєте за кожну операцію.</translation>
    </message>
    <message>
        <source>This is the transaction fee you will pay if you send a transaction.</source>
        <translation type="unfinished">Це транзакційна комісія, яку ви сплатите, якщо будете надсилати транзакцію.</translation>
    </message>
    <message>
        <source>Transaction amount too small</source>
        <translation type="unfinished">Сума транзакції занадто мала</translation>
    </message>
    <message>
        <source>Transaction amounts must not be negative</source>
        <translation type="unfinished">Сума транзакції не повинна бути від'ємною</translation>
    </message>
    <message>
        <source>Transaction change output index out of range</source>
        <translation type="unfinished">У транзакції індекс виходу решти поза діапазоном</translation>
    </message>
    <message>
        <source>Transaction has too long of a mempool chain</source>
        <translation type="unfinished">Транзакція має занадто довгий ланцюг у пулі</translation>
    </message>
    <message>
        <source>Transaction must have at least one recipient</source>
        <translation type="unfinished">У транзакції повинен бути щонайменше один одержувач</translation>
    </message>
    <message>
        <source>Transaction needs a change address, but we can't generate it.</source>
        <translation type="unfinished">Транзакція потребує адресу для решти, але не можна створити її.</translation>
    </message>
    <message>
        <source>Transaction too large</source>
        <translation type="unfinished">Транзакція занадто велика</translation>
    </message>
    <message>
        <source>Unable to bind to %s on this computer (bind returned error %s)</source>
        <translation type="unfinished">Неможливо прив'язатися до %s на цьому комп'ютері (bind повернув помилку: %s)</translation>
    </message>
    <message>
        <source>Unable to bind to %s on this computer. %s is probably already running.</source>
        <translation type="unfinished">Неможливо прив'язати %s на цьому комп'ютері. %s, ймовірно, вже працює.</translation>
    </message>
    <message>
        <source>Unable to create the PID file '%s': %s</source>
        <translation type="unfinished">Неможливо створити PID файл '%s' :%s</translation>
    </message>
    <message>
        <source>Unable to generate initial keys</source>
        <translation type="unfinished">Не вдається створити початкові ключі</translation>
    </message>
    <message>
        <source>Unable to generate keys</source>
        <translation type="unfinished">Не вдається створити ключі</translation>
    </message>
    <message>
        <source>Unable to open %s for writing</source>
        <translation type="unfinished">Не вдалося відкрити %s для запису</translation>
    </message>
    <message>
<<<<<<< HEAD
        <source>%1 will download and store a copy of the %2 block chain.</source>
        <translation>%1 буде завантажувати та зберігати копію ланцюжка блоків біткінів.</translation>
=======
        <source>Unable to parse -maxuploadtarget: '%s'</source>
        <translation type="unfinished">Не вдалося проаналізувати -maxuploadtarget: '%s'</translation>
>>>>>>> 024b8e12
    </message>
    <message>
        <source>Unable to start HTTP server. See debug log for details.</source>
        <translation type="unfinished">Неможливо запустити HTTP-сервер. Детальніший опис наведено в журналі зневадження.</translation>
    </message>
    <message>
        <source>Unknown -blockfilterindex value %s.</source>
        <translation type="unfinished">Невідоме значення -blockfilterindex %s.</translation>
    </message>
    <message>
        <source>Unknown address type '%s'</source>
        <translation type="unfinished">Невідомий тип адреси '%s'</translation>
    </message>
    <message>
        <source>Unknown change type '%s'</source>
        <translation type="unfinished">Невідомий тип решти '%s'</translation>
    </message>
    <message>
        <source>Unknown network specified in -onlynet: '%s'</source>
        <translation type="unfinished">Невідома мережа вказана в -onlynet: «%s»</translation>
    </message>
    <message>
        <source>Unknown new rules activated (versionbit %i)</source>
        <translation type="unfinished">Активовані невідомі нові правила (versionbit %i)</translation>
    </message>
    <message>
        <source>Unsupported logging category %s=%s.</source>
        <translation type="unfinished">Непідтримувана категорія ведення журналу %s=%s.</translation>
    </message>
    <message>
        <source>Upgrading UTXO database</source>
        <translation type="unfinished">Оновлення бази даних UTXO</translation>
    </message>
    <message>
        <source>User Agent comment (%s) contains unsafe characters.</source>
        <translation type="unfinished">Коментар до Агента користувача (%s) містить небезпечні символи.</translation>
    </message>
    <message>
        <source>Verifying blocks…</source>
        <translation type="unfinished">Перевірка блоків…</translation>
    </message>
    <message>
        <source>Verifying wallet(s)…</source>
        <translation type="unfinished">Перевірка гаманця(ів)…</translation>
    </message>
    <message>
        <source>Wallet needed to be rewritten: restart %s to complete</source>
        <translation type="unfinished">Гаманець вимагав перезапису: перезавантажте %s для завершення</translation>
    </message>
</context>
<context>
    <name>BitcoinGUI</name>
    <message>
        <source>&amp;Overview</source>
        <translation type="unfinished">&amp;Огляд</translation>
    </message>
    <message>
        <source>Show general overview of wallet</source>
        <translation type="unfinished">Показати стан гаманця</translation>
    </message>
    <message>
        <source>&amp;Transactions</source>
        <translation type="unfinished">&amp;Транзакції</translation>
    </message>
    <message>
        <source>Browse transaction history</source>
        <translation type="unfinished">Переглянути історію транзакцій</translation>
    </message>
    <message>
        <source>E&amp;xit</source>
        <translation type="unfinished">&amp;Вихід</translation>
    </message>
    <message>
        <source>Quit application</source>
        <translation type="unfinished">Вийти</translation>
    </message>
    <message>
        <source>&amp;About %1</source>
        <translation type="unfinished">П&amp;ро %1</translation>
    </message>
    <message>
        <source>Show information about %1</source>
        <translation type="unfinished">Показати інформацію про %1</translation>
    </message>
    <message>
        <source>About &amp;Qt</source>
        <translation type="unfinished">&amp;Про Qt</translation>
    </message>
    <message>
        <source>Show information about Qt</source>
        <translation type="unfinished">Показати інформацію про Qt</translation>
    </message>
    <message>
        <source>Modify configuration options for %1</source>
        <translation type="unfinished">Редагувати параметри для %1</translation>
    </message>
    <message>
        <source>Create a new wallet</source>
        <translation type="unfinished">Створити новий гаманець</translation>
    </message>
    <message>
        <source>&amp;Minimize</source>
        <translation type="unfinished">&amp;Згорнути</translation>
    </message>
    <message>
        <source>Wallet:</source>
        <translation type="unfinished">Гаманець:</translation>
    </message>
    <message>
        <source>Network activity disabled.</source>
        <extracomment>A substring of the tooltip.</extracomment>
        <translation type="unfinished">Мережева активність вимкнена.</translation>
    </message>
    <message>
        <source>Proxy is &lt;b&gt;enabled&lt;/b&gt;: %1</source>
        <translation type="unfinished">Проксі &lt;b&gt;увімкнено&lt;/b&gt;: %1</translation>
    </message>
    <message>
        <source>Send coins to a Bitcoin address</source>
        <translation type="unfinished">Відправити монети на вказану адресу</translation>
    </message>
    <message>
        <source>Backup wallet to another location</source>
        <translation type="unfinished">Резервне копіювання гаманця в інше місце</translation>
    </message>
    <message>
        <source>Change the passphrase used for wallet encryption</source>
        <translation type="unfinished">Змінити пароль, який використовується для шифрування гаманця</translation>
    </message>
    <message>
        <source>&amp;Send</source>
        <translation type="unfinished">&amp;Відправити</translation>
    </message>
    <message>
        <source>&amp;Receive</source>
        <translation type="unfinished">&amp;Отримати</translation>
    </message>
    <message>
        <source>&amp;Options…</source>
        <translation type="unfinished">&amp;Параметри…</translation>
    </message>
    <message>
        <source>&amp;Encrypt Wallet…</source>
        <translation type="unfinished">За&amp;шифрувати гаманець…</translation>
    </message>
    <message>
        <source>Encrypt the private keys that belong to your wallet</source>
        <translation type="unfinished">Зашифрувати закриті ключі, що знаходяться у вашому гаманці</translation>
    </message>
    <message>
        <source>&amp;Backup Wallet…</source>
        <translation type="unfinished">&amp;Резервне копіювання гаманця</translation>
    </message>
    <message>
        <source>&amp;Change Passphrase…</source>
        <translation type="unfinished">Змінити парол&amp;ь…</translation>
    </message>
    <message>
        <source>Sign &amp;message…</source>
        <translation type="unfinished">&amp;Підписати повідомлення…</translation>
    </message>
    <message>
        <source>Sign messages with your Bitcoin addresses to prove you own them</source>
        <translation type="unfinished">Підтвердіть, що ви є власником повідомлення підписавши його вашою Bitcoin-адресою</translation>
    </message>
    <message>
        <source>&amp;Verify message…</source>
        <translation type="unfinished">П&amp;еревірити повідомлення…</translation>
    </message>
    <message>
        <source>Verify messages to ensure they were signed with specified Bitcoin addresses</source>
        <translation type="unfinished">Перевірте повідомлення для впевненості, що воно підписано вказаною Bitcoin-адресою</translation>
    </message>
    <message>
        <source>&amp;Load PSBT from file…</source>
        <translation type="unfinished">&amp;Завантажити PSBT-транзакцію з файлу…</translation>
    </message>
    <message>
        <source>Open &amp;URI…</source>
        <translation type="unfinished">Відкрити &amp;URI…</translation>
    </message>
    <message>
        <source>Close Wallet…</source>
        <translation type="unfinished">Закрити Гаманець…</translation>
    </message>
    <message>
        <source>Create Wallet…</source>
        <translation type="unfinished">Створити Гаманець…</translation>
    </message>
    <message>
        <source>Close All Wallets…</source>
        <translation type="unfinished">Закрити Всі Гаманці…</translation>
    </message>
    <message>
        <source>&amp;File</source>
        <translation type="unfinished">&amp;Файл</translation>
    </message>
    <message>
        <source>&amp;Settings</source>
        <translation type="unfinished">&amp;Налаштування</translation>
    </message>
    <message>
        <source>&amp;Help</source>
        <translation type="unfinished">&amp;Довідка</translation>
    </message>
    <message>
        <source>Tabs toolbar</source>
        <translation type="unfinished">Панель дій</translation>
    </message>
    <message>
        <source>Syncing Headers (%1%)…</source>
        <translation type="unfinished">Триває синхронізація заголовків (%1%)…</translation>
    </message>
    <message>
        <source>Synchronizing with network…</source>
        <translation type="unfinished">Синхронізація з мережею…</translation>
    </message>
    <message>
        <source>Indexing blocks on disk…</source>
        <translation type="unfinished">Індексація блоків на диску…</translation>
    </message>
    <message>
        <source>Processing blocks on disk…</source>
        <translation type="unfinished">Обробка блоків на диску…</translation>
    </message>
    <message>
        <source>Reindexing blocks on disk…</source>
        <translation type="unfinished">Переіндексація блоків на диску…</translation>
    </message>
    <message>
        <source>Connecting to peers…</source>
        <translation type="unfinished">Встановлення з'єднань…</translation>
    </message>
    <message>
        <source>Request payments (generates QR codes and bitcoin: URIs)</source>
        <translation type="unfinished">Створити запит платежу (генерує QR-код та bitcoin: URI)</translation>
    </message>
    <message>
        <source>Show the list of used sending addresses and labels</source>
        <translation type="unfinished">Показати список адрес і міток, що були використані для відправлення</translation>
    </message>
    <message>
        <source>Show the list of used receiving addresses and labels</source>
        <translation type="unfinished">Показати список адрес і міток, що були використані для отримання</translation>
    </message>
    <message>
        <source>&amp;Command-line options</source>
        <translation type="unfinished">П&amp;араметри командного рядка</translation>
    </message>
    <message numerus="yes">
        <source>Processed %n block(s) of transaction history.</source>
        <translation type="unfinished">
            <numerusform>Оброблено %n блок з історії транзакцій.</numerusform>
            <numerusform>Оброблено %n блоки з історії транзакцій.</numerusform>
            <numerusform>Оброблено %n блоків з історії транзакцій.</numerusform>
        </translation>
    </message>
    <message>
        <source>%1 behind</source>
        <translation type="unfinished">%1 тому</translation>
    </message>
    <message>
        <source>Catching up…</source>
        <translation type="unfinished">Синхронізується…</translation>
    </message>
    <message>
        <source>Last received block was generated %1 ago.</source>
        <translation type="unfinished">Останній отриманий блок було згенеровано %1 тому.</translation>
    </message>
    <message>
        <source>Transactions after this will not yet be visible.</source>
        <translation type="unfinished">Пізніші транзакції не буде видно.</translation>
    </message>
    <message>
        <source>Error</source>
        <translation type="unfinished">Помилка</translation>
    </message>
    <message>
        <source>Warning</source>
        <translation type="unfinished">Попередження</translation>
    </message>
    <message>
        <source>Information</source>
        <translation type="unfinished">Інформація</translation>
    </message>
    <message>
        <source>Up to date</source>
        <translation type="unfinished">Синхронізовано</translation>
    </message>
    <message>
        <source>Load PSBT from &amp;clipboard…</source>
        <translation type="unfinished">Завантажити PSBT-транзакцію з &amp;буфера обміну…</translation>
    </message>
    <message>
        <source>Node window</source>
        <translation type="unfinished">Вікно вузла</translation>
    </message>
    <message>
        <source>Open node debugging and diagnostic console</source>
        <translation type="unfinished">Відкрити консоль відлагоджування та діагностики</translation>
    </message>
    <message>
        <source>&amp;Sending addresses</source>
        <translation type="unfinished">&amp;Адреси для відправлення</translation>
    </message>
    <message>
        <source>&amp;Receiving addresses</source>
        <translation type="unfinished">&amp;Адреси для отримання</translation>
    </message>
    <message>
        <source>Open a bitcoin: URI</source>
        <translation type="unfinished">Відкрити URI-адресу "bitcoin:"</translation>
    </message>
    <message>
        <source>Open Wallet</source>
        <translation type="unfinished">Відкрити гаманець</translation>
    </message>
    <message>
        <source>Open a wallet</source>
        <translation type="unfinished">Відкрийте гаманець</translation>
    </message>
    <message>
        <source>Close wallet</source>
        <translation type="unfinished">Закрити гаманець</translation>
    </message>
    <message>
        <source>Close all wallets</source>
        <translation type="unfinished">Закрити всі гаманці</translation>
    </message>
    <message>
        <source>Show the %1 help message to get a list with possible Bitcoin command-line options</source>
        <translation type="unfinished">Показати довідку %1 для отримання переліку можливих параметрів командного рядка.</translation>
    </message>
    <message>
        <source>&amp;Mask values</source>
        <translation type="unfinished">&amp;Приховати значення</translation>
    </message>
    <message>
        <source>Mask the values in the Overview tab</source>
        <translation type="unfinished">Приховати значення на вкладці Огляд</translation>
    </message>
    <message>
        <source>default wallet</source>
        <translation type="unfinished">гаманець за замовчуванням</translation>
    </message>
    <message>
        <source>No wallets available</source>
        <translation type="unfinished">Гаманців немає</translation>
    </message>
    <message>
        <source>&amp;Window</source>
        <translation type="unfinished">&amp;Вікно</translation>
    </message>
    <message>
        <source>Zoom</source>
        <translation type="unfinished">Збільшити</translation>
    </message>
    <message>
        <source>Main Window</source>
        <translation type="unfinished">Головне Вікно</translation>
    </message>
    <message>
        <source>%1 client</source>
        <translation type="unfinished">%1 клієнт</translation>
    </message>
    <message>
        <source>&amp;Hide</source>
        <translation type="unfinished">Прихо&amp;вати</translation>
    </message>
    <message>
        <source>S&amp;how</source>
        <translation type="unfinished">&amp;Відобразити</translation>
    </message>
    <message numerus="yes">
        <source>%n active connection(s) to Bitcoin network.</source>
        <extracomment>A substring of the tooltip.</extracomment>
        <translation type="unfinished">
            <numerusform>%n активне з'єднання з мережею Bitcoin</numerusform>
            <numerusform>%n активних з'єднання з мережею Bitcoin</numerusform>
            <numerusform>%n активних з'єднань з мережею Bitcoin</numerusform>
        </translation>
    </message>
    <message>
        <source>Click for more actions.</source>
        <extracomment>A substring of the tooltip. "More actions" are available via the context menu.</extracomment>
        <translation type="unfinished">Натисніть для додаткових дій.</translation>
    </message>
    <message>
        <source>Show Peers tab</source>
        <extracomment>A context menu item. The "Peers tab" is an element of the "Node window".</extracomment>
        <translation type="unfinished">Показати вкладку Учасники</translation>
    </message>
    <message>
        <source>Disable network activity</source>
        <extracomment>A context menu item.</extracomment>
        <translation type="unfinished">Вимкнути мережеву активність</translation>
    </message>
    <message>
        <source>Enable network activity</source>
        <extracomment>A context menu item. The network activity was disabled previously.</extracomment>
        <translation type="unfinished">Увімкнути мережеву активність</translation>
    </message>
    <message>
        <source>Error: %1</source>
        <translation type="unfinished">Помилка: %1</translation>
    </message>
    <message>
        <source>Warning: %1</source>
        <translation type="unfinished">Попередження: %1</translation>
    </message>
    <message>
        <source>Date: %1
</source>
        <translation type="unfinished">Дата: %1
</translation>
    </message>
    <message>
        <source>Amount: %1
</source>
        <translation type="unfinished">Кількість: %1
</translation>
    </message>
    <message>
        <source>Wallet: %1
</source>
        <translation type="unfinished">Гаманець: %1
</translation>
    </message>
    <message>
        <source>Type: %1
</source>
        <translation type="unfinished">Тип: %1
</translation>
    </message>
    <message>
        <source>Label: %1
</source>
        <translation type="unfinished">Мітка: %1
</translation>
    </message>
    <message>
        <source>Address: %1
</source>
        <translation type="unfinished">Адреса: %1
</translation>
    </message>
    <message>
        <source>Sent transaction</source>
        <translation type="unfinished">Надіслані транзакції</translation>
    </message>
    <message>
        <source>Incoming transaction</source>
        <translation type="unfinished">Отримані транзакції</translation>
    </message>
    <message>
        <source>HD key generation is &lt;b&gt;enabled&lt;/b&gt;</source>
        <translation type="unfinished">Генерація HD ключа &lt;b&gt;увімкнена&lt;/b&gt;</translation>
    </message>
    <message>
        <source>HD key generation is &lt;b&gt;disabled&lt;/b&gt;</source>
        <translation type="unfinished">Генерація HD ключа&lt;b&gt;вимкнена&lt;/b&gt;</translation>
    </message>
    <message>
        <source>Private key &lt;b&gt;disabled&lt;/b&gt;</source>
        <translation type="unfinished">Закритого ключа &lt;b&gt;вимкнено&lt;/b&gt;</translation>
    </message>
    <message>
        <source>Wallet is &lt;b&gt;encrypted&lt;/b&gt; and currently &lt;b&gt;unlocked&lt;/b&gt;</source>
        <translation type="unfinished">&lt;b&gt;Зашифрований&lt;/b&gt; гаманець &lt;b&gt;розблоковано&lt;/b&gt;</translation>
    </message>
    <message>
        <source>Wallet is &lt;b&gt;encrypted&lt;/b&gt; and currently &lt;b&gt;locked&lt;/b&gt;</source>
        <translation type="unfinished">&lt;b&gt;Зашифрований&lt;/b&gt; гаманець &lt;b&gt;заблоковано&lt;/b&gt;</translation>
    </message>
    <message>
        <source>Original message:</source>
        <translation type="unfinished">Оригінальне повідомлення:</translation>
    </message>
</context>
<context>
    <name>UnitDisplayStatusBarControl</name>
    <message>
        <source>Unit to show amounts in. Click to select another unit.</source>
        <translation type="unfinished">Одиниця виміру монет. Натисніть для вибору іншої.</translation>
    </message>
</context>
<context>
    <name>CoinControlDialog</name>
    <message>
        <source>Coin Selection</source>
        <translation type="unfinished">Вибір Монет</translation>
    </message>
    <message>
        <source>Quantity:</source>
        <translation type="unfinished">Кількість:</translation>
    </message>
    <message>
        <source>Bytes:</source>
        <translation type="unfinished">Байтів:</translation>
    </message>
    <message>
        <source>Amount:</source>
        <translation type="unfinished">Сума:</translation>
    </message>
    <message>
        <source>Fee:</source>
        <translation type="unfinished">Комісія:</translation>
    </message>
    <message>
        <source>Dust:</source>
        <translation type="unfinished">Пил:</translation>
    </message>
    <message>
        <source>After Fee:</source>
        <translation type="unfinished">Після комісії:</translation>
    </message>
    <message>
        <source>Change:</source>
        <translation type="unfinished">Решта:</translation>
    </message>
    <message>
        <source>(un)select all</source>
        <translation type="unfinished">Вибрати/зняти всі</translation>
    </message>
    <message>
        <source>Tree mode</source>
        <translation type="unfinished">Деревом</translation>
    </message>
    <message>
        <source>List mode</source>
        <translation type="unfinished">Списком</translation>
    </message>
    <message>
        <source>Amount</source>
        <translation type="unfinished">Кількість</translation>
    </message>
    <message>
        <source>Received with label</source>
        <translation type="unfinished">Отримано з позначкою</translation>
    </message>
    <message>
        <source>Received with address</source>
        <translation type="unfinished">Отримано з адресою</translation>
    </message>
    <message>
        <source>Date</source>
        <translation type="unfinished">Дата</translation>
    </message>
    <message>
        <source>Confirmations</source>
        <translation type="unfinished">Підтверджень</translation>
    </message>
    <message>
        <source>Confirmed</source>
        <translation type="unfinished">Підтверджено</translation>
    </message>
    <message>
        <source>Copy amount</source>
        <translation type="unfinished">Скопіювати суму</translation>
    </message>
    <message>
        <source>&amp;Copy address</source>
        <translation type="unfinished">&amp;Копіювати адресу</translation>
    </message>
    <message>
        <source>Copy &amp;label</source>
        <translation type="unfinished">Копіювати &amp;мітку</translation>
    </message>
    <message>
        <source>Copy &amp;amount</source>
        <translation type="unfinished">Копіювати &amp;суму</translation>
    </message>
    <message>
        <source>Copy transaction &amp;ID and output index</source>
        <translation type="unfinished">Копіювати &amp;ID транзакції та індекс виходу</translation>
    </message>
    <message>
        <source>L&amp;ock unspent</source>
        <translation type="unfinished">&amp;Заблокувати монети</translation>
    </message>
    <message>
        <source>&amp;Unlock unspent</source>
        <translation type="unfinished">&amp;Розблокувати монети</translation>
    </message>
    <message>
        <source>Copy quantity</source>
        <translation type="unfinished">Копіювати кількість</translation>
    </message>
    <message>
        <source>Copy fee</source>
        <translation type="unfinished">Комісія</translation>
    </message>
    <message>
        <source>Copy after fee</source>
        <translation type="unfinished">Скопіювати після комісії</translation>
    </message>
    <message>
        <source>Copy bytes</source>
        <translation type="unfinished">Копіювати байти</translation>
    </message>
    <message>
        <source>Copy dust</source>
        <translation type="unfinished">Копіювати "пил"</translation>
    </message>
    <message>
        <source>Copy change</source>
        <translation type="unfinished">Копіювати решту</translation>
    </message>
    <message>
        <source>(%1 locked)</source>
        <translation type="unfinished">(%1 заблоковано)</translation>
    </message>
    <message>
        <source>yes</source>
        <translation type="unfinished">так</translation>
    </message>
    <message>
        <source>no</source>
        <translation type="unfinished">ні</translation>
    </message>
    <message>
        <source>This label turns red if any recipient receives an amount smaller than the current dust threshold.</source>
        <translation type="unfinished">Ця позначка стане червоною, якщо будь-який отримувач отримає суму, меншу за поточний поріг пилу.</translation>
    </message>
    <message>
        <source>Can vary +/- %1 satoshi(s) per input.</source>
        <translation type="unfinished">Може відрізнятися на +/- %1 сатоші за кожний вхід.</translation>
    </message>
    <message>
        <source>(no label)</source>
        <translation type="unfinished">(без мітки)</translation>
    </message>
    <message>
        <source>change from %1 (%2)</source>
        <translation type="unfinished">решта з %1 (%2)</translation>
    </message>
    <message>
        <source>(change)</source>
        <translation type="unfinished">(решта)</translation>
    </message>
</context>
<context>
    <name>CreateWalletActivity</name>
    <message>
        <source>Create Wallet</source>
        <extracomment>Title of window indicating the progress of creation of a new wallet.</extracomment>
        <translation type="unfinished">Створити гаманець</translation>
    </message>
    <message>
        <source>Creating Wallet &lt;b&gt;%1&lt;/b&gt;…</source>
        <extracomment>Descriptive text of the create wallet progress window which indicates to the user which wallet is currently being created.</extracomment>
        <translation type="unfinished">Створення гаманця &lt;b&gt;%1&lt;/b&gt;…</translation>
    </message>
    <message>
        <source>Create wallet failed</source>
        <translation type="unfinished">Помилка створення гаманця</translation>
    </message>
    <message>
        <source>Create wallet warning</source>
        <translation type="unfinished">Попередження створення гаманця</translation>
    </message>
    <message>
        <source>Can't list signers</source>
        <translation type="unfinished">Неможливо показати зовнішні підписувачі</translation>
    </message>
</context>
<context>
    <name>LoadWalletsActivity</name>
    <message>
        <source>Load Wallets</source>
        <extracomment>Title of progress window which is displayed when wallets are being loaded.</extracomment>
        <translation type="unfinished">Завантажити гаманці</translation>
    </message>
    <message>
        <source>Loading wallets…</source>
        <extracomment>Descriptive text of the load wallets progress window which indicates to the user that wallets are currently being loaded.</extracomment>
        <translation type="unfinished">Завантаження гаманців…</translation>
    </message>
</context>
<context>
    <name>OpenWalletActivity</name>
    <message>
        <source>Open wallet failed</source>
        <translation type="unfinished">Помилка відкриття гаманця</translation>
    </message>
    <message>
        <source>Open wallet warning</source>
        <translation type="unfinished">Попередження відкриття гаманця</translation>
    </message>
    <message>
        <source>default wallet</source>
        <translation type="unfinished">гаманець за замовчуванням</translation>
    </message>
    <message>
        <source>Open Wallet</source>
        <extracomment>Title of window indicating the progress of opening of a wallet.</extracomment>
        <translation type="unfinished">Відкрити гаманець</translation>
    </message>
    <message>
        <source>Opening Wallet &lt;b&gt;%1&lt;/b&gt;…</source>
        <extracomment>Descriptive text of the open wallet progress window which indicates to the user which wallet is currently being opened.</extracomment>
        <translation type="unfinished">Відкриття гаманця &lt;b&gt;%1&lt;/b&gt;…</translation>
    </message>
</context>
<context>
    <name>WalletController</name>
    <message>
        <source>Close wallet</source>
        <translation type="unfinished">Закрити гаманець</translation>
    </message>
    <message>
        <source>Are you sure you wish to close the wallet &lt;i&gt;%1&lt;/i&gt;?</source>
        <translation type="unfinished">Ви справді бажаєте закрити гаманець &lt;i&gt;%1&lt;/i&gt;?</translation>
    </message>
    <message>
        <source>Closing the wallet for too long can result in having to resync the entire chain if pruning is enabled.</source>
        <translation type="unfinished">Тримання гаманця закритим занадто довго може призвести до необхідності повторної синхронізації всього блокчейна, якщо скорочення (прунінг) ввімкнено.</translation>
    </message>
    <message>
        <source>Close all wallets</source>
        <translation type="unfinished">Закрити всі гаманці</translation>
    </message>
    <message>
        <source>Are you sure you wish to close all wallets?</source>
        <translation type="unfinished">Ви справді бажаєте закрити всі гаманці?</translation>
    </message>
</context>
<context>
    <name>CreateWalletDialog</name>
    <message>
        <source>Create Wallet</source>
        <translation type="unfinished">Створити гаманець</translation>
    </message>
    <message>
        <source>Wallet Name</source>
        <translation type="unfinished">Назва Гаманця</translation>
    </message>
    <message>
        <source>Wallet</source>
        <translation type="unfinished">Гаманець</translation>
    </message>
    <message>
        <source>Encrypt the wallet. The wallet will be encrypted with a passphrase of your choice.</source>
        <translation type="unfinished">Зашифруйте гаманець. Гаманець буде зашифрований за допомогою пароля на ваш вибір.</translation>
    </message>
    <message>
        <source>Encrypt Wallet</source>
        <translation type="unfinished">Зашифрувати гаманець</translation>
    </message>
    <message>
        <source>Advanced Options</source>
        <translation type="unfinished">Додаткові параметри</translation>
    </message>
    <message>
        <source>Disable private keys for this wallet. Wallets with private keys disabled will have no private keys and cannot have an HD seed or imported private keys. This is ideal for watch-only wallets.</source>
        <translation type="unfinished">Вимкнути приватні ключі для цього гаманця. Гаманці з вимкнутими приватними ключами не матимуть приватних ключів і не можуть мати набір HD або імпортовані приватні ключі. Це ідеально підходить лише для тільки-огляд гаманців.</translation>
    </message>
    <message>
        <source>Disable Private Keys</source>
        <translation type="unfinished">Вимкнути приватні ключі</translation>
    </message>
    <message>
        <source>Make a blank wallet. Blank wallets do not initially have private keys or scripts. Private keys and addresses can be imported, or an HD seed can be set, at a later time.</source>
        <translation type="unfinished">Зробіть порожній гаманець. Порожні гаманці спочатку не мають приватних ключів або сценаріїв. Пізніше можна імпортувати приватні ключі та адреси або встановити HD-насіння.</translation>
    </message>
    <message>
        <source>Make Blank Wallet</source>
        <translation type="unfinished">Створити пустий гаманець</translation>
    </message>
    <message>
        <source>Use descriptors for scriptPubKey management</source>
        <translation type="unfinished">Використовуйте дескриптори для управління scriptPubKey</translation>
    </message>
    <message>
        <source>Descriptor Wallet</source>
        <translation type="unfinished">Гаманець на базі дескрипторів</translation>
    </message>
    <message>
        <source>Use an external signing device such as a hardware wallet. Configure the external signer script in wallet preferences first.</source>
        <translation type="unfinished">Використовувати зовнішній підписуючий пристрій, наприклад, апаратний гаманець. Спочатку налаштуйте скрипт зовнішнього підписувача в параметрах гаманця.</translation>
    </message>
    <message>
        <source>External signer</source>
        <translation type="unfinished">Зовнішній підписувач</translation>
    </message>
    <message>
        <source>Create</source>
        <translation type="unfinished">Створити</translation>
    </message>
    <message>
        <source>Compiled without sqlite support (required for descriptor wallets)</source>
        <translation type="unfinished">Зкомпільовано без підтримки sqlite (потрібно для гаманців дескрипторів)</translation>
    </message>
    <message>
        <source>Compiled without external signing support (required for external signing)</source>
        <extracomment>"External signing" means using devices such as hardware wallets.</extracomment>
        <translation type="unfinished">Скомпільовано без підтримки зовнішнього підписування</translation>
    </message>
</context>
<context>
    <name>EditAddressDialog</name>
    <message>
        <source>Edit Address</source>
        <translation type="unfinished">Редагувати адресу</translation>
    </message>
    <message>
        <source>&amp;Label</source>
        <translation type="unfinished">&amp;Мітка</translation>
    </message>
    <message>
        <source>The label associated with this address list entry</source>
        <translation type="unfinished">Мітка, пов'язана з цим записом списку адрес</translation>
    </message>
    <message>
        <source>The address associated with this address list entry. This can only be modified for sending addresses.</source>
        <translation type="unfinished">Адреса, пов'язана з цим записом списку адрес. Це поле може бути модифіковане лише для адрес відправлення.</translation>
    </message>
    <message>
        <source>&amp;Address</source>
        <translation type="unfinished">&amp;Адреса</translation>
    </message>
    <message>
        <source>New sending address</source>
        <translation type="unfinished">Нова адреса для відправлення</translation>
    </message>
    <message>
        <source>Edit receiving address</source>
        <translation type="unfinished">Редагувати адресу для отримання</translation>
    </message>
    <message>
        <source>Edit sending address</source>
        <translation type="unfinished">Редагувати адресу для відправлення</translation>
    </message>
    <message>
        <source>The entered address "%1" is not a valid Bitcoin address.</source>
        <translation type="unfinished">Введена адреса "%1" не є дійсною Bitcoin адресою.</translation>
    </message>
    <message>
        <source>Address "%1" already exists as a receiving address with label "%2" and so cannot be added as a sending address.</source>
        <translation type="unfinished">Адреса "%1" вже існує як отримувач з міткою "%2" і не може бути додана як відправник.</translation>
    </message>
    <message>
        <source>The entered address "%1" is already in the address book with label "%2".</source>
        <translation type="unfinished">Введена адреса "%1" вже присутня в адресній книзі з міткою "%2".</translation>
    </message>
    <message>
        <source>Could not unlock wallet.</source>
        <translation type="unfinished">Неможливо розблокувати гаманець.</translation>
    </message>
    <message>
        <source>New key generation failed.</source>
        <translation type="unfinished">Не вдалося згенерувати нові ключі.</translation>
    </message>
</context>
<context>
    <name>FreespaceChecker</name>
    <message>
        <source>A new data directory will be created.</source>
        <translation type="unfinished">Буде створено новий каталог даних.</translation>
    </message>
    <message>
        <source>name</source>
        <translation type="unfinished">назва</translation>
    </message>
    <message>
        <source>Directory already exists. Add %1 if you intend to create a new directory here.</source>
        <translation type="unfinished">Каталог вже існує. Додайте %1, якщо ви мали намір створити там новий каталог.</translation>
    </message>
    <message>
        <source>Path already exists, and is not a directory.</source>
        <translation type="unfinished">Шлях вже існує і не є каталогом.</translation>
    </message>
    <message>
        <source>Cannot create data directory here.</source>
        <translation type="unfinished">Не вдалося створити каталог даних.</translation>
    </message>
</context>
<context>
    <name>Intro</name>
    <message>
        <source>%1 GB of space available</source>
        <translation type="unfinished">Доступно %1 ГБ</translation>
    </message>
    <message>
        <source>(of %1 GB needed)</source>
        <translation type="unfinished">(з %1 ГБ, що потрібно)</translation>
    </message>
    <message>
        <source>(%1 GB needed for full chain)</source>
        <translation type="unfinished">(%1  ГБ, необхідних для повного блокчейну)</translation>
    </message>
    <message>
        <source>At least %1 GB of data will be stored in this directory, and it will grow over time.</source>
        <translation type="unfinished">Принаймні, %1 ГБ даних буде збережено в цьому каталозі, і воно з часом зростатиме.</translation>
    </message>
    <message>
        <source>Approximately %1 GB of data will be stored in this directory.</source>
        <translation type="unfinished">Близько %1 ГБ даних буде збережено в цьому каталозі.</translation>
    </message>
    <message numerus="yes">
        <source>(sufficient to restore backups %n day(s) old)</source>
        <extracomment>Explanatory text on the capability of the current prune target.</extracomment>
        <translation type="unfinished">
            <numerusform>(достатньо для відновлення резервних копій, створених %n день тому)</numerusform>
            <numerusform>(достатньо для відновлення резервних копій, створених %n дні тому)</numerusform>
            <numerusform>(достатньо для відновлення резервних копій, створених %n днів тому)</numerusform>
        </translation>
    </message>
    <message>
        <source>%1 will download and store a copy of the Bitcoin block chain.</source>
        <translation type="unfinished">%1 буде завантажувати та зберігати копію блокчейна.</translation>
    </message>
    <message>
        <source>The wallet will also be stored in this directory.</source>
        <translation type="unfinished">Гаманець також зберігатиметься в цьому каталозі.</translation>
    </message>
    <message>
        <source>Error: Specified data directory "%1" cannot be created.</source>
        <translation type="unfinished">Помилка: Неможливо створити вказаний каталог даних "%1".</translation>
    </message>
    <message>
        <source>Error</source>
        <translation type="unfinished">Помилка</translation>
    </message>
    <message>
        <source>Welcome</source>
        <translation type="unfinished">Привітання</translation>
    </message>
    <message>
        <source>Welcome to %1.</source>
        <translation type="unfinished">Вітаємо в %1.</translation>
    </message>
    <message>
        <source>As this is the first time the program is launched, you can choose where %1 will store its data.</source>
        <translation type="unfinished">Оскільки це перший запуск програми, ви можете обрати, де %1 буде зберігати дані.</translation>
    </message>
    <message>
        <source>When you click OK, %1 will begin to download and process the full %4 block chain (%2GB) starting with the earliest transactions in %3 when %4 initially launched.</source>
        <translation type="unfinished">Після натискання кнопки «OK» %1 почне завантажувати та обробляти повний ланцюжок блоків %4 (%2 ГБ), починаючи з найбільш ранніх транзакцій у %3, коли було запущено %4.</translation>
    </message>
    <message>
        <source>Limit block chain storage to</source>
        <translation type="unfinished">Скоротити місце під блоки до</translation>
    </message>
    <message>
        <source>Reverting this setting requires re-downloading the entire blockchain. It is faster to download the full chain first and prune it later. Disables some advanced features.</source>
        <translation type="unfinished">Повернення цього параметра вимагає повторне завантаження всього блокчейну. Швидше спочатку завантажити повний блокчейн і скоротити його пізніше. Вимикає деякі розширені функції.</translation>
    </message>
    <message>
        <source> GB</source>
        <translation type="unfinished">ГБ</translation>
    </message>
    <message>
        <source>This initial synchronisation is very demanding, and may expose hardware problems with your computer that had previously gone unnoticed. Each time you run %1, it will continue downloading where it left off.</source>
        <translation type="unfinished">Ця початкова синхронізація є дуже вимогливою, і може виявити проблеми з апаратним забезпеченням комп'ютера, які раніше не були непоміченими. Кожен раз, коли ви запускаєте %1, він буде продовжувати завантаження там, де він зупинився.</translation>
    </message>
    <message>
        <source>If you have chosen to limit block chain storage (pruning), the historical data must still be downloaded and processed, but will be deleted afterward to keep your disk usage low.</source>
        <translation type="unfinished">Якщо ви вирішили обмежити збереження ланцюжка блоків (відсікання), історичні дані повинні бути завантажені та оброблені, але потім можуть бути видалені, щоб зберегти потрібний простір диска.</translation>
    </message>
    <message>
        <source>Use the default data directory</source>
        <translation type="unfinished">Використовувати стандартний каталог даних</translation>
    </message>
    <message>
        <source>Use a custom data directory:</source>
        <translation type="unfinished">Використовувати свій каталог даних:</translation>
    </message>
</context>
<context>
    <name>HelpMessageDialog</name>
    <message>
        <source>version</source>
        <translation type="unfinished">версія</translation>
    </message>
    <message>
        <source>About %1</source>
        <translation type="unfinished">Про %1</translation>
    </message>
    <message>
        <source>Command-line options</source>
        <translation type="unfinished">Параметри командного рядка</translation>
    </message>
</context>
<context>
    <name>ShutdownWindow</name>
    <message>
        <source>%1 is shutting down…</source>
        <translation type="unfinished">%1 завершує роботу…</translation>
    </message>
    <message>
        <source>Do not shut down the computer until this window disappears.</source>
        <translation type="unfinished">Не вимикайте комп’ютер до зникнення цього вікна.</translation>
    </message>
</context>
<context>
    <name>ModalOverlay</name>
    <message>
        <source>Form</source>
        <translation type="unfinished">Форма</translation>
    </message>
    <message>
        <source>Recent transactions may not yet be visible, and therefore your wallet's balance might be incorrect. This information will be correct once your wallet has finished synchronizing with the bitcoin network, as detailed below.</source>
        <translation type="unfinished">Нещодавні транзакції ще не відображаються, тому баланс вашого гаманця може бути неточним. Ця інформація буде вірною після того, як ваш гаманець завершить синхронізацію з мережею Біткоїн, враховуйте показники нижче.</translation>
    </message>
    <message>
        <source>Attempting to spend bitcoins that are affected by not-yet-displayed transactions will not be accepted by the network.</source>
        <translation type="unfinished">Спроба відправити біткоїни, які ще не відображаються, не буде прийнята мережею.</translation>
    </message>
    <message>
        <source>Number of blocks left</source>
        <translation type="unfinished">Залишилося блоків</translation>
    </message>
    <message>
        <source>Unknown…</source>
        <translation type="unfinished">Невідомо…</translation>
    </message>
    <message>
        <source>calculating…</source>
        <translation type="unfinished">рахування…</translation>
    </message>
    <message>
        <source>Last block time</source>
        <translation type="unfinished">Час останнього блока</translation>
    </message>
    <message>
        <source>Progress</source>
        <translation type="unfinished">Прогрес</translation>
    </message>
    <message>
        <source>Progress increase per hour</source>
        <translation type="unfinished">Прогрес за годину</translation>
    </message>
    <message>
        <source>Estimated time left until synced</source>
        <translation type="unfinished">Орієнтовний час до кінця синхронізації</translation>
    </message>
    <message>
        <source>Hide</source>
        <translation type="unfinished">Приховати</translation>
    </message>
    <message>
        <source>%1 is currently syncing.  It will download headers and blocks from peers and validate them until reaching the tip of the block chain.</source>
        <translation type="unfinished">%1 синхронізується. Буде завантажено заголовки та блоки та перевірено їх до досягнення кінчика блокчейну.</translation>
    </message>
    <message>
        <source>Unknown. Syncing Headers (%1, %2%)…</source>
        <translation type="unfinished">Невідомо. Синхронізація заголовків (%1, %2%)…</translation>
    </message>
</context>
<context>
    <name>OpenURIDialog</name>
    <message>
        <source>Open bitcoin URI</source>
        <translation type="unfinished">Відкрити біткоїн URI</translation>
    </message>
    <message>
        <source>Paste address from clipboard</source>
        <extracomment>Tooltip text for button that allows you to paste an address that is in your clipboard.</extracomment>
        <translation type="unfinished">Вставити адресу</translation>
    </message>
</context>
<context>
    <name>OptionsDialog</name>
    <message>
        <source>Options</source>
        <translation type="unfinished">Параметри</translation>
    </message>
    <message>
        <source>&amp;Main</source>
        <translation type="unfinished">&amp;Загальні</translation>
    </message>
    <message>
        <source>Automatically start %1 after logging in to the system.</source>
        <translation type="unfinished">Автоматично запускати %1 при вході до системи.</translation>
    </message>
    <message>
        <source>&amp;Start %1 on system login</source>
        <translation type="unfinished">&amp;Запускати %1 при вході в систему</translation>
    </message>
    <message>
        <source>Enabling pruning significantly reduces the disk space required to store transactions. All blocks are still fully validated. Reverting this setting requires re-downloading the entire blockchain.</source>
        <translation type="unfinished">Увімкнення режиму скороченого блокчейна значно зменшує дисковий простір, що необхідний для збереження транзакцій. Всі блоки продовжують проходити повну перевірку. Вимкнення цього параметру потребує повторного завантаження всього блокчейна.</translation>
    </message>
    <message>
        <source>Size of &amp;database cache</source>
        <translation type="unfinished">Розмір &amp;кешу бази даних</translation>
    </message>
    <message>
        <source>Number of script &amp;verification threads</source>
        <translation type="unfinished">Кількість потоків &amp;перевірки скриптів</translation>
    </message>
    <message>
        <source>IP address of the proxy (e.g. IPv4: 127.0.0.1 / IPv6: ::1)</source>
        <translation type="unfinished">IP-адреса проксі-сервера (наприклад IPv4: 127.0.0.1 / IPv6: ::1)</translation>
    </message>
    <message>
        <source>Shows if the supplied default SOCKS5 proxy is used to reach peers via this network type.</source>
        <translation type="unfinished">Показує, чи використовується стандартний SOCKS5 проксі для встановлення з'єднань через мережу цього типу.</translation>
    </message>
    <message>
        <source>Minimize instead of exit the application when the window is closed. When this option is enabled, the application will be closed only after selecting Exit in the menu.</source>
        <translation type="unfinished">Згортати замість закриття. Якщо ця опція включена, програма закриється лише після вибору відповідного пункту в меню.</translation>
    </message>
    <message>
        <source>Open the %1 configuration file from the working directory.</source>
        <translation type="unfinished">Відкрийте %1 файл конфігурації з робочого каталогу.</translation>
    </message>
    <message>
        <source>Open Configuration File</source>
        <translation type="unfinished">Відкрити файл конфігурації</translation>
    </message>
    <message>
        <source>Reset all client options to default.</source>
        <translation type="unfinished">Скинути всі параметри клієнта на стандартні.</translation>
    </message>
    <message>
        <source>&amp;Reset Options</source>
        <translation type="unfinished">С&amp;кинути параметри</translation>
    </message>
    <message>
        <source>&amp;Network</source>
        <translation type="unfinished">&amp;Мережа</translation>
    </message>
    <message>
        <source>Prune &amp;block storage to</source>
        <translation type="unfinished">Скоротити обсяг сховища &amp;блоків до</translation>
    </message>
    <message>
        <source>GB</source>
        <translation type="unfinished">ГБ</translation>
    </message>
    <message>
        <source>Reverting this setting requires re-downloading the entire blockchain.</source>
        <translation type="unfinished">Повернення цієї опції вимагає перезавантаження вього ланцюжка блоків.</translation>
    </message>
    <message>
        <source>Maximum database cache size. A larger cache can contribute to faster sync, after which the benefit is less pronounced for most use cases. Lowering the cache size will reduce memory usage. Unused mempool memory is shared for this cache.</source>
        <extracomment>Tooltip text for Options window setting that sets the size of the database cache. Explains the corresponding effects of increasing/decreasing this value.</extracomment>
        <translation type="unfinished">Максимальний розмір кешу бази даних. Більший кеш може прискорити синхронізацію, після якої користь менш виражена для більшості випадків використання. Зменшення розміру кешу зменшить використання пам'яті. Невикористана пулом транзакцій пам'ять використовується спільно з цим кешем.</translation>
    </message>
    <message>
        <source>MiB</source>
        <translation type="unfinished">МіБ</translation>
    </message>
    <message>
        <source>Set the number of script verification threads. Negative values correspond to the number of cores you want to leave free to the system.</source>
        <extracomment>Tooltip text for Options window setting that sets the number of script verification threads. Explains that negative values mean to leave these many cores free to the system.</extracomment>
        <translation type="unfinished">Установлення кількості потоків для перевірки скриптів. Від’ємні значення відповідають кількості ядер, які залишаться вільними для системи.</translation>
    </message>
    <message>
        <source>(0 = auto, &lt;0 = leave that many cores free)</source>
        <translation type="unfinished">(0 = автоматично, &lt;0 = вказує кількість вільних ядер)</translation>
    </message>
    <message>
        <source>This allows you or a third party tool to communicate with the node through command-line and JSON-RPC commands.</source>
        <extracomment>Tooltip text for Options window setting that enables the RPC server.</extracomment>
        <translation type="unfinished">Дозволяє вам або засобам сторонніх розробників обмінюватися даними з вузлом, використовуючи командний рядок та JSON-RPC команди.</translation>
    </message>
    <message>
        <source>Enable R&amp;PC server</source>
        <extracomment>An Options window setting to enable the RPC server.</extracomment>
        <translation type="unfinished">Увімкнути RPC &amp;сервер</translation>
    </message>
    <message>
        <source>W&amp;allet</source>
        <translation type="unfinished">&amp;Гаманець</translation>
    </message>
    <message>
        <source>Whether to set subtract fee from amount as default or not.</source>
        <extracomment>Tooltip text for Options window setting that sets subtracting the fee from a sending amount as default.</extracomment>
        <translation type="unfinished">Чи потрібно за замовчуванням віднімати комісію від суми відправлення.</translation>
    </message>
    <message>
        <source>Subtract &amp;fee from amount by default</source>
        <extracomment>An Options window setting to set subtracting the fee from a sending amount as default.</extracomment>
        <translation type="unfinished">За замовчуванням віднімати &amp;комісію від суми відправлення.</translation>
    </message>
    <message>
        <source>Expert</source>
        <translation type="unfinished">Експерт</translation>
    </message>
    <message>
        <source>Enable coin &amp;control features</source>
        <translation type="unfinished">Ввімкнути &amp;керування входами</translation>
    </message>
    <message>
        <source>If you disable the spending of unconfirmed change, the change from a transaction cannot be used until that transaction has at least one confirmation. This also affects how your balance is computed.</source>
        <translation type="unfinished">Якщо вимкнути витрату непідтвердженої решти, то решту від транзакції не можна буде використати, допоки ця транзакція не матиме хоча б одне підтвердження. Це також впливає на розрахунок балансу.</translation>
    </message>
    <message>
        <source>&amp;Spend unconfirmed change</source>
        <translation type="unfinished">&amp;Витрачати непідтверджену решту</translation>
    </message>
    <message>
        <source>Enable &amp;PSBT controls</source>
        <extracomment>An options window setting to enable PSBT controls.</extracomment>
        <translation type="unfinished">Увімкнути елементи керування &amp;PSBT</translation>
    </message>
    <message>
        <source>Whether to show PSBT controls.</source>
        <extracomment>Tooltip text for options window setting that enables PSBT controls.</extracomment>
        <translation type="unfinished">Чи потрібно відображати елементи керування PSBT</translation>
    </message>
    <message>
        <source>External Signer (e.g. hardware wallet)</source>
        <translation type="unfinished">Зовнішній підписувач (наприклад, апаратний гаманець)</translation>
    </message>
    <message>
        <source>&amp;External signer script path</source>
        <translation type="unfinished">Шлях до скрипту &amp;зовнішнього підписувача</translation>
    </message>
    <message>
        <source>Full path to a Bitcoin Core compatible script (e.g. C:\Downloads\hwi.exe or /Users/you/Downloads/hwi.py). Beware: malware can steal your coins!</source>
        <translation type="unfinished">Повний шлях до скрипту, сумісного з Bitcoin Core (наприклад, C:\Downloads\hwi.exe або /Users/you/Downloads/hwi.py). Обережно: зловмисні програми можуть вкрасти Ваші монети!</translation>
    </message>
    <message>
        <source>Automatically open the Bitcoin client port on the router. This only works when your router supports UPnP and it is enabled.</source>
        <translation type="unfinished">Автоматично відкривати порт для клієнту Біткоїн на роутері. Працює лише, якщо ваш роутер підтримує UPnP, і ця функція увімкнена.</translation>
    </message>
    <message>
        <source>Map port using &amp;UPnP</source>
        <translation type="unfinished">Перенаправити порт за допомогою &amp;UPnP</translation>
    </message>
    <message>
        <source>Automatically open the Bitcoin client port on the router. This only works when your router supports NAT-PMP and it is enabled. The external port could be random.</source>
        <translation type="unfinished">Автоматично відкривати порт клієнта Біткоїн в маршрутизаторі. Це працює, якщо ваш маршрутизатор підтримує NAT-PMP, і ця функція увімкнута. Зовнішній порт може бути випадковим.</translation>
    </message>
    <message>
        <source>Map port using NA&amp;T-PMP</source>
        <translation type="unfinished">Переадресовувати порт за допомогою NA&amp;T-PMP</translation>
    </message>
    <message>
        <source>Accept connections from outside.</source>
        <translation type="unfinished">Приймати з'єднання ззовні.</translation>
    </message>
    <message>
        <source>Allow incomin&amp;g connections</source>
        <translation type="unfinished">Дозволити вхідні з'єднання</translation>
    </message>
    <message>
        <source>Connect to the Bitcoin network through a SOCKS5 proxy.</source>
        <translation type="unfinished">Підключення до мережі Bitcoin через SOCKS5 проксі.</translation>
    </message>
    <message>
        <source>&amp;Connect through SOCKS5 proxy (default proxy):</source>
        <translation type="unfinished">&amp;Підключення через SOCKS5 проксі (стандартний проксі):</translation>
    </message>
    <message>
        <source>Proxy &amp;IP:</source>
        <translation type="unfinished">&amp;IP проксі:</translation>
    </message>
    <message>
        <source>&amp;Port:</source>
        <translation type="unfinished">&amp;Порт:</translation>
    </message>
    <message>
        <source>Port of the proxy (e.g. 9050)</source>
        <translation type="unfinished">Порт проксі-сервера (наприклад 9050)</translation>
    </message>
    <message>
        <source>Used for reaching peers via:</source>
        <translation type="unfinished">Приєднуватися до учасників через:</translation>
    </message>
    <message>
        <source>&amp;Window</source>
        <translation type="unfinished">&amp;Вікно</translation>
    </message>
    <message>
        <source>Show the icon in the system tray.</source>
        <translation type="unfinished">Показувати піктограму у системному треї</translation>
    </message>
    <message>
        <source>&amp;Show tray icon</source>
        <translation type="unfinished">&amp;Показувати піктограму у системному треї</translation>
    </message>
    <message>
        <source>Show only a tray icon after minimizing the window.</source>
        <translation type="unfinished">Показувати лише іконку в треї після згортання вікна.</translation>
    </message>
    <message>
        <source>&amp;Minimize to the tray instead of the taskbar</source>
        <translation type="unfinished">Мінімізувати &amp;у трей</translation>
    </message>
    <message>
        <source>M&amp;inimize on close</source>
        <translation type="unfinished">Згортати замість закритт&amp;я</translation>
    </message>
    <message>
        <source>&amp;Display</source>
        <translation type="unfinished">Від&amp;ображення</translation>
    </message>
    <message>
        <source>User Interface &amp;language:</source>
        <translation type="unfinished">Мов&amp;а інтерфейсу користувача:</translation>
    </message>
    <message>
        <source>The user interface language can be set here. This setting will take effect after restarting %1.</source>
        <translation type="unfinished">Встановлює мову інтерфейсу. Зміни набудуть чинності після перезапуску %1.</translation>
    </message>
    <message>
        <source>&amp;Unit to show amounts in:</source>
        <translation type="unfinished">В&amp;имірювати монети в:</translation>
    </message>
    <message>
        <source>Choose the default subdivision unit to show in the interface and when sending coins.</source>
        <translation type="unfinished">Виберіть одиницю вимірювання монет, яка буде відображатись в гаманці та при відправленні.</translation>
    </message>
    <message>
        <source>Third-party URLs (e.g. a block explorer) that appear in the transactions tab as context menu items. %s in the URL is replaced by transaction hash. Multiple URLs are separated by vertical bar |.</source>
        <translation type="unfinished">URL-адреси сторонніх розробників (наприклад, оглядач блоків), що з'являться на вкладці транзакцій у вигляді пунктів контекстного меню. %s в URL-адресі буде замінено на хеш транзакції. Для відокремлення URL-адрес використовуйте вертикальну риску |.</translation>
    </message>
    <message>
        <source>&amp;Third-party transaction URLs</source>
        <translation type="unfinished">URL-адреси транзакцій &amp;сторонніх розробників</translation>
    </message>
    <message>
        <source>Whether to show coin control features or not.</source>
        <translation type="unfinished">Показати або сховати керування входами.</translation>
    </message>
    <message>
        <source>Connect to the Bitcoin network through a separate SOCKS5 proxy for Tor onion services.</source>
        <translation type="unfinished">Підключитися до мережі Біткоїн через окремий проксі-сервер SOCKS5 для сервісів Tor.</translation>
    </message>
    <message>
        <source>Use separate SOCKS&amp;5 proxy to reach peers via Tor onion services:</source>
        <translation type="unfinished">Використовувати окремий проксі-сервер SOCKS&amp;5, щоб дістатися до вузлів через сервіси Tor:</translation>
    </message>
    <message>
        <source>Monospaced font in the Overview tab:</source>
        <translation type="unfinished">Моноширинний шрифт на вкладці Огляд:</translation>
    </message>
    <message>
        <source>embedded "%1"</source>
        <translation type="unfinished">вбудований "%1"</translation>
    </message>
    <message>
        <source>closest matching "%1"</source>
        <translation type="unfinished">найбільш подібний "%1"</translation>
    </message>
    <message>
        <source>Options set in this dialog are overridden by the command line or in the configuration file:</source>
        <translation type="unfinished">Параметри, які задані в цьому вікні, змінені командним рядком або у файлі конфігурації:</translation>
    </message>
    <message>
        <source>&amp;Cancel</source>
        <translation type="unfinished">&amp;Скасувати</translation>
    </message>
    <message>
        <source>Compiled without external signing support (required for external signing)</source>
        <extracomment>"External signing" means using devices such as hardware wallets.</extracomment>
        <translation type="unfinished">Скомпільовано без підтримки зовнішнього підписування</translation>
    </message>
    <message>
        <source>default</source>
        <translation type="unfinished">за замовчуванням</translation>
    </message>
    <message>
        <source>none</source>
        <translation type="unfinished">відсутні</translation>
    </message>
    <message>
        <source>Confirm options reset</source>
        <translation type="unfinished">Підтвердження скидання параметрів</translation>
    </message>
    <message>
        <source>Client restart required to activate changes.</source>
        <translation type="unfinished">Для застосування змін необхідно перезапустити клієнта.</translation>
    </message>
    <message>
        <source>Client will be shut down. Do you want to proceed?</source>
        <translation type="unfinished">Клієнт буде закрито. Продовжити?</translation>
    </message>
    <message>
        <source>Configuration options</source>
        <extracomment>Window title text of pop-up box that allows opening up of configuration file.</extracomment>
        <translation type="unfinished">Редагувати параметри</translation>
    </message>
    <message>
        <source>The configuration file is used to specify advanced user options which override GUI settings. Additionally, any command-line options will override this configuration file.</source>
        <extracomment>Explanatory text about the priority order of instructions considered by client. The order from high to low being: command-line, configuration file, GUI settings.</extracomment>
        <translation type="unfinished">Файл конфігурації використовується для вказування додаткових параметрів користувача, що перекривають настройки графічного інтерфейсу користувача. Крім того, будь-які параметри командного рядка замінять цей конфігураційний файл.</translation>
    </message>
    <message>
        <source>Continue</source>
        <translation type="unfinished">Продовжити</translation>
    </message>
    <message>
        <source>Cancel</source>
        <translation type="unfinished">Скасувати</translation>
    </message>
    <message>
        <source>Error</source>
        <translation type="unfinished">Помилка</translation>
    </message>
    <message>
        <source>The configuration file could not be opened.</source>
        <translation type="unfinished">Не вдалося відкрити файл конфігурації.</translation>
    </message>
    <message>
        <source>This change would require a client restart.</source>
        <translation type="unfinished">Ця зміна вступить в силу після перезапуску клієнта</translation>
    </message>
    <message>
        <source>The supplied proxy address is invalid.</source>
        <translation type="unfinished">Невірно вказано адресу проксі.</translation>
    </message>
</context>
<context>
    <name>OverviewPage</name>
    <message>
        <source>Form</source>
        <translation type="unfinished">Форма</translation>
    </message>
    <message>
        <source>The displayed information may be out of date. Your wallet automatically synchronizes with the Bitcoin network after a connection is established, but this process has not completed yet.</source>
        <translation type="unfinished">Показана інформація вже може бути застарілою. Ваш гаманець буде автоматично синхронізовано з мережею Біткоїн після встановлення підключення, але цей процес ще не завершено.</translation>
    </message>
    <message>
        <source>Watch-only:</source>
        <translation type="unfinished">Тільки спостереження:</translation>
    </message>
    <message>
        <source>Available:</source>
        <translation type="unfinished">Наявно:</translation>
    </message>
    <message>
        <source>Your current spendable balance</source>
        <translation type="unfinished">Ваш поточний підтверджений баланс</translation>
    </message>
    <message>
        <source>Pending:</source>
        <translation type="unfinished">Очікується:</translation>
    </message>
    <message>
        <source>Total of transactions that have yet to be confirmed, and do not yet count toward the spendable balance</source>
        <translation type="unfinished">Сума монет у непідтверджених транзакціях</translation>
    </message>
    <message>
        <source>Immature:</source>
        <translation type="unfinished">Не досягли завершеності:</translation>
    </message>
    <message>
        <source>Mined balance that has not yet matured</source>
        <translation type="unfinished">Баланс видобутих монет, що не досягли завершеності</translation>
    </message>
    <message>
        <source>Balances</source>
        <translation type="unfinished">Баланси</translation>
    </message>
    <message>
        <source>Total:</source>
        <translation type="unfinished">Всього:</translation>
    </message>
    <message>
        <source>Your current total balance</source>
        <translation type="unfinished">Ваш поточний сукупний баланс</translation>
    </message>
    <message>
        <source>Your current balance in watch-only addresses</source>
        <translation type="unfinished">Ваш поточний баланс в адресах для спостереження</translation>
    </message>
    <message>
        <source>Spendable:</source>
        <translation type="unfinished">Доступно:</translation>
    </message>
    <message>
        <source>Recent transactions</source>
        <translation type="unfinished">Останні транзакції</translation>
    </message>
    <message>
        <source>Unconfirmed transactions to watch-only addresses</source>
        <translation type="unfinished">Непідтверджені транзакції на адреси для спостереження</translation>
    </message>
    <message>
        <source>Mined balance in watch-only addresses that has not yet matured</source>
        <translation type="unfinished">Баланс видобутих монет, що не досягли завершеності, на адресах для спостереження</translation>
    </message>
    <message>
        <source>Current total balance in watch-only addresses</source>
        <translation type="unfinished">Поточний сукупний баланс в адресах для спостереження</translation>
    </message>
    <message>
        <source>Privacy mode activated for the Overview tab. To unmask the values, uncheck Settings-&gt;Mask values.</source>
        <translation type="unfinished">Режим конфіденційності активований для вкладки Огляд. Щоб демаскувати значення, зніміть прапорець Параметри-&gt; Маскувати значення.</translation>
    </message>
</context>
<context>
    <name>PSBTOperationsDialog</name>
    <message>
        <source>Dialog</source>
        <translation type="unfinished">Діалог</translation>
    </message>
    <message>
        <source>Sign Tx</source>
        <translation type="unfinished">Підписати Tx</translation>
    </message>
    <message>
        <source>Broadcast Tx</source>
        <translation type="unfinished">Транслювати Tx</translation>
    </message>
    <message>
        <source>Copy to Clipboard</source>
        <translation type="unfinished">Копіювати у буфер обміну</translation>
    </message>
    <message>
        <source>Save…</source>
        <translation type="unfinished">Зберегти…</translation>
    </message>
    <message>
        <source>Close</source>
        <translation type="unfinished">Завершити</translation>
    </message>
    <message>
        <source>Failed to load transaction: %1</source>
        <translation type="unfinished">Не вдалося завантажити транзакцію: %1</translation>
    </message>
    <message>
        <source>Failed to sign transaction: %1</source>
        <translation type="unfinished">Не вдалося підписати транзакцію: %1</translation>
    </message>
    <message>
        <source>Cannot sign inputs while wallet is locked.</source>
        <translation type="unfinished">Не вдалося підписати входи, поки гаманець заблокований.</translation>
    </message>
    <message>
        <source>Could not sign any more inputs.</source>
        <translation type="unfinished">Не вдалося підписати більше входів.</translation>
    </message>
    <message>
        <source>Signed %1 inputs, but more signatures are still required.</source>
        <translation type="unfinished">Підписано %1 входів, але все одно потрібно більше підписів.</translation>
    </message>
    <message>
        <source>Signed transaction successfully. Transaction is ready to broadcast.</source>
        <translation type="unfinished">Транзакція успішно підписана. Транзакція готова до трансляції.</translation>
    </message>
    <message>
        <source>Unknown error processing transaction.</source>
        <translation type="unfinished">Невідома помилка обробки транзакції.</translation>
    </message>
    <message>
        <source>Transaction broadcast successfully! Transaction ID: %1</source>
        <translation type="unfinished">Транзакція успішно трансльована! Ідентифікатор транзакції: %1</translation>
    </message>
    <message>
        <source>Transaction broadcast failed: %1</source>
        <translation type="unfinished">Помилка трансляції транзакції: %1</translation>
    </message>
    <message>
        <source>PSBT copied to clipboard.</source>
        <translation type="unfinished">PSBT-транзакцію скопійовано в буфер обміну.</translation>
    </message>
    <message>
        <source>Save Transaction Data</source>
        <translation type="unfinished">Зберегти дані транзакції</translation>
    </message>
    <message>
        <source>Partially Signed Transaction (Binary)</source>
        <extracomment>Expanded name of the binary PSBT file format. See: BIP 174.</extracomment>
        <translation type="unfinished">Частково підписана транзакція (Binary)</translation>
    </message>
    <message>
        <source>PSBT saved to disk.</source>
        <translation type="unfinished">PSBT-транзакцію збережено на диск.</translation>
    </message>
    <message>
        <source> * Sends %1 to %2</source>
        <translation type="unfinished">* Надсилає від %1 до %2</translation>
    </message>
    <message>
        <source>Unable to calculate transaction fee or total transaction amount.</source>
        <translation type="unfinished">Неможливо розрахувати комісію за транзакцію або загальну суму транзакції.</translation>
    </message>
    <message>
        <source>Pays transaction fee: </source>
        <translation type="unfinished">Оплачує комісію за транзакцію:</translation>
    </message>
    <message>
        <source>Total Amount</source>
        <translation type="unfinished">Всього</translation>
    </message>
    <message>
        <source>or</source>
        <translation type="unfinished">або</translation>
    </message>
    <message>
        <source>Transaction has %1 unsigned inputs.</source>
        <translation type="unfinished">Транзакція містить %1 непідписаних входів.</translation>
    </message>
    <message>
        <source>Transaction is missing some information about inputs.</source>
        <translation type="unfinished">У транзакції бракує певної інформації про входи.</translation>
    </message>
    <message>
        <source>Transaction still needs signature(s).</source>
        <translation type="unfinished">Для транзакції все ще потрібні підпис(и).</translation>
    </message>
    <message>
        <source>(But no wallet is loaded.)</source>
        <translation type="unfinished">(Але жоден гаманець не завантажений.)</translation>
    </message>
    <message>
        <source>(But this wallet cannot sign transactions.)</source>
        <translation type="unfinished">(Але цей гаманець не може підписувати транзакції.)</translation>
    </message>
    <message>
        <source>(But this wallet does not have the right keys.)</source>
        <translation type="unfinished">(Але цей гаманець не має правильних ключів.)</translation>
    </message>
    <message>
        <source>Transaction is fully signed and ready for broadcast.</source>
        <translation type="unfinished">Транзакція повністю підписана і готова до трансляції.</translation>
    </message>
    <message>
        <source>Transaction status is unknown.</source>
        <translation type="unfinished">Статус транзакції невідомий.</translation>
    </message>
</context>
<context>
    <name>PaymentServer</name>
    <message>
        <source>Payment request error</source>
        <translation type="unfinished">Помилка запиту платежу</translation>
    </message>
    <message>
        <source>Cannot start bitcoin: click-to-pay handler</source>
        <translation type="unfinished">Не вдалося запустити біткоїн: обробник "click-to-pay"</translation>
    </message>
    <message>
        <source>URI handling</source>
        <translation type="unfinished">Обробка URI</translation>
    </message>
    <message>
        <source>'bitcoin://' is not a valid URI. Use 'bitcoin:' instead.</source>
        <translation type="unfinished">"bitcoin://" не є припустимим URI. Використовуйте натомість "bitcoin:".</translation>
    </message>
    <message>
        <source>Cannot process payment request because BIP70 is not supported.
Due to widespread security flaws in BIP70 it's strongly recommended that any merchant instructions to switch wallets be ignored.
If you are receiving this error you should request the merchant provide a BIP21 compatible URI.</source>
        <translation type="unfinished">Не вдалося обробити запит на оплату, оскільки BIP70 не підтримується.
Через поширені недоліки безпеки в BIP70 рекомендується ігнорувати будь -які вказівки продавців щодо перемикання гаманців.
Якщо ви отримуєте цю помилку, вам слід вимагати у продавця надати URI, який сумісний з BIP21.</translation>
    </message>
    <message>
        <source>URI cannot be parsed! This can be caused by an invalid Bitcoin address or malformed URI parameters.</source>
        <translation type="unfinished">Не вдалося проаналізувати URI-адресу! Причиною цього може бути некоректна біткоїн-адреса або неправильні параметри URI.</translation>
    </message>
    <message>
        <source>Payment request file handling</source>
        <translation type="unfinished">Обробка файлу запиту платежу</translation>
    </message>
</context>
<context>
    <name>PeerTableModel</name>
    <message>
        <source>User Agent</source>
        <extracomment>Title of Peers Table column which contains the peer's User Agent string.</extracomment>
        <translation type="unfinished">Агент користувача</translation>
    </message>
    <message>
        <source>Ping</source>
        <extracomment>Title of Peers Table column which indicates the current latency of the connection with the peer.</extracomment>
        <translation type="unfinished">Затримка</translation>
    </message>
    <message>
        <source>Peer</source>
        <extracomment>Title of Peers Table column which contains a unique number used to identify a connection.</extracomment>
        <translation type="unfinished">Учасник</translation>
    </message>
    <message>
        <source>Direction</source>
        <extracomment>Title of Peers Table column which indicates the direction the peer connection was initiated from.</extracomment>
        <translation type="unfinished">Напрямок</translation>
    </message>
    <message>
        <source>Sent</source>
        <extracomment>Title of Peers Table column which indicates the total amount of network information we have sent to the peer.</extracomment>
        <translation type="unfinished">Відправлено</translation>
    </message>
    <message>
        <source>Received</source>
        <extracomment>Title of Peers Table column which indicates the total amount of network information we have received from the peer.</extracomment>
        <translation type="unfinished">Отримано</translation>
    </message>
    <message>
        <source>Address</source>
        <extracomment>Title of Peers Table column which contains the IP/Onion/I2P address of the connected peer.</extracomment>
        <translation type="unfinished">Адреса</translation>
    </message>
    <message>
        <source>Type</source>
        <extracomment>Title of Peers Table column which describes the type of peer connection. The "type" describes why the connection exists.</extracomment>
        <translation type="unfinished">Тип</translation>
    </message>
    <message>
        <source>Network</source>
        <extracomment>Title of Peers Table column which states the network the peer connected through.</extracomment>
        <translation type="unfinished">Мережа</translation>
    </message>
    <message>
        <source>Inbound</source>
        <extracomment>An Inbound Connection from a Peer.</extracomment>
        <translation type="unfinished">Вхідний</translation>
    </message>
    <message>
        <source>Outbound</source>
        <extracomment>An Outbound Connection to a Peer.</extracomment>
        <translation type="unfinished">Вихідний</translation>
    </message>
</context>
<context>
    <name>QRImageWidget</name>
    <message>
        <source>&amp;Save Image…</source>
        <translation type="unfinished">&amp;Зберегти зображення…</translation>
    </message>
    <message>
        <source>&amp;Copy Image</source>
        <translation type="unfinished">&amp;Копіювати зображення</translation>
    </message>
    <message>
        <source>Resulting URI too long, try to reduce the text for label / message.</source>
        <translation type="unfinished">Кінцевий URI занадто довгий, спробуйте зменшити текст для мітки / повідомлення.</translation>
    </message>
    <message>
        <source>Error encoding URI into QR Code.</source>
        <translation type="unfinished">Помилка кодування URI в QR-код.</translation>
    </message>
    <message>
        <source>QR code support not available.</source>
        <translation type="unfinished">Підтримка QR-коду недоступна.</translation>
    </message>
    <message>
        <source>Save QR Code</source>
        <translation type="unfinished">Зберегти QR-код</translation>
    </message>
    <message>
        <source>PNG Image</source>
        <extracomment>Expanded name of the PNG file format. See: https://en.wikipedia.org/wiki/Portable_Network_Graphics.</extracomment>
        <translation type="unfinished">Зображення у форматі PNG</translation>
    </message>
</context>
<context>
    <name>RPCConsole</name>
    <message>
        <source>N/A</source>
        <translation type="unfinished">Н/Д</translation>
    </message>
    <message>
        <source>Client version</source>
        <translation type="unfinished">Версія клієнта</translation>
    </message>
    <message>
        <source>&amp;Information</source>
        <translation type="unfinished">&amp;Інформація</translation>
    </message>
    <message>
        <source>General</source>
        <translation type="unfinished">Загальна</translation>
    </message>
    <message>
        <source>Datadir</source>
        <translation type="unfinished">Каталог даних</translation>
    </message>
    <message>
        <source>To specify a non-default location of the data directory use the '%1' option.</source>
        <translation type="unfinished">Для зазначення нестандартного шляху до каталогу даних, скористайтесь опцією '%1'.</translation>
    </message>
    <message>
        <source>Blocksdir</source>
        <translation type="unfinished">Каталог блоків</translation>
    </message>
    <message>
        <source>To specify a non-default location of the blocks directory use the '%1' option.</source>
        <translation type="unfinished">Для зазначення нестандартного шляху до каталогу блоків, скористайтесь опцією '%1'.</translation>
    </message>
    <message>
        <source>Startup time</source>
        <translation type="unfinished">Час запуску</translation>
    </message>
    <message>
        <source>Network</source>
        <translation type="unfinished">Мережа</translation>
    </message>
    <message>
        <source>Name</source>
        <translation type="unfinished">Ім’я</translation>
    </message>
    <message>
        <source>Number of connections</source>
        <translation type="unfinished">Кількість підключень</translation>
    </message>
    <message>
        <source>Block chain</source>
        <translation type="unfinished">Блокчейн</translation>
    </message>
    <message>
        <source>Memory Pool</source>
        <translation type="unfinished">Пул транзакцій</translation>
    </message>
    <message>
        <source>Current number of transactions</source>
        <translation type="unfinished">Поточне число транзакцій</translation>
    </message>
    <message>
        <source>Memory usage</source>
        <translation type="unfinished">Використання пам'яті</translation>
    </message>
    <message>
        <source>Wallet: </source>
        <translation type="unfinished">Гаманець:</translation>
    </message>
    <message>
        <source>(none)</source>
        <translation type="unfinished">(відсутні)</translation>
    </message>
    <message>
        <source>&amp;Reset</source>
        <translation type="unfinished">&amp;Скинути</translation>
    </message>
    <message>
        <source>Received</source>
        <translation type="unfinished">Отримано</translation>
    </message>
    <message>
        <source>Sent</source>
        <translation type="unfinished">Відправлено</translation>
    </message>
    <message>
        <source>&amp;Peers</source>
        <translation type="unfinished">&amp;Учасники</translation>
    </message>
    <message>
        <source>Banned peers</source>
        <translation type="unfinished">Заблоковані учасники</translation>
    </message>
    <message>
        <source>Select a peer to view detailed information.</source>
        <translation type="unfinished">Виберіть учасника для перегляду детальнішої інформації</translation>
    </message>
    <message>
        <source>Version</source>
        <translation type="unfinished">Версія</translation>
    </message>
    <message>
        <source>Starting Block</source>
        <translation type="unfinished">Початковий Блок</translation>
    </message>
    <message>
        <source>Synced Headers</source>
        <translation type="unfinished">Синхронізовані Заголовки</translation>
    </message>
    <message>
        <source>Synced Blocks</source>
        <translation type="unfinished">Синхронізовані Блоки</translation>
    </message>
    <message>
        <source>Last Transaction</source>
        <translation type="unfinished">Остання транзакція</translation>
    </message>
    <message>
        <source>The mapped Autonomous System used for diversifying peer selection.</source>
        <translation type="unfinished">Картована автономна система, що використовується для диверсифікації вибору учасників.</translation>
    </message>
    <message>
        <source>Mapped AS</source>
        <translation type="unfinished">Картована Автономна Система</translation>
    </message>
    <message>
        <source>Whether we relay addresses to this peer.</source>
        <extracomment>Tooltip text for the Address Relay field in the peer details area.</extracomment>
        <translation type="unfinished">Чи ретранслювати адреси цьому учаснику.</translation>
    </message>
    <message>
        <source>Address Relay</source>
        <translation type="unfinished">Ретранслювання адрес</translation>
    </message>
    <message>
        <source>Total number of addresses processed, excluding those dropped due to rate-limiting.</source>
        <extracomment>Tooltip text for the Addresses Processed field in the peer details area.</extracomment>
        <translation type="unfinished">Загальна кількість оброблених адрес за винятком пропущених через обмеження частоти.</translation>
    </message>
    <message>
        <source>Addresses Processed</source>
        <translation type="unfinished">Адрес оброблено</translation>
    </message>
    <message>
        <source>Total number of addresses dropped due to rate-limiting.</source>
        <extracomment>Tooltip text for the Addresses Rate-Limited field in the peer details area.</extracomment>
        <translation type="unfinished">Загальна кількість адрес, пропущених через обмеження частоти.</translation>
    </message>
    <message>
        <source>Addresses Rate-Limited</source>
        <translation type="unfinished">Адрес пропущено</translation>
    </message>
    <message>
        <source>User Agent</source>
        <translation type="unfinished">Агент користувача</translation>
    </message>
    <message>
        <source>Node window</source>
        <translation type="unfinished">Вікно вузлів</translation>
    </message>
    <message>
        <source>Current block height</source>
        <translation type="unfinished">Висота останнього блока</translation>
    </message>
    <message>
        <source>Open the %1 debug log file from the current data directory. This can take a few seconds for large log files.</source>
        <translation type="unfinished">Відкрийте файл журналу налагодження %1 з поточного каталогу даних. Це може зайняти кілька секунд для файлів великого розміру.</translation>
    </message>
    <message>
        <source>Decrease font size</source>
        <translation type="unfinished">Зменшити розмір шрифту</translation>
    </message>
    <message>
        <source>Increase font size</source>
        <translation type="unfinished">Збільшити розмір шрифту</translation>
    </message>
    <message>
        <source>Permissions</source>
        <translation type="unfinished">Дозволи</translation>
    </message>
    <message>
        <source>The direction and type of peer connection: %1</source>
        <translation type="unfinished">Напрямок та тип з'єднання: %1</translation>
    </message>
    <message>
        <source>Direction/Type</source>
        <translation type="unfinished">Напрямок/Тип</translation>
    </message>
    <message>
        <source>The network protocol this peer is connected through: IPv4, IPv6, Onion, I2P, or CJDNS.</source>
        <translation type="unfinished">Мережевий протокол цього з'єднання: IPv4, IPv6, Onion, I2P, or CJDNS.</translation>
    </message>
    <message>
        <source>Services</source>
        <translation type="unfinished">Сервіси</translation>
    </message>
    <message>
        <source>Whether the peer requested us to relay transactions.</source>
        <translation type="unfinished">Чи запитував цей учасник від нас передачу транзакцій.</translation>
    </message>
    <message>
        <source>Wants Tx Relay</source>
        <translation type="unfinished">Бажає ретранслювати транзакції</translation>
    </message>
    <message>
        <source>High bandwidth BIP152 compact block relay: %1</source>
        <translation type="unfinished">Висока пропускна здатність передачі компактних блоків згідно з  BIP152: %1</translation>
    </message>
    <message>
        <source>High Bandwidth</source>
        <translation type="unfinished">Висока пропускна здатність</translation>
    </message>
    <message>
        <source>Connection Time</source>
        <translation type="unfinished">Час з'єднання</translation>
    </message>
    <message>
        <source>Elapsed time since a novel block passing initial validity checks was received from this peer.</source>
        <translation type="unfinished">Минуло часу після отримання від цього учасника нового блока, який пройшов початкові перевірки дійсності.</translation>
    </message>
    <message>
        <source>Last Block</source>
        <translation type="unfinished">Останній Блок</translation>
    </message>
    <message>
        <source>Elapsed time since a novel transaction accepted into our mempool was received from this peer.</source>
        <extracomment>Tooltip text for the Last Transaction field in the peer details area.</extracomment>
        <translation type="unfinished">Минуло часу після отримання від цього учасника нової транзакції, яку було прийнято до нашого пулу транзакцій.</translation>
    </message>
    <message>
        <source>Last Send</source>
        <translation type="unfinished">Востаннє відправлено</translation>
    </message>
    <message>
        <source>Last Receive</source>
        <translation type="unfinished">Востаннє отримано</translation>
    </message>
    <message>
        <source>Ping Time</source>
        <translation type="unfinished">Затримка</translation>
    </message>
    <message>
        <source>The duration of a currently outstanding ping.</source>
        <translation type="unfinished">Тривалість поточної затримки.</translation>
    </message>
    <message>
        <source>Ping Wait</source>
        <translation type="unfinished">Поточна Затримка</translation>
    </message>
    <message>
        <source>Min Ping</source>
        <translation type="unfinished">Мін. затримка</translation>
    </message>
    <message>
        <source>Time Offset</source>
        <translation type="unfinished">Різниця часу</translation>
    </message>
    <message>
        <source>Last block time</source>
        <translation type="unfinished">Час останнього блока</translation>
    </message>
    <message>
        <source>&amp;Open</source>
        <translation type="unfinished">&amp;Відкрити</translation>
    </message>
    <message>
        <source>&amp;Console</source>
        <translation type="unfinished">&amp;Консоль</translation>
    </message>
    <message>
        <source>&amp;Network Traffic</source>
        <translation type="unfinished">&amp;Мережевий трафік</translation>
    </message>
    <message>
        <source>Totals</source>
        <translation type="unfinished">Всього</translation>
    </message>
    <message>
        <source>Debug log file</source>
        <translation type="unfinished">Файл журналу налагодження</translation>
    </message>
    <message>
        <source>Clear console</source>
        <translation type="unfinished">Очистити консоль</translation>
    </message>
    <message>
        <source>In:</source>
        <translation type="unfinished">Вхідних:</translation>
    </message>
    <message>
        <source>Out:</source>
        <translation type="unfinished">Вихідних:</translation>
    </message>
    <message>
        <source>Inbound: initiated by peer</source>
        <extracomment>Explanatory text for an inbound peer connection.</extracomment>
        <translation type="unfinished">Вхідний: ініційоване учасником</translation>
    </message>
    <message>
        <source>Outbound Full Relay: default</source>
        <extracomment>Explanatory text for an outbound peer connection that relays all network information. This is the default behavior for outbound connections.</extracomment>
        <translation type="unfinished">Вихідний без обмежень: стандартний</translation>
    </message>
    <message>
        <source>Outbound Block Relay: does not relay transactions or addresses</source>
        <extracomment>Explanatory text for an outbound peer connection that relays network information about blocks and not transactions or addresses.</extracomment>
        <translation type="unfinished">Вихідний для трансляції блоків: не транслює транзакції або адреси</translation>
    </message>
    <message>
        <source>Outbound Manual: added using RPC %1 or %2/%3 configuration options</source>
        <extracomment>Explanatory text for an outbound peer connection that was established manually through one of several methods. The numbered arguments are stand-ins for the methods available to establish manual connections.</extracomment>
        <translation type="unfinished">Вихідне, За запитом: додано з використанням RPC %1 або параметрів %2/%3</translation>
    </message>
    <message>
        <source>Outbound Feeler: short-lived, for testing addresses</source>
        <extracomment>Explanatory text for a short-lived outbound peer connection that is used to test the aliveness of known addresses.</extracomment>
        <translation type="unfinished">Вихідний щуп: короткотривалий, для перевірки адрес</translation>
    </message>
    <message>
        <source>Outbound Address Fetch: short-lived, for soliciting addresses</source>
        <extracomment>Explanatory text for a short-lived outbound peer connection that is used to request addresses from a peer.</extracomment>
        <translation type="unfinished">Вихідний для отримання адрес: короткотривалий, для витребування адрес</translation>
    </message>
    <message>
        <source>we selected the peer for high bandwidth relay</source>
        <translation type="unfinished">ми обрали учасника для з'єднання з високою пропускною здатністю</translation>
    </message>
    <message>
        <source>the peer selected us for high bandwidth relay</source>
        <translation type="unfinished">учасник обрав нас для з'єднання з високою пропускною здатністю</translation>
    </message>
    <message>
        <source>no high bandwidth relay selected</source>
        <translation type="unfinished">немає з'єднань з високою пропускною здатністю</translation>
    </message>
    <message>
        <source>&amp;Copy address</source>
        <extracomment>Context menu action to copy the address of a peer.</extracomment>
        <translation type="unfinished">&amp;Копіювати адресу</translation>
    </message>
    <message>
        <source>&amp;Disconnect</source>
        <translation type="unfinished">&amp;Від'єднати</translation>
    </message>
    <message>
        <source>1 &amp;hour</source>
        <translation type="unfinished">1 &amp;годину</translation>
    </message>
    <message>
        <source>1 d&amp;ay</source>
        <translation type="unfinished">1 &amp;день</translation>
    </message>
    <message>
        <source>1 &amp;week</source>
        <translation type="unfinished">1 &amp;тиждень</translation>
    </message>
    <message>
        <source>1 &amp;year</source>
        <translation type="unfinished">1 &amp;рік</translation>
    </message>
    <message>
        <source>&amp;Copy IP/Netmask</source>
        <extracomment>Context menu action to copy the IP/Netmask of a banned peer. IP/Netmask is the combination of a peer's IP address and its Netmask. For IP address, see: https://en.wikipedia.org/wiki/IP_address.</extracomment>
        <translation type="unfinished">&amp;Копіювати IP-адресу/маску підмережі</translation>
    </message>
    <message>
        <source>&amp;Unban</source>
        <translation type="unfinished">&amp;Розблокувати</translation>
    </message>
    <message>
        <source>Network activity disabled</source>
        <translation type="unfinished">Мережева активність вимкнена.</translation>
    </message>
    <message>
        <source>Executing command without any wallet</source>
        <translation type="unfinished">Виконання команди без гаманця</translation>
    </message>
    <message>
        <source>Executing command using "%1" wallet</source>
        <translation type="unfinished">Виконання команди з гаманцем "%1"</translation>
    </message>
    <message>
        <source>Welcome to the %1 RPC console.
Use up and down arrows to navigate history, and %2 to clear screen.
Use %3 and %4 to increase or decrease the font size.
Type %5 for an overview of available commands.
For more information on using this console, type %6.

%7WARNING: Scammers have been active, telling users to type commands here, stealing their wallet contents. Do not use this console without fully understanding the ramifications of a command.%8</source>
        <extracomment>RPC console welcome message. Placeholders %7 and %8 are style tags for the warning content, and they are not space separated from the rest of the text intentionally.</extracomment>
        <translation type="unfinished">Вітаємо в RPC консолі %1.
Використовуйте стрілки вгору й вниз для навігації по історії та %2 для очищення екрана.
Використовуйте %3 і %4 щоб збільшити або зменшити розмір шрифту.
Введіть %5 для перегляду доступних команд.
Щоб отримати додаткові відомості про використання консолі введіть %6.

%7ПОПЕРЕДЖЕННЯ. Шахраї активно просили користувачів вводити тут команди і викрадали вміст їх гаманців. Не використовуйте цю консоль, якщо повністю не розумієте наслідки виконання команд.%8</translation>
    </message>
    <message>
        <source>Executing…</source>
        <extracomment>A console message indicating an entered command is currently being executed.</extracomment>
        <translation type="unfinished">Виконання…</translation>
    </message>
    <message>
        <source>(peer: %1)</source>
        <translation type="unfinished">(учасник: %1)</translation>
    </message>
    <message>
        <source>via %1</source>
        <translation type="unfinished">через %1</translation>
    </message>
    <message>
        <source>Yes</source>
        <translation type="unfinished">Так</translation>
    </message>
    <message>
        <source>No</source>
        <translation type="unfinished">Ні</translation>
    </message>
    <message>
        <source>To</source>
        <translation type="unfinished">Отримувач</translation>
    </message>
    <message>
        <source>From</source>
        <translation type="unfinished">Від</translation>
    </message>
    <message>
        <source>Ban for</source>
        <translation type="unfinished">Заблокувати на</translation>
    </message>
    <message>
        <source>Never</source>
        <translation type="unfinished">Ніколи</translation>
    </message>
    <message>
        <source>Unknown</source>
        <translation type="unfinished">Невідома</translation>
    </message>
</context>
<context>
    <name>ReceiveCoinsDialog</name>
    <message>
        <source>&amp;Amount:</source>
        <translation type="unfinished">&amp;Кількість:</translation>
    </message>
    <message>
        <source>&amp;Label:</source>
        <translation type="unfinished">&amp;Мітка:</translation>
    </message>
    <message>
        <source>&amp;Message:</source>
        <translation type="unfinished">&amp;Повідомлення:</translation>
    </message>
    <message>
        <source>An optional message to attach to the payment request, which will be displayed when the request is opened. Note: The message will not be sent with the payment over the Bitcoin network.</source>
        <translation type="unfinished">Необов'язкове повідомлення на додаток до запиту платежу, котре буде показане під час відкриття запиту. Примітка: Це повідомлення не буде відправлено з платежем через мережу Bitcoin.</translation>
    </message>
    <message>
        <source>An optional label to associate with the new receiving address.</source>
        <translation type="unfinished">Необов'язкове поле для мітки нової адреси отримувача.</translation>
    </message>
    <message>
        <source>Use this form to request payments. All fields are &lt;b&gt;optional&lt;/b&gt;.</source>
        <translation type="unfinished">Використовуйте цю форму, щоб отримати платежі. Всі поля є &lt;b&gt;необов'язковими&lt;/b&gt;.</translation>
    </message>
    <message>
        <source>An optional amount to request. Leave this empty or zero to not request a specific amount.</source>
        <translation type="unfinished">Необов'язкове поле для суми запиту. Залиште це поле пустим або впишіть нуль, щоб не надсилати у запиті конкретної суми.</translation>
    </message>
    <message>
        <source>An optional label to associate with the new receiving address (used by you to identify an invoice).  It is also attached to the payment request.</source>
        <translation type="unfinished">Необов'язкове поле для мітки нової адреси отримувача (використовується для ідентифікації рахунка). Він також додається до запиту на оплату.</translation>
    </message>
    <message>
        <source>An optional message that is attached to the payment request and may be displayed to the sender.</source>
        <translation type="unfinished">Необов’язкове повідомлення, яке додається до запиту на оплату і може відображати відправника.</translation>
    </message>
    <message>
        <source>&amp;Create new receiving address</source>
        <translation type="unfinished">&amp;Створити нову адресу</translation>
    </message>
    <message>
        <source>Clear all fields of the form.</source>
        <translation type="unfinished">Очистити всі поля в формі</translation>
    </message>
    <message>
        <source>Clear</source>
        <translation type="unfinished">Очистити</translation>
    </message>
    <message>
        <source>Requested payments history</source>
        <translation type="unfinished">Історія запитів платежу</translation>
    </message>
    <message>
        <source>Show the selected request (does the same as double clicking an entry)</source>
        <translation type="unfinished">Показати вибраний запит (робить те ж саме, що й подвійний клік по запису)</translation>
    </message>
    <message>
        <source>Show</source>
        <translation type="unfinished">Показати</translation>
    </message>
    <message>
        <source>Remove the selected entries from the list</source>
        <translation type="unfinished">Вилучити вибрані записи зі списку</translation>
    </message>
    <message>
        <source>Remove</source>
        <translation type="unfinished">Вилучити</translation>
    </message>
    <message>
        <source>Copy &amp;URI</source>
        <translation type="unfinished">&amp;Копіювати URI</translation>
    </message>
    <message>
        <source>&amp;Copy address</source>
        <translation type="unfinished">&amp;Копіювати адресу</translation>
    </message>
    <message>
        <source>Copy &amp;label</source>
        <translation type="unfinished">Копіювати &amp;мітку</translation>
    </message>
    <message>
        <source>Copy &amp;message</source>
        <translation type="unfinished">Копіювати &amp;повідомлення</translation>
    </message>
    <message>
        <source>Copy &amp;amount</source>
        <translation type="unfinished">Копіювати &amp;суму</translation>
    </message>
    <message>
        <source>Could not unlock wallet.</source>
        <translation type="unfinished">Неможливо розблокувати гаманець.</translation>
    </message>
    <message>
        <source>Could not generate new %1 address</source>
        <translation type="unfinished">Неможливо згенерувати нову %1 адресу</translation>
    </message>
</context>
<context>
    <name>ReceiveRequestDialog</name>
    <message>
        <source>Request payment to …</source>
        <translation type="unfinished">Запит на оплату до …</translation>
    </message>
    <message>
        <source>Address:</source>
        <translation type="unfinished">Адреса:</translation>
    </message>
    <message>
        <source>Amount:</source>
        <translation type="unfinished">Сума:</translation>
    </message>
    <message>
        <source>Label:</source>
        <translation type="unfinished">Мітка:</translation>
    </message>
    <message>
        <source>Message:</source>
        <translation type="unfinished">Повідомлення:</translation>
    </message>
    <message>
        <source>Wallet:</source>
        <translation type="unfinished">Гаманець:</translation>
    </message>
    <message>
        <source>Copy &amp;URI</source>
        <translation type="unfinished">&amp;Копіювати URI</translation>
    </message>
    <message>
        <source>Copy &amp;Address</source>
        <translation type="unfinished">Копіювати &amp;адресу</translation>
    </message>
    <message>
        <source>&amp;Verify</source>
        <translation type="unfinished">&amp;Перевірити</translation>
    </message>
    <message>
        <source>Verify this address on e.g. a hardware wallet screen</source>
        <translation type="unfinished">Перевірити цю адресу, наприклад, на екрані апаратного гаманця</translation>
    </message>
    <message>
        <source>&amp;Save Image…</source>
        <translation type="unfinished">&amp;Зберегти зображення…</translation>
    </message>
    <message>
        <source>Payment information</source>
        <translation type="unfinished">Інформація про платіж</translation>
    </message>
    <message>
        <source>Request payment to %1</source>
        <translation type="unfinished">Запит платежу на %1</translation>
    </message>
</context>
<context>
    <name>RecentRequestsTableModel</name>
    <message>
        <source>Date</source>
        <translation type="unfinished">Дата</translation>
    </message>
    <message>
        <source>Label</source>
        <translation type="unfinished">Мітка</translation>
    </message>
    <message>
        <source>Message</source>
        <translation type="unfinished">Повідомлення</translation>
    </message>
    <message>
        <source>(no label)</source>
        <translation type="unfinished">(без мітки)</translation>
    </message>
    <message>
        <source>(no message)</source>
        <translation type="unfinished">(без повідомлення)</translation>
    </message>
    <message>
        <source>(no amount requested)</source>
        <translation type="unfinished">(без суми)</translation>
    </message>
    <message>
        <source>Requested</source>
        <translation type="unfinished">Запрошено</translation>
    </message>
</context>
<context>
    <name>SendCoinsDialog</name>
    <message>
        <source>Send Coins</source>
        <translation type="unfinished">Відправити Монети</translation>
    </message>
    <message>
        <source>Coin Control Features</source>
        <translation type="unfinished">Керування монетами</translation>
    </message>
    <message>
        <source>automatically selected</source>
        <translation type="unfinished">вибираються автоматично</translation>
    </message>
    <message>
        <source>Insufficient funds!</source>
        <translation type="unfinished">Недостатньо коштів!</translation>
    </message>
    <message>
        <source>Quantity:</source>
        <translation type="unfinished">Кількість:</translation>
    </message>
    <message>
        <source>Bytes:</source>
        <translation type="unfinished">Байтів:</translation>
    </message>
    <message>
        <source>Amount:</source>
        <translation type="unfinished">Сума:</translation>
    </message>
    <message>
        <source>Fee:</source>
        <translation type="unfinished">Комісія:</translation>
    </message>
    <message>
        <source>After Fee:</source>
        <translation type="unfinished">Після комісії:</translation>
    </message>
    <message>
        <source>Change:</source>
        <translation type="unfinished">Решта:</translation>
    </message>
    <message>
        <source>If this is activated, but the change address is empty or invalid, change will be sent to a newly generated address.</source>
        <translation type="unfinished">Якщо це поле активовано, але адреса для решти відсутня або некоректна, то решта буде відправлена на новостворену адресу.</translation>
    </message>
    <message>
        <source>Custom change address</source>
        <translation type="unfinished">Вказати адресу для решти</translation>
    </message>
    <message>
        <source>Transaction Fee:</source>
        <translation type="unfinished">Комісія за передачу:</translation>
    </message>
    <message>
        <source>Using the fallbackfee can result in sending a transaction that will take several hours or days (or never) to confirm. Consider choosing your fee manually or wait until you have validated the complete chain.</source>
        <translation type="unfinished">Використання зарезервованої комісії може призвести до відправлення транзакції, яка буде підтверджена через години або дні (або ніколи не буде підтверджена). Обміркуйте можливість вибору комісії вручну або зачекайте завершення валідації повного блокчейна.</translation>
    </message>
    <message>
        <source>Warning: Fee estimation is currently not possible.</source>
        <translation type="unfinished">Попередження: оцінка розміру комісії наразі неможлива.</translation>
    </message>
    <message>
        <source>per kilobyte</source>
        <translation type="unfinished">за кілобайт</translation>
    </message>
    <message>
        <source>Hide</source>
        <translation type="unfinished">Приховати</translation>
    </message>
    <message>
        <source>Recommended:</source>
        <translation type="unfinished">Рекомендовано:</translation>
    </message>
    <message>
        <source>Custom:</source>
        <translation type="unfinished">Змінено:</translation>
    </message>
    <message>
        <source>Send to multiple recipients at once</source>
        <translation type="unfinished">Відправити на декілька адрес</translation>
    </message>
    <message>
        <source>Add &amp;Recipient</source>
        <translation type="unfinished">Дод&amp;ати одержувача</translation>
    </message>
    <message>
        <source>Clear all fields of the form.</source>
        <translation type="unfinished">Очистити всі поля в формі</translation>
    </message>
    <message>
        <source>Inputs…</source>
        <translation type="unfinished">Входи…</translation>
    </message>
    <message>
        <source>Dust:</source>
        <translation type="unfinished">Пил:</translation>
    </message>
    <message>
        <source>Choose…</source>
        <translation type="unfinished">Вибрати…</translation>
    </message>
    <message>
        <source>Hide transaction fee settings</source>
        <translation type="unfinished">Приховати комісію за транзакцію</translation>
    </message>
    <message>
        <source>Specify a custom fee per kB (1,000 bytes) of the transaction's virtual size.

Note:  Since the fee is calculated on a per-byte basis, a fee rate of "100 satoshis per kvB" for a transaction size of 500 virtual bytes (half of 1 kvB) would ultimately yield a fee of only 50 satoshis.</source>
        <translation type="unfinished">Вкажіть комісію за кБ (1000 байт) віртуального розміру транзакції.

Примітка: Оскільки в розрахунку враховуються байти, комісія "100 сатоші за квБ" для транзакції розміром 500 віртуальних байт (половина 1 квБ) в результаті становить всього 50 сатоші.</translation>
    </message>
    <message>
        <source>When there is less transaction volume than space in the blocks, miners as well as relaying nodes may enforce a minimum fee. Paying only this minimum fee is just fine, but be aware that this can result in a never confirming transaction once there is more demand for bitcoin transactions than the network can process.</source>
        <translation type="unfinished">Якщо обсяг транзакцій менше, ніж простір у блоках, майнери, а також вузли ретрансляції можуть стягувати мінімальну плату. Сплата лише цієї мінімальної суми може призвести до ніколи не підтверджуваної транзакції, коли буде більше попиту на біткоїн-транзакції, ніж мережа може обробити.</translation>
    </message>
    <message>
        <source>A too low fee might result in a never confirming transaction (read the tooltip)</source>
        <translation type="unfinished">Занадто низька плата може призвести до ніколи не підтверджуваної транзакції (див. підказку)</translation>
    </message>
    <message>
        <source>(Smart fee not initialized yet. This usually takes a few blocks…)</source>
        <translation type="unfinished">(Розумну оплату ще не ініціалізовано. Це, зазвичай, триває кілька блоків…)</translation>
    </message>
    <message>
        <source>Confirmation time target:</source>
        <translation type="unfinished">Час підтвердження:</translation>
    </message>
    <message>
        <source>Enable Replace-By-Fee</source>
        <translation type="unfinished">Увімкнути Заміна-Через-Комісію (RBF)</translation>
    </message>
    <message>
        <source>With Replace-By-Fee (BIP-125) you can increase a transaction's fee after it is sent. Without this, a higher fee may be recommended to compensate for increased transaction delay risk.</source>
        <translation type="unfinished">З опцією Заміна-Через-Комісію (RBF, BIP-125) можна збільшити комісію за транзакцію після її надсилання. Без такої опції для компенсації підвищеного ризику затримки транзакції може бути рекомендована комісія більшого розміру.</translation>
    </message>
    <message>
        <source>Clear &amp;All</source>
        <translation type="unfinished">Очистити &amp;все</translation>
    </message>
    <message>
        <source>Balance:</source>
        <translation type="unfinished">Баланс:</translation>
    </message>
    <message>
        <source>Confirm the send action</source>
        <translation type="unfinished">Підтвердити відправлення</translation>
    </message>
    <message>
        <source>S&amp;end</source>
        <translation type="unfinished">&amp;Відправити</translation>
    </message>
    <message>
        <source>Copy quantity</source>
        <translation type="unfinished">Копіювати кількість</translation>
    </message>
    <message>
        <source>Copy amount</source>
        <translation type="unfinished">Копіювати суму</translation>
    </message>
    <message>
        <source>Copy fee</source>
        <translation type="unfinished">Комісія</translation>
    </message>
    <message>
        <source>Copy after fee</source>
        <translation type="unfinished">Скопіювати після комісії</translation>
    </message>
    <message>
        <source>Copy bytes</source>
        <translation type="unfinished">Копіювати байти</translation>
    </message>
    <message>
        <source>Copy dust</source>
        <translation type="unfinished">Копіювати "пил"</translation>
    </message>
    <message>
        <source>Copy change</source>
        <translation type="unfinished">Копіювати решту</translation>
    </message>
    <message>
        <source>%1 (%2 blocks)</source>
        <translation type="unfinished">%1 (%2 блоків)</translation>
    </message>
    <message>
        <source>Sign on device</source>
        <extracomment>"device" usually means a hardware wallet.</extracomment>
        <translation type="unfinished">Підписати на пристрої</translation>
    </message>
    <message>
        <source>Connect your hardware wallet first.</source>
        <translation type="unfinished">Спочатку підключіть ваш апаратний гаманець.</translation>
    </message>
    <message>
        <source>Set external signer script path in Options -&gt; Wallet</source>
        <extracomment>"External signer" means using devices such as hardware wallets.</extracomment>
        <translation type="unfinished">Установити шлях до скрипту зовнішнього підписувача в Параметри -&gt; Гаманець</translation>
    </message>
    <message>
        <source>Cr&amp;eate Unsigned</source>
        <translation type="unfinished">С&amp;творити непідписану</translation>
    </message>
    <message>
        <source>Creates a Partially Signed Bitcoin Transaction (PSBT) for use with e.g. an offline %1 wallet, or a PSBT-compatible hardware wallet.</source>
        <translation type="unfinished">Створює частково підписану біткоїн-транзакцію (PSBT) для використання, наприклад, офлайн-гаманець %1 або гаманця, сумісного з PSBT.</translation>
    </message>
    <message>
        <source> from wallet '%1'</source>
        <translation type="unfinished">з гаманця '%1'</translation>
    </message>
    <message>
        <source>%1 to '%2'</source>
        <translation type="unfinished">%1 до '%2'</translation>
    </message>
    <message>
        <source>%1 to %2</source>
        <translation type="unfinished">%1 до %2</translation>
    </message>
    <message>
        <source>To review recipient list click "Show Details…"</source>
        <translation type="unfinished">Щоб переглянути список одержувачів, натисніть "Показати деталі…"</translation>
    </message>
    <message>
        <source>Sign failed</source>
        <translation type="unfinished">Не вдалось підписати</translation>
    </message>
    <message>
        <source>External signer not found</source>
        <extracomment>"External signer" means using devices such as hardware wallets.</extracomment>
        <translation type="unfinished">Зовнішній підписувач не знайдено</translation>
    </message>
    <message>
        <source>External signer failure</source>
        <extracomment>"External signer" means using devices such as hardware wallets.</extracomment>
        <translation type="unfinished">Помилка зовнішнього підписувача</translation>
    </message>
    <message>
        <source>Save Transaction Data</source>
        <translation type="unfinished">Зберегти дані транзакції</translation>
    </message>
    <message>
        <source>Partially Signed Transaction (Binary)</source>
        <extracomment>Expanded name of the binary PSBT file format. See: BIP 174.</extracomment>
        <translation type="unfinished">Частково підписана біткоїн-транзакція (бінарний файл)</translation>
    </message>
    <message>
        <source>PSBT saved</source>
        <translation type="unfinished">PSBT-транзакцію збережено</translation>
    </message>
    <message>
        <source>External balance:</source>
        <translation type="unfinished">Зовнішній баланс:</translation>
    </message>
    <message>
        <source>or</source>
        <translation type="unfinished">або</translation>
    </message>
    <message>
        <source>You can increase the fee later (signals Replace-By-Fee, BIP-125).</source>
        <translation type="unfinished">Ви можете збільшити комісію пізніше (сигналізує Заміна-Через-Комісію, BIP-125).</translation>
    </message>
    <message>
        <source>Please, review your transaction proposal. This will produce a Partially Signed Bitcoin Transaction (PSBT) which you can save or copy and then sign with e.g. an offline %1 wallet, or a PSBT-compatible hardware wallet.</source>
        <extracomment>Text to inform a user attempting to create a transaction of their current options. At this stage, a user can only create a PSBT. This string is displayed when private keys are disabled and an external signer is not available.</extracomment>
        <translation type="unfinished">Перевірте запропоновану транзакцію. Буде сформована частково підписана біткоїн-транзакція (PSBT), яку можна зберегти або скопіювати, а потім підписати з використанням, наприклад, офлайн гаманця %1 або апаратного PSBT-сумісного гаманця.</translation>
    </message>
    <message>
        <source>Do you want to create this transaction?</source>
        <extracomment>Message displayed when attempting to create a transaction. Cautionary text to prompt the user to verify that the displayed transaction details represent the transaction the user intends to create.</extracomment>
        <translation type="unfinished">Створити таку транзакцію?</translation>
    </message>
    <message>
        <source>Please, review your transaction. You can create and send this transaction or create a Partially Signed Bitcoin Transaction (PSBT), which you can save or copy and then sign with, e.g., an offline %1 wallet, or a PSBT-compatible hardware wallet.</source>
        <extracomment>Text to inform a user attempting to create a transaction of their current options. At this stage, a user can send their transaction or create a PSBT. This string is displayed when both private keys and PSBT controls are enabled.</extracomment>
        <translation type="unfinished">Перевірте транзакцію. Можливо створити та надіслати цю транзакцію або створити частково підписану біткоїн-транзакцію (PSBT), яку можна зберегти або скопіювати, а потім підписати з використанням, наприклад, офлайн гаманця %1 або апаратного PSBT-сумісного гаманця.</translation>
    </message>
    <message>
        <source>Please, review your transaction.</source>
        <extracomment>Text to prompt a user to review the details of the transaction they are attempting to send.</extracomment>
        <translation type="unfinished">Перевірте вашу транзакцію.</translation>
    </message>
    <message>
        <source>Transaction fee</source>
        <translation type="unfinished">Комісія</translation>
    </message>
    <message>
        <source>Not signalling Replace-By-Fee, BIP-125.</source>
        <translation type="unfinished">Не сигналізує Заміна-Через-Комісію, BIP-125.</translation>
    </message>
    <message>
        <source>Total Amount</source>
        <translation type="unfinished">Всього</translation>
    </message>
    <message>
        <source>Confirm send coins</source>
        <translation type="unfinished">Підтвердьте надсилання монет</translation>
    </message>
    <message>
        <source>Watch-only balance:</source>
        <translation type="unfinished">Баланс тільки спостереження:</translation>
    </message>
    <message>
        <source>The recipient address is not valid. Please recheck.</source>
        <translation type="unfinished">Неприпустима адреса отримувача. Перевірте знову.</translation>
    </message>
    <message>
        <source>The amount to pay must be larger than 0.</source>
        <translation type="unfinished">Сума платні повинна бути більше 0.</translation>
    </message>
    <message>
        <source>The amount exceeds your balance.</source>
        <translation type="unfinished">Сума перевищує ваш баланс.</translation>
    </message>
    <message>
        <source>The total exceeds your balance when the %1 transaction fee is included.</source>
        <translation type="unfinished">Після додавання комісії %1, сума перевищить ваш баланс.</translation>
    </message>
    <message>
        <source>Duplicate address found: addresses should only be used once each.</source>
        <translation type="unfinished">Знайдено адресу, що дублюється: кожна адреса має бути вказана тільки один раз.</translation>
    </message>
    <message>
        <source>Transaction creation failed!</source>
        <translation type="unfinished">Транзакцію не виконано!</translation>
    </message>
    <message>
        <source>A fee higher than %1 is considered an absurdly high fee.</source>
        <translation type="unfinished">Комісія більша, ніж %1, вважається абсурдно високою.</translation>
    </message>
    <message>
        <source>Payment request expired.</source>
        <translation type="unfinished">Запит платежу прострочено.</translation>
    </message>
    <message numerus="yes">
        <source>Estimated to begin confirmation within %n block(s).</source>
        <translation type="unfinished">
            <numerusform>Перше підтвердження очікується протягом %n блока.</numerusform>
            <numerusform>Перше підтвердження очікується протягом %n блоків.</numerusform>
            <numerusform>Перше підтвердження очікується протягом %n блоків.</numerusform>
        </translation>
    </message>
    <message>
        <source>Warning: Invalid Bitcoin address</source>
        <translation type="unfinished">Увага: Неприпустима біткоїн-адреса.</translation>
    </message>
    <message>
        <source>Warning: Unknown change address</source>
        <translation type="unfinished">Увага: Невідома адреса для решти</translation>
    </message>
    <message>
        <source>Confirm custom change address</source>
        <translation type="unfinished">Підтвердити індивідуальну адресу для решти</translation>
    </message>
    <message>
        <source>The address you selected for change is not part of this wallet. Any or all funds in your wallet may be sent to this address. Are you sure?</source>
        <translation type="unfinished">Адреса, яку ви обрали для решти, не є частиною цього гаманця. Будь-які або всі кошти з вашого гаманця можуть бути надіслані на цю адресу. Ви впевнені?</translation>
    </message>
    <message>
        <source>(no label)</source>
        <translation type="unfinished">(без мітки)</translation>
    </message>
</context>
<context>
    <name>SendCoinsEntry</name>
    <message>
        <source>A&amp;mount:</source>
        <translation type="unfinished">&amp;Кількість:</translation>
    </message>
    <message>
        <source>Pay &amp;To:</source>
        <translation type="unfinished">&amp;Отримувач:</translation>
    </message>
    <message>
        <source>&amp;Label:</source>
        <translation type="unfinished">&amp;Мітка:</translation>
    </message>
    <message>
        <source>Choose previously used address</source>
        <translation type="unfinished">Обрати ранiш використовувану адресу</translation>
    </message>
    <message>
        <source>The Bitcoin address to send the payment to</source>
        <translation type="unfinished">Адреса Bitcoin для відправлення платежу</translation>
    </message>
    <message>
        <source>Paste address from clipboard</source>
        <translation type="unfinished">Вставити адресу</translation>
    </message>
    <message>
        <source>Remove this entry</source>
        <translation type="unfinished">Видалити цей запис</translation>
    </message>
    <message>
        <source>The amount to send in the selected unit</source>
        <translation type="unfinished">Сума у вибраній одиниці, яку потрібно надіслати</translation>
    </message>
    <message>
        <source>The fee will be deducted from the amount being sent. The recipient will receive less bitcoins than you enter in the amount field. If multiple recipients are selected, the fee is split equally.</source>
        <translation type="unfinished">Комісію буде знято зі вказаної суми. До отримувача надійде менше біткоїнів, ніж було вказано в полі кількості. Якщо ж отримувачів декілька - комісію буде розподілено між ними.</translation>
    </message>
    <message>
        <source>S&amp;ubtract fee from amount</source>
        <translation type="unfinished">В&amp;ідняти комісію від суми</translation>
    </message>
    <message>
        <source>Use available balance</source>
        <translation type="unfinished">Використати наявний баланс</translation>
    </message>
    <message>
        <source>Message:</source>
        <translation type="unfinished">Повідомлення:</translation>
    </message>
    <message>
        <source>This is an unauthenticated payment request.</source>
        <translation type="unfinished">Цей запит платежу не є автентифікованим.</translation>
    </message>
    <message>
        <source>This is an authenticated payment request.</source>
        <translation type="unfinished">Цей запит платежу є автентифікованим.</translation>
    </message>
    <message>
        <source>Enter a label for this address to add it to the list of used addresses</source>
        <translation type="unfinished">Введіть мітку для цієї адреси для додавання її в список використаних адрес</translation>
    </message>
    <message>
        <source>A message that was attached to the bitcoin: URI which will be stored with the transaction for your reference. Note: This message will not be sent over the Bitcoin network.</source>
        <translation type="unfinished">Повідомлення, що було додане до bitcoin:URI та буде збережено разом з транзакцією для довідки. Примітка: Це повідомлення не буде відправлено в мережу Bitcoin.</translation>
    </message>
    <message>
        <source>Pay To:</source>
        <translation type="unfinished">Отримувач:</translation>
    </message>
    <message>
        <source>Memo:</source>
        <translation type="unfinished">Нотатка:</translation>
    </message>
</context>
<context>
    <name>SendConfirmationDialog</name>
    <message>
        <source>Send</source>
        <translation type="unfinished">Відправити</translation>
    </message>
    <message>
        <source>Create Unsigned</source>
        <translation type="unfinished">Створити без підпису</translation>
    </message>
</context>
<context>
    <name>SignVerifyMessageDialog</name>
    <message>
        <source>Signatures - Sign / Verify a Message</source>
        <translation type="unfinished">Підписи - Підпис / Перевірка повідомлення</translation>
    </message>
    <message>
        <source>&amp;Sign Message</source>
        <translation type="unfinished">&amp;Підписати повідомлення</translation>
    </message>
    <message>
        <source>You can sign messages/agreements with your addresses to prove you can receive bitcoins sent to them. Be careful not to sign anything vague or random, as phishing attacks may try to trick you into signing your identity over to them. Only sign fully-detailed statements you agree to.</source>
        <translation type="unfinished">Ви можете підписувати повідомлення/угоди своїми адресами, щоб довести можливість отримання біткоїнів, що будуть надіслані на них. Остерігайтеся підписувати будь-що нечітке чи неочікуване, так як за допомогою фішинг-атаки вас можуть спробувати ввести в оману для отримання вашого підпису під чужими словами. Підписуйте лише чіткі твердження, з якими ви повністю згодні.</translation>
    </message>
    <message>
        <source>The Bitcoin address to sign the message with</source>
        <translation type="unfinished">Біткоїн-адреса для підпису цього повідомлення</translation>
    </message>
    <message>
        <source>Choose previously used address</source>
        <translation type="unfinished">Обрати ранiш використовувану адресу</translation>
    </message>
    <message>
        <source>Paste address from clipboard</source>
        <translation type="unfinished">Вставити адресу</translation>
    </message>
    <message>
        <source>Enter the message you want to sign here</source>
        <translation type="unfinished">Введіть повідомлення, яке ви хочете підписати тут</translation>
    </message>
    <message>
        <source>Signature</source>
        <translation type="unfinished">Підпис</translation>
    </message>
    <message>
        <source>Copy the current signature to the system clipboard</source>
        <translation type="unfinished">Копіювати поточну сигнатуру до системного буферу обміну</translation>
    </message>
    <message>
        <source>Sign the message to prove you own this Bitcoin address</source>
        <translation type="unfinished">Підпишіть повідомлення щоб довести, що ви є власником цієї адреси</translation>
    </message>
    <message>
        <source>Sign &amp;Message</source>
        <translation type="unfinished">&amp;Підписати повідомлення</translation>
    </message>
    <message>
        <source>Reset all sign message fields</source>
        <translation type="unfinished">Скинути всі поля підпису повідомлення</translation>
    </message>
    <message>
        <source>Clear &amp;All</source>
        <translation type="unfinished">Очистити &amp;все</translation>
    </message>
    <message>
        <source>&amp;Verify Message</source>
        <translation type="unfinished">П&amp;еревірити повідомлення</translation>
    </message>
    <message>
        <source>Enter the receiver's address, message (ensure you copy line breaks, spaces, tabs, etc. exactly) and signature below to verify the message. Be careful not to read more into the signature than what is in the signed message itself, to avoid being tricked by a man-in-the-middle attack. Note that this only proves the signing party receives with the address, it cannot prove sendership of any transaction!</source>
        <translation type="unfinished">Введіть нижче адресу отримувача, повідомлення (впевніться, що ви точно скопіювали символи завершення рядка, табуляцію, пробіли тощо) та підпис для перевірки повідомлення. Впевніться, що в підпис не було додано зайвих символів: це допоможе уникнути атак типу «людина посередині». Зауважте, що це лише засвідчує можливість отримання транзакцій підписувачем, але не в стані підтвердити джерело жодної транзакції!</translation>
    </message>
    <message>
        <source>The Bitcoin address the message was signed with</source>
        <translation type="unfinished">Біткоїн-адреса, якою було підписано це повідомлення</translation>
    </message>
    <message>
        <source>The signed message to verify</source>
        <translation type="unfinished">Підписане повідомлення для підтвердження</translation>
    </message>
    <message>
        <source>The signature given when the message was signed</source>
        <translation type="unfinished">Підпис наданий при підписанні цього повідомлення</translation>
    </message>
    <message>
        <source>Verify the message to ensure it was signed with the specified Bitcoin address</source>
        <translation type="unfinished">Перевірте повідомлення для впевненості, що воно підписано вказаною біткоїн-адресою</translation>
    </message>
    <message>
        <source>Verify &amp;Message</source>
        <translation type="unfinished">Перевірити &amp;Повідомлення</translation>
    </message>
    <message>
        <source>Reset all verify message fields</source>
        <translation type="unfinished">Скинути всі поля перевірки повідомлення</translation>
    </message>
    <message>
        <source>Click "Sign Message" to generate signature</source>
        <translation type="unfinished">Для створення підпису натисніть кнопку "Підписати повідомлення"</translation>
    </message>
    <message>
        <source>The entered address is invalid.</source>
        <translation type="unfinished">Введена адреса не співпадає.</translation>
    </message>
    <message>
        <source>Please check the address and try again.</source>
        <translation type="unfinished">Перевірте адресу та спробуйте ще раз.</translation>
    </message>
    <message>
        <source>The entered address does not refer to a key.</source>
        <translation type="unfinished">Введена адреса не відноситься до ключа.</translation>
    </message>
    <message>
        <source>Wallet unlock was cancelled.</source>
        <translation type="unfinished">Розблокування гаманця було скасоване.</translation>
    </message>
    <message>
        <source>No error</source>
        <translation type="unfinished">Без помилок</translation>
    </message>
    <message>
        <source>Private key for the entered address is not available.</source>
        <translation type="unfinished">Приватний ключ для введеної адреси недоступний.</translation>
    </message>
    <message>
        <source>Message signing failed.</source>
        <translation type="unfinished">Не вдалося підписати повідомлення.</translation>
    </message>
    <message>
        <source>Message signed.</source>
        <translation type="unfinished">Повідомлення підписано.</translation>
    </message>
    <message>
        <source>The signature could not be decoded.</source>
        <translation type="unfinished">Підпис не можливо декодувати.</translation>
    </message>
    <message>
        <source>Please check the signature and try again.</source>
        <translation type="unfinished">Перевірте підпис та спробуйте ще раз.</translation>
    </message>
    <message>
        <source>The signature did not match the message digest.</source>
        <translation type="unfinished">Підпис не збігається з хешем повідомлення.</translation>
    </message>
    <message>
        <source>Message verification failed.</source>
        <translation type="unfinished">Не вдалося перевірити повідомлення.</translation>
    </message>
    <message>
        <source>Message verified.</source>
        <translation type="unfinished">Повідомлення перевірено.</translation>
    </message>
</context>
<context>
    <name>SplashScreen</name>
    <message>
        <source>(press q to shutdown and continue later)</source>
        <translation type="unfinished">(натисніть клавішу "q", щоб завершити роботу та продовжити пізніше)</translation>
    </message>
    <message>
        <source>press q to shutdown</source>
        <translation type="unfinished">натисніть клавішу "q", щоб завершити роботу</translation>
    </message>
</context>
<context>
    <name>TrafficGraphWidget</name>
    <message>
        <source>kB/s</source>
        <translation type="unfinished">кБ/с</translation>
    </message>
</context>
<context>
    <name>TransactionDesc</name>
    <message>
        <source>conflicted with a transaction with %1 confirmations</source>
        <translation type="unfinished">конфліктує з транзакцією із %1 підтвердженнями</translation>
    </message>
    <message>
        <source>0/unconfirmed, %1</source>
        <translation type="unfinished">0/не підтверджено, %1</translation>
    </message>
    <message>
        <source>in memory pool</source>
        <translation type="unfinished">у пулі транзакцій</translation>
    </message>
    <message>
        <source>not in memory pool</source>
        <translation type="unfinished">не в пулі транзакцій</translation>
    </message>
    <message>
        <source>abandoned</source>
        <translation type="unfinished">відкинуто</translation>
    </message>
    <message>
        <source>%1/unconfirmed</source>
        <translation type="unfinished">%1/не підтверджено</translation>
    </message>
    <message>
        <source>%1 confirmations</source>
        <translation type="unfinished">%1 підтверджень</translation>
    </message>
    <message>
        <source>Status</source>
        <translation type="unfinished">Стан</translation>
    </message>
    <message>
        <source>Date</source>
        <translation type="unfinished">Дата</translation>
    </message>
    <message>
        <source>Source</source>
        <translation type="unfinished">Джерело</translation>
    </message>
    <message>
        <source>Generated</source>
        <translation type="unfinished">Згенеровано</translation>
    </message>
    <message>
        <source>From</source>
        <translation type="unfinished">Від</translation>
    </message>
    <message>
        <source>unknown</source>
        <translation type="unfinished">невідомо</translation>
    </message>
    <message>
        <source>To</source>
        <translation type="unfinished">Отримувач</translation>
    </message>
    <message>
        <source>own address</source>
        <translation type="unfinished">Власна адреса</translation>
    </message>
    <message>
        <source>watch-only</source>
        <translation type="unfinished">тільки спостереження</translation>
    </message>
    <message>
        <source>label</source>
        <translation type="unfinished">мітка</translation>
    </message>
    <message>
        <source>Credit</source>
        <translation type="unfinished">Кредит</translation>
    </message>
    <message numerus="yes">
        <source>matures in %n more block(s)</source>
        <translation type="unfinished">
            <numerusform>досягає завершеності через %n блок</numerusform>
            <numerusform>досягає завершеності через %n блоки</numerusform>
            <numerusform>досягає завершеності через %n блоків</numerusform>
        </translation>
    </message>
    <message>
        <source>not accepted</source>
        <translation type="unfinished">не прийнято</translation>
    </message>
    <message>
        <source>Debit</source>
        <translation type="unfinished">Дебет</translation>
    </message>
    <message>
        <source>Total debit</source>
        <translation type="unfinished">Загальний дебет</translation>
    </message>
    <message>
        <source>Total credit</source>
        <translation type="unfinished">Загальний кредит</translation>
    </message>
    <message>
        <source>Transaction fee</source>
        <translation type="unfinished">Комісія</translation>
    </message>
    <message>
        <source>Net amount</source>
        <translation type="unfinished">Загальна сума</translation>
    </message>
    <message>
        <source>Message</source>
        <translation type="unfinished">Повідомлення</translation>
    </message>
    <message>
        <source>Comment</source>
        <translation type="unfinished">Коментар</translation>
    </message>
    <message>
        <source>Transaction ID</source>
        <translation type="unfinished">ID транзакції</translation>
    </message>
    <message>
        <source>Transaction total size</source>
        <translation type="unfinished">Розмір транзакції</translation>
    </message>
    <message>
        <source>Transaction virtual size</source>
        <translation type="unfinished">Віртуальний розмір транзакції</translation>
    </message>
    <message>
        <source>Output index</source>
        <translation type="unfinished">Вихідний індекс</translation>
    </message>
    <message>
        <source> (Certificate was not verified)</source>
        <translation type="unfinished">(Сертифікат не підтверджено)</translation>
    </message>
    <message>
        <source>Merchant</source>
        <translation type="unfinished">Продавець</translation>
    </message>
    <message>
        <source>Generated coins must mature %1 blocks before they can be spent. When you generated this block, it was broadcast to the network to be added to the block chain. If it fails to get into the chain, its state will change to "not accepted" and it won't be spendable. This may occasionally happen if another node generates a block within a few seconds of yours.</source>
        <translation type="unfinished">Згенеровані монети стануть доступні для використання після %1 підтверджень. Коли ви згенерували цей блок, його було відправлено в мережу для внесення до ланцюжку блоків. Якщо блок не буде додано до ланцюжку блоків, його статус зміниться на «не підтверджено», і згенеровані монети неможливо буде витратити. Таке часом трапляється, якщо хтось згенерував інший блок на декілька секунд раніше.</translation>
    </message>
    <message>
        <source>Debug information</source>
        <translation type="unfinished">Налагоджувальна інформація</translation>
    </message>
    <message>
        <source>Transaction</source>
        <translation type="unfinished">Транзакція</translation>
    </message>
    <message>
        <source>Inputs</source>
        <translation type="unfinished">Входи</translation>
    </message>
    <message>
        <source>Amount</source>
        <translation type="unfinished">Кількість</translation>
    </message>
    <message>
        <source>true</source>
        <translation type="unfinished">вірний</translation>
    </message>
    <message>
        <source>false</source>
        <translation type="unfinished">хибний</translation>
    </message>
</context>
<context>
    <name>TransactionDescDialog</name>
    <message>
        <source>This pane shows a detailed description of the transaction</source>
        <translation type="unfinished">Даний діалог показує детальну статистику по вибраній транзакції</translation>
    </message>
    <message>
        <source>Details for %1</source>
        <translation type="unfinished">Інформація по %1</translation>
    </message>
</context>
<context>
    <name>TransactionTableModel</name>
    <message>
        <source>Date</source>
        <translation type="unfinished">Дата</translation>
    </message>
    <message>
        <source>Type</source>
        <translation type="unfinished">Тип</translation>
    </message>
    <message>
        <source>Label</source>
        <translation type="unfinished">Мітка</translation>
    </message>
    <message>
        <source>Unconfirmed</source>
        <translation type="unfinished">Не підтверджено</translation>
    </message>
    <message>
        <source>Abandoned</source>
        <translation type="unfinished">Відкинуті</translation>
    </message>
    <message>
        <source>Confirming (%1 of %2 recommended confirmations)</source>
        <translation type="unfinished">Підтверджується (%1 з %2 рекомендованих підтверджень)</translation>
    </message>
    <message>
        <source>Confirmed (%1 confirmations)</source>
        <translation type="unfinished">Підтверджено (%1 підтверджень)</translation>
    </message>
    <message>
        <source>Conflicted</source>
        <translation type="unfinished">Суперечить</translation>
    </message>
    <message>
        <source>Immature (%1 confirmations, will be available after %2)</source>
        <translation type="unfinished">Не досягли завершеності (%1 підтверджень, будуть доступні після %2)</translation>
    </message>
    <message>
        <source>Generated but not accepted</source>
        <translation type="unfinished">Згенеровано, але не підтверджено</translation>
    </message>
    <message>
        <source>Received with</source>
        <translation type="unfinished">Отримано з</translation>
    </message>
    <message>
        <source>Received from</source>
        <translation type="unfinished">Отримано від</translation>
    </message>
    <message>
        <source>Sent to</source>
        <translation type="unfinished">Відправлені на</translation>
    </message>
    <message>
        <source>Payment to yourself</source>
        <translation type="unfinished">Відправлено собі</translation>
    </message>
    <message>
        <source>Mined</source>
        <translation type="unfinished">Добуті</translation>
    </message>
    <message>
        <source>watch-only</source>
        <translation type="unfinished">тільки спостереження</translation>
    </message>
    <message>
        <source>(n/a)</source>
        <translation type="unfinished">(н/д)</translation>
    </message>
    <message>
        <source>(no label)</source>
        <translation type="unfinished">(без мітки)</translation>
    </message>
    <message>
        <source>Transaction status. Hover over this field to show number of confirmations.</source>
        <translation type="unfinished">Статус транзакції. Наведіть вказівник на це поле, щоб показати кількість підтверджень.</translation>
    </message>
    <message>
        <source>Date and time that the transaction was received.</source>
        <translation type="unfinished">Дата і час, коли транзакцію було отримано.</translation>
    </message>
    <message>
        <source>Type of transaction.</source>
        <translation type="unfinished">Тип транзакції.</translation>
    </message>
    <message>
        <source>Whether or not a watch-only address is involved in this transaction.</source>
        <translation type="unfinished">Чи було залучено адресу для спостереження в цій транзакції.</translation>
    </message>
    <message>
        <source>User-defined intent/purpose of the transaction.</source>
        <translation type="unfinished">Визначений користувачем намір чи мета транзакції.</translation>
    </message>
    <message>
        <source>Amount removed from or added to balance.</source>
        <translation type="unfinished">Сума, додана чи знята з балансу.</translation>
    </message>
</context>
<context>
    <name>TransactionView</name>
    <message>
        <source>All</source>
        <translation type="unfinished">Всі</translation>
    </message>
    <message>
        <source>Today</source>
        <translation type="unfinished">Сьогодні</translation>
    </message>
    <message>
        <source>This week</source>
        <translation type="unfinished">На цьому тижні</translation>
    </message>
    <message>
        <source>This month</source>
        <translation type="unfinished">Цього місяця</translation>
    </message>
    <message>
        <source>Last month</source>
        <translation type="unfinished">Минулого місяця</translation>
    </message>
    <message>
        <source>This year</source>
        <translation type="unfinished">Цього року</translation>
    </message>
    <message>
        <source>Received with</source>
        <translation type="unfinished">Отримано з</translation>
    </message>
    <message>
        <source>Sent to</source>
        <translation type="unfinished">Відправлені на</translation>
    </message>
    <message>
        <source>To yourself</source>
        <translation type="unfinished">Відправлені собі</translation>
    </message>
    <message>
        <source>Mined</source>
        <translation type="unfinished">Добуті</translation>
    </message>
    <message>
        <source>Other</source>
        <translation type="unfinished">Інше</translation>
    </message>
    <message>
        <source>Enter address, transaction id, or label to search</source>
        <translation type="unfinished">Введіть адресу, ідентифікатор транзакції або мітку для пошуку</translation>
    </message>
    <message>
        <source>Min amount</source>
        <translation type="unfinished">Мінімальна сума</translation>
    </message>
    <message>
        <source>Range…</source>
        <translation type="unfinished">Діапазон…</translation>
    </message>
    <message>
        <source>&amp;Copy address</source>
        <translation type="unfinished">&amp;Копіювати адресу</translation>
    </message>
    <message>
        <source>Copy &amp;label</source>
        <translation type="unfinished">Копіювати &amp;мітку</translation>
    </message>
    <message>
        <source>Copy &amp;amount</source>
        <translation type="unfinished">Копіювати &amp;суму</translation>
    </message>
    <message>
        <source>Copy transaction &amp;ID</source>
        <translation type="unfinished">Копіювати &amp;ID транзакції</translation>
    </message>
    <message>
        <source>Copy &amp;raw transaction</source>
        <translation type="unfinished">Копіювати &amp;всю транзакцію</translation>
    </message>
    <message>
        <source>Copy full transaction &amp;details</source>
        <translation type="unfinished">Копіювати всі &amp;деталі транзакції</translation>
    </message>
    <message>
        <source>&amp;Show transaction details</source>
        <translation type="unfinished">&amp;Показати деталі транзакції</translation>
    </message>
    <message>
        <source>Increase transaction &amp;fee</source>
        <translation type="unfinished">&amp;Збільшити плату за транзакцію</translation>
    </message>
    <message>
        <source>A&amp;bandon transaction</source>
        <translation type="unfinished">&amp;Відмовитися від транзакції</translation>
    </message>
    <message>
        <source>&amp;Edit address label</source>
        <translation type="unfinished">&amp;Редагувати мітку адреси</translation>
    </message>
    <message>
        <source>Show in %1</source>
        <extracomment>Transactions table context menu action to show the selected transaction in a third-party block explorer. %1 is a stand-in argument for the URL of the explorer.</extracomment>
        <translation type="unfinished">Показати в %1</translation>
    </message>
    <message>
        <source>Export Transaction History</source>
        <translation type="unfinished">Експортувати історію транзакцій</translation>
    </message>
    <message>
        <source>Comma separated file</source>
        <extracomment>Expanded name of the CSV file format. See: https://en.wikipedia.org/wiki/Comma-separated_values.</extracomment>
        <translation type="unfinished">Файл CSV</translation>
    </message>
    <message>
        <source>Confirmed</source>
        <translation type="unfinished">Підтверджено</translation>
    </message>
    <message>
        <source>Watch-only</source>
        <translation type="unfinished">Тільки спостереження:</translation>
    </message>
    <message>
        <source>Date</source>
        <translation type="unfinished">Дата</translation>
    </message>
    <message>
        <source>Type</source>
        <translation type="unfinished">Тип</translation>
    </message>
    <message>
        <source>Label</source>
        <translation type="unfinished">Мітка</translation>
    </message>
    <message>
        <source>Address</source>
        <translation type="unfinished">Адреса</translation>
    </message>
    <message>
        <source>ID</source>
        <translation type="unfinished">Ідентифікатор</translation>
    </message>
    <message>
        <source>Exporting Failed</source>
        <translation type="unfinished">Помилка експорту</translation>
    </message>
    <message>
        <source>There was an error trying to save the transaction history to %1.</source>
        <translation type="unfinished">Виникла помилка при спробі зберегти історію транзакцій до %1.</translation>
    </message>
    <message>
        <source>Exporting Successful</source>
        <translation type="unfinished">Експортовано успішно</translation>
    </message>
    <message>
        <source>The transaction history was successfully saved to %1.</source>
        <translation type="unfinished">Історію транзакцій було успішно збережено до %1.</translation>
    </message>
    <message>
        <source>Range:</source>
        <translation type="unfinished">Діапазон:</translation>
    </message>
    <message>
        <source>to</source>
        <translation type="unfinished">до</translation>
    </message>
</context>
<context>
    <name>WalletFrame</name>
    <message>
        <source>No wallet has been loaded.
Go to File &gt; Open Wallet to load a wallet.
- OR -</source>
        <translation type="unfinished">Жоден гаманець не завантажений.
Перейдіть у меню Файл &gt; Відкрити гаманець, щоб завантажити гаманець.
- АБО -</translation>
    </message>
    <message>
        <source>Create a new wallet</source>
        <translation type="unfinished">Створити новий гаманець</translation>
    </message>
    <message>
        <source>Error</source>
        <translation type="unfinished">Помилка</translation>
    </message>
    <message>
        <source>Unable to decode PSBT from clipboard (invalid base64)</source>
        <translation type="unfinished">Не вдається декодувати PSBT-транзакцію з буфера обміну (неприпустимий base64)</translation>
    </message>
    <message>
        <source>Load Transaction Data</source>
        <translation type="unfinished">Завантажити дані транзакції</translation>
    </message>
    <message>
        <source>Partially Signed Transaction (*.psbt)</source>
        <translation type="unfinished">Частково підписана біткоїн-транзакція (* .psbt)</translation>
    </message>
    <message>
        <source>PSBT file must be smaller than 100 MiB</source>
        <translation type="unfinished">Файл PSBT повинен бути менше 100 МіБ</translation>
    </message>
    <message>
        <source>Unable to decode PSBT</source>
        <translation type="unfinished">Не вдається декодувати PSBT-транзакцію</translation>
    </message>
</context>
<context>
    <name>WalletModel</name>
    <message>
        <source>Send Coins</source>
        <translation type="unfinished">Відправити Монети</translation>
    </message>
    <message>
        <source>Fee bump error</source>
        <translation type="unfinished">Помилка підвищення комісії</translation>
    </message>
    <message>
        <source>Increasing transaction fee failed</source>
        <translation type="unfinished">Підвищення комісії за транзакцію не виконано</translation>
    </message>
    <message>
        <source>Do you want to increase the fee?</source>
        <extracomment>Asks a user if they would like to manually increase the fee of a transaction that has already been created.</extracomment>
        <translation type="unfinished">Збільшити комісію?</translation>
    </message>
    <message>
        <source>Current fee:</source>
        <translation type="unfinished">Поточна комісія:</translation>
    </message>
    <message>
        <source>Increase:</source>
        <translation type="unfinished">Збільшити:</translation>
    </message>
    <message>
        <source>New fee:</source>
        <translation type="unfinished">Нова комісія:</translation>
    </message>
    <message>
        <source>Warning: This may pay the additional fee by reducing change outputs or adding inputs, when necessary. It may add a new change output if one does not already exist. These changes may potentially leak privacy.</source>
        <translation type="unfinished">Попередження: Можливо збільшення плати за транзакцію шляхом зменшення решти або додавання входів у разі необхідності. Це може створити новий вивід з рештою, якщо такий вивід не існував. Такі зміни потенційно здатні погіршити конфіденційність.</translation>
    </message>
    <message>
        <source>Confirm fee bump</source>
        <translation type="unfinished">Підтвердити підвищення комісії</translation>
    </message>
    <message>
        <source>Can't draft transaction.</source>
        <translation type="unfinished">Неможливо підготувати транзакцію.</translation>
    </message>
    <message>
        <source>PSBT copied</source>
        <translation type="unfinished">PSBT-транзакцію скопійовано</translation>
    </message>
    <message>
        <source>Can't sign transaction.</source>
        <translation type="unfinished">Не можливо підписати транзакцію.</translation>
    </message>
    <message>
        <source>Could not commit transaction</source>
        <translation type="unfinished">Не вдалось виконати транзакцію</translation>
    </message>
    <message>
        <source>Can't display address</source>
        <translation type="unfinished">Неможливо показати адресу</translation>
    </message>
    <message>
        <source>default wallet</source>
        <translation type="unfinished">гаманець за замовчуванням</translation>
    </message>
</context>
<context>
    <name>WalletView</name>
    <message>
        <source>&amp;Export</source>
        <translation type="unfinished">&amp;Экспорт</translation>
    </message>
    <message>
        <source>Export the data in the current tab to a file</source>
        <translation type="unfinished">Експортувати дані з поточної вкладки в файл</translation>
    </message>
    <message>
        <source>Backup Wallet</source>
        <translation type="unfinished">Зробити резервне копіювання гаманця</translation>
    </message>
    <message>
        <source>Wallet Data</source>
        <extracomment>Name of the wallet data file format.</extracomment>
        <translation type="unfinished">Файл гаманця</translation>
    </message>
    <message>
        <source>Backup Failed</source>
        <translation type="unfinished">Помилка резервного копіювання</translation>
    </message>
    <message>
        <source>There was an error trying to save the wallet data to %1.</source>
        <translation type="unfinished">Виникла помилка при спробі зберегти дані гаманця до %1.</translation>
    </message>
    <message>
        <source>Backup Successful</source>
        <translation type="unfinished">Резервну копію створено успішно</translation>
    </message>
    <message>
        <source>The wallet data was successfully saved to %1.</source>
        <translation type="unfinished">Дані гаманця успішно збережено в %1.</translation>
    </message>
    <message>
        <source>Cancel</source>
        <translation type="unfinished">Скасувати</translation>
    </message>
</context>
</TS><|MERGE_RESOLUTION|>--- conflicted
+++ resolved
@@ -1049,13 +1049,8 @@
         <translation type="unfinished">Не вдалося відкрити %s для запису</translation>
     </message>
     <message>
-<<<<<<< HEAD
-        <source>%1 will download and store a copy of the %2 block chain.</source>
-        <translation>%1 буде завантажувати та зберігати копію ланцюжка блоків біткінів.</translation>
-=======
         <source>Unable to parse -maxuploadtarget: '%s'</source>
         <translation type="unfinished">Не вдалося проаналізувати -maxuploadtarget: '%s'</translation>
->>>>>>> 024b8e12
     </message>
     <message>
         <source>Unable to start HTTP server. See debug log for details.</source>
