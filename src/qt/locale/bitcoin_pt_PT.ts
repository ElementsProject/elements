<TS language="pt_PT" version="2.1">
<context>
    <name>AddressBookPage</name>
    <message>
        <source>Right-click to edit address or label</source>
        <translation>Clique com o botão direito para editar o endereço ou etiqueta</translation>
    </message>
    <message>
        <source>Create a new address</source>
        <translation>Criar um novo endereço</translation>
    </message>
    <message>
        <source>&amp;New</source>
        <translation>&amp;Novo</translation>
    </message>
    <message>
        <source>Copy the currently selected address to the system clipboard</source>
        <translation>Copiar o endereço selecionado para a área de transferência do sistema</translation>
    </message>
    <message>
        <source>&amp;Copy</source>
        <translation>&amp;Copiar</translation>
    </message>
    <message>
        <source>C&amp;lose</source>
        <translation>F&amp;echar</translation>
    </message>
    <message>
        <source>Delete the currently selected address from the list</source>
        <translation>Eliminar o endereço selecionado da lista</translation>
    </message>
    <message>
        <source>Enter address or label to search</source>
        <translation>Digite o endereço ou o rótulo para pesquisar</translation>
    </message>
    <message>
        <source>Export the data in the current tab to a file</source>
        <translation>Exportar os dados no separador atual para um ficheiro</translation>
    </message>
    <message>
        <source>&amp;Export</source>
        <translation>&amp;Exportar</translation>
    </message>
    <message>
        <source>&amp;Delete</source>
        <translation>&amp;Eliminar</translation>
    </message>
    <message>
        <source>Choose the address to send coins to</source>
        <translation>Escolha o endereço para enviar as moedas</translation>
    </message>
    <message>
        <source>Choose the address to receive coins with</source>
        <translation>Escolha o endereço para receber as moedas</translation>
    </message>
    <message>
        <source>C&amp;hoose</source>
        <translation>Escol&amp;her</translation>
    </message>
    <message>
        <source>Sending addresses</source>
        <translation>A enviar endereços</translation>
    </message>
    <message>
        <source>Receiving addresses</source>
        <translation>A receber endereços</translation>
    </message>
    <message>
        <source>These are your Bitcoin addresses for sending payments. Always check the amount and the receiving address before sending coins.</source>
        <translation>Estes são os seus endereços Bitcoin para enviar pagamentos. Verifique sempre o valor e o endereço de envio antes de enviar moedas.</translation>
    </message>
    <message>
        <source>These are your Bitcoin addresses for receiving payments. It is recommended to use a new receiving address for each transaction.</source>
        <translation>Estes são os seus endereços Bitcoin para receber pagamentos. É recomendado que utilize um endereço novo para cada transação.</translation>
    </message>
    <message>
        <source>&amp;Copy Address</source>
        <translation>&amp;Copiar Endereço</translation>
    </message>
    <message>
        <source>Copy &amp;Label</source>
        <translation>Copiar &amp;Etiqueta</translation>
    </message>
    <message>
        <source>&amp;Edit</source>
        <translation>&amp;Editar</translation>
    </message>
    <message>
        <source>Export Address List</source>
        <translation>Exportar Lista de Endereços</translation>
    </message>
    <message>
        <source>Comma separated file (*.csv)</source>
        <translation>Ficheiro separado por vírgulas (*.csv)</translation>
    </message>
    <message>
        <source>Exporting Failed</source>
        <translation>Exportação Falhou</translation>
    </message>
    <message>
        <source>There was an error trying to save the address list to %1. Please try again.</source>
        <translation>Ocorreu um erro ao tentar guardar a lista de endereços para %1. Por favor, tente novamente.</translation>
    </message>
</context>
<context>
    <name>AddressTableModel</name>
    <message>
        <source>Label</source>
        <translation>Etiqueta</translation>
    </message>
    <message>
        <source>Address</source>
        <translation>Endereço</translation>
    </message>
    <message>
        <source>(no label)</source>
        <translation>(sem etiqueta)</translation>
    </message>
</context>
<context>
    <name>AskPassphraseDialog</name>
    <message>
        <source>Passphrase Dialog</source>
        <translation>Janela da Frase de Segurança</translation>
    </message>
    <message>
        <source>Enter passphrase</source>
        <translation>Insira a frase de segurança</translation>
    </message>
    <message>
        <source>New passphrase</source>
        <translation>Nova frase de frase de segurança</translation>
    </message>
    <message>
        <source>Repeat new passphrase</source>
        <translation>Repita a nova frase de frase de segurança</translation>
    </message>
    <message>
        <source>Show password</source>
        <translation>Mostrar palavra-passe</translation>
    </message>
    <message>
        <source>Enter the new passphrase to the wallet.&lt;br/&gt;Please use a passphrase of &lt;b&gt;ten or more random characters&lt;/b&gt;, or &lt;b&gt;eight or more words&lt;/b&gt;.</source>
        <translation>Insira a nova frase de segurança para a carteira. &lt;br/&gt; Por favor, utilize uma frase de segurança de &lt;b&gt;10 ou mais carateres aleatórios,&lt;/b&gt; ou &lt;b&gt;oito ou mais palavras&lt;/b&gt;.</translation>
    </message>
    <message>
        <source>Encrypt wallet</source>
        <translation>Encriptar carteira</translation>
    </message>
    <message>
        <source>This operation needs your wallet passphrase to unlock the wallet.</source>
        <translation>Esta operação precisa da sua frase de segurança da carteira para desbloquear a mesma.</translation>
    </message>
    <message>
        <source>Unlock wallet</source>
        <translation>Desbloquear carteira</translation>
    </message>
    <message>
        <source>This operation needs your wallet passphrase to decrypt the wallet.</source>
        <translation>Esta operação precisa da sua frase de segurança da carteira para desencriptar a mesma.</translation>
    </message>
    <message>
        <source>Decrypt wallet</source>
        <translation>Desencriptar carteira</translation>
    </message>
    <message>
        <source>Change passphrase</source>
        <translation>Alterar frase de segurança</translation>
    </message>
    <message>
        <source>Enter the old passphrase and new passphrase to the wallet.</source>
        <translation>Insira a frase de segurança antiga e a nova frase de segurança para a carteira.</translation>
    </message>
    <message>
        <source>Confirm wallet encryption</source>
        <translation>Confirmar encriptação da carteira</translation>
    </message>
    <message>
        <source>Warning: If you encrypt your wallet and lose your passphrase, you will &lt;b&gt;LOSE ALL OF YOUR BITCOINS&lt;/b&gt;!</source>
        <translation>Aviso: se encriptar a sua carteira e perder a sua frase de segurnça, &lt;b&gt;PERDERÁ TODOS OS SEUS BITCOINS&lt;/b&gt;!</translation>
    </message>
    <message>
        <source>Are you sure you wish to encrypt your wallet?</source>
        <translation>Tem a certeza que deseja encriptar a sua carteira?</translation>
    </message>
    <message>
        <source>Wallet encrypted</source>
        <translation>Carteira encriptada</translation>
    </message>
    <message>
        <source>%1 will close now to finish the encryption process. Remember that encrypting your wallet cannot fully protect your bitcoins from being stolen by malware infecting your computer.</source>
        <translation>%1 irá agora ser fechado para terminar o processo de encriptação. Recorde que a encriptação da sua carteira não protegerá totalmente os seus bitcoins de serem roubados por programas maliciosos que infetem o seu computador.</translation>
    </message>
    <message>
        <source>IMPORTANT: Any previous backups you have made of your wallet file should be replaced with the newly generated, encrypted wallet file. For security reasons, previous backups of the unencrypted wallet file will become useless as soon as you start using the new, encrypted wallet.</source>
        <translation>IMPORTANTE: Qualquer cópia de segurança da carteira anterior deverá ser substituída com o novo ficheiro de carteira, agora encriptado. Por razões de segurança, cópias de segurança não encriptadas tornar-se-ão inúteis assim que começar a usar a nova carteira encriptada.</translation>
    </message>
    <message>
        <source>Wallet encryption failed</source>
        <translation>Encriptação da carteira falhou</translation>
    </message>
    <message>
        <source>Wallet encryption failed due to an internal error. Your wallet was not encrypted.</source>
        <translation>A encriptação da carteira falhou devido a um erro interno. A carteira não foi encriptada.</translation>
    </message>
    <message>
        <source>The supplied passphrases do not match.</source>
        <translation>As frases de segurança fornecidas não coincidem.</translation>
    </message>
    <message>
        <source>Wallet unlock failed</source>
        <translation>Desbloqueio da carteira falhou</translation>
    </message>
    <message>
        <source>The passphrase entered for the wallet decryption was incorrect.</source>
        <translation>A frase de segurança introduzida para a desencriptação da carteira estava incorreta.</translation>
    </message>
    <message>
        <source>Wallet decryption failed</source>
        <translation>Desencriptação da carteira falhou</translation>
    </message>
    <message>
        <source>Wallet passphrase was successfully changed.</source>
        <translation>A frase de segurança da carteira foi alterada com sucesso.</translation>
    </message>
    <message>
        <source>Warning: The Caps Lock key is on!</source>
        <translation>Aviso: a tecla Caps Lock está ligada!</translation>
    </message>
</context>
<context>
    <name>BanTableModel</name>
    <message>
        <source>IP/Netmask</source>
        <translation>IP/Máscara de Rede</translation>
    </message>
    <message>
        <source>Banned Until</source>
        <translation>Banido Até</translation>
    </message>
</context>
<context>
    <name>BitcoinGUI</name>
    <message>
        <source>Sign &amp;message...</source>
        <translation>Assinar &amp;mensagem...</translation>
    </message>
    <message>
        <source>Synchronizing with network...</source>
        <translation>A sincronizar com a rede...</translation>
    </message>
    <message>
        <source>&amp;Overview</source>
        <translation>&amp;Resumo</translation>
    </message>
    <message>
        <source>Node</source>
        <translation>Nó</translation>
    </message>
    <message>
        <source>Show general overview of wallet</source>
        <translation>Mostrar resumo geral da carteira</translation>
    </message>
    <message>
        <source>&amp;Transactions</source>
        <translation>&amp;Transações</translation>
    </message>
    <message>
        <source>Browse transaction history</source>
        <translation>Explorar histórico das transações</translation>
    </message>
    <message>
        <source>E&amp;xit</source>
        <translation>Fec&amp;har</translation>
    </message>
    <message>
        <source>Quit application</source>
        <translation>Sair da aplicação</translation>
    </message>
    <message>
        <source>&amp;About %1</source>
        <translation>&amp;Sobre o %1</translation>
    </message>
    <message>
        <source>Show information about %1</source>
        <translation>Mostrar informação sobre o %1</translation>
    </message>
    <message>
        <source>About &amp;Qt</source>
        <translation>Sobre o &amp;Qt</translation>
    </message>
    <message>
        <source>Show information about Qt</source>
        <translation>Mostrar informação sobre o Qt</translation>
    </message>
    <message>
        <source>&amp;Options...</source>
        <translation>&amp;Opções...</translation>
    </message>
    <message>
        <source>Modify configuration options for %1</source>
        <translation>Modificar opções de configuração para %1</translation>
    </message>
    <message>
        <source>&amp;Encrypt Wallet...</source>
        <translation>E&amp;ncriptar Carteira...</translation>
    </message>
    <message>
        <source>&amp;Backup Wallet...</source>
        <translation>Efetuar &amp;Cópia de Segurança da Carteira...</translation>
    </message>
    <message>
        <source>&amp;Change Passphrase...</source>
        <translation>Alterar &amp;Frase de Segurança...</translation>
    </message>
    <message>
        <source>&amp;Sending addresses...</source>
        <translation>A &amp;enviar os endereços...</translation>
    </message>
    <message>
        <source>&amp;Receiving addresses...</source>
        <translation>A &amp;receber os endereços...</translation>
    </message>
    <message>
        <source>Open &amp;URI...</source>
        <translation>Abrir &amp;URI...</translation>
    </message>
    <message>
        <source>Wallet:</source>
        <translation>Carteira:</translation>
    </message>
    <message>
        <source>default wallet</source>
        <translation>carteira predefinida</translation>
    </message>
    <message>
        <source>Click to disable network activity.</source>
        <translation>Clique para desativar a atividade de rede.</translation>
    </message>
    <message>
        <source>Network activity disabled.</source>
        <translation>Atividade de rede desativada.</translation>
    </message>
    <message>
        <source>Click to enable network activity again.</source>
        <translation>Clique para ativar novamente a atividade de rede.</translation>
    </message>
    <message>
        <source>Syncing Headers (%1%)...</source>
        <translation>A sincronizar cabeçalhos (%1%)...</translation>
    </message>
    <message>
        <source>Reindexing blocks on disk...</source>
        <translation>A reindexar os blocos no disco...</translation>
    </message>
    <message>
        <source>Proxy is &lt;b&gt;enabled&lt;/b&gt;: %1</source>
        <translation>Proxy está &lt;b&gt;ativado&lt;/b&gt;: %1</translation>
    </message>
    <message>
        <source>Send coins to a Bitcoin address</source>
        <translation>Enviar moedas para um endereço Bitcoin</translation>
    </message>
    <message>
        <source>Backup wallet to another location</source>
        <translation>Efetue uma cópia de segurança da carteira para outra localização</translation>
    </message>
    <message>
        <source>Change the passphrase used for wallet encryption</source>
        <translation>Alterar a frase de segurança utilizada na encriptação da carteira</translation>
    </message>
    <message>
        <source>&amp;Debug window</source>
        <translation>Janela de &amp;Depuração</translation>
    </message>
    <message>
        <source>Open debugging and diagnostic console</source>
        <translation>Abrir consola de diagnóstico e depuração</translation>
    </message>
    <message>
        <source>&amp;Verify message...</source>
        <translation>&amp;Verificar mensagem...</translation>
    </message>
    <message>
        <source>Bitcoin</source>
        <translation>Bitcoin</translation>
    </message>
    <message>
        <source>Wallet</source>
        <translation>Carteira</translation>
    </message>
    <message>
        <source>&amp;Send</source>
        <translation>&amp;Enviar</translation>
    </message>
    <message>
        <source>&amp;Receive</source>
        <translation>&amp;Receber</translation>
    </message>
    <message>
        <source>&amp;Show / Hide</source>
        <translation>Mo&amp;strar / Ocultar</translation>
    </message>
    <message>
        <source>Show or hide the main Window</source>
        <translation>Mostrar ou ocultar a janela principal</translation>
    </message>
    <message>
        <source>Encrypt the private keys that belong to your wallet</source>
        <translation>Encriptar as chaves privadas que pertencem à sua carteira</translation>
    </message>
    <message>
        <source>Sign messages with your Bitcoin addresses to prove you own them</source>
        <translation>Assine as mensagens com os seus endereços Bitcoin para provar que é o proprietário dos mesmos</translation>
    </message>
    <message>
        <source>Verify messages to ensure they were signed with specified Bitcoin addresses</source>
        <translation>Verifique mensagens para assegurar que foram assinadas com o endereço Bitcoin especificado</translation>
    </message>
    <message>
        <source>&amp;File</source>
        <translation>&amp;Ficheiro</translation>
    </message>
    <message>
        <source>&amp;Settings</source>
        <translation>&amp;Configurações</translation>
    </message>
    <message>
        <source>&amp;Help</source>
        <translation>&amp;Ajuda</translation>
    </message>
    <message>
        <source>Tabs toolbar</source>
        <translation>Barra de ferramentas dos separadores</translation>
    </message>
    <message>
        <source>Request payments (generates QR codes and bitcoin: URIs)</source>
        <translation>Solicitar pagamentos (gera códigos QR e bitcoin: URIs)</translation>
    </message>
    <message>
        <source>Show the list of used sending addresses and labels</source>
        <translation>Mostrar a lista de rótulos e endereços de envio usados</translation>
    </message>
    <message>
        <source>Show the list of used receiving addresses and labels</source>
        <translation>Mostrar a lista de rótulos e endereços de receção usados</translation>
    </message>
    <message>
        <source>Open a bitcoin: URI or payment request</source>
        <translation>Abrir URI bitcoin: ou pedido de pagamento</translation>
    </message>
    <message>
        <source>&amp;Command-line options</source>
        <translation>&amp;Opções da linha de &amp;comando</translation>
    </message>
    <message numerus="yes">
        <source>%n active connection(s) to Bitcoin network</source>
        <translation><numerusform>%n ligação ativa à rede Bitcoin</numerusform><numerusform>%n ligações ativas à rede Bitcoin</numerusform></translation>
    </message>
    <message>
        <source>Indexing blocks on disk...</source>
        <translation>A indexar blocos no disco...</translation>
    </message>
    <message>
        <source>Processing blocks on disk...</source>
        <translation>A processar blocos no disco...</translation>
    </message>
    <message numerus="yes">
        <source>Processed %n block(s) of transaction history.</source>
        <translation><numerusform>Processado %n bloco do histórico de transações.</numerusform><numerusform>Processados %n blocos do histórico de transações.</numerusform></translation>
    </message>
    <message>
        <source>%1 behind</source>
        <translation>%1 em atraso</translation>
    </message>
    <message>
        <source>Last received block was generated %1 ago.</source>
        <translation>O último bloco recebido foi gerado há %1.</translation>
    </message>
    <message>
        <source>Transactions after this will not yet be visible.</source>
        <translation>As transações depois de isto ainda não serão visíveis.</translation>
    </message>
    <message>
        <source>Error</source>
        <translation>Erro</translation>
    </message>
    <message>
        <source>Warning</source>
        <translation>Aviso</translation>
    </message>
    <message>
        <source>Information</source>
        <translation>Informação</translation>
    </message>
    <message>
        <source>Up to date</source>
        <translation>Atualizado</translation>
    </message>
    <message>
        <source>Show the %1 help message to get a list with possible Bitcoin command-line options</source>
        <translation>Mostrar a mensagem de ajuda %1 para obter uma lista com possíveis opções a usar na linha de comandos.</translation>
    </message>
    <message>
        <source>%1 client</source>
        <translation>Cliente %1</translation>
    </message>
    <message>
        <source>Connecting to peers...</source>
        <translation>A ligar aos pontos...</translation>
    </message>
    <message>
        <source>Catching up...</source>
        <translation>Recuperando o atraso...</translation>
    </message>
    <message>
        <source>Date: %1
</source>
        <translation>Data: %1
</translation>
    </message>
    <message>
        <source>Amount: %1
</source>
        <translation>Valor: %1
</translation>
    </message>
    <message>
        <source>Wallet: %1
</source>
        <translation>Carteira: %1
</translation>
    </message>
    <message>
        <source>Type: %1
</source>
        <translation>Tipo: %1
</translation>
    </message>
    <message>
        <source>Label: %1
</source>
        <translation>Etiqueta: %1
</translation>
    </message>
    <message>
        <source>Address: %1
</source>
        <translation>Endereço: %1
</translation>
    </message>
    <message>
        <source>Sent transaction</source>
        <translation>Transação enviada</translation>
    </message>
    <message>
        <source>Incoming transaction</source>
        <translation>Transação recebida</translation>
    </message>
    <message>
        <source>HD key generation is &lt;b&gt;enabled&lt;/b&gt;</source>
        <translation>Criação de chave HD está &lt;b&gt;ativada&lt;/b&gt;</translation>
    </message>
    <message>
        <source>HD key generation is &lt;b&gt;disabled&lt;/b&gt;</source>
        <translation>Criação de chave HD está &lt;b&gt;desativada&lt;/b&gt;</translation>
    </message>
    <message>
        <source>Wallet is &lt;b&gt;encrypted&lt;/b&gt; and currently &lt;b&gt;unlocked&lt;/b&gt;</source>
        <translation>A carteira está &lt;b&gt;encriptada&lt;/b&gt; e atualmente &lt;b&gt;desbloqueada&lt;/b&gt;</translation>
    </message>
    <message>
        <source>Wallet is &lt;b&gt;encrypted&lt;/b&gt; and currently &lt;b&gt;locked&lt;/b&gt;</source>
        <translation>A carteira está &lt;b&gt;encriptada&lt;/b&gt; e atualmente &lt;b&gt;bloqueada&lt;/b&gt;</translation>
    </message>
    <message>
        <source>A fatal error occurred. Bitcoin can no longer continue safely and will quit.</source>
        <translation>Ocorreu um erro fatal. O Bitcoin não pode continuar com segurança e irá fechar.</translation>
    </message>
</context>
<context>
    <name>CoinControlDialog</name>
    <message>
        <source>Coin Selection</source>
        <translation>Seleção de Moeda</translation>
    </message>
    <message>
        <source>Quantity:</source>
        <translation>Quantidade:</translation>
    </message>
    <message>
        <source>Bytes:</source>
        <translation>Bytes:</translation>
    </message>
    <message>
        <source>Amount:</source>
        <translation>Valor:</translation>
    </message>
    <message>
        <source>Fee:</source>
        <translation>Taxa:</translation>
    </message>
    <message>
        <source>Dust:</source>
        <translation>Lixo:</translation>
    </message>
    <message>
        <source>After Fee:</source>
        <translation>Depois da taxa:</translation>
    </message>
    <message>
        <source>Change:</source>
        <translation>Troco:</translation>
    </message>
    <message>
        <source>(un)select all</source>
        <translation>(des)selecionar todos</translation>
    </message>
    <message>
        <source>Tree mode</source>
        <translation>Modo de árvore</translation>
    </message>
    <message>
        <source>List mode</source>
        <translation>Modo de lista</translation>
    </message>
    <message>
        <source>Amount</source>
        <translation>Valor</translation>
    </message>
    <message>
        <source>Received with label</source>
        <translation>Recebido com etiqueta</translation>
    </message>
    <message>
        <source>Received with address</source>
        <translation>Recebido com endereço</translation>
    </message>
    <message>
        <source>Date</source>
        <translation>Data</translation>
    </message>
    <message>
        <source>Confirmations</source>
        <translation>Confirmações</translation>
    </message>
    <message>
        <source>Confirmed</source>
        <translation>Confirmada</translation>
    </message>
    <message>
        <source>Copy address</source>
        <translation>Copiar endereço</translation>
    </message>
    <message>
        <source>Copy label</source>
        <translation>Copiar etiqueta</translation>
    </message>
    <message>
        <source>Copy amount</source>
        <translation>Copiar valor</translation>
    </message>
    <message>
        <source>Copy transaction ID</source>
        <translation>Copiar Id. da transação</translation>
    </message>
    <message>
        <source>Lock unspent</source>
        <translation>Bloquear não gasto</translation>
    </message>
    <message>
        <source>Unlock unspent</source>
        <translation>Desbloquear não gasto</translation>
    </message>
    <message>
        <source>Copy quantity</source>
        <translation>Copiar quantidade</translation>
    </message>
    <message>
        <source>Copy fee</source>
        <translation>Copiar taxa</translation>
    </message>
    <message>
        <source>Copy after fee</source>
        <translation>Copiar depois da taxa</translation>
    </message>
    <message>
        <source>Copy bytes</source>
        <translation>Copiar bytes</translation>
    </message>
    <message>
        <source>Copy dust</source>
        <translation>Copiar poeira</translation>
    </message>
    <message>
        <source>Copy change</source>
        <translation>Copiar troco</translation>
    </message>
    <message>
        <source>(%1 locked)</source>
        <translation>(%1 bloqueado)</translation>
    </message>
    <message>
        <source>yes</source>
        <translation>sim</translation>
    </message>
    <message>
        <source>no</source>
        <translation>não</translation>
    </message>
    <message>
        <source>This label turns red if any recipient receives an amount smaller than the current dust threshold.</source>
        <translation>Esta etiqueta fica vermelha se qualquer destinatário recebe um valor menor que o limite de dinheiro.</translation>
    </message>
    <message>
        <source>Can vary +/- %1 satoshi(s) per input.</source>
        <translation>Pode variar +/- %1 satoshi(s) por input.</translation>
    </message>
    <message>
        <source>(no label)</source>
        <translation>(sem etiqueta)</translation>
    </message>
    <message>
        <source>change from %1 (%2)</source>
        <translation>troco de %1 (%2)</translation>
    </message>
    <message>
        <source>(change)</source>
        <translation>(troco)</translation>
    </message>
</context>
<context>
    <name>EditAddressDialog</name>
    <message>
        <source>Edit Address</source>
        <translation>Editar Endereço</translation>
    </message>
    <message>
        <source>&amp;Label</source>
        <translation>&amp;Etiqueta</translation>
    </message>
    <message>
        <source>The label associated with this address list entry</source>
        <translation>A etiqueta associada com esta entrada da lista de endereços</translation>
    </message>
    <message>
        <source>The address associated with this address list entry. This can only be modified for sending addresses.</source>
        <translation>O endereço associado com o esta entrada da lista de endereços. Isto só pode ser modificado para os endereços de envio.</translation>
    </message>
    <message>
        <source>&amp;Address</source>
        <translation>E&amp;ndereço</translation>
    </message>
    <message>
        <source>New sending address</source>
        <translation>Novo endereço de envio</translation>
    </message>
    <message>
        <source>Edit receiving address</source>
        <translation>Editar o endereço de depósito</translation>
    </message>
    <message>
        <source>Edit sending address</source>
        <translation>Editar o endereço de envio</translation>
    </message>
    <message>
        <source>The entered address "%1" is not a valid Bitcoin address.</source>
        <translation>O endereço introduzido "%1" não é um endereço bitcoin válido.</translation>
    </message>
    <message>
        <source>Could not unlock wallet.</source>
        <translation>Não foi possível desbloquear a carteira.</translation>
    </message>
    <message>
        <source>New key generation failed.</source>
        <translation>A criação da nova chave falhou.</translation>
    </message>
</context>
<context>
    <name>FreespaceChecker</name>
    <message>
        <source>A new data directory will be created.</source>
        <translation>Será criada uma nova pasta de dados.</translation>
    </message>
    <message>
        <source>name</source>
        <translation>nome</translation>
    </message>
    <message>
        <source>Directory already exists. Add %1 if you intend to create a new directory here.</source>
        <translation>A pasta já existe. Adicione %1 se pretender criar aqui uma nova pasta.</translation>
    </message>
    <message>
        <source>Path already exists, and is not a directory.</source>
        <translation>O caminho já existe, e não é uma pasta.</translation>
    </message>
    <message>
        <source>Cannot create data directory here.</source>
        <translation>Não é possível criar aqui uma pasta de dados.</translation>
    </message>
</context>
<context>
    <name>HelpMessageDialog</name>
    <message>
        <source>version</source>
        <translation>versão</translation>
    </message>
    <message>
        <source>(%1-bit)</source>
        <translation>(%1-bit)</translation>
    </message>
    <message>
        <source>About %1</source>
        <translation>Sobre o %1</translation>
    </message>
    <message>
        <source>Command-line options</source>
        <translation>Opções da linha de comando</translation>
    </message>
</context>
<context>
    <name>Intro</name>
    <message>
        <source>Welcome</source>
        <translation>Bem-vindo</translation>
    </message>
    <message>
        <source>Welcome to %1.</source>
        <translation>Bem-vindo ao %1.</translation>
    </message>
    <message>
        <source>When you click OK, %1 will begin to download and process the full %4 block chain (%2GB) starting with the earliest transactions in %3 when %4 initially launched.</source>
        <translation>Quando clicar OK, %1 vai começar a descarregar e processar a cadeia de blocos %4 completa (%2GB) começando com as transações mais antigas em %3 quando a %4 foi inicialmente lançada.</translation>
    </message>
    <message>
        <source>This initial synchronisation is very demanding, and may expose hardware problems with your computer that had previously gone unnoticed. Each time you run %1, it will continue downloading where it left off.</source>
        <translation>Esta sincronização inicial é muito exigente, e pode expor problemas com o seu computador que previamente podem ter passado despercebidos. Cada vez que corre %1, este vai continuar a descarregar de onde deixou. </translation>
    </message>
    <message>
        <source>If you have chosen to limit block chain storage (pruning), the historical data must still be downloaded and processed, but will be deleted afterward to keep your disk usage low.</source>
        <translation>Se escolheu limitar o armazenamento da cadeia de blocos (poda), a data histórica ainda tem de ser descarregada e processada, mas irá ser apagada no final para manter uma utilização baixa do espaço de disco.</translation>
    </message>
    <message>
        <source>Use the default data directory</source>
        <translation>Utilizar a pasta de dados predefinida</translation>
    </message>
    <message>
        <source>Use a custom data directory:</source>
        <translation>Utilizar uma pasta de dados personalizada:</translation>
    </message>
    <message>
        <source>Bitcoin</source>
        <translation>Bitcoin</translation>
    </message>
    <message>
        <source>At least %1 GB of data will be stored in this directory, and it will grow over time.</source>
        <translation>No mínimo %1 GB de dados irão ser armazenados nesta pasta. </translation>
    </message>
    <message>
        <source>Approximately %1 GB of data will be stored in this directory.</source>
        <translation>Aproximadamente %1 GB de dados irão ser guardados nesta pasta. </translation>
    </message>
    <message>
        <source>%1 will download and store a copy of the Bitcoin block chain.</source>
        <translation>%1 irá descarregar e armazenar uma cópia da cadeia de blocos da Bitcoin.</translation>
    </message>
    <message>
        <source>The wallet will also be stored in this directory.</source>
        <translation>A carteira também será guardada nesta pasta.</translation>
    </message>
    <message>
        <source>Error: Specified data directory "%1" cannot be created.</source>
        <translation>Erro: não pode ser criada a pasta de dados especificada como "%1.</translation>
    </message>
    <message>
        <source>Error</source>
        <translation>Erro</translation>
    </message>
    <message numerus="yes">
        <source>%n GB of free space available</source>
        <translation><numerusform>%n GB de espaço livre disponível</numerusform><numerusform>%n GB de espaço livre disponível</numerusform></translation>
    </message>
    <message numerus="yes">
        <source>(of %n GB needed)</source>
        <translation><numerusform>(de %n GB necessários)</numerusform><numerusform>(de %n GB necessário)</numerusform></translation>
    </message>
</context>
<context>
    <name>ModalOverlay</name>
    <message>
        <source>Form</source>
        <translation>Formulário</translation>
    </message>
    <message>
        <source>Recent transactions may not yet be visible, and therefore your wallet's balance might be incorrect. This information will be correct once your wallet has finished synchronizing with the bitcoin network, as detailed below.</source>
        <translation>Transações recentes podem não ser visíveis por agora, portanto o saldo da sua carteira pode estar incorreto. Esta informação será corrigida quando a sua carteira acabar de sincronizar com a rede, como está explicado em baixo.</translation>
    </message>
    <message>
        <source>Attempting to spend bitcoins that are affected by not-yet-displayed transactions will not be accepted by the network.</source>
        <translation>Tentar enviar bitcoins que estão afetadas por transações ainda não exibidas não será aceite pela rede.</translation>
    </message>
    <message>
        <source>Number of blocks left</source>
        <translation>Número de blocos restantes</translation>
    </message>
    <message>
        <source>Unknown...</source>
        <translation>Desconhecido...</translation>
    </message>
    <message>
        <source>Last block time</source>
        <translation>Data do último bloco</translation>
    </message>
    <message>
        <source>Progress</source>
        <translation>Progresso</translation>
    </message>
    <message>
        <source>Progress increase per hour</source>
        <translation>Aumento horário do progresso</translation>
    </message>
    <message>
        <source>calculating...</source>
        <translation>a calcular...</translation>
    </message>
    <message>
        <source>Estimated time left until synced</source>
        <translation>tempo restante estimado até à sincronização</translation>
    </message>
    <message>
        <source>Hide</source>
        <translation>Ocultar</translation>
    </message>
    <message>
        <source>Unknown. Syncing Headers (%1)...</source>
        <translation>Desconhecido. Sincronização de Cabeçalhos (%1)...</translation>
    </message>
</context>
<context>
    <name>OpenURIDialog</name>
    <message>
        <source>Open URI</source>
        <translation>Abir URI</translation>
    </message>
    <message>
        <source>Open payment request from URI or file</source>
        <translation>Abrir pedido de pagamento de um URI ou ficheiro</translation>
    </message>
    <message>
        <source>URI:</source>
        <translation>URI:</translation>
    </message>
    <message>
        <source>Select payment request file</source>
        <translation>Selecione o ficheiro de pedido de pagamento</translation>
    </message>
    <message>
        <source>Select payment request file to open</source>
        <translation>Selecione o ficheiro de pedido de pagamento para abrir</translation>
    </message>
</context>
<context>
    <name>OptionsDialog</name>
    <message>
        <source>Options</source>
        <translation>Opções</translation>
    </message>
    <message>
        <source>&amp;Main</source>
        <translation>&amp;Principal</translation>
    </message>
    <message>
        <source>Automatically start %1 after logging in to the system.</source>
        <translation>Iniciar automaticamente o %1 depois de iniciar a sessão no sistema.</translation>
    </message>
    <message>
        <source>&amp;Start %1 on system login</source>
        <translation>&amp;Iniciar o %1 no início de sessão do sistema</translation>
    </message>
    <message>
        <source>Size of &amp;database cache</source>
        <translation>Tamanho da cache da base de &amp;dados</translation>
    </message>
    <message>
        <source>MB</source>
        <translation>MB</translation>
    </message>
    <message>
        <source>Number of script &amp;verification threads</source>
        <translation>Número de processos de &amp;verificação de scripts</translation>
    </message>
    <message>
        <source>IP address of the proxy (e.g. IPv4: 127.0.0.1 / IPv6: ::1)</source>
        <translation>Endereço de IP do proxy (exemplo, IPv4: 127.0.0.1 / IPv6: ::1)</translation>
    </message>
    <message>
        <source>Shows if the supplied default SOCKS5 proxy is used to reach peers via this network type.</source>
        <translation>Mostra se o padrão fornecido SOCKS5 proxy, está a ser utilizado para alcançar utilizadores participantes através deste tipo de rede. </translation>
    </message>
    <message>
        <source>Use separate SOCKS&amp;5 proxy to reach peers via Tor hidden services:</source>
        <translation>Utilize um proxy SOCKS&amp;5 separado para alcançar utilizadores participantes através dos serviços ocultos do Tor.</translation>
    </message>
    <message>
        <source>Hide the icon from the system tray.</source>
        <translation>Esconder o ícone da barra de ferramentas.</translation>
    </message>
    <message>
        <source>&amp;Hide tray icon</source>
        <translation>&amp;Ocultar ícone da bandeja</translation>
    </message>
    <message>
        <source>Minimize instead of exit the application when the window is closed. When this option is enabled, the application will be closed only after selecting Exit in the menu.</source>
        <translation>Minimize ao invés de sair da aplicação quando a janela é fechada. Com esta  opção selecionada, a aplicação apenas será encerrada quando escolher Sair da aplicação no menú.</translation>
    </message>
    <message>
        <source>Third party URLs (e.g. a block explorer) that appear in the transactions tab as context menu items. %s in the URL is replaced by transaction hash. Multiple URLs are separated by vertical bar |.</source>
        <translation>URLs de outrem (ex. um explorador de blocos) que aparece no separador de transações como itens do menu de contexto.
%s do URL é substituído por hash de transação. Vários URLs são separados por barra vertical |.</translation>
    </message>
    <message>
        <source>Active command-line options that override above options:</source>
        <translation>Ativar as opções da linha de comando que se sobrepõem às opções acima:</translation>
    </message>
    <message>
        <source>Open the %1 configuration file from the working directory.</source>
        <translation>Abrir o ficheiro de configuração %1 da pasta aberta.</translation>
    </message>
    <message>
        <source>Open Configuration File</source>
        <translation>Abrir Ficheiro de Configuração</translation>
    </message>
    <message>
        <source>Reset all client options to default.</source>
        <translation>Repor todas as opções de cliente para a predefinição.</translation>
    </message>
    <message>
        <source>&amp;Reset Options</source>
        <translation>&amp;Repor Opções</translation>
    </message>
    <message>
        <source>&amp;Network</source>
        <translation>&amp;Rede</translation>
    </message>
    <message>
        <source>GB</source>
        <translation>PT</translation>
    </message>
    <message>
        <source>(0 = auto, &lt;0 = leave that many cores free)</source>
        <translation>(0 = automático, &lt;0 = deixar essa quantidade de núcleos livre)</translation>
    </message>
    <message>
        <source>W&amp;allet</source>
        <translation>C&amp;arteira</translation>
    </message>
    <message>
        <source>Expert</source>
        <translation> Técnicos</translation>
    </message>
    <message>
        <source>Enable coin &amp;control features</source>
        <translation>Ativar as funcionalidades de &amp;controlo de moedas</translation>
    </message>
    <message>
        <source>If you disable the spending of unconfirmed change, the change from a transaction cannot be used until that transaction has at least one confirmation. This also affects how your balance is computed.</source>
        <translation>Se desativar o gasto de troco não confirmado, o troco de uma transação não pode ser utilizado até que essa transação tenha pelo menos uma confirmação. Isto também afeta o cálculo do seu saldo.</translation>
    </message>
    <message>
        <source>&amp;Spend unconfirmed change</source>
        <translation>&amp;Gastar troco não confirmado</translation>
    </message>
    <message>
        <source>Automatically open the Bitcoin client port on the router. This only works when your router supports UPnP and it is enabled.</source>
        <translation>Abrir a porta do cliente bitcoin automaticamente no seu router. Isto apenas funciona se o seu router suportar UPnP e este se encontrar ligado.</translation>
    </message>
    <message>
        <source>Map port using &amp;UPnP</source>
        <translation>Mapear porta, utilizando &amp;UPnP</translation>
    </message>
    <message>
        <source>Accept connections from outside.</source>
        <translation>Aceitar ligações externas.</translation>
    </message>
    <message>
        <source>Allow incomin&amp;g connections</source>
        <translation>Permitir ligações de "a receber"</translation>
    </message>
    <message>
        <source>Connect to the Bitcoin network through a SOCKS5 proxy.</source>
        <translation>Conectar à rede da Bitcoin através dum proxy SOCLS5.</translation>
    </message>
    <message>
        <source>&amp;Connect through SOCKS5 proxy (default proxy):</source>
        <translation>&amp;Ligar através dum proxy SOCKS5 (proxy por defeito):</translation>
    </message>
    <message>
        <source>Proxy &amp;IP:</source>
        <translation>&amp;IP do proxy:</translation>
    </message>
    <message>
        <source>&amp;Port:</source>
        <translation>&amp;Porta:</translation>
    </message>
    <message>
        <source>Port of the proxy (e.g. 9050)</source>
        <translation>Porta do proxy (por ex. 9050)</translation>
    </message>
    <message>
        <source>Used for reaching peers via:</source>
        <translation>Utilizado para alcançar pontos via:</translation>
    </message>
    <message>
        <source>IPv4</source>
        <translation>IPv4</translation>
    </message>
    <message>
        <source>IPv6</source>
        <translation>IPv6</translation>
    </message>
    <message>
        <source>Tor</source>
        <translation>Tor</translation>
    </message>
    <message>
        <source>Connect to the Bitcoin network through a separate SOCKS5 proxy for Tor hidden services.</source>
        <translation>Ligar à rede Bitcoin através de um proxy SOCKS5 separado para utilizar os serviços ocultos do Tor.</translation>
    </message>
    <message>
        <source>&amp;Window</source>
        <translation>&amp;Janela</translation>
    </message>
    <message>
        <source>Show only a tray icon after minimizing the window.</source>
        <translation>Apenas mostrar o ícone da bandeja de sistema após minimizar a janela.</translation>
    </message>
    <message>
        <source>&amp;Minimize to the tray instead of the taskbar</source>
        <translation>&amp;Minimizar para a bandeja de sistema e não para a barra de ferramentas</translation>
    </message>
    <message>
        <source>M&amp;inimize on close</source>
        <translation>M&amp;inimizar ao fechar</translation>
    </message>
    <message>
        <source>&amp;Display</source>
        <translation>&amp;Visualização</translation>
    </message>
    <message>
        <source>User Interface &amp;language:</source>
        <translation>&amp;Linguagem da interface de utilizador:</translation>
    </message>
    <message>
        <source>The user interface language can be set here. This setting will take effect after restarting %1.</source>
        <translation>A linguagem da interface do utilizador pode ser definida aqui. Esta definição entrará em efeito após reiniciar %1.</translation>
    </message>
    <message>
        <source>&amp;Unit to show amounts in:</source>
        <translation>&amp;Unidade para mostrar quantias:</translation>
    </message>
    <message>
        <source>Choose the default subdivision unit to show in the interface and when sending coins.</source>
        <translation>Escolha a unidade da subdivisão predefinida para ser mostrada na interface e quando enviar as moedas.</translation>
    </message>
    <message>
        <source>Whether to show coin control features or not.</source>
        <translation>Escolha se deve mostrar as funcionalidades de controlo de moedas ou não.</translation>
    </message>
    <message>
        <source>&amp;Third party transaction URLs</source>
        <translation>URLs de transação de &amp;terceiros</translation>
    </message>
    <message>
        <source>&amp;OK</source>
        <translation>&amp;OK</translation>
    </message>
    <message>
        <source>&amp;Cancel</source>
        <translation>&amp;Cancelar</translation>
    </message>
    <message>
        <source>default</source>
        <translation>predefinição</translation>
    </message>
    <message>
        <source>none</source>
        <translation>nenhum</translation>
    </message>
    <message>
        <source>Confirm options reset</source>
        <translation>Confirme a reposição das opções</translation>
    </message>
    <message>
        <source>Client restart required to activate changes.</source>
        <translation>É necessário reiniciar o cliente para ativar as alterações.</translation>
    </message>
    <message>
        <source>Client will be shut down. Do you want to proceed?</source>
        <translation>O cliente será desligado. Deseja continuar?</translation>
    </message>
    <message>
        <source>Configuration options</source>
        <translation>Opções da configuração</translation>
    </message>
    <message>
        <source>The configuration file is used to specify advanced user options which override GUI settings. Additionally, any command-line options will override this configuration file.</source>
        <translation>O ficheiro de configuração é usado para especificar opções de utilizador avançado, que sobrescrevem as configurações do interface gráfico. Adicionalmente, qualquer opção da linha de comandos vai sobrescrever este ficheiro de configuração. </translation>
    </message>
    <message>
        <source>Error</source>
        <translation>Erro</translation>
    </message>
    <message>
        <source>The configuration file could not be opened.</source>
        <translation>Não foi possível abrir o ficheiro de configuração.</translation>
    </message>
    <message>
        <source>This change would require a client restart.</source>
        <translation>Esta alteração obrigará a um reinício do cliente.</translation>
    </message>
    <message>
        <source>The supplied proxy address is invalid.</source>
        <translation>O endereço de proxy introduzido é inválido. </translation>
    </message>
</context>
<context>
    <name>OverviewPage</name>
    <message>
        <source>Form</source>
        <translation>Formulário</translation>
    </message>
    <message>
        <source>The displayed information may be out of date. Your wallet automatically synchronizes with the Bitcoin network after a connection is established, but this process has not completed yet.</source>
        <translation>A informação mostrada poderá estar desatualizada. A sua carteira sincroniza automaticamente com a rede Bitcoin depois de estabelecer ligação, mas este processo ainda não está completo.</translation>
    </message>
    <message>
        <source>Watch-only:</source>
        <translation>Apenas vigiar:</translation>
    </message>
    <message>
        <source>Available:</source>
        <translation>Disponível:</translation>
    </message>
    <message>
        <source>Your current spendable balance</source>
        <translation>O seu saldo (gastável) disponível</translation>
    </message>
    <message>
        <source>Pending:</source>
        <translation>Pendente:</translation>
    </message>
    <message>
        <source>Total of transactions that have yet to be confirmed, and do not yet count toward the spendable balance</source>
        <translation>Total de transações por confirmar, que ainda não estão contabilizadas no seu saldo gastável</translation>
    </message>
    <message>
        <source>Immature:</source>
        <translation>Imaturo:</translation>
    </message>
    <message>
        <source>Mined balance that has not yet matured</source>
        <translation>O saldo minado ainda não amadureceu</translation>
    </message>
    <message>
        <source>Balances</source>
        <translation>Saldos</translation>
    </message>
    <message>
        <source>Total:</source>
        <translation>Total:</translation>
    </message>
    <message>
        <source>Your current total balance</source>
        <translation>O seu saldo total atual</translation>
    </message>
    <message>
        <source>Your current balance in watch-only addresses</source>
        <translation>O seu balanço atual em endereços de apenas vigiar</translation>
    </message>
    <message>
        <source>Spendable:</source>
        <translation>Dispensável:</translation>
    </message>
    <message>
        <source>Recent transactions</source>
        <translation>transações recentes</translation>
    </message>
    <message>
        <source>Unconfirmed transactions to watch-only addresses</source>
        <translation>Transações não confirmadas para endereços de apenas vigiar</translation>
    </message>
    <message>
        <source>Mined balance in watch-only addresses that has not yet matured</source>
        <translation>Saldo minado ainda não disponível de endereços de apenas vigiar</translation>
    </message>
    <message>
        <source>Current total balance in watch-only addresses</source>
        <translation>Saldo disponível em endereços de apenas vigiar</translation>
    </message>
</context>
<context>
    <name>PaymentServer</name>
    <message>
        <source>Payment request error</source>
        <translation>Erro do pedido de pagamento</translation>
    </message>
    <message>
        <source>Cannot start bitcoin: click-to-pay handler</source>
        <translation>Impossível iniciar o controlador de bitcoin: click-to-pay</translation>
    </message>
    <message>
        <source>URI handling</source>
        <translation>Manuseamento de URI</translation>
    </message>
    <message>
        <source>'bitcoin://' is not a valid URI. Use 'bitcoin:' instead.</source>
        <translation>'bitcoin://' não é um URI válido. Utilize 'bitcoin:'.</translation>
    </message>
    <message>
        <source>Payment request fetch URL is invalid: %1</source>
        <translation>O URL do pedido de pagamento é inválido: %1</translation>
    </message>
    <message>
        <source>Invalid payment address %1</source>
        <translation>Endereço de pagamento inválido %1</translation>
    </message>
    <message>
        <source>URI cannot be parsed! This can be caused by an invalid Bitcoin address or malformed URI parameters.</source>
        <translation>URI não foi lido corretamente! Isto pode ser causado por um endereço Bitcoin inválido ou por parâmetros URI malformados.</translation>
    </message>
    <message>
        <source>Payment request file handling</source>
        <translation>Controlo de pedidos de pagamento.</translation>
    </message>
    <message>
        <source>Payment request file cannot be read! This can be caused by an invalid payment request file.</source>
        <translation>O ficheiro de pedido de pagamento não pôde ser lido! Isto pode ter sido causado por um ficheiro de pedido de pagamento inválido.</translation>
    </message>
    <message>
        <source>Payment request rejected</source>
        <translation>Pedido de pagamento rejeitado</translation>
    </message>
    <message>
        <source>Payment request network doesn't match client network.</source>
        <translation>Rede de requisição de pagamento não corresponde com a rede do cliente.</translation>
    </message>
    <message>
        <source>Payment request expired.</source>
        <translation>Pedido de pagamento expirado.</translation>
    </message>
    <message>
        <source>Payment request is not initialized.</source>
        <translation>O pedido de pagamento não foi inicializado.</translation>
    </message>
    <message>
        <source>Unverified payment requests to custom payment scripts are unsupported.</source>
        <translation>Pedidos de pagamento não-verificados para scripts de pagamento personalizados não são suportados.</translation>
    </message>
    <message>
        <source>Invalid payment request.</source>
        <translation>Pedido de pagamento inválido.</translation>
    </message>
    <message>
        <source>Requested payment amount of %1 is too small (considered dust).</source>
        <translation>Quantia solicitada para pagamento de %1 é muito pequena (considerada "pó").</translation>
    </message>
    <message>
        <source>Refund from %1</source>
        <translation>Reembolso de %1</translation>
    </message>
    <message>
        <source>Payment request %1 is too large (%2 bytes, allowed %3 bytes).</source>
        <translation>Pedido de pagamento %1 é demasiado grande (%2 bytes, permitido %3 bytes).</translation>
    </message>
    <message>
        <source>Error communicating with %1: %2</source>
        <translation>Erro ao comunicar com %1: %2</translation>
    </message>
    <message>
        <source>Payment request cannot be parsed!</source>
        <translation>O pedido de pagamento não pode ser lido ou processado!</translation>
    </message>
    <message>
        <source>Bad response from server %1</source>
        <translation>Má resposta do servidor %1</translation>
    </message>
    <message>
        <source>Network request error</source>
        <translation>Erro de pedido de rede</translation>
    </message>
    <message>
        <source>Payment acknowledged</source>
        <translation>Pagamento confirmado</translation>
    </message>
</context>
<context>
    <name>PeerTableModel</name>
    <message>
        <source>User Agent</source>
        <translation>Agente Usuário</translation>
    </message>
    <message>
        <source>Node/Service</source>
        <translation>Nó/Serviço</translation>
    </message>
    <message>
        <source>NodeId</source>
        <translation>NodeId</translation>
    </message>
    <message>
        <source>Ping</source>
        <translation>Latência</translation>
    </message>
    <message>
        <source>Sent</source>
        <translation>Enviado</translation>
    </message>
    <message>
        <source>Received</source>
        <translation>Recebido</translation>
    </message>
</context>
<context>
    <name>QObject</name>
    <message>
        <source>Amount</source>
        <translation>Quantia</translation>
    </message>
    <message>
<<<<<<< HEAD
        <source>Enter a Liquid address (e.g. %1)</source>
        <translation>Entre um endereço Bitcoin (ex. %1)</translation>
=======
        <source>Enter a Bitcoin address (e.g. %1)</source>
        <translation>Introduza um endereço Bitcoin (ex. %1)</translation>
>>>>>>> 519b0bc5
    </message>
    <message>
        <source>%1 d</source>
        <translation>%1 d</translation>
    </message>
    <message>
        <source>%1 h</source>
        <translation>%1 h</translation>
    </message>
    <message>
        <source>%1 m</source>
        <translation>%1 m</translation>
    </message>
    <message>
        <source>%1 s</source>
        <translation>%1 s</translation>
    </message>
    <message>
        <source>None</source>
        <translation>Nenhum</translation>
    </message>
    <message>
        <source>N/A</source>
        <translation>N/D</translation>
    </message>
    <message>
        <source>%1 ms</source>
        <translation>%1 ms</translation>
    </message>
    <message numerus="yes">
        <source>%n second(s)</source>
        <translation><numerusform>%n segundo</numerusform><numerusform>%n segundos</numerusform></translation>
    </message>
    <message numerus="yes">
        <source>%n minute(s)</source>
        <translation><numerusform>%n minuto</numerusform><numerusform>%n minutos</numerusform></translation>
    </message>
    <message numerus="yes">
        <source>%n hour(s)</source>
        <translation><numerusform>%n hora</numerusform><numerusform>%n horas</numerusform></translation>
    </message>
    <message numerus="yes">
        <source>%n day(s)</source>
        <translation><numerusform>%n dia</numerusform><numerusform>%n dias</numerusform></translation>
    </message>
    <message numerus="yes">
        <source>%n week(s)</source>
        <translation><numerusform>%n semana</numerusform><numerusform>%n semanas</numerusform></translation>
    </message>
    <message>
        <source>%1 and %2</source>
        <translation>%1 e %2</translation>
    </message>
    <message numerus="yes">
        <source>%n year(s)</source>
        <translation><numerusform>%n anos</numerusform><numerusform>%n anos</numerusform></translation>
    </message>
    <message>
        <source>%1 B</source>
        <translation>%1 B</translation>
    </message>
    <message>
        <source>%1 KB</source>
        <translation>%1 KB</translation>
    </message>
    <message>
        <source>%1 MB</source>
        <translation>%1 MB</translation>
    </message>
    <message>
        <source>%1 GB</source>
        <translation>%1 GB</translation>
    </message>
    <message>
        <source>%1 didn't yet exit safely...</source>
        <translation>%1 ainda não foi fechado em segurança...</translation>
    </message>
    <message>
        <source>unknown</source>
        <translation>desconhecido</translation>
    </message>
</context>
<context>
    <name>QObject::QObject</name>
    <message>
        <source>Error parsing command line arguments: %1.</source>
        <translation>Erro ao analisar os argumentos da linha de comando: %1.</translation>
    </message>
    <message>
        <source>Error: Specified data directory "%1" does not exist.</source>
        <translation>Erro: a pasta de dados especificada "%1" não existe.</translation>
    </message>
    <message>
        <source>Error: Cannot parse configuration file: %1.</source>
        <translation>Erro: não é possível analisar o ficheiro de configuração: %1.</translation>
    </message>
    <message>
        <source>Error: %1</source>
        <translation>Erro: %1</translation>
    </message>
</context>
<context>
    <name>QRImageWidget</name>
    <message>
        <source>&amp;Save Image...</source>
        <translation>&amp;Guardar Imagem...</translation>
    </message>
    <message>
        <source>&amp;Copy Image</source>
        <translation>&amp;Copiar Imagem</translation>
    </message>
    <message>
        <source>Save QR Code</source>
        <translation>Guardar o código QR</translation>
    </message>
    <message>
        <source>PNG Image (*.png)</source>
        <translation>Imagem PNG (*.png)</translation>
    </message>
</context>
<context>
    <name>RPCConsole</name>
    <message>
        <source>N/A</source>
        <translation>N/D</translation>
    </message>
    <message>
        <source>Client version</source>
        <translation>Versão do Cliente</translation>
    </message>
    <message>
        <source>&amp;Information</source>
        <translation>&amp;Informação</translation>
    </message>
    <message>
        <source>Debug window</source>
        <translation>Janela de depuração</translation>
    </message>
    <message>
        <source>General</source>
        <translation>Geral</translation>
    </message>
    <message>
        <source>Using BerkeleyDB version</source>
        <translation>Versão BerkeleyDB em uso</translation>
    </message>
    <message>
        <source>Datadir</source>
        <translation>Datadir</translation>
    </message>
    <message>
        <source>Startup time</source>
        <translation>Hora de Arranque</translation>
    </message>
    <message>
        <source>Network</source>
        <translation>Rede</translation>
    </message>
    <message>
        <source>Name</source>
        <translation>Nome</translation>
    </message>
    <message>
        <source>Number of connections</source>
        <translation>Número de ligações</translation>
    </message>
    <message>
        <source>Block chain</source>
        <translation>Cadeia de blocos</translation>
    </message>
    <message>
        <source>Current number of blocks</source>
        <translation>Número atual de blocos</translation>
    </message>
    <message>
        <source>Memory Pool</source>
        <translation>Banco de Memória</translation>
    </message>
    <message>
        <source>Current number of transactions</source>
        <translation>Número atual de transações</translation>
    </message>
    <message>
        <source>Memory usage</source>
        <translation>Utilização de memória</translation>
    </message>
    <message>
        <source>Wallet: </source>
        <translation>Carteira:</translation>
    </message>
    <message>
        <source>(none)</source>
        <translation>(nenhuma)</translation>
    </message>
    <message>
        <source>&amp;Reset</source>
        <translation>&amp;Reiniciar</translation>
    </message>
    <message>
        <source>Received</source>
        <translation>Recebido</translation>
    </message>
    <message>
        <source>Sent</source>
        <translation>Enviado</translation>
    </message>
    <message>
        <source>&amp;Peers</source>
        <translation>&amp;Pontos</translation>
    </message>
    <message>
        <source>Banned peers</source>
        <translation>Pontos banidos</translation>
    </message>
    <message>
        <source>Select a peer to view detailed information.</source>
        <translation>Selecione um ponto para ver informação detalhada.</translation>
    </message>
    <message>
        <source>Whitelisted</source>
        <translation>Permitido por si</translation>
    </message>
    <message>
        <source>Direction</source>
        <translation>Direção</translation>
    </message>
    <message>
        <source>Version</source>
        <translation>Versão</translation>
    </message>
    <message>
        <source>Starting Block</source>
        <translation>Bloco Inicial</translation>
    </message>
    <message>
        <source>Synced Headers</source>
        <translation>Cabeçalhos Sincronizados</translation>
    </message>
    <message>
        <source>Synced Blocks</source>
        <translation>Blocos Sincronizados</translation>
    </message>
    <message>
        <source>User Agent</source>
        <translation>Agente Usuário</translation>
    </message>
    <message>
        <source>Open the %1 debug log file from the current data directory. This can take a few seconds for large log files.</source>
        <translation>Abrir o ficheiro de registo de depuração %1 da pasta de dados atual. Isto pode demorar alguns segundos para ficheiros de registo maiores.</translation>
    </message>
    <message>
        <source>Decrease font size</source>
        <translation>Diminuir tamanho da letra</translation>
    </message>
    <message>
        <source>Increase font size</source>
        <translation>Aumentar tamanho da letra</translation>
    </message>
    <message>
        <source>Services</source>
        <translation>Serviços</translation>
    </message>
    <message>
        <source>Ban Score</source>
        <translation>Resultado da Suspensão</translation>
    </message>
    <message>
        <source>Connection Time</source>
        <translation>Tempo de Ligação</translation>
    </message>
    <message>
        <source>Last Send</source>
        <translation>Último Envio</translation>
    </message>
    <message>
        <source>Last Receive</source>
        <translation>Último Recebimento</translation>
    </message>
    <message>
        <source>Ping Time</source>
        <translation>Tempo de Latência</translation>
    </message>
    <message>
        <source>The duration of a currently outstanding ping.</source>
        <translation>A duração de um ping atualmente pendente.</translation>
    </message>
    <message>
        <source>Ping Wait</source>
        <translation>Espera do Ping</translation>
    </message>
    <message>
        <source>Min Ping</source>
        <translation>Latência mínima</translation>
    </message>
    <message>
        <source>Time Offset</source>
        <translation>Fuso Horário</translation>
    </message>
    <message>
        <source>Last block time</source>
        <translation>Data do último bloco</translation>
    </message>
    <message>
        <source>&amp;Open</source>
        <translation>&amp;Abrir</translation>
    </message>
    <message>
        <source>&amp;Console</source>
        <translation>&amp;Consola</translation>
    </message>
    <message>
        <source>&amp;Network Traffic</source>
        <translation>&amp;Tráfego de Rede</translation>
    </message>
    <message>
        <source>Totals</source>
        <translation>Totais</translation>
    </message>
    <message>
        <source>In:</source>
        <translation>Entrada:</translation>
    </message>
    <message>
        <source>Out:</source>
        <translation>Saída:</translation>
    </message>
    <message>
        <source>Debug log file</source>
        <translation>Ficheiro de registo de depuração</translation>
    </message>
    <message>
        <source>Clear console</source>
        <translation>Limpar consola</translation>
    </message>
    <message>
        <source>1 &amp;hour</source>
        <translation>1 &amp;hora</translation>
    </message>
    <message>
        <source>1 &amp;day</source>
        <translation>1 &amp;dia</translation>
    </message>
    <message>
        <source>1 &amp;week</source>
        <translation>1 &amp;semana</translation>
    </message>
    <message>
        <source>1 &amp;year</source>
        <translation>1 &amp;ano</translation>
    </message>
    <message>
        <source>Ban for</source>
        <translation>Banir para</translation>
    </message>
    <message>
        <source>&amp;Unban</source>
        <translation>&amp;Desbanir</translation>
    </message>
    <message>
        <source>default wallet</source>
        <translation>carteira predefinida</translation>
    </message>
    <message>
        <source>Welcome to the %1 RPC console.</source>
        <translation>Bem-vindo à consola RPC da %1.</translation>
    </message>
    <message>
        <source>Use up and down arrows to navigate history, and %1 to clear screen.</source>
        <translation>Use as setas para cima e para baixo para navegar a história e %1 para limpar o ecrã.</translation>
    </message>
    <message>
        <source>Type %1 for an overview of available commands.</source>
        <translation>Digite %1 para uma visão geral dos comandos disponíveis.</translation>
    </message>
    <message>
        <source>For more information on using this console type %1.</source>
        <translation>Para mais informação em como utilizar esta consola, digite %1.</translation>
    </message>
    <message>
        <source>WARNING: Scammers have been active, telling users to type commands here, stealing their wallet contents. Do not use this console without fully understanding the ramifications of a command.</source>
        <translation>AVISO: alguns burlões têm estado ativos, dizendo a utilizadores para digitarem comandos aqui, roubando assim os conteúdos das suas carteiras. Não utilize esta consola sem perceber perfeitamente as ramificações de um comando.</translation>
    </message>
    <message>
        <source>Network activity disabled</source>
        <translation>Atividade de rede desativada</translation>
    </message>
    <message>
        <source>Executing command without any wallet</source>
        <translation>A executar o comando sem qualquer carteira</translation>
    </message>
    <message>
        <source>Executing command using "%1" wallet</source>
        <translation>A executar o comando utilizando a carteira "%1"</translation>
    </message>
    <message>
        <source>(node id: %1)</source>
        <translation>(id nó: %1)</translation>
    </message>
    <message>
        <source>via %1</source>
        <translation>via %1</translation>
    </message>
    <message>
        <source>never</source>
        <translation>nunca</translation>
    </message>
    <message>
        <source>Inbound</source>
        <translation>Entrada</translation>
    </message>
    <message>
        <source>Outbound</source>
        <translation>Saída</translation>
    </message>
    <message>
        <source>Yes</source>
        <translation>Sim</translation>
    </message>
    <message>
        <source>No</source>
        <translation>Não</translation>
    </message>
    <message>
        <source>Unknown</source>
        <translation>Desconhecido</translation>
    </message>
</context>
<context>
    <name>ReceiveCoinsDialog</name>
    <message>
        <source>&amp;Amount:</source>
        <translation>&amp;Quantia:</translation>
    </message>
    <message>
        <source>&amp;Label:</source>
        <translation>&amp;Rótulo:</translation>
    </message>
    <message>
        <source>&amp;Message:</source>
        <translation>&amp;Mensagem:</translation>
    </message>
    <message>
        <source>An optional message to attach to the payment request, which will be displayed when the request is opened. Note: The message will not be sent with the payment over the Bitcoin network.</source>
        <translation>Uma mensagem opcional para anexar ao pedido de pagamento, que será exibida quando o pedido for aberto. Nota: A mensagem não será enviada com o pagamento através da rede Bitcoin.</translation>
    </message>
    <message>
        <source>An optional label to associate with the new receiving address.</source>
        <translation>Um rótulo opcional a associar ao novo endereço de receção.</translation>
    </message>
    <message>
        <source>Use this form to request payments. All fields are &lt;b&gt;optional&lt;/b&gt;.</source>
        <translation>Utilize este formulário para solicitar pagamentos. Todos os campos são &lt;b&gt;opcionais&lt;/b&gt;.</translation>
    </message>
    <message>
        <source>An optional amount to request. Leave this empty or zero to not request a specific amount.</source>
        <translation>Uma quantia opcional a solicitar. Deixe em branco ou zero para não solicitar uma quantidade específica.</translation>
    </message>
    <message>
        <source>Clear all fields of the form.</source>
        <translation>Limpar todos os campos do formulário.</translation>
    </message>
    <message>
        <source>Clear</source>
        <translation>Limpar</translation>
    </message>
    <message>
        <source>Native segwit addresses (aka Bech32 or BIP-173) reduce your transaction fees later on and offer better protection against typos, but old wallets don't support them. When unchecked, an address compatible with older wallets will be created instead.</source>
        <translation>Endereços nativos SegWit (também conhecidos como Bech32 ou BIP-173) reduzem as taxas da sua transação mais tarde e oferecem melhor proteção contra erros, mas carteiras antigas não os suportam. Quando não selecionado, um endereço compatível com carteiras antigas irá ser criado em vez.</translation>
    </message>
    <message>
        <source>Generate blinded native segwit (Blech32) address</source>
        <translation>Gerar endereço nativo SegWit (Bech32)</translation>
    </message>
    <message>
        <source>Requested payments history</source>
        <translation>Histórico de pagamentos solicitados</translation>
    </message>
    <message>
        <source>&amp;Request payment</source>
        <translation>&amp;Requisitar Pagamento</translation>
    </message>
    <message>
        <source>Show the selected request (does the same as double clicking an entry)</source>
        <translation>Mostrar o pedido selecionado (faz o mesmo que clicar 2 vezes numa entrada)</translation>
    </message>
    <message>
        <source>Show</source>
        <translation>Mostrar</translation>
    </message>
    <message>
        <source>Remove the selected entries from the list</source>
        <translation>Remover as entradas selecionadas da lista</translation>
    </message>
    <message>
        <source>Remove</source>
        <translation>Remover</translation>
    </message>
    <message>
        <source>Copy URI</source>
        <translation>Copiar URI</translation>
    </message>
    <message>
        <source>Copy label</source>
        <translation>Copiar etiqueta</translation>
    </message>
    <message>
        <source>Copy message</source>
        <translation>Copiar mensagem</translation>
    </message>
    <message>
        <source>Copy amount</source>
        <translation>Copiar valor</translation>
    </message>
</context>
<context>
    <name>ReceiveRequestDialog</name>
    <message>
        <source>QR Code</source>
        <translation>Código QR</translation>
    </message>
    <message>
        <source>Copy &amp;URI</source>
        <translation>Copiar &amp;URI</translation>
    </message>
    <message>
        <source>Copy &amp;Address</source>
        <translation>Copi&amp;ar Endereço</translation>
    </message>
    <message>
        <source>&amp;Save Image...</source>
        <translation>&amp;Salvar Imagem...</translation>
    </message>
    <message>
        <source>Request payment to %1</source>
        <translation>Requisitar Pagamento para %1</translation>
    </message>
    <message>
        <source>Payment information</source>
        <translation>Informação de Pagamento</translation>
    </message>
    <message>
        <source>URI</source>
        <translation>URI</translation>
    </message>
    <message>
        <source>Address</source>
        <translation>Endereço</translation>
    </message>
    <message>
        <source>Amount</source>
        <translation>Valor</translation>
    </message>
    <message>
        <source>Label</source>
        <translation>Etiqueta</translation>
    </message>
    <message>
        <source>Message</source>
        <translation>Mensagem</translation>
    </message>
    <message>
        <source>Wallet</source>
        <translation>Carteira</translation>
    </message>
    <message>
        <source>Resulting URI too long, try to reduce the text for label / message.</source>
        <translation>URI resultante muito longo. Tente reduzir o texto do rótulo / mensagem.</translation>
    </message>
    <message>
        <source>Error encoding URI into QR Code.</source>
        <translation>Erro ao codificar URI em Código QR.</translation>
    </message>
</context>
<context>
    <name>RecentRequestsTableModel</name>
    <message>
        <source>Date</source>
        <translation>Data</translation>
    </message>
    <message>
        <source>Label</source>
        <translation>Etiqueta</translation>
    </message>
    <message>
        <source>Message</source>
        <translation>Mensagem </translation>
    </message>
    <message>
        <source>(no label)</source>
        <translation>(sem etiqueta)</translation>
    </message>
    <message>
        <source>(no message)</source>
        <translation>(sem mensagem)</translation>
    </message>
    <message>
        <source>(no amount requested)</source>
        <translation>(sem quantia pedida)</translation>
    </message>
    <message>
        <source>Requested</source>
        <translation>Solicitado</translation>
    </message>
</context>
<context>
    <name>SendCoinsDialog</name>
    <message>
        <source>Send Coins</source>
        <translation>Enviar Moedas</translation>
    </message>
    <message>
        <source>Coin Control Features</source>
        <translation>Funcionalidades do Controlo de Moedas:</translation>
    </message>
    <message>
        <source>Inputs...</source>
        <translation>Entradas...</translation>
    </message>
    <message>
        <source>automatically selected</source>
        <translation>selecionadas automáticamente</translation>
    </message>
    <message>
        <source>Insufficient funds!</source>
        <translation>Fundos insuficientes!</translation>
    </message>
    <message>
        <source>Quantity:</source>
        <translation>Quantidade:</translation>
    </message>
    <message>
        <source>Bytes:</source>
        <translation>Bytes:</translation>
    </message>
    <message>
        <source>Amount:</source>
        <translation>Quantia:</translation>
    </message>
    <message>
        <source>Fee:</source>
        <translation>Taxa:</translation>
    </message>
    <message>
        <source>After Fee:</source>
        <translation>Depois da taxa:</translation>
    </message>
    <message>
        <source>Change:</source>
        <translation>Troco:</translation>
    </message>
    <message>
        <source>If this is activated, but the change address is empty or invalid, change will be sent to a newly generated address.</source>
        <translation>Se isto estiver ativo, mas o endereço de troco estiver vazio ou for inválido, o troco será enviado para um novo endereço gerado.</translation>
    </message>
    <message>
        <source>Custom change address</source>
        <translation>Endereço de troco personalizado</translation>
    </message>
    <message>
        <source>Transaction Fee:</source>
        <translation>Taxa da transação:</translation>
    </message>
    <message>
        <source>Choose...</source>
        <translation>Escolher...</translation>
    </message>
    <message>
        <source>Warning: Fee estimation is currently not possible.</source>
        <translation>Aviso: atualmente, não é possível a estimativa da taxa.</translation>
    </message>
    <message>
        <source>collapse fee-settings</source>
        <translation>ocultar definições de taxa</translation>
    </message>
    <message>
        <source>per kilobyte</source>
        <translation>por kilobyte</translation>
    </message>
    <message>
        <source>Hide</source>
        <translation>Esconder</translation>
    </message>
    <message>
        <source>Paying only the minimum fee is just fine as long as there is less transaction volume than space in the blocks. But be aware that this can end up in a never confirming transaction once there is more demand for bitcoin transactions than the network can process.</source>
        <translation>Pode pagar somente a taxa mínima desde que haja um volume de transações inferior ao espaço nos blocos. No entanto tenha em atenção que esta opção poderá acabar em uma transação nunca confirmada assim que os pedidos de transações excedam a capacidade de processamento da rede.</translation>
    </message>
    <message>
        <source>(read the tooltip)</source>
        <translation>(leia a dica)</translation>
    </message>
    <message>
        <source>Recommended:</source>
        <translation>Recomendado:</translation>
    </message>
    <message>
        <source>Custom:</source>
        <translation>Personalizado:</translation>
    </message>
    <message>
        <source>(Smart fee not initialized yet. This usually takes a few blocks...)</source>
        <translation>(A taxa inteligente ainda não foi inicializada. Isto normalmente demora alguns blocos...)</translation>
    </message>
    <message>
        <source>Send to multiple recipients at once</source>
        <translation>Enviar para múltiplos destinatários de uma vez</translation>
    </message>
    <message>
        <source>Add &amp;Recipient</source>
        <translation>Adicionar &amp;Destinatário</translation>
    </message>
    <message>
        <source>Clear all fields of the form.</source>
        <translation>Limpar todos os campos do formulário.</translation>
    </message>
    <message>
        <source>Dust:</source>
        <translation>Lixo:</translation>
    </message>
    <message>
        <source>Confirmation time target:</source>
        <translation>Tempo de confirmação:</translation>
    </message>
    <message>
        <source>Clear &amp;All</source>
        <translation>Limpar &amp;Tudo</translation>
    </message>
    <message>
        <source>Balance:</source>
        <translation>Saldo:</translation>
    </message>
    <message>
        <source>Confirm the send action</source>
        <translation>Confirme ação de envio</translation>
    </message>
    <message>
        <source>S&amp;end</source>
        <translation>E&amp;nviar</translation>
    </message>
    <message>
        <source>Copy quantity</source>
        <translation>Copiar quantidade</translation>
    </message>
    <message>
        <source>Copy amount</source>
        <translation>Copiar valor</translation>
    </message>
    <message>
        <source>Copy fee</source>
        <translation>Copiar taxa</translation>
    </message>
    <message>
        <source>Copy after fee</source>
        <translation>Copiar depois da taxa</translation>
    </message>
    <message>
        <source>Copy bytes</source>
        <translation>Copiar bytes</translation>
    </message>
    <message>
        <source>Copy dust</source>
        <translation>Copiar pó</translation>
    </message>
    <message>
        <source>Copy change</source>
        <translation>Copiar troco</translation>
    </message>
    <message>
        <source>%1 (%2 blocks)</source>
        <translation>%1 (%2 blocos)</translation>
    </message>
    <message>
        <source>%1 to %2</source>
        <translation>%1 para %2</translation>
    </message>
    <message>
        <source>Are you sure you want to send?</source>
        <translation>Tem a certeza que deseja enviar?</translation>
    </message>
    <message>
        <source>or</source>
        <translation>ou</translation>
    </message>
    <message>
        <source>from wallet %1</source>
        <translation>da carteira %1</translation>
    </message>
    <message>
        <source>Please, review your transaction.</source>
        <translation>Por favor, reveja a sua transação.</translation>
    </message>
    <message>
        <source>Transaction fee</source>
        <translation>Taxa de transação</translation>
    </message>
    <message>
        <source>Total Amount</source>
        <translation>Valor Total</translation>
    </message>
    <message>
        <source>Confirm send coins</source>
        <translation>Confirme envio de moedas</translation>
    </message>
    <message>
        <source>The recipient address is not valid. Please recheck.</source>
        <translation>O endereço do destinatário é inválido. Por favor, reverifique.</translation>
    </message>
    <message>
        <source>The amount to pay must be larger than 0.</source>
        <translation>O valor a pagar dever maior que 0.</translation>
    </message>
    <message>
        <source>The amount exceeds your balance.</source>
        <translation>O valor excede o seu saldo.</translation>
    </message>
    <message>
        <source>The total exceeds your balance when the %1 transaction fee is included.</source>
        <translation>O total excede o seu saldo quando a taxa de transação %1 está incluída.</translation>
    </message>
    <message>
        <source>Duplicate address found: addresses should only be used once each.</source>
        <translation>Endereço duplicado encontrado: os endereços devem ser usados ​​apenas uma vez.</translation>
    </message>
    <message>
        <source>Transaction creation failed!</source>
        <translation>A criação da transação falhou!</translation>
    </message>
    <message>
        <source>The transaction was rejected with the following reason: %1</source>
        <translation>A transação foi rejeitada pelo seguinte motivo: %1
</translation>
    </message>
    <message>
        <source>A fee higher than %1 is considered an absurdly high fee.</source>
        <translation>Uma taxa superior a %1 é considerada uma taxa altamente absurda.</translation>
    </message>
    <message>
        <source>Payment request expired.</source>
        <translation>Pedido de pagamento expirado.</translation>
    </message>
    <message>
        <source>Pay only the required fee of %1</source>
        <translation>Pague apenas a taxa obrigatória de %1</translation>
    </message>
    <message>
        <source>Warning: Invalid Bitcoin address</source>
        <translation>Aviso: endereço Bitcoin inválido</translation>
    </message>
    <message>
        <source>Warning: Unknown change address</source>
        <translation>Aviso: endereço de troco desconhecido</translation>
    </message>
    <message>
        <source>Confirm custom change address</source>
        <translation>Confirmar endereço de troco personalizado</translation>
    </message>
    <message>
        <source>The address you selected for change is not part of this wallet. Any or all funds in your wallet may be sent to this address. Are you sure?</source>
        <translation>O endereço que você selecionou para alterar não faz parte desta carteira. Qualquer ou todos os fundos em sua carteira podem ser enviados para este endereço. Você tem certeza?</translation>
    </message>
    <message>
        <source>(no label)</source>
        <translation>(sem etiqueta)</translation>
    </message>
</context>
<context>
    <name>SendCoinsEntry</name>
    <message>
        <source>A&amp;mount:</source>
        <translation>Qu&amp;antia:</translation>
    </message>
    <message>
        <source>Pay &amp;To:</source>
        <translation>&amp;Pagar A:</translation>
    </message>
    <message>
        <source>&amp;Label:</source>
        <translation>Rótu&amp;lo:</translation>
    </message>
    <message>
        <source>Choose previously used address</source>
        <translation>Escolha o endereço utilizado anteriormente</translation>
    </message>
    <message>
        <source>This is a normal payment.</source>
        <translation>Este é um pagamento normal.</translation>
    </message>
    <message>
        <source>The Bitcoin address to send the payment to</source>
        <translation>O endereço Bitcoin para enviar o pagamento</translation>
    </message>
    <message>
        <source>Alt+A</source>
        <translation>Alt+A</translation>
    </message>
    <message>
        <source>Paste address from clipboard</source>
        <translation>Cole endereço da área de transferência</translation>
    </message>
    <message>
        <source>Alt+P</source>
        <translation>Alt+P</translation>
    </message>
    <message>
        <source>Remove this entry</source>
        <translation>Remover esta entrada</translation>
    </message>
    <message>
        <source>The fee will be deducted from the amount being sent. The recipient will receive less bitcoins than you enter in the amount field. If multiple recipients are selected, the fee is split equally.</source>
        <translation>A taxa será deduzida ao valor que está a ser enviado. O destinatário irá receber menos bitcoins do que as que inseridas no campo do valor. Se estiverem selecionados múltiplos destinatários, a taxa será repartida equitativamente.</translation>
    </message>
    <message>
        <source>S&amp;ubtract fee from amount</source>
        <translation>S&amp;ubtrair a taxa ao montante</translation>
    </message>
    <message>
        <source>Use available balance</source>
        <translation>Utilizar saldo disponível</translation>
    </message>
    <message>
        <source>Message:</source>
        <translation>Mensagem:</translation>
    </message>
    <message>
        <source>This is an unauthenticated payment request.</source>
        <translation>Pedido de pagamento não autenticado.</translation>
    </message>
    <message>
        <source>This is an authenticated payment request.</source>
        <translation>Pedido de pagamento autenticado.</translation>
    </message>
    <message>
        <source>Enter a label for this address to add it to the list of used addresses</source>
        <translation>Introduza um rótulo para este endereço para o adicionar à sua lista de endereços usados</translation>
    </message>
    <message>
        <source>A message that was attached to the bitcoin: URI which will be stored with the transaction for your reference. Note: This message will not be sent over the Bitcoin network.</source>
        <translation>Uma mensagem que estava anexada ao URI bitcoin: que será armazenada com a transação para sua referência. Nota: Esta mensagem não será enviada através da rede Bitcoin.</translation>
    </message>
    <message>
        <source>Pay To:</source>
        <translation>Pagar a:</translation>
    </message>
    <message>
        <source>Memo:</source>
        <translation>Memorando:</translation>
    </message>
    <message>
        <source>Enter a label for this address to add it to your address book</source>
        <translation>Digite um rótulo para este endereço para adicioná-lo ao seu catálogo de endereços</translation>
    </message>
</context>
<context>
    <name>SendConfirmationDialog</name>
    <message>
        <source>Yes</source>
        <translation>Sim</translation>
    </message>
</context>
<context>
    <name>ShutdownWindow</name>
    <message>
        <source>%1 is shutting down...</source>
        <translation>%1 está a encerrar...</translation>
    </message>
    <message>
        <source>Do not shut down the computer until this window disappears.</source>
        <translation>Não desligue o computador enquanto esta janela não desaparecer.</translation>
    </message>
</context>
<context>
    <name>SignVerifyMessageDialog</name>
    <message>
        <source>Signatures - Sign / Verify a Message</source>
        <translation>Assinaturas - Assinar / Verificar uma Mensagem</translation>
    </message>
    <message>
        <source>&amp;Sign Message</source>
        <translation>&amp;Assinar Mensagem</translation>
    </message>
    <message>
        <source>You can sign messages/agreements with your addresses to prove you can receive bitcoins sent to them. Be careful not to sign anything vague or random, as phishing attacks may try to trick you into signing your identity over to them. Only sign fully-detailed statements you agree to.</source>
        <translation>Pode assinar mensagens com os seus endereços para provar que são seus. Tenha atenção ao assinar mensagens ambíguas, pois ataques de phishing podem tentar enganá-lo de modo a assinar a sua identidade para os atacantes. Apenas assine declarações detalhadas com as quais concorde.</translation>
    </message>
    <message>
        <source>The Bitcoin address to sign the message with</source>
        <translation>O endereço Bitcoin para designar a mensagem</translation>
    </message>
    <message>
        <source>Choose previously used address</source>
        <translation>Escolha o endereço utilizado anteriormente</translation>
    </message>
    <message>
        <source>Alt+A</source>
        <translation>Alt+A</translation>
    </message>
    <message>
        <source>Paste address from clipboard</source>
        <translation>Colar endereço da área de transferência</translation>
    </message>
    <message>
        <source>Alt+P</source>
        <translation>Alt+P</translation>
    </message>
    <message>
        <source>Enter the message you want to sign here</source>
        <translation>Escreva aqui a mensagem que deseja assinar</translation>
    </message>
    <message>
        <source>Signature</source>
        <translation>Assinatura</translation>
    </message>
    <message>
        <source>Copy the current signature to the system clipboard</source>
        <translation>Copiar a assinatura atual para a área de transferência</translation>
    </message>
    <message>
        <source>Sign the message to prove you own this Bitcoin address</source>
        <translation>Assine uma mensagem para provar que é dono deste endereço Bitcoin</translation>
    </message>
    <message>
        <source>Sign &amp;Message</source>
        <translation>Assinar &amp;Mensagem</translation>
    </message>
    <message>
        <source>Reset all sign message fields</source>
        <translation>Repor todos os campos de assinatura de mensagem</translation>
    </message>
    <message>
        <source>Clear &amp;All</source>
        <translation>Limpar &amp;Tudo</translation>
    </message>
    <message>
        <source>&amp;Verify Message</source>
        <translation>&amp;Verificar Mensagem</translation>
    </message>
    <message>
        <source>Enter the receiver's address, message (ensure you copy line breaks, spaces, tabs, etc. exactly) and signature below to verify the message. Be careful not to read more into the signature than what is in the signed message itself, to avoid being tricked by a man-in-the-middle attack. Note that this only proves the signing party receives with the address, it cannot prove sendership of any transaction!</source>
        <translation>Introduza o endereço de assinatura, mensagem (assegure-se que copia quebras de linha, espaços, tabulações, etc. exatamente) e assinatura abaixo para verificar a mensagem. Tenha atenção para não ler mais na assinatura do que o que estiver na mensagem assinada, para evitar ser enganado por um atacante que se encontre entre si e quem assinou a mensagem.</translation>
    </message>
    <message>
        <source>The Bitcoin address the message was signed with</source>
        <translation>O endereço Bitcoin com que a mensagem foi designada</translation>
    </message>
    <message>
        <source>Verify the message to ensure it was signed with the specified Bitcoin address</source>
        <translation>Verifique a mensagem para assegurar que foi assinada com o endereço Bitcoin especificado</translation>
    </message>
    <message>
        <source>Verify &amp;Message</source>
        <translation>Verificar &amp;Mensagem</translation>
    </message>
    <message>
        <source>Reset all verify message fields</source>
        <translation>Repor todos os campos de verificação de mensagem</translation>
    </message>
    <message>
        <source>Click "Sign Message" to generate signature</source>
        <translation>Clique "Assinar Mensagem" para gerar a assinatura</translation>
    </message>
    <message>
        <source>The entered address is invalid.</source>
        <translation>O endereço introduzido é inválido.</translation>
    </message>
    <message>
        <source>Please check the address and try again.</source>
        <translation>Por favor, verifique o endereço e tente novamente.</translation>
    </message>
    <message>
        <source>The entered address does not refer to a key.</source>
        <translation>O endereço introduzido não refere-se a nenhuma chave.</translation>
    </message>
    <message>
        <source>Wallet unlock was cancelled.</source>
        <translation>O desbloqueio da carteira foi cancelado.</translation>
    </message>
    <message>
        <source>Private key for the entered address is not available.</source>
        <translation>A chave privada para o endereço introduzido não está disponível.</translation>
    </message>
    <message>
        <source>Message signing failed.</source>
        <translation>Assinatura da mensagem falhou.</translation>
    </message>
    <message>
        <source>Message signed.</source>
        <translation>Mensagem assinada.</translation>
    </message>
    <message>
        <source>The signature could not be decoded.</source>
        <translation>Não foi possível descodificar a assinatura.</translation>
    </message>
    <message>
        <source>Please check the signature and try again.</source>
        <translation>Por favor, verifique a assinatura e tente novamente.</translation>
    </message>
    <message>
        <source>The signature did not match the message digest.</source>
        <translation>A assinatura não corresponde com o conteúdo da mensagem.</translation>
    </message>
    <message>
        <source>Message verification failed.</source>
        <translation>Verificação da mensagem falhou.</translation>
    </message>
    <message>
        <source>Message verified.</source>
        <translation>Mensagem verificada.</translation>
    </message>
</context>
<context>
    <name>SplashScreen</name>
    <message>
        <source>[testnet]</source>
        <translation>[rede de testes]</translation>
    </message>
</context>
<context>
    <name>TrafficGraphWidget</name>
    <message>
        <source>KB/s</source>
        <translation>KB/s</translation>
    </message>
</context>
<context>
    <name>TransactionDesc</name>
    <message>
        <source>Open until %1</source>
        <translation>Aberto até %1</translation>
    </message>
    <message>
        <source>0/unconfirmed, %1</source>
        <translation>0/não confirmada, %1</translation>
    </message>
    <message>
        <source>in memory pool</source>
        <translation>no banco de memória</translation>
    </message>
    <message>
        <source>not in memory pool</source>
        <translation>não está no banco de memória</translation>
    </message>
    <message>
        <source>abandoned</source>
        <translation>abandonada</translation>
    </message>
    <message>
        <source>%1/unconfirmed</source>
        <translation>%1/não confirmada</translation>
    </message>
    <message>
        <source>%1 confirmations</source>
        <translation>%1 confirmações</translation>
    </message>
    <message>
        <source>Status</source>
        <translation>Estado</translation>
    </message>
    <message>
        <source>Date</source>
        <translation>Data</translation>
    </message>
    <message>
        <source>Source</source>
        <translation>Origem</translation>
    </message>
    <message>
        <source>Generated</source>
        <translation>Gerado</translation>
    </message>
    <message>
        <source>From</source>
        <translation>De</translation>
    </message>
    <message>
        <source>unknown</source>
        <translation>desconhecido</translation>
    </message>
    <message>
        <source>To</source>
        <translation>Para</translation>
    </message>
    <message>
        <source>own address</source>
        <translation>endereço próprio</translation>
    </message>
    <message>
        <source>watch-only</source>
        <translation>apenas vigiar</translation>
    </message>
    <message>
        <source>label</source>
        <translation>etiqueta</translation>
    </message>
    <message>
        <source>Credit</source>
        <translation>Crédito</translation>
    </message>
    <message numerus="yes">
        <source>matures in %n more block(s)</source>
        <translation><numerusform>matura em %n bloco</numerusform><numerusform>matura em %n blocos</numerusform></translation>
    </message>
    <message>
        <source>not accepted</source>
        <translation>não aceite</translation>
    </message>
    <message>
        <source>Debit</source>
        <translation>Débito</translation>
    </message>
    <message>
        <source>Total debit</source>
        <translation>Débito total</translation>
    </message>
    <message>
        <source>Total credit</source>
        <translation>Crédito total</translation>
    </message>
    <message>
        <source>Transaction fee</source>
        <translation>Taxa de transação</translation>
    </message>
    <message>
        <source>Net amount</source>
        <translation>Valor líquido</translation>
    </message>
    <message>
        <source>Message</source>
        <translation>Mensagem</translation>
    </message>
    <message>
        <source>Comment</source>
        <translation>Comentário</translation>
    </message>
    <message>
        <source>Transaction ID</source>
        <translation>Id. da Transação</translation>
    </message>
    <message>
        <source>Transaction total size</source>
        <translation>Tamanho total da transição</translation>
    </message>
    <message>
        <source>Transaction virtual size</source>
        <translation>Tamanho da transação virtual</translation>
    </message>
    <message>
        <source>Output index</source>
        <translation>Índex de saída</translation>
    </message>
    <message>
        <source>Merchant</source>
        <translation>Comerciante</translation>
    </message>
    <message>
        <source>Generated coins must mature %1 blocks before they can be spent. When you generated this block, it was broadcast to the network to be added to the block chain. If it fails to get into the chain, its state will change to "not accepted" and it won't be spendable. This may occasionally happen if another node generates a block within a few seconds of yours.</source>
        <translation>As moedas geradas precisam amadurecer %1 blocos antes que possam ser gastas. Quando gerou este bloco, ele foi transmitido para a rede para ser adicionado à cadeia de blocos. Se este não conseguir entrar na cadeia, seu estado mudará para "não aceite" e não poderá ser gasto. Isto pode acontecer ocasionalmente se outro nó gerar um bloco dentro de alguns segundos do seu.</translation>
    </message>
    <message>
        <source>Debug information</source>
        <translation>Informação de depuração</translation>
    </message>
    <message>
        <source>Transaction</source>
        <translation>Transação</translation>
    </message>
    <message>
        <source>Inputs</source>
        <translation>Entradas</translation>
    </message>
    <message>
        <source>Amount</source>
        <translation>Valor</translation>
    </message>
    <message>
        <source>true</source>
        <translation>verdadeiro</translation>
    </message>
    <message>
        <source>false</source>
        <translation>falso</translation>
    </message>
</context>
<context>
    <name>TransactionDescDialog</name>
    <message>
        <source>This pane shows a detailed description of the transaction</source>
        <translation>Esta janela mostra uma descrição detalhada da transação</translation>
    </message>
    <message>
        <source>Details for %1</source>
        <translation>Detalhes para %1</translation>
    </message>
</context>
<context>
    <name>TransactionTableModel</name>
    <message>
        <source>Date</source>
        <translation>Data</translation>
    </message>
    <message>
        <source>Type</source>
        <translation>Tipo</translation>
    </message>
    <message>
        <source>Label</source>
        <translation>Etiqueta</translation>
    </message>
    <message numerus="yes">
        <source>Open for %n more block(s)</source>
        <translation><numerusform>Aberto para mais %n bloco</numerusform><numerusform>Aberto para mais %n blocos</numerusform></translation>
    </message>
    <message>
        <source>Open until %1</source>
        <translation>Aberto até %1</translation>
    </message>
    <message>
        <source>Unconfirmed</source>
        <translation>Não confirmado</translation>
    </message>
    <message>
        <source>Abandoned</source>
        <translation>Abandonada</translation>
    </message>
    <message>
        <source>Confirming (%1 of %2 recommended confirmations)</source>
        <translation>Confirmando (%1 de %2 confirmações recomendadas)</translation>
    </message>
    <message>
        <source>Confirmed (%1 confirmations)</source>
        <translation>Confirmada (%1 confirmações)</translation>
    </message>
    <message>
        <source>Conflicted</source>
        <translation>Incompatível</translation>
    </message>
    <message>
        <source>Immature (%1 confirmations, will be available after %2)</source>
        <translation>Imaturo (%1 confirmações, estarão disponível após %2)</translation>
    </message>
    <message>
        <source>Generated but not accepted</source>
        <translation>Gerada mas não aceite</translation>
    </message>
    <message>
        <source>Received with</source>
        <translation>Recebido com</translation>
    </message>
    <message>
        <source>Received from</source>
        <translation>Recebido de</translation>
    </message>
    <message>
        <source>Sent to</source>
        <translation>Enviado para</translation>
    </message>
    <message>
        <source>Payment to yourself</source>
        <translation>Pagamento para si mesmo</translation>
    </message>
    <message>
        <source>Mined</source>
        <translation>Minada</translation>
    </message>
    <message>
        <source>watch-only</source>
        <translation>apenas vigiar</translation>
    </message>
    <message>
        <source>(n/a)</source>
        <translation>(n/d)</translation>
    </message>
    <message>
        <source>(no label)</source>
        <translation>(sem etiqueta)</translation>
    </message>
    <message>
        <source>Transaction status. Hover over this field to show number of confirmations.</source>
        <translation>Estado da transação. Passar o cursor por cima deste campo para mostrar o número de confirmações.</translation>
    </message>
    <message>
        <source>Date and time that the transaction was received.</source>
        <translation>Data e hora em que a transação foi recebida.</translation>
    </message>
    <message>
        <source>Type of transaction.</source>
        <translation>Tipo de transação.</translation>
    </message>
    <message>
        <source>Whether or not a watch-only address is involved in this transaction.</source>
        <translation>Se um endereço de apenas vigiar está ou não envolvido nesta transação.</translation>
    </message>
    <message>
        <source>User-defined intent/purpose of the transaction.</source>
        <translation>Intenção do utilizador/motivo da transação</translation>
    </message>
    <message>
        <source>Amount removed from or added to balance.</source>
        <translation>Montante retirado ou adicionado ao saldo</translation>
    </message>
</context>
<context>
    <name>TransactionView</name>
    <message>
        <source>All</source>
        <translation>Todas</translation>
    </message>
    <message>
        <source>Today</source>
        <translation>Hoje</translation>
    </message>
    <message>
        <source>This week</source>
        <translation>Esta semana</translation>
    </message>
    <message>
        <source>This month</source>
        <translation>Este mês</translation>
    </message>
    <message>
        <source>Last month</source>
        <translation>Mês passado</translation>
    </message>
    <message>
        <source>This year</source>
        <translation>Este ano</translation>
    </message>
    <message>
        <source>Range...</source>
        <translation>Período...</translation>
    </message>
    <message>
        <source>Received with</source>
        <translation>Recebido com</translation>
    </message>
    <message>
        <source>Sent to</source>
        <translation>Enviado para</translation>
    </message>
    <message>
        <source>To yourself</source>
        <translation>Para si mesmo</translation>
    </message>
    <message>
        <source>Mined</source>
        <translation>Minada</translation>
    </message>
    <message>
        <source>Other</source>
        <translation>Outras</translation>
    </message>
    <message>
        <source>Enter address, transaction id, or label to search</source>
        <translation>Escreva endereço, identificação de transação ou rótulo para procurar</translation>
    </message>
    <message>
        <source>Min amount</source>
        <translation>Valor mín.</translation>
    </message>
    <message>
        <source>Abandon transaction</source>
        <translation>Abandonar transação</translation>
    </message>
    <message>
        <source>Increase transaction fee</source>
        <translation>Aumentar taxa da transação</translation>
    </message>
    <message>
        <source>Copy address</source>
        <translation>Copiar endereço</translation>
    </message>
    <message>
        <source>Copy label</source>
        <translation>Copiar etiqueta</translation>
    </message>
    <message>
        <source>Copy amount</source>
        <translation>Copiar valor</translation>
    </message>
    <message>
        <source>Copy transaction ID</source>
        <translation>Copiar Id. da transação</translation>
    </message>
    <message>
        <source>Copy raw transaction</source>
        <translation>Copiar transação em bruto</translation>
    </message>
    <message>
        <source>Copy full transaction details</source>
        <translation>Copiar detalhes completos da transação</translation>
    </message>
    <message>
        <source>Edit label</source>
        <translation>Editar etiqueta</translation>
    </message>
    <message>
        <source>Show transaction details</source>
        <translation>Mostrar detalhes da transação</translation>
    </message>
    <message>
        <source>Export Transaction History</source>
        <translation>Exportar Histórico de Transações</translation>
    </message>
    <message>
        <source>Comma separated file (*.csv)</source>
        <translation>Ficheiro separado por vírgulas (*.csv)</translation>
    </message>
    <message>
        <source>Confirmed</source>
        <translation>Confirmada</translation>
    </message>
    <message>
        <source>Watch-only</source>
        <translation>Apenas vigiar</translation>
    </message>
    <message>
        <source>Date</source>
        <translation>Data</translation>
    </message>
    <message>
        <source>Type</source>
        <translation>Tipo</translation>
    </message>
    <message>
        <source>Label</source>
        <translation>Etiqueta</translation>
    </message>
    <message>
        <source>Address</source>
        <translation>Endereço</translation>
    </message>
    <message>
        <source>ID</source>
        <translation>Id.</translation>
    </message>
    <message>
        <source>Exporting Failed</source>
        <translation>Exportação Falhou</translation>
    </message>
    <message>
        <source>There was an error trying to save the transaction history to %1.</source>
        <translation>Ocorreu um erro ao tentar guardar o histórico de transações em %1.</translation>
    </message>
    <message>
        <source>Exporting Successful</source>
        <translation>Exportação Bem Sucedida</translation>
    </message>
    <message>
        <source>Range:</source>
        <translation>Período:</translation>
    </message>
    <message>
        <source>to</source>
        <translation>até</translation>
    </message>
</context>
<context>
    <name>UnitDisplayStatusBarControl</name>
    <message>
        <source>Unit to show amounts in. Click to select another unit.</source>
        <translation>Unidade de valores recebidos. Clique para selecionar outra unidade.</translation>
    </message>
</context>
<context>
    <name>WalletFrame</name>
    <message>
        <source>No wallet has been loaded.</source>
        <translation>Nenhuma carteira foi carregada</translation>
    </message>
</context>
<context>
    <name>WalletModel</name>
    <message>
        <source>Send Coins</source>
        <translation>Enviar Moedas</translation>
    </message>
    <message>
        <source>Fee bump error</source>
        <translation>Erro no aumento de taxa</translation>
    </message>
    <message>
        <source>Increasing transaction fee failed</source>
        <translation>Aumento da taxa de transação falhou</translation>
    </message>
    <message>
        <source>Do you want to increase the fee?</source>
        <translation>Quer aumentar a taxa?</translation>
    </message>
    <message>
        <source>Current fee:</source>
        <translation>Taxa atual:</translation>
    </message>
    <message>
        <source>Increase:</source>
        <translation>Aumentar:</translation>
    </message>
    <message>
        <source>New fee:</source>
        <translation>Nova taxa:</translation>
    </message>
    <message>
        <source>Confirm fee bump</source>
        <translation>Confirme aumento de taxa</translation>
    </message>
    <message>
        <source>Can't sign transaction.</source>
        <translation>Não é possível assinar a transação.</translation>
    </message>
    <message>
        <source>Could not commit transaction</source>
        <translation>Não foi possível cometer a transação</translation>
    </message>
</context>
<context>
    <name>WalletView</name>
    <message>
        <source>&amp;Export</source>
        <translation>&amp;Exportar</translation>
    </message>
    <message>
        <source>Export the data in the current tab to a file</source>
        <translation>Exportar os dados no separador atual para um ficheiro</translation>
    </message>
    <message>
        <source>Backup Wallet</source>
        <translation>Cópia de Segurança da Carteira</translation>
    </message>
    <message>
        <source>Wallet Data (*.dat)</source>
        <translation>Dados da Carteira (*.dat)</translation>
    </message>
    <message>
        <source>Backup Failed</source>
        <translation>Cópia de Segurança Falhou</translation>
    </message>
    <message>
        <source>There was an error trying to save the wallet data to %1.</source>
        <translation>Ocorreu um erro ao tentar guardar os dados da carteira em %1.</translation>
    </message>
    <message>
        <source>Backup Successful</source>
        <translation>Cópia de Segurança Bem Sucedida</translation>
    </message>
    <message>
        <source>The wallet data was successfully saved to %1.</source>
        <translation>Os dados da carteira foram guardados com sucesso em %1.</translation>
    </message>
    <message>
        <source>Cancel</source>
        <translation>Cancelar</translation>
    </message>
</context>
<context>
    <name>bitcoin-core</name>
    <message>
        <source>Distributed under the MIT software license, see the accompanying file %s or %s</source>
        <translation>Distribuído sob licença de software MIT, veja o ficheiro %s ou %s</translation>
    </message>
    <message>
        <source>Prune configured below the minimum of %d MiB.  Please use a higher number.</source>
        <translation>Poda configurada abaixo do mínimo de %d MiB.  Por favor, utilize um valor mais elevado.</translation>
    </message>
    <message>
        <source>Prune: last wallet synchronisation goes beyond pruned data. You need to -reindex (download the whole blockchain again in case of pruned node)</source>
        <translation>Poda: a última sincronização da carteira vai além dos dados podados.  Precisa de -reindex (descarregar novamente a cadeia de blocos completa em caso de nó podado)</translation>
    </message>
    <message>
        <source>Rescans are not possible in pruned mode. You will need to use -reindex which will download the whole blockchain again.</source>
        <translation>Reanálises não são possíveis em modo poda. Terá de utilizar -reindex que irá descarregar novamente a cadeia de blocos completa</translation>
    </message>
    <message>
        <source>Error: A fatal internal error occurred, see debug.log for details</source>
        <translation>Erro: Um erro fatal interno ocorreu, verificar debug.log para mais informação</translation>
    </message>
    <message>
        <source>Pruning blockstore...</source>
        <translation>A podar a blockstore...</translation>
    </message>
    <message>
        <source>Unable to start HTTP server. See debug log for details.</source>
        <translation>Não é possível iniciar o servidor HTTP. Verifique o debug.log para detalhes.</translation>
    </message>
    <message>
        <source>Bitcoin Core</source>
        <translation>Bitcoin Core</translation>
    </message>
    <message>
        <source>The %s developers</source>
        <translation>Os programadores de %s</translation>
    </message>
    <message>
        <source>Cannot obtain a lock on data directory %s. %s is probably already running.</source>
        <translation>Não foi possível obter o bloqueio de escrita no da pasta de dados %s. %s provavelmente já está a ser executado.</translation>
    </message>
    <message>
        <source>Cannot provide specific connections and have addrman find outgoing connections at the same.</source>
        <translation>Não é possível fornecer conexões específicas e ter o addrman a procurar conexões de saída ao mesmo tempo.</translation>
    </message>
    <message>
        <source>Please check that your computer's date and time are correct! If your clock is wrong, %s will not work properly.</source>
        <translation>Por favor verifique que a data e hora do seu computador estão certos! Se o relógio não estiver certo, o %s não funcionará corretamente.</translation>
    </message>
    <message>
        <source>Please contribute if you find %s useful. Visit %s for further information about the software.</source>
        <translation>Por favor, contribua se achar que %s é útil. Visite %s para mais informação sobre o software.</translation>
    </message>
    <message>
        <source>The block database contains a block which appears to be from the future. This may be due to your computer's date and time being set incorrectly. Only rebuild the block database if you are sure that your computer's date and time are correct</source>
        <translation>A base de dados de blocos contém um bloco que aparenta ser do futuro. Isto pode ser causado por uma data incorreta definida no seu computador. Reconstrua apenas a base de dados de blocos caso tenha a certeza de que a data e hora do seu computador estão corretos.</translation>
    </message>
    <message>
        <source>This is the transaction fee you may discard if change is smaller than dust at this level</source>
        <translation>Esta é a taxa de transação que poderá descartar, se o troco for menor que o pó a este nível</translation>
    </message>
    <message>
        <source>Unable to rewind the database to a pre-fork state. You will need to redownload the blockchain</source>
        <translation>Não é possível rebobinar  a base de dados para um estado antes da divisão da cadeia de blocos. Necessita descarregar novamente a cadeia de blocos </translation>
    </message>
    <message>
        <source>Warning: The network does not appear to fully agree! Some miners appear to be experiencing issues.</source>
        <translation>Aviso: a rede não parece estar completamente de acordo! Parece que alguns mineiros estão com dificuldades técnicas.</translation>
    </message>
    <message>
        <source>Warning: We do not appear to fully agree with our peers! You may need to upgrade, or other nodes may need to upgrade.</source>
        <translation>Aviso: parece que nós não estamos de acordo com os nossos pontos! Poderá ter que atualizar, ou outros pontos podem ter que ser atualizados.</translation>
    </message>
    <message>
        <source>%d of last 100 blocks have unexpected version</source>
        <translation>%d dos últimos 100 blocos têm uma versão inesperada</translation>
    </message>
    <message>
        <source>-maxmempool must be at least %d MB</source>
        <translation>- máximo do banco de memória deverá ser pelo menos %d MB</translation>
    </message>
    <message>
        <source>Cannot resolve -%s address: '%s'</source>
        <translation>Não é possível resolver -%s endereço '%s'</translation>
    </message>
    <message>
        <source>Copyright (C) %i-%i</source>
        <translation>Direitos de Autor (C) %i-%i</translation>
    </message>
    <message>
        <source>Corrupted block database detected</source>
        <translation>Detetada cadeia de blocos corrompida</translation>
    </message>
    <message>
        <source>Do you want to rebuild the block database now?</source>
        <translation>Deseja reconstruir agora a base de dados de blocos.</translation>
    </message>
    <message>
        <source>Error initializing block database</source>
        <translation>Erro ao inicializar a cadeia de blocos</translation>
    </message>
    <message>
        <source>Error initializing wallet database environment %s!</source>
        <translation>Erro ao inicializar o ambiente %s da base de dados da carteira</translation>
    </message>
    <message>
        <source>Error loading %s</source>
        <translation>Erro ao carregar %s</translation>
    </message>
    <message>
        <source>Error loading %s: Wallet corrupted</source>
        <translation>Erro ao carregar %s: carteira corrompida</translation>
    </message>
    <message>
        <source>Error loading %s: Wallet requires newer version of %s</source>
        <translation>Erro ao carregar %s: a carteira requer a nova versão de %s</translation>
    </message>
    <message>
        <source>Error loading block database</source>
        <translation>Erro ao carregar base de dados de blocos</translation>
    </message>
    <message>
        <source>Error opening block database</source>
        <translation>Erro ao abrir a base de dados de blocos</translation>
    </message>
    <message>
        <source>Error: Disk space is low!</source>
        <translation>Erro: Pouco espaço em disco!</translation>
    </message>
    <message>
        <source>Failed to listen on any port. Use -listen=0 if you want this.</source>
        <translation>Falhou a escutar em qualquer porta. Use -listen=0 se quiser isto.</translation>
    </message>
    <message>
        <source>Failed to rescan the wallet during initialization</source>
        <translation>Reexaminação da carteira falhou durante a inicialização</translation>
    </message>
    <message>
        <source>Importing...</source>
        <translation>A importar...</translation>
    </message>
    <message>
        <source>Incorrect or no genesis block found. Wrong datadir for network?</source>
        <translation>Bloco génese incorreto ou nenhum bloco génese encontrado. Pasta de dados errada para a rede?</translation>
    </message>
    <message>
        <source>Initialization sanity check failed. %s is shutting down.</source>
        <translation>Verificação de integridade inicial falhou. O %s está a desligar-se.</translation>
    </message>
    <message>
        <source>Invalid amount for -%s=&lt;amount&gt;: '%s'</source>
        <translation>Valor inválido para -%s=&lt;amount&gt;: '%s'</translation>
    </message>
    <message>
        <source>Invalid amount for -fallbackfee=&lt;amount&gt;: '%s'</source>
        <translation>Valor inválido para -fallbackfee=&lt;amount&gt;: '%s'</translation>
    </message>
    <message>
        <source>Specified blocks directory "%s" does not exist.</source>
        <translation>
A pasta de blocos especificados "%s" não existe.</translation>
    </message>
    <message>
        <source>Loading P2P addresses...</source>
        <translation>A carregar endereços de P2P...</translation>
    </message>
    <message>
        <source>Loading banlist...</source>
        <translation>A carregar a lista de banir...</translation>
    </message>
    <message>
        <source>Not enough file descriptors available.</source>
        <translation>Os descritores de ficheiros disponíveis são insuficientes.</translation>
    </message>
    <message>
        <source>Prune cannot be configured with a negative value.</source>
        <translation>Poda não pode ser configurada com um valor negativo.</translation>
    </message>
    <message>
        <source>Prune mode is incompatible with -txindex.</source>
        <translation>Modo poda é incompatível com -txindex.</translation>
    </message>
    <message>
        <source>Replaying blocks...</source>
        <translation>Repetindo blocos...</translation>
    </message>
    <message>
        <source>Rewinding blocks...</source>
        <translation>A rebobinar blocos...</translation>
    </message>
    <message>
        <source>The source code is available from %s.</source>
        <translation>O código fonte está disponível pelo %s.</translation>
    </message>
    <message>
        <source>Transaction fee and change calculation failed</source>
        <translation>Cálculo da taxa de transação e de troco falhou</translation>
    </message>
    <message>
        <source>Unsupported argument -benchmark ignored, use -debug=bench.</source>
        <translation>Argumento não suportado -benchmark ignorado, use -debug=bench.</translation>
    </message>
    <message>
        <source>Unsupported argument -debugnet ignored, use -debug=net.</source>
        <translation>Argumento não suportado -debugnet ignorado, use -debug=net.</translation>
    </message>
    <message>
        <source>Unsupported argument -tor found, use -onion.</source>
        <translation>Argumento não suportado -tor encontrado, use -onion.</translation>
    </message>
    <message>
        <source>Upgrading UTXO database</source>
        <translation>A atualizar a base de dados UTXO</translation>
    </message>
    <message>
        <source>User Agent comment (%s) contains unsafe characters.</source>
        <translation>Comentário no User Agent (%s) contém caracteres inseguros.</translation>
    </message>
    <message>
        <source>Verifying blocks...</source>
        <translation>A verificar blocos...</translation>
    </message>
    <message>
        <source>Wallet needed to be rewritten: restart %s to complete</source>
        <translation>A carteira precisou de ser reescrita: reinicie %s para completar</translation>
    </message>
    <message>
        <source>Error: Listening for incoming connections failed (listen returned error %s)</source>
        <translation>Erro: A escuta de ligações de entrada falhou (escuta devolveu erro %s)</translation>
    </message>
    <message>
        <source>Invalid amount for -maxtxfee=&lt;amount&gt;: '%s' (must be at least the minrelay fee of %s to prevent stuck transactions)</source>
        <translation>Montante inválido para -maxtxfee=&lt;amount&gt;: '%s' (deverá ser, no mínimo , a taxa mínima de propagação de %s, de modo a evitar transações bloqueadas)</translation>
    </message>
    <message>
        <source>The transaction amount is too small to send after the fee has been deducted</source>
        <translation>O montante da transação é demasiado baixo após a dedução da taxa</translation>
    </message>
    <message>
        <source>You need to rebuild the database using -reindex to go back to unpruned mode.  This will redownload the entire blockchain</source>
        <translation>Necessita reconstruir a base de dados, utilizando -reindex para voltar ao modo sem poda. Isto irá descarregar novamente a cadeia de blocos completa</translation>
    </message>
    <message>
        <source>Error reading from database, shutting down.</source>
        <translation>Erro ao ler da base de dados, encerrando.</translation>
    </message>
    <message>
        <source>Information</source>
        <translation>Informação</translation>
    </message>
    <message>
        <source>Invalid -onion address or hostname: '%s'</source>
        <translation>Endereço -onion ou hostname inválido: '%s'</translation>
    </message>
    <message>
        <source>Invalid amount for -paytxfee=&lt;amount&gt;: '%s' (must be at least %s)</source>
        <translation>Montante inválido para -paytxfee=&lt;amount&gt;: '%s' (deverá ser no mínimo %s)</translation>
    </message>
    <message>
        <source>Invalid netmask specified in -whitelist: '%s'</source>
        <translation>Máscara de rede inválida especificada em -whitelist: '%s'</translation>
    </message>
    <message>
        <source>Need to specify a port with -whitebind: '%s'</source>
        <translation>Necessário especificar uma porta com -whitebind: '%s'</translation>
    </message>
    <message>
        <source>Reducing -maxconnections from %d to %d, because of system limitations.</source>
        <translation>Reduzindo -maxconnections de %d para %d, devido a limitações no sistema.</translation>
    </message>
    <message>
        <source>Signing transaction failed</source>
        <translation>Falhou assinatura da transação</translation>
    </message>
    <message>
        <source>Specified -walletdir "%s" is not a directory</source>
        <translation>O -walletdir "%s" especificado não é uma pasta</translation>
    </message>
    <message>
        <source>The transaction amount is too small to pay the fee</source>
        <translation>O montante da transação é demasiado baixo para pagar a taxa</translation>
    </message>
    <message>
        <source>This is experimental software.</source>
        <translation>Isto é software experimental.</translation>
    </message>
    <message>
        <source>Transaction amount too small</source>
        <translation>Quantia da transação é muito baixa</translation>
    </message>
    <message>
        <source>Transaction too large for fee policy</source>
        <translation>Transação demasiado grande para a política de taxas</translation>
    </message>
    <message>
        <source>Transaction too large</source>
        <translation>Transação grande demais</translation>
    </message>
    <message>
        <source>Unable to bind to %s on this computer (bind returned error %s)</source>
        <translation>Incapaz de vincular à porta %s neste computador (vínculo retornou erro %s)</translation>
    </message>
    <message>
        <source>Unable to generate initial keys</source>
        <translation>Incapaz de gerar as chaves iniciais</translation>
    </message>
    <message>
        <source>Verifying wallet(s)...</source>
        <translation>A verificar a(s) carteira(s)...</translation>
    </message>
    <message>
        <source>Wallet %s resides outside wallet directory %s</source>
        <translation>A carteira %s reside fora da pasta da carteira %s</translation>
    </message>
    <message>
        <source>Warning</source>
        <translation>Aviso</translation>
    </message>
    <message>
        <source>Warning: unknown new rules activated (versionbit %i)</source>
        <translation>Aviso: ativadas novas regras desconhecidas (versionbit %i)</translation>
    </message>
    <message>
        <source>Zapping all transactions from wallet...</source>
        <translation>A limpar todas as transações da carteira...</translation>
    </message>
    <message>
        <source>-maxtxfee is set very high! Fees this large could be paid on a single transaction.</source>
        <translation>-maxtxfee está definido com um valor muito alto! Taxas desta magnitude podem ser pagas numa única transação.</translation>
    </message>
    <message>
        <source>This is the transaction fee you may pay when fee estimates are not available.</source>
        <translation>Esta é a taxa de transação que poderá pagar quando as estimativas da taxa não estão disponíveis.</translation>
    </message>
    <message>
        <source>This product includes software developed by the OpenSSL Project for use in the OpenSSL Toolkit %s and cryptographic software written by Eric Young and UPnP software written by Thomas Bernard.</source>
        <translation>Este produto inclui software desenvolvido pelo Projeto de OpenSSL para utilização no OpenSSL Toolkit %s e software criptográfico escrito por Eric Young e software UPnP escrito por Thomas Bernard.</translation>
    </message>
    <message>
        <source>Total length of network version string (%i) exceeds maximum length (%i). Reduce the number or size of uacomments.</source>
        <translation>Comprimento total da entrada da versão de rede (%i) excede o comprimento máximo (%i). Reduzir o número ou o tamanho de uacomments.</translation>
    </message>
    <message>
        <source>Unsupported argument -socks found. Setting SOCKS version isn't possible anymore, only SOCKS5 proxies are supported.</source>
        <translation>Encontrado um argumento não suportado -socks. Definir a versão do SOCKS já não é possível, apenas proxies SOCKS5 são suportados.</translation>
    </message>
    <message>
        <source>Unsupported argument -whitelistalwaysrelay ignored, use -whitelistrelay and/or -whitelistforcerelay.</source>
        <translation>Argumento não suportado -whitelistalwaysrelay ignorado, utilize -whitelistrelay e/ou -whitelistforcerelay.</translation>
    </message>
    <message>
        <source>Warning: Unknown block versions being mined! It's possible unknown rules are in effect</source>
        <translation>Atenção: Versões desconhecidas de blocos estão a ser mineradas! É possível que regras desconhecias estão a ser efetuadas</translation>
    </message>
    <message>
        <source>%s is set very high!</source>
        <translation>%s está demasiado elevado!</translation>
    </message>
    <message>
        <source>The wallet will avoid paying less than the minimum relay fee.</source>
        <translation>A carteira evitará pagar menos que a taxa minima de propagação.</translation>
    </message>
    <message>
        <source>This is the minimum transaction fee you pay on every transaction.</source>
        <translation>Esta é a taxa minima de transação que paga em cada transação.</translation>
    </message>
    <message>
        <source>This is the transaction fee you will pay if you send a transaction.</source>
        <translation>Esta é a taxa de transação que irá pagar se enviar uma transação.</translation>
    </message>
    <message>
        <source>Transaction amounts must not be negative</source>
        <translation>Os valores da transação não devem ser negativos</translation>
    </message>
    <message>
        <source>Transaction has too long of a mempool chain</source>
        <translation>A transação é muito grande de uma cadeia do banco de memória</translation>
    </message>
    <message>
        <source>Transaction must have at least one recipient</source>
        <translation>A transação dever pelo menos um destinatário</translation>
    </message>
    <message>
        <source>Unknown network specified in -onlynet: '%s'</source>
        <translation>Rede desconhecida especificada em -onlynet: '%s'</translation>
    </message>
    <message>
        <source>Insufficient funds</source>
        <translation>Fundos insuficientes</translation>
    </message>
    <message>
        <source>Cannot write to data directory '%s'; check permissions.</source>
        <translation>Não foi possível escrever na pasta de dados '%s': verifique as permissões.</translation>
    </message>
    <message>
        <source>Loading block index...</source>
        <translation>A carregar o índice de blocos...</translation>
    </message>
    <message>
        <source>Loading wallet...</source>
        <translation>A carregar a carteira...</translation>
    </message>
    <message>
        <source>Cannot downgrade wallet</source>
        <translation>Impossível mudar a carteira para uma versão anterior</translation>
    </message>
    <message>
        <source>Rescanning...</source>
        <translation>Reexaminando...</translation>
    </message>
    <message>
        <source>Done loading</source>
        <translation>Carregamento concluído</translation>
    </message>
    <message>
        <source>Error</source>
        <translation>Erro</translation>
    </message>
</context>
</TS><|MERGE_RESOLUTION|>--- conflicted
+++ resolved
@@ -1427,13 +1427,8 @@
         <translation>Quantia</translation>
     </message>
     <message>
-<<<<<<< HEAD
         <source>Enter a Liquid address (e.g. %1)</source>
-        <translation>Entre um endereço Bitcoin (ex. %1)</translation>
-=======
-        <source>Enter a Bitcoin address (e.g. %1)</source>
-        <translation>Introduza um endereço Bitcoin (ex. %1)</translation>
->>>>>>> 519b0bc5
+        <translation>Introduza um endereço Liquid (ex. %1)</translation>
     </message>
     <message>
         <source>%1 d</source>
