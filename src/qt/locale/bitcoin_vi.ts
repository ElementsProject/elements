<TS version="2.1" language="vi">
<context>
    <name>AddressBookPage</name>
    <message>
        <source>Right-click to edit address or label</source>
        <translation type="unfinished">Nhấp chuột phải để sửa địa chỉ hoặc nhãn</translation>
    </message>
    <message>
        <source>Create a new address</source>
        <translation type="unfinished">Tạo địa chỉ mới</translation>
    </message>
    <message>
        <source>&amp;New</source>
        <translation type="unfinished">&amp;Mới</translation>
    </message>
    <message>
        <source>Copy the currently selected address to the system clipboard</source>
        <translation type="unfinished">Sao chép các địa chỉ đã được chọn vào bộ nhớ tạm thời của hệ thống</translation>
    </message>
    <message>
        <source>&amp;Copy</source>
        <translation type="unfinished">&amp;Sao chép</translation>
    </message>
    <message>
        <source>C&amp;lose</source>
        <translation type="unfinished">Đ&amp;óng lại</translation>
    </message>
    <message>
        <source>Delete the currently selected address from the list</source>
        <translation type="unfinished">Xóa địa chỉ đang chọn từ danh sách</translation>
    </message>
    <message>
        <source>Export the data in the current tab to a file</source>
        <translation type="unfinished">Xuất dữ liệu trong thẻ hiện tại ra file</translation>
    </message>
    <message>
        <source>&amp;Export</source>
        <translation type="unfinished">&amp;Xuất</translation>
    </message>
    <message>
        <source>&amp;Delete</source>
        <translation type="unfinished">&amp;Xóa</translation>
    </message>
    <message>
        <source>Choose the address to send coins to</source>
        <translation type="unfinished">Chọn địa chỉ để gửi coins đến</translation>
    </message>
    <message>
        <source>Choose the address to receive coins with</source>
        <translation type="unfinished">Chọn địa chỉ để nhận coins với</translation>
    </message>
    <message>
        <source>C&amp;hoose</source>
        <translation type="unfinished">C&amp;họn</translation>
    </message>
    <message>
        <source>Sending addresses</source>
        <translation type="unfinished">Địa chỉ đang gửi</translation>
    </message>
    <message>
        <source>Receiving addresses</source>
        <translation type="unfinished">Địa chỉ đang nhận</translation>
    </message>
    <message>
        <source>These are your Bitcoin addresses for sending payments. Always check the amount and the receiving address before sending coins.</source>
        <translation type="unfinished">Đây là những địa chỉ đang thực hiện thanh toán. Luôn kiểm tra số lượng và địa chỉ nhận trước khi gửi coins.</translation>
    </message>
    <message>
        <source>These are your Bitcoin addresses for receiving payments. Use the 'Create new receiving address' button in the receive tab to create new addresses.
Signing is only possible with addresses of the type 'legacy'.</source>
        <translation type="unfinished">Đây là các địa chỉ Bitcoin của bạn để nhận thanh toán. Sử dụng nút 'Tạo địa chỉ nhận mới' trong tab nhận để tạo các địa chỉ mới. Chỉ có thể gán địa chỉ với các địa chỉ thuộc loại 'kế thừa'.</translation>
    </message>
    <message>
        <source>&amp;Copy Address</source>
        <translation type="unfinished">&amp;Copy Địa Chỉ</translation>
    </message>
    <message>
        <source>Copy &amp;Label</source>
        <translation type="unfinished">Copy &amp;Nhãn</translation>
    </message>
    <message>
        <source>Export Address List</source>
        <translation type="unfinished">Xuất List Địa Chỉ</translation>
    </message>
    <message>
        <source>Comma separated file</source>
        <extracomment>Expanded name of the CSV file format. See: https://en.wikipedia.org/wiki/Comma-separated_values.</extracomment>
        <translation type="unfinished">Tệp tách dấu phẩy</translation>
    </message>
    <message>
        <source>There was an error trying to save the address list to %1. Please try again.</source>
        <extracomment>An error message. %1 is a stand-in argument for the name of the file we attempted to save to.</extracomment>
        <translation type="unfinished">Có lỗi khi đang save list địa chỉ đến %1. Vui lòng thử lại.</translation>
    </message>
    <message>
        <source>Exporting Failed</source>
        <translation type="unfinished">Xuất Thất Bại</translation>
    </message>
</context>
<context>
    <name>AddressTableModel</name>
    <message>
        <source>Label</source>
        <translation type="unfinished">Nhãn</translation>
    </message>
    <message>
        <source>Address</source>
        <translation type="unfinished">Địa chỉ</translation>
    </message>
    <message>
        <source>(no label)</source>
        <translation type="unfinished">(không nhãn)</translation>
    </message>
</context>
<context>
    <name>AskPassphraseDialog</name>
    <message>
        <source>Passphrase Dialog</source>
        <translation type="unfinished">Log Cụm Mật Khẩu</translation>
    </message>
    <message>
        <source>Enter passphrase</source>
        <translation type="unfinished">Nhập cụm mật khẩu</translation>
    </message>
    <message>
        <source>New passphrase</source>
        <translation type="unfinished">Cụm mật khẩu mới</translation>
    </message>
    <message>
        <source>Repeat new passphrase</source>
        <translation type="unfinished">Lặp lại cụm mật khẩu mới</translation>
    </message>
    <message>
        <source>Show passphrase</source>
        <translation type="unfinished">Hiện cụm từ mật khẩu</translation>
    </message>
    <message>
        <source>Encrypt wallet</source>
        <translation type="unfinished">Ví mã hóa</translation>
    </message>
    <message>
        <source>This operation needs your wallet passphrase to unlock the wallet.</source>
        <translation type="unfinished">Quá trình này cần cụm mật khẩu của bạn để mở khóa ví.</translation>
    </message>
    <message>
        <source>Unlock wallet</source>
        <translation type="unfinished">Mở khóa ví</translation>
    </message>
    <message>
        <source>Change passphrase</source>
        <translation type="unfinished">Đổi cụm mật khẩu</translation>
    </message>
    <message>
        <source>Confirm wallet encryption</source>
        <translation type="unfinished">Xác nhận mã hóa ví</translation>
    </message>
    <message>
        <source>Warning: If you encrypt your wallet and lose your passphrase, you will &lt;b&gt;LOSE ALL OF YOUR BITCOINS&lt;/b&gt;!</source>
        <translation type="unfinished">Cảnh báo: Nếu bạn mã hóa ví và mất cụm mật khẩu, bạn sẽ &lt;b&gt;MẤT TẤT CẢ BITCOIN&lt;/b&gt;!</translation>
    </message>
    <message>
        <source>Are you sure you wish to encrypt your wallet?</source>
        <translation type="unfinished">Bạn có chắc bạn muốn mã hóa ví của mình?</translation>
    </message>
    <message>
        <source>Wallet encrypted</source>
        <translation type="unfinished">Ví đã được mã hóa</translation>
    </message>
    <message>
        <source>Enter the new passphrase for the wallet.&lt;br/&gt;Please use a passphrase of &lt;b&gt;ten or more random characters&lt;/b&gt;, or &lt;b&gt;eight or more words&lt;/b&gt;.</source>
        <translation type="unfinished">Nhập cụm từ mật khẩu mới cho ví điện tử. Hãy sử dụng cụm mật khẩu với mười hoặc nhiều hơn các ký tự ngẫu nhiên, hoặc nhiều hơn tám từ.</translation>
    </message>
    <message>
        <source>Enter the old passphrase and new passphrase for the wallet.</source>
        <translation type="unfinished">Nhập cụm mật khẩu cũ và mật khẩu mới cho ví.</translation>
    </message>
    <message>
        <source>Remember that encrypting your wallet cannot fully protect your bitcoins from being stolen by malware infecting your computer.</source>
        <translation type="unfinished">Xin lưu ý rằng mật mã hóa ví của bạn không thể bảo vệ hoàn toàn bitcoin của bạn khỏi đánh cắp bởi các phẩn mềm gián điệp nhiễm vào máy tính của bạn.</translation>
    </message>
    <message>
        <source>Wallet to be encrypted</source>
        <translation type="unfinished">Ví sẽ được mã hóa</translation>
    </message>
    <message>
        <source>Your wallet is about to be encrypted. </source>
        <translation type="unfinished">Ví của bạn sẽ được mã hóa.</translation>
    </message>
    <message>
        <source>Your wallet is now encrypted. </source>
        <translation type="unfinished">Ví của bạn đã được mã hóa.</translation>
    </message>
    <message>
        <source>IMPORTANT: Any previous backups you have made of your wallet file should be replaced with the newly generated, encrypted wallet file. For security reasons, previous backups of the unencrypted wallet file will become useless as soon as you start using the new, encrypted wallet.</source>
        <translation type="unfinished">QUAN TRỌNG: Bất cứ backup nào bạn từng làm trước đây từ ví của bạn nên được thay thế tạo mới, file mã hóa ví. Vì lý do bảo mật, các backup trước đây của các ví chưa mã hóa sẽ bị vô tác dụng ngay khi bạn bắt đầu sử dụng mới, ví đã được mã hóa.</translation>
    </message>
    <message>
        <source>Wallet encryption failed</source>
        <translation type="unfinished">Quá trình mã hóa ví thất bại</translation>
    </message>
    <message>
        <source>Wallet encryption failed due to an internal error. Your wallet was not encrypted.</source>
        <translation type="unfinished">Quá trình mã hóa ví thất bại do một lỗi nội tại. Ví của bạn vẫn chưa được mã hóa.</translation>
    </message>
    <message>
        <source>The supplied passphrases do not match.</source>
        <translation type="unfinished">Cụm mật khẩu được cung cấp không đúng.</translation>
    </message>
    <message>
        <source>Wallet unlock failed</source>
        <translation type="unfinished">Mở khóa ví thất bại</translation>
    </message>
    <message>
        <source>The passphrase entered for the wallet decryption was incorrect.</source>
        <translation type="unfinished">Cụm mật khẩu đã nhập để giải mã ví không đúng.</translation>
    </message>
    <message>
        <source>Wallet passphrase was successfully changed.</source>
        <translation type="unfinished">Cụm mật khẩu thay đổi thành công.</translation>
    </message>
    <message>
        <source>Warning: The Caps Lock key is on!</source>
        <translation type="unfinished">Cảnh báo: chữ Viết Hoa đang bật!</translation>
    </message>
</context>
<context>
    <name>BanTableModel</name>
    <message>
        <source>Banned Until</source>
        <translation type="unfinished">Cấm Đến</translation>
    </message>
</context>
<context>
    <name>BitcoinApplication</name>
    <message>
        <source>A fatal error occurred. %1 can no longer continue safely and will quit.</source>
        <translation type="unfinished">Lỗi nghiêm trong. %1 không thể tiếp tục và sẽ thoát ra</translation>
    </message>
    </context>
<context>
    <name>QObject</name>
    <message>
        <source>Error: Specified data directory "%1" does not exist.</source>
        <translation type="unfinished">Error: Xác định data directory "%1" không tồn tại.</translation>
    </message>
    <message>
        <source>Error: Cannot parse configuration file: %1.</source>
        <translation type="unfinished">Lỗi: không thể  phân giải tệp cài đặt cấu hình: %1.</translation>
    </message>
    <message>
        <source>Amount</source>
        <translation type="unfinished">Số lượng</translation>
    </message>
    <message>
        <source>Enter a Bitcoin address (e.g. %1)</source>
        <translation type="unfinished">Nhập một Bitcoin address (e.g. %1)</translation>
    </message>
    <message>
        <source>%1 h</source>
        <translation type="unfinished">%1 giờ</translation>
    </message>
    <message>
        <source>%1 m</source>
        <translation type="unfinished">%1 phút</translation>
    </message>
    <message>
        <source>%1 s</source>
        <translation type="unfinished">%1 giây</translation>
    </message>
    <message numerus="yes">
        <source>%n second(s)</source>
        <translation type="unfinished">
            <numerusform />
        </translation>
    </message>
    <message numerus="yes">
        <source>%n minute(s)</source>
        <translation type="unfinished">
            <numerusform />
        </translation>
    </message>
    <message numerus="yes">
        <source>%n hour(s)</source>
        <translation type="unfinished">
            <numerusform />
        </translation>
    </message>
    <message numerus="yes">
        <source>%n day(s)</source>
        <translation type="unfinished">
            <numerusform />
        </translation>
    </message>
    <message numerus="yes">
        <source>%n week(s)</source>
        <translation type="unfinished">
            <numerusform />
        </translation>
    </message>
    <message>
        <source>%1 and %2</source>
        <translation type="unfinished">%1 và %2</translation>
    </message>
    <message numerus="yes">
        <source>%n year(s)</source>
        <translation type="unfinished">
            <numerusform />
        </translation>
    </message>
    </context>
<context>
    <name>bitcoin-core</name>
    <message>
        <source>Fee estimation failed. Fallbackfee is disabled. Wait a few blocks or enable -fallbackfee.</source>
        <translation type="unfinished">Dự toán phí không thành công. Fallbackfee bị vô hiệu hóa. Đợi sau một vài khối hoặc kích hoạt -fallbackfee.</translation>
    </message>
    <message>
        <source>This is the maximum transaction fee you pay (in addition to the normal fee) to prioritize partial spend avoidance over regular coin selection.</source>
        <translation type="unfinished">Đây là phí giao dịch tối đa bạn phải trả (ngoài phí thông thường) để ưu tiên việc tránh chi xài một phần (partial spend) so với việc lựa chọn đồng coin thông thường.</translation>
    </message>
    <message>
        <source>Warning: Private keys detected in wallet {%s} with disabled private keys</source>
        <translation type="unfinished">Cảnh báo: các khóa riêng tư được tìm thấy trong ví {%s} với  khóa riêng tư không kích hoạt</translation>
    </message>
    <message>
        <source>A fatal internal error occurred, see debug.log for details</source>
        <translation type="unfinished">Lỗi nghiêm trọng xảy ra, xem debug.log để biết chi tiết</translation>
    </message>
    <message>
        <source>Cannot set -peerblockfilters without -blockfilterindex.</source>
        <translation type="unfinished">Không thể đặt -peerblockfilters mà không có -blockfilterindex.</translation>
    </message>
    <message>
        <source>Cannot write to data directory '%s'; check permissions.</source>
        <translation type="unfinished">Không thể ghi vào thư mục dữ liệu  '%s'; kiểm tra lại quyền.</translation>
    </message>
    <message>
        <source>Config setting for %s only applied on %s network when in [%s] section.</source>
        <translation type="unfinished">Cài  dặt thuộc tính cho %s chỉ có thể áp dụng cho  mạng %s trong khi  [%s] .</translation>
    </message>
    <message>
        <source>Could not find asmap file %s</source>
        <translation type="unfinished">Không tìm thấy tệp asmap %s</translation>
    </message>
    <message>
        <source>Could not parse asmap file %s</source>
        <translation type="unfinished">Không đọc được tệp asmap %s</translation>
    </message>
    <message>
        <source>Disk space is too low!</source>
        <translation type="unfinished">Ổ đĩa còn quá ít</translation>
    </message>
    <message>
        <source>Error loading %s: Private keys can only be disabled during creation</source>
        <translation type="unfinished">Lỗi tải %s: Khóa riêng tư chỉ có thể không kích hoạt trong suốt quá trình tạo.</translation>
    </message>
    <message>
        <source>Error: Disk space is low for %s</source>
        <translation type="unfinished">Lỗi: Đĩa trống ít quá cho %s</translation>
    </message>
    <message>
        <source>Error: Keypool ran out, please call keypoolrefill first</source>
        <translation type="unfinished">Lỗi: Keypool đã hết, vui lòng gọi keypoolrefill trước</translation>
    </message>
    <message>
        <source>Failed to rescan the wallet during initialization</source>
        <translation type="unfinished">Lỗi quét lại ví trong xuất quá trình khởi tạo</translation>
    </message>
    <message>
        <source>Failed to verify database</source>
        <translation type="unfinished">Lỗi xác nhận dữ liệu</translation>
    </message>
    <message>
        <source>Insufficient funds</source>
        <translation type="unfinished">Không đủ tiền</translation>
    </message>
    <message>
        <source>Invalid P2P permission: '%s'</source>
        <translation type="unfinished">Quyền P2P không hợp lệ: '%s'</translation>
    </message>
    <message>
        <source>No proxy server specified. Use -proxy=&lt;ip&gt; or -proxy=&lt;ip:port&gt;.</source>
        <translation type="unfinished">Không có máy chủ proxy nào được chỉ định. Sử dụng -proxy =&lt;ip&gt; hoặc -proxy =&lt;ip:port&gt;.</translation>
    </message>
    <message>
        <source>Section [%s] is not recognized.</source>
        <translation type="unfinished">Mục [%s] không được nhìn nhận.</translation>
    </message>
    <message>
        <source>Specified -walletdir "%s" does not exist</source>
        <translation type="unfinished">Thư mục ví được nêu  -walletdir "%s" không tồn tại</translation>
    </message>
    <message>
        <source>Specified -walletdir "%s" is a relative path</source>
        <translation type="unfinished">Chỉ định -walletdir "%s" là đường dẫn tương đối</translation>
    </message>
    <message>
        <source>Specified -walletdir "%s" is not a directory</source>
        <translation type="unfinished">Chỉ định -walletdir "%s" không phải là một thư mục</translation>
    </message>
    <message>
        <source>Specified blocks directory "%s" does not exist.</source>
        <translation type="unfinished">Thư mục chứa các khối được chỉ ra "%s"  không tồn tại</translation>
    </message>
    <message>
        <source>The wallet will avoid paying less than the minimum relay fee.</source>
        <translation type="unfinished">Wallet sẽ hủy thanh toán nhỏ hơn phí relay.</translation>
    </message>
    <message>
        <source>This is the minimum transaction fee you pay on every transaction.</source>
        <translation type="unfinished">Đây là minimum transaction fee bạn pay cho mỗi transaction.</translation>
    </message>
    <message>
        <source>This is the transaction fee you will pay if you send a transaction.</source>
        <translation type="unfinished">Đây là transaction fee bạn sẽ pay nếu gửi transaction.</translation>
    </message>
    <message>
        <source>Transaction amounts must not be negative</source>
        <translation type="unfinished">Transaction amounts phải không âm</translation>
    </message>
    <message>
        <source>Transaction has too long of a mempool chain</source>
        <translation type="unfinished">Transaction có chuỗi mempool chain quá dài</translation>
    </message>
    <message>
        <source>Transaction must have at least one recipient</source>
        <translation type="unfinished">Transaction phải có ít nhất một người nhận</translation>
    </message>
    <message>
        <source>Unable to create the PID file '%s': %s</source>
        <translation type="unfinished">Không thể tạo tệp PID '%s': %s</translation>
    </message>
    <message>
        <source>Unable to generate initial keys</source>
        <translation type="unfinished">Không thể tạo khóa ban đầu</translation>
    </message>
    <message>
        <source>Unable to generate keys</source>
        <translation type="unfinished">Không thể tạo khóa</translation>
    </message>
    <message>
        <source>Unknown -blockfilterindex value %s.</source>
        <translation type="unfinished">Không rõ giá trị  -blockfilterindex  %s.</translation>
    </message>
    <message>
        <source>Unknown address type '%s'</source>
        <translation type="unfinished">Không biết địa chỉ kiểu '%s'</translation>
    </message>
    <message>
        <source>Unknown change type '%s'</source>
        <translation type="unfinished">Không biết thay đổi kiểu '%s'</translation>
    </message>
    <message>
        <source>Unknown network specified in -onlynet: '%s'</source>
        <translation type="unfinished">Unknown network được xác định trong -onlynet: '%s'</translation>
    </message>
    </context>
<context>
    <name>BitcoinGUI</name>
    <message>
        <source>&amp;Overview</source>
        <translation type="unfinished">&amp;Tổng quan</translation>
    </message>
    <message>
        <source>Show general overview of wallet</source>
        <translation type="unfinished">Hiển thị tổng quan ví</translation>
    </message>
    <message>
        <source>&amp;Transactions</source>
        <translation type="unfinished">&amp;Các Giao Dịch</translation>
    </message>
    <message>
        <source>Browse transaction history</source>
        <translation type="unfinished">Trình duyệt lịch sử giao dịch</translation>
    </message>
    <message>
        <source>E&amp;xit</source>
        <translation type="unfinished">T&amp;hoát</translation>
    </message>
    <message>
        <source>Quit application</source>
        <translation type="unfinished">Đóng ứng dụng</translation>
    </message>
    <message>
        <source>&amp;About %1</source>
        <translation type="unfinished">&amp;Khoảng %1</translation>
    </message>
    <message>
        <source>Show information about %1</source>
        <translation type="unfinished">Hiện thông tin khoảng %1</translation>
    </message>
    <message>
        <source>About &amp;Qt</source>
        <translation type="unfinished">Về &amp;Qt</translation>
    </message>
    <message>
        <source>Show information about Qt</source>
        <translation type="unfinished">Hiện thông tin về Qt</translation>
    </message>
    <message>
        <source>Modify configuration options for %1</source>
        <translation type="unfinished">Sửa đổi tùy chỉnh cấu hình cho %1</translation>
    </message>
    <message>
        <source>Create a new wallet</source>
        <translation type="unfinished">Tạo một ví mới</translation>
    </message>
    <message>
        <source>Wallet:</source>
        <translation type="unfinished">Ví tiền</translation>
    </message>
    <message>
        <source>Network activity disabled.</source>
        <extracomment>A substring of the tooltip.</extracomment>
        <translation type="unfinished">Hoạt động mạng được vô hiệu.</translation>
    </message>
    <message>
        <source>Proxy is &lt;b&gt;enabled&lt;/b&gt;: %1</source>
        <translation type="unfinished">Proxy là &lt;b&gt; cho phép &lt;/b&gt;: %1</translation>
    </message>
    <message>
        <source>Send coins to a Bitcoin address</source>
        <translation type="unfinished">Gửi coin đến một địa chỉ Bitcoin</translation>
    </message>
    <message>
        <source>Backup wallet to another location</source>
        <translation type="unfinished">Backup ví đến một địa chỉ khác</translation>
    </message>
    <message>
        <source>Change the passphrase used for wallet encryption</source>
        <translation type="unfinished">Thay đổi cụm mật khẩu cho ví đã mã hóa</translation>
    </message>
    <message>
        <source>&amp;Send</source>
        <translation type="unfinished">&amp;Gửi</translation>
    </message>
    <message>
        <source>&amp;Receive</source>
        <translation type="unfinished">&amp;Nhận</translation>
    </message>
    <message>
        <source>Encrypt the private keys that belong to your wallet</source>
        <translation type="unfinished">Mã hóa private key thuộc về ví của bạn</translation>
    </message>
    <message>
        <source>Sign messages with your Bitcoin addresses to prove you own them</source>
        <translation type="unfinished">Đăng ký lời nhắn với địa chỉ Bitcoin của bạn để chứng minh quyền sở hữu chúng</translation>
    </message>
    <message>
        <source>Verify messages to ensure they were signed with specified Bitcoin addresses</source>
        <translation type="unfinished">Xác minh lời nhắn để chắc chắn đã được đăng ký với địa chỉ Bitcoin xác định</translation>
    </message>
    <message>
        <source>Tabs toolbar</source>
        <translation type="unfinished">Các thanh công cụ</translation>
    </message>
    <message>
        <source>Request payments (generates QR codes and bitcoin: URIs)</source>
        <translation type="unfinished">Yêu cầu thanh toán (tạo QR code và bitcoin: URIs)</translation>
    </message>
    <message>
        <source>Show the list of used sending addresses and labels</source>
        <translation type="unfinished">Hiển thị danh sách các địa chỉ và nhãn đã dùng để gửi</translation>
    </message>
    <message>
        <source>Show the list of used receiving addresses and labels</source>
        <translation type="unfinished">Hiển thị danh sách các địa chỉ và nhãn đã dùng để nhận</translation>
    </message>
    <message>
        <source>&amp;Command-line options</source>
        <translation type="unfinished">&amp;Tùy chỉnh Command-line</translation>
    </message>
    <message numerus="yes">
        <source>Processed %n block(s) of transaction history.</source>
        <translation type="unfinished">
            <numerusform />
        </translation>
    </message>
    <message>
        <source>%1 behind</source>
        <translation type="unfinished">%1 phia sau</translation>
    </message>
    <message>
        <source>Last received block was generated %1 ago.</source>
        <translation type="unfinished">Khối nhận cuối cùng đã được tạo %1.</translation>
    </message>
    <message>
        <source>Transactions after this will not yet be visible.</source>
        <translation type="unfinished">Các giao dịch sau giao dịch này sẽ không được hiển thị.</translation>
    </message>
    <message>
        <source>Error</source>
        <translation type="unfinished">Lỗi</translation>
    </message>
    <message>
        <source>Warning</source>
        <translation type="unfinished">Cảnh báo</translation>
    </message>
    <message>
        <source>Information</source>
        <translation type="unfinished">Thông tin</translation>
    </message>
    <message>
        <source>Up to date</source>
        <translation type="unfinished">Đã cập nhật</translation>
    </message>
    <message>
        <source>Load Partially Signed Bitcoin Transaction</source>
        <translation type="unfinished">Kết nối với mạng Bitcoin thông qua một proxy SOCKS5 riêng cho các dịch vụ Tor hành.</translation>
    </message>
    <message>
        <source>Load Partially Signed Bitcoin Transaction from clipboard</source>
        <translation type="unfinished">Tải một phần giao dịch Bitcoin đã ký từ khay nhớ tạm</translation>
    </message>
    <message>
        <source>Node window</source>
        <translation type="unfinished">Cửa sổ node</translation>
    </message>
    <message>
        <source>Open node debugging and diagnostic console</source>
        <translation type="unfinished">Mở dòng lệnh tìm và gỡ lỗi cho node</translation>
    </message>
    <message>
        <source>&amp;Sending addresses</source>
        <translation type="unfinished">&amp;Các địa chỉ đang gửi</translation>
    </message>
    <message>
        <source>&amp;Receiving addresses</source>
        <translation type="unfinished">&amp;Các địa chỉ đang nhận</translation>
    </message>
    <message>
        <source>Open a bitcoin: URI</source>
        <translation type="unfinished">Mở một bitcoin: URI</translation>
    </message>
    <message>
        <source>Open Wallet</source>
        <translation type="unfinished">Mớ ví</translation>
    </message>
    <message>
        <source>Open a wallet</source>
        <translation type="unfinished">Mở một ví</translation>
    </message>
    <message>
        <source>Close wallet</source>
        <translation type="unfinished">Đông ví</translation>
    </message>
    <message>
        <source>Close all wallets</source>
        <translation type="unfinished">Đóng tất cả ví</translation>
    </message>
    <message>
        <source>Show the %1 help message to get a list with possible Bitcoin command-line options</source>
        <translation type="unfinished">Hiển thị %1 tin nhắn hỗ trợ để nhận được danh sách Bitcoin command-line khả dụng</translation>
    </message>
    <message>
        <source>default wallet</source>
        <translation type="unfinished">ví mặc định</translation>
    </message>
    <message>
        <source>No wallets available</source>
        <translation type="unfinished">Không có ví nào</translation>
    </message>
    <message>
        <source>Zoom</source>
        <translation type="unfinished">Phóng</translation>
    </message>
    <message>
        <source>Main Window</source>
        <translation type="unfinished">Màn hình chính</translation>
    </message>
    <message>
        <source>%1 client</source>
        <translation type="unfinished">%1 khách</translation>
    </message>
    <message numerus="yes">
        <source>%n active connection(s) to Bitcoin network.</source>
        <extracomment>A substring of the tooltip.</extracomment>
        <translation type="unfinished">
            <numerusform />
        </translation>
    </message>
    <message>
        <source>Warning: %1</source>
        <translation type="unfinished">Cảnh báo: %1</translation>
    </message>
    <message>
        <source>Date: %1
</source>
        <translation type="unfinished">Ngày %1
</translation>
    </message>
    <message>
        <source>Amount: %1
</source>
        <translation type="unfinished">Số lượng: %1
</translation>
    </message>
    <message>
        <source>Wallet: %1
</source>
        <translation type="unfinished">Ví: %1
</translation>
    </message>
    <message>
        <source>Type: %1
</source>
        <translation type="unfinished">Loại: %1
</translation>
    </message>
    <message>
        <source>Label: %1
</source>
        <translation type="unfinished">Nhãn: %1
</translation>
    </message>
    <message>
        <source>Address: %1
</source>
        <translation type="unfinished">Địa chỉ: %1
</translation>
    </message>
    <message>
        <source>Sent transaction</source>
        <translation type="unfinished">Giao dịch đã gửi</translation>
    </message>
    <message>
        <source>Incoming transaction</source>
        <translation type="unfinished">Giao dịch đang nhận</translation>
    </message>
    <message>
        <source>HD key generation is &lt;b&gt;enabled&lt;/b&gt;</source>
        <translation type="unfinished">Khởi tạo HD key &lt;b&gt;enabled&lt;/b&gt;</translation>
    </message>
    <message>
        <source>HD key generation is &lt;b&gt;disabled&lt;/b&gt;</source>
        <translation type="unfinished">Khởi tạo HD key &lt;b&gt;disabled&lt;/b&gt;</translation>
    </message>
    <message>
        <source>Private key &lt;b&gt;disabled&lt;/b&gt;</source>
        <translation type="unfinished">Khóa riên tư &lt;b&gt;đã tắt&lt;/b&gt;</translation>
    </message>
    <message>
        <source>Wallet is &lt;b&gt;encrypted&lt;/b&gt; and currently &lt;b&gt;unlocked&lt;/b&gt;</source>
        <translation type="unfinished">Ví thì &lt;b&gt;encrypted&lt;/b&gt; và hiện tại &lt;b&gt;unlocked&lt;/b&gt;</translation>
    </message>
    <message>
        <source>Wallet is &lt;b&gt;encrypted&lt;/b&gt; and currently &lt;b&gt;locked&lt;/b&gt;</source>
        <translation type="unfinished">Ví thì &lt;b&gt;encrypted&lt;/b&gt; và hiện tại &lt;b&gt;locked&lt;/b&gt;</translation>
    </message>
    <message>
        <source>Original message:</source>
        <translation type="unfinished">Tin nhắn ban đầu:</translation>
    </message>
</context>
<context>
    <name>CoinControlDialog</name>
    <message>
        <source>Coin Selection</source>
        <translation type="unfinished">Lựa chọn Coin</translation>
    </message>
    <message>
        <source>Quantity:</source>
        <translation type="unfinished">Số lượng:</translation>
    </message>
    <message>
        <source>Amount:</source>
        <translation type="unfinished">Số lượng:</translation>
    </message>
    <message>
        <source>Fee:</source>
        <translation type="unfinished">Phí:</translation>
    </message>
    <message>
        <source>Dust:</source>
        <translation type="unfinished">Rác:</translation>
    </message>
    <message>
        <source>After Fee:</source>
        <translation type="unfinished">Sau Phí:</translation>
    </message>
    <message>
        <source>Change:</source>
        <translation type="unfinished">Thay đổi:</translation>
    </message>
    <message>
        <source>(un)select all</source>
        <translation type="unfinished">(không)chọn tất cả</translation>
    </message>
    <message>
        <source>Amount</source>
        <translation type="unfinished">Số lượng</translation>
    </message>
    <message>
        <source>Received with label</source>
        <translation type="unfinished">Đã nhận với nhãn</translation>
    </message>
    <message>
        <source>Received with address</source>
        <translation type="unfinished">Đã nhận với địa chỉ</translation>
    </message>
    <message>
        <source>Date</source>
        <translation type="unfinished">Ngày</translation>
    </message>
    <message>
        <source>Confirmations</source>
        <translation type="unfinished">Xác nhận</translation>
    </message>
    <message>
        <source>Confirmed</source>
        <translation type="unfinished">Đã xác nhận</translation>
    </message>
    <message>
        <source>Copy amount</source>
        <translation type="unfinished">Sao chép số lượng</translation>
    </message>
    <message>
        <source>Copy quantity</source>
        <translation type="unfinished">Sao chép số lượng</translation>
    </message>
    <message>
        <source>Copy fee</source>
        <translation type="unfinished">Sao chép phí</translation>
    </message>
    <message>
        <source>Copy after fee</source>
        <translation type="unfinished">Sao chép sau phí</translation>
    </message>
    <message>
        <source>Copy bytes</source>
        <translation type="unfinished">Sao chép bytes</translation>
    </message>
    <message>
        <source>Copy dust</source>
        <translation type="unfinished">Sao chép rác</translation>
    </message>
    <message>
        <source>Copy change</source>
        <translation type="unfinished">Sao chép thay đổi</translation>
    </message>
    <message>
        <source>(%1 locked)</source>
        <translation type="unfinished">(%1 đã khóa)</translation>
    </message>
    <message>
        <source>yes</source>
        <translation type="unfinished">có</translation>
    </message>
    <message>
        <source>no</source>
        <translation type="unfinished">không</translation>
    </message>
    <message>
        <source>This label turns red if any recipient receives an amount smaller than the current dust threshold.</source>
        <translation type="unfinished">Label này chuyển sang đỏ nếu bất cứ giao dịch nhận nào có số lượng nhỏ hơn ngưỡng dust.</translation>
    </message>
    <message>
        <source>Can vary +/- %1 satoshi(s) per input.</source>
        <translation type="unfinished">Có thể thay đổi +/-%1 satoshi(s) trên input.</translation>
    </message>
    <message>
        <source>(no label)</source>
        <translation type="unfinished">(không nhãn)</translation>
    </message>
    <message>
        <source>change from %1 (%2)</source>
        <translation type="unfinished">change từ %1 (%2)</translation>
    </message>
    </context>
<context>
    <name>CreateWalletActivity</name>
    <message>
        <source>Create Wallet</source>
        <extracomment>Title of window indicating the progress of creation of a new wallet.</extracomment>
        <translation type="unfinished">Tạo Ví</translation>
    </message>
    <message>
        <source>Create wallet failed</source>
        <translation type="unfinished">Tạo ví thất bại</translation>
    </message>
    <message>
        <source>Create wallet warning</source>
        <translation type="unfinished">Cảnh báo khi tạo ví</translation>
    </message>
    </context>
<context>
    <name>OpenWalletActivity</name>
    <message>
        <source>Open wallet failed</source>
        <translation type="unfinished">Mở ví thất bại</translation>
    </message>
    <message>
        <source>Open wallet warning</source>
        <translation type="unfinished">Mở ví cảnh báo</translation>
    </message>
    <message>
        <source>default wallet</source>
        <translation type="unfinished">ví mặc định</translation>
    </message>
    <message>
        <source>Open Wallet</source>
        <extracomment>Title of window indicating the progress of opening of a wallet.</extracomment>
        <translation type="unfinished">Mớ ví</translation>
    </message>
    </context>
<context>
    <name>WalletController</name>
    <message>
        <source>Close wallet</source>
        <translation type="unfinished">Đông ví</translation>
    </message>
    <message>
        <source>Are you sure you wish to close the wallet &lt;i&gt;%1&lt;/i&gt;?</source>
        <translation type="unfinished">Bạn có chắc bạn muốn đóng ví %1 ?</translation>
    </message>
    <message>
        <source>Closing the wallet for too long can result in having to resync the entire chain if pruning is enabled.</source>
        <translation type="unfinished">Đóng ví thời gian dài sẽ dẫn đến phải đồng bộ hóa lại cả chuỗi nếu cắt tỉa pruning được kích hoạt</translation>
    </message>
    <message>
        <source>Close all wallets</source>
        <translation type="unfinished">Đóng tất cả ví</translation>
    </message>
    <message>
        <source>Are you sure you wish to close all wallets?</source>
        <translation type="unfinished">Bạn có chắc chắn muốn đóng tất cả ví không?</translation>
    </message>
</context>
<context>
    <name>CreateWalletDialog</name>
    <message>
        <source>Create Wallet</source>
        <translation type="unfinished">Tạo Ví</translation>
    </message>
    <message>
        <source>Wallet Name</source>
        <translation type="unfinished">Tên Ví</translation>
    </message>
    <message>
        <source>Wallet</source>
        <translation type="unfinished">Ví</translation>
    </message>
    <message>
        <source>Encrypt the wallet. The wallet will be encrypted with a passphrase of your choice.</source>
        <translation type="unfinished">Mật mã hóa ví. Ví sẽ được mật mã hóa với cụm mật khẩu của bạn.</translation>
    </message>
    <message>
        <source>Encrypt Wallet</source>
        <translation type="unfinished">Mật mã hóa ví</translation>
    </message>
    <message>
        <source>Advanced Options</source>
        <translation type="unfinished">Giao dịch thiếu một số thông tin về đầu vào.</translation>
    </message>
    <message>
        <source>Disable private keys for this wallet. Wallets with private keys disabled will have no private keys and cannot have an HD seed or imported private keys. This is ideal for watch-only wallets.</source>
        <translation type="unfinished">Tắt các khóa cá nhân cho ví này. Các ví với khóa cá nhân tắt sẽ không có các khóa cá nhân và không thể có nhân HD hoặc nhập thêm khóa cá nhân. Việc này tốt cho các ví chỉ dùng để xem.</translation>
    </message>
    <message>
        <source>Disable Private Keys</source>
        <translation type="unfinished">Vô hiệu hóa khóa cá nhân</translation>
    </message>
    <message>
        <source>Make a blank wallet. Blank wallets do not initially have private keys or scripts. Private keys and addresses can be imported, or an HD seed can be set, at a later time.</source>
        <translation type="unfinished">Tạo một ví trống. Ví trống không có các khóa cá nhân hay script ban đầu. Khóa cá nhân và địa chỉ có thể được nhập, hoặc một nhân HD có thể được thiết lập sau đó.</translation>
    </message>
    <message>
        <source>Make Blank Wallet</source>
        <translation type="unfinished">Tạo ví trống</translation>
    </message>
    <message>
        <source>Use descriptors for scriptPubKey management</source>
        <translation type="unfinished">Không có máy chủ proxy nào được chỉ định. Sử dụng -proxy = &lt;ip&gt; hoặc -proxy = &lt;ip: port&gt;.</translation>
    </message>
    <message>
        <source>Descriptor Wallet</source>
        <translation type="unfinished">Mô tả ví</translation>
    </message>
    <message>
        <source>Create</source>
        <translation type="unfinished">Tạo</translation>
    </message>
    <message>
        <source>Compiled without sqlite support (required for descriptor wallets)</source>
        <translation type="unfinished">Biên dịch cần hỗ trợ SQLite(Bắt buộc đối với mô tả ví)</translation>
    </message>
    </context>
<context>
    <name>EditAddressDialog</name>
    <message>
        <source>&amp;Label</source>
        <translation type="unfinished">Nhãn dữ liệu</translation>
    </message>
    <message>
        <source>The label associated with this address list entry</source>
        <translation type="unfinished">Label liên kết với list address ban đầu này</translation>
    </message>
    <message>
        <source>The address associated with this address list entry. This can only be modified for sending addresses.</source>
        <translation type="unfinished">Label liên kết với list address ban đầu này. Điều này chỉ được điều chỉnh cho địa chỉ gửi.</translation>
    </message>
    <message>
        <source>&amp;Address</source>
        <translation type="unfinished">Địa chỉ</translation>
    </message>
    <message>
        <source>New sending address</source>
        <translation type="unfinished">Address đang gửi mới</translation>
    </message>
    <message>
        <source>Edit receiving address</source>
        <translation type="unfinished">Edit address đang nhận</translation>
    </message>
    <message>
        <source>Edit sending address</source>
        <translation type="unfinished">Edit address đang gửi</translation>
    </message>
    <message>
        <source>The entered address "%1" is not a valid Bitcoin address.</source>
        <translation type="unfinished">Address đã nhập "%1" không valid Bitcoin address.</translation>
    </message>
    <message>
        <source>Address "%1" already exists as a receiving address with label "%2" and so cannot be added as a sending address.</source>
        <translation type="unfinished">Địa chỉ "%1" đã tồn tại như địa chỉ nhận với nhãn "%2" và vì vậy không thể thêm như là địa chỉ gửi.</translation>
    </message>
    <message>
        <source>The entered address "%1" is already in the address book with label "%2".</source>
        <translation type="unfinished">Địa chỉ  nhập "%1" đã có trong sổ địa chỉ với nhãn "%2".</translation>
    </message>
    <message>
        <source>Could not unlock wallet.</source>
        <translation type="unfinished">Không thể unlock wallet.</translation>
    </message>
    <message>
        <source>New key generation failed.</source>
        <translation type="unfinished">Khởi tạo key mới thất bại.</translation>
    </message>
</context>
<context>
    <name>FreespaceChecker</name>
    <message>
        <source>A new data directory will be created.</source>
        <translation type="unfinished">Một danh mục dữ liệu mới sẽ được tạo.</translation>
    </message>
    <message>
        <source>name</source>
        <translation type="unfinished">tên</translation>
    </message>
    <message>
        <source>Directory already exists. Add %1 if you intend to create a new directory here.</source>
        <translation type="unfinished">Danh mục đã tồn tại. Thêm %1 nếu bạn dự định creat một danh mục mới ở đây.</translation>
    </message>
    <message>
        <source>Path already exists, and is not a directory.</source>
        <translation type="unfinished">Path đã tồn tại, và không là danh mục.</translation>
    </message>
    <message>
        <source>Cannot create data directory here.</source>
        <translation type="unfinished">Không thể create dữ liệu danh mục tại đây.</translation>
    </message>
</context>
<context>
    <name>Intro</name>
    <message>
        <source>At least %1 GB of data will be stored in this directory, and it will grow over time.</source>
        <translation type="unfinished">Ít nhất %1 GB data sẽ được trữ tại danh mục này, và nó sẽ lớn theo thời gian.</translation>
    </message>
    <message>
        <source>Approximately %1 GB of data will be stored in this directory.</source>
        <translation type="unfinished">Gần đúng %1 GB of data sẽ được lưu giữ trong danh mục này.</translation>
    </message>
    <message numerus="yes">
        <source>(sufficient to restore backups %n day(s) old)</source>
        <extracomment>Explanatory text on the capability of the current prune target.</extracomment>
        <translation type="unfinished">
            <numerusform />
        </translation>
    </message>
    <message>
        <source>%1 will download and store a copy of the Bitcoin block chain.</source>
        <translation type="unfinished">%1 sẽ download và lưu trữ một bản copy của Bitcoin block chain.</translation>
    </message>
    <message>
        <source>The wallet will also be stored in this directory.</source>
        <translation type="unfinished">Wallet sẽ cùng được lưu giữ trong danh mục này.</translation>
    </message>
    <message>
        <source>Error: Specified data directory "%1" cannot be created.</source>
        <translation type="unfinished">Error: Danh mục data xác định "%1" không thể được tạo.</translation>
    </message>
    <message>
        <source>Error</source>
        <translation type="unfinished">Lỗi</translation>
    </message>
    <message>
        <source>As this is the first time the program is launched, you can choose where %1 will store its data.</source>
        <translation type="unfinished">Đây là lần đầu chương trình khởi chạy, bạn có thể chọn nơi %1 sẽ lưu trữ data.</translation>
    </message>
    <message>
        <source>When you click OK, %1 will begin to download and process the full %4 block chain (%2GB) starting with the earliest transactions in %3 when %4 initially launched.</source>
        <translation type="unfinished">Khi bạn click OK, %1 sẽ bắt đầu download và process the full %4 block chain (%2GB) starting with the earliest transactions in %3 when %4 initially launched.</translation>
    </message>
    <message>
        <source>Reverting this setting requires re-downloading the entire blockchain. It is faster to download the full chain first and prune it later. Disables some advanced features.</source>
        <translation type="unfinished">Đảo ngược lại thiết lập này yêu cầu download lại toàn bộ blockchain. Download toàn bộ blockchain trước và loại nó sau đó sẽ nhanh hơn. Vô hiệu hóa một số tính năng nâng cao.</translation>
    </message>
    <message>
        <source>This initial synchronisation is very demanding, and may expose hardware problems with your computer that had previously gone unnoticed. Each time you run %1, it will continue downloading where it left off.</source>
        <translation type="unfinished">Đồng bộ hóa ban đầu này rất đòi hỏi, và có thể phơi bày các sự cố về phần cứng với máy tính của bạn trước đó đã không được chú ý. Mỗi khi bạn chạy %1, nó sẽ tiếp tục tải về nơi nó dừng lại.</translation>
    </message>
    <message>
        <source>If you have chosen to limit block chain storage (pruning), the historical data must still be downloaded and processed, but will be deleted afterward to keep your disk usage low.</source>
        <translation type="unfinished">Nếu bạn đã chọn giới hạn block chain lưu trữ (pruning),dữ liệu lịch sử vẫn phải được tải xuống và xử lý, nhưng sẽ bị xóa sau đó để giữ cho việc sử dụng đĩa của bạn ở mức usage thấp.</translation>
    </message>
    <message>
        <source>Use the default data directory</source>
        <translation type="unfinished">Sử dụng default danh mục đa ta</translation>
    </message>
    <message>
        <source>Use a custom data directory:</source>
<<<<<<< HEAD
        <translation>Sử dụng custom danh mục data:</translation>
    </message>
    <message>
        <source>Bitcoin</source>
        <translation>Bitcoin</translation>
    </message>
    <message>
        <source>At least %1 GB of data will be stored in this directory, and it will grow over time.</source>
        <translation>Ít nhất %1 GB data sẽ được trữ tại danh mục này, và nó sẽ lớn theo thời gian.</translation>
    </message>
    <message>
        <source>Approximately %1 GB of data will be stored in this directory.</source>
        <translation>Gần đúng %1 GB of data sẽ được lưu giữ trong danh mục này.</translation>
    </message>
    <message>
        <source>%1 will download and store a copy of the %2 block chain.</source>
        <translation>%1 sẽ download và lưu trữ một bản copy của %2 block chain.</translation>
    </message>
    <message>
        <source>The wallet will also be stored in this directory.</source>
        <translation>Wallet sẽ cùng được lưu giữ trong danh mục này.</translation>
=======
        <translation type="unfinished">Sử dụng custom danh mục data:</translation>
>>>>>>> 024b8e12
    </message>
</context>
<context>
    <name>HelpMessageDialog</name>
    <message>
        <source>version</source>
        <translation type="unfinished">phiên bản</translation>
    </message>
    </context>
<context>
    <name>ShutdownWindow</name>
    <message>
        <source>Do not shut down the computer until this window disappears.</source>
        <translation type="unfinished">Đừng tắt máy tính đến khi cửa sổ này đóng.</translation>
    </message>
</context>
<context>
    <name>ModalOverlay</name>
    <message>
        <source>Recent transactions may not yet be visible, and therefore your wallet's balance might be incorrect. This information will be correct once your wallet has finished synchronizing with the bitcoin network, as detailed below.</source>
        <translation type="unfinished">Giao dịch gần đây có thể chưa được hiển thị, và vì vậy số dư wallet của bạn có thể không dúng. Thông tin này sẽ được làm đúng khi wallet hoàn thành đồng bộ với bitcoin network, như chi tiết bên dưới.</translation>
    </message>
    <message>
        <source>Attempting to spend bitcoins that are affected by not-yet-displayed transactions will not be accepted by the network.</source>
        <translation type="unfinished">Cố gắng spend các bitcoins bị ảnh hưởng bởi các giao dịch chưa được hiển thị sẽ không được chấp nhận bởi mạng.</translation>
    </message>
    <message>
        <source>Number of blocks left</source>
        <translation type="unfinished">Số của blocks còn lại</translation>
    </message>
    <message>
        <source>Last block time</source>
        <translation type="unfinished">Thời gian block cuối cùng</translation>
    </message>
    <message>
        <source>Progress</source>
        <translation type="unfinished">Tiến độ</translation>
    </message>
    <message>
        <source>Progress increase per hour</source>
        <translation type="unfinished">Tiến độ tăng mỗi giờ</translation>
    </message>
    <message>
        <source>Estimated time left until synced</source>
        <translation type="unfinished">Ước tính thời gian còn lại đến khi đồng bộ</translation>
    </message>
    <message>
        <source>Hide</source>
        <translation type="unfinished">Ẩn</translation>
    </message>
    <message>
        <source>%1 is currently syncing.  It will download headers and blocks from peers and validate them until reaching the tip of the block chain.</source>
        <translation type="unfinished">%1 đang được đồng bộ. Header và block sẽ được download từ các nốt lân cận và thẩm định tới khi đạt đỉnh của blockchain.</translation>
    </message>
    </context>
<context>
    <name>OpenURIDialog</name>
    <message>
        <source>Open bitcoin URI</source>
        <translation type="unfinished">Mở bitcoin URI</translation>
    </message>
    <message>
        <source>Paste address from clipboard</source>
        <extracomment>Tooltip text for button that allows you to paste an address that is in your clipboard.</extracomment>
        <translation type="unfinished">Paste address từ clipboard</translation>
    </message>
</context>
<context>
    <name>OptionsDialog</name>
    <message>
        <source>Options</source>
        <translation type="unfinished">Tùy chỉnh</translation>
    </message>
    <message>
        <source>&amp;Main</source>
        <translation type="unfinished">&amp;Chính</translation>
    </message>
    <message>
        <source>Automatically start %1 after logging in to the system.</source>
        <translation type="unfinished">Tự động bắt đầu %1 sau khi đăng nhập vào system.</translation>
    </message>
    <message>
        <source>&amp;Start %1 on system login</source>
        <translation type="unfinished">&amp;Bắt đầu %1 trên đăng nhập system</translation>
    </message>
    <message>
        <source>Shows if the supplied default SOCKS5 proxy is used to reach peers via this network type.</source>
        <translation type="unfinished">Hiển thị nếu cung cấp default SOCKS5 proxy is used to reach peers via this network type.</translation>
    </message>
    <message>
        <source>Minimize instead of exit the application when the window is closed. When this option is enabled, the application will be closed only after selecting Exit in the menu.</source>
        <translation type="unfinished">Minimize thay vì thoát khỏi ứng dụng khi cửa sổ đóng lại. Khi bật tùy chọn này, ứng dụng sẽ chỉ được đóng sau khi chọn Exit trong menu.</translation>
    </message>
    <message>
        <source>Open the %1 configuration file from the working directory.</source>
        <translation type="unfinished">Mở %1 configuration file từ danh mục làm việc working directory.</translation>
    </message>
    <message>
        <source>Open Configuration File</source>
        <translation type="unfinished">Mở File cấu hình</translation>
    </message>
    <message>
        <source>Reset all client options to default.</source>
        <translation type="unfinished">Reset tất cả client options to default.</translation>
    </message>
    <message>
        <source>&amp;Reset Options</source>
        <translation type="unfinished">&amp;Reset Tùy chọn</translation>
    </message>
    <message>
        <source>Prune &amp;block storage to</source>
        <translation type="unfinished">Cắt tỉa và lưu trữ khối tới</translation>
    </message>
    <message>
        <source>Reverting this setting requires re-downloading the entire blockchain.</source>
        <translation type="unfinished">Hoàn nguyên cài đặt này yêu cầu tải xuống lại toàn bộ blockchain.</translation>
    </message>
    <message>
        <source>Accept connections from outside.</source>
        <translation type="unfinished">Chấp nhận kết nối từ bên ngoài</translation>
    </message>
    <message>
        <source>Allow incomin&amp;g connections</source>
        <translation type="unfinished">Chấp nhận  kết nối đang tới</translation>
    </message>
    <message>
        <source>Connect to the Bitcoin network through a SOCKS5 proxy.</source>
        <translation type="unfinished">Kết nối đến Bitcoin network qua một SOCKS5 proxy.</translation>
    </message>
    <message>
        <source>&amp;Connect through SOCKS5 proxy (default proxy):</source>
        <translation type="unfinished">&amp;Connect qua SOCKS5 proxy (default proxy):</translation>
    </message>
    <message>
        <source>Used for reaching peers via:</source>
        <translation type="unfinished">Sử dụng reaching peers via:</translation>
    </message>
    <message>
        <source>Show only a tray icon after minimizing the window.</source>
        <translation type="unfinished">Hiển thị chỉ thẻ icon sau khi thu nhỏ cửa sổ.</translation>
    </message>
    <message>
        <source>&amp;Minimize to the tray instead of the taskbar</source>
        <translation type="unfinished">&amp;Minimize đến thẻ thay vì taskbar</translation>
    </message>
    <message>
        <source>User Interface &amp;language:</source>
        <translation type="unfinished">Giao diện người dùng &amp;language:</translation>
    </message>
    <message>
        <source>The user interface language can be set here. This setting will take effect after restarting %1.</source>
        <translation type="unfinished">Giao diện ngôn ngữ người dùng có thể được thiết lập tại đây. Tùy chọn này sẽ có hiệu lực sau khi khởi động lại %1.</translation>
    </message>
    <message>
        <source>&amp;Unit to show amounts in:</source>
        <translation type="unfinished">&amp;Unit để hiện số lượng tại đây:</translation>
    </message>
    <message>
        <source>Choose the default subdivision unit to show in the interface and when sending coins.</source>
        <translation type="unfinished">Chọn default đơn vị phân chia để hiện giao diện và đang gửi coins.</translation>
    </message>
    <message>
        <source>Whether to show coin control features or not.</source>
        <translation type="unfinished">Cho hiển thị tính năng coin control hoặc không.</translation>
    </message>
    <message>
        <source>Connect to the Bitcoin network through a separate SOCKS5 proxy for Tor onion services.</source>
        <translation type="unfinished">Kết nối với mạng Bitcoin thông qua proxy SOCKS5 riêng cho các dịch vụ Tor</translation>
    </message>
    <message>
        <source>Use separate SOCKS&amp;5 proxy to reach peers via Tor onion services:</source>
        <translation type="unfinished">Sử dụng proxy SOCKS&amp;5 riêng biệt để tiếp cận các đối tác ngang hàng thông qua các dịch vụ Tor Onion.</translation>
    </message>
    <message>
        <source>Options set in this dialog are overridden by the command line or in the configuration file:</source>
        <translation type="unfinished">Các tùy chọn được đặt trong hộp thoại này bị ghi đè bởi dòng lệnh hoặc trong tệp cấu hình:</translation>
    </message>
    <message>
        <source>&amp;Cancel</source>
        <translation type="unfinished">&amp;Hủy</translation>
    </message>
    <message>
        <source>none</source>
        <translation type="unfinished">không có gì</translation>
    </message>
    <message>
        <source>Confirm options reset</source>
        <translation type="unfinished">Confirm tùy chọn reset</translation>
    </message>
    <message>
        <source>Client restart required to activate changes.</source>
        <translation type="unfinished">Client yêu cầu khởi động lại để thay đổi có hiệu lực.</translation>
    </message>
    <message>
        <source>Client will be shut down. Do you want to proceed?</source>
        <translation type="unfinished">Client sẽ đóng lại. Tiếp tục chứ?</translation>
    </message>
    <message>
        <source>Configuration options</source>
        <extracomment>Window title text of pop-up box that allows opening up of configuration file.</extracomment>
        <translation type="unfinished">Tùy chọn cấu hình</translation>
    </message>
    <message>
        <source>The configuration file is used to specify advanced user options which override GUI settings. Additionally, any command-line options will override this configuration file.</source>
        <extracomment>Explanatory text about the priority order of instructions considered by client. The order from high to low being: command-line, configuration file, GUI settings.</extracomment>
        <translation type="unfinished">File cấu hình được sử dụng để chỉ định các tùy chọn nâng cao của người dùng mà ghi đè GUI settings. Ngoài ra, bất kỳ tùy chọn dòng lệnh sẽ ghi đè lên tập tin cấu hình này.</translation>
    </message>
    <message>
        <source>Cancel</source>
        <translation type="unfinished">Hủy</translation>
    </message>
    <message>
        <source>Error</source>
        <translation type="unfinished">Lỗi</translation>
    </message>
    <message>
        <source>The configuration file could not be opened.</source>
        <translation type="unfinished">Không thẻ mở tệp cấu hình.</translation>
    </message>
    <message>
        <source>This change would require a client restart.</source>
        <translation type="unfinished">Việc change này sẽ cần một client restart.</translation>
    </message>
    <message>
        <source>The supplied proxy address is invalid.</source>
        <translation type="unfinished">Cung cấp proxy address thì invalid.</translation>
    </message>
</context>
<context>
    <name>OverviewPage</name>
    <message>
        <source>The displayed information may be out of date. Your wallet automatically synchronizes with the Bitcoin network after a connection is established, but this process has not completed yet.</source>
        <translation type="unfinished">Thông tin được hiển thị có thể đã lỗi thời. Cái wallet tự động đồng bộ với Bitcoin network sau một connection được thiết lập, nhưng quá trình này vẫn chưa completed yet.</translation>
    </message>
    <message>
        <source>Watch-only:</source>
        <translation type="unfinished">Chỉ-xem:</translation>
    </message>
    <message>
        <source>Available:</source>
        <translation type="unfinished">Có hiệu lực:</translation>
    </message>
    <message>
        <source>Your current spendable balance</source>
        <translation type="unfinished">Số dư khả dụng:</translation>
    </message>
    <message>
        <source>Pending:</source>
        <translation type="unfinished">Đang xử lý:</translation>
    </message>
    <message>
        <source>Total of transactions that have yet to be confirmed, and do not yet count toward the spendable balance</source>
        <translation type="unfinished">Tất cả giao dịch vẫn chưa được confirmed, và chưa tính vào số dư có thể chi tiêu</translation>
    </message>
    <message>
        <source>Immature:</source>
        <translation type="unfinished">Chưa hoàn thiện:</translation>
    </message>
    <message>
        <source>Mined balance that has not yet matured</source>
        <translation type="unfinished">Mined balance chưa matured hẳn</translation>
    </message>
    <message>
        <source>Balances</source>
        <translation type="unfinished">Số dư</translation>
    </message>
    <message>
        <source>Total:</source>
        <translation type="unfinished">Tổng cộng:</translation>
    </message>
    <message>
        <source>Your current total balance</source>
        <translation type="unfinished">Tổng số dư hiện tại</translation>
    </message>
    <message>
        <source>Your current balance in watch-only addresses</source>
        <translation type="unfinished">Số dư hiện tại trong địa chỉ watch-only</translation>
    </message>
    <message>
        <source>Spendable:</source>
        <translation type="unfinished">Có thể sử dụng</translation>
    </message>
    <message>
        <source>Recent transactions</source>
        <translation type="unfinished">Giao dịch gần đây</translation>
    </message>
    <message>
        <source>Unconfirmed transactions to watch-only addresses</source>
        <translation type="unfinished">Giao dịch chưa được xác nhận đến watch-only addresses</translation>
    </message>
    <message>
        <source>Mined balance in watch-only addresses that has not yet matured</source>
        <translation type="unfinished">Mined số dư trong watch-only address chưa matured hẳn</translation>
    </message>
    <message>
        <source>Current total balance in watch-only addresses</source>
        <translation type="unfinished">Tổng số dư hiện tại trong watch-only addresses</translation>
    </message>
    </context>
<context>
    <name>PSBTOperationsDialog</name>
    <message>
        <source>Dialog</source>
        <translation type="unfinished">Bảng thoại</translation>
    </message>
    <message>
        <source>Sign Tx</source>
        <translation type="unfinished">Đăng ký Tx</translation>
    </message>
    <message>
        <source>Broadcast Tx</source>
        <translation type="unfinished">Truyền phát Tx</translation>
    </message>
    <message>
        <source>Copy to Clipboard</source>
        <translation type="unfinished">Lưu vào bảng tạm</translation>
    </message>
    <message>
        <source>Close</source>
        <translation type="unfinished">Đóng</translation>
    </message>
    <message>
        <source>Failed to load transaction: %1</source>
        <translation type="unfinished">Tải giao dịch thất bại: %1</translation>
    </message>
    <message>
        <source>Failed to sign transaction: %1</source>
        <translation type="unfinished">Đăng ký giao dịch thất bại :%1</translation>
    </message>
    <message>
        <source>Could not sign any more inputs.</source>
        <translation type="unfinished">Không thể thêm bất cứ nguồn vào nào.</translation>
    </message>
    <message>
        <source>Signed %1 inputs, but more signatures are still required.</source>
        <translation type="unfinished">Nguồn %1 đã nạp, nhưng vẫn cần thêm các nguồn khác.</translation>
    </message>
    <message>
        <source>Unknown error processing transaction.</source>
        <translation type="unfinished">Lỗi không xác định xử lý giao dịch</translation>
    </message>
    <message>
        <source>Transaction broadcast successfully! Transaction ID: %1</source>
        <translation type="unfinished">Giao dịch dã được truyền thành công: Mã giao dịch: %1</translation>
    </message>
    <message>
        <source>Transaction broadcast failed: %1</source>
        <translation type="unfinished">Giao dịch truyền phát không thành công: %1</translation>
    </message>
    <message>
        <source>PSBT copied to clipboard.</source>
        <translation type="unfinished">Dữ liệu PSBT được sao chép vào bộ nhớ tạm.</translation>
    </message>
    <message>
        <source>Save Transaction Data</source>
        <translation type="unfinished">Lưu trữ giao dịch</translation>
    </message>
    <message>
        <source>PSBT saved to disk.</source>
        <translation type="unfinished">Dữ liệu PSBT được lưu vào ổ đĩa.</translation>
    </message>
    <message>
        <source> * Sends %1 to %2</source>
        <translation type="unfinished">*Gửi %1 tới %2</translation>
    </message>
    <message>
        <source>Unable to calculate transaction fee or total transaction amount.</source>
        <translation type="unfinished">Không thể tính phí giao dịch hoặc tổng số tiền giao dịch.</translation>
    </message>
    <message>
        <source>Pays transaction fee: </source>
        <translation type="unfinished">Trả phí giao dịch</translation>
    </message>
    <message>
        <source>Total Amount</source>
        <translation type="unfinished">Tổng số</translation>
    </message>
    <message>
        <source>or</source>
        <translation type="unfinished">hoặc</translation>
    </message>
    <message>
        <source>Transaction is missing some information about inputs.</source>
        <translation type="unfinished">Giao dịch thiếu một số thông tin về đầu vào.</translation>
    </message>
    <message>
        <source>Transaction still needs signature(s).</source>
        <translation type="unfinished">Giao dịch cần chữ ký</translation>
    </message>
    <message>
        <source>(But this wallet cannot sign transactions.)</source>
        <translation type="unfinished">(Nhưng ví này không thể đăng ký giao dịch.)</translation>
    </message>
    <message>
        <source>(But this wallet does not have the right keys.)</source>
        <translation type="unfinished">(Nhưng ví này không có chìa khóa phù hợp.)</translation>
    </message>
    <message>
        <source>Transaction is fully signed and ready for broadcast.</source>
        <translation type="unfinished">Giao dịch đã được đăng ký và chuẩn bị để phát lên</translation>
    </message>
    </context>
<context>
    <name>PaymentServer</name>
    <message>
        <source>Cannot start bitcoin: click-to-pay handler</source>
        <translation type="unfinished">Không thể khởi tạo bitcoin: click-to-pay handler</translation>
    </message>
    <message>
        <source>'bitcoin://' is not a valid URI. Use 'bitcoin:' instead.</source>
        <translation type="unfinished">'bitcoin://' không khả dụng URI. Dùng thay vì 'bitcoin:' .</translation>
    </message>
    <message>
        <source>URI cannot be parsed! This can be caused by an invalid Bitcoin address or malformed URI parameters.</source>
        <translation type="unfinished">URI không thể phân tích cú pháp! Đây có thể gây nên bởi invalid Bitcoin address hoặc URI không đúng định dạng tham số.</translation>
    </message>
    <message>
        <source>Payment request file handling</source>
        <translation type="unfinished">Payment request file đang xử lý</translation>
    </message>
</context>
<context>
    <name>PeerTableModel</name>
    <message>
        <source>User Agent</source>
        <extracomment>Title of Peers Table column which contains the peer's User Agent string.</extracomment>
        <translation type="unfinished">User Đặc Vụ</translation>
    </message>
    <message>
        <source>Sent</source>
        <extracomment>Title of Peers Table column which indicates the total amount of network information we have sent to the peer.</extracomment>
        <translation type="unfinished">Gửi</translation>
    </message>
    <message>
        <source>Received</source>
        <extracomment>Title of Peers Table column which indicates the total amount of network information we have received from the peer.</extracomment>
        <translation type="unfinished">Nhận</translation>
    </message>
    <message>
        <source>Address</source>
        <extracomment>Title of Peers Table column which contains the IP/Onion/I2P address of the connected peer.</extracomment>
        <translation type="unfinished">Địa chỉ</translation>
    </message>
    <message>
        <source>Network</source>
        <extracomment>Title of Peers Table column which states the network the peer connected through.</extracomment>
        <translation type="unfinished">Mạng</translation>
    </message>
    </context>
<context>
    <name>QRImageWidget</name>
    <message>
        <source>&amp;Copy Image</source>
        <translation type="unfinished">&amp;Sao chép ảnh</translation>
    </message>
    <message>
        <source>Resulting URI too long, try to reduce the text for label / message.</source>
        <translation type="unfinished">Đang tính toán URI quá dài, cố gắng giảm text cho label / message.</translation>
    </message>
    <message>
        <source>Error encoding URI into QR Code.</source>
        <translation type="unfinished">Error đang mã hóa URI đến QR Code.</translation>
    </message>
    <message>
        <source>QR code support not available.</source>
        <translation type="unfinished">Sự hổ trợ mã QR không sẵn có</translation>
    </message>
    <message>
        <source>Save QR Code</source>
        <translation type="unfinished">Lưu QR Code</translation>
    </message>
    </context>
<context>
    <name>RPCConsole</name>
    <message>
        <source>&amp;Information</source>
        <translation type="unfinished">&amp;Thông tin</translation>
    </message>
    <message>
        <source>General</source>
        <translation type="unfinished">Tổng thể</translation>
    </message>
    <message>
        <source>To specify a non-default location of the data directory use the '%1' option.</source>
        <translation type="unfinished">Để chỉ ra một nơi không mặt định của thư mục dữ liệu hãy dùng tùy chọn '%1'</translation>
    </message>
    <message>
        <source>Blocksdir</source>
        <translation type="unfinished">Thư mục chứa các khối Blocksdir</translation>
    </message>
    <message>
        <source>To specify a non-default location of the blocks directory use the '%1' option.</source>
        <translation type="unfinished">Để chỉ ra một nơi không mặt định của thư mục các khối hãy dùng tùy chọn '%1'</translation>
    </message>
    <message>
        <source>Startup time</source>
        <translation type="unfinished">Startup lúc</translation>
    </message>
    <message>
        <source>Network</source>
        <translation type="unfinished">Mạng</translation>
    </message>
    <message>
        <source>Name</source>
        <translation type="unfinished">Tên</translation>
    </message>
    <message>
        <source>Number of connections</source>
        <translation type="unfinished">Số lượng connections</translation>
    </message>
    <message>
        <source>Memory Pool</source>
        <translation type="unfinished">Pool Bộ Nhớ</translation>
    </message>
    <message>
        <source>Current number of transactions</source>
        <translation type="unfinished">Số giao dịch hiện tại</translation>
    </message>
    <message>
        <source>Memory usage</source>
        <translation type="unfinished">Bộ nhớ usage</translation>
    </message>
    <message>
        <source>Wallet: </source>
        <translation type="unfinished">Ví :</translation>
    </message>
    <message>
        <source>(none)</source>
        <translation type="unfinished">(không)</translation>
    </message>
    <message>
        <source>Received</source>
        <translation type="unfinished">Nhận</translation>
    </message>
    <message>
        <source>Sent</source>
        <translation type="unfinished">Gửi</translation>
    </message>
    <message>
        <source>Banned peers</source>
        <translation type="unfinished">Bị khóa peers</translation>
    </message>
    <message>
        <source>Select a peer to view detailed information.</source>
        <translation type="unfinished">Chọn một peer để xem thông tin chi tiết.</translation>
    </message>
    <message>
        <source>Version</source>
        <translation type="unfinished">Phiên bản</translation>
    </message>
    <message>
        <source>Starting Block</source>
        <translation type="unfinished">Block Bắt Đầu</translation>
    </message>
    <message>
        <source>Synced Headers</source>
        <translation type="unfinished">Headers đã được đồng bộ</translation>
    </message>
    <message>
        <source>Synced Blocks</source>
        <translation type="unfinished">Blocks đã được đồng bộ</translation>
    </message>
    <message>
        <source>The mapped Autonomous System used for diversifying peer selection.</source>
        <translation type="unfinished">Hệ thống tự động ánh xạ được sử dụng để đa dạng hóa lựa chọn ngang hàng.</translation>
    </message>
    <message>
        <source>Mapped AS</source>
        <translation type="unfinished">AS đã được map</translation>
    </message>
    <message>
        <source>User Agent</source>
        <translation type="unfinished">User Đặc Vụ</translation>
    </message>
    <message>
        <source>Node window</source>
        <translation type="unfinished">Cửa sổ node</translation>
    </message>
    <message>
        <source>Current block height</source>
        <translation type="unfinished">Kích thước khối hiện tại</translation>
    </message>
    <message>
        <source>Open the %1 debug log file from the current data directory. This can take a few seconds for large log files.</source>
        <translation type="unfinished">Mở cái %1 debug log file từ danh mục dữ liệu hiện tại. Điều này cần vài giây cho large log files.</translation>
    </message>
    <message>
        <source>Decrease font size</source>
        <translation type="unfinished">Giảm font size</translation>
    </message>
    <message>
        <source>Increase font size</source>
        <translation type="unfinished">Tăng font size</translation>
    </message>
    <message>
        <source>Permissions</source>
        <translation type="unfinished">Cho phép</translation>
    </message>
    <message>
        <source>Services</source>
        <translation type="unfinished">Dịch vụ</translation>
    </message>
    <message>
        <source>Connection Time</source>
        <translation type="unfinished">Connection Thời Gian</translation>
    </message>
    <message>
        <source>Last Send</source>
        <translation type="unfinished">Gửi Sau Cùng</translation>
    </message>
    <message>
        <source>Last Receive</source>
        <translation type="unfinished">Nhận Sau Cùng</translation>
    </message>
    <message>
        <source>The duration of a currently outstanding ping.</source>
        <translation type="unfinished">Thời hạn của một ping hiện đang nổi trội.</translation>
    </message>
    <message>
        <source>Ping Wait</source>
        <translation type="unfinished">Ping Chờ</translation>
    </message>
    <message>
        <source>Min Ping</source>
        <translation type="unfinished">Ping Nhỏ Nhất</translation>
    </message>
    <message>
        <source>Time Offset</source>
        <translation type="unfinished">Thời gian Offset</translation>
    </message>
    <message>
        <source>Last block time</source>
        <translation type="unfinished">Thời gian block cuối cùng</translation>
    </message>
    <message>
        <source>&amp;Console</source>
        <translation type="unfinished">&amp;BangDieuKhien</translation>
    </message>
    <message>
        <source>Debug log file</source>
        <translation type="unfinished">Debug file log</translation>
    </message>
    <message>
        <source>Clear console</source>
        <translation type="unfinished">Xóa console</translation>
    </message>
    <message>
        <source>Executing command without any wallet</source>
        <translation type="unfinished">Đang chạy lệnh khi không có ví nào</translation>
    </message>
    <message>
        <source>Executing command using "%1" wallet</source>
        <translation type="unfinished">Chạy lệnh bằng ví "%1"</translation>
    </message>
    <message>
        <source>Unknown</source>
        <translation type="unfinished">Không biết</translation>
    </message>
</context>
<context>
    <name>ReceiveCoinsDialog</name>
    <message>
        <source>An optional message to attach to the payment request, which will be displayed when the request is opened. Note: The message will not be sent with the payment over the Bitcoin network.</source>
        <translation type="unfinished">Một optional lời nhắn để đính kèm đến payment request, cái mà sẽ được hiển thị khi mà request đang mở. Lưu ý: Tin nhắn này sẽ không được gửi với payment over the Bitcoin network.</translation>
    </message>
    <message>
        <source>An optional label to associate with the new receiving address.</source>
        <translation type="unfinished">Một optional label để liên kết với address đang nhận mới.</translation>
    </message>
    <message>
        <source>Use this form to request payments. All fields are &lt;b&gt;optional&lt;/b&gt;.</source>
        <translation type="unfinished">Sử dụng form cho request thanh toán. Tất cả chỗ trống là &lt;b&gt;optional&lt;/b&gt;.</translation>
    </message>
    <message>
        <source>An optional amount to request. Leave this empty or zero to not request a specific amount.</source>
        <translation type="unfinished">Một optional giá trị để request. Để lại đây khoảng trống hoặc zero để không request một giá trị xác định.</translation>
    </message>
    <message>
        <source>An optional label to associate with the new receiving address (used by you to identify an invoice).  It is also attached to the payment request.</source>
        <translation type="unfinished">Một nhãn tùy chọn để liên kết với địa chỉ nhận mới (được bạn sử dụng để xác định hóa đơn). Nó cũng được đính kèm với yêu cầu thanh toán.</translation>
    </message>
    <message>
        <source>An optional message that is attached to the payment request and may be displayed to the sender.</source>
        <translation type="unfinished">Một thông báo tùy chọn được đính kèm với yêu cầu thanh toán và có thể được hiển thị cho người gửi.</translation>
    </message>
    <message>
        <source>&amp;Create new receiving address</source>
        <translation type="unfinished">&amp;Tạo địa chỉ nhận mới</translation>
    </message>
    <message>
        <source>Clear all fields of the form.</source>
        <translation type="unfinished">Xóa hết các khoảng trống của form.</translation>
    </message>
    <message>
        <source>Clear</source>
        <translation type="unfinished">Xóa</translation>
    </message>
    <message>
        <source>Requested payments history</source>
        <translation type="unfinished">Yêu cầu lịch sử giao dịch</translation>
    </message>
    <message>
        <source>Show the selected request (does the same as double clicking an entry)</source>
        <translation type="unfinished">Hiển thị request đã chọn (does the same as double clicking an entry)</translation>
    </message>
    <message>
        <source>Show</source>
        <translation type="unfinished">Hiển thị</translation>
    </message>
    <message>
        <source>Remove the selected entries from the list</source>
        <translation type="unfinished">Xóa bỏ mục đang chọn từ danh sách</translation>
    </message>
    <message>
        <source>Remove</source>
        <translation type="unfinished">Gỡ bỏ</translation>
    </message>
    <message>
        <source>Copy &amp;URI</source>
        <translation type="unfinished">Sao chép &amp;URI</translation>
    </message>
    <message>
        <source>Could not unlock wallet.</source>
        <translation type="unfinished">Không thể unlock wallet.</translation>
    </message>
    <message>
        <source>Could not generate new %1 address</source>
        <translation type="unfinished">Không thể tạo ra %1 địa chỉ mới</translation>
    </message>
</context>
<context>
    <name>ReceiveRequestDialog</name>
    <message>
        <source>Address:</source>
        <translation type="unfinished">Địa chỉ</translation>
    </message>
    <message>
        <source>Amount:</source>
        <translation type="unfinished">Số lượng:</translation>
    </message>
    <message>
        <source>Label:</source>
        <translation type="unfinished">Nhãn</translation>
    </message>
    <message>
        <source>Message:</source>
        <translation type="unfinished">Tin nhắn:</translation>
    </message>
    <message>
        <source>Wallet:</source>
        <translation type="unfinished">Ví tiền</translation>
    </message>
    <message>
        <source>Copy &amp;URI</source>
        <translation type="unfinished">Sao chép &amp;URI</translation>
    </message>
    <message>
        <source>Copy &amp;Address</source>
        <translation type="unfinished">Sao chép địa chỉ</translation>
    </message>
    <message>
        <source>Payment information</source>
        <translation type="unfinished">Payment thông tin</translation>
    </message>
    <message>
        <source>Request payment to %1</source>
        <translation type="unfinished">Request payment đến %1</translation>
    </message>
</context>
<context>
    <name>RecentRequestsTableModel</name>
    <message>
        <source>Date</source>
        <translation type="unfinished">Ngày</translation>
    </message>
    <message>
        <source>Label</source>
        <translation type="unfinished">Nhãn</translation>
    </message>
    <message>
        <source>Message</source>
        <translation type="unfinished">Tin nhắn</translation>
    </message>
    <message>
        <source>(no label)</source>
        <translation type="unfinished">(không nhãn)</translation>
    </message>
    <message>
        <source>(no message)</source>
        <translation type="unfinished">(no tin nhắn)</translation>
    </message>
    <message>
        <source>(no amount requested)</source>
        <translation type="unfinished">(không amount yêu cầu)</translation>
    </message>
    <message>
        <source>Requested</source>
        <translation type="unfinished">Đã yêu cầu</translation>
    </message>
</context>
<context>
    <name>SendCoinsDialog</name>
    <message>
        <source>Send Coins</source>
        <translation type="unfinished">Gửi Coins</translation>
    </message>
    <message>
        <source>Coin Control Features</source>
        <translation type="unfinished">Coin Control Tính-năng</translation>
    </message>
    <message>
        <source>automatically selected</source>
        <translation type="unfinished">được chọn một cách hoàn toàn tự động</translation>
    </message>
    <message>
        <source>Insufficient funds!</source>
        <translation type="unfinished">Không đủ tiền kìa!</translation>
    </message>
    <message>
        <source>Quantity:</source>
        <translation type="unfinished">Số lượng:</translation>
    </message>
    <message>
        <source>Amount:</source>
        <translation type="unfinished">Số lượng:</translation>
    </message>
    <message>
        <source>Fee:</source>
        <translation type="unfinished">Phí:</translation>
    </message>
    <message>
        <source>After Fee:</source>
        <translation type="unfinished">Sau Phí:</translation>
    </message>
    <message>
        <source>Change:</source>
        <translation type="unfinished">Thay đổi:</translation>
    </message>
    <message>
        <source>If this is activated, but the change address is empty or invalid, change will be sent to a newly generated address.</source>
        <translation type="unfinished">Nếu cái này được bật, nhưng việc change address thì trống hoặc invalid, change sẽ được gửi cho một address vừa được tạo mới.</translation>
    </message>
    <message>
        <source>Using the fallbackfee can result in sending a transaction that will take several hours or days (or never) to confirm. Consider choosing your fee manually or wait until you have validated the complete chain.</source>
        <translation type="unfinished">Sử dụng fallbackfee có thể dẫn đến hết quả đang gửi một transaction mà nó sẽ mất hàng giờ hoặc ngày (hoặc chẳng bao giờ) được confirm. Suy nghĩ chọn fee của bạn bình thường hoặc chờ cho đến khi validated hoàn thành chain.</translation>
    </message>
    <message>
        <source>Warning: Fee estimation is currently not possible.</source>
        <translation type="unfinished">Warning: Fee ước tính hiện tại không khả thi.</translation>
    </message>
    <message>
        <source>per kilobyte</source>
        <translation type="unfinished">trên mỗi kilobyte</translation>
    </message>
    <message>
        <source>Hide</source>
        <translation type="unfinished">Ẩn</translation>
    </message>
    <message>
        <source>Recommended:</source>
        <translation type="unfinished">Khuyên dùng:</translation>
    </message>
    <message>
        <source>Send to multiple recipients at once</source>
        <translation type="unfinished">Gửi đến tập thể người nhận một lần</translation>
    </message>
    <message>
        <source>Clear all fields of the form.</source>
        <translation type="unfinished">Xóa hết các khoảng trống của form.</translation>
    </message>
    <message>
        <source>Dust:</source>
        <translation type="unfinished">Rác:</translation>
    </message>
    <message>
        <source>Hide transaction fee settings</source>
        <translation type="unfinished">Ẩn cài đặt phí giao dịch</translation>
    </message>
    <message>
        <source>When there is less transaction volume than space in the blocks, miners as well as relaying nodes may enforce a minimum fee. Paying only this minimum fee is just fine, but be aware that this can result in a never confirming transaction once there is more demand for bitcoin transactions than the network can process.</source>
        <translation type="unfinished">Khi có khối lượng giao dịch ít hơn chổ trống trong các khối, các nhà đào mỏ cũng như các nút chuyển tiếp có thể thực thi chỉ với một khoản phí tối thiểu. Chỉ trả khoản phí tối thiểu này là tốt, nhưng lưu ý rằng điều này có thể dẫn đến một giao dịch không bao giờ xác nhận một khi có nhu cầu giao dịch bitcoin nhiều hơn khả năng mạng có thể xử lý.</translation>
    </message>
    <message>
        <source>A too low fee might result in a never confirming transaction (read the tooltip)</source>
        <translation type="unfinished">Một khoản phí quá thấp có thể dẫn đến một giao dịch không bao giờ xác nhận (đọc chú giải công cụ)</translation>
    </message>
    <message>
        <source>Confirmation time target:</source>
        <translation type="unfinished">Thời gian xác nhận đối tượng:</translation>
    </message>
    <message>
        <source>Enable Replace-By-Fee</source>
        <translation type="unfinished">Kích hoạt  Phí thay thế</translation>
    </message>
    <message>
        <source>With Replace-By-Fee (BIP-125) you can increase a transaction's fee after it is sent. Without this, a higher fee may be recommended to compensate for increased transaction delay risk.</source>
        <translation type="unfinished">Với Phí thay thế (BIP-125), bạn có thể tăng phí giao dịch sau khi được gửi. Nếu không có điều này, một khoản phí cao hơn có thể được đề xuất để bù đắp cho rủi ro chậm trễ giao dịch tăng lên.</translation>
    </message>
    <message>
        <source>Balance:</source>
        <translation type="unfinished">Số dư:</translation>
    </message>
    <message>
        <source>Confirm the send action</source>
        <translation type="unfinished">Confirm hành động gửi</translation>
    </message>
    <message>
        <source>Copy quantity</source>
        <translation type="unfinished">Sao chép số lượng</translation>
    </message>
    <message>
        <source>Copy amount</source>
        <translation type="unfinished">Sao chép số lượng</translation>
    </message>
    <message>
        <source>Copy fee</source>
        <translation type="unfinished">Sao chép phí</translation>
    </message>
    <message>
        <source>Copy after fee</source>
        <translation type="unfinished">Sao chép sau phí</translation>
    </message>
    <message>
        <source>Copy bytes</source>
        <translation type="unfinished">Sao chép bytes</translation>
    </message>
    <message>
        <source>Copy dust</source>
        <translation type="unfinished">Sao chép rác</translation>
    </message>
    <message>
        <source>Copy change</source>
        <translation type="unfinished">Sao chép thay đổi</translation>
    </message>
    <message>
        <source>Cr&amp;eate Unsigned</source>
        <translation type="unfinished">Cr&amp;eate không được ký</translation>
    </message>
    <message>
        <source>Creates a Partially Signed Bitcoin Transaction (PSBT) for use with e.g. an offline %1 wallet, or a PSBT-compatible hardware wallet.</source>
        <translation type="unfinished">Tạo Giao dịch Bitcoin được ký một phần (PSBT) để sử dụng với các dạng như: ví ngoại tuyến %1 hoặc ví phần cứng tương thích PSBT.</translation>
    </message>
    <message>
        <source> from wallet '%1'</source>
        <translation type="unfinished">từ ví  '%1'</translation>
    </message>
    <message>
        <source>%1 to '%2'</source>
        <translation type="unfinished">%1 tới '%2'</translation>
    </message>
    <message>
        <source>%1 to %2</source>
        <translation type="unfinished">%1 đến%2</translation>
    </message>
    <message>
        <source>Save Transaction Data</source>
        <translation type="unfinished">Lưu trữ giao dịch</translation>
    </message>
    <message>
        <source>PSBT saved</source>
        <translation type="unfinished">PSBT đã lưu</translation>
    </message>
    <message>
        <source>or</source>
        <translation type="unfinished">hoặc</translation>
    </message>
    <message>
        <source>You can increase the fee later (signals Replace-By-Fee, BIP-125).</source>
        <translation type="unfinished">Bạn có thể tăng phí sau khi gửi( với tín hiệu Phí Thay Thế, BIP-125)</translation>
    </message>
    <message>
        <source>Please, review your transaction.</source>
        <extracomment>Text to prompt a user to review the details of the transaction they are attempting to send.</extracomment>
        <translation type="unfinished">Làm ơn xem xét đánh giá giao dịch của bạn.</translation>
    </message>
    <message>
        <source>Not signalling Replace-By-Fee, BIP-125.</source>
        <translation type="unfinished">Không có tín hiệu Phí Thay Thế, BIP-125.</translation>
    </message>
    <message>
        <source>Total Amount</source>
        <translation type="unfinished">Tổng số</translation>
    </message>
    <message>
        <source>Confirm send coins</source>
        <translation type="unfinished">Confirm gửi coins</translation>
    </message>
    <message>
        <source>Watch-only balance:</source>
        <translation type="unfinished">Số dư chỉ xem:</translation>
    </message>
    <message>
        <source>The recipient address is not valid. Please recheck.</source>
        <translation type="unfinished">Địa chỉ người nhận address thì không valid. Kiểm tra lại đi.</translation>
    </message>
    <message>
        <source>The amount to pay must be larger than 0.</source>
        <translation type="unfinished">Giả trị để pay cần phải lớn hơn 0.</translation>
    </message>
    <message>
        <source>The amount exceeds your balance.</source>
        <translation type="unfinished">Số tiền vượt quá số dư của bạn.</translation>
    </message>
    <message>
        <source>The total exceeds your balance when the %1 transaction fee is included.</source>
        <translation type="unfinished">Tổng số lớn hơn số dư của bạn khi %1 transaction fee được tính vào.</translation>
    </message>
    <message>
        <source>Duplicate address found: addresses should only be used once each.</source>
        <translation type="unfinished">Trùng address được tìm thấy: địa chỉ chỉ nên được dùng một lần.</translation>
    </message>
    <message>
        <source>Transaction creation failed!</source>
        <translation type="unfinished">Transaction khởi tạo thất bại!</translation>
    </message>
    <message>
        <source>A fee higher than %1 is considered an absurdly high fee.</source>
        <translation type="unfinished">Một fee lớn hơn %1 được coi là ngớ ngẩn cao fee.</translation>
    </message>
    <message>
        <source>Payment request expired.</source>
        <translation type="unfinished">Payment request hết hạn.</translation>
    </message>
    <message numerus="yes">
        <source>Estimated to begin confirmation within %n block(s).</source>
        <translation type="unfinished">
            <numerusform />
        </translation>
    </message>
    <message>
        <source>Warning: Unknown change address</source>
        <translation type="unfinished">Warning: Không biết change address</translation>
    </message>
    <message>
        <source>The address you selected for change is not part of this wallet. Any or all funds in your wallet may be sent to this address. Are you sure?</source>
        <translation type="unfinished">The address bạn đã chọn dành cho change thì không phải part of this wallet. Bất kỳ hay tất cả funds in your wallet có thể được gửi đến address này. Bạn chắc chứ?</translation>
    </message>
    <message>
        <source>(no label)</source>
        <translation type="unfinished">(không nhãn)</translation>
    </message>
</context>
<context>
    <name>SendCoinsEntry</name>
    <message>
        <source>Choose previously used address</source>
        <translation type="unfinished">Chọn mới thì address</translation>
    </message>
    <message>
        <source>The Bitcoin address to send the payment to</source>
        <translation type="unfinished">The Bitcoin address để gửi the payment đến</translation>
    </message>
    <message>
        <source>Paste address from clipboard</source>
        <translation type="unfinished">Paste address từ clipboard</translation>
    </message>
    <message>
        <source>Remove this entry</source>
        <translation type="unfinished">Xóa bỏ entry này</translation>
    </message>
    <message>
        <source>The amount to send in the selected unit</source>
        <translation type="unfinished">Lượng tiền để gửi trong mỗi đơn vị đã chọn</translation>
    </message>
    <message>
        <source>The fee will be deducted from the amount being sent. The recipient will receive less bitcoins than you enter in the amount field. If multiple recipients are selected, the fee is split equally.</source>
        <translation type="unfinished">The fee sẽ được khấu trừ từ số tiền đang gửi. Người nhận sẽ receive ít bitcoins hơn bạn gõ vào khoảng trống. Nếu nhiều người gửi được chọn, fee sẽ được chia đều.</translation>
    </message>
    <message>
        <source>S&amp;ubtract fee from amount</source>
        <translation type="unfinished">S&amp;ubtract fee từ amount</translation>
    </message>
    <message>
        <source>Use available balance</source>
        <translation type="unfinished">Sử dụng số dư sẵn có</translation>
    </message>
    <message>
        <source>Message:</source>
        <translation type="unfinished">Tin nhắn:</translation>
    </message>
    <message>
        <source>This is an unauthenticated payment request.</source>
        <translation type="unfinished">Đây là một chưa được chứng thực payment request.</translation>
    </message>
    <message>
        <source>This is an authenticated payment request.</source>
        <translation type="unfinished">Đây là một chưa được chứng thực payment request.</translation>
    </message>
    <message>
        <source>Enter a label for this address to add it to the list of used addresses</source>
        <translation type="unfinished">Nhập một label cho cái address này để thêm vào danh sách địa chỉ đã sử dụng</translation>
    </message>
    <message>
        <source>A message that was attached to the bitcoin: URI which will be stored with the transaction for your reference. Note: This message will not be sent over the Bitcoin network.</source>
        <translation type="unfinished">Một tin nhắn được đính kèm với số bitcoin: URI mà sẽ được lưu giữ với transaction dành cho tài liệu tham khảo. Lưu ý: Tin nhắn này sẽ không được gửi thông qua Bitcoin network.</translation>
    </message>
    <message>
        <source>Pay To:</source>
        <translation type="unfinished">Pay Đến:</translation>
    </message>
    <message>
        <source>Memo:</source>
        <translation type="unfinished">Bản ghi nhớ:</translation>
    </message>
</context>
<context>
    <name>SendConfirmationDialog</name>
    <message>
        <source>Send</source>
        <translation type="unfinished">Gửi</translation>
    </message>
    </context>
<context>
    <name>SignVerifyMessageDialog</name>
    <message>
        <source>Signatures - Sign / Verify a Message</source>
        <translation type="unfinished">Chữ ký - Sign / Verify a Message</translation>
    </message>
    <message>
        <source>&amp;Sign Message</source>
        <translation type="unfinished">&amp;Sign Tin nhắn</translation>
    </message>
    <message>
        <source>You can sign messages/agreements with your addresses to prove you can receive bitcoins sent to them. Be careful not to sign anything vague or random, as phishing attacks may try to trick you into signing your identity over to them. Only sign fully-detailed statements you agree to.</source>
        <translation type="unfinished">Bạn có thể ký/đồng ý với địa chỉ chứng minh bạn có thể receive bitcoins đã gửi đến chúng. Cẩn thận không ký bất cứ không rõ hay random, như các cuộc tấn công lừa đảo có thể cố lừa bạn ký tên vào danh tính của bạn.. Chỉ ký các bản tuyên bố hoàn chỉnh mà bạn đồng ý.</translation>
    </message>
    <message>
        <source>The Bitcoin address to sign the message with</source>
        <translation type="unfinished">The Bitcoin address để ký với tin nhắn</translation>
    </message>
    <message>
        <source>Choose previously used address</source>
        <translation type="unfinished">Chọn mới thì address</translation>
    </message>
    <message>
        <source>Paste address from clipboard</source>
        <translation type="unfinished">Paste address từ clipboard</translation>
    </message>
    <message>
        <source>Enter the message you want to sign here</source>
        <translation type="unfinished">Nhập tin nhắn bạn muốn ký tại đây</translation>
    </message>
    <message>
        <source>Copy the current signature to the system clipboard</source>
        <translation type="unfinished">Copy hiện tại signature tới system clipboard</translation>
    </message>
    <message>
        <source>Sign the message to prove you own this Bitcoin address</source>
        <translation type="unfinished">Ký tin nhắn để chứng minh bạn sở hữu Bitcoin address này</translation>
    </message>
    <message>
        <source>Reset all sign message fields</source>
        <translation type="unfinished">Reset tất cả khoảng chữ ký nhắn</translation>
    </message>
    <message>
        <source>&amp;Verify Message</source>
        <translation type="unfinished">&amp;Verify Tin nhắn</translation>
    </message>
    <message>
        <source>Enter the receiver's address, message (ensure you copy line breaks, spaces, tabs, etc. exactly) and signature below to verify the message. Be careful not to read more into the signature than what is in the signed message itself, to avoid being tricked by a man-in-the-middle attack. Note that this only proves the signing party receives with the address, it cannot prove sendership of any transaction!</source>
        <translation type="unfinished">Nhập vào address người nhận, tin nhắn (chắc rằng bạn copy line breaks, khoảng trống, tabs, etc. chính xác) và signature bên dưới verify tin nhắn. Cẩn thận không đọc nhiều hơn từ signature so với cái được ký trong bản thân tin nhắn, để tránh bị lừa bới man-in-the-middle tấn công. Lưu ý rằng điều này chỉ chứng nhận nhóm những người nhân với address, nó không thể chứng minh bên gửi có bất kỳ transaction!</translation>
    </message>
    <message>
        <source>The Bitcoin address the message was signed with</source>
        <translation type="unfinished">The Bitcoin address tin nhắn đã ký với</translation>
    </message>
    <message>
        <source>The signed message to verify</source>
        <translation type="unfinished">Tin nhắn đã được ký để xác nhận</translation>
    </message>
    <message>
        <source>The signature given when the message was signed</source>
        <translation type="unfinished">Chữ ký được cung cấp khi tin nhắn đã được ký</translation>
    </message>
    <message>
        <source>Verify the message to ensure it was signed with the specified Bitcoin address</source>
        <translation type="unfinished">Verify tin nhắn để chắc rằng nó đã được ký với xác định Bitcoin address</translation>
    </message>
    <message>
        <source>Reset all verify message fields</source>
        <translation type="unfinished">Reset tất cả verify khoảng trống nhắn</translation>
    </message>
    <message>
        <source>Click "Sign Message" to generate signature</source>
        <translation type="unfinished">Click "Sign Message" để generate signature</translation>
    </message>
    <message>
        <source>The entered address is invalid.</source>
        <translation type="unfinished">Đã nhập address thì invalid.</translation>
    </message>
    <message>
        <source>Please check the address and try again.</source>
        <translation type="unfinished">Vui lòng kiểm tra address và thử lại.</translation>
    </message>
    <message>
        <source>The entered address does not refer to a key.</source>
        <translation type="unfinished">Đã nhập address không refer to a key.</translation>
    </message>
    <message>
        <source>Wallet unlock was cancelled.</source>
        <translation type="unfinished">Wallet unlock đã được hủy.</translation>
    </message>
    <message>
        <source>No error</source>
        <translation type="unfinished">Không lỗi</translation>
    </message>
    <message>
        <source>Private key for the entered address is not available.</source>
        <translation type="unfinished">Private key cho address đã nhập thì không có sẵn.</translation>
    </message>
    </context>
<context>
    <name>TransactionDesc</name>
    <message>
        <source>Date</source>
        <translation type="unfinished">Ngày</translation>
    </message>
    <message numerus="yes">
        <source>matures in %n more block(s)</source>
        <translation type="unfinished">
            <numerusform />
        </translation>
    </message>
    <message>
        <source>Message</source>
        <translation type="unfinished">Tin nhắn</translation>
    </message>
    <message>
        <source>Transaction virtual size</source>
        <translation type="unfinished">Kích cỡ giao dịch ảo</translation>
    </message>
    <message>
        <source> (Certificate was not verified)</source>
        <translation type="unfinished">(Chứng chỉ chưa được thẩm định)</translation>
    </message>
    <message>
        <source>Amount</source>
        <translation type="unfinished">Số lượng</translation>
    </message>
    </context>
<context>
    <name>TransactionTableModel</name>
    <message>
        <source>Date</source>
        <translation type="unfinished">Ngày</translation>
    </message>
    <message>
        <source>Label</source>
        <translation type="unfinished">Nhãn</translation>
    </message>
    <message>
        <source>Conflicted</source>
        <translation type="unfinished">Xung đột</translation>
    </message>
    <message>
        <source>(no label)</source>
        <translation type="unfinished">(không nhãn)</translation>
    </message>
    </context>
<context>
    <name>TransactionView</name>
    <message>
        <source>All</source>
        <translation type="unfinished">Tất cả</translation>
    </message>
    <message>
        <source>Today</source>
        <translation type="unfinished">Hôm nay</translation>
    </message>
    <message>
        <source>This week</source>
        <translation type="unfinished">Tuần này</translation>
    </message>
    <message>
        <source>This month</source>
        <translation type="unfinished">Tháng này</translation>
    </message>
    <message>
        <source>Last month</source>
        <translation type="unfinished">Tháng trước</translation>
    </message>
    <message>
        <source>This year</source>
        <translation type="unfinished">Năm nay</translation>
    </message>
    <message>
        <source>Other</source>
        <translation type="unfinished">Khác</translation>
    </message>
    <message>
        <source>Enter address, transaction id, or label to search</source>
        <translation type="unfinished">Nhập địa chỉ, số id giao dịch, hoặc nhãn để tìm kiếm</translation>
    </message>
    <message>
        <source>Comma separated file</source>
        <extracomment>Expanded name of the CSV file format. See: https://en.wikipedia.org/wiki/Comma-separated_values.</extracomment>
        <translation type="unfinished">Tệp tách dấu phẩy</translation>
    </message>
    <message>
        <source>Confirmed</source>
        <translation type="unfinished">Đã xác nhận</translation>
    </message>
    <message>
        <source>Date</source>
        <translation type="unfinished">Ngày</translation>
    </message>
    <message>
        <source>Label</source>
        <translation type="unfinished">Nhãn</translation>
    </message>
    <message>
        <source>Address</source>
        <translation type="unfinished">Địa chỉ</translation>
    </message>
    <message>
        <source>Exporting Failed</source>
        <translation type="unfinished">Xuất Thất Bại</translation>
    </message>
    </context>
<context>
    <name>WalletFrame</name>
    <message>
        <source>No wallet has been loaded.
Go to File &gt; Open Wallet to load a wallet.
- OR -</source>
        <translation type="unfinished">Chưa có ví nào được tải. Đi tới Tệp&gt; Mở Ví để nạp ví.- HOẶC -</translation>
    </message>
    <message>
        <source>Create a new wallet</source>
        <translation type="unfinished">Tạo một ví mới</translation>
    </message>
    <message>
        <source>Error</source>
        <translation type="unfinished">Lỗi</translation>
    </message>
    <message>
        <source>Load Transaction Data</source>
        <translation type="unfinished">Tải thông tin giao dịch</translation>
    </message>
    <message>
        <source>Partially Signed Transaction (*.psbt)</source>
        <translation type="unfinished">Giao dịch được đăng ký một phần (*.psbt)</translation>
    </message>
    <message>
        <source>PSBT file must be smaller than 100 MiB</source>
        <translation type="unfinished">Tệp PSBT phải nhỏ hơn 100 MiB</translation>
    </message>
    <message>
        <source>Unable to decode PSBT</source>
        <translation type="unfinished">Không thể giải mã PSBT</translation>
    </message>
</context>
<context>
    <name>WalletModel</name>
    <message>
        <source>Send Coins</source>
        <translation type="unfinished">Gửi Coins</translation>
    </message>
    <message>
        <source>Fee bump error</source>
        <translation type="unfinished">Fee bơm error</translation>
    </message>
    <message>
        <source>Can't draft transaction.</source>
        <translation type="unfinished">Không thể tạo tạm giao dịch.</translation>
    </message>
    <message>
        <source>PSBT copied</source>
        <translation type="unfinished">Đã sao chép PSBT</translation>
    </message>
    <message>
        <source>default wallet</source>
        <translation type="unfinished">ví mặc định</translation>
    </message>
</context>
<context>
    <name>WalletView</name>
    <message>
        <source>&amp;Export</source>
        <translation type="unfinished">&amp;Xuất</translation>
    </message>
    <message>
        <source>Export the data in the current tab to a file</source>
        <translation type="unfinished">Xuất dữ liệu trong thẻ hiện tại ra file</translation>
    </message>
    <message>
        <source>Cancel</source>
        <translation type="unfinished">Hủy</translation>
    </message>
</context>
</TS><|MERGE_RESOLUTION|>--- conflicted
+++ resolved
@@ -1118,31 +1118,7 @@
     </message>
     <message>
         <source>Use a custom data directory:</source>
-<<<<<<< HEAD
-        <translation>Sử dụng custom danh mục data:</translation>
-    </message>
-    <message>
-        <source>Bitcoin</source>
-        <translation>Bitcoin</translation>
-    </message>
-    <message>
-        <source>At least %1 GB of data will be stored in this directory, and it will grow over time.</source>
-        <translation>Ít nhất %1 GB data sẽ được trữ tại danh mục này, và nó sẽ lớn theo thời gian.</translation>
-    </message>
-    <message>
-        <source>Approximately %1 GB of data will be stored in this directory.</source>
-        <translation>Gần đúng %1 GB of data sẽ được lưu giữ trong danh mục này.</translation>
-    </message>
-    <message>
-        <source>%1 will download and store a copy of the %2 block chain.</source>
-        <translation>%1 sẽ download và lưu trữ một bản copy của %2 block chain.</translation>
-    </message>
-    <message>
-        <source>The wallet will also be stored in this directory.</source>
-        <translation>Wallet sẽ cùng được lưu giữ trong danh mục này.</translation>
-=======
         <translation type="unfinished">Sử dụng custom danh mục data:</translation>
->>>>>>> 024b8e12
     </message>
 </context>
 <context>
