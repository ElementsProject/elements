--- conflicted
+++ resolved
@@ -847,13 +847,8 @@
         <translation type="unfinished">Walang magagamit na mga walet</translation>
     </message>
     <message>
-<<<<<<< HEAD
-        <source>%1 will download and store a copy of the %2 block chain.</source>
-        <translation>%1 ay mag-do-download at magiimbak ng kopya ng %2 blockchain.</translation>
-=======
         <source>&amp;Window</source>
         <translation type="unfinished">Window</translation>
->>>>>>> 024b8e12
     </message>
     <message>
         <source>Zoom</source>
