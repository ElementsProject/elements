--- conflicted
+++ resolved
@@ -1515,7 +1515,7 @@
         <translation>Betrag</translation>
     </message>
     <message>
-        <source>Enter a Liquid address (e.g. %1)</source>
+        <source>Enter a Bitcoin address (e.g. %1)</source>
         <translation>Bitcoin-Adresse eingeben (z.B. %1)</translation>
     </message>
     <message>
@@ -2000,13 +2000,8 @@
         <translation>Native SegWit-Adressen (alias Bech32 oder BIP-173) werden Ihre Transaktionsgebühren senken und bieten besseren Tippfehlerschutz, werden jedoch von alten Wallets nicht unterstützt. Wenn deaktiviert, wird eine mit älteren Wallets kompatible Adresse erstellt.</translation>
     </message>
     <message>
-<<<<<<< HEAD
-        <source>Generate blinded native segwit (Blech32) address</source>
-        <translation>Generiere ureigene SegWit(Bech32)-Adresse</translation>
-=======
         <source>Generate native segwit (Bech32) address</source>
         <translation>Generiere native SegWit (Bech32) Adresse</translation>
->>>>>>> 2fe6c185
     </message>
     <message>
         <source>Requested payments history</source>
