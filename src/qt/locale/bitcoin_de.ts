--- conflicted
+++ resolved
@@ -1036,13 +1036,8 @@
         <translation type="unfinished">&amp;Transaktionen</translation>
     </message>
     <message>
-<<<<<<< HEAD
-        <source>%1 will download and store a copy of the %2 block chain.</source>
-        <translation>%1 wird eine Kopie der %2-Blockchain herunterladen und speichern.</translation>
-=======
         <source>Browse transaction history</source>
         <translation type="unfinished">Transaktionsverlauf durchsehen</translation>
->>>>>>> 024b8e12
     </message>
     <message>
         <source>E&amp;xit</source>
