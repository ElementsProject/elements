--- conflicted
+++ resolved
@@ -1038,13 +1038,8 @@
         <translation type="unfinished">退出程序</translation>
     </message>
     <message>
-<<<<<<< HEAD
-        <source>%1 will download and store a copy of the %2 block chain.</source>
-        <translation type="unfinished"></translation>
-=======
         <source>&amp;About %1</source>
         <translation type="unfinished">关于 %1 (&amp;A)</translation>
->>>>>>> 024b8e12
     </message>
     <message>
         <source>Show information about %1</source>
