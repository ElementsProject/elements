--- conflicted
+++ resolved
@@ -99,20 +99,11 @@
     void unsubscribeFromCoreSignals();
 
 protected:
-<<<<<<< HEAD
-    void changeEvent(QEvent *e);
-    void closeEvent(QCloseEvent *event);
-    void showEvent(QShowEvent *event);
-    void dragEnterEvent(QDragEnterEvent *event);
-    bool eventFilter(QObject *object, QEvent *event);
-=======
     void changeEvent(QEvent *e) override;
     void closeEvent(QCloseEvent *event) override;
     void showEvent(QShowEvent *event) override;
     void dragEnterEvent(QDragEnterEvent *event) override;
-    void dropEvent(QDropEvent *event) override;
     bool eventFilter(QObject *object, QEvent *event) override;
->>>>>>> eb2ffbb7
 
 private:
     interfaces::Node& m_node;
