// Copyright (c) 2011-2021 The Bitcoin Core developers
// Distributed under the MIT software license, see the accompanying
// file COPYING or http://www.opensource.org/licenses/mit-license.php.

#ifndef BITCOIN_QT_WALLETVIEW_H
#define BITCOIN_QT_WALLETVIEW_H

#include <consensus/amount.h>
#include <qt/bitcoinunits.h>

#include <QStackedWidget>

class ClientModel;
class OverviewPage;
class PlatformStyle;
class ReceiveCoinsDialog;
class SendCoinsDialog;
class SendCoinsRecipient;
class TransactionView;
class WalletModel;
class AddressBookPage;

QT_BEGIN_NAMESPACE
class QModelIndex;
class QProgressDialog;
QT_END_NAMESPACE

/*
  WalletView class. This class represents the view to a single wallet.
  It was added to support multiple wallet functionality. Each wallet gets its own WalletView instance.
  It communicates with both the client and the wallet models to give the user an up-to-date view of the
  current core state.
*/
class WalletView : public QStackedWidget
{
    Q_OBJECT

public:
    explicit WalletView(WalletModel* wallet_model, const PlatformStyle* platformStyle, QWidget* parent);
    ~WalletView();

    /** Set the client model.
        The client model represents the part of the core that communicates with the P2P network, and is wallet-agnostic.
    */
    void setClientModel(ClientModel *clientModel);
    WalletModel* getWalletModel() const noexcept { return walletModel; }

    bool handlePaymentRequest(const SendCoinsRecipient& recipient);

    void showOutOfSyncWarning(bool fShow);

private:
    ClientModel *clientModel;

    //!
    //! The wallet model represents a bitcoin wallet, and offers access to
    //! the list of transactions, address book and sending functionality.
    //!
    WalletModel* const walletModel;

    OverviewPage *overviewPage;
    QWidget *transactionsPage;
    ReceiveCoinsDialog *receiveCoinsPage;
    SendCoinsDialog *sendCoinsPage;
    AddressBookPage *usedSendingAddressesPage;
    AddressBookPage *usedReceivingAddressesPage;

    TransactionView *transactionView;

    QProgressDialog* progressDialog{nullptr};
    const PlatformStyle *platformStyle;

public Q_SLOTS:
    /** Switch to overview (home) page */
    void gotoOverviewPage();
    /** Switch to history (transactions) page */
    void gotoHistoryPage();
    /** Switch to receive coins page */
    void gotoReceiveCoinsPage();
    /** Switch to send coins page */
    void gotoSendCoinsPage(QString addr = "");

    /** Show Sign/Verify Message dialog and switch to sign message tab */
    void gotoSignMessageTab(QString addr = "");
    /** Show Sign/Verify Message dialog and switch to verify message tab */
    void gotoVerifyMessageTab(QString addr = "");

    /** Show incoming transaction notification for new transactions.

        The new items are those between start and end inclusive, under the given parent item.
    */
    void processNewTransaction(const QModelIndex& parent, int start, int /*end*/);
    /** Encrypt the wallet */
    void encryptWallet();
    /** Backup the wallet */
    void backupWallet();
    /** Change encrypted wallet passphrase */
    void changePassphrase();
    /** Ask for passphrase to unlock wallet temporarily */
    void unlockWallet();

    /** Show used sending addresses */
    void usedSendingAddresses();
    /** Show used receiving addresses */
    void usedReceivingAddresses();

    /** Show progress dialog e.g. for rescan */
    void showProgress(const QString &title, int nProgress);

Q_SIGNALS:
    void setPrivacy(bool privacy);
    void transactionClicked();
    void coinsSent();
    /**  Fired when a message should be reported to the user */
    void message(const QString &title, const QString &message, unsigned int style);
    /** Encryption status of wallet changed */
    void encryptionStatusChanged();
    /** Notify that a new transaction appeared */
<<<<<<< HEAD
    void incomingTransaction(const QString& date, const QString& assetamount_str, const QString& type, const QString& address, const QString& label, const QString& walletName);
=======
    void incomingTransaction(const QString& date, BitcoinUnit unit, const CAmount& amount, const QString& type, const QString& address, const QString& label, const QString& walletName);
>>>>>>> 72477ebb
    /** Notify that the out of sync warning icon has been pressed */
    void outOfSyncWarningClicked();
};

#endif // BITCOIN_QT_WALLETVIEW_H<|MERGE_RESOLUTION|>--- conflicted
+++ resolved
@@ -116,11 +116,7 @@
     /** Encryption status of wallet changed */
     void encryptionStatusChanged();
     /** Notify that a new transaction appeared */
-<<<<<<< HEAD
     void incomingTransaction(const QString& date, const QString& assetamount_str, const QString& type, const QString& address, const QString& label, const QString& walletName);
-=======
-    void incomingTransaction(const QString& date, BitcoinUnit unit, const CAmount& amount, const QString& type, const QString& address, const QString& label, const QString& walletName);
->>>>>>> 72477ebb
     /** Notify that the out of sync warning icon has been pressed */
     void outOfSyncWarningClicked();
 };
