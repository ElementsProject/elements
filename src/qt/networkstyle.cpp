--- conflicted
+++ resolved
@@ -19,13 +19,9 @@
 } network_styles[] = {
     {"main", QAPP_APP_NAME_DEFAULT, 0, 0},
     {"test", QAPP_APP_NAME_TESTNET, 70, 30},
-<<<<<<< HEAD
     {"liquidv1", QAPP_APP_NAME_LIQUID, 0, 0},
+    {"signet", QAPP_APP_NAME_SIGNET, 35, 15},
     {"regtest", QAPP_APP_NAME_REGTEST, 160, 30}
-=======
-    {"signet", QAPP_APP_NAME_SIGNET, 35, 15},
-    {"regtest", QAPP_APP_NAME_REGTEST, 160, 30},
->>>>>>> 8c5f6811
 };
 static const unsigned network_styles_count = sizeof(network_styles)/sizeof(*network_styles);
 
