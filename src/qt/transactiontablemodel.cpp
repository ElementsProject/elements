// Copyright (c) 2011-2020 The Bitcoin Core developers
// Distributed under the MIT software license, see the accompanying
// file COPYING or http://www.opensource.org/licenses/mit-license.php.

#include <qt/transactiontablemodel.h>

#include <qt/addresstablemodel.h>
#include <qt/clientmodel.h>
#include <qt/guiconstants.h>
#include <qt/guiutil.h>
#include <qt/optionsmodel.h>
#include <qt/platformstyle.h>
#include <qt/transactiondesc.h>
#include <qt/transactionrecord.h>
#include <qt/walletmodel.h>

#include <assetsdir.h>
#include <core_io.h>
#include <interfaces/handler.h>
#include <uint256.h>
#include <util/system.h>
#include <policy/policy.h>

#include <algorithm>
#include <functional>

#include <QColor>
#include <QDateTime>
#include <QDebug>
#include <QIcon>
#include <QList>


// Amount column is right-aligned it contains numbers
static int column_alignments[] = {
        Qt::AlignLeft|Qt::AlignVCenter, /* status */
        Qt::AlignLeft|Qt::AlignVCenter, /* watchonly */
        Qt::AlignLeft|Qt::AlignVCenter, /* date */
        Qt::AlignLeft|Qt::AlignVCenter, /* type */
        Qt::AlignLeft|Qt::AlignVCenter, /* address */
        Qt::AlignRight|Qt::AlignVCenter /* amount */
    };

// Comparison operator for sort/binary search of model tx list
struct TxLessThan
{
    bool operator()(const TransactionRecord &a, const TransactionRecord &b) const
    {
        return a.hash < b.hash;
    }
    bool operator()(const TransactionRecord &a, const uint256 &b) const
    {
        return a.hash < b;
    }
    bool operator()(const uint256 &a, const TransactionRecord &b) const
    {
        return a < b.hash;
    }
};

// queue notifications to show a non freezing progress dialog e.g. for rescan
struct TransactionNotification
{
public:
    TransactionNotification() {}
    TransactionNotification(uint256 _hash, ChangeType _status, bool _showTransaction):
        hash(_hash), status(_status), showTransaction(_showTransaction) {}

    void invoke(QObject *ttm)
    {
        QString strHash = QString::fromStdString(hash.GetHex());
        qDebug() << "NotifyTransactionChanged: " + strHash + " status= " + QString::number(status);
        bool invoked = QMetaObject::invokeMethod(ttm, "updateTransaction", Qt::QueuedConnection,
                                  Q_ARG(QString, strHash),
                                  Q_ARG(int, status),
                                  Q_ARG(bool, showTransaction));
        assert(invoked);
    }
private:
    uint256 hash;
    ChangeType status;
    bool showTransaction;
};

// Private implementation
class TransactionTablePriv
{
public:
    explicit TransactionTablePriv(TransactionTableModel *_parent) :
        parent(_parent)
    {
    }

    TransactionTableModel *parent;

    /* Local cache of wallet.
     * As it is in the same order as the CWallet, by definition
     * this is sorted by sha256.
     */
    QList<TransactionRecord> cachedWallet;

    bool fQueueNotifications = false;
    std::vector< TransactionNotification > vQueueNotifications;

    void NotifyTransactionChanged(const uint256 &hash, ChangeType status);
    void ShowProgress(const std::string &title, int nProgress);

    /* Query entire wallet anew from core.
     */
    void refreshWallet(interfaces::Wallet& wallet)
    {
        qDebug() << "TransactionTablePriv::refreshWallet";
        cachedWallet.clear();
        {
            for (const auto& wtx : wallet.getWalletTxs()) {
                if (TransactionRecord::showTransaction()) {
                    cachedWallet.append(TransactionRecord::decomposeTransaction(wtx));
                }
            }
        }
    }

    /* Update our model of the wallet incrementally, to synchronize our model of the wallet
       with that of the core.

       Call with transaction that was added, removed or changed.
     */
    void updateWallet(interfaces::Wallet& wallet, const uint256 &hash, int status, bool showTransaction)
    {
        qDebug() << "TransactionTablePriv::updateWallet: " + QString::fromStdString(hash.ToString()) + " " + QString::number(status);

        // Find bounds of this transaction in model
        QList<TransactionRecord>::iterator lower = std::lower_bound(
            cachedWallet.begin(), cachedWallet.end(), hash, TxLessThan());
        QList<TransactionRecord>::iterator upper = std::upper_bound(
            cachedWallet.begin(), cachedWallet.end(), hash, TxLessThan());
        int lowerIndex = (lower - cachedWallet.begin());
        int upperIndex = (upper - cachedWallet.begin());
        bool inModel = (lower != upper);

        if(status == CT_UPDATED)
        {
            if(showTransaction && !inModel)
                status = CT_NEW; /* Not in model, but want to show, treat as new */
            if(!showTransaction && inModel)
                status = CT_DELETED; /* In model, but want to hide, treat as deleted */
        }

        qDebug() << "    inModel=" + QString::number(inModel) +
                    " Index=" + QString::number(lowerIndex) + "-" + QString::number(upperIndex) +
                    " showTransaction=" + QString::number(showTransaction) + " derivedStatus=" + QString::number(status);

        switch(status)
        {
        case CT_NEW:
            if(inModel)
            {
                qWarning() << "TransactionTablePriv::updateWallet: Warning: Got CT_NEW, but transaction is already in model";
                break;
            }
            if(showTransaction)
            {
                // Find transaction in wallet
                interfaces::WalletTx wtx = wallet.getWalletTx(hash);
                if(!wtx.tx)
                {
                    qWarning() << "TransactionTablePriv::updateWallet: Warning: Got CT_NEW, but transaction is not in wallet";
                    break;
                }
                // Added -- insert at the right position
                QList<TransactionRecord> toInsert =
                        TransactionRecord::decomposeTransaction(wtx);
                if(!toInsert.isEmpty()) /* only if something to insert */
                {
                    parent->beginInsertRows(QModelIndex(), lowerIndex, lowerIndex+toInsert.size()-1);
                    int insert_idx = lowerIndex;
                    for (const TransactionRecord &rec : toInsert)
                    {
                        cachedWallet.insert(insert_idx, rec);
                        insert_idx += 1;
                    }
                    parent->endInsertRows();
                }
            }
            break;
        case CT_DELETED:
            if(!inModel)
            {
                qWarning() << "TransactionTablePriv::updateWallet: Warning: Got CT_DELETED, but transaction is not in model";
                break;
            }
            // Removed -- remove entire transaction from table
            parent->beginRemoveRows(QModelIndex(), lowerIndex, upperIndex-1);
            cachedWallet.erase(lower, upper);
            parent->endRemoveRows();
            break;
        case CT_UPDATED:
            // Miscellaneous updates -- nothing to do, status update will take care of this, and is only computed for
            // visible transactions.
            for (int i = lowerIndex; i < upperIndex; i++) {
                TransactionRecord *rec = &cachedWallet[i];
                rec->status.needsUpdate = true;
            }
            break;
        }
    }

    int size()
    {
        return cachedWallet.size();
    }

    TransactionRecord* index(interfaces::Wallet& wallet, const uint256& cur_block_hash, const int idx)
    {
        if (idx >= 0 && idx < cachedWallet.size()) {
            TransactionRecord *rec = &cachedWallet[idx];

            // If a status update is needed (blocks came in since last check),
            // try to update the status of this transaction from the wallet.
            // Otherwise, simply re-use the cached status.
            interfaces::WalletTxStatus wtx;
            int numBlocks;
            int64_t block_time;
            if (!cur_block_hash.IsNull() && rec->statusUpdateNeeded(cur_block_hash) && wallet.tryGetTxStatus(rec->hash, wtx, numBlocks, block_time)) {
                rec->updateStatus(wtx, cur_block_hash, numBlocks, block_time);
            }
            return rec;
        }
        return nullptr;
    }

    QString describe(interfaces::Node& node, interfaces::Wallet& wallet, TransactionRecord *rec, int unit)
    {
        return TransactionDesc::toHTML(node, wallet, rec, unit);
    }

    QString getTxHex(interfaces::Wallet& wallet, TransactionRecord *rec)
    {
        auto tx = wallet.getTx(rec->hash);
        if (tx) {
            std::string strHex = EncodeHexTx(*tx);
            return QString::fromStdString(strHex);
        }
        return QString();
    }
};

TransactionTableModel::TransactionTableModel(const PlatformStyle *_platformStyle, WalletModel *parent):
        QAbstractTableModel(parent),
        walletModel(parent),
        priv(new TransactionTablePriv(this)),
        fProcessingQueuedTransactions(false),
        platformStyle(_platformStyle)
{
    columns << QString() << QString() << tr("Date") << tr("Type") << tr("Label") << tr("Amount");
    priv->refreshWallet(walletModel->wallet());

    connect(walletModel->getOptionsModel(), &OptionsModel::displayUnitChanged, this, &TransactionTableModel::updateDisplayUnit);

    subscribeToCoreSignals();
}

TransactionTableModel::~TransactionTableModel()
{
    unsubscribeFromCoreSignals();
    delete priv;
}


void TransactionTableModel::updateTransaction(const QString &hash, int status, bool showTransaction)
{
    uint256 updated;
    updated.SetHex(hash.toStdString());

    priv->updateWallet(walletModel->wallet(), updated, status, showTransaction);
}

void TransactionTableModel::updateConfirmations()
{
    // Blocks came in since last poll.
    // Invalidate status (number of confirmations) and (possibly) description
    //  for all rows. Qt is smart enough to only actually request the data for the
    //  visible rows.
    Q_EMIT dataChanged(index(0, Status), index(priv->size()-1, Status));
    Q_EMIT dataChanged(index(0, ToAddress), index(priv->size()-1, ToAddress));
}

int TransactionTableModel::rowCount(const QModelIndex &parent) const
{
    if (parent.isValid()) {
        return 0;
    }
    return priv->size();
}

int TransactionTableModel::columnCount(const QModelIndex &parent) const
{
    if (parent.isValid()) {
        return 0;
    }
    return columns.length();
}

QString TransactionTableModel::formatTxStatus(const TransactionRecord *wtx) const
{
    QString status;

    switch(wtx->status.status)
    {
    case TransactionStatus::OpenUntilBlock:
        status = tr("Open for %n more block(s)","",wtx->status.open_for);
        break;
    case TransactionStatus::OpenUntilDate:
        status = tr("Open until %1").arg(GUIUtil::dateTimeStr(wtx->status.open_for));
        break;
    case TransactionStatus::Unconfirmed:
        status = tr("Unconfirmed");
        break;
    case TransactionStatus::Abandoned:
        status = tr("Abandoned");
        break;
    case TransactionStatus::Confirming:
        status = tr("Confirming (%1 of %2 recommended confirmations)").arg(wtx->status.depth).arg(TransactionRecord::RecommendedNumConfirmations);
        break;
    case TransactionStatus::Confirmed:
        status = tr("Confirmed (%1 confirmations)").arg(wtx->status.depth);
        break;
    case TransactionStatus::Conflicted:
        status = tr("Conflicted");
        break;
    case TransactionStatus::Immature:
        status = tr("Immature (%1 confirmations, will be available after %2)").arg(wtx->status.depth).arg(wtx->status.depth + wtx->status.matures_in);
        break;
    case TransactionStatus::NotAccepted:
        status = tr("Generated but not accepted");
        break;
    }

    return status;
}

QString TransactionTableModel::formatTxDate(const TransactionRecord *wtx) const
{
    if(wtx->time)
    {
        return GUIUtil::dateTimeStr(wtx->time);
    }
    return QString();
}

/* Look up address in address book, if found return label (address)
   otherwise just return (address)
 */
QString TransactionTableModel::lookupAddress(const std::string &address, bool tooltip) const
{
    QString label = walletModel->getAddressTableModel()->labelForAddress(QString::fromStdString(address));
    QString description;
    if(!label.isEmpty())
    {
        description += label;
    }
    if(label.isEmpty() || tooltip)
    {
        description += QString(" (") + QString::fromStdString(address) + QString(")");
    }
    return description;
}

QString TransactionTableModel::formatTxType(const TransactionRecord *wtx) const
{
    switch(wtx->type)
    {
    case TransactionRecord::RecvWithAddress:
        return tr("Received with");
    case TransactionRecord::RecvFromOther:
        return tr("Received from");
    case TransactionRecord::SendToAddress:
    case TransactionRecord::SendToOther:
        return tr("Sent to");
    case TransactionRecord::SendToSelf:
        return tr("Payment to yourself");
    case TransactionRecord::Generated:
        return tr("Mined");
    case TransactionRecord::Fee:
        return tr("Fee");
    case TransactionRecord::IssuedAsset:
        return tr("Issuance");
    default:
        return QString();
    }
}

QVariant TransactionTableModel::txAddressDecoration(const TransactionRecord *wtx) const
{
    switch(wtx->type)
    {
    case TransactionRecord::Generated:
    case TransactionRecord::IssuedAsset:
        return QIcon(":/icons/tx_mined");
    case TransactionRecord::RecvWithAddress:
    case TransactionRecord::RecvFromOther:
        return QIcon(":/icons/tx_input");
    case TransactionRecord::SendToAddress:
    case TransactionRecord::SendToOther:
    case TransactionRecord::Fee:
        return QIcon(":/icons/tx_output");
    default:
        return QIcon(":/icons/tx_inout");
    }
}

QString TransactionTableModel::formatTxToAddress(const TransactionRecord *wtx, bool tooltip) const
{
    QString watchAddress;
    if (tooltip) {
        // Mark transactions involving watch-only addresses by adding " (watch-only)"
        watchAddress = wtx->involvesWatchAddress ? QString(" (") + tr("watch-only") + QString(")") : "";
    }

    switch(wtx->type)
    {
    case TransactionRecord::RecvFromOther:
        return QString::fromStdString(wtx->address) + watchAddress;
    case TransactionRecord::RecvWithAddress:
    case TransactionRecord::SendToAddress:
    case TransactionRecord::Generated:
    case TransactionRecord::IssuedAsset:
        return lookupAddress(wtx->address, tooltip) + watchAddress;
    case TransactionRecord::SendToOther:
        return QString::fromStdString(wtx->address) + watchAddress;
    case TransactionRecord::SendToSelf:
        return lookupAddress(wtx->address, tooltip) + watchAddress;
    default:
        return tr("(n/a)") + watchAddress;
    }
}

QVariant TransactionTableModel::addressColor(const TransactionRecord *wtx) const
{
    // Show addresses without label in a less visible color
    switch(wtx->type)
    {
    case TransactionRecord::RecvWithAddress:
    case TransactionRecord::SendToAddress:
    case TransactionRecord::Generated:
    case TransactionRecord::IssuedAsset:
        {
        QString label = walletModel->getAddressTableModel()->labelForAddress(QString::fromStdString(wtx->address));
        if(label.isEmpty())
            return COLOR_BAREADDRESS;
        } break;
    case TransactionRecord::SendToSelf:
        return COLOR_BAREADDRESS;
    default:
        break;
    }
    return QVariant();
}

QString TransactionTableModel::formatTxAmount(const TransactionRecord *wtx, bool showUnconfirmed, BitcoinUnits::SeparatorStyle separators) const
{
    QString str = GUIUtil::formatAssetAmount(wtx->asset, wtx->amount, walletModel->getOptionsModel()->getDisplayUnit(), separators);
    if(showUnconfirmed)
    {
        if(!wtx->status.countsForBalance)
        {
            str = QString("[") + str + QString("]");
        }
    }
    return QString(str);
}

QVariant TransactionTableModel::txStatusDecoration(const TransactionRecord *wtx) const
{
    switch(wtx->status.status)
    {
    case TransactionStatus::OpenUntilBlock:
    case TransactionStatus::OpenUntilDate:
        return COLOR_TX_STATUS_OPENUNTILDATE;
    case TransactionStatus::Unconfirmed:
        return QIcon(":/icons/transaction_0");
    case TransactionStatus::Abandoned:
        return QIcon(":/icons/transaction_abandoned");
    case TransactionStatus::Confirming:
        switch(wtx->status.depth)
        {
        case 1: return QIcon(":/icons/transaction_1");
        case 2: return QIcon(":/icons/transaction_2");
        case 3: return QIcon(":/icons/transaction_3");
        case 4: return QIcon(":/icons/transaction_4");
        default: return QIcon(":/icons/transaction_5");
        };
    case TransactionStatus::Confirmed:
        return QIcon(":/icons/transaction_confirmed");
    case TransactionStatus::Conflicted:
        return QIcon(":/icons/transaction_conflicted");
    case TransactionStatus::Immature: {
        int total = wtx->status.depth + wtx->status.matures_in;
        int part = (wtx->status.depth * 4 / total) + 1;
        return QIcon(QString(":/icons/transaction_%1").arg(part));
        }
    case TransactionStatus::NotAccepted:
        return QIcon(":/icons/transaction_0");
    default:
        return COLOR_BLACK;
    }
}

QVariant TransactionTableModel::txWatchonlyDecoration(const TransactionRecord *wtx) const
{
    if (wtx->involvesWatchAddress)
        return QIcon(":/icons/eye");
    else
        return QVariant();
}

QString TransactionTableModel::formatTooltip(const TransactionRecord *rec) const
{
    QString tooltip = formatTxStatus(rec) + QString("\n") + formatTxType(rec);
    if(rec->type==TransactionRecord::RecvFromOther || rec->type==TransactionRecord::SendToOther ||
       rec->type==TransactionRecord::SendToAddress || rec->type==TransactionRecord::RecvWithAddress)
    {
        tooltip += QString(" ") + formatTxToAddress(rec, true);
    }
    return tooltip;
}

QVariant TransactionTableModel::data(const QModelIndex &index, int role) const
{
    if(!index.isValid())
        return QVariant();
    TransactionRecord *rec = static_cast<TransactionRecord*>(index.internalPointer());

    const auto column = static_cast<ColumnIndex>(index.column());
    switch (role) {
    case RawDecorationRole:
        switch (column) {
        case Status:
            return txStatusDecoration(rec);
        case Watchonly:
            return txWatchonlyDecoration(rec);
        case Date: return {};
        case Type: return {};
        case ToAddress:
            return txAddressDecoration(rec);
        case Amount: return {};
        } // no default case, so the compiler can warn about missing cases
        assert(false);
    case Qt::DecorationRole:
    {
        QIcon icon = qvariant_cast<QIcon>(index.data(RawDecorationRole));
        return platformStyle->TextColorIcon(icon);
    }
    case Qt::DisplayRole:
        switch (column) {
        case Status: return {};
        case Watchonly: return {};
        case Date:
            return formatTxDate(rec);
        case Type:
            return formatTxType(rec);
        case ToAddress:
            return formatTxToAddress(rec, false);
        case Amount:
            return formatTxAmount(rec, true, BitcoinUnits::SeparatorStyle::ALWAYS);
        } // no default case, so the compiler can warn about missing cases
        assert(false);
    case Qt::EditRole:
        // Edit role is used for sorting, so return the unformatted values
        switch (column) {
        case Status:
            return QString::fromStdString(rec->status.sortKey);
        case Date:
            return QString::fromStdString(strprintf("%020-%s", rec->time, rec->status.sortKey));
        case Type:
            return formatTxType(rec);
        case Watchonly:
            return (rec->involvesWatchAddress ? 1 : 0);
        case ToAddress:
            return formatTxToAddress(rec, true);
        case Amount:
<<<<<<< HEAD
            return qint64(rec->amount);
        }
        break;
=======
            return qint64(rec->credit + rec->debit);
        } // no default case, so the compiler can warn about missing cases
        assert(false);
>>>>>>> 8c215621
    case Qt::ToolTipRole:
        return formatTooltip(rec);
    case Qt::TextAlignmentRole:
        return column_alignments[index.column()];
    case Qt::ForegroundRole:
        // Use the "danger" color for abandoned transactions
        if(rec->status.status == TransactionStatus::Abandoned)
        {
            return COLOR_TX_STATUS_DANGER;
        }
        // Non-confirmed (but not immature) as transactions are grey
        if(!rec->status.countsForBalance && rec->status.status != TransactionStatus::Immature)
        {
            return COLOR_UNCONFIRMED;
        }
        if (index.column() == Amount && rec->amount < 0)
        {
            return COLOR_NEGATIVE;
        }
        if(index.column() == ToAddress)
        {
            return addressColor(rec);
        }
        break;
    case TypeRole:
        return rec->type;
    case DateRole:
        return QDateTime::fromTime_t(static_cast<uint>(rec->time));
    case WatchonlyRole:
        return rec->involvesWatchAddress;
    case WatchonlyDecorationRole:
        return txWatchonlyDecoration(rec);
    case LongDescriptionRole:
        return priv->describe(walletModel->node(), walletModel->wallet(), rec, walletModel->getOptionsModel()->getDisplayUnit());
    case AddressRole:
        return QString::fromStdString(rec->address);
    case LabelRole:
        return walletModel->getAddressTableModel()->labelForAddress(QString::fromStdString(rec->address));
    case AmountRole:
        return qint64(rec->amount);
    case TxHashRole:
        return rec->getTxHash();
    case TxHexRole:
        return priv->getTxHex(walletModel->wallet(), rec);
    case TxPlainTextRole:
        {
            QString details;
            QDateTime date = QDateTime::fromTime_t(static_cast<uint>(rec->time));
            QString txLabel = walletModel->getAddressTableModel()->labelForAddress(QString::fromStdString(rec->address));

            details.append(date.toString("M/d/yy HH:mm"));
            details.append(" ");
            details.append(formatTxStatus(rec));
            details.append(". ");
            if(!formatTxType(rec).isEmpty()) {
                details.append(formatTxType(rec));
                details.append(" ");
            }
            if(!rec->address.empty()) {
                if(txLabel.isEmpty())
                    details.append(tr("(no label)") + " ");
                else {
                    details.append("(");
                    details.append(txLabel);
                    details.append(") ");
                }
                details.append(QString::fromStdString(rec->address));
                details.append(" ");
            }
            details.append(formatTxAmount(rec, false, BitcoinUnits::SeparatorStyle::NEVER));
            return details;
        }
    case ConfirmedRole:
        return rec->status.status == TransactionStatus::Status::Confirming || rec->status.status == TransactionStatus::Status::Confirmed;
    case FormattedAmountRole:
        // Used for copy/export, so don't include separators
        return formatTxAmount(rec, false, BitcoinUnits::SeparatorStyle::NEVER);
    case StatusRole:
        return rec->status.status;
    }
    return QVariant();
}

QVariant TransactionTableModel::headerData(int section, Qt::Orientation orientation, int role) const
{
    if(orientation == Qt::Horizontal)
    {
        if(role == Qt::DisplayRole)
        {
            return columns[section];
        }
        else if (role == Qt::TextAlignmentRole)
        {
            return column_alignments[section];
        } else if (role == Qt::ToolTipRole)
        {
            switch(section)
            {
            case Status:
                return tr("Transaction status. Hover over this field to show number of confirmations.");
            case Date:
                return tr("Date and time that the transaction was received.");
            case Type:
                return tr("Type of transaction.");
            case Watchonly:
                return tr("Whether or not a watch-only address is involved in this transaction.");
            case ToAddress:
                return tr("User-defined intent/purpose of the transaction.");
            case Amount:
                return tr("Amount removed from or added to balance.");
            }
        }
    }
    return QVariant();
}

QModelIndex TransactionTableModel::index(int row, int column, const QModelIndex &parent) const
{
    Q_UNUSED(parent);
    TransactionRecord* data = priv->index(walletModel->wallet(), walletModel->getLastBlockProcessed(), row);
    if(data)
    {
        return createIndex(row, column, data);
    }
    return QModelIndex();
}

void TransactionTableModel::updateDisplayUnit()
{
    // emit dataChanged to update Amount column with the current unit
    Q_EMIT dataChanged(index(0, Amount), index(priv->size()-1, Amount));
}

void TransactionTablePriv::NotifyTransactionChanged(const uint256 &hash, ChangeType status)
{
    // Find transaction in wallet
    // Determine whether to show transaction or not (determine this here so that no relocking is needed in GUI thread)
    bool showTransaction = TransactionRecord::showTransaction();

    TransactionNotification notification(hash, status, showTransaction);

    if (fQueueNotifications)
    {
        vQueueNotifications.push_back(notification);
        return;
    }
    notification.invoke(parent);
}

void TransactionTablePriv::ShowProgress(const std::string &title, int nProgress)
{
    if (nProgress == 0)
        fQueueNotifications = true;

    if (nProgress == 100)
    {
        fQueueNotifications = false;
        if (vQueueNotifications.size() > 10) { // prevent balloon spam, show maximum 10 balloons
            bool invoked = QMetaObject::invokeMethod(parent, "setProcessingQueuedTransactions", Qt::QueuedConnection, Q_ARG(bool, true));
            assert(invoked);
        }
        for (unsigned int i = 0; i < vQueueNotifications.size(); ++i)
        {
            if (vQueueNotifications.size() - i <= 10) {
                bool invoked = QMetaObject::invokeMethod(parent, "setProcessingQueuedTransactions", Qt::QueuedConnection, Q_ARG(bool, false));
                assert(invoked);
            }

            vQueueNotifications[i].invoke(parent);
        }
        vQueueNotifications.clear();
    }
}

void TransactionTableModel::subscribeToCoreSignals()
{
    // Connect signals to wallet
    m_handler_transaction_changed = walletModel->wallet().handleTransactionChanged(std::bind(&TransactionTablePriv::NotifyTransactionChanged, priv, std::placeholders::_1, std::placeholders::_2));
    m_handler_show_progress = walletModel->wallet().handleShowProgress(std::bind(&TransactionTablePriv::ShowProgress, priv, std::placeholders::_1, std::placeholders::_2));
}

void TransactionTableModel::unsubscribeFromCoreSignals()
{
    // Disconnect signals from wallet
    m_handler_transaction_changed->disconnect();
    m_handler_show_progress->disconnect();
}<|MERGE_RESOLUTION|>--- conflicted
+++ resolved
@@ -579,15 +579,9 @@
         case ToAddress:
             return formatTxToAddress(rec, true);
         case Amount:
-<<<<<<< HEAD
             return qint64(rec->amount);
-        }
-        break;
-=======
-            return qint64(rec->credit + rec->debit);
         } // no default case, so the compiler can warn about missing cases
         assert(false);
->>>>>>> 8c215621
     case Qt::ToolTipRole:
         return formatTooltip(rec);
     case Qt::TextAlignmentRole:
