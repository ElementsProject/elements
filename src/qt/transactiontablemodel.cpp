--- conflicted
+++ resolved
@@ -256,13 +256,9 @@
         fProcessingQueuedTransactions(false),
         platformStyle(_platformStyle)
 {
-<<<<<<< HEAD
+    subscribeToCoreSignals();
+
     columns << QString() << QString() << tr("Date") << tr("Type") << tr("Label") << tr("Amount");
-=======
-    subscribeToCoreSignals();
-
-    columns << QString() << QString() << tr("Date") << tr("Type") << tr("Label") << BitcoinUnits::getAmountColumnTitle(walletModel->getOptionsModel()->getDisplayUnit());
->>>>>>> 3ec033ed
     priv->refreshWallet(walletModel->wallet());
 
     connect(walletModel->getOptionsModel(), &OptionsModel::displayUnitChanged, this, &TransactionTableModel::updateDisplayUnit);
