# Copyright (c) 2013-2016 The Bitcoin Core developers
# Distributed under the MIT software license, see the accompanying
# file COPYING or http://www.opensource.org/licenses/mit-license.php.

# Pattern rule to print variables, e.g. make print-top_srcdir
print-%:
	@echo '$*'='$($*)'

DIST_SUBDIRS = secp256k1 univalue

AM_LDFLAGS = $(LIBTOOL_LDFLAGS) $(HARDENED_LDFLAGS) $(GPROF_LDFLAGS) $(SANITIZER_LDFLAGS)
AM_CXXFLAGS = $(DEBUG_CXXFLAGS) $(HARDENED_CXXFLAGS) $(WARN_CXXFLAGS) $(NOWARN_CXXFLAGS) $(ERROR_CXXFLAGS) $(GPROF_CXXFLAGS) $(SANITIZER_CXXFLAGS)
AM_CPPFLAGS = $(DEBUG_CPPFLAGS) $(HARDENED_CPPFLAGS)
AM_LIBTOOLFLAGS = --preserve-dup-deps
PTHREAD_FLAGS = $(PTHREAD_CFLAGS) $(PTHREAD_LIBS)
EXTRA_LIBRARIES =

if EMBEDDED_UNIVALUE
LIBUNIVALUE = univalue/libunivalue.la

$(LIBUNIVALUE): $(wildcard univalue/lib/*) $(wildcard univalue/include/*)
	$(AM_V_at)$(MAKE) $(AM_MAKEFLAGS) -C $(@D) $(@F)
else
LIBUNIVALUE = $(UNIVALUE_LIBS)
endif

BITCOIN_INCLUDES=-I$(builddir) -I$(srcdir)/secp256k1/include $(BDB_CPPFLAGS) $(BOOST_CPPFLAGS) $(LEVELDB_CPPFLAGS)

BITCOIN_INCLUDES += $(UNIVALUE_CFLAGS)

LIBBITCOIN_SERVER=libbitcoin_server.a
LIBBITCOIN_COMMON=libbitcoin_common.a
LIBBITCOIN_CONSENSUS=libelements_consensus.a
LIBBITCOIN_CLI=libbitcoin_cli.a
LIBBITCOIN_UTIL=libbitcoin_util.a
LIBBITCOIN_CRYPTO_BASE=crypto/libbitcoin_crypto_base.a
LIBBITCOINQT=qt/libbitcoinqt.a
LIBSECP256K1=secp256k1/libsecp256k1.la

if ENABLE_ZMQ
LIBBITCOIN_ZMQ=libbitcoin_zmq.a
endif
if BUILD_BITCOIN_LIBS
LIBBITCOINCONSENSUS=libelementsconsensus.la
endif
if ENABLE_WALLET
LIBBITCOIN_WALLET=libbitcoin_wallet.a
LIBBITCOIN_WALLET_TOOL=libbitcoin_wallet_tool.a
endif

LIBBITCOIN_CRYPTO= $(LIBBITCOIN_CRYPTO_BASE)
if ENABLE_SSE41
LIBBITCOIN_CRYPTO_SSE41 = crypto/libbitcoin_crypto_sse41.a
LIBBITCOIN_CRYPTO += $(LIBBITCOIN_CRYPTO_SSE41)
endif
if ENABLE_AVX2
LIBBITCOIN_CRYPTO_AVX2 = crypto/libbitcoin_crypto_avx2.a
LIBBITCOIN_CRYPTO += $(LIBBITCOIN_CRYPTO_AVX2)
endif
if ENABLE_SHANI
LIBBITCOIN_CRYPTO_SHANI = crypto/libbitcoin_crypto_shani.a
LIBBITCOIN_CRYPTO += $(LIBBITCOIN_CRYPTO_SHANI)
endif

$(LIBSECP256K1): $(wildcard secp256k1/src/*.h) $(wildcard secp256k1/src/*.c) $(wildcard secp256k1/include/*)
	$(AM_V_at)$(MAKE) $(AM_MAKEFLAGS) -C $(@D) $(@F)

# Make is not made aware of per-object dependencies to avoid limiting building parallelization
# But to build the less dependent modules first, we manually select their order here:
EXTRA_LIBRARIES += \
  $(LIBBITCOIN_CRYPTO) \
  $(LIBBITCOIN_UTIL) \
  $(LIBBITCOIN_COMMON) \
  $(LIBBITCOIN_CONSENSUS) \
  $(LIBBITCOIN_SERVER) \
  $(LIBBITCOIN_CLI) \
  $(LIBBITCOIN_WALLET) \
  $(LIBBITCOIN_WALLET_TOOL) \
  $(LIBBITCOIN_ZMQ)

lib_LTLIBRARIES = $(LIBBITCOINCONSENSUS)

bin_PROGRAMS =
noinst_PROGRAMS =
TESTS =
BENCHMARKS =

if BUILD_BITCOIND
  bin_PROGRAMS += elementsd
endif

if BUILD_BITCOIN_NODE
  bin_PROGRAMS += elements-node
endif

if BUILD_BITCOIN_CLI
  bin_PROGRAMS += elements-cli
endif

if BUILD_BITCOIN_TX
  bin_PROGRAMS += elements-tx
endif

if ENABLE_WALLET
if BUILD_BITCOIN_WALLET
  bin_PROGRAMS += elements-wallet
endif
endif

if BUILD_BITCOIN_UTIL
  bin_PROGRAMS += bitcoin-util
endif

.PHONY: FORCE check-symbols check-security
# bitcoin core #
BITCOIN_CORE_H = \
  addrdb.h \
  addrman.h \
  asset.h \
  assetsdir.h \
  attributes.h \
  banman.h \
  base58.h \
  bech32.h \
  blech32.h \
  blind.h \
  blockencodings.h \
  blockfilter.h \
  block_proof.h \
  bloom.h \
  chain.h \
  chainparams.h \
  chainparamsbase.h \
  chainparamsseeds.h \
  checkqueue.h \
  clientversion.h \
  coins.h \
  compat.h \
  compat/assumptions.h \
  compat/byteswap.h \
  compat/cpuid.h \
  compat/endian.h \
  compat/sanity.h \
  compressor.h \
  confidential_validation.h \
  consensus/consensus.h \
  consensus/tx_check.h \
  consensus/tx_verify.h \
  core_io.h \
  core_memusage.h \
  cuckoocache.h \
  dbwrapper.h \
  dynafed.h \
  external_signer.h \
  flatfile.h \
  fs.h \
  httprpc.h \
  httpserver.h \
  i2p.h \
  index/base.h \
  index/blockfilterindex.h \
  index/disktxpos.h \
  index/txindex.h \
  indirectmap.h \
  init.h \
  init/common.h \
  interfaces/chain.h \
  interfaces/handler.h \
  interfaces/node.h \
  interfaces/wallet.h \
  issuance.h \
  key.h \
  key_io.h \
  logging.h \
  logging/timer.h \
  mainchainrpc.h \
  mapport.h \
  memusage.h \
  merkleblock.h \
  miner.h \
  net.h \
  net_permissions.h \
  net_processing.h \
  net_types.h \
  netaddress.h \
  netbase.h \
  netmessagemaker.h \
  node/blockstorage.h \
  node/coin.h \
  node/coinstats.h \
  node/context.h \
  node/psbt.h \
  node/transaction.h \
  node/ui_interface.h \
  node/utxo_snapshot.h \
  noui.h \
  outputtype.h \
  pegins.h \
  policy/feerate.h \
  policy/fees.h \
  policy/policy.h \
  policy/rbf.h \
  policy/settings.h \
  pow.h \
  primitives/pak.h \
  protocol.h \
  psbt.h \
  random.h \
  randomenv.h \
  reverse_iterator.h \
  rpc/blockchain.h \
  rpc/client.h \
  rpc/mining.h \
  rpc/net.h \
  rpc/protocol.h \
  rpc/rawtransaction_util.h \
  rpc/register.h \
  rpc/request.h \
  rpc/server.h \
  rpc/util.h \
  scheduler.h \
  script/descriptor.h \
  script/generic.hpp \
  script/keyorigin.h \
  script/pegins.h \
  script/sigcache.h \
  script/sign.h \
  script/signingprovider.h \
  script/standard.h \
  shutdown.h \
  signet.h \
  streams.h \
  support/allocators/secure.h \
  support/allocators/zeroafterfree.h \
  support/cleanse.h \
  support/events.h \
  support/lockedpool.h \
  sync.h \
  threadinterrupt.h \
  threadsafety.h \
  timedata.h \
  torcontrol.h \
  txdb.h \
  txmempool.h \
  txorphanage.h \
  txrequest.h \
  undo.h \
  util/asmap.h \
  util/bip32.h \
  util/bytevectorhash.h \
  util/check.h \
  util/epochguard.h \
  util/error.h \
  util/fees.h \
  util/getuniquepath.h \
  util/golombrice.h \
  util/hasher.h \
  util/macros.h \
  util/message.h \
  util/moneystr.h \
  util/rbf.h \
  util/readwritefile.h \
  util/settings.h \
  util/sock.h \
  util/spanparsing.h \
  util/string.h \
  util/system.h \
  util/threadnames.h \
  util/time.h \
  util/tokenpipe.h \
  util/trace.h \
  util/translation.h \
  util/ui_change_type.h \
  util/url.h \
  util/vector.h \
  validation.h \
  validationinterface.h \
  versionbits.h \
  versionbitsinfo.h \
  wallet/bdb.h \
  wallet/coincontrol.h \
  wallet/coinselection.h \
  wallet/context.h \
  wallet/crypter.h \
  wallet/db.h \
  wallet/dump.h \
  wallet/external_signer_scriptpubkeyman.h \
  wallet/feebumper.h \
  wallet/fees.h \
  wallet/ismine.h \
  wallet/load.h \
  wallet/rpcwallet.h \
  wallet/salvage.h \
  wallet/scriptpubkeyman.h \
  wallet/sqlite.h \
  wallet/wallet.h \
  wallet/walletdb.h \
  wallet/wallettool.h \
  wallet/walletutil.h \
  walletinitinterface.h \
  warnings.h \
  zmq/zmqabstractnotifier.h \
  zmq/zmqnotificationinterface.h \
  zmq/zmqpublishnotifier.h \
  zmq/zmqrpc.h \
  zmq/zmqutil.h


obj/build.h: FORCE
	@$(MKDIR_P) $(builddir)/obj
	@$(top_srcdir)/share/genbuild.sh "$(abs_top_builddir)/src/obj/build.h" \
	  "$(abs_top_srcdir)"
libbitcoin_util_a-clientversion.$(OBJEXT): obj/build.h

# server: shared between bitcoind and bitcoin-qt
# Contains code accessing mempool and chain state that is meant to be separated
# from wallet and gui code (see node/README.md). Shared code should go in
# libbitcoin_common or libbitcoin_util libraries, instead.
libbitcoin_server_a_CPPFLAGS = $(AM_CPPFLAGS) $(BITCOIN_INCLUDES) $(MINIUPNPC_CPPFLAGS) $(NATPMP_CPPFLAGS) $(EVENT_CFLAGS) $(EVENT_PTHREADS_CFLAGS)
libbitcoin_server_a_CXXFLAGS = $(AM_CXXFLAGS) $(PIE_FLAGS)
libbitcoin_server_a_SOURCES = \
  addrdb.cpp \
  addrman.cpp \
  assetsdir.cpp \
  banman.cpp \
  blockencodings.cpp \
  blockfilter.cpp \
  block_proof.cpp \
  chain.cpp \
  confidential_validation.cpp \
  consensus/tx_verify.cpp \
  dynafed.cpp \
  dbwrapper.cpp \
  flatfile.cpp \
  httprpc.cpp \
  httpserver.cpp \
  i2p.cpp \
  index/base.cpp \
  index/blockfilterindex.cpp \
  index/txindex.cpp \
  init.cpp \
  mainchainrpc.cpp \
  mapport.cpp \
  miner.cpp \
  net.cpp \
  net_processing.cpp \
  node/blockstorage.cpp \
  node/coin.cpp \
  node/coinstats.cpp \
  node/context.cpp \
  node/interfaces.cpp \
  node/psbt.cpp \
  node/transaction.cpp \
  node/ui_interface.cpp \
  noui.cpp \
  pegins.cpp \
  policy/fees.cpp \
  policy/rbf.cpp \
  policy/settings.cpp \
  pow.cpp \
  primitives/pak.cpp \
  rest.cpp \
  rpc/blockchain.cpp \
  rpc/mining.cpp \
  rpc/misc.cpp \
  rpc/net.cpp \
  rpc/rawtransaction.cpp \
  rpc/server.cpp \
  script/sigcache.cpp \
  shutdown.cpp \
  signet.cpp \
  timedata.cpp \
  torcontrol.cpp \
  txdb.cpp \
  txmempool.cpp \
  txorphanage.cpp \
  txrequest.cpp \
  validation.cpp \
  validationinterface.cpp \
  versionbits.cpp \
  $(BITCOIN_CORE_H)

if ENABLE_WALLET
libbitcoin_server_a_SOURCES += wallet/init.cpp
endif
if !ENABLE_WALLET
libbitcoin_server_a_SOURCES += dummywallet.cpp
endif

if ENABLE_ZMQ
libbitcoin_zmq_a_CPPFLAGS = $(AM_CPPFLAGS) $(BITCOIN_INCLUDES) $(ZMQ_CFLAGS)
libbitcoin_zmq_a_CXXFLAGS = $(AM_CXXFLAGS) $(PIE_FLAGS)
libbitcoin_zmq_a_SOURCES = \
  zmq/zmqabstractnotifier.cpp \
  zmq/zmqnotificationinterface.cpp \
  zmq/zmqpublishnotifier.cpp \
  zmq/zmqrpc.cpp \
  zmq/zmqutil.cpp
endif


# wallet: shared between bitcoind and bitcoin-qt, but only linked
# when wallet enabled
libbitcoin_wallet_a_CPPFLAGS = $(AM_CPPFLAGS) $(BITCOIN_INCLUDES) $(SQLITE_CFLAGS)
libbitcoin_wallet_a_CXXFLAGS = $(AM_CXXFLAGS) $(PIE_FLAGS)
libbitcoin_wallet_a_SOURCES = \
  assetsdir.cpp \
  wallet/coincontrol.cpp \
  wallet/context.cpp \
  wallet/crypter.cpp \
  wallet/db.cpp \
  wallet/dump.cpp \
  wallet/external_signer_scriptpubkeyman.cpp \
  wallet/feebumper.cpp \
  wallet/fees.cpp \
  wallet/interfaces.cpp \
  wallet/load.cpp \
  wallet/rpcdump.cpp \
  wallet/rpcwallet.cpp \
  wallet/scriptpubkeyman.cpp \
  wallet/wallet.cpp \
  wallet/walletdb.cpp \
  wallet/walletutil.cpp \
  wallet/coinselection.cpp \
  primitives/bitcoin/merkleblock.cpp \
  primitives/bitcoin/block.cpp \
  $(libbitcoin_common_a_SOURCES) \
  $(libbitcoin_server_a_SOURCES) \
  $(BITCOIN_CORE_H)

if USE_SQLITE
libbitcoin_wallet_a_SOURCES += wallet/sqlite.cpp
endif
if USE_BDB
libbitcoin_wallet_a_SOURCES += wallet/bdb.cpp wallet/salvage.cpp
endif

libbitcoin_wallet_tool_a_CPPFLAGS = $(AM_CPPFLAGS) $(BITCOIN_INCLUDES)
libbitcoin_wallet_tool_a_CXXFLAGS = $(AM_CXXFLAGS) $(PIE_FLAGS)
libbitcoin_wallet_tool_a_SOURCES = \
  wallet/wallettool.cpp \
  $(BITCOIN_CORE_H)

# crypto primitives library
crypto_libbitcoin_crypto_base_a_CPPFLAGS = $(AM_CPPFLAGS)
crypto_libbitcoin_crypto_base_a_CXXFLAGS = $(AM_CXXFLAGS) $(PIE_FLAGS)
crypto_libbitcoin_crypto_base_a_SOURCES = \
  crypto/aes.cpp \
  crypto/aes.h \
  crypto/chacha_poly_aead.h \
  crypto/chacha_poly_aead.cpp \
  crypto/chacha20.h \
  crypto/chacha20.cpp \
  crypto/common.h \
  crypto/hkdf_sha256_32.cpp \
  crypto/hkdf_sha256_32.h \
  crypto/hmac_sha256.cpp \
  crypto/hmac_sha256.h \
  crypto/hmac_sha512.cpp \
  crypto/hmac_sha512.h \
  crypto/poly1305.h \
  crypto/poly1305.cpp \
  crypto/muhash.h \
  crypto/muhash.cpp \
  crypto/ripemd160.cpp \
  crypto/ripemd160.h \
  crypto/sha1.cpp \
  crypto/sha1.h \
  crypto/sha256.cpp \
  crypto/sha256.h \
  crypto/sha3.cpp \
  crypto/sha3.h \
  crypto/sha512.cpp \
  crypto/sha512.h \
  crypto/siphash.cpp \
  crypto/siphash.h

if USE_ASM
crypto_libbitcoin_crypto_base_a_SOURCES += crypto/sha256_sse4.cpp
endif

crypto_libbitcoin_crypto_sse41_a_CXXFLAGS = $(AM_CXXFLAGS) $(PIE_FLAGS)
crypto_libbitcoin_crypto_sse41_a_CPPFLAGS = $(AM_CPPFLAGS)
crypto_libbitcoin_crypto_sse41_a_CXXFLAGS += $(SSE41_CXXFLAGS)
crypto_libbitcoin_crypto_sse41_a_CPPFLAGS += -DENABLE_SSE41
crypto_libbitcoin_crypto_sse41_a_SOURCES = crypto/sha256_sse41.cpp

crypto_libbitcoin_crypto_avx2_a_CXXFLAGS = $(AM_CXXFLAGS) $(PIE_FLAGS)
crypto_libbitcoin_crypto_avx2_a_CPPFLAGS = $(AM_CPPFLAGS)
crypto_libbitcoin_crypto_avx2_a_CXXFLAGS += $(AVX2_CXXFLAGS)
crypto_libbitcoin_crypto_avx2_a_CPPFLAGS += -DENABLE_AVX2
crypto_libbitcoin_crypto_avx2_a_SOURCES = crypto/sha256_avx2.cpp

crypto_libbitcoin_crypto_shani_a_CXXFLAGS = $(AM_CXXFLAGS) $(PIE_FLAGS)
crypto_libbitcoin_crypto_shani_a_CPPFLAGS = $(AM_CPPFLAGS)
crypto_libbitcoin_crypto_shani_a_CXXFLAGS += $(SHANI_CXXFLAGS)
crypto_libbitcoin_crypto_shani_a_CPPFLAGS += -DENABLE_SHANI
crypto_libbitcoin_crypto_shani_a_SOURCES = crypto/sha256_shani.cpp

# consensus: shared between all executables that validate any consensus rules.
libelements_consensus_a_CPPFLAGS = $(AM_CPPFLAGS) $(BITCOIN_INCLUDES)
libelements_consensus_a_CXXFLAGS = $(AM_CXXFLAGS) $(PIE_FLAGS)
libelements_consensus_a_SOURCES = \
  amount.h \
  arith_uint256.cpp \
  arith_uint256.h \
  asset.cpp \
  consensus/merkle.cpp \
  consensus/merkle.h \
  consensus/params.h \
  consensus/tx_check.cpp \
  consensus/validation.h \
  hash.cpp \
  hash.h \
  prevector.h \
  primitives/block.cpp \
  primitives/block.h \
  primitives/confidential.cpp \
  primitives/confidential.h \
  primitives/txwitness.cpp \
  primitives/txwitness.h \
  primitives/transaction.cpp \
  primitives/transaction.h \
  primitives/bitcoin/block.cpp \
  primitives/bitcoin/block.h \
  primitives/bitcoin/merkleblock.cpp \
  primitives/bitcoin/merkleblock.h \
  primitives/bitcoin/transaction.cpp \
  primitives/bitcoin/transaction.h \
  pubkey.cpp \
  pubkey.h \
  script/bitcoinconsensus.cpp \
  script/interpreter.cpp \
  script/interpreter.h \
  script/script.cpp \
  script/script.h \
  script/script_error.cpp \
  script/script_error.h \
  serialize.h \
  span.h \
  tinyformat.h \
  uint256.cpp \
  uint256.h \
  util/strencodings.cpp \
  util/strencodings.h \
  version.h

# common: shared between bitcoind, and bitcoin-qt and non-server tools
libbitcoin_common_a_CPPFLAGS = $(AM_CPPFLAGS) $(BITCOIN_INCLUDES)
libbitcoin_common_a_CXXFLAGS = $(AM_CXXFLAGS) $(PIE_FLAGS)
libbitcoin_common_a_SOURCES = \
  base58.cpp \
  bech32.cpp \
  blech32.cpp \
  blind.cpp \
  block_proof.cpp \
  bloom.cpp \
  chainparams.cpp \
  coins.cpp \
  compressor.cpp \
  core_read.cpp \
  core_write.cpp \
  external_signer.cpp \
<<<<<<< HEAD
  issuance.cpp \
=======
  init/common.cpp \
>>>>>>> 66fd3b28
  key.cpp \
  key_io.cpp \
  merkleblock.cpp \
  netaddress.cpp \
  netbase.cpp \
  net_permissions.cpp \
  outputtype.cpp \
  policy/feerate.cpp \
  policy/policy.cpp \
  protocol.cpp \
  psbt.cpp \
  rpc/rawtransaction_util.cpp \
  rpc/external_signer.cpp \
  rpc/util.cpp \
  scheduler.cpp \
  script/descriptor.cpp \
  script/pegins.cpp \
  script/sign.cpp \
  script/signingprovider.cpp \
  script/standard.cpp \
  versionbitsinfo.cpp \
  warnings.cpp \
  $(BITCOIN_CORE_H)

# util: shared between all executables.
# This library *must* be included to make sure that the glibc
# backward-compatibility objects and their sanity checks are linked.
libbitcoin_util_a_CPPFLAGS = $(AM_CPPFLAGS) $(BITCOIN_INCLUDES)
libbitcoin_util_a_CXXFLAGS = $(AM_CXXFLAGS) $(PIE_FLAGS)
libbitcoin_util_a_SOURCES = \
  support/lockedpool.cpp \
  chainparamsbase.cpp \
  clientversion.cpp \
  compat/glibcxx_sanity.cpp \
  compat/strnlen.cpp \
  fs.cpp \
  interfaces/handler.cpp \
  logging.cpp \
  random.cpp \
  randomenv.cpp \
  rpc/request.cpp \
  support/cleanse.cpp \
  sync.cpp \
  threadinterrupt.cpp \
  util/asmap.cpp \
  util/bip32.cpp \
  util/bytevectorhash.cpp \
  util/error.cpp \
  util/fees.cpp \
  util/getuniquepath.cpp \
  util/hasher.cpp \
  util/sock.cpp \
  util/system.cpp \
  util/message.cpp \
  util/moneystr.cpp \
  util/rbf.cpp \
  util/readwritefile.cpp \
  util/settings.cpp \
  util/threadnames.cpp \
  util/spanparsing.cpp \
  util/strencodings.cpp \
  util/string.cpp \
  util/time.cpp \
  util/tokenpipe.cpp \
  $(BITCOIN_CORE_H)

if USE_LIBEVENT
libbitcoin_util_a_SOURCES += util/url.cpp
endif

if GLIBC_BACK_COMPAT
libbitcoin_util_a_SOURCES += compat/glibc_compat.cpp
AM_LDFLAGS += $(COMPAT_LDFLAGS)
endif

# cli: shared between bitcoin-cli and bitcoin-qt
libbitcoin_cli_a_CPPFLAGS = $(AM_CPPFLAGS) $(BITCOIN_INCLUDES)
libbitcoin_cli_a_CXXFLAGS = $(AM_CXXFLAGS) $(PIE_FLAGS)
libbitcoin_cli_a_SOURCES = \
  compat/stdin.h \
  compat/stdin.cpp \
  rpc/client.cpp \
  $(BITCOIN_CORE_H)

nodist_libbitcoin_util_a_SOURCES = $(srcdir)/obj/build.h
#

# bitcoind & bitcoin-node binaries #
elements_daemon_sources = bitcoind.cpp
elements_bin_cppflags = $(AM_CPPFLAGS) $(BITCOIN_INCLUDES)
elements_bin_cxxflags = $(AM_CXXFLAGS) $(PIE_FLAGS)
elements_bin_ldflags = $(RELDFLAGS) $(AM_LDFLAGS) $(LIBTOOL_APP_LDFLAGS) $(PTHREAD_FLAGS)

if TARGET_WINDOWS
elements_daemon_sources += bitcoind-res.rc
endif

elements_bin_ldadd = \
  $(LIBBITCOIN_WALLET) \
  $(LIBBITCOIN_COMMON) \
  $(LIBBITCOIN_UTIL) \
  $(LIBUNIVALUE) \
  $(LIBBITCOIN_ZMQ) \
  $(LIBBITCOIN_CONSENSUS) \
  $(LIBBITCOIN_CRYPTO) \
  $(LIBLEVELDB) \
  $(LIBLEVELDB_SSE42) \
  $(LIBMEMENV) \
  $(LIBSECP256K1)

elements_bin_ldadd += $(BOOST_LIBS) $(BDB_LIBS) $(MINIUPNPC_LIBS) $(NATPMP_LIBS) $(EVENT_PTHREADS_LIBS) $(EVENT_LIBS) $(ZMQ_LIBS) $(SQLITE_LIBS)

elementsd_SOURCES = $(elements_daemon_sources)
elementsd_CPPFLAGS = $(elements_bin_cppflags)
elementsd_CXXFLAGS = $(elements_bin_cxxflags)
elementsd_LDFLAGS = $(elements_bin_ldflags)
elementsd_LDADD = $(LIBBITCOIN_SERVER) $(elements_bin_ldadd)

elements_node_SOURCES = $(elements_daemon_sources)
elements_node_CPPFLAGS = $(elements_bin_cppflags)
elements_node_CXXFLAGS = $(elements_bin_cxxflags)
elements_node_LDFLAGS = $(elements_bin_ldflags)
elements_node_LDADD = $(LIBBITCOIN_SERVER) $(elements_bin_ldadd)

# bitcoin-cli binary #
elements_cli_SOURCES = bitcoin-cli.cpp
elements_cli_CPPFLAGS = $(AM_CPPFLAGS) $(BITCOIN_INCLUDES) $(EVENT_CFLAGS)
elements_cli_CXXFLAGS = $(AM_CXXFLAGS) $(PIE_FLAGS)
elements_cli_LDFLAGS = $(RELDFLAGS) $(AM_LDFLAGS) $(LIBTOOL_APP_LDFLAGS) $(PTHREAD_FLAGS)

if TARGET_WINDOWS
elements_cli_SOURCES += bitcoin-cli-res.rc
endif

elements_cli_LDADD = \
  $(LIBBITCOIN_CLI) \
  $(LIBUNIVALUE) \
  $(LIBBITCOIN_UTIL) \
  $(LIBBITCOIN_CRYPTO)

elements_cli_LDADD += $(BOOST_LIBS) $(EVENT_LIBS)
#

# bitcoin-tx binary #
elements_tx_SOURCES = bitcoin-tx.cpp
elements_tx_CPPFLAGS = $(AM_CPPFLAGS) $(BITCOIN_INCLUDES)
elements_tx_CXXFLAGS = $(AM_CXXFLAGS) $(PIE_FLAGS)
elements_tx_LDFLAGS = $(RELDFLAGS) $(AM_LDFLAGS) $(LIBTOOL_APP_LDFLAGS) $(PTHREAD_FLAGS)

if TARGET_WINDOWS
elements_tx_SOURCES += bitcoin-tx-res.rc
endif

elements_tx_LDADD = \
  $(LIBUNIVALUE) \
  $(LIBBITCOIN_COMMON) \
  $(LIBBITCOIN_UTIL) \
  $(LIBBITCOIN_CONSENSUS) \
  $(LIBBITCOIN_CRYPTO) \
  $(LIBSECP256K1)

elements_tx_LDADD += $(BOOST_LIBS)
#

# bitcoin-wallet binary #
elements_wallet_SOURCES = bitcoin-wallet.cpp
elements_wallet_CPPFLAGS = $(elements_bin_cppflags)
elements_wallet_CXXFLAGS = $(elements_bin_cxxflags)
elements_wallet_LDFLAGS = $(elements_bin_ldflags)
elements_wallet_LDADD = $(LIBBITCOIN_WALLET_TOOL) $(elements_bin_ldadd)

if TARGET_WINDOWS
elements_wallet_SOURCES += bitcoin-wallet-res.rc
endif
#

# bitcoin-util binary #
bitcoin_util_SOURCES = bitcoin-util.cpp
bitcoin_util_CPPFLAGS = $(AM_CPPFLAGS) $(BITCOIN_INCLUDES)
bitcoin_util_CXXFLAGS = $(AM_CXXFLAGS) $(PIE_FLAGS)
bitcoin_util_LDFLAGS = $(RELDFLAGS) $(AM_LDFLAGS) $(LIBTOOL_APP_LDFLAGS) $(PTHREAD_FLAGS)

if TARGET_WINDOWS
bitcoin_util_SOURCES += bitcoin-util-res.rc
endif

bitcoin_util_LDADD = \
  $(LIBBITCOIN_COMMON) \
  $(LIBBITCOIN_UTIL) \
  $(LIBUNIVALUE) \
  $(LIBBITCOIN_CONSENSUS) \
  $(LIBBITCOIN_CRYPTO) \
  $(LIBSECP256K1)

bitcoin_util_LDADD += $(BOOST_LIBS)
#

# bitcoinconsensus library #
if BUILD_BITCOIN_LIBS
include_HEADERS = script/bitcoinconsensus.h
libelementsconsensus_la_SOURCES = support/cleanse.cpp $(crypto_libbitcoin_crypto_base_a_SOURCES) $(libelements_consensus_a_SOURCES)

if GLIBC_BACK_COMPAT
  libelementsconsensus_la_SOURCES += compat/glibc_compat.cpp
endif

libelementsconsensus_la_LDFLAGS = $(AM_LDFLAGS) -no-undefined $(RELDFLAGS)
libelementsconsensus_la_LIBADD = $(LIBSECP256K1)
libelementsconsensus_la_CPPFLAGS = $(AM_CPPFLAGS) -I$(builddir)/obj -I$(srcdir)/secp256k1/include -DBUILD_BITCOIN_INTERNAL
libelementsconsensus_la_CXXFLAGS = $(AM_CXXFLAGS) $(PIE_FLAGS)

endif
#

CTAES_DIST =  crypto/ctaes/bench.c
CTAES_DIST += crypto/ctaes/ctaes.c
CTAES_DIST += crypto/ctaes/ctaes.h
CTAES_DIST += crypto/ctaes/README.md
CTAES_DIST += crypto/ctaes/test.c

CLEANFILES = $(EXTRA_LIBRARIES)

CLEANFILES += *.gcda *.gcno
CLEANFILES += compat/*.gcda compat/*.gcno
CLEANFILES += consensus/*.gcda consensus/*.gcno
CLEANFILES += crc32c/src/*.gcda crc32c/src/*.gcno
CLEANFILES += crypto/*.gcda crypto/*.gcno
CLEANFILES += index/*.gcda index/*.gcno
CLEANFILES += interfaces/*.gcda interfaces/*.gcno
CLEANFILES += node/*.gcda node/*.gcno
CLEANFILES += policy/*.gcda policy/*.gcno
CLEANFILES += primitives/*.gcda primitives/*.gcno
CLEANFILES += rpc/*.gcda rpc/*.gcno
CLEANFILES += script/*.gcda script/*.gcno
CLEANFILES += support/*.gcda support/*.gcno
CLEANFILES += univalue/*.gcda univalue/*.gcno
CLEANFILES += util/*.gcda util/*.gcno
CLEANFILES += wallet/*.gcda wallet/*.gcno
CLEANFILES += wallet/test/*.gcda wallet/test/*.gcno
CLEANFILES += zmq/*.gcda zmq/*.gcno
CLEANFILES += obj/build.h

EXTRA_DIST = $(CTAES_DIST)


config/bitcoin-config.h: config/stamp-h1
	@$(MAKE) -C $(top_builddir) $(subdir)/$(@)
config/stamp-h1: $(top_srcdir)/$(subdir)/config/bitcoin-config.h.in $(top_builddir)/config.status
	$(AM_V_at)$(MAKE) -C $(top_builddir) $(subdir)/$(@)
$(top_srcdir)/$(subdir)/config/bitcoin-config.h.in:  $(am__configure_deps)
	$(AM_V_at)$(MAKE) -C $(top_srcdir) $(subdir)/config/bitcoin-config.h.in

clean-local:
	-$(MAKE) -C secp256k1 clean
	-$(MAKE) -C univalue clean
	-rm -f leveldb/*/*.gcda leveldb/*/*.gcno leveldb/helpers/memenv/*.gcda leveldb/helpers/memenv/*.gcno
	-rm -f config.h
	-rm -rf test/__pycache__

.rc.o:
	@test -f $(WINDRES)
	## FIXME: How to get the appropriate modulename_CPPFLAGS in here?
	$(AM_V_GEN) $(WINDRES) $(DEFS) $(DEFAULT_INCLUDES) $(INCLUDES) $(CPPFLAGS) -DWINDRES_PREPROC -i $< -o $@

check-symbols: $(bin_PROGRAMS)
if TARGET_DARWIN
	@echo "Checking macOS dynamic libraries..."
	$(AM_V_at) OTOOL=$(OTOOL) $(PYTHON) $(top_srcdir)/contrib/devtools/symbol-check.py $(bin_PROGRAMS)
endif

if TARGET_WINDOWS
	@echo "Checking Windows dynamic libraries..."
	$(AM_V_at) OBJDUMP=$(OBJDUMP) $(PYTHON) $(top_srcdir)/contrib/devtools/symbol-check.py $(bin_PROGRAMS)
endif

if GLIBC_BACK_COMPAT
	@echo "Checking glibc back compat..."
	$(AM_V_at) CPPFILT=$(CPPFILT) $(PYTHON) $(top_srcdir)/contrib/devtools/symbol-check.py $(bin_PROGRAMS)
endif

check-security: $(bin_PROGRAMS)
if HARDEN
	@echo "Checking binary security..."
	$(AM_V_at) OBJDUMP=$(OBJDUMP) OTOOL=$(OTOOL) $(PYTHON) $(top_srcdir)/contrib/devtools/security-check.py $(bin_PROGRAMS)
endif

if EMBEDDED_LEVELDB
include Makefile.crc32c.include
include Makefile.leveldb.include
endif

include Makefile.test_util.include
include Makefile.test_fuzz.include

if ENABLE_TESTS
include Makefile.test.include
endif

if ENABLE_BENCH
include Makefile.bench.include
endif

if ENABLE_QT
include Makefile.qt.include
endif

if ENABLE_QT_TESTS
include Makefile.qttest.include
endif<|MERGE_RESOLUTION|>--- conflicted
+++ resolved
@@ -561,11 +561,8 @@
   core_read.cpp \
   core_write.cpp \
   external_signer.cpp \
-<<<<<<< HEAD
+  init/common.cpp \
   issuance.cpp \
-=======
-  init/common.cpp \
->>>>>>> 66fd3b28
   key.cpp \
   key_io.cpp \
   merkleblock.cpp \
