--- conflicted
+++ resolved
@@ -112,18 +112,12 @@
   banman.h \
   base58.h \
   bech32.h \
-<<<<<<< HEAD
   blech32.h \
   blind.h \
-  bloom.h \
   blockencodings.h \
   blockfilter.h \
   block_proof.h \
-=======
-  blockencodings.h \
-  blockfilter.h \
   bloom.h \
->>>>>>> bb588669
   chain.h \
   chainparams.h \
   chainparamsbase.h \
@@ -145,11 +139,8 @@
   core_io.h \
   core_memusage.h \
   cuckoocache.h \
-<<<<<<< HEAD
+  dbwrapper.h \
   dynafed.h \
-=======
-  dbwrapper.h \
->>>>>>> bb588669
   flatfile.h \
   fs.h \
   httprpc.h \
@@ -321,12 +312,7 @@
   init.cpp \
   interfaces/chain.cpp \
   interfaces/node.cpp \
-<<<<<<< HEAD
-  init.cpp \
-  dbwrapper.cpp \
   mainchainrpc.cpp \
-=======
->>>>>>> bb588669
   miner.cpp \
   net.cpp \
   net_processing.cpp \
