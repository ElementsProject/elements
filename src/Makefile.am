--- conflicted
+++ resolved
@@ -154,11 +154,8 @@
   dbwrapper.h \
   limitedmap.h \
   logging.h \
-<<<<<<< HEAD
+  logging/timer.h \
   mainchainrpc.h \
-=======
-  logging/timer.h \
->>>>>>> 40b6070a
   memusage.h \
   merkleblock.h \
   miner.h \
