# Copyright (c) 2013-2016 The Bitcoin Core developers
# Distributed under the MIT software license, see the accompanying
# file COPYING or http://www.opensource.org/licenses/mit-license.php.

# Pattern rule to print variables, e.g. make print-top_srcdir
print-%: FORCE
	@echo '$*'='$($*)'

DIST_SUBDIRS = secp256k1

AM_LDFLAGS = $(LIBTOOL_LDFLAGS) $(HARDENED_LDFLAGS) $(GPROF_LDFLAGS) $(SANITIZER_LDFLAGS) $(LTO_LDFLAGS) $(CORE_LDFLAGS)
AM_CXXFLAGS = $(DEBUG_CXXFLAGS) $(HARDENED_CXXFLAGS) $(WARN_CXXFLAGS) $(NOWARN_CXXFLAGS) $(ERROR_CXXFLAGS) $(GPROF_CXXFLAGS) $(SANITIZER_CXXFLAGS) $(LTO_CXXFLAGS) $(CORE_CXXFLAGS)
AM_CPPFLAGS = $(DEBUG_CPPFLAGS) $(HARDENED_CPPFLAGS) $(CORE_CPPFLAGS)
AM_LIBTOOLFLAGS = --preserve-dup-deps
PTHREAD_FLAGS = $(PTHREAD_CFLAGS) $(PTHREAD_LIBS)
EXTRA_LIBRARIES =

lib_LTLIBRARIES =
noinst_LTLIBRARIES =

bin_PROGRAMS =
noinst_PROGRAMS =
TESTS =
BENCHMARKS =

BITCOIN_INCLUDES=-I$(builddir) -I$(srcdir)/$(MINISKETCH_INCLUDE_DIR_INT) -I$(srcdir)/secp256k1/include -I$(srcdir)/$(UNIVALUE_INCLUDE_DIR_INT) $(BOOST_CPPFLAGS) $(LEVELDB_CPPFLAGS)

LIBBITCOIN_NODE=libbitcoin_node.a
LIBBITCOIN_COMMON=libbitcoin_common.a
LIBBITCOIN_CONSENSUS=libelements_consensus.a
LIBBITCOIN_CLI=libbitcoin_cli.a
LIBBITCOIN_UTIL=libbitcoin_util.a
LIBBITCOIN_CRYPTO_BASE=crypto/libbitcoin_crypto_base.la
LIBBITCOINQT=qt/libbitcoinqt.a
LIBSECP256K1=secp256k1/libsecp256k1.la

if ENABLE_ZMQ
LIBBITCOIN_ZMQ=libbitcoin_zmq.a
endif
if BUILD_BITCOIN_LIBS
LIBBITCOINCONSENSUS=libelementsconsensus.la
endif
if BUILD_BITCOIN_KERNEL_LIB
LIBBITCOINKERNEL=libbitcoinkernel.la
endif
if ENABLE_WALLET
LIBBITCOIN_WALLET=libbitcoin_wallet.a
LIBBITCOIN_WALLET_TOOL=libbitcoin_wallet_tool.a
endif

LIBBITCOIN_CRYPTO = $(LIBBITCOIN_CRYPTO_BASE)
if ENABLE_SSE41
LIBBITCOIN_CRYPTO_SSE41 = crypto/libbitcoin_crypto_sse41.la
LIBBITCOIN_CRYPTO += $(LIBBITCOIN_CRYPTO_SSE41)
endif
if ENABLE_AVX2
LIBBITCOIN_CRYPTO_AVX2 = crypto/libbitcoin_crypto_avx2.la
LIBBITCOIN_CRYPTO += $(LIBBITCOIN_CRYPTO_AVX2)
endif
if ENABLE_X86_SHANI
LIBBITCOIN_CRYPTO_X86_SHANI = crypto/libbitcoin_crypto_x86_shani.la
LIBBITCOIN_CRYPTO += $(LIBBITCOIN_CRYPTO_X86_SHANI)
endif
if ENABLE_ARM_SHANI
LIBBITCOIN_CRYPTO_ARM_SHANI = crypto/libbitcoin_crypto_arm_shani.la
LIBBITCOIN_CRYPTO += $(LIBBITCOIN_CRYPTO_ARM_SHANI)
endif
noinst_LTLIBRARIES += $(LIBBITCOIN_CRYPTO)

$(LIBSECP256K1): $(wildcard secp256k1/src/*.h) $(wildcard secp256k1/src/*.c) $(wildcard secp256k1/include/*)
	$(AM_V_at)$(MAKE) $(AM_MAKEFLAGS) -C $(@D) $(@F)

# Make is not made aware of per-object dependencies to avoid limiting building parallelization
# But to build the less dependent modules first, we manually select their order here:
EXTRA_LIBRARIES += \
  $(LIBBITCOIN_UTIL) \
  $(LIBBITCOIN_COMMON) \
  $(LIBBITCOIN_CONSENSUS) \
  $(LIBBITCOIN_NODE) \
  $(LIBBITCOIN_CLI) \
  $(LIBBITCOIN_IPC) \
  $(LIBBITCOIN_WALLET) \
  $(LIBBITCOIN_WALLET_TOOL) \
  $(LIBBITCOIN_ZMQ)

if BUILD_BITCOIND
  bin_PROGRAMS += elementsd
endif

if BUILD_BITCOIN_NODE
  bin_PROGRAMS += elements-node
endif

if BUILD_BITCOIN_CLI
  bin_PROGRAMS += elements-cli
endif

if BUILD_BITCOIN_TX
  bin_PROGRAMS += elements-tx
endif

if ENABLE_WALLET
if BUILD_BITCOIN_WALLET
  bin_PROGRAMS += elements-wallet
endif
endif

if BUILD_BITCOIN_UTIL
  bin_PROGRAMS += elements-util
endif

if BUILD_BITCOIN_CHAINSTATE
  bin_PROGRAMS += bitcoin-chainstate
endif

.PHONY: FORCE check-symbols check-security
# bitcoin core #
BITCOIN_CORE_H = \
  addrdb.h \
  addrman.h \
  asset.h \
  assetsdir.h \
  addrman_impl.h \
  attributes.h \
  banman.h \
  base58.h \
  bech32.h \
  blech32.h \
  blind.h \
  blindpsbt.h \
  blockencodings.h \
  blockfilter.h \
  block_proof.h \
  chain.h \
  chainparams.h \
  chainparamsbase.h \
  chainparamsseeds.h \
  checkqueue.h \
  clientversion.h \
  coins.h \
  common/bloom.h \
  compat.h \
  compat/assumptions.h \
  compat/byteswap.h \
  compat/cpuid.h \
  compat/endian.h \
  compressor.h \
  confidential_validation.h \
  node/connection_types.h \
  consensus/consensus.h \
  consensus/tx_check.h \
  consensus/tx_verify.h \
  core_io.h \
  core_memusage.h \
  cuckoocache.h \
  dbwrapper.h \
  deploymentinfo.h \
  deploymentstatus.h \
  dynafed.h \
  node/eviction.h \
  external_signer.h \
  flatfile.h \
  fs.h \
  httprpc.h \
  httpserver.h \
  i2p.h \
  index/base.h \
  index/blockfilterindex.h \
  index/coinstatsindex.h \
  index/disktxpos.h \
  index/txindex.h \
  indirectmap.h \
  init.h \
  init/common.h \
  interfaces/chain.h \
  interfaces/echo.h \
  interfaces/handler.h \
  interfaces/init.h \
  interfaces/ipc.h \
  interfaces/node.h \
  interfaces/wallet.h \
<<<<<<< HEAD
  issuance.h \
=======
  kernel/chain.h \
>>>>>>> 92c8e184
  kernel/chainstatemanager_opts.h \
  kernel/checks.h \
  kernel/coinstats.h \
  kernel/context.h \
  kernel/mempool_limits.h \
  kernel/mempool_options.h \
  kernel/mempool_persist.h \
  key.h \
  key_io.h \
  logging.h \
  logging/timer.h \
  mainchainrpc.h \
  mapport.h \
  mempool_args.h \
  memusage.h \
  merkleblock.h \
  net.h \
  net_permissions.h \
  net_processing.h \
  net_types.h \
  netaddress.h \
  netbase.h \
  netgroup.h \
  netmessagemaker.h \
  node/blockstorage.h \
  node/caches.h \
  node/chainstate.h \
  node/coin.h \
  node/context.h \
  node/mempool_persist_args.h \
  node/miner.h \
  node/minisketchwrapper.h \
  node/psbt.h \
  node/transaction.h \
  node/interface_ui.h \
  node/utxo_snapshot.h \
  noui.h \
  outputtype.h \
  pegins.h \
  policy/discount.h \
  policy/feerate.h \
  policy/fees.h \
  policy/fees_args.h \
  policy/packages.h \
  policy/policy.h \
  policy/rbf.h \
  policy/settings.h \
  pow.h \
  primitives/pak.h \
  protocol.h \
  psbt.h \
  random.h \
  randomenv.h \
  rest.h \
  reverse_iterator.h \
  rpc/blockchain.h \
  rpc/client.h \
  rpc/mempool.h \
  rpc/mining.h \
  rpc/protocol.h \
  rpc/rawtransaction_util.h \
  rpc/register.h \
  rpc/request.h \
  rpc/server.h \
  rpc/server_util.h \
  rpc/util.h \
  scheduler.h \
  script/descriptor.h \
  script/generic.hpp \
  script/keyorigin.h \
  script/pegins.h \
  script/miniscript.h \
  script/sigcache.h \
  script/sign.h \
  script/signingprovider.h \
  script/standard.h \
  shutdown.h \
  signet.h \
  streams.h \
  support/allocators/secure.h \
  support/allocators/zeroafterfree.h \
  support/cleanse.h \
  support/events.h \
  support/lockedpool.h \
  sync.h \
  threadinterrupt.h \
  threadsafety.h \
  timedata.h \
  torcontrol.h \
  txdb.h \
  txmempool.h \
  txorphanage.h \
  txrequest.h \
  undo.h \
  util/asmap.h \
  util/bip32.h \
  util/bytevectorhash.h \
  util/check.h \
  util/epochguard.h \
  util/error.h \
  util/fastrange.h \
  util/fees.h \
  util/getuniquepath.h \
  util/golombrice.h \
  util/hash_type.h \
  util/hasher.h \
  util/macros.h \
  util/message.h \
  util/moneystr.h \
  util/overflow.h \
  util/overloaded.h \
  util/rbf.h \
  util/readwritefile.h \
  util/result.h \
  util/serfloat.h \
  util/settings.h \
  util/sock.h \
  util/spanparsing.h \
  util/string.h \
  util/syscall_sandbox.h \
  util/syserror.h \
  util/system.h \
  util/thread.h \
  util/threadnames.h \
  util/time.h \
  util/tokenpipe.h \
  util/trace.h \
  util/translation.h \
  util/types.h \
  util/ui_change_type.h \
  util/url.h \
  util/vector.h \
  validation.h \
  validationinterface.h \
  versionbits.h \
  wallet/bdb.h \
  wallet/coincontrol.h \
  wallet/coinselection.h \
  wallet/context.h \
  wallet/crypter.h \
  wallet/db.h \
  wallet/dump.h \
  wallet/external_signer_scriptpubkeyman.h \
  wallet/feebumper.h \
  wallet/fees.h \
  wallet/ismine.h \
  wallet/load.h \
  wallet/receive.h \
  wallet/rpc/util.h \
  wallet/rpc/wallet.h \
  wallet/salvage.h \
  wallet/scriptpubkeyman.h \
  wallet/spend.h \
  wallet/sqlite.h \
  wallet/transaction.h \
  wallet/wallet.h \
  wallet/walletdb.h \
  wallet/wallettool.h \
  wallet/walletutil.h \
  walletinitinterface.h \
  warnings.h \
  zmq/zmqabstractnotifier.h \
  zmq/zmqnotificationinterface.h \
  zmq/zmqpublishnotifier.h \
  zmq/zmqrpc.h \
  zmq/zmqutil.h


obj/build.h: FORCE
	@$(MKDIR_P) $(builddir)/obj
	@$(top_srcdir)/share/genbuild.sh "$(abs_top_builddir)/src/obj/build.h" \
	  "$(abs_top_srcdir)"
libbitcoin_util_a-clientversion.$(OBJEXT): obj/build.h


# server: shared between bitcoind and bitcoin-qt
# Contains code accessing mempool and chain state that is meant to be separated
# from wallet and gui code (see node/README.md). Shared code should go in
# libbitcoin_common or libbitcoin_util libraries, instead.
libbitcoin_node_a_CPPFLAGS = $(AM_CPPFLAGS) $(BITCOIN_INCLUDES) $(MINIUPNPC_CPPFLAGS) $(NATPMP_CPPFLAGS) $(EVENT_CFLAGS) $(EVENT_PTHREADS_CFLAGS)
libbitcoin_node_a_CXXFLAGS = $(AM_CXXFLAGS) $(PIE_FLAGS)
libbitcoin_node_a_SOURCES = \
  addrdb.cpp \
  addrman.cpp \
  banman.cpp \
  blockencodings.cpp \
  blockfilter.cpp \
  block_proof.cpp \
  chain.cpp \
  confidential_validation.cpp \
  consensus/tx_verify.cpp \
  dynafed.cpp \
  dbwrapper.cpp \
  deploymentstatus.cpp \
  flatfile.cpp \
  httprpc.cpp \
  httpserver.cpp \
  i2p.cpp \
  index/base.cpp \
  index/blockfilterindex.cpp \
  index/coinstatsindex.cpp \
  index/txindex.cpp \
  init.cpp \
  kernel/chain.cpp \
  kernel/checks.cpp \
  kernel/coinstats.cpp \
  mainchainrpc.cpp \
  kernel/context.cpp \
  kernel/mempool_persist.cpp \
  mapport.cpp \
  mempool_args.cpp \
  net.cpp \
  netgroup.cpp \
  net_processing.cpp \
  node/blockstorage.cpp \
  node/caches.cpp \
  node/chainstate.cpp \
  node/coin.cpp \
  node/connection_types.cpp \
  node/context.cpp \
  node/eviction.cpp \
  node/interfaces.cpp \
  node/mempool_persist_args.cpp \
  node/miner.cpp \
  node/minisketchwrapper.cpp \
  node/psbt.cpp \
  node/transaction.cpp \
  node/interface_ui.cpp \
  noui.cpp \
  pegins.cpp \
  policy/fees.cpp \
  policy/fees_args.cpp \
  policy/packages.cpp \
  policy/rbf.cpp \
  policy/settings.cpp \
  pow.cpp \
  primitives/pak.cpp \
  rest.cpp \
  rpc/blockchain.cpp \
  rpc/fees.cpp \
  rpc/mempool.cpp \
  rpc/mining.cpp \
  rpc/node.cpp \
  rpc/net.cpp \
  rpc/output_script.cpp \
  rpc/rawtransaction.cpp \
  rpc/server.cpp \
  rpc/server_util.cpp \
  rpc/signmessage.cpp \
  rpc/txoutproof.cpp \
  script/sigcache.cpp \
  shutdown.cpp \
  signet.cpp \
  timedata.cpp \
  torcontrol.cpp \
  txdb.cpp \
  txmempool.cpp \
  txorphanage.cpp \
  txrequest.cpp \
  validation.cpp \
  validationinterface.cpp \
  versionbits.cpp \
  $(BITCOIN_CORE_H)

if ENABLE_WALLET
libbitcoin_node_a_SOURCES += wallet/init.cpp
libbitcoin_node_a_CPPFLAGS += $(BDB_CPPFLAGS)
endif
if !ENABLE_WALLET
libbitcoin_node_a_SOURCES += dummywallet.cpp
endif

if ENABLE_ZMQ
libbitcoin_zmq_a_CPPFLAGS = $(AM_CPPFLAGS) $(BITCOIN_INCLUDES) $(ZMQ_CFLAGS)
libbitcoin_zmq_a_CXXFLAGS = $(AM_CXXFLAGS) $(PIE_FLAGS)
libbitcoin_zmq_a_SOURCES = \
  zmq/zmqabstractnotifier.cpp \
  zmq/zmqnotificationinterface.cpp \
  zmq/zmqpublishnotifier.cpp \
  zmq/zmqrpc.cpp \
  zmq/zmqutil.cpp
endif


# wallet: shared between bitcoind and bitcoin-qt, but only linked
# when wallet enabled
libbitcoin_wallet_a_CPPFLAGS = $(AM_CPPFLAGS) $(BITCOIN_INCLUDES) $(BDB_CPPFLAGS) $(SQLITE_CFLAGS)
libbitcoin_wallet_a_CXXFLAGS = $(AM_CXXFLAGS) $(PIE_FLAGS)
libbitcoin_wallet_a_SOURCES = \
  wallet/coincontrol.cpp \
  wallet/context.cpp \
  wallet/crypter.cpp \
  wallet/db.cpp \
  wallet/dump.cpp \
  wallet/external_signer_scriptpubkeyman.cpp \
  wallet/feebumper.cpp \
  wallet/fees.cpp \
  wallet/interfaces.cpp \
  wallet/load.cpp \
  wallet/receive.cpp \
  wallet/rpc/addresses.cpp \
  wallet/rpc/backup.cpp \
  wallet/rpc/coins.cpp \
  wallet/rpc/elements.cpp \
  wallet/rpc/encrypt.cpp \
  wallet/rpc/spend.cpp \
  wallet/rpc/signmessage.cpp \
  wallet/rpc/transactions.cpp \
  wallet/rpc/util.cpp \
  wallet/rpc/wallet.cpp \
  wallet/scriptpubkeyman.cpp \
  wallet/spend.cpp \
  wallet/transaction.cpp \
  wallet/wallet.cpp \
  wallet/walletdb.cpp \
  wallet/walletutil.cpp \
  wallet/coinselection.cpp \
  primitives/bitcoin/merkleblock.cpp \
  primitives/bitcoin/block.cpp \
  $(libbitcoin_common_a_SOURCES) \
  $(libbitcoin_node_a_SOURCES) \
  $(BITCOIN_CORE_H)

if USE_SQLITE
libbitcoin_wallet_a_SOURCES += wallet/sqlite.cpp
endif
if USE_BDB
libbitcoin_wallet_a_SOURCES += wallet/bdb.cpp wallet/salvage.cpp
endif

libbitcoin_wallet_tool_a_CPPFLAGS = $(AM_CPPFLAGS) $(BITCOIN_INCLUDES)
libbitcoin_wallet_tool_a_CXXFLAGS = $(AM_CXXFLAGS) $(PIE_FLAGS)
libbitcoin_wallet_tool_a_SOURCES = \
  wallet/wallettool.cpp \
  $(BITCOIN_CORE_H)

# crypto primitives library
crypto_libbitcoin_crypto_base_la_CPPFLAGS = $(AM_CPPFLAGS)

# Specify -static in both CXXFLAGS and LDFLAGS so libtool will only build a
# static version of this library. We don't need a dynamic version, and a dynamic
# version can't be used on windows anyway because the library doesn't currently
# export DLL symbols.
crypto_libbitcoin_crypto_base_la_CXXFLAGS = $(AM_CXXFLAGS) $(PIE_FLAGS) -static
crypto_libbitcoin_crypto_base_la_LDFLAGS = $(AM_LDFLAGS) -static

crypto_libbitcoin_crypto_base_la_SOURCES = \
  crypto/aes.cpp \
  crypto/aes.h \
  crypto/chacha_poly_aead.h \
  crypto/chacha_poly_aead.cpp \
  crypto/chacha20.h \
  crypto/chacha20.cpp \
  crypto/common.h \
  crypto/hkdf_sha256_32.cpp \
  crypto/hkdf_sha256_32.h \
  crypto/hmac_sha256.cpp \
  crypto/hmac_sha256.h \
  crypto/hmac_sha512.cpp \
  crypto/hmac_sha512.h \
  crypto/poly1305.h \
  crypto/poly1305.cpp \
  crypto/muhash.h \
  crypto/muhash.cpp \
  crypto/ripemd160.cpp \
  crypto/ripemd160.h \
  crypto/sha1.cpp \
  crypto/sha1.h \
  crypto/sha256.cpp \
  crypto/sha256.h \
  crypto/sha3.cpp \
  crypto/sha3.h \
  crypto/sha512.cpp \
  crypto/sha512.h \
  crypto/siphash.cpp \
  crypto/siphash.h

if USE_ASM
crypto_libbitcoin_crypto_base_la_SOURCES += crypto/sha256_sse4.cpp
endif

# See explanation for -static in crypto_libbitcoin_crypto_base_la's LDFLAGS and
# CXXFLAGS above
crypto_libbitcoin_crypto_sse41_la_LDFLAGS = $(AM_LDFLAGS) -static
crypto_libbitcoin_crypto_sse41_la_CXXFLAGS = $(AM_CXXFLAGS) $(PIE_FLAGS) -static
crypto_libbitcoin_crypto_sse41_la_CPPFLAGS = $(AM_CPPFLAGS)
crypto_libbitcoin_crypto_sse41_la_CXXFLAGS += $(SSE41_CXXFLAGS)
crypto_libbitcoin_crypto_sse41_la_CPPFLAGS += -DENABLE_SSE41
crypto_libbitcoin_crypto_sse41_la_SOURCES = crypto/sha256_sse41.cpp

# See explanation for -static in crypto_libbitcoin_crypto_base_la's LDFLAGS and
# CXXFLAGS above
crypto_libbitcoin_crypto_avx2_la_LDFLAGS = $(AM_LDFLAGS) -static
crypto_libbitcoin_crypto_avx2_la_CXXFLAGS = $(AM_CXXFLAGS) $(PIE_FLAGS) -static
crypto_libbitcoin_crypto_avx2_la_CPPFLAGS = $(AM_CPPFLAGS)
crypto_libbitcoin_crypto_avx2_la_CXXFLAGS += $(AVX2_CXXFLAGS)
crypto_libbitcoin_crypto_avx2_la_CPPFLAGS += -DENABLE_AVX2
crypto_libbitcoin_crypto_avx2_la_SOURCES = crypto/sha256_avx2.cpp

# See explanation for -static in crypto_libbitcoin_crypto_base_la's LDFLAGS and
# CXXFLAGS above
crypto_libbitcoin_crypto_x86_shani_la_LDFLAGS = $(AM_LDFLAGS) -static
crypto_libbitcoin_crypto_x86_shani_la_CXXFLAGS = $(AM_CXXFLAGS) $(PIE_FLAGS) -static
crypto_libbitcoin_crypto_x86_shani_la_CPPFLAGS = $(AM_CPPFLAGS)
crypto_libbitcoin_crypto_x86_shani_la_CXXFLAGS += $(X86_SHANI_CXXFLAGS)
crypto_libbitcoin_crypto_x86_shani_la_CPPFLAGS += -DENABLE_X86_SHANI
crypto_libbitcoin_crypto_x86_shani_la_SOURCES = crypto/sha256_x86_shani.cpp

# See explanation for -static in crypto_libbitcoin_crypto_base_la's LDFLAGS and
# CXXFLAGS above
crypto_libbitcoin_crypto_arm_shani_la_LDFLAGS = $(AM_LDFLAGS) -static
crypto_libbitcoin_crypto_arm_shani_la_CXXFLAGS = $(AM_CXXFLAGS) $(PIE_FLAGS) -static
crypto_libbitcoin_crypto_arm_shani_la_CPPFLAGS = $(AM_CPPFLAGS)
crypto_libbitcoin_crypto_arm_shani_la_CXXFLAGS += $(ARM_SHANI_CXXFLAGS)
crypto_libbitcoin_crypto_arm_shani_la_CPPFLAGS += -DENABLE_ARM_SHANI
crypto_libbitcoin_crypto_arm_shani_la_SOURCES = crypto/sha256_arm_shani.cpp

# consensus: shared between all executables that validate any consensus rules.
libelements_consensus_a_CPPFLAGS = $(AM_CPPFLAGS) $(BITCOIN_INCLUDES)
libelements_consensus_a_CXXFLAGS = $(AM_CXXFLAGS) $(PIE_FLAGS)
libelements_consensus_a_SOURCES = \
  arith_uint256.cpp \
  arith_uint256.h \
  asset.cpp \
  consensus/amount.h \
  consensus/merkle.cpp \
  consensus/merkle.h \
  consensus/params.h \
  consensus/tx_check.cpp \
  consensus/validation.h \
  hash.cpp \
  hash.h \
  prevector.h \
  primitives/block.cpp \
  primitives/block.h \
  primitives/confidential.cpp \
  primitives/confidential.h \
  primitives/txwitness.cpp \
  primitives/txwitness.h \
  primitives/transaction.cpp \
  primitives/transaction.h \
  primitives/bitcoin/block.cpp \
  primitives/bitcoin/block.h \
  primitives/bitcoin/merkleblock.cpp \
  primitives/bitcoin/merkleblock.h \
  primitives/bitcoin/transaction.cpp \
  primitives/bitcoin/transaction.h \
  pubkey.cpp \
  pubkey.h \
  script/bitcoinconsensus.cpp \
  script/interpreter.cpp \
  script/interpreter.h \
  script/script.cpp \
  script/script.h \
  script/script_error.cpp \
  script/script_error.h \
  serialize.h \
  span.h \
  tinyformat.h \
  uint256.cpp \
  uint256.h \
  util/strencodings.cpp \
  util/strencodings.h \
  version.h

# common: shared between bitcoind, and bitcoin-qt and non-server tools
libbitcoin_common_a_CPPFLAGS = $(AM_CPPFLAGS) $(BITCOIN_INCLUDES)
libbitcoin_common_a_CXXFLAGS = $(AM_CXXFLAGS) $(PIE_FLAGS)
libbitcoin_common_a_SOURCES = \
  assetsdir.cpp \
  base58.cpp \
  bech32.cpp \
  blech32.cpp \
  blind.cpp \
  blindpsbt.cpp \
  block_proof.cpp \
  chainparams.cpp \
  coins.cpp \
  common/bloom.cpp \
  compressor.cpp \
  core_read.cpp \
  core_write.cpp \
  deploymentinfo.cpp \
  external_signer.cpp \
  init/common.cpp \
  issuance.cpp \
  key.cpp \
  key_io.cpp \
  merkleblock.cpp \
  net_types.cpp \
  netaddress.cpp \
  netbase.cpp \
  net_permissions.cpp \
  outputtype.cpp \
  policy/feerate.cpp \
  policy/policy.cpp \
  protocol.cpp \
  psbt.cpp \
  rpc/rawtransaction_util.cpp \
  rpc/external_signer.cpp \
  rpc/util.cpp \
  scheduler.cpp \
  script/descriptor.cpp \
  script/pegins.cpp \
  script/miniscript.cpp \
  script/sign.cpp \
  script/signingprovider.cpp \
  script/standard.cpp \
  warnings.cpp \
  $(BITCOIN_CORE_H)

# util: shared between all executables.
libbitcoin_util_a_CPPFLAGS = $(AM_CPPFLAGS) $(BITCOIN_INCLUDES)
libbitcoin_util_a_CXXFLAGS = $(AM_CXXFLAGS) $(PIE_FLAGS)
libbitcoin_util_a_SOURCES = \
  support/lockedpool.cpp \
  chainparamsbase.cpp \
  clientversion.cpp \
  fs.cpp \
  interfaces/echo.cpp \
  interfaces/handler.cpp \
  interfaces/init.cpp \
  logging.cpp \
  random.cpp \
  randomenv.cpp \
  rpc/request.cpp \
  support/cleanse.cpp \
  sync.cpp \
  threadinterrupt.cpp \
  util/asmap.cpp \
  util/bip32.cpp \
  util/bytevectorhash.cpp \
  util/check.cpp \
  util/error.cpp \
  util/fees.cpp \
  util/getuniquepath.cpp \
  util/hasher.cpp \
  util/sock.cpp \
  util/syserror.cpp \
  util/system.cpp \
  util/message.cpp \
  util/moneystr.cpp \
  util/rbf.cpp \
  util/readwritefile.cpp \
  util/settings.cpp \
  util/thread.cpp \
  util/threadnames.cpp \
  util/serfloat.cpp \
  util/spanparsing.cpp \
  util/strencodings.cpp \
  util/string.cpp \
  util/syscall_sandbox.cpp \
  util/time.cpp \
  util/tokenpipe.cpp \
  $(BITCOIN_CORE_H)

if USE_LIBEVENT
libbitcoin_util_a_SOURCES += util/url.cpp
endif

# cli: shared between bitcoin-cli and bitcoin-qt
libbitcoin_cli_a_CPPFLAGS = $(AM_CPPFLAGS) $(BITCOIN_INCLUDES)
libbitcoin_cli_a_CXXFLAGS = $(AM_CXXFLAGS) $(PIE_FLAGS)
libbitcoin_cli_a_SOURCES = \
  compat/stdin.h \
  compat/stdin.cpp \
  rpc/client.cpp \
  $(BITCOIN_CORE_H)

nodist_libbitcoin_util_a_SOURCES = $(srcdir)/obj/build.h
#

# bitcoind & bitcoin-node binaries #
elements_daemon_sources = bitcoind.cpp
elements_bin_cppflags = $(AM_CPPFLAGS) $(BITCOIN_INCLUDES)
elements_bin_cxxflags = $(AM_CXXFLAGS) $(PIE_FLAGS)
elements_bin_ldflags = $(RELDFLAGS) $(AM_LDFLAGS) $(LIBTOOL_APP_LDFLAGS) $(PTHREAD_FLAGS)

if TARGET_WINDOWS
elements_daemon_sources += bitcoind-res.rc
endif

elements_bin_ldadd = \
  $(LIBBITCOIN_WALLET) \
  $(LIBBITCOIN_COMMON) \
  $(LIBBITCOIN_UTIL) \
  $(LIBUNIVALUE) \
  $(LIBBITCOIN_ZMQ) \
  $(LIBBITCOIN_CONSENSUS) \
  $(LIBBITCOIN_CRYPTO) \
  $(LIBLEVELDB) \
  $(LIBMEMENV) \
  $(LIBSECP256K1)

elements_bin_ldadd += $(BDB_LIBS) $(MINIUPNPC_LIBS) $(NATPMP_LIBS) $(EVENT_PTHREADS_LIBS) $(EVENT_LIBS) $(ZMQ_LIBS) $(SQLITE_LIBS)

elementsd_SOURCES = $(elements_daemon_sources) init/bitcoind.cpp
elementsd_CPPFLAGS = $(elements_bin_cppflags)
elementsd_CXXFLAGS = $(elements_bin_cxxflags)
elementsd_LDFLAGS = $(elements_bin_ldflags)
elementsd_LDADD = $(LIBBITCOIN_NODE) $(elements_bin_ldadd)

elements_node_SOURCES = $(elements_daemon_sources) init/bitcoin-node.cpp
elements_node_CPPFLAGS = $(elements_bin_cppflags)
elements_node_CXXFLAGS = $(elements_bin_cxxflags)
elements_node_LDFLAGS = $(elements_bin_ldflags)
elements_node_LDADD = $(LIBBITCOIN_NODE) $(elements_bin_ldadd) $(LIBBITCOIN_IPC) $(LIBMULTIPROCESS_LIBS)

# bitcoin-cli binary #
elements_cli_SOURCES = bitcoin-cli.cpp
elements_cli_CPPFLAGS = $(AM_CPPFLAGS) $(BITCOIN_INCLUDES) $(EVENT_CFLAGS)
elements_cli_CXXFLAGS = $(AM_CXXFLAGS) $(PIE_FLAGS)
elements_cli_LDFLAGS = $(RELDFLAGS) $(AM_LDFLAGS) $(LIBTOOL_APP_LDFLAGS) $(PTHREAD_FLAGS)

if TARGET_WINDOWS
elements_cli_SOURCES += bitcoin-cli-res.rc
endif

elements_cli_LDADD = \
  $(LIBBITCOIN_CLI) \
  $(LIBUNIVALUE) \
  $(LIBBITCOIN_UTIL) \
  $(LIBBITCOIN_CRYPTO)

elements_cli_LDADD += $(EVENT_LIBS)
#

# bitcoin-tx binary #
elements_tx_SOURCES = bitcoin-tx.cpp
elements_tx_CPPFLAGS = $(AM_CPPFLAGS) $(BITCOIN_INCLUDES)
elements_tx_CXXFLAGS = $(AM_CXXFLAGS) $(PIE_FLAGS)
elements_tx_LDFLAGS = $(RELDFLAGS) $(AM_LDFLAGS) $(LIBTOOL_APP_LDFLAGS) $(PTHREAD_FLAGS)

if TARGET_WINDOWS
elements_tx_SOURCES += bitcoin-tx-res.rc
endif

elements_tx_LDADD = \
  $(LIBUNIVALUE) \
  $(LIBBITCOIN_COMMON) \
  $(LIBBITCOIN_UTIL) \
  $(LIBBITCOIN_CONSENSUS) \
  $(LIBBITCOIN_CRYPTO) \
  $(LIBSECP256K1)
#

# bitcoin-wallet binary #
elements_wallet_SOURCES = bitcoin-wallet.cpp
elements_wallet_SOURCES += init/bitcoin-wallet.cpp
elements_wallet_CPPFLAGS = $(elements_bin_cppflags)
elements_wallet_CXXFLAGS = $(elements_bin_cxxflags)
elements_wallet_LDFLAGS = $(elements_bin_ldflags)
elements_wallet_LDADD = \
  $(LIBBITCOIN_WALLET_TOOL) \
  $(LIBBITCOIN_WALLET) \
  $(LIBBITCOIN_COMMON) \
  $(LIBBITCOIN_UTIL) \
  $(LIBUNIVALUE) \
  $(LIBBITCOIN_CONSENSUS) \
  $(LIBBITCOIN_CRYPTO) \
  $(LIBSECP256K1) \
  $(BDB_LIBS) \
  $(EVENT_LIBS) \
  $(LIBLEVELDB) \
  $(LIBLEVELDB_SSE42) \
  $(LIBMEMENV) \
  $(SQLITE_LIBS)

if TARGET_WINDOWS
elements_wallet_SOURCES += bitcoin-wallet-res.rc
endif
#

# bitcoin-util binary #
elements_util_SOURCES = bitcoin-util.cpp
elements_util_CPPFLAGS = $(AM_CPPFLAGS) $(BITCOIN_INCLUDES)
elements_util_CXXFLAGS = $(AM_CXXFLAGS) $(PIE_FLAGS)
elements_util_LDFLAGS = $(RELDFLAGS) $(AM_LDFLAGS) $(LIBTOOL_APP_LDFLAGS) $(PTHREAD_FLAGS)

if TARGET_WINDOWS
elements_util_SOURCES += bitcoin-util-res.rc
endif

elements_util_LDADD = \
  $(LIBBITCOIN_COMMON) \
  $(LIBBITCOIN_UTIL) \
  $(LIBUNIVALUE) \
  $(LIBBITCOIN_CONSENSUS) \
  $(LIBBITCOIN_CRYPTO) \
  $(LIBSECP256K1)
#

# bitcoin-chainstate binary #
bitcoin_chainstate_SOURCES = bitcoin-chainstate.cpp
bitcoin_chainstate_CPPFLAGS = $(AM_CPPFLAGS) $(BITCOIN_INCLUDES)
bitcoin_chainstate_CXXFLAGS = $(AM_CXXFLAGS) $(PIE_FLAGS)

# ELEMENTS: additional sources for chainstate
bitcoin_chainstate_SOURCES += \
  asset.cpp \
  blind.cpp \
  blindpsbt.cpp \
  block_proof.cpp \
  common/bloom.cpp \
  confidential_validation.cpp \
  dynafed.cpp \
  issuance.cpp \
  mainchainrpc.cpp \
  merkleblock.cpp \
  pegins.cpp \
  primitives/bitcoin/block.cpp \
  primitives/bitcoin/merkleblock.cpp \
  primitives/bitcoin/transaction.cpp \
  primitives/confidential.cpp \
  primitives/pak.cpp \
  primitives/txwitness.cpp \
  psbt.cpp \
  rpc/request.cpp \
  script/pegins.cpp \
  script/sign.cpp \
  script/signingprovider.cpp \
  support/events.h \
  util/url.cpp


# $(LIBTOOL_APP_LDFLAGS) deliberately omitted here so that we can test linking
# bitcoin-chainstate against libbitcoinkernel as a shared or static library by
# setting --{en,dis}able-shared.
bitcoin_chainstate_LDFLAGS = $(RELDFLAGS) $(AM_LDFLAGS) $(PTHREAD_FLAGS)
bitcoin_chainstate_LDADD = $(LIBBITCOINKERNEL)
#

# bitcoinkernel library #
if BUILD_BITCOIN_KERNEL_LIB
lib_LTLIBRARIES += $(LIBBITCOINKERNEL)

libbitcoinkernel_la_LDFLAGS = $(AM_LDFLAGS) -no-undefined $(RELDFLAGS) $(PTHREAD_FLAGS)
libbitcoinkernel_la_LIBADD = $(LIBBITCOIN_CRYPTO) $(LIBUNIVALUE) $(LIBLEVELDB) $(LIBMEMENV) $(LIBSECP256K1)
libbitcoinkernel_la_CPPFLAGS = $(AM_CPPFLAGS) -I$(builddir)/obj -I$(srcdir)/secp256k1/include -DBUILD_BITCOIN_INTERNAL $(BOOST_CPPFLAGS) $(LEVELDB_CPPFLAGS) -I$(srcdir)/$(UNIVALUE_INCLUDE_DIR_INT)

# libbitcoinkernel requires default symbol visibility, explicitly specify that
# here so that things still work even when user configures with
#   --enable-reduce-exports
#
# Note this is a quick hack that will be removed as we incrementally define what
# to export from the library.
libbitcoinkernel_la_CXXFLAGS = $(AM_CXXFLAGS) $(PIE_FLAGS) -fvisibility=default

# TODO: For now, Specify -static in both CXXFLAGS and LDFLAGS when building for
#       windows targets so libtool will only build a static version of this
#       library. There are unresolved problems when building dll's for mingw-w64
#       and attempting to statically embed libstdc++, libpthread, etc.
if TARGET_WINDOWS
libbitcoinkernel_la_LDFLAGS += -static
libbitcoinkernel_la_CXXFLAGS += -static
endif

# TODO: libbitcoinkernel is a work in progress consensus engine library, as more
#       and more modules are decoupled from the consensus engine, this list will
#       shrink to only those which are absolutely necessary.
libbitcoinkernel_la_SOURCES = \
  kernel/bitcoinkernel.cpp \
  arith_uint256.cpp \
  chain.cpp \
  chainparamsbase.cpp \
  chainparams.cpp \
  clientversion.cpp \
  coins.cpp \
  compressor.cpp \
  consensus/merkle.cpp \
  consensus/tx_check.cpp \
  consensus/tx_verify.cpp \
  core_read.cpp \
  dbwrapper.cpp \
  deploymentinfo.cpp \
  deploymentstatus.cpp \
  flatfile.cpp \
  fs.cpp \
  hash.cpp \
  kernel/chain.cpp \
  kernel/checks.cpp \
  kernel/coinstats.cpp \
  kernel/context.cpp \
  kernel/mempool_persist.cpp \
  key.cpp \
  logging.cpp \
  node/blockstorage.cpp \
  node/chainstate.cpp \
  node/interface_ui.cpp \
  policy/feerate.cpp \
  policy/fees.cpp \
  policy/packages.cpp \
  policy/policy.cpp \
  policy/rbf.cpp \
  policy/settings.cpp \
  pow.cpp \
  primitives/block.cpp \
  primitives/transaction.cpp \
  pubkey.cpp \
  random.cpp \
  randomenv.cpp \
  scheduler.cpp \
  script/interpreter.cpp \
  script/script.cpp \
  script/script_error.cpp \
  script/sigcache.cpp \
  script/standard.cpp \
  shutdown.cpp \
  signet.cpp \
  support/cleanse.cpp \
  support/lockedpool.cpp \
  sync.cpp \
  threadinterrupt.cpp \
  txdb.cpp \
  txmempool.cpp \
  uint256.cpp \
  util/bytevectorhash.cpp \
  util/check.cpp \
  util/getuniquepath.cpp \
  util/hasher.cpp \
  util/moneystr.cpp \
  util/rbf.cpp \
  util/serfloat.cpp \
  util/settings.cpp \
  util/strencodings.cpp \
  util/string.cpp \
  util/syscall_sandbox.cpp \
  util/syserror.cpp \
  util/system.cpp \
  util/thread.cpp \
  util/threadnames.cpp \
  util/time.cpp \
  util/tokenpipe.cpp \
  validation.cpp \
  validationinterface.cpp \
  versionbits.cpp \
  warnings.cpp

# Required for obj/build.h to be generated first.
# More details: https://www.gnu.org/software/automake/manual/html_node/Built-Sources-Example.html
libbitcoinkernel_la-clientversion.l$(OBJEXT): obj/build.h
endif # BUILD_BITCOIN_KERNEL_LIB
#

# bitcoinconsensus library #
if BUILD_BITCOIN_LIBS
lib_LTLIBRARIES += $(LIBBITCOINCONSENSUS)

include_HEADERS = script/bitcoinconsensus.h
libelementsconsensus_la_SOURCES = support/cleanse.cpp $(crypto_libbitcoin_crypto_base_la_SOURCES) $(libelements_consensus_a_SOURCES)

libelementsconsensus_la_LDFLAGS = $(AM_LDFLAGS) -no-undefined $(RELDFLAGS)
libelementsconsensus_la_LIBADD = $(LIBSECP256K1)
libelementsconsensus_la_CPPFLAGS = $(AM_CPPFLAGS) -I$(builddir)/obj -I$(srcdir)/secp256k1/include -DBUILD_BITCOIN_INTERNAL
libelementsconsensus_la_CXXFLAGS = $(AM_CXXFLAGS) $(PIE_FLAGS)

endif
#

CTAES_DIST =  crypto/ctaes/bench.c
CTAES_DIST += crypto/ctaes/ctaes.c
CTAES_DIST += crypto/ctaes/ctaes.h
CTAES_DIST += crypto/ctaes/README.md
CTAES_DIST += crypto/ctaes/test.c

CLEANFILES = $(EXTRA_LIBRARIES)

CLEANFILES += *.gcda *.gcno
CLEANFILES += compat/*.gcda compat/*.gcno
CLEANFILES += consensus/*.gcda consensus/*.gcno
CLEANFILES += crc32c/src/*.gcda crc32c/src/*.gcno
CLEANFILES += crypto/*.gcda crypto/*.gcno
CLEANFILES += index/*.gcda index/*.gcno
CLEANFILES += interfaces/*.gcda interfaces/*.gcno
CLEANFILES += node/*.gcda node/*.gcno
CLEANFILES += policy/*.gcda policy/*.gcno
CLEANFILES += primitives/*.gcda primitives/*.gcno
CLEANFILES += rpc/*.gcda rpc/*.gcno
CLEANFILES += script/*.gcda script/*.gcno
CLEANFILES += support/*.gcda support/*.gcno
CLEANFILES += univalue/*.gcda univalue/*.gcno
CLEANFILES += util/*.gcda util/*.gcno
CLEANFILES += wallet/*.gcda wallet/*.gcno
CLEANFILES += wallet/test/*.gcda wallet/test/*.gcno
CLEANFILES += zmq/*.gcda zmq/*.gcno
CLEANFILES += obj/build.h

EXTRA_DIST = $(CTAES_DIST)


config/bitcoin-config.h: config/stamp-h1
	@$(MAKE) -C $(top_builddir) $(subdir)/$(@)
config/stamp-h1: $(top_srcdir)/$(subdir)/config/bitcoin-config.h.in $(top_builddir)/config.status
	$(AM_V_at)$(MAKE) -C $(top_builddir) $(subdir)/$(@)
$(top_srcdir)/$(subdir)/config/bitcoin-config.h.in:  $(am__configure_deps)
	$(AM_V_at)$(MAKE) -C $(top_srcdir) $(subdir)/config/bitcoin-config.h.in

clean-local:
	-$(MAKE) -C secp256k1 clean
	-rm -f leveldb/*/*.gcda leveldb/*/*.gcno leveldb/helpers/memenv/*.gcda leveldb/helpers/memenv/*.gcno
	-rm -f config.h
	-rm -rf test/__pycache__

.rc.o:
	@test -f $(WINDRES)
	## FIXME: How to get the appropriate modulename_CPPFLAGS in here?
	$(AM_V_GEN) $(WINDRES) $(DEFS) $(DEFAULT_INCLUDES) $(INCLUDES) $(CPPFLAGS) -DWINDRES_PREPROC -i $< -o $@

check-symbols: $(bin_PROGRAMS)
	@echo "Running symbol and dynamic library checks..."
	$(AM_V_at) $(PYTHON) $(top_srcdir)/contrib/devtools/symbol-check.py $(bin_PROGRAMS)

check-security: $(bin_PROGRAMS)
if HARDEN
	@echo "Checking binary security..."
	$(AM_V_at) $(PYTHON) $(top_srcdir)/contrib/devtools/security-check.py $(bin_PROGRAMS)
endif

libbitcoin_ipc_mpgen_input = \
  ipc/capnp/echo.capnp \
  ipc/capnp/init.capnp
EXTRA_DIST += $(libbitcoin_ipc_mpgen_input)
%.capnp:

# Explicitly list dependencies on generated headers as described in
# https://www.gnu.org/software/automake/manual/html_node/Built-Sources-Example.html#Recording-Dependencies-manually
ipc/capnp/libbitcoin_ipc_a-protocol.$(OBJEXT): $(libbitcoin_ipc_mpgen_input:=.h)

if BUILD_MULTIPROCESS
LIBBITCOIN_IPC=libbitcoin_ipc.a
libbitcoin_ipc_a_SOURCES = \
  ipc/capnp/context.h \
  ipc/capnp/init-types.h \
  ipc/capnp/protocol.cpp \
  ipc/capnp/protocol.h \
  ipc/context.h \
  ipc/exception.h \
  ipc/interfaces.cpp \
  ipc/process.cpp \
  ipc/process.h \
  ipc/protocol.h
libbitcoin_ipc_a_CPPFLAGS = $(AM_CPPFLAGS) $(BITCOIN_INCLUDES)
libbitcoin_ipc_a_CXXFLAGS = $(AM_CXXFLAGS) $(PIE_FLAGS) $(LIBMULTIPROCESS_CFLAGS)

include $(MPGEN_PREFIX)/include/mpgen.mk
libbitcoin_ipc_mpgen_output = \
  $(libbitcoin_ipc_mpgen_input:=.c++) \
  $(libbitcoin_ipc_mpgen_input:=.h) \
  $(libbitcoin_ipc_mpgen_input:=.proxy-client.c++) \
  $(libbitcoin_ipc_mpgen_input:=.proxy-server.c++) \
  $(libbitcoin_ipc_mpgen_input:=.proxy-types.c++) \
  $(libbitcoin_ipc_mpgen_input:=.proxy-types.h) \
  $(libbitcoin_ipc_mpgen_input:=.proxy.h)
nodist_libbitcoin_ipc_a_SOURCES = $(libbitcoin_ipc_mpgen_output)
CLEANFILES += $(libbitcoin_ipc_mpgen_output)
endif

include Makefile.minisketch.include

include Makefile.crc32c.include
include Makefile.leveldb.include

include Makefile.test_util.include
include Makefile.test_fuzz.include

include Makefile.test.include

if ENABLE_BENCH
include Makefile.bench.include
endif

if ENABLE_QT
include Makefile.qt.include
endif

if ENABLE_QT_TESTS
include Makefile.qttest.include
endif

include Makefile.univalue.include<|MERGE_RESOLUTION|>--- conflicted
+++ resolved
@@ -179,11 +179,8 @@
   interfaces/ipc.h \
   interfaces/node.h \
   interfaces/wallet.h \
-<<<<<<< HEAD
   issuance.h \
-=======
   kernel/chain.h \
->>>>>>> 92c8e184
   kernel/chainstatemanager_opts.h \
   kernel/checks.h \
   kernel/coinstats.h \
