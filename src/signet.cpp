--- conflicted
+++ resolved
@@ -101,13 +101,8 @@
         try {
             VectorReader v(SER_NETWORK, INIT_PROTO_VERSION, signet_solution, 0);
             v >> tx_spending.vin[0].scriptSig;
-<<<<<<< HEAD
             v >> tx_spending.witness.vtxinwit[0].scriptWitness.stack;
-            if (!v.empty()) return nullopt; // extraneous data encountered
-=======
-            v >> tx_spending.vin[0].scriptWitness.stack;
             if (!v.empty()) return std::nullopt; // extraneous data encountered
->>>>>>> a9d1b40d
         } catch (const std::exception&) {
             return std::nullopt; // parsing error
         }
