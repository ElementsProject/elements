--- conflicted
+++ resolved
@@ -3,8 +3,9 @@
 // file COPYING or http://www.opensource.org/licenses/mit-license.php.
 
 #include <consensus/params.h>
-<<<<<<< HEAD
 #include <util/system.h> // for gArgs
+#include <util/check.h>
+#include <versionbits.h>
 
 // Elements: We use height, not time!
 int64_t GetBIP9Time(const CBlockIndex* pindexPrev, const Consensus::Params& params) {
@@ -14,10 +15,6 @@
         return pindexPrev->GetMedianTimePast();
     }
 }
-=======
-#include <util/check.h>
-#include <versionbits.h>
->>>>>>> 59ac8bac
 
 ThresholdState AbstractThresholdConditionChecker::GetStateFor(const CBlockIndex* pindexPrev, const Consensus::Params& params, ThresholdConditionCache& cache) const
 {
