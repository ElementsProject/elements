// Copyright (c) 2017-2022 The Bitcoin Core developers
// Distributed under the MIT software license, see the accompanying
// file COPYING or http://www.opensource.org/licenses/mit-license.php.

#include <consensus/validation.h>
#include <interfaces/chain.h>
#include <policy/fees.h>
#include <policy/policy.h>
#include <validation.h> //for mempool access
#include <util/moneystr.h>
#include <util/rbf.h>
#include <util/system.h>
#include <util/translation.h>
#include <wallet/coincontrol.h>
#include <wallet/feebumper.h>
#include <wallet/fees.h>
#include <wallet/receive.h>
#include <wallet/spend.h>
#include <wallet/wallet.h>

namespace wallet {
//! Check whether transaction has descendant in wallet or mempool, or has been
//! mined, or conflicts with a mined transaction. Return a feebumper::Result.
static feebumper::Result PreconditionChecks(const CWallet& wallet, const CWalletTx& wtx, bool require_mine, std::vector<bilingual_str>& errors) EXCLUSIVE_LOCKS_REQUIRED(wallet.cs_wallet)
{
    if (wallet.HasWalletSpend(wtx.tx)) {
        errors.push_back(Untranslated("Transaction has descendants in the wallet"));
        return feebumper::Result::INVALID_PARAMETER;
    }

    {
        if (wallet.chain().hasDescendantsInMempool(wtx.GetHash())) {
            errors.push_back(Untranslated("Transaction has descendants in the mempool"));
            return feebumper::Result::INVALID_PARAMETER;
        }
    }

    if (wallet.GetTxDepthInMainChain(wtx) != 0) {
        errors.push_back(Untranslated("Transaction has been mined, or is conflicted with a mined transaction"));
        return feebumper::Result::WALLET_ERROR;
    }

    if (!SignalsOptInRBF(*wtx.tx)) {
        errors.push_back(Untranslated("Transaction is not BIP 125 replaceable"));
        return feebumper::Result::WALLET_ERROR;
    }

    if (wtx.mapValue.count("replaced_by_txid")) {
        errors.push_back(strprintf(Untranslated("Cannot bump transaction %s which was already bumped by transaction %s"), wtx.GetHash().ToString(), wtx.mapValue.at("replaced_by_txid")));
        return feebumper::Result::WALLET_ERROR;
    }

    if (require_mine) {
        // check that original tx consists entirely of our inputs
        // if not, we can't bump the fee, because the wallet has no way of knowing the value of the other inputs (thus the fee)
        isminefilter filter = wallet.GetLegacyScriptPubKeyMan() && wallet.IsWalletFlagSet(WALLET_FLAG_DISABLE_PRIVATE_KEYS) ? ISMINE_WATCH_ONLY : ISMINE_SPENDABLE;
        if (!AllInputsMine(wallet, *wtx.tx, filter)) {
            errors.push_back(Untranslated("Transaction contains inputs that don't belong to this wallet"));
            return feebumper::Result::WALLET_ERROR;
        }
    }

    return feebumper::Result::OK;
}

//! Check if the user provided a valid feeRate
static feebumper::Result CheckFeeRate(const CWallet& wallet, const CFeeRate& newFeerate, const int64_t maxTxSize, CAmount old_fee, std::vector<bilingual_str>& errors)
{
    // check that fee rate is higher than mempool's minimum fee
    // (no point in bumping fee if we know that the new tx won't be accepted to the mempool)
    // This may occur if the user set fee_rate or paytxfee too low, if fallbackfee is too low, or, perhaps,
    // in a rare situation where the mempool minimum fee increased significantly since the fee estimation just a
    // moment earlier. In this case, we report an error to the user, who may adjust the fee.
    CFeeRate minMempoolFeeRate = wallet.chain().mempoolMinFee();

    if (newFeerate.GetFeePerK() < minMempoolFeeRate.GetFeePerK()) {
        errors.push_back(strprintf(
            Untranslated("New fee rate (%s) is lower than the minimum fee rate (%s) to get into the mempool -- "),
            FormatMoney(newFeerate.GetFeePerK()),
            FormatMoney(minMempoolFeeRate.GetFeePerK())));
        return feebumper::Result::WALLET_ERROR;
    }

    CAmount new_total_fee = newFeerate.GetFee(maxTxSize);

    CFeeRate incrementalRelayFee = std::max(wallet.chain().relayIncrementalFee(), CFeeRate(WALLET_INCREMENTAL_RELAY_FEE));

    // Min total fee is old fee + relay fee
    CAmount minTotalFee = old_fee + incrementalRelayFee.GetFee(maxTxSize);

    if (new_total_fee < minTotalFee) {
        errors.push_back(strprintf(Untranslated("Insufficient total fee %s, must be at least %s (oldFee %s + incrementalFee %s)"),
            FormatMoney(new_total_fee), FormatMoney(minTotalFee), FormatMoney(old_fee), FormatMoney(incrementalRelayFee.GetFee(maxTxSize))));
        return feebumper::Result::INVALID_PARAMETER;
    }

    CAmount requiredFee = GetRequiredFee(wallet, maxTxSize);
    if (new_total_fee < requiredFee) {
        errors.push_back(strprintf(Untranslated("Insufficient total fee (cannot be less than required fee %s)"),
            FormatMoney(requiredFee)));
        return feebumper::Result::INVALID_PARAMETER;
    }

    // Check that in all cases the new fee doesn't violate maxTxFee
    const CAmount max_tx_fee = wallet.m_default_max_tx_fee;
    if (new_total_fee > max_tx_fee) {
        errors.push_back(strprintf(Untranslated("Specified or calculated fee %s is too high (cannot be higher than -maxtxfee %s)"),
            FormatMoney(new_total_fee), FormatMoney(max_tx_fee)));
        return feebumper::Result::WALLET_ERROR;
    }

    return feebumper::Result::OK;
}

static CFeeRate EstimateFeeRate(const CWallet& wallet, const CWalletTx& wtx, const CAmount old_fee, const CCoinControl& coin_control)
{
    // Get the fee rate of the original transaction. This is calculated from
    // the tx fee/vsize, so it may have been rounded down. Add 1 satoshi to the
    // result.
    int64_t txSize = GetVirtualTransactionSize(*(wtx.tx));
    CFeeRate feerate(old_fee, txSize);
    feerate += CFeeRate(1);

    // The node has a configurable incremental relay fee. Increment the fee by
    // the minimum of that and the wallet's conservative
    // WALLET_INCREMENTAL_RELAY_FEE value to future proof against changes to
    // network wide policy for incremental relay fee that our node may not be
    // aware of. This ensures we're over the required relay fee rate
    // (Rule 4).  The replacement tx will be at least as large as the
    // original tx, so the total fee will be greater (Rule 3)
    CFeeRate node_incremental_relay_fee = wallet.chain().relayIncrementalFee();
    CFeeRate wallet_incremental_relay_fee = CFeeRate(WALLET_INCREMENTAL_RELAY_FEE);
    feerate += std::max(node_incremental_relay_fee, wallet_incremental_relay_fee);

    // Fee rate must also be at least the wallet's GetMinimumFeeRate
    CFeeRate min_feerate(GetMinimumFeeRate(wallet, coin_control, /*feeCalc=*/nullptr));

    // Set the required fee rate for the replacement transaction in coin control.
    return std::max(feerate, min_feerate);
}

namespace feebumper {

bool TransactionCanBeBumped(const CWallet& wallet, const uint256& txid)
{
    LOCK(wallet.cs_wallet);
    const CWalletTx* wtx = wallet.GetWalletTx(txid);
    if (wtx == nullptr) return false;

    std::vector<bilingual_str> errors_dummy;
    feebumper::Result res = PreconditionChecks(wallet, *wtx, /* require_mine=*/ true, errors_dummy);
    return res == feebumper::Result::OK;
}

Result CreateRateBumpTransaction(CWallet& wallet, const uint256& txid, const CCoinControl& coin_control, std::vector<bilingual_str>& errors,
                                 CAmount& old_fee, CAmount& new_fee, CMutableTransaction& mtx, bool require_mine, const std::vector<CTxOut>& outputs)
{
    // We are going to modify coin control later, copy to re-use
    CCoinControl new_coin_control(coin_control);

    LOCK(wallet.cs_wallet);
    errors.clear();
    auto it = wallet.mapWallet.find(txid);
    if (it == wallet.mapWallet.end()) {
        errors.push_back(Untranslated("Invalid or non-wallet transaction id"));
        return Result::INVALID_ADDRESS_OR_KEY;
    }
    const CWalletTx& wtx = it->second;

    // Retrieve all of the UTXOs and add them to coin control
    // While we're here, calculate the input amount
    std::map<COutPoint, Coin> coins;
    CAmount input_value = 0;
    std::vector<CTxOut> spent_outputs;
    for (const CTxIn& txin : wtx.tx->vin) {
        coins[txin.prevout]; // Create empty map entry keyed by prevout.
    }
    wallet.chain().findCoins(coins);
    for (const CTxIn& txin : wtx.tx->vin) {
        const Coin& coin = coins.at(txin.prevout);
        if (coin.out.IsNull()) {
            errors.push_back(Untranslated(strprintf("%s:%u is already spent", txin.prevout.hash.GetHex(), txin.prevout.n)));
            return Result::MISC_ERROR;
        }
        if (wallet.IsMine(txin.prevout)) {
            new_coin_control.Select(txin.prevout);
        } else {
            new_coin_control.SelectExternal(txin.prevout, coin.out);
        }
        input_value += coin.out.nValue.GetAmount();
        spent_outputs.push_back(coin.out);
    }

    // Figure out if we need to compute the input weight, and do so if necessary
    PrecomputedTransactionData txdata;
    txdata.Init(*wtx.tx, std::move(spent_outputs), /* force=*/ true);
    for (unsigned int i = 0; i < wtx.tx->vin.size(); ++i) {
        const CTxIn& txin = wtx.tx->vin.at(i);
        const Coin& coin = coins.at(txin.prevout);

        if (new_coin_control.IsExternalSelected(txin.prevout)) {
            // For external inputs, we estimate the size using the size of this input
            int64_t input_weight = GetTransactionInputWeight(*wtx.tx, i);
            // Because signatures can have different sizes, we need to figure out all of the
            // signature sizes and replace them with the max sized signature.
            // In order to do this, we verify the script with a special SignatureChecker which
            // will observe the signatures verified and record their sizes.
            SignatureWeights weights;
            TransactionSignatureChecker tx_checker(wtx.tx.get(), i, coin.out.nValue, txdata, MissingDataBehavior::FAIL);
            SignatureWeightChecker size_checker(weights, tx_checker);
            VerifyScript(txin.scriptSig, coin.out.scriptPubKey, &wtx.tx->witness.vtxinwit[i].scriptWitness, STANDARD_SCRIPT_VERIFY_FLAGS, size_checker);
            // Add the difference between max and current to input_weight so that it represents the largest the input could be
            input_weight += weights.GetWeightDiffToMax();
            new_coin_control.SetInputWeight(txin.prevout, input_weight);
        }
    }

    Result result = PreconditionChecks(wallet, wtx, require_mine, errors);
    if (result != Result::OK) {
        return result;
    }

    // Fill in recipients (and preserve a single change key per asset if there is one)
    // While we're here, calculate the output amount
    std::map<CAsset, CTxDestination> destinations;
    std::vector<wallet::CRecipient> recipients;
    CAmount output_value = 0;
    for (const auto& output : wtx.tx->vout) {
        // ELEMENTS:
        bool is_change = OutputIsChange(wallet, output);
        bool is_fee = output.IsFee();
        if (!output.nValue.IsExplicit() || !output.nAsset.IsExplicit()) {
            errors.push_back(Untranslated("bumpfee can only be called on an unblinded transaction"));
            return Result::WALLET_ERROR;
        }

<<<<<<< HEAD
        if (!is_change && !is_fee) {
            wallet::CRecipient recipient = {output.scriptPubKey, output.nValue.GetAmount(), output.nAsset.GetAsset(), CPubKey(output.nNonce.vchCommitment), false};
=======
    // Fill in recipients (and preserve a single change key if there
    // is one). If outputs vector is non-empty, replace original
    // outputs with its contents, otherwise use original outputs.
    std::vector<CRecipient> recipients;
    const auto& txouts = outputs.empty() ? wtx.tx->vout : outputs;
    for (const auto& output : txouts) {
        if (!OutputIsChange(wallet, output)) {
            CRecipient recipient = {output.scriptPubKey, output.nValue, false};
>>>>>>> 90bfa9d2
            recipients.push_back(recipient);
        } else if (is_change) {
            CTxDestination change_dest;
            ExtractDestination(output.scriptPubKey, change_dest);
            destinations[output.nAsset.GetAsset()] = change_dest;
        }
        output_value += output.nValue.GetAmount();
    }
    new_coin_control.destChange = destinations;

    old_fee = input_value - output_value;
    // ELEMENTS
    if (g_con_elementsmode) {
        old_fee = GetFeeMap(*wtx.tx)[::policyAsset];
    }

    if (coin_control.m_feerate) {
        // The user provided a feeRate argument.
        // We calculate this here to avoid compiler warning on the cs_wallet lock
        // We need to make a temporary transaction with no input witnesses as the dummy signer expects them to be empty for external inputs
<<<<<<< HEAD
        CMutableTransaction mtx{*wtx.tx};
        for (size_t i = 0; i < mtx.vin.size(); ++i) {
            auto& txin = mtx.vin[i];
=======
        CMutableTransaction temp_mtx{*wtx.tx};
        for (auto& txin : temp_mtx.vin) {
>>>>>>> 90bfa9d2
            txin.scriptSig.clear();
            mtx.witness.vtxinwit[i].scriptWitness.SetNull();
        }
        temp_mtx.vout = txouts;
        const int64_t maxTxSize{CalculateMaximumSignedTxSize(CTransaction(temp_mtx), &wallet, &new_coin_control).vsize};
        Result res = CheckFeeRate(wallet, *new_coin_control.m_feerate, maxTxSize, old_fee, errors);
        if (res != Result::OK) {
            return res;
        }
    } else {
        // The user did not provide a feeRate argument
        new_coin_control.m_feerate = EstimateFeeRate(wallet, wtx, old_fee, new_coin_control);
    }

    // Fill in required inputs we are double-spending(all of them)
    // N.B.: bip125 doesn't require all the inputs in the replaced transaction to be
    // used in the replacement transaction, but it's very important for wallets to make
    // sure that happens. If not, it would be possible to bump a transaction A twice to
    // A2 and A3 where A2 and A3 don't conflict (or alternatively bump A to A2 and A2
    // to A3 where A and A3 don't conflict). If both later get confirmed then the sender
    // has accidentally double paid.
    for (const auto& inputs : wtx.tx->vin) {
        new_coin_control.Select(COutPoint(inputs.prevout));
    }
    new_coin_control.m_allow_other_inputs = true;

    // We cannot source new unconfirmed inputs(bip125 rule 2)
    new_coin_control.m_min_depth = 1;

    constexpr int RANDOM_CHANGE_POSITION = -1;
    auto res = CreateTransaction(wallet, recipients, RANDOM_CHANGE_POSITION, new_coin_control, false);
    if (!res) {
        errors.push_back(Untranslated("Unable to create transaction.") + Untranslated(" ") + util::ErrorString(res));
        return Result::WALLET_ERROR;
    }

    const auto& txr = *res;
    // Write back new fee if successful
    new_fee = txr.fee;

    // Write back transaction
    mtx = CMutableTransaction(*txr.tx);

    return Result::OK;
}

bool SignTransaction(CWallet& wallet, CMutableTransaction& mtx) {
    LOCK(wallet.cs_wallet);

    if (wallet.IsWalletFlagSet(WALLET_FLAG_EXTERNAL_SIGNER)) {
        // Make a blank psbt
        PartiallySignedTransaction psbtx(mtx);

        // First fill transaction with our data without signing,
        // so external signers are not asked to sign more than once.
        bool complete;
        wallet.FillPSBT(psbtx, complete, SIGHASH_ALL, false /* sign */, true /* bip32derivs */);
        const TransactionError err = wallet.FillPSBT(psbtx, complete, SIGHASH_ALL, true /* sign */, false  /* bip32derivs */);
        if (err != TransactionError::OK) return false;
        complete = FinalizeAndExtractPSBT(psbtx, mtx);
        return complete;
    } else {
        return wallet.SignTransaction(mtx);
    }
}

Result CommitTransaction(CWallet& wallet, const uint256& txid, CMutableTransaction&& mtx, std::vector<bilingual_str>& errors, uint256& bumped_txid)
{
    LOCK(wallet.cs_wallet);
    if (!errors.empty()) {
        return Result::MISC_ERROR;
    }
    auto it = txid.IsNull() ? wallet.mapWallet.end() : wallet.mapWallet.find(txid);
    if (it == wallet.mapWallet.end()) {
        errors.push_back(Untranslated("Invalid or non-wallet transaction id"));
        return Result::MISC_ERROR;
    }
    const CWalletTx& oldWtx = it->second;

    // make sure the transaction still has no descendants and hasn't been mined in the meantime
    Result result = PreconditionChecks(wallet, oldWtx, /* require_mine=*/ false, errors);
    if (result != Result::OK) {
        return result;
    }

    // commit/broadcast the tx
    CTransactionRef tx = MakeTransactionRef(std::move(mtx));
    mapValue_t mapValue = oldWtx.mapValue;
    mapValue["replaces_txid"] = oldWtx.GetHash().ToString();
    // wipe blinding details to not store old information
    mapValue["blindingdata"] = "";
    // TODO CA: store new blinding data to remember otherwise unblindable outputs

    wallet.CommitTransaction(tx, std::move(mapValue), oldWtx.vOrderForm);

    // mark the original tx as bumped
    bumped_txid = tx->GetHash();
    if (!wallet.MarkReplaced(oldWtx.GetHash(), bumped_txid)) {
        errors.push_back(Untranslated("Created new bumpfee transaction but could not mark the original transaction as replaced"));
    }
    return Result::OK;
}

} // namespace feebumper
} // namespace wallet<|MERGE_RESOLUTION|>--- conflicted
+++ resolved
@@ -225,7 +225,8 @@
     std::map<CAsset, CTxDestination> destinations;
     std::vector<wallet::CRecipient> recipients;
     CAmount output_value = 0;
-    for (const auto& output : wtx.tx->vout) {
+    const auto& txouts = outputs.empty() ? wtx.tx->vout : outputs;
+    for (const auto& output : txouts) {
         // ELEMENTS:
         bool is_change = OutputIsChange(wallet, output);
         bool is_fee = output.IsFee();
@@ -234,19 +235,8 @@
             return Result::WALLET_ERROR;
         }
 
-<<<<<<< HEAD
         if (!is_change && !is_fee) {
             wallet::CRecipient recipient = {output.scriptPubKey, output.nValue.GetAmount(), output.nAsset.GetAsset(), CPubKey(output.nNonce.vchCommitment), false};
-=======
-    // Fill in recipients (and preserve a single change key if there
-    // is one). If outputs vector is non-empty, replace original
-    // outputs with its contents, otherwise use original outputs.
-    std::vector<CRecipient> recipients;
-    const auto& txouts = outputs.empty() ? wtx.tx->vout : outputs;
-    for (const auto& output : txouts) {
-        if (!OutputIsChange(wallet, output)) {
-            CRecipient recipient = {output.scriptPubKey, output.nValue, false};
->>>>>>> 90bfa9d2
             recipients.push_back(recipient);
         } else if (is_change) {
             CTxDestination change_dest;
@@ -267,14 +257,9 @@
         // The user provided a feeRate argument.
         // We calculate this here to avoid compiler warning on the cs_wallet lock
         // We need to make a temporary transaction with no input witnesses as the dummy signer expects them to be empty for external inputs
-<<<<<<< HEAD
-        CMutableTransaction mtx{*wtx.tx};
+        CMutableTransaction temp_mtx{*wtx.tx};
         for (size_t i = 0; i < mtx.vin.size(); ++i) {
             auto& txin = mtx.vin[i];
-=======
-        CMutableTransaction temp_mtx{*wtx.tx};
-        for (auto& txin : temp_mtx.vin) {
->>>>>>> 90bfa9d2
             txin.scriptSig.clear();
             mtx.witness.vtxinwit[i].scriptWitness.SetNull();
         }
