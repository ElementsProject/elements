// Copyright (c) 2017-2020 The Bitcoin Core developers
// Distributed under the MIT software license, see the accompanying
// file COPYING or http://www.opensource.org/licenses/mit-license.php.

#include <interfaces/chain.h>
#include <policy/fees.h>
#include <policy/policy.h>
#include <validation.h> //for mempool access
#include <util/moneystr.h>
#include <util/rbf.h>
#include <util/system.h>
#include <util/translation.h>
#include <wallet/coincontrol.h>
#include <wallet/feebumper.h>
#include <wallet/fees.h>
#include <wallet/receive.h>
#include <wallet/spend.h>
#include <wallet/wallet.h>

//! Check whether transaction has descendant in wallet or mempool, or has been
//! mined, or conflicts with a mined transaction. Return a feebumper::Result.
static feebumper::Result PreconditionChecks(const CWallet& wallet, const CWalletTx& wtx, std::vector<bilingual_str>& errors) EXCLUSIVE_LOCKS_REQUIRED(wallet.cs_wallet)
{
    if (wallet.HasWalletSpend(wtx.GetHash())) {
        errors.push_back(Untranslated("Transaction has descendants in the wallet"));
        return feebumper::Result::INVALID_PARAMETER;
    }

    {
        if (wallet.chain().hasDescendantsInMempool(wtx.GetHash())) {
            errors.push_back(Untranslated("Transaction has descendants in the mempool"));
            return feebumper::Result::INVALID_PARAMETER;
        }
    }

    if (wallet.GetTxDepthInMainChain(wtx) != 0) {
        errors.push_back(Untranslated("Transaction has been mined, or is conflicted with a mined transaction"));
        return feebumper::Result::WALLET_ERROR;
    }

    if (!SignalsOptInRBF(*wtx.tx)) {
        errors.push_back(Untranslated("Transaction is not BIP 125 replaceable"));
        return feebumper::Result::WALLET_ERROR;
    }

    if (wtx.mapValue.count("replaced_by_txid")) {
        errors.push_back(strprintf(Untranslated("Cannot bump transaction %s which was already bumped by transaction %s"), wtx.GetHash().ToString(), wtx.mapValue.at("replaced_by_txid")));
        return feebumper::Result::WALLET_ERROR;
    }

    // check that original tx consists entirely of our inputs
    // if not, we can't bump the fee, because the wallet has no way of knowing the value of the other inputs (thus the fee)
    isminefilter filter = wallet.GetLegacyScriptPubKeyMan() && wallet.IsWalletFlagSet(WALLET_FLAG_DISABLE_PRIVATE_KEYS) ? ISMINE_WATCH_ONLY : ISMINE_SPENDABLE;
    if (!AllInputsMine(wallet, *wtx.tx, filter)) {
        errors.push_back(Untranslated("Transaction contains inputs that don't belong to this wallet"));
        return feebumper::Result::WALLET_ERROR;
    }


    return feebumper::Result::OK;
}

//! Check if the user provided a valid feeRate
static feebumper::Result CheckFeeRate(const CWallet& wallet, const CWalletTx& wtx, const CFeeRate& newFeerate, const int64_t maxTxSize, std::vector<bilingual_str>& errors)
{
    // check that fee rate is higher than mempool's minimum fee
    // (no point in bumping fee if we know that the new tx won't be accepted to the mempool)
    // This may occur if the user set fee_rate or paytxfee too low, if fallbackfee is too low, or, perhaps,
    // in a rare situation where the mempool minimum fee increased significantly since the fee estimation just a
    // moment earlier. In this case, we report an error to the user, who may adjust the fee.
    CFeeRate minMempoolFeeRate = wallet.chain().mempoolMinFee();

    if (newFeerate.GetFeePerK() < minMempoolFeeRate.GetFeePerK()) {
        errors.push_back(strprintf(
            Untranslated("New fee rate (%s) is lower than the minimum fee rate (%s) to get into the mempool -- "),
            FormatMoney(newFeerate.GetFeePerK()),
            FormatMoney(minMempoolFeeRate.GetFeePerK())));
        return feebumper::Result::WALLET_ERROR;
    }

    CAmount new_total_fee = newFeerate.GetFee(maxTxSize);

    CFeeRate incrementalRelayFee = std::max(wallet.chain().relayIncrementalFee(), CFeeRate(WALLET_INCREMENTAL_RELAY_FEE));

    // Given old total fee and transaction size, calculate the old feeRate
    isminefilter filter = wallet.GetLegacyScriptPubKeyMan() && wallet.IsWalletFlagSet(WALLET_FLAG_DISABLE_PRIVATE_KEYS) ? ISMINE_WATCH_ONLY : ISMINE_SPENDABLE;
<<<<<<< HEAD
    CAmount old_fee = wtx.GetDebit(filter)[::policyAsset] - wtx.tx->GetValueOutMap()[::policyAsset];
    if (g_con_elementsmode) {
        old_fee = GetFeeMap(*wtx.tx)[::policyAsset];
    }
=======
    CAmount old_fee = CachedTxGetDebit(wallet, wtx, filter) - wtx.tx->GetValueOut();
>>>>>>> 629c4ab2
    const int64_t txSize = GetVirtualTransactionSize(*(wtx.tx));
    CFeeRate nOldFeeRate(old_fee, txSize);
    // Min total fee is old fee + relay fee
    CAmount minTotalFee = nOldFeeRate.GetFee(maxTxSize) + incrementalRelayFee.GetFee(maxTxSize);

    if (new_total_fee < minTotalFee) {
        errors.push_back(strprintf(Untranslated("Insufficient total fee %s, must be at least %s (oldFee %s + incrementalFee %s)"),
            FormatMoney(new_total_fee), FormatMoney(minTotalFee), FormatMoney(nOldFeeRate.GetFee(maxTxSize)), FormatMoney(incrementalRelayFee.GetFee(maxTxSize))));
        return feebumper::Result::INVALID_PARAMETER;
    }

    CAmount requiredFee = GetRequiredFee(wallet, maxTxSize);
    if (new_total_fee < requiredFee) {
        errors.push_back(strprintf(Untranslated("Insufficient total fee (cannot be less than required fee %s)"),
            FormatMoney(requiredFee)));
        return feebumper::Result::INVALID_PARAMETER;
    }

    // Check that in all cases the new fee doesn't violate maxTxFee
    const CAmount max_tx_fee = wallet.m_default_max_tx_fee;
    if (new_total_fee > max_tx_fee) {
        errors.push_back(strprintf(Untranslated("Specified or calculated fee %s is too high (cannot be higher than -maxtxfee %s)"),
            FormatMoney(new_total_fee), FormatMoney(max_tx_fee)));
        return feebumper::Result::WALLET_ERROR;
    }

    return feebumper::Result::OK;
}

static CFeeRate EstimateFeeRate(const CWallet& wallet, const CWalletTx& wtx, const CAmount old_fee, const CCoinControl& coin_control)
{
    // Get the fee rate of the original transaction. This is calculated from
    // the tx fee/vsize, so it may have been rounded down. Add 1 satoshi to the
    // result.
    int64_t txSize = GetVirtualTransactionSize(*(wtx.tx));
    CFeeRate feerate(old_fee, txSize);
    feerate += CFeeRate(1);

    // The node has a configurable incremental relay fee. Increment the fee by
    // the minimum of that and the wallet's conservative
    // WALLET_INCREMENTAL_RELAY_FEE value to future proof against changes to
    // network wide policy for incremental relay fee that our node may not be
    // aware of. This ensures we're over the required relay fee rate
    // (BIP 125 rule 4).  The replacement tx will be at least as large as the
    // original tx, so the total fee will be greater (BIP 125 rule 3)
    CFeeRate node_incremental_relay_fee = wallet.chain().relayIncrementalFee();
    CFeeRate wallet_incremental_relay_fee = CFeeRate(WALLET_INCREMENTAL_RELAY_FEE);
    feerate += std::max(node_incremental_relay_fee, wallet_incremental_relay_fee);

    // Fee rate must also be at least the wallet's GetMinimumFeeRate
    CFeeRate min_feerate(GetMinimumFeeRate(wallet, coin_control, /* feeCalc */ nullptr));

    // Set the required fee rate for the replacement transaction in coin control.
    return std::max(feerate, min_feerate);
}

namespace feebumper {

bool TransactionCanBeBumped(const CWallet& wallet, const uint256& txid)
{
    LOCK(wallet.cs_wallet);
    const CWalletTx* wtx = wallet.GetWalletTx(txid);
    if (wtx == nullptr) return false;

    std::vector<bilingual_str> errors_dummy;
    feebumper::Result res = PreconditionChecks(wallet, *wtx, errors_dummy);
    return res == feebumper::Result::OK;
}

Result CreateRateBumpTransaction(CWallet& wallet, const uint256& txid, const CCoinControl& coin_control, std::vector<bilingual_str>& errors,
                                 CAmount& old_fee, CAmount& new_fee, CMutableTransaction& mtx)
{
    // We are going to modify coin control later, copy to re-use
    CCoinControl new_coin_control(coin_control);

    LOCK(wallet.cs_wallet);
    errors.clear();
    auto it = wallet.mapWallet.find(txid);
    if (it == wallet.mapWallet.end()) {
        errors.push_back(Untranslated("Invalid or non-wallet transaction id"));
        return Result::INVALID_ADDRESS_OR_KEY;
    }
    const CWalletTx& wtx = it->second;

    Result result = PreconditionChecks(wallet, wtx, errors);
    if (result != Result::OK) {
        return result;
    }

    // Fill in recipients (and preserve a single change key per asset if there is one)
    std::map<CAsset, CTxDestination> destinations;
    std::vector<CRecipient> recipients;
    for (const auto& output : wtx.tx->vout) {
<<<<<<< HEAD
        // ELEMENTS:
        bool is_change = wallet.IsChange(output);
        bool is_fee = output.IsFee();
        if (!output.nValue.IsExplicit() || !output.nAsset.IsExplicit()) {
            errors.push_back(Untranslated("bumpfee can only be called on an unblinded transaction"));
            return Result::WALLET_ERROR;
        }

        if (!is_change && !is_fee) {
            CRecipient recipient = {output.scriptPubKey, output.nValue.GetAmount(), output.nAsset.GetAsset(), CPubKey(output.nNonce.vchCommitment), false};
=======
        if (!OutputIsChange(wallet, output)) {
            CRecipient recipient = {output.scriptPubKey, output.nValue, false};
>>>>>>> 629c4ab2
            recipients.push_back(recipient);
        } else if (is_change) {
            CTxDestination change_dest;
            ExtractDestination(output.scriptPubKey, change_dest);
            destinations[output.nAsset.GetAsset()] = change_dest;
        }
    }
    new_coin_control.destChange = destinations;

    isminefilter filter = wallet.GetLegacyScriptPubKeyMan() && wallet.IsWalletFlagSet(WALLET_FLAG_DISABLE_PRIVATE_KEYS) ? ISMINE_WATCH_ONLY : ISMINE_SPENDABLE;
<<<<<<< HEAD
    old_fee = wtx.GetDebit(filter)[::policyAsset] - wtx.tx->GetValueOutMap()[::policyAsset];
    if (g_con_elementsmode) {
        old_fee = GetFeeMap(*wtx.tx)[::policyAsset];
    }
=======
    old_fee = CachedTxGetDebit(wallet, wtx, filter) - wtx.tx->GetValueOut();
>>>>>>> 629c4ab2

    if (coin_control.m_feerate) {
        // The user provided a feeRate argument.
        // We calculate this here to avoid compiler warning on the cs_wallet lock
        const int64_t maxTxSize{CalculateMaximumSignedTxSize(*wtx.tx, &wallet).vsize};
        Result res = CheckFeeRate(wallet, wtx, *new_coin_control.m_feerate, maxTxSize, errors);
        if (res != Result::OK) {
            return res;
        }
    } else {
        // The user did not provide a feeRate argument
        new_coin_control.m_feerate = EstimateFeeRate(wallet, wtx, old_fee, new_coin_control);
    }

    // Fill in required inputs we are double-spending(all of them)
    // N.B.: bip125 doesn't require all the inputs in the replaced transaction to be
    // used in the replacement transaction, but it's very important for wallets to make
    // sure that happens. If not, it would be possible to bump a transaction A twice to
    // A2 and A3 where A2 and A3 don't conflict (or alternatively bump A to A2 and A2
    // to A3 where A and A3 don't conflict). If both later get confirmed then the sender
    // has accidentally double paid.
    for (const auto& inputs : wtx.tx->vin) {
        new_coin_control.Select(COutPoint(inputs.prevout));
    }
    new_coin_control.fAllowOtherInputs = true;

    // We cannot source new unconfirmed inputs(bip125 rule 2)
    new_coin_control.m_min_depth = 1;

    CTransactionRef tx_new;
    CAmount fee_ret;
    int change_pos_in_out = -1; // No requested location for change
    bilingual_str fail_reason;
    FeeCalculation fee_calc_out;
    if (!CreateTransaction(wallet, recipients, tx_new, fee_ret, change_pos_in_out, fail_reason, new_coin_control, fee_calc_out, false)) {
        errors.push_back(Untranslated("Unable to create transaction.") + Untranslated(" ") + fail_reason);
        return Result::WALLET_ERROR;
    }

    // Write back new fee if successful
    new_fee = fee_ret;

    // Write back transaction
    mtx = CMutableTransaction(*tx_new);
    // Mark new tx not replaceable, if requested.
    if (!coin_control.m_signal_bip125_rbf.value_or(wallet.m_signal_rbf)) {
        for (auto& input : mtx.vin) {
            if (input.nSequence < 0xfffffffe) input.nSequence = 0xfffffffe;
        }
    }

    return Result::OK;
}

bool SignTransaction(CWallet& wallet, CMutableTransaction& mtx) {
    LOCK(wallet.cs_wallet);
    return wallet.SignTransaction(mtx);
}

Result CommitTransaction(CWallet& wallet, const uint256& txid, CMutableTransaction&& mtx, std::vector<bilingual_str>& errors, uint256& bumped_txid)
{
    LOCK(wallet.cs_wallet);
    if (!errors.empty()) {
        return Result::MISC_ERROR;
    }
    auto it = txid.IsNull() ? wallet.mapWallet.end() : wallet.mapWallet.find(txid);
    if (it == wallet.mapWallet.end()) {
        errors.push_back(Untranslated("Invalid or non-wallet transaction id"));
        return Result::MISC_ERROR;
    }
    const CWalletTx& oldWtx = it->second;

    // make sure the transaction still has no descendants and hasn't been mined in the meantime
    Result result = PreconditionChecks(wallet, oldWtx, errors);
    if (result != Result::OK) {
        return result;
    }

    // commit/broadcast the tx
    CTransactionRef tx = MakeTransactionRef(std::move(mtx));
    mapValue_t mapValue = oldWtx.mapValue;
    mapValue["replaces_txid"] = oldWtx.GetHash().ToString();
    // wipe blinding details to not store old information
    mapValue["blindingdata"] = "";
    // TODO CA: store new blinding data to remember otherwise unblindable outputs

    wallet.CommitTransaction(tx, std::move(mapValue), oldWtx.vOrderForm);

    // mark the original tx as bumped
    bumped_txid = tx->GetHash();
    if (!wallet.MarkReplaced(oldWtx.GetHash(), bumped_txid)) {
        // TODO: see if JSON-RPC has a standard way of returning a response
        // along with an exception. It would be good to return information about
        // wtxBumped to the caller even if marking the original transaction
        // replaced does not succeed for some reason.
        errors.push_back(Untranslated("Created new bumpfee transaction but could not mark the original transaction as replaced"));
    }
    return Result::OK;
}

} // namespace feebumper<|MERGE_RESOLUTION|>--- conflicted
+++ resolved
@@ -84,14 +84,10 @@
 
     // Given old total fee and transaction size, calculate the old feeRate
     isminefilter filter = wallet.GetLegacyScriptPubKeyMan() && wallet.IsWalletFlagSet(WALLET_FLAG_DISABLE_PRIVATE_KEYS) ? ISMINE_WATCH_ONLY : ISMINE_SPENDABLE;
-<<<<<<< HEAD
-    CAmount old_fee = wtx.GetDebit(filter)[::policyAsset] - wtx.tx->GetValueOutMap()[::policyAsset];
+    CAmount old_fee = CachedTxGetDebit(wallet, wtx, filter)[::policyAsset] - wtx.tx->GetValueOutMap()[::policyAsset];
     if (g_con_elementsmode) {
         old_fee = GetFeeMap(*wtx.tx)[::policyAsset];
     }
-=======
-    CAmount old_fee = CachedTxGetDebit(wallet, wtx, filter) - wtx.tx->GetValueOut();
->>>>>>> 629c4ab2
     const int64_t txSize = GetVirtualTransactionSize(*(wtx.tx));
     CFeeRate nOldFeeRate(old_fee, txSize);
     // Min total fee is old fee + relay fee
@@ -185,9 +181,8 @@
     std::map<CAsset, CTxDestination> destinations;
     std::vector<CRecipient> recipients;
     for (const auto& output : wtx.tx->vout) {
-<<<<<<< HEAD
         // ELEMENTS:
-        bool is_change = wallet.IsChange(output);
+        bool is_change = OutputIsChange(wallet, output);
         bool is_fee = output.IsFee();
         if (!output.nValue.IsExplicit() || !output.nAsset.IsExplicit()) {
             errors.push_back(Untranslated("bumpfee can only be called on an unblinded transaction"));
@@ -196,10 +191,6 @@
 
         if (!is_change && !is_fee) {
             CRecipient recipient = {output.scriptPubKey, output.nValue.GetAmount(), output.nAsset.GetAsset(), CPubKey(output.nNonce.vchCommitment), false};
-=======
-        if (!OutputIsChange(wallet, output)) {
-            CRecipient recipient = {output.scriptPubKey, output.nValue, false};
->>>>>>> 629c4ab2
             recipients.push_back(recipient);
         } else if (is_change) {
             CTxDestination change_dest;
@@ -210,14 +201,10 @@
     new_coin_control.destChange = destinations;
 
     isminefilter filter = wallet.GetLegacyScriptPubKeyMan() && wallet.IsWalletFlagSet(WALLET_FLAG_DISABLE_PRIVATE_KEYS) ? ISMINE_WATCH_ONLY : ISMINE_SPENDABLE;
-<<<<<<< HEAD
-    old_fee = wtx.GetDebit(filter)[::policyAsset] - wtx.tx->GetValueOutMap()[::policyAsset];
+    old_fee = CachedTxGetDebit(wallet, wtx, filter)[::policyAsset] - wtx.tx->GetValueOutMap()[::policyAsset];
     if (g_con_elementsmode) {
         old_fee = GetFeeMap(*wtx.tx)[::policyAsset];
     }
-=======
-    old_fee = CachedTxGetDebit(wallet, wtx, filter) - wtx.tx->GetValueOut();
->>>>>>> 629c4ab2
 
     if (coin_control.m_feerate) {
         // The user provided a feeRate argument.
