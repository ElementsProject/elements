--- conflicted
+++ resolved
@@ -223,7 +223,6 @@
         return result;
     }
 
-<<<<<<< HEAD
     // Fill in recipients (and preserve a single change key per asset if there is one)
     // While we're here, calculate the output amount
     std::map<CAsset, CTxDestination> destinations;
@@ -240,45 +239,22 @@
 
         if (!is_change && !is_fee) {
             wallet::CRecipient recipient = {output.scriptPubKey, output.nValue.GetAmount(), output.nAsset.GetAsset(), CPubKey(output.nNonce.vchCommitment), false};
-=======
-    // Calculate the old output amount.
-    CAmount output_value = 0;
-    for (const auto& old_output : wtx.tx->vout) {
-        output_value += old_output.nValue;
-    }
-
-    old_fee = input_value - output_value;
-
-    // Fill in recipients (and preserve a single change key if there
-    // is one). If outputs vector is non-empty, replace original
-    // outputs with its contents, otherwise use original outputs.
-    std::vector<CRecipient> recipients;
-    for (const auto& output : outputs.empty() ? wtx.tx->vout : outputs) {
-        if (!OutputIsChange(wallet, output)) {
-            CRecipient recipient = {output.scriptPubKey, output.nValue, false};
->>>>>>> 73966f75
             recipients.push_back(recipient);
         } else if (is_change) {
             CTxDestination change_dest;
             ExtractDestination(output.scriptPubKey, change_dest);
             destinations[output.nAsset.GetAsset()] = change_dest;
         }
-<<<<<<< HEAD
         output_value += output.nValue.GetAmount();
-=======
->>>>>>> 73966f75
     }
     new_coin_control.destChange = destinations;
 
-<<<<<<< HEAD
     old_fee = input_value - output_value;
     // ELEMENTS
     if (g_con_elementsmode) {
         old_fee = GetFeeMap(*wtx.tx)[::policyAsset];
     }
 
-=======
->>>>>>> 73966f75
     if (coin_control.m_feerate) {
         // The user provided a feeRate argument.
         // We calculate this here to avoid compiler warning on the cs_wallet lock
