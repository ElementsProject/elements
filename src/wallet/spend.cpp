--- conflicted
+++ resolved
@@ -385,15 +385,6 @@
     return AvailableCoins(wallet, coinControl, /*feerate=*/ std::nullopt, params);
 }
 
-<<<<<<< HEAD
-CAmountMap GetAvailableBalance(const CWallet& wallet, const CCoinControl* coinControl)
-{
-    LOCK(wallet.cs_wallet);
-    return AvailableCoins(wallet, coinControl).GetTotalAmount();
-}
-
-=======
->>>>>>> 27dcc07c
 const CTxOut& FindNonChangeParentOutput(const CWallet& wallet, const COutPoint& outpoint)
 {
     AssertLockHeld(wallet.cs_wallet);
