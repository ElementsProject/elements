// Copyright (c) 2021 The Bitcoin Core developers
// Distributed under the MIT software license, see the accompanying
// file COPYING or http://www.opensource.org/licenses/mit-license.php.

#include <blind.h> // ELEMENTS: for MAX_RANGEPROOF_SIZE
#include <consensus/amount.h>
#include <consensus/validation.h>
#include <interfaces/chain.h>
#include <issuance.h> // ELEMENTS: for GenerateAssetEntropy and others
#include <policy/policy.h>
#include <rpc/util.h>  // for GetDestinationBlindingKey and IsBlindDestination
#include <script/pegins.h>
#include <script/signingprovider.h>
#include <util/check.h>
#include <util/fees.h>
#include <util/moneystr.h>
#include <util/rbf.h>
#include <util/trace.h>
#include <util/translation.h>
#include <wallet/coincontrol.h>
#include <wallet/fees.h>
#include <wallet/receive.h>
#include <wallet/spend.h>
#include <wallet/transaction.h>
#include <wallet/wallet.h>

#include <cmath>

using interfaces::FoundBlock;

namespace wallet {
static constexpr size_t OUTPUT_GROUP_MAX_ENTRIES{100};

<<<<<<< HEAD
int GetTxSpendSize(const CWallet& wallet, const CWalletTx& wtx, unsigned int out, bool use_max_sig)
{
    return CalculateMaximumSignedInputSize(wtx.tx->vout[out], &wallet, use_max_sig);
}

// Helper for producing a max-sized low-S low-R signature (eg 71 bytes)
// or a max-sized low-S signature (e.g. 72 bytes) if use_max_sig is true
bool DummySignInput(const SigningProvider& provider, CMutableTransaction& tx, const size_t nIn, const CTxOut& txout, bool use_max_sig) {
    // Fill in dummy signatures for fee calculation.
    const CScript& scriptPubKey = txout.scriptPubKey;
    SignatureData sigdata;

    if (!ProduceSignature(provider, use_max_sig ? DUMMY_MAXIMUM_SIGNATURE_CREATOR : DUMMY_SIGNATURE_CREATOR, scriptPubKey, sigdata)) {
        return false;
    }
    UpdateTransaction(tx, nIn, sigdata);
    return true;
}

// Helper for producing a bunch of max-sized low-S low-R signatures (eg 71 bytes)
bool CWallet::DummySignTx(CMutableTransaction &txNew, const std::vector<CTxOut> &txouts, const CCoinControl* coin_control) const
{
    // Fill in dummy signatures for fee calculation.
    int nIn = 0;
    for (const auto& txout : txouts)
    {
        CTxIn& txin = txNew.vin[nIn];
        // If weight was provided, fill the input to that weight
        if (coin_control && coin_control->HasInputWeight(txin.prevout)) {
            if (!FillInputToWeight(txNew, nIn, coin_control->GetInputWeight(txin.prevout))) {
                return false;
            }
            nIn++;
            continue;
        }
        // Use max sig if watch only inputs were used or if this particular input is an external input
        // to ensure a sufficient fee is attained for the requested feerate.
        const bool use_max_sig = coin_control && (coin_control->fAllowWatchOnly || coin_control->IsExternalSelected(txin.prevout));
        const std::unique_ptr<SigningProvider> provider = GetSolvingProvider(txout.scriptPubKey);
        if (!provider || !DummySignInput(*provider, txNew, nIn, txout, use_max_sig)) {
            if (!coin_control || !DummySignInput(coin_control->m_external_provider, txNew, nIn, txout, use_max_sig)) {
                return false;
            }
        }

        nIn++;
    }
    return true;
}

bool FillInputToWeight(CMutableTransaction& mtx, size_t nIn, int64_t target_weight)
=======
int CalculateMaximumSignedInputSize(const CTxOut& txout, const COutPoint outpoint, const SigningProvider* provider, const CCoinControl* coin_control)
>>>>>>> 194710d8
{
    assert(mtx.vin[nIn].scriptSig.empty());
    assert(mtx.witness.vtxinwit[nIn].scriptWitness.IsNull());

    int64_t txin_weight = GetTransactionInputWeight(CTransaction(mtx), nIn);

    // Do nothing if the weight that should be added is less than the weight that already exists
    if (target_weight < txin_weight) {
        return false;
    }
    if (target_weight == txin_weight) {
        return true;
    }

    // Subtract current txin weight, which should include empty witness stack
    int64_t add_weight = target_weight - txin_weight;
    assert(add_weight > 0);

    // We will want to subtract the size of the Compact Size UInt that will also be serialized.
    // However doing so when the size is near a boundary can result in a problem where it is not
    // possible to have a stack element size and combination to exactly equal a target.
    // To avoid this possibility, if the weight to add is less than 10 bytes greater than
    // a boundary, the size will be split so that 2/3rds will be in one stack element, and
    // the remaining 1/3rd in another. Using 3rds allows us to avoid additional boundaries.
    // 10 bytes is used because that accounts for the maximum size. This does not need to be super precise.
    if ((add_weight >= 253 && add_weight < 263)
        || (add_weight > std::numeric_limits<uint16_t>::max() && add_weight <= std::numeric_limits<uint16_t>::max() + 10)
        || (add_weight > std::numeric_limits<uint32_t>::max() && add_weight <= std::numeric_limits<uint32_t>::max() + 10)) {
        int64_t first_weight = add_weight / 3;
        add_weight -= first_weight;

        first_weight -= GetSizeOfCompactSize(first_weight);
        mtx.witness.vtxinwit[nIn].scriptWitness.stack.emplace(mtx.witness.vtxinwit[nIn].scriptWitness.stack.end(), first_weight, 0);
    }

    add_weight -= GetSizeOfCompactSize(add_weight);
    mtx.witness.vtxinwit[nIn].scriptWitness.stack.emplace(mtx.witness.vtxinwit[nIn].scriptWitness.stack.end(), add_weight, 0);
    assert(GetTransactionInputWeight(CTransaction(mtx), nIn) == target_weight);

    return true;
}

int CalculateMaximumSignedInputSize(const CTxOut& txout, const SigningProvider* provider, bool use_max_sig) {
    CMutableTransaction txn;
<<<<<<< HEAD
    txn.vin.push_back(CTxIn(COutPoint()));
    if (!provider || !DummySignInput(*provider, txn, 0, txout, use_max_sig)) {
=======
    txn.vin.push_back(CTxIn(outpoint));
    if (!provider || !DummySignInput(*provider, txn.vin[0], txout, coin_control)) {
>>>>>>> 194710d8
        return -1;
    }
    return GetVirtualTransactionInputSize(CTransaction(txn));
}

int CalculateMaximumSignedInputSize(const CTxOut& txout, const CWallet* wallet, const CCoinControl* coin_control)
{
    const std::unique_ptr<SigningProvider> provider = wallet->GetSolvingProvider(txout.scriptPubKey);
    return CalculateMaximumSignedInputSize(txout, COutPoint(), provider.get(), coin_control);
}

// Returns pair of vsize and weight
TxSize CalculateMaximumSignedTxSize(const CTransaction &tx, const CWallet *wallet, const CCoinControl* coin_control) EXCLUSIVE_LOCKS_REQUIRED(wallet->cs_wallet)
{
    std::vector<CTxOut> txouts;
    // Look up the inputs. The inputs are either in the wallet, or in coin_control.
    for (const CTxIn& input : tx.vin) {
        const auto mi = wallet->mapWallet.find(input.prevout.hash);
        if (mi != wallet->mapWallet.end()) {
            assert(input.prevout.n < mi->second.tx->vout.size());
            txouts.emplace_back(mi->second.tx->vout[input.prevout.n]);
        } else if (coin_control) {
            CTxOut txout;
            if (!coin_control->GetExternalOutput(input.prevout, txout)) {
                return TxSize{-1, -1};
            }
            txouts.emplace_back(txout);
        } else {
            return TxSize{-1, -1};
        }
    }
    return CalculateMaximumSignedTxSize(tx, wallet, txouts, coin_control);
}

// txouts needs to be in the order of tx.vin
TxSize CalculateMaximumSignedTxSize(const CTransaction &tx, const CWallet *wallet, const std::vector<CTxOut>& txouts, const CCoinControl* coin_control)
{
    CMutableTransaction txNew(tx);
    if (!wallet->DummySignTx(txNew, txouts, coin_control)) {
        return TxSize{-1, -1};
    }
    CTransaction ctx(txNew);
    int64_t vsize = GetVirtualTransactionSize(ctx);
    int64_t weight = GetTransactionWeight(ctx);
    // ELEMENTS: use discounted vsize for CTs if enabled
    if (Params().GetCreateDiscountCT()) {
        vsize = GetDiscountVirtualTransactionSize(ctx);
    }

    return TxSize{vsize, weight};
}

CoinsResult AvailableCoins(const CWallet& wallet,
                           const CCoinControl *coinControl,
                           std::optional<CFeeRate> feerate,
                           const CAmount &nMinimumAmount,
                           const CAmount &nMaximumAmount,
                           const CAmount &nMinimumSumAmount,
                           const uint64_t nMaximumCount,
                           const CAsset* asset_filter,
                           bool only_spendable) EXCLUSIVE_LOCKS_REQUIRED(wallet.cs_wallet)
{
    AssertLockHeld(wallet.cs_wallet);

    CoinsResult result;
    // Either the WALLET_FLAG_AVOID_REUSE flag is not set (in which case we always allow), or we default to avoiding, and only in the case where
    // a coin control object is provided, and has the avoid address reuse flag set to false, do we allow already used addresses
    bool allow_used_addresses = !wallet.IsWalletFlagSet(WALLET_FLAG_AVOID_REUSE) || (coinControl && !coinControl->m_avoid_address_reuse);
    const int min_depth = {coinControl ? coinControl->m_min_depth : DEFAULT_MIN_DEPTH};
    const int max_depth = {coinControl ? coinControl->m_max_depth : DEFAULT_MAX_DEPTH};
    const bool only_safe = {coinControl ? !coinControl->m_include_unsafe_inputs : true};

    std::set<uint256> trusted_parents;
    for (const auto& entry : wallet.mapWallet)
    {
        const uint256& wtxid = entry.first;
        const CWalletTx& wtx = entry.second;

        if (wallet.IsTxImmatureCoinBase(wtx))
            continue;

        int nDepth = wallet.GetTxDepthInMainChain(wtx);
        if (nDepth < 0)
            continue;

        // We should not consider coins which aren't at least in our mempool
        // It's possible for these to be conflicted via ancestors which we may never be able to detect
        if (nDepth == 0 && !wtx.InMempool())
            continue;

        bool safeTx = CachedTxIsTrusted(wallet, wtx, trusted_parents);

        // We should not consider coins from transactions that are replacing
        // other transactions.
        //
        // Example: There is a transaction A which is replaced by bumpfee
        // transaction B. In this case, we want to prevent creation of
        // a transaction B' which spends an output of B.
        //
        // Reason: If transaction A were initially confirmed, transactions B
        // and B' would no longer be valid, so the user would have to create
        // a new transaction C to replace B'. However, in the case of a
        // one-block reorg, transactions B' and C might BOTH be accepted,
        // when the user only wanted one of them. Specifically, there could
        // be a 1-block reorg away from the chain where transactions A and C
        // were accepted to another chain where B, B', and C were all
        // accepted.
        if (nDepth == 0 && wtx.mapValue.count("replaces_txid")) {
            safeTx = false;
        }

        // Similarly, we should not consider coins from transactions that
        // have been replaced. In the example above, we would want to prevent
        // creation of a transaction A' spending an output of A, because if
        // transaction B were initially confirmed, conflicting with A and
        // A', we wouldn't want to the user to create a transaction D
        // intending to replace A', but potentially resulting in a scenario
        // where A, A', and D could all be accepted (instead of just B and
        // D, or just A and A' like the user would want).
        if (nDepth == 0 && wtx.mapValue.count("replaced_by_txid")) {
            safeTx = false;
        }

        if (only_safe && !safeTx) {
            continue;
        }

        if (nDepth < min_depth || nDepth > max_depth) {
            continue;
        }

        bool tx_from_me = CachedTxIsFromMe(wallet, wtx, ISMINE_ALL);

        for (unsigned int i = 0; i < wtx.tx->vout.size(); i++) {
            const CTxOut& output = wtx.tx->vout[i];
            const COutPoint outpoint(wtxid, i);

            CAmount outValue = wtx.GetOutputValueOut(wallet, i);
            CAsset asset = wtx.GetOutputAsset(wallet, i);
            uint256 bfValue = wtx.GetOutputAmountBlindingFactor(wallet, i);
            uint256 bfAsset = wtx.GetOutputAssetBlindingFactor(wallet, i);
            if (asset_filter && asset != *asset_filter) {
                continue;
            }
            if (outValue < nMinimumAmount || outValue > nMaximumAmount)
                continue;

            if (coinControl && coinControl->HasSelected() && !coinControl->m_allow_other_inputs && !coinControl->IsSelected(outpoint))
                continue;

            if (wallet.IsLockedCoin(outpoint))
                continue;

            if (wallet.IsSpent(outpoint))
                continue;

            isminetype mine = wallet.IsMine(output);

            if (mine == ISMINE_NO) {
                continue;
            }

            if (!allow_used_addresses && wallet.IsSpentKey(output.scriptPubKey)) {
                continue;
            }

            std::unique_ptr<SigningProvider> provider = wallet.GetSolvingProvider(output.scriptPubKey);

            bool solvable = provider ? IsSolvable(*provider, output.scriptPubKey) : false;
            bool spendable = ((mine & ISMINE_SPENDABLE) != ISMINE_NO) || (((mine & ISMINE_WATCH_ONLY) != ISMINE_NO) && (coinControl && coinControl->fAllowWatchOnly && solvable));

            // Filter by spendable outputs only
            if (!spendable && only_spendable) continue;

<<<<<<< HEAD
            int input_bytes = GetTxSpendSize(wallet, wtx, i, (coinControl && coinControl->fAllowWatchOnly));
            result.coins.emplace_back(wallet, wtx, outpoint, output, nDepth, input_bytes, spendable, solvable, safeTx, wtx.GetTxTime(), tx_from_me, feerate);
            result.total_amount[asset] += outValue;
=======
            int input_bytes = CalculateMaximumSignedInputSize(output, COutPoint(), provider.get(), coinControl);
            result.coins.emplace_back(outpoint, output, nDepth, input_bytes, spendable, solvable, safeTx, wtx.GetTxTime(), tx_from_me, feerate);
            result.total_amount += output.nValue;
>>>>>>> 194710d8

            // Checks the sum amount of all UTXO's.
            if (nMinimumSumAmount != MAX_MONEY) {
                if (result.total_amount[asset] >= nMinimumSumAmount) {
                    return result; // ELEMENTS FIXME: is this the right time to return? We are not done tallying all results for the other assets
                }
            }

            // Checks the maximum number of UTXO's.
            if (nMaximumCount > 0 && result.coins.size() >= nMaximumCount) {
                return result;
            }
        }
    }

    return result;
}

CoinsResult AvailableCoinsListUnspent(const CWallet& wallet, const CCoinControl* coinControl, const CAmount& nMinimumAmount, const CAmount& nMaximumAmount, const CAmount& nMinimumSumAmount, const uint64_t nMaximumCount, const CAsset*s)
{
    return AvailableCoins(wallet, coinControl, /*feerate=*/ std::nullopt, nMinimumAmount, nMaximumAmount, nMinimumSumAmount, nMaximumCount, s, /*only_spendable=*/false);
}

CAmountMap GetAvailableBalance(const CWallet& wallet, const CCoinControl* coinControl)
{
    LOCK(wallet.cs_wallet);
    return AvailableCoins(wallet, coinControl,
            /*feerate=*/ std::nullopt,
            /*nMinimumAmount=*/ 1,
            /*nMaximumAmount=*/ MAX_MONEY,
            /*nMinimumSumAmount=*/ MAX_MONEY,
            /*nMaximumCount=*/ 0,
            nullptr // ELEMENTS: is this correct? Should I pass in an asset filter?
    ).total_amount;
}

const CTxOut& FindNonChangeParentOutput(const CWallet& wallet, const CTransaction& tx, int output) EXCLUSIVE_LOCKS_REQUIRED(wallet.cs_wallet)
{
    AssertLockHeld(wallet.cs_wallet);
    const CTransaction* ptx = &tx;
    int n = output;
    while (OutputIsChange(wallet, ptx->vout[n]) && ptx->vin.size() > 0) {
        const COutPoint& prevout = ptx->vin[0].prevout;
        auto it = wallet.mapWallet.find(prevout.hash);
        if (it == wallet.mapWallet.end() || it->second.tx->vout.size() <= prevout.n ||
            !wallet.IsMine(it->second.tx->vout[prevout.n])) {
            break;
        }
        ptx = it->second.tx.get();
        n = prevout.n;
    }
    return ptx->vout[n];
}

const CTxOut& FindNonChangeParentOutput(const CWallet& wallet, const COutPoint& outpoint)
{
    AssertLockHeld(wallet.cs_wallet);
    return FindNonChangeParentOutput(wallet, *wallet.GetWalletTx(outpoint.hash)->tx, outpoint.n);
}

std::map<CTxDestination, std::vector<COutput>> ListCoins(const CWallet& wallet) EXCLUSIVE_LOCKS_REQUIRED(wallet.cs_wallet)
{
    AssertLockHeld(wallet.cs_wallet);

    std::map<CTxDestination, std::vector<COutput>> result;

    CoinsResult coins_result = AvailableCoinsListUnspent(wallet);

    for (const COutput& coin : coins_result.coins) {
        CTxDestination address;

        // Retrieve the transaction from the wallet
        const CWalletTx* wtx = wallet.GetWalletTx(coin.outpoint.hash);
        if (wtx == nullptr) {
            // Skip this coin if the transaction is not found in the wallet
            continue;
        }

        if ((coin.spendable || (wallet.IsWalletFlagSet(WALLET_FLAG_DISABLE_PRIVATE_KEYS) && coin.solvable)) &&
            ExtractDestination(FindNonChangeParentOutput(wallet, coin.outpoint).scriptPubKey, address)) {
            result[address].emplace_back(std::move(coin));
        }
    }

    std::vector<COutPoint> lockedCoins;
    wallet.ListLockedCoins(lockedCoins);
    // Include watch-only for LegacyScriptPubKeyMan wallets without private keys
    const bool include_watch_only = wallet.GetLegacyScriptPubKeyMan() && wallet.IsWalletFlagSet(WALLET_FLAG_DISABLE_PRIVATE_KEYS);
    const isminetype is_mine_filter = include_watch_only ? ISMINE_WATCH_ONLY : ISMINE_SPENDABLE;
    for (const COutPoint& output : lockedCoins) {
        auto it = wallet.mapWallet.find(output.hash);
        if (it != wallet.mapWallet.end()) {
            const auto& wtx = it->second;
            int depth = wallet.GetTxDepthInMainChain(wtx);
            if (depth >= 0 && output.n < wtx.tx->vout.size() &&
                wallet.IsMine(wtx.tx->vout[output.n]) == is_mine_filter
            ) {
                CTxDestination address;
                if (ExtractDestination(FindNonChangeParentOutput(wallet, *wtx.tx, output.n).scriptPubKey, address)) {
                    const auto out = wtx.tx->vout.at(output.n);
                    result[address].emplace_back(
                            COutPoint(wtx.GetHash(), output.n), out, depth, CalculateMaximumSignedInputSize(out, &wallet, /*coin_control=*/nullptr), /*spendable=*/ true, /*solvable=*/ true, /*safe=*/ false, wtx.GetTxTime(), CachedTxIsFromMe(wallet, wtx, ISMINE_ALL));
                }
            }
        }
    }

    return result;
}

std::vector<OutputGroup> GroupOutputs(const CWallet& wallet, const std::vector<COutput>& outputs, const CoinSelectionParams& coin_sel_params, const CoinEligibilityFilter& filter, bool positive_only)
{
    std::vector<OutputGroup> groups_out;

    if (!coin_sel_params.m_avoid_partial_spends) {
        // Allowing partial spends  means no grouping. Each COutput gets its own OutputGroup.
        for (const COutput& output : outputs) {
            // Skip outputs we cannot spend
            if (!output.spendable) continue;

            size_t ancestors, descendants;
            wallet.chain().getTransactionAncestry(output.outpoint.hash, ancestors, descendants);

            // Make an OutputGroup containing just this output
            OutputGroup group{coin_sel_params};
            group.Insert(output, ancestors, descendants, positive_only);

            // Check the OutputGroup's eligibility. Only add the eligible ones.
            if (positive_only && group.GetSelectionAmount() <= 0) continue;
            if (group.m_outputs.size() > 0 && group.EligibleForSpending(filter)) groups_out.push_back(group);
        }
        return groups_out;
    }

    // We want to combine COutputs that have the same scriptPubKey into single OutputGroups
    // except when there are more than OUTPUT_GROUP_MAX_ENTRIES COutputs grouped in an OutputGroup.
    // To do this, we maintain a map where the key is the scriptPubKey and the value is a vector of OutputGroups.
    // For each COutput, we check if the scriptPubKey is in the map, and if it is, the COutput is added
    // to the last OutputGroup in the vector for the scriptPubKey. When the last OutputGroup has
    // OUTPUT_GROUP_MAX_ENTRIES COutputs, a new OutputGroup is added to the end of the vector.
    std::map<CScript, std::vector<OutputGroup>> spk_to_groups_map;
    for (const auto& output : outputs) {
        // Skip outputs we cannot spend
        if (!output.spendable) continue;

        size_t ancestors, descendants;
        wallet.chain().getTransactionAncestry(output.outpoint.hash, ancestors, descendants);
        CScript spk = output.txout.scriptPubKey;

        std::vector<OutputGroup>& groups = spk_to_groups_map[spk];

        if (groups.size() == 0) {
            // No OutputGroups for this scriptPubKey yet, add one
            groups.emplace_back(coin_sel_params);
        }

        // Get the last OutputGroup in the vector so that we can add the COutput to it
        // A pointer is used here so that group can be reassigned later if it is full.
        OutputGroup* group = &groups.back();

        // Check if this OutputGroup is full. We limit to OUTPUT_GROUP_MAX_ENTRIES when using -avoidpartialspends
        // to avoid surprising users with very high fees.
        if (group->m_outputs.size() >= OUTPUT_GROUP_MAX_ENTRIES) {
            // The last output group is full, add a new group to the vector and use that group for the insertion
            groups.emplace_back(coin_sel_params);
            group = &groups.back();
        }

        // Add the output to group
        group->Insert(output, ancestors, descendants, positive_only);
    }

    // Now we go through the entire map and pull out the OutputGroups
    for (const auto& spk_and_groups_pair: spk_to_groups_map) {
        const std::vector<OutputGroup>& groups_per_spk= spk_and_groups_pair.second;

        // Go through the vector backwards. This allows for the first item we deal with being the partial group.
        for (auto group_it = groups_per_spk.rbegin(); group_it != groups_per_spk.rend(); group_it++) {
            const OutputGroup& group = *group_it;

            // Don't include partial groups if there are full groups too and we don't want partial groups
            if (group_it == groups_per_spk.rbegin() && groups_per_spk.size() > 1 && !filter.m_include_partial_groups) {
                continue;
            }

            // Check the OutputGroup's eligibility. Only add the eligible ones.
            if (positive_only && group.GetSelectionAmount() <= 0) continue;
            if (group.m_outputs.size() > 0 && group.EligibleForSpending(filter)) groups_out.push_back(group);
        }
    }

    return groups_out;
}

std::optional<SelectionResult> AttemptSelection(const CWallet& wallet, const CAmountMap& mapTargetValue, const CoinEligibilityFilter& eligibility_filter, std::vector<COutput> coins,
                               const CoinSelectionParams& coin_selection_params)
{
    // Vector of results. We will choose the best one based on waste.
    // std::vector<std::tuple<CAmount, std::set<CInputCoin>, CAmountMap>> results;
    std::vector<SelectionResult> results;

    // ELEMENTS: BnB only for policy asset?
    if (mapTargetValue.size() == 1) {
        // Note that unlike KnapsackSolver, we do not include the fee for creating a change output as BnB will not create a change output.
        std::vector<OutputGroup> positive_groups = GroupOutputs(wallet, coins, coin_selection_params, eligibility_filter, true /* positive_only */);

        // ELEMENTS:
        CAsset asset = mapTargetValue.begin()->first;
        CAmount nTargetValue = mapTargetValue.begin()->second;
        CAmount target_with_change = nTargetValue;
        // While nTargetValue includes the transaction fees for non-input things, it does not include the fee for creating a change output.
        // So we need to include that for KnapsackSolver and SRD as well, as we are expecting to create a change output.
        if (!coin_selection_params.m_subtract_fee_outputs) {
            target_with_change += coin_selection_params.m_change_fee;
        }
        // Get output groups that only contain this asset.
        std::vector<OutputGroup> asset_groups;
        for (OutputGroup g : positive_groups) {
            bool add = true;
            for (COutput c : g.m_outputs) {
                if (c.asset != asset) {
                    add = false;
                    break;
                }
            }

            if (add) {
                asset_groups.push_back(g);
            }
        }
        // END ELEMENTS

        if (auto bnb_result{SelectCoinsBnB(positive_groups, nTargetValue, coin_selection_params.m_cost_of_change)}) {
            results.push_back(*bnb_result);
        }

        // Include change for SRD as we want to avoid making really small change if the selection just
        // barely meets the target. Just use the lower bound change target instead of the randomly
        // generated one, since SRD will result in a random change amount anyway; avoid making the
        // target needlessly large.
        const CAmount srd_target = target_with_change + CHANGE_LOWER;
        if (auto srd_result{SelectCoinsSRD(positive_groups, srd_target, coin_selection_params.rng_fast)}) {
            srd_result->ComputeAndSetWaste(coin_selection_params.m_cost_of_change);
            results.push_back(*srd_result);
        }
    }

    // The knapsack solver has some legacy behavior where it will spend dust outputs. We retain this behavior, so don't filter for positive only here.
    std::vector<OutputGroup> all_groups = GroupOutputs(wallet, coins, coin_selection_params, eligibility_filter, false /* positive_only */);
    // While mapTargetValue includes the transaction fees for non-input things, it does not include the fee for creating a change output.
    // So we need to include that for KnapsackSolver as well, as we are expecting to create a change output.
    CAmountMap mapTargetValue_copy = mapTargetValue;
    if (!coin_selection_params.m_subtract_fee_outputs) {
        mapTargetValue_copy[::policyAsset] += coin_selection_params.m_change_fee;
    }

    CAmountMap map_target_with_change = mapTargetValue;
    // While nTargetValue includes the transaction fees for non-input things, it does not include the fee for creating a change output.
    // So we need to include that for KnapsackSolver and SRD as well, as we are expecting to create a change output.
    if (!coin_selection_params.m_subtract_fee_outputs) {
        map_target_with_change[::policyAsset] += coin_selection_params.m_change_fee;
    }
    if (auto knapsack_result{KnapsackSolver(all_groups, map_target_with_change, coin_selection_params.m_min_change_target, coin_selection_params.rng_fast)}) {
         knapsack_result->ComputeAndSetWaste(coin_selection_params.m_cost_of_change);
         results.push_back(*knapsack_result);
    }

    if (results.size() == 0) {
        // No solution found
        return std::nullopt;
    }

    // Choose the result with the least waste
    // If the waste is the same, choose the one which spends more inputs.
    auto& best_result = *std::min_element(results.begin(), results.end());
    return best_result;
}

std::optional<SelectionResult> SelectCoins(const CWallet& wallet, const std::vector<COutput>& vAvailableCoins, const CAmountMap& mapTargetValue, const CCoinControl& coin_control, const CoinSelectionParams& coin_selection_params) EXCLUSIVE_LOCKS_REQUIRED(wallet.cs_wallet)
{
    AssertLockHeld(wallet.cs_wallet);
    std::vector<COutput> vCoins(vAvailableCoins);
    CAmountMap value_to_select = mapTargetValue;

    OutputGroup preset_inputs(coin_selection_params);

    // calculate value from preset inputs and store them
    std::set<COutPoint> preset_coins;

    std::vector<COutPoint> vPresetInputs;
    coin_control.ListSelected(vPresetInputs);
    for (const COutPoint& outpoint : vPresetInputs) {
        int input_bytes = -1;
        CTxOut txout;
        /* Set some defaults for depth, spendable, solvable, safe, time, and from_me as these don't matter for preset inputs since no selection is being done. */
        COutput output(outpoint, txout, /*depth=*/ 0, input_bytes, /*spendable=*/ true, /*solvable=*/ true, /*safe=*/ true, /*time=*/ 0, /*from_me=*/ false, coin_selection_params.m_effective_feerate);
        auto ptr_wtx = wallet.GetWalletTx(outpoint.hash);
        if (ptr_wtx) {
            // Clearly invalid input, fail
            if (ptr_wtx->tx->vout.size() <= outpoint.n) {
                return std::nullopt;
            }
<<<<<<< HEAD
            // Just to calculate the marginal byte size
            if (GetTxSpendSize(wallet, *ptr_wtx, outpoint.n, outpoint.n) < 0) {
                continue;
            }
            input_bytes = GetTxSpendSize(wallet, *ptr_wtx, outpoint.n, false);
            txout = ptr_wtx->tx->vout.at(outpoint.n);
            output = COutput(wallet, *ptr_wtx, outpoint, txout, /*depth=*/ 0, input_bytes, /*spendable=*/ true, /*solvable=*/ true, /*safe=*/ true, /*time=*/ 0, /*from_me=*/ false, coin_selection_params.m_effective_feerate);
=======
            txout = ptr_wtx->tx->vout.at(outpoint.n);
            input_bytes = CalculateMaximumSignedInputSize(txout, &wallet, &coin_control);
>>>>>>> 194710d8
        } else {
            // The input is external. We did not find the tx in mapWallet.
            if (!coin_control.GetExternalOutput(outpoint, txout)) {
                return std::nullopt;
            }
<<<<<<< HEAD
            input_bytes = CalculateMaximumSignedInputSize(txout, &coin_control.m_external_provider, /*use_max_sig=*/true);
            // ELEMENTS: one more try to get a signed input size: for pegins,
            //  the outpoint is provided as external data but the information
            //  needed to spend is in the wallet (not the external provider,
            //  as the user is expecting the wallet to remember this information
            //  after they called getpeginaddress). So try estimating size with
            //  the wallet rather than the external provider.
            if (input_bytes == -1) {
                input_bytes = CalculateMaximumSignedInputSize(txout, &wallet, /* use_max_sig */ true);
            }
            if (!txout.nValue.IsExplicit() || !txout.nAsset.IsExplicit()) {
                return std::nullopt; // We can't get its value, so abort
            }
            output = COutput(outpoint, txout, /*depth=*/ 0, input_bytes, /*spendable=*/ true, /*solvable=*/ true, /*safe=*/ true, /*time=*/ 0, /*from_me=*/ false, coin_selection_params.m_effective_feerate);
=======
            input_bytes = CalculateMaximumSignedInputSize(txout, outpoint, &coin_control.m_external_provider, &coin_control);
>>>>>>> 194710d8
        }
        // If available, override calculated size with coin control specified size
        if (coin_control.HasInputWeight(outpoint)) {
            input_bytes = GetVirtualTransactionSize(coin_control.GetInputWeight(outpoint), 0, 0);
            output = COutput(outpoint, txout, /*depth=*/ 0, input_bytes, /*spendable=*/ true, /*solvable=*/ true, /*safe=*/ true, /*time=*/ 0, /*from_me=*/ false, coin_selection_params.m_effective_feerate);
        }

        if (input_bytes == -1) {
            return std::nullopt; // Not solvable, can't estimate size for fee
        }
        if (coin_selection_params.m_subtract_fee_outputs) {
            value_to_select[output.asset] -= output.value;
        } else {
            value_to_select[output.asset] -= output.GetEffectiveValue();
        }
        preset_coins.insert(outpoint);
        /* Set ancestors and descendants to 0 as they don't matter for preset inputs since no actual selection is being done.
         * positive_only is set to false because we want to include all preset inputs, even if they are dust.
         */
        preset_inputs.Insert(output, /*ancestors=*/ 0, /*descendants=*/ 0, /*positive_only=*/ false);
    }

    // coin control -> return all selected outputs (we want all selected to go into the transaction for sure)
    if (coin_control.HasSelected() && !coin_control.m_allow_other_inputs) {
        SelectionResult result(mapTargetValue, SelectionAlgorithm::MANUAL);
        result.AddInput(preset_inputs);
        if (result.GetSelectedValue() < mapTargetValue) return std::nullopt;
        result.ComputeAndSetWaste(coin_selection_params.m_cost_of_change);
        return result;
    }

    // remove preset inputs from vCoins so that Coin Selection doesn't pick them.
    for (std::vector<COutput>::iterator it = vCoins.begin(); it != vCoins.end() && coin_control.HasSelected();)
    {
        if (preset_coins.count(it->outpoint))
            it = vCoins.erase(it);
        else
            ++it;
    }

    unsigned int limit_ancestor_count = 0;
    unsigned int limit_descendant_count = 0;
    wallet.chain().getPackageLimits(limit_ancestor_count, limit_descendant_count);
    const size_t max_ancestors = (size_t)std::max<int64_t>(1, limit_ancestor_count);
    const size_t max_descendants = (size_t)std::max<int64_t>(1, limit_descendant_count);
    const bool fRejectLongChains = gArgs.GetBoolArg("-walletrejectlongchains", DEFAULT_WALLET_REJECT_LONG_CHAINS);

    // ELEMENTS: filter coins for assets we are interested in; always keep policyAsset for fees
    for (std::vector<COutput>::iterator it = vCoins.begin(); it != vCoins.end() && coin_control.HasSelected();) {
        CAsset asset = it->asset;
        if (asset != ::policyAsset && mapTargetValue.find(asset) == mapTargetValue.end()) {
            it = vCoins.erase(it);
        } else {
            ++it;
        }
    }

    // form groups from remaining coins; note that preset coins will not
    // automatically have their associated (same address) coins included
    if (coin_control.m_avoid_partial_spends && vCoins.size() > OUTPUT_GROUP_MAX_ENTRIES) {
        // Cases where we have 101+ outputs all pointing to the same destination may result in
        // privacy leaks as they will potentially be deterministically sorted. We solve that by
        // explicitly shuffling the outputs before processing
        Shuffle(vCoins.begin(), vCoins.end(), coin_selection_params.rng_fast);
    }

    // We will have to do coin selection on the difference between the target and the provided values.
    // If value_to_select <= 0 for all asset types, we are done; but unlike in Bitcoin, this may be
    // true for some assets while being false for others. So clear all the "completed" assets out
    // of value_to_select before calling AttemptSelection.
    for (CAmountMap::const_iterator it = value_to_select.begin(); it != value_to_select.end();) {
        if (it->second <= 0) {
            it = value_to_select.erase(it);
        } else {
            ++it;
        }
    }

    // Coin Selection attempts to select inputs from a pool of eligible UTXOs to fund the
    // transaction at a target feerate. If an attempt fails, more attempts may be made using a more
    // permissive CoinEligibilityFilter.
    std::optional<SelectionResult> res = [&] {
        // Pre-selected inputs already cover the target amount.
        if (value_to_select <= CAmountMap{}) return std::make_optional(SelectionResult(mapTargetValue, SelectionAlgorithm::MANUAL));

        // If possible, fund the transaction with confirmed UTXOs only. Prefer at least six
        // confirmations on outputs received from other wallets and only spend confirmed change.
        if (auto r1{AttemptSelection(wallet, value_to_select, CoinEligibilityFilter(1, 6, 0), vCoins, coin_selection_params)}) return r1;
        if (auto r2{AttemptSelection(wallet, value_to_select, CoinEligibilityFilter(1, 1, 0), vCoins, coin_selection_params)}) return r2;

        // Fall back to using zero confirmation change (but with as few ancestors in the mempool as
        // possible) if we cannot fund the transaction otherwise.
        if (wallet.m_spend_zero_conf_change) {
            if (auto r3{AttemptSelection(wallet, value_to_select, CoinEligibilityFilter(0, 1, 2), vCoins, coin_selection_params)}) return r3;
            if (auto r4{AttemptSelection(wallet, value_to_select, CoinEligibilityFilter(0, 1, std::min((size_t)4, max_ancestors/3), std::min((size_t)4, max_descendants/3)),
                                   vCoins, coin_selection_params)}) {
                return r4;
            }
            if (auto r5{AttemptSelection(wallet, value_to_select, CoinEligibilityFilter(0, 1, max_ancestors/2, max_descendants/2),
                                   vCoins, coin_selection_params)}) {
                return r5;
            }
            // If partial groups are allowed, relax the requirement of spending OutputGroups (groups
            // of UTXOs sent to the same address, which are obviously controlled by a single wallet)
            // in their entirety.
            if (auto r6{AttemptSelection(wallet, value_to_select, CoinEligibilityFilter(0, 1, max_ancestors-1, max_descendants-1, true /* include_partial_groups */),
                                   vCoins, coin_selection_params)}) {
                return r6;
            }
            // Try with unsafe inputs if they are allowed. This may spend unconfirmed outputs
            // received from other wallets.
            if (coin_control.m_include_unsafe_inputs) {
                if (auto r7{AttemptSelection(wallet, value_to_select,
                    CoinEligibilityFilter(0 /* conf_mine */, 0 /* conf_theirs */, max_ancestors-1, max_descendants-1, true /* include_partial_groups */),
                    vCoins, coin_selection_params)}) {
                    return r7;
                }
            }
            // Try with unlimited ancestors/descendants. The transaction will still need to meet
            // mempool ancestor/descendant policy to be accepted to mempool and broadcasted, but
            // OutputGroups use heuristics that may overestimate ancestor/descendant counts.
            if (!fRejectLongChains) {
                if (auto r8{AttemptSelection(wallet, value_to_select,
                                      CoinEligibilityFilter(0, 1, std::numeric_limits<uint64_t>::max(), std::numeric_limits<uint64_t>::max(), true /* include_partial_groups */),
                                      vCoins, coin_selection_params)}) {
                    return r8;
                }
            }
        }
        // Coin Selection failed.
        return std::optional<SelectionResult>();
    }();

    if (!res) return std::nullopt;

    // add preset inputs to the total value selected
    // Add preset inputs to result
    res->AddInput(preset_inputs);
    if (res->m_algo == SelectionAlgorithm::MANUAL) {
        res->ComputeAndSetWaste(coin_selection_params.m_cost_of_change);
    }

    return res;
}

static bool IsCurrentForAntiFeeSniping(interfaces::Chain& chain, const uint256& block_hash)
{
    if (chain.isInitialBlockDownload()) {
        return false;
    }
    constexpr int64_t MAX_ANTI_FEE_SNIPING_TIP_AGE = 8 * 60 * 60; // in seconds
    int64_t block_time;
    CHECK_NONFATAL(chain.findBlock(block_hash, FoundBlock().time(block_time)));
    if (block_time < (GetTime() - MAX_ANTI_FEE_SNIPING_TIP_AGE)) {
        return false;
    }
    return true;
}

/**
 * Set a height-based locktime for new transactions (uses the height of the
 * current chain tip unless we are not synced with the current chain
 */
static void DiscourageFeeSniping(CMutableTransaction& tx, FastRandomContext& rng_fast,
                                 interfaces::Chain& chain, const uint256& block_hash, int block_height)
{
    // All inputs must be added by now
    assert(!tx.vin.empty());
    // Discourage fee sniping.
    //
    // For a large miner the value of the transactions in the best block and
    // the mempool can exceed the cost of deliberately attempting to mine two
    // blocks to orphan the current best block. By setting nLockTime such that
    // only the next block can include the transaction, we discourage this
    // practice as the height restricted and limited blocksize gives miners
    // considering fee sniping fewer options for pulling off this attack.
    //
    // A simple way to think about this is from the wallet's point of view we
    // always want the blockchain to move forward. By setting nLockTime this
    // way we're basically making the statement that we only want this
    // transaction to appear in the next block; we don't want to potentially
    // encourage reorgs by allowing transactions to appear at lower heights
    // than the next block in forks of the best chain.
    //
    // Of course, the subsidy is high enough, and transaction volume low
    // enough, that fee sniping isn't a problem yet, but by implementing a fix
    // now we ensure code won't be written that makes assumptions about
    // nLockTime that preclude a fix later.
    if (IsCurrentForAntiFeeSniping(chain, block_hash)) {
        tx.nLockTime = block_height;

        // Secondly occasionally randomly pick a nLockTime even further back, so
        // that transactions that are delayed after signing for whatever reason,
        // e.g. high-latency mix networks and some CoinJoin implementations, have
        // better privacy.
        if (rng_fast.randrange(10) == 0) {
            tx.nLockTime = std::max(0, int(tx.nLockTime) - int(rng_fast.randrange(100)));
        }
    } else {
        // If our chain is lagging behind, we can't discourage fee sniping nor help
        // the privacy of high-latency transactions. To avoid leaking a potentially
        // unique "nLockTime fingerprint", set nLockTime to a constant.
        tx.nLockTime = 0;
    }
    // Sanity check all values
    assert(tx.nLockTime < LOCKTIME_THRESHOLD); // Type must be block height
    assert(tx.nLockTime <= uint64_t(block_height));
    for (const auto& in : tx.vin) {
        // Can not be FINAL for locktime to work
        assert(in.nSequence != CTxIn::SEQUENCE_FINAL);
        // May be MAX NONFINAL to disable both BIP68 and BIP125
        if (in.nSequence == CTxIn::MAX_SEQUENCE_NONFINAL) continue;
        // May be MAX BIP125 to disable BIP68 and enable BIP125
        if (in.nSequence == MAX_BIP125_RBF_SEQUENCE) continue;
        // The wallet does not support any other sequence-use right now.
        assert(false);
    }
}

// Reset all non-global blinding details.
static void resetBlindDetails(BlindDetails* det, bool preserve_output_data = false) {
    det->i_amount_blinds.clear();
    det->i_asset_blinds.clear();
    det->i_assets.clear();
    det->i_amounts.clear();

    det->o_amounts.clear();
    if (!preserve_output_data) {
        det->o_pubkeys.clear();
    }
    det->o_amount_blinds.clear();
    det->o_assets.clear();
    det->o_asset_blinds.clear();

    if (!preserve_output_data) {
        det->num_to_blind = 0;
        det->change_to_blind = 0;
        det->only_recipient_blind_index = -1;
        det->only_change_pos = -1;
    }
}

static bool fillBlindDetails(BlindDetails* det, CWallet* wallet, CMutableTransaction& txNew, std::vector<COutput>& selected_coins, bilingual_str& error) {
    int num_inputs_blinded = 0;

    // Fill in input blinding details
    for (const COutput& coin : selected_coins) {
        det->i_amount_blinds.push_back(coin.bf_value);
        det->i_asset_blinds.push_back(coin.bf_asset);
        det->i_assets.push_back(coin.asset);
        det->i_amounts.push_back(coin.value);
        if (coin.txout.nValue.IsCommitment() || coin.txout.nAsset.IsCommitment()) {
            num_inputs_blinded++;
        }
    }
    // Fill in output blinding details
    for (size_t nOut = 0; nOut < txNew.vout.size(); nOut++) {
        //TODO(CA) consider removing all blind setting before BlindTransaction as they get cleared anyway
        det->o_amount_blinds.push_back(uint256());
        det->o_asset_blinds.push_back(uint256());
        det->o_assets.push_back(txNew.vout[nOut].nAsset.GetAsset());
        det->o_amounts.push_back(txNew.vout[nOut].nValue.GetAmount());
    }

    // There are a few edge-cases of blinding we need to take care of
    //
    // First, if there are blinded inputs but not outputs to blind
    // We need this to go through, even though no privacy is gained.
    if (num_inputs_blinded > 0 &&  det->num_to_blind == 0) {
        // We need to make sure to dupe an asset that is in input set
        //TODO Have blinding do some extremely minimal rangeproof
        CTxOut newTxOut(det->o_assets.back(), 0, CScript() << OP_RETURN);
        CPubKey blind_pub = wallet->GetBlindingPubKey(newTxOut.scriptPubKey); // irrelevant, just needs to be non-null
        newTxOut.nNonce.vchCommitment = std::vector<unsigned char>(blind_pub.begin(), blind_pub.end());
        txNew.vout.push_back(newTxOut);
        det->o_pubkeys.push_back(wallet->GetBlindingPubKey(newTxOut.scriptPubKey));
        det->o_amount_blinds.push_back(uint256());
        det->o_asset_blinds.push_back(uint256());
        det->o_amounts.push_back(0);
        det->o_assets.push_back(det->o_assets.back());
        det->num_to_blind++;
        wallet->WalletLogPrintf("Adding OP_RETURN output to complete blinding since there are %d blinded inputs and no blinded outputs\n", num_inputs_blinded);

        // No blinded inputs, but 1 blinded output
    } else if (num_inputs_blinded == 0 && det->num_to_blind == 1) {
        if (det->change_to_blind == 1) {
            // Only 1 blinded change, unblind the change
            //TODO Split up change instead if possible
            if (det->ignore_blind_failure) {
                det->num_to_blind--;
                det->change_to_blind--;
                txNew.vout[det->only_change_pos].nNonce.SetNull();
                det->o_pubkeys[det->only_change_pos] = CPubKey();
                det->o_amount_blinds[det->only_change_pos] = uint256();
                det->o_asset_blinds[det->only_change_pos] = uint256();
                wallet->WalletLogPrintf("Unblinding change at index %d due to lack of inputs and other outputs being blinded.\n", det->only_change_pos);
            } else {
                error = _("Change output could not be blinded as there are no blinded inputs and no other blinded outputs.");
                return false;
            }
        } else {
            // 1 blinded destination
            // TODO Attempt to get a blinded input, OR add unblinded coin to make blinded change
            assert(det->only_recipient_blind_index != -1);
            if (det->ignore_blind_failure) {
                det->num_to_blind--;
                txNew.vout[det->only_recipient_blind_index].nNonce.SetNull();
                det->o_pubkeys[det->only_recipient_blind_index] = CPubKey();
                det->o_amount_blinds[det->only_recipient_blind_index] = uint256();
                det->o_asset_blinds[det->only_recipient_blind_index] = uint256();
                wallet->WalletLogPrintf("Unblinding single blinded output at index %d due to lack of inputs and other outputs being blinded.\n", det->only_recipient_blind_index);
            } else {
                error = _("Transaction output could not be blinded as there are no blinded inputs and no other blinded outputs.");
                return false;
            }
        }
    }
    // All other combinations should work.
    return true;
}

static std::optional<CreatedTransactionResult> CreateTransactionInternal(
        CWallet& wallet,
        const std::vector<CRecipient>& vecSend,
        int change_pos,
        bilingual_str& error,
        const CCoinControl& coin_control,
        FeeCalculation& fee_calc_out,
        bool sign,
        BlindDetails* blind_details,
        const IssuanceDetails* issuance_details) EXCLUSIVE_LOCKS_REQUIRED(wallet.cs_wallet)
{
    if (blind_details || issuance_details) {
        assert(g_con_elementsmode);
    }

    if (blind_details) {
        // Clear out previous blinding/data info as needed
        resetBlindDetails(blind_details);
    }

    AssertLockHeld(wallet.cs_wallet);

    // out variables, to be packed into returned result structure
    CTransactionRef tx;
    CAmount nFeeRet;
    int nChangePosInOut = change_pos;

    FastRandomContext rng_fast;
    CMutableTransaction txNew; // The resulting transaction that we make

    CoinSelectionParams coin_selection_params{rng_fast}; // Parameters for coin selection, init with dummy
    coin_selection_params.m_avoid_partial_spends = coin_control.m_avoid_partial_spends;

    CScript dummy_script = CScript() << 0x00;
    CAmountMap map_recipients_sum;
    // Always assume that we are at least sending policyAsset.
    map_recipients_sum[::policyAsset] = 0;
    std::vector<std::unique_ptr<ReserveDestination>> reservedest;
    // Set the long term feerate estimate to the wallet's consolidate feerate
    coin_selection_params.m_long_term_feerate = wallet.m_consolidate_feerate;
    const OutputType change_type = wallet.TransactionChangeType(coin_control.m_change_type ? *coin_control.m_change_type : wallet.m_default_change_type, vecSend);
    reservedest.emplace_back(new ReserveDestination(&wallet, change_type)); // policy asset

    std::set<CAsset> assets_seen;
    unsigned int outputs_to_subtract_fee_from = 0; // The number of outputs which we are subtracting the fee from
    for (const auto& recipient : vecSend)
    {
        // Pad change keys to cover total possible number of assets
        // One already exists(for policyAsset), so one for each destination
        if (assets_seen.insert(recipient.asset).second) {
            reservedest.emplace_back(new ReserveDestination(&wallet, change_type));
        }

        // Skip over issuance outputs, no need to select those coins
        if (recipient.asset == CAsset(uint256S("1")) || recipient.asset == CAsset(uint256S("2"))) {
            continue;
        }

        map_recipients_sum[recipient.asset] += recipient.nAmount;

        if (recipient.fSubtractFeeFromAmount) {
            outputs_to_subtract_fee_from++;
            coin_selection_params.m_subtract_fee_outputs = true;
        }
    }
    // ELEMENTS FIXME: Please review the map_recipients_sum[::policyAsset] part.
    //                 In bitcoin the line just says recipients_sum (it's not a map).
    //                 I'm not sure if the policyAsset value is the right number to use.
    coin_selection_params.m_change_target = GenerateChangeTarget(std::floor(map_recipients_sum[::policyAsset] / vecSend.size()), rng_fast);

    // Create change script that will be used if we need change
    // ELEMENTS: A map that keeps track of the change script for each asset and also
    // the index of the reservedest used for that script (-1 if none).
    std::map<CAsset, std::pair<int, CScript>> mapScriptChange;
    // For manually set change, we need to use the blinding pubkey associated
    // with the manually-set address rather than generating one from the wallet
    std::map<CAsset, std::optional<CPubKey>> mapBlindingKeyChange;

    // coin control: send change to custom address
    if (coin_control.destChange.size() > 0) {
        for (const auto& dest : coin_control.destChange) {
            // No need to test we cover all assets.  We produce error for that later.
            mapScriptChange[dest.first] = std::pair<int, CScript>(-1, GetScriptForDestination(dest.second));
            if (IsBlindDestination(dest.second)) {
                mapBlindingKeyChange[dest.first] = GetDestinationBlindingKey(dest.second);
            } else {
                mapBlindingKeyChange[dest.first] = std::nullopt;
            }
        }
    } else { // no coin control: send change to newly generated address
        // Note: We use a new key here to keep it from being obvious which side is the change.
        //  The drawback is that by not reusing a previous key, the change may be lost if a
        //  backup is restored, if the backup doesn't have the new private key for the change.
        //  If we reused the old key, it would be possible to add code to look for and
        //  rediscover unknown transactions that were written with keys of ours to recover
        //  post-backup change.

        // One change script per output asset.
        size_t index = 0;
        for (const auto& value : map_recipients_sum) {
            // Reserve a new key pair from key pool. If it fails, provide a dummy
            // destination in case we don't need change.
            CTxDestination dest;
            bilingual_str dest_err;
            if (index >= reservedest.size() || !reservedest[index]->GetReservedDestination(dest, true, dest_err)) {
                if (dest_err.empty()) {
                    dest_err = _("Please call keypoolrefill first");
                }
                error = _("Transaction needs a change address, but we can't generate it.") + Untranslated(" ") + dest_err;
                // ELEMENTS: We need to put a dummy destination here. Core uses an empty script
                //  but we can't because empty scripts indicate fees (which trigger assertion
                //  failures in `BlindTransaction`). We also set the index to -1, indicating
                //  that this destination is not actually used, and therefore should not be
                //  returned by the `ReturnDestination` loop below.
                mapScriptChange[value.first] = std::pair<int, CScript>(-1, dummy_script);
            } else {
                mapScriptChange[value.first] = std::pair<int, CScript>(index, GetScriptForDestination(dest));
                ++index;
            }
        }

        // Also make sure we have change scripts for the pre-selected inputs.
        std::vector<COutPoint> vPresetInputs;
        coin_control.ListSelected(vPresetInputs);
        for (const COutPoint& presetInput : vPresetInputs) {
            CAsset asset;
            std::map<uint256, CWalletTx>::const_iterator it = wallet.mapWallet.find(presetInput.hash);
            CTxOut txout;
            if (it != wallet.mapWallet.end()) {
                 asset = it->second.GetOutputAsset(wallet, presetInput.n);
            } else if (coin_control.GetExternalOutput(presetInput, txout)) {
                asset = txout.nAsset.GetAsset();
            } else {
                // Ignore this here, will fail more gracefully later.
                continue;
            }

            if (mapScriptChange.find(asset) != mapScriptChange.end()) {
                // This asset already has a change script.
                continue;
            }

            CTxDestination dest;
            bilingual_str dest_err;
            if (index >= reservedest.size() || !reservedest[index]->GetReservedDestination(dest, true, dest_err)) {
                if (dest_err.empty()) {
                    dest_err = _("Keypool ran out, please call keypoolrefill first");
                }
                error = _("Transaction needs a change address, but we can't generate it.") + Untranslated(" ") + dest_err;
                return std::nullopt;
            }

            CScript scriptChange = GetScriptForDestination(dest);
            // A valid destination implies a change script (and
            // vice-versa). An empty change script will abort later, if the
            // change keypool ran out, but change is required.
            CHECK_NONFATAL(IsValidDestination(dest) != (scriptChange == dummy_script));
            mapScriptChange[asset] = std::pair<int, CScript>(index, scriptChange);
            ++index;
        }
    }
    assert(mapScriptChange.size() > 0);
    CTxOut change_prototype_txout(mapScriptChange.begin()->first, 0, mapScriptChange.begin()->second.second);
    // TODO CA: Set this for each change output
    coin_selection_params.change_output_size = GetSerializeSize(change_prototype_txout);
    if (g_con_elementsmode) {
        if (blind_details) {
            change_prototype_txout.nAsset.vchCommitment.resize(33);
            change_prototype_txout.nValue.vchCommitment.resize(33);
            change_prototype_txout.nNonce.vchCommitment.resize(33);
            coin_selection_params.change_output_size = GetSerializeSize(change_prototype_txout);
            coin_selection_params.change_output_size += (MAX_RANGEPROOF_SIZE + DEFAULT_SURJECTIONPROOF_SIZE + WITNESS_SCALE_FACTOR - 1)/WITNESS_SCALE_FACTOR;
        } else {
            change_prototype_txout.nAsset.vchCommitment.resize(33);
            change_prototype_txout.nValue.vchCommitment.resize(9);
            change_prototype_txout.nNonce.vchCommitment.resize(1);
            coin_selection_params.change_output_size = GetSerializeSize(change_prototype_txout);
        }
    }

    // Get size of spending the change output
    int change_spend_size = CalculateMaximumSignedInputSize(change_prototype_txout, &wallet);
    // If the wallet doesn't know how to sign change output, assume p2sh-p2wpkh
    // as lower-bound to allow BnB to do it's thing
    if (change_spend_size == -1) {
        coin_selection_params.change_spend_size = DUMMY_NESTED_P2WPKH_INPUT_SIZE;
    } else {
        coin_selection_params.change_spend_size = (size_t)change_spend_size;
    }

    // Set discard feerate
    coin_selection_params.m_discard_feerate = GetDiscardRate(wallet);

    // Get the fee rate to use effective values in coin selection
    FeeCalculation feeCalc;
    coin_selection_params.m_effective_feerate = GetMinimumFeeRate(wallet, coin_control, &feeCalc);
    // Do not, ever, assume that it's fine to change the fee rate if the user has explicitly
    // provided one
    if (coin_control.m_feerate && coin_selection_params.m_effective_feerate > *coin_control.m_feerate) {
        error = strprintf(_("Fee rate (%s) is lower than the minimum fee rate setting (%s)"), coin_control.m_feerate->ToString(FeeEstimateMode::SAT_VB), coin_selection_params.m_effective_feerate.ToString(FeeEstimateMode::SAT_VB));
        return std::nullopt;
    }
    if (feeCalc.reason == FeeReason::FALLBACK && !wallet.m_allow_fallback_fee) {
        // eventually allow a fallback fee
        error = _("Fee estimation failed. Fallbackfee is disabled. Wait a few blocks or enable -fallbackfee.");
        return std::nullopt;
    }

    // Calculate the cost of change
    // Cost of change is the cost of creating the change output + cost of spending the change output in the future.
    // For creating the change output now, we use the effective feerate.
    // For spending the change output in the future, we use the discard feerate for now.
    // So cost of change = (change output size * effective feerate) + (size of spending change output * discard feerate)
    coin_selection_params.m_change_fee = coin_selection_params.m_effective_feerate.GetFee(coin_selection_params.change_output_size);
    coin_selection_params.m_cost_of_change = coin_selection_params.m_discard_feerate.GetFee(coin_selection_params.change_spend_size) + coin_selection_params.m_change_fee;

    // vouts to the payees
    if (!coin_selection_params.m_subtract_fee_outputs) {
        coin_selection_params.tx_noinputs_size = 10; // Static vsize overhead + outputs vsize. 4 nVersion, 4 nLocktime, 1 input count, 1 witness overhead (dummy, flag, stack size)
        if (g_con_elementsmode) {
            coin_selection_params.tx_noinputs_size += 46; // fee output: 9 bytes value, 1 byte scriptPubKey, 33 bytes asset, 1 byte nonce, 1 byte each for null rangeproof/surjectionproof
        }
        coin_selection_params.tx_noinputs_size += GetSizeOfCompactSize(vecSend.size()); // bytes for output count
    }
    // ELEMENTS: If we have blinded inputs but no blinded outputs (which, since the wallet
    //  makes an effort to not produce change, is a common case) then we need to add a
    //  dummy output.
    bool may_need_blinded_dummy = !!blind_details;
    for (const auto& recipient : vecSend)
    {
        CTxOut txout(recipient.asset, recipient.nAmount, recipient.scriptPubKey);
        txout.nNonce.vchCommitment = std::vector<unsigned char>(recipient.confidentiality_key.begin(), recipient.confidentiality_key.end());

        // Include the fee cost for outputs.
        if (!coin_selection_params.m_subtract_fee_outputs) {
            coin_selection_params.tx_noinputs_size += ::GetSerializeSize(txout, PROTOCOL_VERSION);
        }

        if (recipient.asset == policyAsset && IsDust(txout, wallet.chain().relayDustFee()))
        {
            error = _("Transaction amount too small");
            return std::nullopt;
        }
        txNew.vout.push_back(txout);

        // ELEMENTS
        if (blind_details) {
            blind_details->o_pubkeys.push_back(recipient.confidentiality_key);
            if (blind_details->o_pubkeys.back().IsFullyValid()) {
                may_need_blinded_dummy = false;
                blind_details->num_to_blind++;
                blind_details->only_recipient_blind_index = txNew.vout.size()-1;
                if (!coin_selection_params.m_subtract_fee_outputs) {
                    coin_selection_params.tx_noinputs_size += (MAX_RANGEPROOF_SIZE + DEFAULT_SURJECTIONPROOF_SIZE + WITNESS_SCALE_FACTOR - 1)/WITNESS_SCALE_FACTOR;
                }
            }
        }
    }
    if (may_need_blinded_dummy && !coin_selection_params.m_subtract_fee_outputs) {
        // dummy output: 33 bytes value, 2 byte scriptPubKey, 33 bytes asset, 1 byte nonce, 66 bytes dummy rangeproof, 1 byte null surjectionproof
        // FIXME actually, we currently just hand off to BlindTransaction which will put
        //  a full rangeproof and surjectionproof. We should fix this when we overhaul
        //  the blinding logic.
        coin_selection_params.tx_noinputs_size += 70 + 66 +(MAX_RANGEPROOF_SIZE + DEFAULT_SURJECTIONPROOF_SIZE + WITNESS_SCALE_FACTOR - 1)/WITNESS_SCALE_FACTOR;
    }
    // If we are going to issue an asset, add the issuance data to the noinputs_size so that
    // we allocate enough coins for them.
    if (issuance_details) {
        size_t issue_count = 0;
        for (unsigned int i = 0; i < txNew.vout.size(); i++) {
            if (txNew.vout[i].nAsset.IsExplicit() && txNew.vout[i].nAsset.GetAsset() == CAsset(uint256S("1"))) {
                issue_count++;
            } else if (txNew.vout[i].nAsset.IsExplicit() && txNew.vout[i].nAsset.GetAsset() == CAsset(uint256S("2"))) {
                issue_count++;
            }
        }
        if (issue_count > 0) {
            // Allocate space for blinding nonce, entropy, and whichever of nAmount/nInflationKeys is null
            coin_selection_params.tx_noinputs_size += 2 * 32 + 2 * (2 - issue_count);
        }
        // Allocate non-null nAmount/nInflationKeys and rangeproofs
        if (issuance_details->blind_issuance) {
            coin_selection_params.tx_noinputs_size += issue_count * (33 * WITNESS_SCALE_FACTOR + MAX_RANGEPROOF_SIZE + WITNESS_SCALE_FACTOR - 1) / WITNESS_SCALE_FACTOR;
        } else {
            coin_selection_params.tx_noinputs_size += issue_count * 9;
        }
    }

    // Include the fees for things that aren't inputs, excluding the change output
    const CAmount not_input_fees = coin_selection_params.m_effective_feerate.GetFee(coin_selection_params.tx_noinputs_size);
    CAmountMap map_selection_target = map_recipients_sum;
    map_selection_target[policyAsset] += not_input_fees;

    // Get available coins
    auto res_available_coins = AvailableCoins(wallet,
                                              &coin_control,
                                              coin_selection_params.m_effective_feerate,
                                              1,            /*nMinimumAmount*/
                                              MAX_MONEY,    /*nMaximumAmount*/
                                              MAX_MONEY,    /*nMinimumSumAmount*/
                                              0,            /*nMaximumCount*/
                                              nullptr // ELEMENTS: is this correct? Should I pass in an asset filter?
                                              );

    // Choose coins to use
    std::optional<SelectionResult> result = SelectCoins(wallet, res_available_coins.coins, /*nTargetValue=*/map_selection_target, coin_control, coin_selection_params);
    if (!result) {
        error = _("Insufficient funds");
        return std::nullopt;
    }
    TRACE5(coin_selection, selected_coins, wallet.GetName().c_str(), GetAlgorithmName(result->m_algo).c_str(), result->m_target, result->GetWaste(), result->GetSelectedValue());

    // If all of our inputs are explicit, we don't need a blinded dummy
    if (may_need_blinded_dummy) {
        may_need_blinded_dummy = false;
        for (const auto& coin : result->GetInputSet()) {
            if (!coin.txout.nValue.IsExplicit()) {
                may_need_blinded_dummy = true;
                break;
            }
        }
    }

    // Always make a change output
    // We will reduce the fee from this change output later, and remove the output if it is too small.
    // ELEMENTS: wrap this all in a loop, set nChangePosInOut specifically for policy asset
    CAmountMap map_change_and_fee = result->GetSelectedValue() - map_recipients_sum;
    // Zero out any non-policy assets which have zero change value
    for (auto it = map_change_and_fee.begin(); it != map_change_and_fee.end(); ) {
        if (it->first != policyAsset && it->second == 0) {
            it = map_change_and_fee.erase(it);
        } else {
            ++it;
        }
    }

    // Uniformly randomly place change outputs for all assets, except that the policy-asset
    // change may have a fixed position.
    std::vector<std::optional<CAsset>> fixed_change_pos{txNew.vout.size() + map_change_and_fee.size()};
    if (nChangePosInOut == -1) {
       // randomly set policyasset change position
    } else if ((unsigned int)nChangePosInOut >= fixed_change_pos.size()) {
        error = _("Transaction change output index out of range");
        return std::nullopt;
    } else {
        fixed_change_pos[nChangePosInOut] = policyAsset;
    }

    for (const auto& asset_change_and_fee : map_change_and_fee) {
        // No need to randomly set the policyAsset change if has been set manually
        if (nChangePosInOut >= 0 && asset_change_and_fee.first == policyAsset) {
            continue;
        }

        int index;
        do {
            index = rng_fast.randrange(fixed_change_pos.size());
        } while (fixed_change_pos[index]);

        fixed_change_pos[index] = asset_change_and_fee.first;
        if (asset_change_and_fee.first == policyAsset) {
            nChangePosInOut = index;
        }
    }

    // Create all the change outputs in their respective places, inserting them
    // in increasing order so that none of them affect each others' indices
    for (unsigned int i = 0; i < fixed_change_pos.size(); i++) {
        if (!fixed_change_pos[i]) {
            continue;
        }

        const CAsset& asset = *fixed_change_pos[i];
        const CAmount& change_and_fee = map_change_and_fee.at(asset);

        assert(change_and_fee >= 0);

        const std::map<CAsset, std::pair<int, CScript>>::const_iterator itScript = mapScriptChange.find(asset);
        if (itScript == mapScriptChange.end()) {
            error = Untranslated(strprintf("No change destination provided for asset %s", asset.GetHex()));
            return std::nullopt;
        }
        CTxOut newTxOut(asset, change_and_fee, itScript->second.second);

        if (blind_details) {
            std::optional<CPubKey> blind_pub = std::nullopt;
            // We cannot blind zero-valued outputs, and anyway they will be dropped
            // later in this function during the dust check
            if (change_and_fee > 0) {
                const auto itBlindingKey = mapBlindingKeyChange.find(asset);
                if (itBlindingKey != mapBlindingKeyChange.end()) {
                    // If the change output was specified, use the blinding key that
                    // came with the specified address (if any)
                    blind_pub = itBlindingKey->second;
                } else {
                    // Otherwise, we generated it from our own wallet, so get the
                    // blinding key from our own wallet.
                    blind_pub = wallet.GetBlindingPubKey(itScript->second.second);
                }
            } else {
                assert(asset == policyAsset);
            }

            if (blind_pub) {
                blind_details->o_pubkeys.insert(blind_details->o_pubkeys.begin() + i, *blind_pub);
                assert(blind_pub->IsFullyValid());

                blind_details->num_to_blind++;
                blind_details->change_to_blind++;
                blind_details->only_change_pos = i;
                // Place the blinding pubkey here in case of fundraw calls
                newTxOut.nNonce.vchCommitment = std::vector<unsigned char>(blind_pub->begin(), blind_pub->end());
            } else {
                blind_details->o_pubkeys.insert(blind_details->o_pubkeys.begin() + i, CPubKey());
            }
        }
        // Insert change output
        txNew.vout.insert(txNew.vout.begin() + i, newTxOut);
    }

    // Add fee output.
    if (g_con_elementsmode) {
        CTxOut fee(::policyAsset, 0, CScript());
        assert(fee.IsFee());
        txNew.vout.push_back(fee);
        if (blind_details) {
            blind_details->o_pubkeys.push_back(CPubKey());
        }
    }
    assert(nChangePosInOut != -1);
    auto change_position = txNew.vout.begin() + nChangePosInOut;
    // end ELEMENTS

    // Set token input if reissuing
    int reissuance_index = -1;
    uint256 token_blinding;

    // Elements: Shuffle here to preserve random ordering for surjection proofs
    // selected_coins = std::vector<CInputCoin>(setCoins.begin(), setCoins.end());
    // Shuffle(selected_coins.begin(), selected_coins.end(), FastRandomContext());
    // Shuffle selected coins and fill in final vin
    std::vector<COutput> selected_coins = result->GetShuffledInputVector();

    // The sequence number is set to non-maxint so that DiscourageFeeSniping
    // works.
    //
    // BIP125 defines opt-in RBF as any nSequence < maxint-1, so
    // we use the highest possible value in that range (maxint-2)
    // to avoid conflicting with other possible uses of nSequence,
    // and in the spirit of "smallest possible change from prior
    // behavior."
    const uint32_t nSequence{coin_control.m_signal_bip125_rbf.value_or(wallet.m_signal_rbf) ? MAX_BIP125_RBF_SEQUENCE : CTxIn::MAX_SEQUENCE_NONFINAL};
    for (const auto& coin : selected_coins) {
        txNew.vin.push_back(CTxIn(coin.outpoint, CScript(), nSequence));

        if (issuance_details && coin.asset == issuance_details->reissuance_token) {
            reissuance_index = txNew.vin.size() - 1;
            token_blinding = coin.bf_asset;
        }
    }
    DiscourageFeeSniping(txNew, rng_fast, wallet.chain(), wallet.GetLastBlockHash(), wallet.GetLastBlockHeight());

    // ELEMENTS add issuance details and blinding details
    std::vector<CKey> issuance_asset_keys;
    std::vector<CKey> issuance_token_keys;
    if (issuance_details) {
        // Fill in issuances now that inputs are set
        assert(txNew.vin.size() > 0);
        int asset_index = -1;
        int token_index = -1;
        for (unsigned int i = 0; i < txNew.vout.size(); i++) {
            if (txNew.vout[i].nAsset.IsExplicit() && txNew.vout[i].nAsset.GetAsset() == CAsset(uint256S("1"))) {
                asset_index = i;
            } else if (txNew.vout[i].nAsset.IsExplicit() && txNew.vout[i].nAsset.GetAsset() == CAsset(uint256S("2"))) {
                token_index = i;
            }
        }
        // Initial issuance request
        if (issuance_details->reissuance_asset.IsNull() && issuance_details->reissuance_token.IsNull() && (asset_index != -1 || token_index != -1)) {
            uint256 entropy;
            CAsset asset;
            CAsset token;
            // Initial issuance always uses vin[0]
            GenerateAssetEntropy(entropy, txNew.vin[0].prevout, issuance_details->contract_hash);
            CalculateAsset(asset, entropy);
            CalculateReissuanceToken(token, entropy, issuance_details->blind_issuance);
            CScript blindingScript(CScript() << OP_RETURN << std::vector<unsigned char>(txNew.vin[0].prevout.hash.begin(), txNew.vin[0].prevout.hash.end()) << txNew.vin[0].prevout.n);
            txNew.vin[0].assetIssuance.assetEntropy = issuance_details->contract_hash;
            // We're making asset outputs, fill out asset type and issuance input
            if (asset_index != -1) {
                txNew.vin[0].assetIssuance.nAmount = txNew.vout[asset_index].nValue;

                txNew.vout[asset_index].nAsset = asset;
                if (issuance_details->blind_issuance && blind_details) {
                    issuance_asset_keys.push_back(wallet.GetBlindingKey(&blindingScript));
                    blind_details->num_to_blind++;
                }
            }
            // We're making reissuance token outputs
            if (token_index != -1) {
                txNew.vin[0].assetIssuance.nInflationKeys = txNew.vout[token_index].nValue;
                txNew.vout[token_index].nAsset = token;
                if (issuance_details->blind_issuance && blind_details) {
                    issuance_token_keys.push_back(wallet.GetBlindingKey(&blindingScript));
                    blind_details->num_to_blind++;

                    // If we're blinding a token issuance and no assets, we must make
                    // the asset issuance a blinded commitment to 0
                    if (asset_index == -1) {
                        txNew.vin[0].assetIssuance.nAmount = 0;
                        issuance_asset_keys.push_back(wallet.GetBlindingKey(&blindingScript));
                        blind_details->num_to_blind++;
                    }
                }
            }
        // Asset being reissued with explicitly named asset/token
        } else if (asset_index != -1) {
            assert(reissuance_index != -1);
            // Fill in output with issuance
            txNew.vout[asset_index].nAsset = issuance_details->reissuance_asset;

            // Fill in issuance
            // Blinding revealing underlying asset
            txNew.vin[reissuance_index].assetIssuance.assetBlindingNonce = token_blinding;
            txNew.vin[reissuance_index].assetIssuance.assetEntropy = issuance_details->entropy;
            txNew.vin[reissuance_index].assetIssuance.nAmount = txNew.vout[asset_index].nValue;

            // If blinded token derivation, blind the issuance
            CAsset temp_token;
            CalculateReissuanceToken(temp_token, issuance_details->entropy, true);
            if (temp_token == issuance_details->reissuance_token && blind_details) {
            CScript blindingScript(CScript() << OP_RETURN << std::vector<unsigned char>(txNew.vin[reissuance_index].prevout.hash.begin(), txNew.vin[reissuance_index].prevout.hash.end()) << txNew.vin[reissuance_index].prevout.n);
                issuance_asset_keys.resize(reissuance_index);
                issuance_asset_keys.push_back(wallet.GetBlindingKey(&blindingScript));
                blind_details->num_to_blind++;
            }
        }
    }

    // Do "initial blinding" for fee estimation purposes
    TxSize tx_sizes;
    CMutableTransaction tx_blinded = txNew;
    if (blind_details) {
        if (!fillBlindDetails(blind_details, &wallet, tx_blinded, selected_coins, error)) {
            return std::nullopt;
        }
        txNew = tx_blinded; // sigh, `fillBlindDetails` may have modified txNew

        int ret = BlindTransaction(blind_details->i_amount_blinds, blind_details->i_asset_blinds, blind_details->i_assets, blind_details->i_amounts, blind_details->o_amount_blinds, blind_details->o_asset_blinds, blind_details->o_pubkeys, issuance_asset_keys, issuance_token_keys, tx_blinded);
        assert(ret != -1);
        if (ret != blind_details->num_to_blind) {
            error = _("Unable to blind the transaction properly. This should not happen.");
            return std::nullopt;
        }

        tx_sizes = CalculateMaximumSignedTxSize(CTransaction(tx_blinded), &wallet, &coin_control);
    } else {
        tx_sizes = CalculateMaximumSignedTxSize(CTransaction(txNew), &wallet, &coin_control);
    }
    // end ELEMENTS

    // Calculate the transaction fee
    int nBytes = tx_sizes.vsize;
    if (nBytes == -1) {
        error = _("Missing solving data for estimating transaction size");
        return std::nullopt;
    }
    nFeeRet = coin_selection_params.m_effective_feerate.GetFee(nBytes);

    // Subtract fee from the change output if not subtracting it from recipient outputs
    CAmount fee_needed = nFeeRet;
    if (!coin_selection_params.m_subtract_fee_outputs) {
        change_position->nValue = change_position->nValue.GetAmount() - fee_needed;
    }

    // We want to drop the change to fees if:
    // 1. The change output would be dust
    // 2. The change is within the (almost) exact match window, i.e. it is less than or equal to the cost of the change output (cost_of_change)
    CAmount change_amount = change_position->nValue.GetAmount();
    if (IsDust(*change_position, coin_selection_params.m_discard_feerate) || change_amount <= coin_selection_params.m_cost_of_change)
    {
        bool was_blinded = blind_details && blind_details->o_pubkeys[nChangePosInOut].IsValid();

        // If the change was blinded, and was the only blinded output, we cannot drop it
        // without causing the transaction to fail to balance. So keep it, and merely
        // zero it out.
        if (was_blinded && blind_details->num_to_blind == 1) {
            assert (may_need_blinded_dummy);
            change_position->scriptPubKey = CScript() << OP_RETURN;
            change_position->nValue = 0;
        } else {
            txNew.vout.erase(change_position);

            fixed_change_pos[nChangePosInOut] = std::nullopt;
            tx_blinded.vout.erase(tx_blinded.vout.begin() + nChangePosInOut);
            if (tx_blinded.witness.vtxoutwit.size() > (unsigned) nChangePosInOut) {
                tx_blinded.witness.vtxoutwit.erase(tx_blinded.witness.vtxoutwit.begin() + nChangePosInOut);
            }
            if (blind_details) {

                blind_details->o_amounts.erase(blind_details->o_amounts.begin() + nChangePosInOut);
                blind_details->o_assets.erase(blind_details->o_assets.begin() + nChangePosInOut);
                blind_details->o_pubkeys.erase(blind_details->o_pubkeys.begin() + nChangePosInOut);
                // If change_amount == 0, we did not increment num_to_blind initially
                // and therefore do not need to decrement it here.
                if (was_blinded) {
                    blind_details->num_to_blind--;
                    blind_details->change_to_blind--;

                    // FIXME: If we drop the change *and* this means we have only one
                    //  blinded output *and* we have no blinded inputs, then this puts
                    //  us in a situation where BlindTransaction will fail. This is
                    //  prevented in fillBlindDetails, which adds an OP_RETURN output
                    //  to handle this case. So do this ludicrous hack to accomplish
                    //  this. This whole lump of un-followable-logic needs to be replaced
                    //  by a complete rewriting of the wallet blinding logic.
                    if (blind_details->num_to_blind < 2) {
                        resetBlindDetails(blind_details, true /* don't wipe output data */);
                        if (!fillBlindDetails(blind_details, &wallet, txNew, selected_coins, error)) {
                            return std::nullopt;
                        }
                    }
                }
            }
        }
        change_amount = 0;
        nChangePosInOut = -1;

        // Because we have dropped this change, the tx size and required fee will be different, so let's recalculate those
        tx_sizes = CalculateMaximumSignedTxSize(CTransaction(tx_blinded), &wallet, &coin_control);
        nBytes = tx_sizes.vsize;
        fee_needed = coin_selection_params.m_effective_feerate.GetFee(nBytes);
    }

    // The only time that fee_needed should be less than the amount available for fees (in change_and_fee - change_amount) is when
    // we are subtracting the fee from the outputs. If this occurs at any other time, it is a bug.
    if (!coin_selection_params.m_subtract_fee_outputs && fee_needed > map_change_and_fee.at(policyAsset) - change_amount) {
        wallet.WalletLogPrintf("ERROR: not enough coins to cover for fee (needed: %d, total: %d, change: %d)\n",
            fee_needed, map_change_and_fee.at(policyAsset), change_amount);
        error = _("Could not cover fee");
        return std::nullopt;
    }

    // Update nFeeRet in case fee_needed changed due to dropping the change output
    if (fee_needed <= map_change_and_fee.at(policyAsset) - change_amount) {
        nFeeRet = map_change_and_fee.at(policyAsset) - change_amount;
    }

    // Reduce output values for subtractFeeFromAmount
    if (coin_selection_params.m_subtract_fee_outputs) {
        CAmount to_reduce = fee_needed + change_amount - map_change_and_fee.at(policyAsset);
        int i = 0;
        bool fFirst = true;
        for (const auto& recipient : vecSend)
        {
            if (i == nChangePosInOut) {
                ++i;
            }
            CTxOut& txout = txNew.vout[i];

            if (recipient.fSubtractFeeFromAmount)
            {
                CAmount value = txout.nValue.GetAmount();
                if (recipient.asset != policyAsset) {
                    error = Untranslated(strprintf("Wallet does not support more than one type of fee at a time, therefore can not subtract fee from address amount, which is of a different asset id. fee asset: %s recipient asset: %s", policyAsset.GetHex(), recipient.asset.GetHex()));
                    return std::nullopt;
                }

                value -= to_reduce / outputs_to_subtract_fee_from; // Subtract fee equally from each selected recipient

                if (fFirst) // first receiver pays the remainder not divisible by output count
                {
                    fFirst = false;
                    value -= to_reduce % outputs_to_subtract_fee_from;
                }

                // Error if this output is reduced to be below dust
                if (IsDust(txout, wallet.chain().relayDustFee())) {
                    if (value < 0) {
                        error = _("The transaction amount is too small to pay the fee");
                    } else {
                        error = _("The transaction amount is too small to send after the fee has been deducted");
                    }
                    return std::nullopt;
                }

                txout.nValue = value;
            }
            ++i;
        }
        nFeeRet = fee_needed;
    }

    // ELEMENTS: Give up if change keypool ran out and change is required
    for (const auto& maybe_change_asset : fixed_change_pos) {
        if (maybe_change_asset) {
            auto used = mapScriptChange.extract(*maybe_change_asset);
            if (used.mapped().second == dummy_script) {
                return std::nullopt;
            }
        }
    }

    // ELEMENTS update fee output
    if (g_con_elementsmode) {
        for (auto& txout : txNew.vout) {
            if (txout.IsFee()) {
                txout.nValue = nFeeRet;
                break;
            }
        }
    }

    // ELEMENTS do actual blinding
    if (blind_details) {
        // Print blinded transaction info before we possibly blow it away when !sign.
        std::string summary = "CreateTransaction created blinded transaction:\nIN: ";
        for (unsigned int i = 0; i < selected_coins.size(); ++i) {
            if (i > 0) {
                summary += "    ";
            }
            summary += strprintf("#%d: %s [%s] (%s [%s])\n", i,
                selected_coins[i].value,
                selected_coins[i].txout.nValue.IsExplicit() ? "explicit" : "blinded",
                selected_coins[i].asset.GetHex(),
                selected_coins[i].txout.nAsset.IsExplicit() ? "explicit" : "blinded"
            );
        }
        summary += "OUT: ";
        for (unsigned int i = 0; i < txNew.vout.size(); ++i) {
            if (i > 0) {
                summary += "     ";
            }
            const CTxOut& unblinded = txNew.vout[i];
            summary += strprintf("#%d: %s%s [%s] (%s [%s])\n", i,
                txNew.vout[i].IsFee() ? "[fee] " : "",
                unblinded.nValue.GetAmount(),
                blind_details->o_pubkeys[i].IsValid() ? "blinded" : "explicit",
                unblinded.nAsset.GetAsset().GetHex(),
                blind_details->o_pubkeys[i].IsValid() ? "blinded" : "explicit"
            );
        }
        wallet.WalletLogPrintf(summary+"\n");

        // Wipe output blinding factors and start over
        blind_details->o_amount_blinds.clear();
        blind_details->o_asset_blinds.clear();
        for (unsigned int i = 0; i < txNew.vout.size(); i++) {
            blind_details->o_amounts[i] = txNew.vout[i].nValue.GetAmount();
            assert(blind_details->o_assets[i] == txNew.vout[i].nAsset.GetAsset());
        }

        if (sign) {
            int ret = BlindTransaction(blind_details->i_amount_blinds, blind_details->i_asset_blinds, blind_details->i_assets, blind_details->i_amounts, blind_details->o_amount_blinds, blind_details->o_asset_blinds,  blind_details->o_pubkeys, issuance_asset_keys, issuance_token_keys, txNew);
            assert(ret != -1);
            if (ret != blind_details->num_to_blind) {
                wallet.WalletLogPrintf("ERROR: tried to blind %d outputs but only blinded %d\n", (int) blind_details->num_to_blind, (int) ret);
                error = _("Unable to blind the transaction properly. This should not happen.");
                return std::nullopt;
            }
        }
    }

    // Release any change keys that we didn't use.
    for (const auto& it : mapScriptChange) {
        int index = it.second.first;
        if (index < 0) {
            continue;
        }

        reservedest[index]->ReturnDestination();
    }


    if (sign) {
        if (!wallet.SignTransaction(txNew)) {
            error = _("Signing transaction failed");
            return std::nullopt;
        }
    }

    // Normalize the witness in case it is not serialized before mempool
    if (!txNew.HasWitness()) {
        txNew.witness.SetNull();
    }

    // Return the constructed transaction data.
    tx = MakeTransactionRef(std::move(txNew));

    // Limit size
    if ((sign && GetTransactionWeight(*tx) > MAX_STANDARD_TX_WEIGHT) ||
        (!sign && tx_sizes.weight > MAX_STANDARD_TX_WEIGHT))
    {
        error = _("Transaction too large");
        return std::nullopt;
    }

    if (nFeeRet > wallet.m_default_max_tx_fee) {
        error = TransactionErrorString(TransactionError::MAX_FEE_EXCEEDED);
        return std::nullopt;
    }

    if (gArgs.GetBoolArg("-walletrejectlongchains", DEFAULT_WALLET_REJECT_LONG_CHAINS)) {
        // Lastly, ensure this tx will pass the mempool's chain limits
        if (!wallet.chain().checkChainLimits(tx)) {
            error = _("Transaction has too long of a mempool chain");
            return std::nullopt;
        }
    }

    // Before we return success, we assume any change key will be used to prevent
    // accidental re-use.
    for (auto& reservedest_ : reservedest) {
        reservedest_->KeepDestination();
    }
    fee_calc_out = feeCalc;

    wallet.WalletLogPrintf("Fee Calculation: Fee:%d Bytes:%u Tgt:%d (requested %d) Reason:\"%s\" Decay %.5f: Estimation: (%g - %g) %.2f%% %.1f/(%.1f %d mem %.1f out) Fail: (%g - %g) %.2f%% %.1f/(%.1f %d mem %.1f out)\n",
              nFeeRet, nBytes, feeCalc.returnedTarget, feeCalc.desiredTarget, StringForFeeReason(feeCalc.reason), feeCalc.est.decay,
              feeCalc.est.pass.start, feeCalc.est.pass.end,
              (feeCalc.est.pass.totalConfirmed + feeCalc.est.pass.inMempool + feeCalc.est.pass.leftMempool) > 0.0 ? 100 * feeCalc.est.pass.withinTarget / (feeCalc.est.pass.totalConfirmed + feeCalc.est.pass.inMempool + feeCalc.est.pass.leftMempool) : 0.0,
              feeCalc.est.pass.withinTarget, feeCalc.est.pass.totalConfirmed, feeCalc.est.pass.inMempool, feeCalc.est.pass.leftMempool,
              feeCalc.est.fail.start, feeCalc.est.fail.end,
              (feeCalc.est.fail.totalConfirmed + feeCalc.est.fail.inMempool + feeCalc.est.fail.leftMempool) > 0.0 ? 100 * feeCalc.est.fail.withinTarget / (feeCalc.est.fail.totalConfirmed + feeCalc.est.fail.inMempool + feeCalc.est.fail.leftMempool) : 0.0,
              feeCalc.est.fail.withinTarget, feeCalc.est.fail.totalConfirmed, feeCalc.est.fail.inMempool, feeCalc.est.fail.leftMempool);
    return CreatedTransactionResult(tx, nFeeRet, nChangePosInOut);
}

std::optional<CreatedTransactionResult> CreateTransaction(
        CWallet& wallet,
        const std::vector<CRecipient>& vecSend,
        int change_pos,
        bilingual_str& error,
        const CCoinControl& coin_control,
        FeeCalculation& fee_calc_out,
        bool sign,
        BlindDetails* blind_details,
        const IssuanceDetails* issuance_details)
{
    if (vecSend.empty()) {
        error = _("Transaction must have at least one recipient");
        return std::nullopt;
    }

    if (std::any_of(vecSend.cbegin(), vecSend.cend(), [](const auto& recipient){ return recipient.nAmount < 0; })) {
        error = _("Transaction amounts must not be negative");
        return std::nullopt;
    }

    // ELEMENTS
    if (g_con_elementsmode) {
        if (std::any_of(vecSend.cbegin(), vecSend.cend(), [](const auto& recipient){ return recipient.asset.IsNull(); })) {
            error = _("No asset provided for recipient");
            return std::nullopt;
        }
    }

    LOCK(wallet.cs_wallet);

    std::optional<CreatedTransactionResult> txr_ungrouped = CreateTransactionInternal(wallet, vecSend, change_pos, error, coin_control, fee_calc_out, sign, blind_details, issuance_details);
    TRACE4(coin_selection, normal_create_tx_internal, wallet.GetName().c_str(), txr_ungrouped.has_value(),
           txr_ungrouped.has_value() ? txr_ungrouped->fee : 0, txr_ungrouped.has_value() ? txr_ungrouped->change_pos : 0);
    if (!txr_ungrouped) return std::nullopt;
    // try with avoidpartialspends unless it's enabled already
    if (txr_ungrouped->fee > 0 /* 0 means non-functional fee rate estimation */ && wallet.m_max_aps_fee > -1 && !coin_control.m_avoid_partial_spends) {
        TRACE1(coin_selection, attempting_aps_create_tx, wallet.GetName().c_str());
        CCoinControl tmp_cc = coin_control;
        tmp_cc.m_avoid_partial_spends = true;
        bilingual_str error2; // fired and forgotten; if an error occurs, we discard the results
        BlindDetails blind_details2;
        BlindDetails *blind_details2_ptr = blind_details ? &blind_details2 : nullptr;
        std::optional<CreatedTransactionResult> txr_grouped = CreateTransactionInternal(wallet, vecSend, change_pos, error2, tmp_cc, fee_calc_out, sign, blind_details2_ptr, issuance_details);
        // if fee of this alternative one is within the range of the max fee, we use this one
        const bool use_aps{txr_grouped.has_value() ? (txr_grouped->fee <= txr_ungrouped->fee + wallet.m_max_aps_fee) : false};
        TRACE5(coin_selection, aps_create_tx_internal, wallet.GetName().c_str(), use_aps, txr_grouped.has_value(),
               txr_grouped.has_value() ? txr_grouped->fee : 0, txr_grouped.has_value() ? txr_grouped->change_pos : 0);
        if (txr_grouped) {
            wallet.WalletLogPrintf("Fee non-grouped = %lld, grouped = %lld, using %s\n",
                txr_ungrouped->fee, txr_grouped->fee, use_aps ? "grouped" : "non-grouped");
            if (use_aps) {
                if (blind_details) { // ELEMENTS FIXME: is this if statement + body still needed?
                    *blind_details = blind_details2;
                }
                return txr_grouped;
            }
        }
    }
    return txr_ungrouped;
}

bool FundTransaction(CWallet& wallet, CMutableTransaction& tx, CAmount& nFeeRet, int& nChangePosInOut, bilingual_str& error, bool lockUnspents, const std::set<int>& setSubtractFeeFromOutputs, CCoinControl coinControl)
{
    std::vector<CRecipient> vecSend;

    // Turn the txout set into a CRecipient vector.
    for (size_t idx = 0; idx < tx.vout.size(); idx++) {
        const CTxOut& txOut = tx.vout[idx];

        // ELEMENTS:
        if (!txOut.nValue.IsExplicit() || !txOut.nAsset.IsExplicit()) {
            error = _("Pre-funded amounts must be non-blinded");
            return false;
        }

        // Fee outputs should not be added to avoid overpayment of fees
        if (txOut.IsFee()) {
            continue;
        }

        CRecipient recipient = {txOut.scriptPubKey, txOut.nValue.GetAmount(), txOut.nAsset.GetAsset(), CPubKey(txOut.nNonce.vchCommitment), setSubtractFeeFromOutputs.count(idx) == 1};
        vecSend.push_back(recipient);
    }

    // Acquire the locks to prevent races to the new locked unspents between the
    // CreateTransaction call and LockCoin calls (when lockUnspents is true).
    LOCK(wallet.cs_wallet);

    // Check any existing inputs for peg-in data and add to external txouts if so
    // Fetch specified UTXOs from the UTXO set to get the scriptPubKeys and values of the outputs being selected
    // and to match with the given solving_data. Only used for non-wallet outputs.
    const auto& fedpegscripts = GetValidFedpegScripts(wallet.chain().getTip(), Params().GetConsensus(), true /* nextblock_validation */);
    std::map<COutPoint, Coin> coins;
    for (unsigned int i = 0; i < tx.vin.size(); ++i ) {
        const CTxIn& txin = tx.vin[i];
        coins[txin.prevout]; // Create empty map entry keyed by prevout.
        if (txin.m_is_pegin) {
            std::string err;
            if (tx.witness.vtxinwit.size() != tx.vin.size() || !IsValidPeginWitness(tx.witness.vtxinwit[i].m_pegin_witness, fedpegscripts, txin.prevout, err, false)) {
                throw JSONRPCError(RPC_INVALID_PARAMETER, strprintf("Transaction contains invalid peg-in input: %s", err));
            }
            CScriptWitness& pegin_witness = tx.witness.vtxinwit[i].m_pegin_witness;
            CTxOut txout = GetPeginOutputFromWitness(pegin_witness);
            coinControl.SelectExternal(txin.prevout, txout);
        }
    }
    wallet.chain().findCoins(coins);

    for (const CTxIn& txin : tx.vin) {
        // if it's not in the wallet and corresponding UTXO is found than select as external output
        const auto& outPoint = txin.prevout;
        if (wallet.mapWallet.find(outPoint.hash) == wallet.mapWallet.end() && !coins[outPoint].out.IsNull()) {
            coinControl.SelectExternal(outPoint, coins[outPoint].out);
        } else {
            coinControl.Select(outPoint);
        }
    }

    FeeCalculation fee_calc_out;
    auto blind_details = g_con_elementsmode ? std::make_unique<BlindDetails>() : nullptr;
    std::optional<CreatedTransactionResult> txr = CreateTransaction(wallet, vecSend, nChangePosInOut, error, coinControl, fee_calc_out, false, blind_details.get());
    if (!txr) return false;
    CTransactionRef tx_new = txr->tx;
    nFeeRet = txr->fee;
    nChangePosInOut = txr->change_pos;

    // Wipe outputs and output witness and re-add one by one
    tx.vout.clear();
    tx.witness.vtxoutwit.clear();
    for (unsigned int i = 0; i < tx_new->vout.size(); i++) {
        const CTxOut& out = tx_new->vout[i];
        tx.vout.push_back(out);
        if (tx_new->witness.vtxoutwit.size() > i) {
            // We want to re-add previously existing outwitnesses
            // even though we don't create any new ones
            const CTxOutWitness& outwit = tx_new->witness.vtxoutwit[i];
            tx.witness.vtxoutwit.push_back(outwit);
        }
    }

    // Add new txins while keeping original txin scriptSig/order.
    for (const CTxIn& txin : tx_new->vin) {
        if (!coinControl.IsSelected(txin.prevout)) {
            tx.vin.push_back(txin);

        }
        if (lockUnspents) {
            wallet.LockCoin(txin.prevout);
        }

    }

    return true;
}
} // namespace wallet<|MERGE_RESOLUTION|>--- conflicted
+++ resolved
@@ -31,19 +31,17 @@
 namespace wallet {
 static constexpr size_t OUTPUT_GROUP_MAX_ENTRIES{100};
 
-<<<<<<< HEAD
-int GetTxSpendSize(const CWallet& wallet, const CWalletTx& wtx, unsigned int out, bool use_max_sig)
-{
-    return CalculateMaximumSignedInputSize(wtx.tx->vout[out], &wallet, use_max_sig);
-}
-
 // Helper for producing a max-sized low-S low-R signature (eg 71 bytes)
 // or a max-sized low-S signature (e.g. 72 bytes) if use_max_sig is true
-bool DummySignInput(const SigningProvider& provider, CMutableTransaction& tx, const size_t nIn, const CTxOut& txout, bool use_max_sig) {
+bool DummySignInput(const SigningProvider& provider, CMutableTransaction& tx, const size_t nIn, const CTxOut& txout, const CCoinControl* coin_control) {
     // Fill in dummy signatures for fee calculation.
     const CScript& scriptPubKey = txout.scriptPubKey;
     SignatureData sigdata;
 
+    // Use max sig if watch only inputs were used or if this particular input is an external input
+    // to ensure a sufficient fee is attained for the requested feerate.
+    const CTxIn& tx_in = tx.vin[nIn];
+    const bool use_max_sig = coin_control && (coin_control->fAllowWatchOnly || coin_control->IsExternalSelected(tx_in.prevout));
     if (!ProduceSignature(provider, use_max_sig ? DUMMY_MAXIMUM_SIGNATURE_CREATOR : DUMMY_SIGNATURE_CREATOR, scriptPubKey, sigdata)) {
         return false;
     }
@@ -67,12 +65,9 @@
             nIn++;
             continue;
         }
-        // Use max sig if watch only inputs were used or if this particular input is an external input
-        // to ensure a sufficient fee is attained for the requested feerate.
-        const bool use_max_sig = coin_control && (coin_control->fAllowWatchOnly || coin_control->IsExternalSelected(txin.prevout));
         const std::unique_ptr<SigningProvider> provider = GetSolvingProvider(txout.scriptPubKey);
-        if (!provider || !DummySignInput(*provider, txNew, nIn, txout, use_max_sig)) {
-            if (!coin_control || !DummySignInput(coin_control->m_external_provider, txNew, nIn, txout, use_max_sig)) {
+        if (!provider || !DummySignInput(*provider, txNew, nIn, txout, coin_control)) {
+            if (!coin_control || !DummySignInput(coin_control->m_external_provider, txNew, nIn, txout, coin_control)) {
                 return false;
             }
         }
@@ -83,9 +78,6 @@
 }
 
 bool FillInputToWeight(CMutableTransaction& mtx, size_t nIn, int64_t target_weight)
-=======
-int CalculateMaximumSignedInputSize(const CTxOut& txout, const COutPoint outpoint, const SigningProvider* provider, const CCoinControl* coin_control)
->>>>>>> 194710d8
 {
     assert(mtx.vin[nIn].scriptSig.empty());
     assert(mtx.witness.vtxinwit[nIn].scriptWitness.IsNull());
@@ -128,15 +120,10 @@
     return true;
 }
 
-int CalculateMaximumSignedInputSize(const CTxOut& txout, const SigningProvider* provider, bool use_max_sig) {
+int CalculateMaximumSignedInputSize(const CTxOut& txout, const COutPoint outpoint, const SigningProvider* provider, const CCoinControl* coin_control) {
     CMutableTransaction txn;
-<<<<<<< HEAD
-    txn.vin.push_back(CTxIn(COutPoint()));
-    if (!provider || !DummySignInput(*provider, txn, 0, txout, use_max_sig)) {
-=======
     txn.vin.push_back(CTxIn(outpoint));
-    if (!provider || !DummySignInput(*provider, txn.vin[0], txout, coin_control)) {
->>>>>>> 194710d8
+    if (!provider || !DummySignInput(*provider, txn, 0, txout, coin_control)) {
         return -1;
     }
     return GetVirtualTransactionInputSize(CTransaction(txn));
@@ -311,15 +298,9 @@
             // Filter by spendable outputs only
             if (!spendable && only_spendable) continue;
 
-<<<<<<< HEAD
-            int input_bytes = GetTxSpendSize(wallet, wtx, i, (coinControl && coinControl->fAllowWatchOnly));
+            int input_bytes = CalculateMaximumSignedInputSize(output, COutPoint(), provider.get(), coinControl);
             result.coins.emplace_back(wallet, wtx, outpoint, output, nDepth, input_bytes, spendable, solvable, safeTx, wtx.GetTxTime(), tx_from_me, feerate);
             result.total_amount[asset] += outValue;
-=======
-            int input_bytes = CalculateMaximumSignedInputSize(output, COutPoint(), provider.get(), coinControl);
-            result.coins.emplace_back(outpoint, output, nDepth, input_bytes, spendable, solvable, safeTx, wtx.GetTxTime(), tx_from_me, feerate);
-            result.total_amount += output.nValue;
->>>>>>> 194710d8
 
             // Checks the sum amount of all UTXO's.
             if (nMinimumSumAmount != MAX_MONEY) {
@@ -622,25 +603,19 @@
             if (ptr_wtx->tx->vout.size() <= outpoint.n) {
                 return std::nullopt;
             }
-<<<<<<< HEAD
             // Just to calculate the marginal byte size
-            if (GetTxSpendSize(wallet, *ptr_wtx, outpoint.n, outpoint.n) < 0) {
+            if (CalculateMaximumSignedInputSize(ptr_wtx->tx->vout[outpoint.n], &wallet, &coin_control) < 0) {
                 continue;
             }
-            input_bytes = GetTxSpendSize(wallet, *ptr_wtx, outpoint.n, false);
             txout = ptr_wtx->tx->vout.at(outpoint.n);
             output = COutput(wallet, *ptr_wtx, outpoint, txout, /*depth=*/ 0, input_bytes, /*spendable=*/ true, /*solvable=*/ true, /*safe=*/ true, /*time=*/ 0, /*from_me=*/ false, coin_selection_params.m_effective_feerate);
-=======
-            txout = ptr_wtx->tx->vout.at(outpoint.n);
             input_bytes = CalculateMaximumSignedInputSize(txout, &wallet, &coin_control);
->>>>>>> 194710d8
         } else {
             // The input is external. We did not find the tx in mapWallet.
             if (!coin_control.GetExternalOutput(outpoint, txout)) {
                 return std::nullopt;
             }
-<<<<<<< HEAD
-            input_bytes = CalculateMaximumSignedInputSize(txout, &coin_control.m_external_provider, /*use_max_sig=*/true);
+            input_bytes = CalculateMaximumSignedInputSize(txout, outpoint, &coin_control.m_external_provider, &coin_control);
             // ELEMENTS: one more try to get a signed input size: for pegins,
             //  the outpoint is provided as external data but the information
             //  needed to spend is in the wallet (not the external provider,
@@ -648,15 +623,12 @@
             //  after they called getpeginaddress). So try estimating size with
             //  the wallet rather than the external provider.
             if (input_bytes == -1) {
-                input_bytes = CalculateMaximumSignedInputSize(txout, &wallet, /* use_max_sig */ true);
+                input_bytes = CalculateMaximumSignedInputSize(txout, &wallet, &coin_control);
             }
             if (!txout.nValue.IsExplicit() || !txout.nAsset.IsExplicit()) {
                 return std::nullopt; // We can't get its value, so abort
             }
             output = COutput(outpoint, txout, /*depth=*/ 0, input_bytes, /*spendable=*/ true, /*solvable=*/ true, /*safe=*/ true, /*time=*/ 0, /*from_me=*/ false, coin_selection_params.m_effective_feerate);
-=======
-            input_bytes = CalculateMaximumSignedInputSize(txout, outpoint, &coin_control.m_external_provider, &coin_control);
->>>>>>> 194710d8
         }
         // If available, override calculated size with coin control specified size
         if (coin_control.HasInputWeight(outpoint)) {
