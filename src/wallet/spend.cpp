// Copyright (c) 2021 The Bitcoin Core developers
// Distributed under the MIT software license, see the accompanying
// file COPYING or http://www.opensource.org/licenses/mit-license.php.

#include <blind.h> // ELEMENTS: for MAX_RANGEPROOF_SIZE
#include <consensus/amount.h>
#include <consensus/validation.h>
#include <interfaces/chain.h>
#include <issuance.h> // ELEMENTS: for GenerateAssetEntropy and others
#include <policy/policy.h>
#include <rpc/util.h>  // for GetDestinationBlindingKey and IsBlindDestination
#include <script/pegins.h>
#include <script/signingprovider.h>
#include <util/check.h>
#include <util/fees.h>
#include <util/moneystr.h>
#include <util/rbf.h>
#include <util/trace.h>
#include <util/translation.h>
#include <wallet/coincontrol.h>
#include <wallet/fees.h>
#include <wallet/receive.h>
#include <wallet/spend.h>
#include <wallet/transaction.h>
#include <wallet/wallet.h>

#include <cmath>

using interfaces::FoundBlock;

namespace wallet {
static constexpr size_t OUTPUT_GROUP_MAX_ENTRIES{100};

// Helper for producing a max-sized low-S low-R signature (eg 71 bytes)
// or a max-sized low-S signature (e.g. 72 bytes) if use_max_sig is true
bool DummySignInput(const SigningProvider& provider, CMutableTransaction& tx, const size_t nIn, const CTxOut& txout, const CCoinControl* coin_control) {
    // Fill in dummy signatures for fee calculation.
    const CScript& scriptPubKey = txout.scriptPubKey;
    SignatureData sigdata;

    // Use max sig if watch only inputs were used or if this particular input is an external input
    // to ensure a sufficient fee is attained for the requested feerate.
    const CTxIn& tx_in = tx.vin[nIn];
    const bool use_max_sig = coin_control && (coin_control->fAllowWatchOnly || coin_control->IsExternalSelected(tx_in.prevout));
    if (!ProduceSignature(provider, use_max_sig ? DUMMY_MAXIMUM_SIGNATURE_CREATOR : DUMMY_SIGNATURE_CREATOR, scriptPubKey, sigdata)) {
        return false;
    }
    UpdateTransaction(tx, nIn, sigdata);
    return true;
}

// Helper for producing a bunch of max-sized low-S low-R signatures (eg 71 bytes)
bool CWallet::DummySignTx(CMutableTransaction &txNew, const std::vector<CTxOut> &txouts, const CCoinControl* coin_control) const
{
    // Fill in dummy signatures for fee calculation.
    int nIn = 0;
    for (const auto& txout : txouts)
    {
        CTxIn& txin = txNew.vin[nIn];
        // If weight was provided, fill the input to that weight
        if (coin_control && coin_control->HasInputWeight(txin.prevout)) {
            if (!FillInputToWeight(txNew, nIn, coin_control->GetInputWeight(txin.prevout))) {
                return false;
            }
            nIn++;
            continue;
        }
        const std::unique_ptr<SigningProvider> provider = GetSolvingProvider(txout.scriptPubKey);
        if (!provider || !DummySignInput(*provider, txNew, nIn, txout, coin_control)) {
            if (!coin_control || !DummySignInput(coin_control->m_external_provider, txNew, nIn, txout, coin_control)) {
                return false;
            }
        }

        nIn++;
    }
    return true;
}

bool FillInputToWeight(CMutableTransaction& mtx, size_t nIn, int64_t target_weight)
{
    assert(mtx.vin[nIn].scriptSig.empty());
    assert(mtx.witness.vtxinwit[nIn].scriptWitness.IsNull());

    int64_t txin_weight = GetTransactionInputWeight(CTransaction(mtx), nIn);

    // Do nothing if the weight that should be added is less than the weight that already exists
    if (target_weight < txin_weight) {
        return false;
    }
    if (target_weight == txin_weight) {
        return true;
    }

    // Subtract current txin weight, which should include empty witness stack
    int64_t add_weight = target_weight - txin_weight;
    assert(add_weight > 0);

    // We will want to subtract the size of the Compact Size UInt that will also be serialized.
    // However doing so when the size is near a boundary can result in a problem where it is not
    // possible to have a stack element size and combination to exactly equal a target.
    // To avoid this possibility, if the weight to add is less than 10 bytes greater than
    // a boundary, the size will be split so that 2/3rds will be in one stack element, and
    // the remaining 1/3rd in another. Using 3rds allows us to avoid additional boundaries.
    // 10 bytes is used because that accounts for the maximum size. This does not need to be super precise.
    if ((add_weight >= 253 && add_weight < 263)
        || (add_weight > std::numeric_limits<uint16_t>::max() && add_weight <= std::numeric_limits<uint16_t>::max() + 10)
        || (add_weight > std::numeric_limits<uint32_t>::max() && add_weight <= std::numeric_limits<uint32_t>::max() + 10)) {
        int64_t first_weight = add_weight / 3;
        add_weight -= first_weight;

        first_weight -= GetSizeOfCompactSize(first_weight);
        mtx.witness.vtxinwit[nIn].scriptWitness.stack.emplace(mtx.witness.vtxinwit[nIn].scriptWitness.stack.end(), first_weight, 0);
    }

    add_weight -= GetSizeOfCompactSize(add_weight);
    mtx.witness.vtxinwit[nIn].scriptWitness.stack.emplace(mtx.witness.vtxinwit[nIn].scriptWitness.stack.end(), add_weight, 0);
    assert(GetTransactionInputWeight(CTransaction(mtx), nIn) == target_weight);

    return true;
}

int CalculateMaximumSignedInputSize(const CTxOut& txout, const COutPoint outpoint, const SigningProvider* provider, const CCoinControl* coin_control) {
    CMutableTransaction txn;
    txn.vin.push_back(CTxIn(outpoint));
    if (!provider || !DummySignInput(*provider, txn, 0, txout, coin_control)) {
        return -1;
    }
    return GetVirtualTransactionInputSize(CTransaction(txn));
}

int CalculateMaximumSignedInputSize(const CTxOut& txout, const CWallet* wallet, const CCoinControl* coin_control)
{
    const std::unique_ptr<SigningProvider> provider = wallet->GetSolvingProvider(txout.scriptPubKey);
    return CalculateMaximumSignedInputSize(txout, COutPoint(), provider.get(), coin_control);
}

// Returns pair of vsize and weight
TxSize CalculateMaximumSignedTxSize(const CTransaction &tx, const CWallet *wallet, const CCoinControl* coin_control) EXCLUSIVE_LOCKS_REQUIRED(wallet->cs_wallet)
{
    std::vector<CTxOut> txouts;
    // Look up the inputs. The inputs are either in the wallet, or in coin_control.
    for (const CTxIn& input : tx.vin) {
        const auto mi = wallet->mapWallet.find(input.prevout.hash);
        if (mi != wallet->mapWallet.end()) {
            assert(input.prevout.n < mi->second.tx->vout.size());
            txouts.emplace_back(mi->second.tx->vout[input.prevout.n]);
        } else if (coin_control) {
            CTxOut txout;
            if (!coin_control->GetExternalOutput(input.prevout, txout)) {
                return TxSize{-1, -1};
            }
            txouts.emplace_back(txout);
        } else {
            return TxSize{-1, -1};
        }
    }
    return CalculateMaximumSignedTxSize(tx, wallet, txouts, coin_control);
}

// txouts needs to be in the order of tx.vin
TxSize CalculateMaximumSignedTxSize(const CTransaction &tx, const CWallet *wallet, const std::vector<CTxOut>& txouts, const CCoinControl* coin_control)
{
    CMutableTransaction txNew(tx);
    if (!wallet->DummySignTx(txNew, txouts, coin_control)) {
        return TxSize{-1, -1};
    }
    CTransaction ctx(txNew);
    int64_t vsize = GetVirtualTransactionSize(ctx);
    int64_t weight = GetTransactionWeight(ctx);
    // ELEMENTS: use discounted vsize for CTs if enabled
    if (Params().GetCreateDiscountCT()) {
        vsize = GetDiscountVirtualTransactionSize(ctx);
    }

    return TxSize{vsize, weight};
}

size_t CoinsResult::Size() const
{
    size_t size{0};
    for (const auto& it : coins) {
        size += it.second.size();
    }
    return size;
}

std::vector<COutput> CoinsResult::All() const
{
    std::vector<COutput> all;
    all.reserve(coins.size());
    for (const auto& it : coins) {
        all.insert(all.end(), it.second.begin(), it.second.end());
    }
    return all;
}

void CoinsResult::Clear() {
    coins.clear();
}

void CoinsResult::Erase(std::set<COutPoint>& preset_coins)
{
    for (auto& it : coins) {
        auto& vec = it.second;
        auto i = std::find_if(vec.begin(), vec.end(), [&](const COutput &c) { return preset_coins.count(c.outpoint);});
        if (i != vec.end()) {
            vec.erase(i);
            break;
        }
    }
}

void CoinsResult::Shuffle(FastRandomContext& rng_fast)
{
    for (auto& it : coins) {
        ::Shuffle(it.second.begin(), it.second.end(), rng_fast);
    }
}

void CoinsResult::Add(OutputType type, const COutput& out)
{
    coins[type].emplace_back(out);
}

static OutputType GetOutputType(TxoutType type, bool is_from_p2sh)
{
    switch (type) {
        case TxoutType::WITNESS_V1_TAPROOT:
            return OutputType::BECH32M;
        case TxoutType::WITNESS_V0_KEYHASH:
        case TxoutType::WITNESS_V0_SCRIPTHASH:
            if (is_from_p2sh) return OutputType::P2SH_SEGWIT;
            else return OutputType::BECH32;
        case TxoutType::SCRIPTHASH:
        case TxoutType::PUBKEYHASH:
            return OutputType::LEGACY;
        default:
            return OutputType::UNKNOWN;
    }
}

CoinsResult AvailableCoins(const CWallet& wallet,
                           const CCoinControl *coinControl,
                           std::optional<CFeeRate> feerate,
                           const CAmount &nMinimumAmount,
                           const CAmount &nMaximumAmount,
                           const CAmount &nMinimumSumAmount,
                           const uint64_t nMaximumCount,
                           const CAsset* asset_filter,
                           bool only_spendable) EXCLUSIVE_LOCKS_REQUIRED(wallet.cs_wallet)
{
    AssertLockHeld(wallet.cs_wallet);

    CoinsResult result;
    // Either the WALLET_FLAG_AVOID_REUSE flag is not set (in which case we always allow), or we default to avoiding, and only in the case where
    // a coin control object is provided, and has the avoid address reuse flag set to false, do we allow already used addresses
    bool allow_used_addresses = !wallet.IsWalletFlagSet(WALLET_FLAG_AVOID_REUSE) || (coinControl && !coinControl->m_avoid_address_reuse);
    const int min_depth = {coinControl ? coinControl->m_min_depth : DEFAULT_MIN_DEPTH};
    const int max_depth = {coinControl ? coinControl->m_max_depth : DEFAULT_MAX_DEPTH};
    const bool only_safe = {coinControl ? !coinControl->m_include_unsafe_inputs : true};

    std::set<uint256> trusted_parents;
    for (const auto& entry : wallet.mapWallet)
    {
        const uint256& wtxid = entry.first;
        const CWalletTx& wtx = entry.second;

        if (wallet.IsTxImmatureCoinBase(wtx))
            continue;

        int nDepth = wallet.GetTxDepthInMainChain(wtx);
        if (nDepth < 0)
            continue;

        // We should not consider coins which aren't at least in our mempool
        // It's possible for these to be conflicted via ancestors which we may never be able to detect
        if (nDepth == 0 && !wtx.InMempool())
            continue;

        bool safeTx = CachedTxIsTrusted(wallet, wtx, trusted_parents);

        // We should not consider coins from transactions that are replacing
        // other transactions.
        //
        // Example: There is a transaction A which is replaced by bumpfee
        // transaction B. In this case, we want to prevent creation of
        // a transaction B' which spends an output of B.
        //
        // Reason: If transaction A were initially confirmed, transactions B
        // and B' would no longer be valid, so the user would have to create
        // a new transaction C to replace B'. However, in the case of a
        // one-block reorg, transactions B' and C might BOTH be accepted,
        // when the user only wanted one of them. Specifically, there could
        // be a 1-block reorg away from the chain where transactions A and C
        // were accepted to another chain where B, B', and C were all
        // accepted.
        if (nDepth == 0 && wtx.mapValue.count("replaces_txid")) {
            safeTx = false;
        }

        // Similarly, we should not consider coins from transactions that
        // have been replaced. In the example above, we would want to prevent
        // creation of a transaction A' spending an output of A, because if
        // transaction B were initially confirmed, conflicting with A and
        // A', we wouldn't want to the user to create a transaction D
        // intending to replace A', but potentially resulting in a scenario
        // where A, A', and D could all be accepted (instead of just B and
        // D, or just A and A' like the user would want).
        if (nDepth == 0 && wtx.mapValue.count("replaced_by_txid")) {
            safeTx = false;
        }

        if (only_safe && !safeTx) {
            continue;
        }

        if (nDepth < min_depth || nDepth > max_depth) {
            continue;
        }

        bool tx_from_me = CachedTxIsFromMe(wallet, wtx, ISMINE_ALL);

        for (unsigned int i = 0; i < wtx.tx->vout.size(); i++) {
            const CTxOut& output = wtx.tx->vout[i];
            const COutPoint outpoint(wtxid, i);

            CAmount outValue = wtx.GetOutputValueOut(wallet, i);
            CAsset asset = wtx.GetOutputAsset(wallet, i);
            uint256 bfValue = wtx.GetOutputAmountBlindingFactor(wallet, i);
            uint256 bfAsset = wtx.GetOutputAssetBlindingFactor(wallet, i);
            if (asset_filter && asset != *asset_filter) {
                continue;
            }
            if (outValue < nMinimumAmount || outValue > nMaximumAmount)
                continue;

            if (coinControl && coinControl->HasSelected() && !coinControl->m_allow_other_inputs && !coinControl->IsSelected(outpoint))
                continue;

            if (wallet.IsLockedCoin(outpoint))
                continue;

            if (wallet.IsSpent(outpoint))
                continue;

            isminetype mine = wallet.IsMine(output);

            if (mine == ISMINE_NO) {
                continue;
            }

            if (!allow_used_addresses && wallet.IsSpentKey(output.scriptPubKey)) {
                continue;
            }

            std::unique_ptr<SigningProvider> provider = wallet.GetSolvingProvider(output.scriptPubKey);

            int input_bytes = CalculateMaximumSignedInputSize(output, COutPoint(), provider.get(), coinControl);
            // Because CalculateMaximumSignedInputSize just uses ProduceSignature and makes a dummy signature,
            // it is safe to assume that this input is solvable if input_bytes is greater -1.
            bool solvable = input_bytes > -1;
            bool spendable = ((mine & ISMINE_SPENDABLE) != ISMINE_NO) || (((mine & ISMINE_WATCH_ONLY) != ISMINE_NO) && (coinControl && coinControl->fAllowWatchOnly && solvable));

            // Filter by spendable outputs only
            if (!spendable && only_spendable) continue;

            // If the Output is P2SH and spendable, we want to know if it is
            // a P2SH (legacy) or one of P2SH-P2WPKH, P2SH-P2WSH (P2SH-Segwit). We can determine
            // this from the redeemScript. If the Output is not spendable, it will be classified
            // as a P2SH (legacy), since we have no way of knowing otherwise without the redeemScript
            CScript script;
            bool is_from_p2sh{false};
            if (output.scriptPubKey.IsPayToScriptHash() && solvable) {
                CTxDestination destination;
                if (!ExtractDestination(output.scriptPubKey, destination))
                    continue;
                const CScriptID& hash = CScriptID(std::get<ScriptHash>(destination));
                if (!provider->GetCScript(hash, script))
                    continue;
                is_from_p2sh = true;
            } else {
                script = output.scriptPubKey;
            }

            COutput coin(wallet, wtx, outpoint, output, nDepth, input_bytes, spendable, solvable, safeTx, wtx.GetTxTime(), tx_from_me, feerate);

            // When parsing a scriptPubKey, Solver returns the parsed pubkeys or hashes (depending on the script)
            // We don't need those here, so we are leaving them in return_values_unused
            std::vector<std::vector<uint8_t>> return_values_unused;
            TxoutType type;
            type = Solver(script, return_values_unused);
            result.Add(GetOutputType(type, is_from_p2sh), coin);

            // Cache total amount as we go
            result.total_amount[asset] += outValue;
            // Checks the sum amount of all UTXO's.
            if (nMinimumSumAmount != MAX_MONEY) {
                if (result.total_amount[asset] >= nMinimumSumAmount) {
                    return result; // ELEMENTS FIXME: is this the right time to return? We are not done tallying all results for the other assets
                }
            }

            // Checks the maximum number of UTXO's.
            if (nMaximumCount > 0 && result.Size() >= nMaximumCount) {
                return result;
            }
        }
    }

    return result;
}

CoinsResult AvailableCoinsListUnspent(const CWallet& wallet, const CCoinControl* coinControl, const CAmount& nMinimumAmount, const CAmount& nMaximumAmount, const CAmount& nMinimumSumAmount, const uint64_t nMaximumCount, const CAsset*s)
{
    return AvailableCoins(wallet, coinControl, /*feerate=*/ std::nullopt, nMinimumAmount, nMaximumAmount, nMinimumSumAmount, nMaximumCount, s, /*only_spendable=*/false);
}

CAmountMap GetAvailableBalance(const CWallet& wallet, const CCoinControl* coinControl)
{
    LOCK(wallet.cs_wallet);
    return AvailableCoins(wallet, coinControl,
            /*feerate=*/ std::nullopt,
            /*nMinimumAmount=*/ 1,
            /*nMaximumAmount=*/ MAX_MONEY,
            /*nMinimumSumAmount=*/ MAX_MONEY,
            /*nMaximumCount=*/ 0,
            nullptr // ELEMENTS: is this correct? Should I pass in an asset filter?
    ).total_amount;
}

const CTxOut& FindNonChangeParentOutput(const CWallet& wallet, const CTransaction& tx, int output) EXCLUSIVE_LOCKS_REQUIRED(wallet.cs_wallet)
{
    AssertLockHeld(wallet.cs_wallet);
    const CTransaction* ptx = &tx;
    int n = output;
    while (OutputIsChange(wallet, ptx->vout[n]) && ptx->vin.size() > 0) {
        const COutPoint& prevout = ptx->vin[0].prevout;
        auto it = wallet.mapWallet.find(prevout.hash);
        if (it == wallet.mapWallet.end() || it->second.tx->vout.size() <= prevout.n ||
            !wallet.IsMine(it->second.tx->vout[prevout.n])) {
            break;
        }
        ptx = it->second.tx.get();
        n = prevout.n;
    }
    return ptx->vout[n];
}

const CTxOut& FindNonChangeParentOutput(const CWallet& wallet, const COutPoint& outpoint)
{
    AssertLockHeld(wallet.cs_wallet);
    return FindNonChangeParentOutput(wallet, *wallet.GetWalletTx(outpoint.hash)->tx, outpoint.n);
}

std::map<CTxDestination, std::vector<COutput>> ListCoins(const CWallet& wallet) EXCLUSIVE_LOCKS_REQUIRED(wallet.cs_wallet)
{
    AssertLockHeld(wallet.cs_wallet);

    std::map<CTxDestination, std::vector<COutput>> result;

    for (const COutput& coin : AvailableCoinsListUnspent(wallet).All()) {
        CTxDestination address;

        // Retrieve the transaction from the wallet
        const CWalletTx* wtx = wallet.GetWalletTx(coin.outpoint.hash);
        if (wtx == nullptr) {
            // Skip this coin if the transaction is not found in the wallet
            continue;
        }

        if ((coin.spendable || (wallet.IsWalletFlagSet(WALLET_FLAG_DISABLE_PRIVATE_KEYS) && coin.solvable)) &&
            ExtractDestination(FindNonChangeParentOutput(wallet, coin.outpoint).scriptPubKey, address)) {
            result[address].emplace_back(std::move(coin));
        }
    }

    std::vector<COutPoint> lockedCoins;
    wallet.ListLockedCoins(lockedCoins);
    // Include watch-only for LegacyScriptPubKeyMan wallets without private keys
    const bool include_watch_only = wallet.GetLegacyScriptPubKeyMan() && wallet.IsWalletFlagSet(WALLET_FLAG_DISABLE_PRIVATE_KEYS);
    const isminetype is_mine_filter = include_watch_only ? ISMINE_WATCH_ONLY : ISMINE_SPENDABLE;
    for (const COutPoint& output : lockedCoins) {
        auto it = wallet.mapWallet.find(output.hash);
        if (it != wallet.mapWallet.end()) {
            const auto& wtx = it->second;
            int depth = wallet.GetTxDepthInMainChain(wtx);
            if (depth >= 0 && output.n < wtx.tx->vout.size() &&
                wallet.IsMine(wtx.tx->vout[output.n]) == is_mine_filter
            ) {
                CTxDestination address;
                if (ExtractDestination(FindNonChangeParentOutput(wallet, *wtx.tx, output.n).scriptPubKey, address)) {
                    const auto out = wtx.tx->vout.at(output.n);
                    result[address].emplace_back(
                            COutPoint(wtx.GetHash(), output.n), out, depth, CalculateMaximumSignedInputSize(out, &wallet, /*coin_control=*/nullptr), /*spendable=*/ true, /*solvable=*/ true, /*safe=*/ false, wtx.GetTxTime(), CachedTxIsFromMe(wallet, wtx, ISMINE_ALL));
                }
            }
        }
    }

    return result;
}

std::vector<OutputGroup> GroupOutputs(const CWallet& wallet, const std::vector<COutput>& outputs, const CoinSelectionParams& coin_sel_params, const CoinEligibilityFilter& filter, bool positive_only)
{
    std::vector<OutputGroup> groups_out;

    if (!coin_sel_params.m_avoid_partial_spends) {
        // Allowing partial spends  means no grouping. Each COutput gets its own OutputGroup.
        for (const COutput& output : outputs) {
            // Skip outputs we cannot spend
            if (!output.spendable) continue;

            size_t ancestors, descendants;
            wallet.chain().getTransactionAncestry(output.outpoint.hash, ancestors, descendants);

            // Make an OutputGroup containing just this output
            OutputGroup group{coin_sel_params};
            group.Insert(output, ancestors, descendants, positive_only);

            // Check the OutputGroup's eligibility. Only add the eligible ones.
            if (positive_only && group.GetSelectionAmount() <= 0) continue;
            if (group.m_outputs.size() > 0 && group.EligibleForSpending(filter)) groups_out.push_back(group);
        }
        return groups_out;
    }

    // We want to combine COutputs that have the same scriptPubKey into single OutputGroups
    // except when there are more than OUTPUT_GROUP_MAX_ENTRIES COutputs grouped in an OutputGroup.
    // To do this, we maintain a map where the key is the scriptPubKey and the value is a vector of OutputGroups.
    // For each COutput, we check if the scriptPubKey is in the map, and if it is, the COutput is added
    // to the last OutputGroup in the vector for the scriptPubKey. When the last OutputGroup has
    // OUTPUT_GROUP_MAX_ENTRIES COutputs, a new OutputGroup is added to the end of the vector.
    std::map<CScript, std::vector<OutputGroup>> spk_to_groups_map;
    for (const auto& output : outputs) {
        // Skip outputs we cannot spend
        if (!output.spendable) continue;

        size_t ancestors, descendants;
        wallet.chain().getTransactionAncestry(output.outpoint.hash, ancestors, descendants);
        CScript spk = output.txout.scriptPubKey;

        std::vector<OutputGroup>& groups = spk_to_groups_map[spk];

        if (groups.size() == 0) {
            // No OutputGroups for this scriptPubKey yet, add one
            groups.emplace_back(coin_sel_params);
        }

        // Get the last OutputGroup in the vector so that we can add the COutput to it
        // A pointer is used here so that group can be reassigned later if it is full.
        OutputGroup* group = &groups.back();

        // Check if this OutputGroup is full. We limit to OUTPUT_GROUP_MAX_ENTRIES when using -avoidpartialspends
        // to avoid surprising users with very high fees.
        if (group->m_outputs.size() >= OUTPUT_GROUP_MAX_ENTRIES) {
            // The last output group is full, add a new group to the vector and use that group for the insertion
            groups.emplace_back(coin_sel_params);
            group = &groups.back();
        }

        // Add the output to group
        group->Insert(output, ancestors, descendants, positive_only);
    }

    // Now we go through the entire map and pull out the OutputGroups
    for (const auto& spk_and_groups_pair: spk_to_groups_map) {
        const std::vector<OutputGroup>& groups_per_spk= spk_and_groups_pair.second;

        // Go through the vector backwards. This allows for the first item we deal with being the partial group.
        for (auto group_it = groups_per_spk.rbegin(); group_it != groups_per_spk.rend(); group_it++) {
            const OutputGroup& group = *group_it;

            // Don't include partial groups if there are full groups too and we don't want partial groups
            if (group_it == groups_per_spk.rbegin() && groups_per_spk.size() > 1 && !filter.m_include_partial_groups) {
                continue;
            }

            // Check the OutputGroup's eligibility. Only add the eligible ones.
            if (positive_only && group.GetSelectionAmount() <= 0) continue;
            if (group.m_outputs.size() > 0 && group.EligibleForSpending(filter)) groups_out.push_back(group);
        }
    }

    return groups_out;
}

std::optional<SelectionResult> AttemptSelection(const CWallet& wallet, const CAmountMap& mapTargetValue, const CoinEligibilityFilter& eligibility_filter, const CoinsResult& available_coins,
                               const CoinSelectionParams& coin_selection_params, bool allow_mixed_output_types)
{
    // Run coin selection on each OutputType and compute the Waste Metric
    std::vector<SelectionResult> results;
    for (const auto& it : available_coins.coins) {
        if (auto result{ChooseSelectionResult(wallet, mapTargetValue, eligibility_filter, it.second, coin_selection_params)}) {
            results.push_back(*result);
        }
    }

    // If we have at least one solution for funding the transaction without mixing, choose the minimum one according to waste metric
    // and return the result
    if (results.size() > 0) return *std::min_element(results.begin(), results.end());

    // If we can't fund the transaction from any individual OutputType, run coin selection one last time
    // over all available coins, which would allow mixing
    if (allow_mixed_output_types) {
        if (auto result{ChooseSelectionResult(wallet, mapTargetValue, eligibility_filter, available_coins.All(), coin_selection_params)}) {
            return result;
        }
    }
    // Either mixing is not allowed and we couldn't find a solution from any single OutputType, or mixing was allowed and we still couldn't
    // find a solution using all available coins
    return std::nullopt;
};

std::optional<SelectionResult> ChooseSelectionResult(const CWallet& wallet, const CAmountMap& mapTargetValue, const CoinEligibilityFilter& eligibility_filter, const std::vector<COutput>& available_coins, const CoinSelectionParams& coin_selection_params)
{
    // Vector of results. We will choose the best one based on waste.
    // std::vector<std::tuple<CAmount, std::set<CInputCoin>, CAmountMap>> results;
    std::vector<SelectionResult> results;

<<<<<<< HEAD
    // ELEMENTS: BnB only for policy asset?
    if (mapTargetValue.size() == 1) {
        // Note that unlike KnapsackSolver, we do not include the fee for creating a change output as BnB will not create a change output.
        std::vector<OutputGroup> positive_groups = GroupOutputs(wallet, available_coins, coin_selection_params, eligibility_filter, true /* positive_only */);

        // ELEMENTS:
        CAsset asset = mapTargetValue.begin()->first;
        CAmount nTargetValue = mapTargetValue.begin()->second;
        CAmount target_with_change = nTargetValue;
        // While nTargetValue includes the transaction fees for non-input things, it does not include the fee for creating a change output.
        // So we need to include that for KnapsackSolver and SRD as well, as we are expecting to create a change output.
        if (!coin_selection_params.m_subtract_fee_outputs) {
            target_with_change += coin_selection_params.m_change_fee;
        }
        // Get output groups that only contain this asset.
        std::vector<OutputGroup> asset_groups;
        for (OutputGroup g : positive_groups) {
            bool add = true;
            for (COutput c : g.m_outputs) {
                if (c.asset != asset) {
                    add = false;
                    break;
                }
            }

            if (add) {
                asset_groups.push_back(g);
            }
        }
        // END ELEMENTS

        if (auto bnb_result{SelectCoinsBnB(positive_groups, nTargetValue, coin_selection_params.m_cost_of_change)}) {
            results.push_back(*bnb_result);
        }

        // Include change for SRD as we want to avoid making really small change if the selection just
        // barely meets the target. Just use the lower bound change target instead of the randomly
        // generated one, since SRD will result in a random change amount anyway; avoid making the
        // target needlessly large.
        const CAmount srd_target = target_with_change + CHANGE_LOWER;
        if (auto srd_result{SelectCoinsSRD(positive_groups, srd_target, coin_selection_params.rng_fast)}) {
            srd_result->ComputeAndSetWaste(coin_selection_params.m_cost_of_change);
            results.push_back(*srd_result);
        }
    }

    // The knapsack solver has some legacy behavior where it will spend dust outputs. We retain this behavior, so don't filter for positive only here.
    std::vector<OutputGroup> all_groups = GroupOutputs(wallet, available_coins, coin_selection_params, eligibility_filter, false /* positive_only */);
    // While mapTargetValue includes the transaction fees for non-input things, it does not include the fee for creating a change output.
    // So we need to include that for KnapsackSolver as well, as we are expecting to create a change output.
    CAmountMap mapTargetValue_copy = mapTargetValue;
    if (!coin_selection_params.m_subtract_fee_outputs) {
        mapTargetValue_copy[::policyAsset] += coin_selection_params.m_change_fee;
    }

    CAmountMap map_target_with_change = mapTargetValue;
    // While nTargetValue includes the transaction fees for non-input things, it does not include the fee for creating a change output.
    // So we need to include that for KnapsackSolver and SRD as well, as we are expecting to create a change output.
    if (!coin_selection_params.m_subtract_fee_outputs) {
        map_target_with_change[::policyAsset] += coin_selection_params.m_change_fee;
    }
    if (auto knapsack_result{KnapsackSolver(all_groups, map_target_with_change, coin_selection_params.m_min_change_target, coin_selection_params.rng_fast)}) {
         knapsack_result->ComputeAndSetWaste(coin_selection_params.m_cost_of_change);
         results.push_back(*knapsack_result);
=======
    std::vector<OutputGroup> positive_groups = GroupOutputs(wallet, available_coins, coin_selection_params, eligibility_filter, /*positive_only=*/true);
    if (auto bnb_result{SelectCoinsBnB(positive_groups, nTargetValue, coin_selection_params.m_cost_of_change)}) {
        results.push_back(*bnb_result);
    }

    // The knapsack solver has some legacy behavior where it will spend dust outputs. We retain this behavior, so don't filter for positive only here.
    std::vector<OutputGroup> all_groups = GroupOutputs(wallet, available_coins, coin_selection_params, eligibility_filter, /*positive_only=*/false);
    if (auto knapsack_result{KnapsackSolver(all_groups, nTargetValue, coin_selection_params.m_min_change_target, coin_selection_params.rng_fast)}) {
        knapsack_result->ComputeAndSetWaste(coin_selection_params.min_viable_change, coin_selection_params.m_cost_of_change, coin_selection_params.m_change_fee);
        results.push_back(*knapsack_result);
    }

    if (auto srd_result{SelectCoinsSRD(positive_groups, nTargetValue, coin_selection_params.rng_fast)}) {
        srd_result->ComputeAndSetWaste(coin_selection_params.min_viable_change, coin_selection_params.m_cost_of_change, coin_selection_params.m_change_fee);
        results.push_back(*srd_result);
>>>>>>> 2bd9aa5a
    }

    if (results.size() == 0) {
        // No solution found
        return std::nullopt;
    }

    // Choose the result with the least waste
    // If the waste is the same, choose the one which spends more inputs.
    auto& best_result = *std::min_element(results.begin(), results.end());
    return best_result;
}

std::optional<SelectionResult> SelectCoins(const CWallet& wallet, CoinsResult& available_coins, const CAmountMap& mapTargetValue, const CCoinControl& coin_control, const CoinSelectionParams& coin_selection_params)
{
    AssertLockHeld(wallet.cs_wallet);
    CAmountMap value_to_select = mapTargetValue;

    OutputGroup preset_inputs(coin_selection_params);

    // calculate value from preset inputs and store them
    std::set<COutPoint> preset_coins;

    std::vector<COutPoint> vPresetInputs;
    coin_control.ListSelected(vPresetInputs);
    for (const COutPoint& outpoint : vPresetInputs) {
        int input_bytes = -1;
        CTxOut txout;
        /* Set some defaults for depth, spendable, solvable, safe, time, and from_me as these don't matter for preset inputs since no selection is being done. */
        COutput output(outpoint, txout, /*depth=*/ 0, input_bytes, /*spendable=*/ true, /*solvable=*/ true, /*safe=*/ true, /*time=*/ 0, /*from_me=*/ false, coin_selection_params.m_effective_feerate);
        auto ptr_wtx = wallet.GetWalletTx(outpoint.hash);
        if (ptr_wtx) {
            // Clearly invalid input, fail
            if (ptr_wtx->tx->vout.size() <= outpoint.n) {
                return std::nullopt;
            }
            // Just to calculate the marginal byte size
            if (CalculateMaximumSignedInputSize(ptr_wtx->tx->vout[outpoint.n], &wallet, &coin_control) < 0) {
                continue;
            }
            txout = ptr_wtx->tx->vout.at(outpoint.n);
            output = COutput(wallet, *ptr_wtx, outpoint, txout, /*depth=*/ 0, input_bytes, /*spendable=*/ true, /*solvable=*/ true, /*safe=*/ true, /*time=*/ 0, /*from_me=*/ false, coin_selection_params.m_effective_feerate);
            input_bytes = CalculateMaximumSignedInputSize(txout, &wallet, &coin_control);
        } else {
            // The input is external. We did not find the tx in mapWallet.
            if (!coin_control.GetExternalOutput(outpoint, txout)) {
                return std::nullopt;
            }
        }

        if (input_bytes == -1) {
            input_bytes = CalculateMaximumSignedInputSize(txout, outpoint, &coin_control.m_external_provider, &coin_control);
            // ELEMENTS: one more try to get a signed input size: for pegins,
            //  the outpoint is provided as external data but the information
            //  needed to spend is in the wallet (not the external provider,
            //  as the user is expecting the wallet to remember this information
            //  after they called getpeginaddress). So try estimating size with
            //  the wallet rather than the external provider.
            if (input_bytes == -1) {
                input_bytes = CalculateMaximumSignedInputSize(txout, &wallet, &coin_control);
            }
            if (!txout.nValue.IsExplicit() || !txout.nAsset.IsExplicit()) {
                return std::nullopt; // We can't get its value, so abort
            }
            output = COutput(outpoint, txout, /*depth=*/ 0, input_bytes, /*spendable=*/ true, /*solvable=*/ true, /*safe=*/ true, /*time=*/ 0, /*from_me=*/ false, coin_selection_params.m_effective_feerate);
        }

        // If available, override calculated size with coin control specified size
        if (coin_control.HasInputWeight(outpoint)) {
            input_bytes = GetVirtualTransactionSize(coin_control.GetInputWeight(outpoint), 0, 0);
            output = COutput(outpoint, txout, /*depth=*/ 0, input_bytes, /*spendable=*/ true, /*solvable=*/ true, /*safe=*/ true, /*time=*/ 0, /*from_me=*/ false, coin_selection_params.m_effective_feerate);
        }

        if (input_bytes == -1) {
            return std::nullopt; // Not solvable, can't estimate size for fee
        }
        if (coin_selection_params.m_subtract_fee_outputs) {
            value_to_select[output.asset] -= output.value;
        } else {
            value_to_select[output.asset] -= output.GetEffectiveValue();
        }
        preset_coins.insert(outpoint);
        /* Set ancestors and descendants to 0 as they don't matter for preset inputs since no actual selection is being done.
         * positive_only is set to false because we want to include all preset inputs, even if they are dust.
         */
        preset_inputs.Insert(output, /*ancestors=*/ 0, /*descendants=*/ 0, /*positive_only=*/ false);
    }

    // coin control -> return all selected outputs (we want all selected to go into the transaction for sure)
    if (coin_control.HasSelected() && !coin_control.m_allow_other_inputs) {
        SelectionResult result(mapTargetValue, SelectionAlgorithm::MANUAL);
        result.AddInput(preset_inputs);
<<<<<<< HEAD
        if (result.GetSelectedValue() < mapTargetValue) return std::nullopt;
        result.ComputeAndSetWaste(coin_selection_params.m_cost_of_change);
=======
        if (result.GetSelectedValue() < nTargetValue) return std::nullopt;
        result.ComputeAndSetWaste(coin_selection_params.min_viable_change, coin_selection_params.m_cost_of_change, coin_selection_params.m_change_fee);
>>>>>>> 2bd9aa5a
        return result;
    }

    // remove preset inputs from coins so that Coin Selection doesn't pick them.
    if (coin_control.HasSelected()) {
        available_coins.Erase(preset_coins);
    }

    unsigned int limit_ancestor_count = 0;
    unsigned int limit_descendant_count = 0;
    wallet.chain().getPackageLimits(limit_ancestor_count, limit_descendant_count);
    const size_t max_ancestors = (size_t)std::max<int64_t>(1, limit_ancestor_count);
    const size_t max_descendants = (size_t)std::max<int64_t>(1, limit_descendant_count);
    const bool fRejectLongChains = gArgs.GetBoolArg("-walletrejectlongchains", DEFAULT_WALLET_REJECT_LONG_CHAINS);

    // ELEMENTS: filter coins for assets we are interested in; always keep policyAsset for fees
    std::set<COutPoint> outpoints;
    for (const auto& output : available_coins.All()) {
        if (output.asset != ::policyAsset  && mapTargetValue.find(output.asset) == mapTargetValue.end()) {
            outpoints.emplace(output.outpoint);
        }
    }
    available_coins.Erase(outpoints);

    // form groups from remaining coins; note that preset coins will not
    // automatically have their associated (same address) coins included
    if (coin_control.m_avoid_partial_spends && available_coins.Size() > OUTPUT_GROUP_MAX_ENTRIES) {
        // Cases where we have 101+ outputs all pointing to the same destination may result in
        // privacy leaks as they will potentially be deterministically sorted. We solve that by
        // explicitly shuffling the outputs before processing
        available_coins.Shuffle(coin_selection_params.rng_fast);
    }

<<<<<<< HEAD
    // We will have to do coin selection on the difference between the target and the provided values.
    // If value_to_select <= 0 for all asset types, we are done; but unlike in Bitcoin, this may be
    // true for some assets while being false for others. So clear all the "completed" assets out
    // of value_to_select before calling AttemptSelection.
    for (CAmountMap::const_iterator it = value_to_select.begin(); it != value_to_select.end();) {
        if (it->second <= 0) {
            it = value_to_select.erase(it);
        } else {
            ++it;
        }
    }
=======
    SelectionResult preselected(preset_inputs.GetSelectionAmount(), SelectionAlgorithm::MANUAL);
    preselected.AddInput(preset_inputs);
>>>>>>> 2bd9aa5a

    // Coin Selection attempts to select inputs from a pool of eligible UTXOs to fund the
    // transaction at a target feerate. If an attempt fails, more attempts may be made using a more
    // permissive CoinEligibilityFilter.
    std::optional<SelectionResult> res = [&] {
        // Pre-selected inputs already cover the target amount.
<<<<<<< HEAD
        if (value_to_select <= CAmountMap{}) return std::make_optional(SelectionResult(mapTargetValue, SelectionAlgorithm::MANUAL));
=======
        if (value_to_select <= 0) return std::make_optional(SelectionResult(value_to_select, SelectionAlgorithm::MANUAL));
>>>>>>> 2bd9aa5a

        // If possible, fund the transaction with confirmed UTXOs only. Prefer at least six
        // confirmations on outputs received from other wallets and only spend confirmed change.
        if (auto r1{AttemptSelection(wallet, value_to_select, CoinEligibilityFilter(1, 6, 0), available_coins, coin_selection_params, /*allow_mixed_output_types=*/false)}) return r1;
        // Allow mixing only if no solution from any single output type can be found
        if (auto r2{AttemptSelection(wallet, value_to_select, CoinEligibilityFilter(1, 1, 0), available_coins, coin_selection_params, /*allow_mixed_output_types=*/true)}) return r2;

        // Fall back to using zero confirmation change (but with as few ancestors in the mempool as
        // possible) if we cannot fund the transaction otherwise.
        if (wallet.m_spend_zero_conf_change) {
            if (auto r3{AttemptSelection(wallet, value_to_select, CoinEligibilityFilter(0, 1, 2), available_coins, coin_selection_params, /*allow_mixed_output_types=*/true)}) return r3;
            if (auto r4{AttemptSelection(wallet, value_to_select, CoinEligibilityFilter(0, 1, std::min((size_t)4, max_ancestors/3), std::min((size_t)4, max_descendants/3)),
                                   available_coins, coin_selection_params, /*allow_mixed_output_types=*/true)}) {
                return r4;
            }
            if (auto r5{AttemptSelection(wallet, value_to_select, CoinEligibilityFilter(0, 1, max_ancestors/2, max_descendants/2),
                                   available_coins, coin_selection_params, /*allow_mixed_output_types=*/true)}) {
                return r5;
            }
            // If partial groups are allowed, relax the requirement of spending OutputGroups (groups
            // of UTXOs sent to the same address, which are obviously controlled by a single wallet)
            // in their entirety.
            if (auto r6{AttemptSelection(wallet, value_to_select, CoinEligibilityFilter(0, 1, max_ancestors-1, max_descendants-1, true /* include_partial_groups */),
                                   available_coins, coin_selection_params, /*allow_mixed_output_types=*/true)}) {
                return r6;
            }
            // Try with unsafe inputs if they are allowed. This may spend unconfirmed outputs
            // received from other wallets.
            if (coin_control.m_include_unsafe_inputs) {
                if (auto r7{AttemptSelection(wallet, value_to_select,
                    CoinEligibilityFilter(0 /* conf_mine */, 0 /* conf_theirs */, max_ancestors-1, max_descendants-1, true /* include_partial_groups */),
                    available_coins, coin_selection_params, /*allow_mixed_output_types=*/true)}) {
                    return r7;
                }
            }
            // Try with unlimited ancestors/descendants. The transaction will still need to meet
            // mempool ancestor/descendant policy to be accepted to mempool and broadcasted, but
            // OutputGroups use heuristics that may overestimate ancestor/descendant counts.
            if (!fRejectLongChains) {
                if (auto r8{AttemptSelection(wallet, value_to_select,
                                      CoinEligibilityFilter(0, 1, std::numeric_limits<uint64_t>::max(), std::numeric_limits<uint64_t>::max(), true /* include_partial_groups */),
                                      available_coins, coin_selection_params, /*allow_mixed_output_types=*/true)}) {
                    return r8;
                }
            }
        }
        // Coin Selection failed.
        return std::optional<SelectionResult>();
    }();

    if (!res) return std::nullopt;

    // add preset inputs to the total value selected
    // Add preset inputs to result
    res->Merge(preselected);
    if (res->GetAlgo() == SelectionAlgorithm::MANUAL) {
        res->ComputeAndSetWaste(coin_selection_params.min_viable_change, coin_selection_params.m_cost_of_change, coin_selection_params.m_change_fee);
    }

    return res;
}

static bool IsCurrentForAntiFeeSniping(interfaces::Chain& chain, const uint256& block_hash)
{
    if (chain.isInitialBlockDownload()) {
        return false;
    }
    constexpr int64_t MAX_ANTI_FEE_SNIPING_TIP_AGE = 8 * 60 * 60; // in seconds
    int64_t block_time;
    CHECK_NONFATAL(chain.findBlock(block_hash, FoundBlock().time(block_time)));
    if (block_time < (GetTime() - MAX_ANTI_FEE_SNIPING_TIP_AGE)) {
        return false;
    }
    return true;
}

/**
 * Set a height-based locktime for new transactions (uses the height of the
 * current chain tip unless we are not synced with the current chain
 */
static void DiscourageFeeSniping(CMutableTransaction& tx, FastRandomContext& rng_fast,
                                 interfaces::Chain& chain, const uint256& block_hash, int block_height)
{
    // All inputs must be added by now
    assert(!tx.vin.empty());
    // Discourage fee sniping.
    //
    // For a large miner the value of the transactions in the best block and
    // the mempool can exceed the cost of deliberately attempting to mine two
    // blocks to orphan the current best block. By setting nLockTime such that
    // only the next block can include the transaction, we discourage this
    // practice as the height restricted and limited blocksize gives miners
    // considering fee sniping fewer options for pulling off this attack.
    //
    // A simple way to think about this is from the wallet's point of view we
    // always want the blockchain to move forward. By setting nLockTime this
    // way we're basically making the statement that we only want this
    // transaction to appear in the next block; we don't want to potentially
    // encourage reorgs by allowing transactions to appear at lower heights
    // than the next block in forks of the best chain.
    //
    // Of course, the subsidy is high enough, and transaction volume low
    // enough, that fee sniping isn't a problem yet, but by implementing a fix
    // now we ensure code won't be written that makes assumptions about
    // nLockTime that preclude a fix later.
    if (IsCurrentForAntiFeeSniping(chain, block_hash)) {
        tx.nLockTime = block_height;

        // Secondly occasionally randomly pick a nLockTime even further back, so
        // that transactions that are delayed after signing for whatever reason,
        // e.g. high-latency mix networks and some CoinJoin implementations, have
        // better privacy.
        if (rng_fast.randrange(10) == 0) {
            tx.nLockTime = std::max(0, int(tx.nLockTime) - int(rng_fast.randrange(100)));
        }
    } else {
        // If our chain is lagging behind, we can't discourage fee sniping nor help
        // the privacy of high-latency transactions. To avoid leaking a potentially
        // unique "nLockTime fingerprint", set nLockTime to a constant.
        tx.nLockTime = 0;
    }
    // Sanity check all values
    assert(tx.nLockTime < LOCKTIME_THRESHOLD); // Type must be block height
    assert(tx.nLockTime <= uint64_t(block_height));
    for (const auto& in : tx.vin) {
        // Can not be FINAL for locktime to work
        assert(in.nSequence != CTxIn::SEQUENCE_FINAL);
        // May be MAX NONFINAL to disable both BIP68 and BIP125
        if (in.nSequence == CTxIn::MAX_SEQUENCE_NONFINAL) continue;
        // May be MAX BIP125 to disable BIP68 and enable BIP125
        if (in.nSequence == MAX_BIP125_RBF_SEQUENCE) continue;
        // The wallet does not support any other sequence-use right now.
        assert(false);
    }
}

// Reset all non-global blinding details.
static void resetBlindDetails(BlindDetails* det, bool preserve_output_data = false) {
    det->i_amount_blinds.clear();
    det->i_asset_blinds.clear();
    det->i_assets.clear();
    det->i_amounts.clear();

    det->o_amounts.clear();
    if (!preserve_output_data) {
        det->o_pubkeys.clear();
    }
    det->o_amount_blinds.clear();
    det->o_assets.clear();
    det->o_asset_blinds.clear();

    if (!preserve_output_data) {
        det->num_to_blind = 0;
        det->change_to_blind = 0;
        det->only_recipient_blind_index = -1;
        det->only_change_pos = -1;
    }
}

static bool fillBlindDetails(BlindDetails* det, CWallet* wallet, CMutableTransaction& txNew, std::vector<COutput>& selected_coins, bilingual_str& error) {
    int num_inputs_blinded = 0;

    // Fill in input blinding details
    for (const COutput& coin : selected_coins) {
        det->i_amount_blinds.push_back(coin.bf_value);
        det->i_asset_blinds.push_back(coin.bf_asset);
        det->i_assets.push_back(coin.asset);
        det->i_amounts.push_back(coin.value);
        if (coin.txout.nValue.IsCommitment() || coin.txout.nAsset.IsCommitment()) {
            num_inputs_blinded++;
        }
    }
    // Fill in output blinding details
    for (size_t nOut = 0; nOut < txNew.vout.size(); nOut++) {
        //TODO(CA) consider removing all blind setting before BlindTransaction as they get cleared anyway
        det->o_amount_blinds.push_back(uint256());
        det->o_asset_blinds.push_back(uint256());
        det->o_assets.push_back(txNew.vout[nOut].nAsset.GetAsset());
        det->o_amounts.push_back(txNew.vout[nOut].nValue.GetAmount());
    }

    // There are a few edge-cases of blinding we need to take care of
    //
    // First, if there are blinded inputs but not outputs to blind
    // We need this to go through, even though no privacy is gained.
    if (num_inputs_blinded > 0 &&  det->num_to_blind == 0) {
        // We need to make sure to dupe an asset that is in input set
        //TODO Have blinding do some extremely minimal rangeproof
        CTxOut newTxOut(det->o_assets.back(), 0, CScript() << OP_RETURN);
        CPubKey blind_pub = wallet->GetBlindingPubKey(newTxOut.scriptPubKey); // irrelevant, just needs to be non-null
        newTxOut.nNonce.vchCommitment = std::vector<unsigned char>(blind_pub.begin(), blind_pub.end());
        txNew.vout.push_back(newTxOut);
        det->o_pubkeys.push_back(wallet->GetBlindingPubKey(newTxOut.scriptPubKey));
        det->o_amount_blinds.push_back(uint256());
        det->o_asset_blinds.push_back(uint256());
        det->o_amounts.push_back(0);
        det->o_assets.push_back(det->o_assets.back());
        det->num_to_blind++;
        wallet->WalletLogPrintf("Adding OP_RETURN output to complete blinding since there are %d blinded inputs and no blinded outputs\n", num_inputs_blinded);

        // No blinded inputs, but 1 blinded output
    } else if (num_inputs_blinded == 0 && det->num_to_blind == 1) {
        if (det->change_to_blind == 1) {
            // Only 1 blinded change, unblind the change
            //TODO Split up change instead if possible
            if (det->ignore_blind_failure) {
                det->num_to_blind--;
                det->change_to_blind--;
                txNew.vout[det->only_change_pos].nNonce.SetNull();
                det->o_pubkeys[det->only_change_pos] = CPubKey();
                det->o_amount_blinds[det->only_change_pos] = uint256();
                det->o_asset_blinds[det->only_change_pos] = uint256();
                wallet->WalletLogPrintf("Unblinding change at index %d due to lack of inputs and other outputs being blinded.\n", det->only_change_pos);
            } else {
                error = _("Change output could not be blinded as there are no blinded inputs and no other blinded outputs.");
                return false;
            }
        } else {
            // 1 blinded destination
            // TODO Attempt to get a blinded input, OR add unblinded coin to make blinded change
            assert(det->only_recipient_blind_index != -1);
            if (det->ignore_blind_failure) {
                det->num_to_blind--;
                txNew.vout[det->only_recipient_blind_index].nNonce.SetNull();
                det->o_pubkeys[det->only_recipient_blind_index] = CPubKey();
                det->o_amount_blinds[det->only_recipient_blind_index] = uint256();
                det->o_asset_blinds[det->only_recipient_blind_index] = uint256();
                wallet->WalletLogPrintf("Unblinding single blinded output at index %d due to lack of inputs and other outputs being blinded.\n", det->only_recipient_blind_index);
            } else {
                error = _("Transaction output could not be blinded as there are no blinded inputs and no other blinded outputs.");
                return false;
            }
        }
    }
    // All other combinations should work.
    return true;
}

static util::Result<CreatedTransactionResult> CreateTransactionInternal(
        CWallet& wallet,
        const std::vector<CRecipient>& vecSend,
        int change_pos,
        const CCoinControl& coin_control,
        bool sign,
        BlindDetails* blind_details,
        const IssuanceDetails* issuance_details) EXCLUSIVE_LOCKS_REQUIRED(wallet.cs_wallet)
{
    if (blind_details || issuance_details) {
        assert(g_con_elementsmode);
    }

    if (blind_details) {
        // Clear out previous blinding/data info as needed
        resetBlindDetails(blind_details);
    }

    AssertLockHeld(wallet.cs_wallet);

    // out variables, to be packed into returned result structure
    CAmount nFeeRet;
    int nChangePosInOut = change_pos;

    FastRandomContext rng_fast;
    CMutableTransaction txNew; // The resulting transaction that we make

    CoinSelectionParams coin_selection_params{rng_fast}; // Parameters for coin selection, init with dummy
    coin_selection_params.m_avoid_partial_spends = coin_control.m_avoid_partial_spends;

    CScript dummy_script = CScript() << 0x00;
    CAmountMap map_recipients_sum;
    // Always assume that we are at least sending policyAsset.
    map_recipients_sum[::policyAsset] = 0;
    std::vector<std::unique_ptr<ReserveDestination>> reservedest;
    // Set the long term feerate estimate to the wallet's consolidate feerate
    coin_selection_params.m_long_term_feerate = wallet.m_consolidate_feerate;
    const OutputType change_type = wallet.TransactionChangeType(coin_control.m_change_type ? *coin_control.m_change_type : wallet.m_default_change_type, vecSend);
    reservedest.emplace_back(new ReserveDestination(&wallet, change_type)); // policy asset

    std::set<CAsset> assets_seen;
    unsigned int outputs_to_subtract_fee_from = 0; // The number of outputs which we are subtracting the fee from
    for (const auto& recipient : vecSend)
    {
        // Pad change keys to cover total possible number of assets
        // One already exists(for policyAsset), so one for each destination
        if (assets_seen.insert(recipient.asset).second) {
            reservedest.emplace_back(new ReserveDestination(&wallet, change_type));
        }

        // Skip over issuance outputs, no need to select those coins
        if (recipient.asset == CAsset(uint256S("1")) || recipient.asset == CAsset(uint256S("2"))) {
            continue;
        }

        map_recipients_sum[recipient.asset] += recipient.nAmount;

        if (recipient.fSubtractFeeFromAmount) {
            outputs_to_subtract_fee_from++;
            coin_selection_params.m_subtract_fee_outputs = true;
        }
    }
<<<<<<< HEAD
    // ELEMENTS FIXME: Please review the map_recipients_sum[::policyAsset] part.
    //                 In bitcoin the line just says recipients_sum (it's not a map).
    //                 I'm not sure if the policyAsset value is the right number to use.
    coin_selection_params.m_min_change_target = GenerateChangeTarget(std::floor(map_recipients_sum[::policyAsset] / vecSend.size()), rng_fast);
=======
>>>>>>> 2bd9aa5a

    // Create change script that will be used if we need change
    // ELEMENTS: A map that keeps track of the change script for each asset and also
    // the index of the reservedest used for that script (-1 if none).
    std::map<CAsset, std::pair<int, CScript>> mapScriptChange;
    // For manually set change, we need to use the blinding pubkey associated
    // with the manually-set address rather than generating one from the wallet
    std::map<CAsset, std::optional<CPubKey>> mapBlindingKeyChange;
    bilingual_str error; // possible error str

    // coin control: send change to custom address
    if (coin_control.destChange.size() > 0) {
        for (const auto& dest : coin_control.destChange) {
            // No need to test we cover all assets.  We produce error for that later.
            mapScriptChange[dest.first] = std::pair<int, CScript>(-1, GetScriptForDestination(dest.second));
            if (IsBlindDestination(dest.second)) {
                mapBlindingKeyChange[dest.first] = GetDestinationBlindingKey(dest.second);
            } else {
                mapBlindingKeyChange[dest.first] = std::nullopt;
            }
        }
    } else { // no coin control: send change to newly generated address
        // Note: We use a new key here to keep it from being obvious which side is the change.
        //  The drawback is that by not reusing a previous key, the change may be lost if a
        //  backup is restored, if the backup doesn't have the new private key for the change.
        //  If we reused the old key, it would be possible to add code to look for and
        //  rediscover unknown transactions that were written with keys of ours to recover
        //  post-backup change.

        // One change script per output asset.
        size_t index = 0;
        for (const auto& value : map_recipients_sum) {
            // Reserve a new key pair from key pool. If it fails, provide a dummy
            // destination in case we don't need change.
            auto op_dest = reservedest[index]->GetReservedDestination(true);
            if (index >= reservedest.size() || !op_dest) {
                error = _("Transaction needs a change address, but we can't generate it.") + Untranslated(" ") + util::ErrorString(op_dest);
                // ELEMENTS: We need to put a dummy destination here. Core uses an empty script
                //  but we can't because empty scripts indicate fees (which trigger assertion
                //  failures in `BlindTransaction`). We also set the index to -1, indicating
                //  that this destination is not actually used, and therefore should not be
                //  returned by the `ReturnDestination` loop below.
                mapScriptChange[value.first] = std::pair<int, CScript>(-1, dummy_script);
            } else {
                mapScriptChange[value.first] = std::pair<int, CScript>(index, GetScriptForDestination(*op_dest));
                ++index;
            }
        }

        // Also make sure we have change scripts for the pre-selected inputs.
        std::vector<COutPoint> vPresetInputs;
        coin_control.ListSelected(vPresetInputs);
        for (const COutPoint& presetInput : vPresetInputs) {
            CAsset asset;
            const auto& it = wallet.mapWallet.find(presetInput.hash);
            CTxOut txout;
            if (it != wallet.mapWallet.end()) {
                 asset = it->second.GetOutputAsset(wallet, presetInput.n);
            } else if (coin_control.GetExternalOutput(presetInput, txout)) {
                asset = txout.nAsset.GetAsset();
            } else {
                // Ignore this here, will fail more gracefully later.
                continue;
            }

            if (mapScriptChange.find(asset) != mapScriptChange.end()) {
                // This asset already has a change script.
                continue;
            }

            auto op_dest = reservedest[index]->GetReservedDestination(true);
            if (index >= reservedest.size() || !op_dest) {
                return util::Error{_("Transaction needs a change address, but we can't generate it.") + Untranslated(" ") + util::ErrorString(op_dest)};
            }

            CScript scriptChange = GetScriptForDestination(*op_dest);
            // A valid destination implies a change script (and
            // vice-versa). An empty change script will abort later, if the
            // change keypool ran out, but change is required.
            CHECK_NONFATAL(IsValidDestination(*op_dest) != (scriptChange == dummy_script));
            mapScriptChange[asset] = std::pair<int, CScript>(index, scriptChange);
            ++index;
        }
    }
    assert(mapScriptChange.size() > 0);
    CTxOut change_prototype_txout(mapScriptChange.begin()->first, 0, mapScriptChange.begin()->second.second);
    // TODO CA: Set this for each change output
    coin_selection_params.change_output_size = GetSerializeSize(change_prototype_txout);
    if (g_con_elementsmode) {
        if (blind_details) {
            change_prototype_txout.nAsset.vchCommitment.resize(33);
            change_prototype_txout.nValue.vchCommitment.resize(33);
            change_prototype_txout.nNonce.vchCommitment.resize(33);
            coin_selection_params.change_output_size = GetSerializeSize(change_prototype_txout);
            coin_selection_params.change_output_size += (MAX_RANGEPROOF_SIZE + DEFAULT_SURJECTIONPROOF_SIZE + WITNESS_SCALE_FACTOR - 1)/WITNESS_SCALE_FACTOR;
        } else {
            change_prototype_txout.nAsset.vchCommitment.resize(33);
            change_prototype_txout.nValue.vchCommitment.resize(9);
            change_prototype_txout.nNonce.vchCommitment.resize(1);
            coin_selection_params.change_output_size = GetSerializeSize(change_prototype_txout);
        }
    }

    // Get size of spending the change output
    int change_spend_size = CalculateMaximumSignedInputSize(change_prototype_txout, &wallet);
    // If the wallet doesn't know how to sign change output, assume p2sh-p2wpkh
    // as lower-bound to allow BnB to do it's thing
    if (change_spend_size == -1) {
        coin_selection_params.change_spend_size = DUMMY_NESTED_P2WPKH_INPUT_SIZE;
    } else {
        coin_selection_params.change_spend_size = (size_t)change_spend_size;
    }

    // Set discard feerate
    coin_selection_params.m_discard_feerate = GetDiscardRate(wallet);

    // Get the fee rate to use effective values in coin selection
    FeeCalculation feeCalc;
    coin_selection_params.m_effective_feerate = GetMinimumFeeRate(wallet, coin_control, &feeCalc);
    // Do not, ever, assume that it's fine to change the fee rate if the user has explicitly
    // provided one
    if (coin_control.m_feerate && coin_selection_params.m_effective_feerate > *coin_control.m_feerate) {
        return util::Error{strprintf(_("Fee rate (%s) is lower than the minimum fee rate setting (%s)"), coin_control.m_feerate->ToString(FeeEstimateMode::SAT_VB), coin_selection_params.m_effective_feerate.ToString(FeeEstimateMode::SAT_VB))};
    }
    if (feeCalc.reason == FeeReason::FALLBACK && !wallet.m_allow_fallback_fee) {
        // eventually allow a fallback fee
        return util::Error{_("Fee estimation failed. Fallbackfee is disabled. Wait a few blocks or enable -fallbackfee.")};
    }

    // Calculate the cost of change
    // Cost of change is the cost of creating the change output + cost of spending the change output in the future.
    // For creating the change output now, we use the effective feerate.
    // For spending the change output in the future, we use the discard feerate for now.
    // So cost of change = (change output size * effective feerate) + (size of spending change output * discard feerate)
    coin_selection_params.m_change_fee = coin_selection_params.m_effective_feerate.GetFee(coin_selection_params.change_output_size);
    coin_selection_params.m_cost_of_change = coin_selection_params.m_discard_feerate.GetFee(coin_selection_params.change_spend_size) + coin_selection_params.m_change_fee;

    coin_selection_params.m_min_change_target = GenerateChangeTarget(std::floor(recipients_sum / vecSend.size()), coin_selection_params.m_change_fee, rng_fast);

    // The smallest change amount should be:
    // 1. at least equal to dust threshold
    // 2. at least 1 sat greater than fees to spend it at m_discard_feerate
    const auto dust = GetDustThreshold(change_prototype_txout, coin_selection_params.m_discard_feerate);
    const auto change_spend_fee = coin_selection_params.m_discard_feerate.GetFee(coin_selection_params.change_spend_size);
    coin_selection_params.min_viable_change = std::max(change_spend_fee + 1, dust);

    // vouts to the payees
    if (!coin_selection_params.m_subtract_fee_outputs) {
        coin_selection_params.tx_noinputs_size = 10; // Static vsize overhead + outputs vsize. 4 nVersion, 4 nLocktime, 1 input count, 1 witness overhead (dummy, flag, stack size)
        if (g_con_elementsmode) {
            coin_selection_params.tx_noinputs_size += 46; // fee output: 9 bytes value, 1 byte scriptPubKey, 33 bytes asset, 1 byte nonce, 1 byte each for null rangeproof/surjectionproof
        }
        coin_selection_params.tx_noinputs_size += GetSizeOfCompactSize(vecSend.size()); // bytes for output count
    }
    // ELEMENTS: If we have blinded inputs but no blinded outputs (which, since the wallet
    //  makes an effort to not produce change, is a common case) then we need to add a
    //  dummy output.
    bool may_need_blinded_dummy = !!blind_details;
    for (const auto& recipient : vecSend)
    {
        CTxOut txout(recipient.asset, recipient.nAmount, recipient.scriptPubKey);
        txout.nNonce.vchCommitment = std::vector<unsigned char>(recipient.confidentiality_key.begin(), recipient.confidentiality_key.end());

        // Include the fee cost for outputs.
        if (!coin_selection_params.m_subtract_fee_outputs) {
            coin_selection_params.tx_noinputs_size += ::GetSerializeSize(txout, PROTOCOL_VERSION);
        }

        if (recipient.asset == policyAsset && IsDust(txout, wallet.chain().relayDustFee()))
        {
            return util::Error{_("Transaction amount too small")};
        }
        txNew.vout.push_back(txout);

        // ELEMENTS
        if (blind_details) {
            blind_details->o_pubkeys.push_back(recipient.confidentiality_key);
            if (blind_details->o_pubkeys.back().IsFullyValid()) {
                may_need_blinded_dummy = false;
                blind_details->num_to_blind++;
                blind_details->only_recipient_blind_index = txNew.vout.size()-1;
                if (!coin_selection_params.m_subtract_fee_outputs) {
                    coin_selection_params.tx_noinputs_size += (MAX_RANGEPROOF_SIZE + DEFAULT_SURJECTIONPROOF_SIZE + WITNESS_SCALE_FACTOR - 1)/WITNESS_SCALE_FACTOR;
                }
            }
        }
    }
    if (may_need_blinded_dummy && !coin_selection_params.m_subtract_fee_outputs) {
        // dummy output: 33 bytes value, 2 byte scriptPubKey, 33 bytes asset, 1 byte nonce, 66 bytes dummy rangeproof, 1 byte null surjectionproof
        // FIXME actually, we currently just hand off to BlindTransaction which will put
        //  a full rangeproof and surjectionproof. We should fix this when we overhaul
        //  the blinding logic.
        coin_selection_params.tx_noinputs_size += 70 + 66 +(MAX_RANGEPROOF_SIZE + DEFAULT_SURJECTIONPROOF_SIZE + WITNESS_SCALE_FACTOR - 1)/WITNESS_SCALE_FACTOR;
    }
    // If we are going to issue an asset, add the issuance data to the noinputs_size so that
    // we allocate enough coins for them.
    if (issuance_details) {
        size_t issue_count = 0;
        for (unsigned int i = 0; i < txNew.vout.size(); i++) {
            if (txNew.vout[i].nAsset.IsExplicit() && txNew.vout[i].nAsset.GetAsset() == CAsset(uint256S("1"))) {
                issue_count++;
            } else if (txNew.vout[i].nAsset.IsExplicit() && txNew.vout[i].nAsset.GetAsset() == CAsset(uint256S("2"))) {
                issue_count++;
            }
        }
        if (issue_count > 0) {
            // Allocate space for blinding nonce, entropy, and whichever of nAmount/nInflationKeys is null
            coin_selection_params.tx_noinputs_size += 2 * 32 + 2 * (2 - issue_count);
        }
        // Allocate non-null nAmount/nInflationKeys and rangeproofs
        if (issuance_details->blind_issuance) {
            coin_selection_params.tx_noinputs_size += issue_count * (33 * WITNESS_SCALE_FACTOR + MAX_RANGEPROOF_SIZE + WITNESS_SCALE_FACTOR - 1) / WITNESS_SCALE_FACTOR;
        } else {
            coin_selection_params.tx_noinputs_size += issue_count * 9;
        }
    }

    // Include the fees for things that aren't inputs, excluding the change output
    const CAmount not_input_fees = coin_selection_params.m_effective_feerate.GetFee(coin_selection_params.tx_noinputs_size);
    CAmountMap map_selection_target = map_recipients_sum;
    map_selection_target[policyAsset] += not_input_fees;

    // Get available coins
    auto available_coins = AvailableCoins(wallet,
                                              &coin_control,
                                              coin_selection_params.m_effective_feerate,
                                              1,            /*nMinimumAmount*/
                                              MAX_MONEY,    /*nMaximumAmount*/
                                              MAX_MONEY,    /*nMinimumSumAmount*/
                                              0,            /*nMaximumCount*/
                                              nullptr // ELEMENTS: is this correct? Should I pass in an asset filter?
                                              );

    // Choose coins to use
    std::optional<SelectionResult> result = SelectCoins(wallet, available_coins, /*mapTargetValue=*/map_selection_target, coin_control, coin_selection_params);
    if (!result) {
        return util::Error{_("Insufficient funds")};
    }
<<<<<<< HEAD
    TRACE5(coin_selection, selected_coins, wallet.GetName().c_str(), GetAlgorithmName(result->m_algo).c_str(), result->m_target, result->GetWaste(), result->GetSelectedValue());

    // If all of our inputs are explicit, we don't need a blinded dummy
    if (may_need_blinded_dummy) {
        may_need_blinded_dummy = false;
        for (const auto& coin : result->GetInputSet()) {
            if (!coin.txout.nValue.IsExplicit()) {
                may_need_blinded_dummy = true;
                break;
            }
        }
    }

    // Always make a change output
    // We will reduce the fee from this change output later, and remove the output if it is too small.
    // ELEMENTS: wrap this all in a loop, set nChangePosInOut specifically for policy asset
    CAmountMap map_change_and_fee = result->GetSelectedValue() - map_recipients_sum;
    // Zero out any non-policy assets which have zero change value
    for (auto it = map_change_and_fee.begin(); it != map_change_and_fee.end(); ) {
        if (it->first != policyAsset && it->second == 0) {
            it = map_change_and_fee.erase(it);
        } else {
            ++it;
        }
    }

    // Uniformly randomly place change outputs for all assets, except that the policy-asset
    // change may have a fixed position.
    std::vector<std::optional<CAsset>> fixed_change_pos{txNew.vout.size() + map_change_and_fee.size()};
    if (nChangePosInOut == -1) {
       // randomly set policyasset change position
    } else if ((unsigned int)nChangePosInOut >= fixed_change_pos.size()) {
        return util::Error{_("Transaction change output index out of range")};
    } else {
        fixed_change_pos[nChangePosInOut] = policyAsset;
    }

    for (const auto& asset_change_and_fee : map_change_and_fee) {
        // No need to randomly set the policyAsset change if has been set manually
        if (nChangePosInOut >= 0 && asset_change_and_fee.first == policyAsset) {
            continue;
        }

        int index;
        do {
            index = rng_fast.randrange(fixed_change_pos.size());
        } while (fixed_change_pos[index]);

        fixed_change_pos[index] = asset_change_and_fee.first;
        if (asset_change_and_fee.first == policyAsset) {
            nChangePosInOut = index;
        }
    }

    // Create all the change outputs in their respective places, inserting them
    // in increasing order so that none of them affect each others' indices
    for (unsigned int i = 0; i < fixed_change_pos.size(); i++) {
        if (!fixed_change_pos[i]) {
            continue;
        }

        const CAsset& asset = *fixed_change_pos[i];
        const CAmount& change_and_fee = map_change_and_fee.at(asset);

        assert(change_and_fee >= 0);

        const std::map<CAsset, std::pair<int, CScript>>::const_iterator itScript = mapScriptChange.find(asset);
        if (itScript == mapScriptChange.end()) {
            return util::Error{Untranslated(strprintf("No change destination provided for asset %s", asset.GetHex()))};
        }
        CTxOut newTxOut(asset, change_and_fee, itScript->second.second);

        if (blind_details) {
            std::optional<CPubKey> blind_pub = std::nullopt;
            // We cannot blind zero-valued outputs, and anyway they will be dropped
            // later in this function during the dust check
            if (change_and_fee > 0) {
                const auto itBlindingKey = mapBlindingKeyChange.find(asset);
                if (itBlindingKey != mapBlindingKeyChange.end()) {
                    // If the change output was specified, use the blinding key that
                    // came with the specified address (if any)
                    blind_pub = itBlindingKey->second;
                } else {
                    // Otherwise, we generated it from our own wallet, so get the
                    // blinding key from our own wallet.
                    blind_pub = wallet.GetBlindingPubKey(itScript->second.second);
                }
            } else {
                assert(asset == policyAsset);
            }

            if (blind_pub) {
                blind_details->o_pubkeys.insert(blind_details->o_pubkeys.begin() + i, *blind_pub);
                assert(blind_pub->IsFullyValid());

                blind_details->num_to_blind++;
                blind_details->change_to_blind++;
                blind_details->only_change_pos = i;
                // Place the blinding pubkey here in case of fundraw calls
                newTxOut.nNonce.vchCommitment = std::vector<unsigned char>(blind_pub->begin(), blind_pub->end());
            } else {
                blind_details->o_pubkeys.insert(blind_details->o_pubkeys.begin() + i, CPubKey());
            }
        }
        // Insert change output
        txNew.vout.insert(txNew.vout.begin() + i, newTxOut);
    }

    // Add fee output.
    if (g_con_elementsmode) {
        CTxOut fee(::policyAsset, 0, CScript());
        assert(fee.IsFee());
        txNew.vout.push_back(fee);
        if (blind_details) {
            blind_details->o_pubkeys.push_back(CPubKey());
        }
    }
    assert(nChangePosInOut != -1);
    auto change_position = txNew.vout.begin() + nChangePosInOut;
    // end ELEMENTS

    // Set token input if reissuing
    int reissuance_index = -1;
    uint256 token_blinding;

    // Elements: Shuffle here to preserve random ordering for surjection proofs
    // selected_coins = std::vector<CInputCoin>(setCoins.begin(), setCoins.end());
    // Shuffle(selected_coins.begin(), selected_coins.end(), FastRandomContext());
=======
    TRACE5(coin_selection, selected_coins, wallet.GetName().c_str(), GetAlgorithmName(result->GetAlgo()).c_str(), result->GetTarget(), result->GetWaste(), result->GetSelectedValue());

    const CAmount change_amount = result->GetChange(coin_selection_params.min_viable_change, coin_selection_params.m_change_fee);
    if (change_amount > 0) {
        CTxOut newTxOut(change_amount, scriptChange);
        if (nChangePosInOut == -1) {
            // Insert change txn at random position:
            nChangePosInOut = rng_fast.randrange(txNew.vout.size() + 1);
        } else if ((unsigned int)nChangePosInOut > txNew.vout.size()) {
            return util::Error{_("Transaction change output index out of range")};
        }
        txNew.vout.insert(txNew.vout.begin() + nChangePosInOut, newTxOut);
    } else {
        nChangePosInOut = -1;
    }

>>>>>>> 2bd9aa5a
    // Shuffle selected coins and fill in final vin
    std::vector<COutput> selected_coins = result->GetShuffledInputVector();

    // The sequence number is set to non-maxint so that DiscourageFeeSniping
    // works.
    //
    // BIP125 defines opt-in RBF as any nSequence < maxint-1, so
    // we use the highest possible value in that range (maxint-2)
    // to avoid conflicting with other possible uses of nSequence,
    // and in the spirit of "smallest possible change from prior
    // behavior."
    const uint32_t nSequence{coin_control.m_signal_bip125_rbf.value_or(wallet.m_signal_rbf) ? MAX_BIP125_RBF_SEQUENCE : CTxIn::MAX_SEQUENCE_NONFINAL};
    for (const auto& coin : selected_coins) {
        txNew.vin.push_back(CTxIn(coin.outpoint, CScript(), nSequence));

        if (issuance_details && coin.asset == issuance_details->reissuance_token) {
            reissuance_index = txNew.vin.size() - 1;
            token_blinding = coin.bf_asset;
        }
    }
    DiscourageFeeSniping(txNew, rng_fast, wallet.chain(), wallet.GetLastBlockHash(), wallet.GetLastBlockHeight());

    // ELEMENTS add issuance details and blinding details
    std::vector<CKey> issuance_asset_keys;
    std::vector<CKey> issuance_token_keys;
    if (issuance_details) {
        // Fill in issuances now that inputs are set
        assert(txNew.vin.size() > 0);
        int asset_index = -1;
        int token_index = -1;
        for (unsigned int i = 0; i < txNew.vout.size(); i++) {
            if (txNew.vout[i].nAsset.IsExplicit() && txNew.vout[i].nAsset.GetAsset() == CAsset(uint256S("1"))) {
                asset_index = i;
            } else if (txNew.vout[i].nAsset.IsExplicit() && txNew.vout[i].nAsset.GetAsset() == CAsset(uint256S("2"))) {
                token_index = i;
            }
        }
        // Initial issuance request
        if (issuance_details->reissuance_asset.IsNull() && issuance_details->reissuance_token.IsNull() && (asset_index != -1 || token_index != -1)) {
            uint256 entropy;
            CAsset asset;
            CAsset token;
            // Initial issuance always uses vin[0]
            GenerateAssetEntropy(entropy, txNew.vin[0].prevout, issuance_details->contract_hash);
            CalculateAsset(asset, entropy);
            CalculateReissuanceToken(token, entropy, issuance_details->blind_issuance);
            CScript blindingScript(CScript() << OP_RETURN << std::vector<unsigned char>(txNew.vin[0].prevout.hash.begin(), txNew.vin[0].prevout.hash.end()) << txNew.vin[0].prevout.n);
            txNew.vin[0].assetIssuance.assetEntropy = issuance_details->contract_hash;
            // We're making asset outputs, fill out asset type and issuance input
            if (asset_index != -1) {
                txNew.vin[0].assetIssuance.nAmount = txNew.vout[asset_index].nValue;

                txNew.vout[asset_index].nAsset = asset;
                if (issuance_details->blind_issuance && blind_details) {
                    issuance_asset_keys.push_back(wallet.GetBlindingKey(&blindingScript));
                    blind_details->num_to_blind++;
                }
            }
            // We're making reissuance token outputs
            if (token_index != -1) {
                txNew.vin[0].assetIssuance.nInflationKeys = txNew.vout[token_index].nValue;
                txNew.vout[token_index].nAsset = token;
                if (issuance_details->blind_issuance && blind_details) {
                    issuance_token_keys.push_back(wallet.GetBlindingKey(&blindingScript));
                    blind_details->num_to_blind++;

                    // If we're blinding a token issuance and no assets, we must make
                    // the asset issuance a blinded commitment to 0
                    if (asset_index == -1) {
                        txNew.vin[0].assetIssuance.nAmount = 0;
                        issuance_asset_keys.push_back(wallet.GetBlindingKey(&blindingScript));
                        blind_details->num_to_blind++;
                    }
                }
            }
        // Asset being reissued with explicitly named asset/token
        } else if (asset_index != -1) {
            assert(reissuance_index != -1);
            // Fill in output with issuance
            txNew.vout[asset_index].nAsset = issuance_details->reissuance_asset;

            // Fill in issuance
            // Blinding revealing underlying asset
            txNew.vin[reissuance_index].assetIssuance.assetBlindingNonce = token_blinding;
            txNew.vin[reissuance_index].assetIssuance.assetEntropy = issuance_details->entropy;
            txNew.vin[reissuance_index].assetIssuance.nAmount = txNew.vout[asset_index].nValue;

            // If blinded token derivation, blind the issuance
            CAsset temp_token;
            CalculateReissuanceToken(temp_token, issuance_details->entropy, true);
            if (temp_token == issuance_details->reissuance_token && blind_details) {
            CScript blindingScript(CScript() << OP_RETURN << std::vector<unsigned char>(txNew.vin[reissuance_index].prevout.hash.begin(), txNew.vin[reissuance_index].prevout.hash.end()) << txNew.vin[reissuance_index].prevout.n);
                issuance_asset_keys.resize(reissuance_index);
                issuance_asset_keys.push_back(wallet.GetBlindingKey(&blindingScript));
                blind_details->num_to_blind++;
            }
        }
    }

    // Do "initial blinding" for fee estimation purposes
    TxSize tx_sizes;
    CMutableTransaction tx_blinded = txNew;
    if (blind_details) {
        if (!fillBlindDetails(blind_details, &wallet, tx_blinded, selected_coins, error)) {
            return util::Error{error};
        }
        txNew = tx_blinded; // sigh, `fillBlindDetails` may have modified txNew

        int ret = BlindTransaction(blind_details->i_amount_blinds, blind_details->i_asset_blinds, blind_details->i_assets, blind_details->i_amounts, blind_details->o_amount_blinds, blind_details->o_asset_blinds, blind_details->o_pubkeys, issuance_asset_keys, issuance_token_keys, tx_blinded);
        assert(ret != -1);
        if (ret != blind_details->num_to_blind) {
            return util::Error{_("Unable to blind the transaction properly. This should not happen.")};
        }

        tx_sizes = CalculateMaximumSignedTxSize(CTransaction(tx_blinded), &wallet, &coin_control);
    } else {
        tx_sizes = CalculateMaximumSignedTxSize(CTransaction(txNew), &wallet, &coin_control);
    }
    // end ELEMENTS

    // Calculate the transaction fee
    int nBytes = tx_sizes.vsize;
    if (nBytes == -1) {
        return util::Error{_("Missing solving data for estimating transaction size")};
    }
<<<<<<< HEAD
    nFeeRet = coin_selection_params.m_effective_feerate.GetFee(nBytes);

    // Subtract fee from the change output if not subtracting it from recipient outputs
    CAmount fee_needed = nFeeRet;
    if (!coin_selection_params.m_subtract_fee_outputs) {
        change_position->nValue = change_position->nValue.GetAmount() - fee_needed;
    }

    // We want to drop the change to fees if:
    // 1. The change output would be dust
    // 2. The change is within the (almost) exact match window, i.e. it is less than or equal to the cost of the change output (cost_of_change)
    CAmount change_amount = change_position->nValue.GetAmount();
    if (IsDust(*change_position, coin_selection_params.m_discard_feerate) || change_amount <= coin_selection_params.m_cost_of_change)
    {
        bool was_blinded = blind_details && blind_details->o_pubkeys[nChangePosInOut].IsValid();

        // If the change was blinded, and was the only blinded output, we cannot drop it
        // without causing the transaction to fail to balance. So keep it, and merely
        // zero it out.
        if (was_blinded && blind_details->num_to_blind == 1) {
            assert (may_need_blinded_dummy);
            change_position->scriptPubKey = CScript() << OP_RETURN;
            change_position->nValue = 0;
        } else {
            txNew.vout.erase(change_position);

            fixed_change_pos[nChangePosInOut] = std::nullopt;
            tx_blinded.vout.erase(tx_blinded.vout.begin() + nChangePosInOut);
            if (tx_blinded.witness.vtxoutwit.size() > (unsigned) nChangePosInOut) {
                tx_blinded.witness.vtxoutwit.erase(tx_blinded.witness.vtxoutwit.begin() + nChangePosInOut);
            }
            if (blind_details) {

                blind_details->o_amounts.erase(blind_details->o_amounts.begin() + nChangePosInOut);
                blind_details->o_assets.erase(blind_details->o_assets.begin() + nChangePosInOut);
                blind_details->o_pubkeys.erase(blind_details->o_pubkeys.begin() + nChangePosInOut);
                // If change_amount == 0, we did not increment num_to_blind initially
                // and therefore do not need to decrement it here.
                if (was_blinded) {
                    blind_details->num_to_blind--;
                    blind_details->change_to_blind--;

                    // FIXME: If we drop the change *and* this means we have only one
                    //  blinded output *and* we have no blinded inputs, then this puts
                    //  us in a situation where BlindTransaction will fail. This is
                    //  prevented in fillBlindDetails, which adds an OP_RETURN output
                    //  to handle this case. So do this ludicrous hack to accomplish
                    //  this. This whole lump of un-followable-logic needs to be replaced
                    //  by a complete rewriting of the wallet blinding logic.
                    if (blind_details->num_to_blind < 2) {
                        resetBlindDetails(blind_details, true /* don't wipe output data */);
                        if (!fillBlindDetails(blind_details, &wallet, txNew, selected_coins, error)) {
                            return util::Error{error};
                        }
                    }
                }
            }
        }
        change_amount = 0;
        nChangePosInOut = -1;

        // Because we have dropped this change, the tx size and required fee will be different, so let's recalculate those
        tx_sizes = CalculateMaximumSignedTxSize(CTransaction(tx_blinded), &wallet, &coin_control);
        nBytes = tx_sizes.vsize;
        fee_needed = coin_selection_params.m_effective_feerate.GetFee(nBytes);
    }
=======
    CAmount fee_needed = coin_selection_params.m_effective_feerate.GetFee(nBytes);
    nFeeRet = result->GetSelectedValue() - recipients_sum - change_amount;
>>>>>>> 2bd9aa5a

    // The only time that fee_needed should be less than the amount available for fees is when
    // we are subtracting the fee from the outputs. If this occurs at any other time, it is a bug.
<<<<<<< HEAD
    if (!coin_selection_params.m_subtract_fee_outputs && fee_needed > map_change_and_fee.at(policyAsset) - change_amount) {
        wallet.WalletLogPrintf("ERROR: not enough coins to cover for fee (needed: %d, total: %d, change: %d)\n",
            fee_needed, map_change_and_fee.at(policyAsset), change_amount);
        return util::Error{_("Could not cover fee")};
    }

    // Update nFeeRet in case fee_needed changed due to dropping the change output
    if (fee_needed <= map_change_and_fee.at(policyAsset) - change_amount) {
        nFeeRet = map_change_and_fee.at(policyAsset) - change_amount;
=======
    assert(coin_selection_params.m_subtract_fee_outputs || fee_needed <= nFeeRet);

    // If there is a change output and we overpay the fees then increase the change to match the fee needed
    if (nChangePosInOut != -1 && fee_needed < nFeeRet) {
        auto& change = txNew.vout.at(nChangePosInOut);
        change.nValue += nFeeRet - fee_needed;
        nFeeRet = fee_needed;
>>>>>>> 2bd9aa5a
    }

    // Reduce output values for subtractFeeFromAmount
    if (coin_selection_params.m_subtract_fee_outputs) {
<<<<<<< HEAD
        CAmount to_reduce = fee_needed + change_amount - map_change_and_fee.at(policyAsset);
=======
        CAmount to_reduce = fee_needed - nFeeRet;
>>>>>>> 2bd9aa5a
        int i = 0;
        bool fFirst = true;
        for (const auto& recipient : vecSend)
        {
            if (i == nChangePosInOut) {
                ++i;
            }
            CTxOut& txout = txNew.vout[i];

            if (recipient.fSubtractFeeFromAmount)
            {
                CAmount value = txout.nValue.GetAmount();
                if (recipient.asset != policyAsset) {
                    return util::Error{Untranslated(strprintf("Wallet does not support more than one type of fee at a time, therefore can not subtract fee from address amount, which is of a different asset id. fee asset: %s recipient asset: %s", policyAsset.GetHex(), recipient.asset.GetHex()))};
                }

                value -= to_reduce / outputs_to_subtract_fee_from; // Subtract fee equally from each selected recipient

                if (fFirst) // first receiver pays the remainder not divisible by output count
                {
                    fFirst = false;
                    value -= to_reduce % outputs_to_subtract_fee_from;
                }

                // Error if this output is reduced to be below dust
                if (IsDust(txout, wallet.chain().relayDustFee())) {
                    if (value < 0) {
                        return util::Error{_("The transaction amount is too small to pay the fee")};
                    } else {
                        return util::Error{_("The transaction amount is too small to send after the fee has been deducted")};
                    }
                }

                txout.nValue = value;
            }
            ++i;
        }
        nFeeRet = fee_needed;
    }

    // ELEMENTS: Give up if change keypool ran out and change is required
    for (const auto& maybe_change_asset : fixed_change_pos) {
        if (maybe_change_asset) {
            auto used = mapScriptChange.extract(*maybe_change_asset);
            if (used.mapped().second == dummy_script) {
                return util::Error{error};
            }
        }
    }

    // ELEMENTS update fee output
    if (g_con_elementsmode) {
        for (auto& txout : txNew.vout) {
            if (txout.IsFee()) {
                txout.nValue = nFeeRet;
                break;
            }
        }
    }

    // ELEMENTS do actual blinding
    if (blind_details) {
        // Print blinded transaction info before we possibly blow it away when !sign.
        std::string summary = "CreateTransaction created blinded transaction:\nIN: ";
        for (unsigned int i = 0; i < selected_coins.size(); ++i) {
            if (i > 0) {
                summary += "    ";
            }
            summary += strprintf("#%d: %s [%s] (%s [%s])\n", i,
                selected_coins[i].value,
                selected_coins[i].txout.nValue.IsExplicit() ? "explicit" : "blinded",
                selected_coins[i].asset.GetHex(),
                selected_coins[i].txout.nAsset.IsExplicit() ? "explicit" : "blinded"
            );
        }
        summary += "OUT: ";
        for (unsigned int i = 0; i < txNew.vout.size(); ++i) {
            if (i > 0) {
                summary += "     ";
            }
            const CTxOut& unblinded = txNew.vout[i];
            summary += strprintf("#%d: %s%s [%s] (%s [%s])\n", i,
                txNew.vout[i].IsFee() ? "[fee] " : "",
                unblinded.nValue.GetAmount(),
                blind_details->o_pubkeys[i].IsValid() ? "blinded" : "explicit",
                unblinded.nAsset.GetAsset().GetHex(),
                blind_details->o_pubkeys[i].IsValid() ? "blinded" : "explicit"
            );
        }
        wallet.WalletLogPrintf(summary+"\n");

        // Wipe output blinding factors and start over
        blind_details->o_amount_blinds.clear();
        blind_details->o_asset_blinds.clear();
        for (unsigned int i = 0; i < txNew.vout.size(); i++) {
            blind_details->o_amounts[i] = txNew.vout[i].nValue.GetAmount();
            assert(blind_details->o_assets[i] == txNew.vout[i].nAsset.GetAsset());
        }

        if (sign) {
            int ret = BlindTransaction(blind_details->i_amount_blinds, blind_details->i_asset_blinds, blind_details->i_assets, blind_details->i_amounts, blind_details->o_amount_blinds, blind_details->o_asset_blinds,  blind_details->o_pubkeys, issuance_asset_keys, issuance_token_keys, txNew);
            assert(ret != -1);
            if (ret != blind_details->num_to_blind) {
                wallet.WalletLogPrintf("ERROR: tried to blind %d outputs but only blinded %d\n", (int) blind_details->num_to_blind, (int) ret);
                return util::Error{_("Unable to blind the transaction properly. This should not happen.")};
            }
        }
    }

    // Release any change keys that we didn't use.
    for (const auto& it : mapScriptChange) {
        int index = it.second.first;
        if (index < 0) {
            continue;
        }

        reservedest[index]->ReturnDestination();
    }


    if (sign) {
        if (!wallet.SignTransaction(txNew)) {
            return util::Error{_("Signing transaction failed")};
        }
    }

    // Normalize the witness in case it is not serialized before mempool
    if (!txNew.HasWitness()) {
        txNew.witness.SetNull();
    }

    // Return the constructed transaction data.
    CTransactionRef tx = MakeTransactionRef(std::move(txNew));

    // Limit size
    if ((sign && GetTransactionWeight(*tx) > MAX_STANDARD_TX_WEIGHT) ||
        (!sign && tx_sizes.weight > MAX_STANDARD_TX_WEIGHT))
    {
        return util::Error{_("Transaction too large")};
    }

    if (nFeeRet > wallet.m_default_max_tx_fee) {
        return util::Error{TransactionErrorString(TransactionError::MAX_FEE_EXCEEDED)};
    }

    if (gArgs.GetBoolArg("-walletrejectlongchains", DEFAULT_WALLET_REJECT_LONG_CHAINS)) {
        // Lastly, ensure this tx will pass the mempool's chain limits
        if (!wallet.chain().checkChainLimits(tx)) {
            return util::Error{_("Transaction has too long of a mempool chain")};
        }
    }

    // Before we return success, we assume any change key will be used to prevent
    // accidental re-use.
    for (auto& reservedest_ : reservedest) {
        reservedest_->KeepDestination();
    }

    wallet.WalletLogPrintf("Fee Calculation: Fee:%d Bytes:%u Tgt:%d (requested %d) Reason:\"%s\" Decay %.5f: Estimation: (%g - %g) %.2f%% %.1f/(%.1f %d mem %.1f out) Fail: (%g - %g) %.2f%% %.1f/(%.1f %d mem %.1f out)\n",
              nFeeRet, nBytes, feeCalc.returnedTarget, feeCalc.desiredTarget, StringForFeeReason(feeCalc.reason), feeCalc.est.decay,
              feeCalc.est.pass.start, feeCalc.est.pass.end,
              (feeCalc.est.pass.totalConfirmed + feeCalc.est.pass.inMempool + feeCalc.est.pass.leftMempool) > 0.0 ? 100 * feeCalc.est.pass.withinTarget / (feeCalc.est.pass.totalConfirmed + feeCalc.est.pass.inMempool + feeCalc.est.pass.leftMempool) : 0.0,
              feeCalc.est.pass.withinTarget, feeCalc.est.pass.totalConfirmed, feeCalc.est.pass.inMempool, feeCalc.est.pass.leftMempool,
              feeCalc.est.fail.start, feeCalc.est.fail.end,
              (feeCalc.est.fail.totalConfirmed + feeCalc.est.fail.inMempool + feeCalc.est.fail.leftMempool) > 0.0 ? 100 * feeCalc.est.fail.withinTarget / (feeCalc.est.fail.totalConfirmed + feeCalc.est.fail.inMempool + feeCalc.est.fail.leftMempool) : 0.0,
              feeCalc.est.fail.withinTarget, feeCalc.est.fail.totalConfirmed, feeCalc.est.fail.inMempool, feeCalc.est.fail.leftMempool);
    return CreatedTransactionResult(tx, nFeeRet, nChangePosInOut, feeCalc);
}

util::Result<CreatedTransactionResult> CreateTransaction(
        CWallet& wallet,
        const std::vector<CRecipient>& vecSend,
        int change_pos,
        const CCoinControl& coin_control,
        bool sign,
        BlindDetails* blind_details,
        const IssuanceDetails* issuance_details)
{
    if (vecSend.empty()) {
        return util::Error{_("Transaction must have at least one recipient")};
    }

    if (std::any_of(vecSend.cbegin(), vecSend.cend(), [](const auto& recipient){ return recipient.nAmount < 0; })) {
        return util::Error{_("Transaction amounts must not be negative")};
    }

    // ELEMENTS
    if (g_con_elementsmode) {
        if (std::any_of(vecSend.cbegin(), vecSend.cend(), [](const auto& recipient){ return recipient.asset.IsNull(); })) {
            return util::Error{_("No asset provided for recipient")};
        }
    }

    LOCK(wallet.cs_wallet);

    auto res = CreateTransactionInternal(wallet, vecSend, change_pos, coin_control, sign, blind_details, issuance_details);
    TRACE4(coin_selection, normal_create_tx_internal, wallet.GetName().c_str(), bool(res),
           res ? res->fee : 0, res ? res->change_pos : 0);
    if (!res) return res;
    const auto& txr_ungrouped = *res;
    // try with avoidpartialspends unless it's enabled already
    if (txr_ungrouped.fee > 0 /* 0 means non-functional fee rate estimation */ && wallet.m_max_aps_fee > -1 && !coin_control.m_avoid_partial_spends) {
        TRACE1(coin_selection, attempting_aps_create_tx, wallet.GetName().c_str());
        CCoinControl tmp_cc = coin_control;
        tmp_cc.m_avoid_partial_spends = true;
        BlindDetails blind_details2;
        BlindDetails *blind_details2_ptr = blind_details ? &blind_details2 : nullptr;
        auto txr_grouped = CreateTransactionInternal(wallet, vecSend, change_pos, tmp_cc, sign, blind_details2_ptr, issuance_details);
        // if fee of this alternative one is within the range of the max fee, we use this one
        const bool use_aps{txr_grouped.has_value() ? (txr_grouped->fee <= txr_ungrouped.fee + wallet.m_max_aps_fee) : false};
        TRACE5(coin_selection, aps_create_tx_internal, wallet.GetName().c_str(), use_aps, txr_grouped.has_value(),
               txr_grouped.has_value() ? txr_grouped->fee : 0, txr_grouped.has_value() ? txr_grouped->change_pos : 0);
        if (txr_grouped) {
            wallet.WalletLogPrintf("Fee non-grouped = %lld, grouped = %lld, using %s\n",
                txr_ungrouped.fee, txr_grouped->fee, use_aps ? "grouped" : "non-grouped");
            if (use_aps) {
                if (blind_details) { // ELEMENTS FIXME: is this if statement + body still needed?
                    *blind_details = blind_details2;
                }
                return txr_grouped;
            }
        }
    }
    return res;
}

bool FundTransaction(CWallet& wallet, CMutableTransaction& tx, CAmount& nFeeRet, int& nChangePosInOut, bilingual_str& error, bool lockUnspents, const std::set<int>& setSubtractFeeFromOutputs, CCoinControl coinControl)
{
    std::vector<CRecipient> vecSend;

    // Turn the txout set into a CRecipient vector.
    for (size_t idx = 0; idx < tx.vout.size(); idx++) {
        const CTxOut& txOut = tx.vout[idx];

        // ELEMENTS:
        if (!txOut.nValue.IsExplicit() || !txOut.nAsset.IsExplicit()) {
            error = _("Pre-funded amounts must be non-blinded");
            return false;
        }

        // Fee outputs should not be added to avoid overpayment of fees
        if (txOut.IsFee()) {
            continue;
        }

        CRecipient recipient = {txOut.scriptPubKey, txOut.nValue.GetAmount(), txOut.nAsset.GetAsset(), CPubKey(txOut.nNonce.vchCommitment), setSubtractFeeFromOutputs.count(idx) == 1};
        vecSend.push_back(recipient);
    }

    // Acquire the locks to prevent races to the new locked unspents between the
    // CreateTransaction call and LockCoin calls (when lockUnspents is true).
    LOCK(wallet.cs_wallet);

    // Check any existing inputs for peg-in data and add to external txouts if so
    // Fetch specified UTXOs from the UTXO set to get the scriptPubKeys and values of the outputs being selected
    // and to match with the given solving_data. Only used for non-wallet outputs.
    const auto& fedpegscripts = GetValidFedpegScripts(wallet.chain().getTip(), Params().GetConsensus(), true /* nextblock_validation */);
    std::map<COutPoint, Coin> coins;
    for (unsigned int i = 0; i < tx.vin.size(); ++i ) {
        const CTxIn& txin = tx.vin[i];
        coins[txin.prevout]; // Create empty map entry keyed by prevout.
        if (txin.m_is_pegin) {
            std::string err;
            if (tx.witness.vtxinwit.size() != tx.vin.size() || !IsValidPeginWitness(tx.witness.vtxinwit[i].m_pegin_witness, fedpegscripts, txin.prevout, err, false)) {
                throw JSONRPCError(RPC_INVALID_PARAMETER, strprintf("Transaction contains invalid peg-in input: %s", err));
            }
            CScriptWitness& pegin_witness = tx.witness.vtxinwit[i].m_pegin_witness;
            CTxOut txout = GetPeginOutputFromWitness(pegin_witness);
            coinControl.SelectExternal(txin.prevout, txout);
        }
    }
    wallet.chain().findCoins(coins);

    for (const CTxIn& txin : tx.vin) {
        const auto& outPoint = txin.prevout;
        if (wallet.IsMine(outPoint)) {
            // The input was found in the wallet, so select as internal
            coinControl.Select(outPoint);
        } else if (txin.m_is_pegin) {
            // ELEMENTS: input is pegin so nothing to select
        } else if (coins[outPoint].out.IsNull()) {
            error = _("Unable to find UTXO for external input");
            return false;
        } else {
            // The input was not in the wallet, but is in the UTXO set, so select as external
            coinControl.SelectExternal(outPoint, coins[outPoint].out);
        }
    }

    auto blind_details = g_con_elementsmode ? std::make_unique<BlindDetails>() : nullptr;
    auto res = CreateTransaction(wallet, vecSend, nChangePosInOut, coinControl, false, blind_details.get());
    if (!res) {
        error = util::ErrorString(res);
        return false;
    }
    const auto& txr = *res;
    CTransactionRef tx_new = txr.tx;
    nFeeRet = txr.fee;
    nChangePosInOut = txr.change_pos;

    // Wipe outputs and output witness and re-add one by one
    tx.vout.clear();
    tx.witness.vtxoutwit.clear();
    for (unsigned int i = 0; i < tx_new->vout.size(); i++) {
        const CTxOut& out = tx_new->vout[i];
        tx.vout.push_back(out);
        if (tx_new->witness.vtxoutwit.size() > i) {
            // We want to re-add previously existing outwitnesses
            // even though we don't create any new ones
            const CTxOutWitness& outwit = tx_new->witness.vtxoutwit[i];
            tx.witness.vtxoutwit.push_back(outwit);
        }
    }

    // Add new txins while keeping original txin scriptSig/order.
    for (const CTxIn& txin : tx_new->vin) {
        if (!coinControl.IsSelected(txin.prevout)) {
            tx.vin.push_back(txin);

        }
        if (lockUnspents) {
            wallet.LockCoin(txin.prevout);
        }

    }

    return true;
}
} // namespace wallet<|MERGE_RESOLUTION|>--- conflicted
+++ resolved
@@ -618,11 +618,10 @@
     // std::vector<std::tuple<CAmount, std::set<CInputCoin>, CAmountMap>> results;
     std::vector<SelectionResult> results;
 
-<<<<<<< HEAD
     // ELEMENTS: BnB only for policy asset?
     if (mapTargetValue.size() == 1) {
         // Note that unlike KnapsackSolver, we do not include the fee for creating a change output as BnB will not create a change output.
-        std::vector<OutputGroup> positive_groups = GroupOutputs(wallet, available_coins, coin_selection_params, eligibility_filter, true /* positive_only */);
+        std::vector<OutputGroup> positive_groups = GroupOutputs(wallet, available_coins, coin_selection_params, eligibility_filter, /*positive_only=*/true);
 
         // ELEMENTS:
         CAsset asset = mapTargetValue.begin()->first;
@@ -660,13 +659,13 @@
         // target needlessly large.
         const CAmount srd_target = target_with_change + CHANGE_LOWER;
         if (auto srd_result{SelectCoinsSRD(positive_groups, srd_target, coin_selection_params.rng_fast)}) {
-            srd_result->ComputeAndSetWaste(coin_selection_params.m_cost_of_change);
+            srd_result->ComputeAndSetWaste(coin_selection_params.min_viable_change, coin_selection_params.m_cost_of_change, coin_selection_params.m_change_fee);
             results.push_back(*srd_result);
         }
     }
 
     // The knapsack solver has some legacy behavior where it will spend dust outputs. We retain this behavior, so don't filter for positive only here.
-    std::vector<OutputGroup> all_groups = GroupOutputs(wallet, available_coins, coin_selection_params, eligibility_filter, false /* positive_only */);
+    std::vector<OutputGroup> all_groups = GroupOutputs(wallet, available_coins, coin_selection_params, eligibility_filter, /*positive_only=*/false);
     // While mapTargetValue includes the transaction fees for non-input things, it does not include the fee for creating a change output.
     // So we need to include that for KnapsackSolver as well, as we are expecting to create a change output.
     CAmountMap mapTargetValue_copy = mapTargetValue;
@@ -680,26 +679,9 @@
     if (!coin_selection_params.m_subtract_fee_outputs) {
         map_target_with_change[::policyAsset] += coin_selection_params.m_change_fee;
     }
-    if (auto knapsack_result{KnapsackSolver(all_groups, map_target_with_change, coin_selection_params.m_min_change_target, coin_selection_params.rng_fast)}) {
-         knapsack_result->ComputeAndSetWaste(coin_selection_params.m_cost_of_change);
-         results.push_back(*knapsack_result);
-=======
-    std::vector<OutputGroup> positive_groups = GroupOutputs(wallet, available_coins, coin_selection_params, eligibility_filter, /*positive_only=*/true);
-    if (auto bnb_result{SelectCoinsBnB(positive_groups, nTargetValue, coin_selection_params.m_cost_of_change)}) {
-        results.push_back(*bnb_result);
-    }
-
-    // The knapsack solver has some legacy behavior where it will spend dust outputs. We retain this behavior, so don't filter for positive only here.
-    std::vector<OutputGroup> all_groups = GroupOutputs(wallet, available_coins, coin_selection_params, eligibility_filter, /*positive_only=*/false);
-    if (auto knapsack_result{KnapsackSolver(all_groups, nTargetValue, coin_selection_params.m_min_change_target, coin_selection_params.rng_fast)}) {
+    if (auto knapsack_result{KnapsackSolver(all_groups, mapTargetValue, coin_selection_params.m_min_change_target, coin_selection_params.rng_fast)}) {
         knapsack_result->ComputeAndSetWaste(coin_selection_params.min_viable_change, coin_selection_params.m_cost_of_change, coin_selection_params.m_change_fee);
         results.push_back(*knapsack_result);
-    }
-
-    if (auto srd_result{SelectCoinsSRD(positive_groups, nTargetValue, coin_selection_params.rng_fast)}) {
-        srd_result->ComputeAndSetWaste(coin_selection_params.min_viable_change, coin_selection_params.m_cost_of_change, coin_selection_params.m_change_fee);
-        results.push_back(*srd_result);
->>>>>>> 2bd9aa5a
     }
 
     if (results.size() == 0) {
@@ -792,13 +774,8 @@
     if (coin_control.HasSelected() && !coin_control.m_allow_other_inputs) {
         SelectionResult result(mapTargetValue, SelectionAlgorithm::MANUAL);
         result.AddInput(preset_inputs);
-<<<<<<< HEAD
         if (result.GetSelectedValue() < mapTargetValue) return std::nullopt;
-        result.ComputeAndSetWaste(coin_selection_params.m_cost_of_change);
-=======
-        if (result.GetSelectedValue() < nTargetValue) return std::nullopt;
         result.ComputeAndSetWaste(coin_selection_params.min_viable_change, coin_selection_params.m_cost_of_change, coin_selection_params.m_change_fee);
->>>>>>> 2bd9aa5a
         return result;
     }
 
@@ -832,7 +809,6 @@
         available_coins.Shuffle(coin_selection_params.rng_fast);
     }
 
-<<<<<<< HEAD
     // We will have to do coin selection on the difference between the target and the provided values.
     // If value_to_select <= 0 for all asset types, we are done; but unlike in Bitcoin, this may be
     // true for some assets while being false for others. So clear all the "completed" assets out
@@ -844,21 +820,24 @@
             ++it;
         }
     }
-=======
-    SelectionResult preselected(preset_inputs.GetSelectionAmount(), SelectionAlgorithm::MANUAL);
+
+    CAmountMap preselected_amounts;
+    for (const auto& output : preset_inputs.m_outputs) {
+        if (preselected_amounts.find(output.asset) != preselected_amounts.end()) {
+            preselected_amounts.emplace(output.asset, output.value);
+        } else {
+            preselected_amounts[output.asset] += output.value;
+        }
+    }
+    SelectionResult preselected(preselected_amounts, SelectionAlgorithm::MANUAL);
     preselected.AddInput(preset_inputs);
->>>>>>> 2bd9aa5a
 
     // Coin Selection attempts to select inputs from a pool of eligible UTXOs to fund the
     // transaction at a target feerate. If an attempt fails, more attempts may be made using a more
     // permissive CoinEligibilityFilter.
     std::optional<SelectionResult> res = [&] {
         // Pre-selected inputs already cover the target amount.
-<<<<<<< HEAD
-        if (value_to_select <= CAmountMap{}) return std::make_optional(SelectionResult(mapTargetValue, SelectionAlgorithm::MANUAL));
-=======
-        if (value_to_select <= 0) return std::make_optional(SelectionResult(value_to_select, SelectionAlgorithm::MANUAL));
->>>>>>> 2bd9aa5a
+        if (value_to_select <= CAmountMap{}) return std::make_optional(SelectionResult(value_to_select, SelectionAlgorithm::MANUAL));
 
         // If possible, fund the transaction with confirmed UTXOs only. Prefer at least six
         // confirmations on outputs received from other wallets and only spend confirmed change.
@@ -1159,13 +1138,6 @@
             coin_selection_params.m_subtract_fee_outputs = true;
         }
     }
-<<<<<<< HEAD
-    // ELEMENTS FIXME: Please review the map_recipients_sum[::policyAsset] part.
-    //                 In bitcoin the line just says recipients_sum (it's not a map).
-    //                 I'm not sure if the policyAsset value is the right number to use.
-    coin_selection_params.m_min_change_target = GenerateChangeTarget(std::floor(map_recipients_sum[::policyAsset] / vecSend.size()), rng_fast);
-=======
->>>>>>> 2bd9aa5a
 
     // Create change script that will be used if we need change
     // ELEMENTS: A map that keeps track of the change script for each asset and also
@@ -1303,7 +1275,10 @@
     coin_selection_params.m_change_fee = coin_selection_params.m_effective_feerate.GetFee(coin_selection_params.change_output_size);
     coin_selection_params.m_cost_of_change = coin_selection_params.m_discard_feerate.GetFee(coin_selection_params.change_spend_size) + coin_selection_params.m_change_fee;
 
-    coin_selection_params.m_min_change_target = GenerateChangeTarget(std::floor(recipients_sum / vecSend.size()), coin_selection_params.m_change_fee, rng_fast);
+    // ELEMENTS FIXME: Please review the map_recipients_sum[::policyAsset] part.
+    //                 In bitcoin the line just says recipients_sum (it's not a map).
+    //                 I'm not sure if the policyAsset value is the right number to use.
+    coin_selection_params.m_min_change_target = GenerateChangeTarget(std::floor(map_recipients_sum[::policyAsset] / vecSend.size()), coin_selection_params.m_change_fee, rng_fast);
 
     // The smallest change amount should be:
     // 1. at least equal to dust threshold
@@ -1404,8 +1379,7 @@
     if (!result) {
         return util::Error{_("Insufficient funds")};
     }
-<<<<<<< HEAD
-    TRACE5(coin_selection, selected_coins, wallet.GetName().c_str(), GetAlgorithmName(result->m_algo).c_str(), result->m_target, result->GetWaste(), result->GetSelectedValue());
+    TRACE5(coin_selection, selected_coins, wallet.GetName().c_str(), GetAlgorithmName(result->GetAlgo()).c_str(), result->GetTarget(), result->GetWaste(), result->GetSelectedValue());
 
     // If all of our inputs are explicit, we don't need a blinded dummy
     if (may_need_blinded_dummy) {
@@ -1533,24 +1507,6 @@
     // Elements: Shuffle here to preserve random ordering for surjection proofs
     // selected_coins = std::vector<CInputCoin>(setCoins.begin(), setCoins.end());
     // Shuffle(selected_coins.begin(), selected_coins.end(), FastRandomContext());
-=======
-    TRACE5(coin_selection, selected_coins, wallet.GetName().c_str(), GetAlgorithmName(result->GetAlgo()).c_str(), result->GetTarget(), result->GetWaste(), result->GetSelectedValue());
-
-    const CAmount change_amount = result->GetChange(coin_selection_params.min_viable_change, coin_selection_params.m_change_fee);
-    if (change_amount > 0) {
-        CTxOut newTxOut(change_amount, scriptChange);
-        if (nChangePosInOut == -1) {
-            // Insert change txn at random position:
-            nChangePosInOut = rng_fast.randrange(txNew.vout.size() + 1);
-        } else if ((unsigned int)nChangePosInOut > txNew.vout.size()) {
-            return util::Error{_("Transaction change output index out of range")};
-        }
-        txNew.vout.insert(txNew.vout.begin() + nChangePosInOut, newTxOut);
-    } else {
-        nChangePosInOut = -1;
-    }
-
->>>>>>> 2bd9aa5a
     // Shuffle selected coins and fill in final vin
     std::vector<COutput> selected_coins = result->GetShuffledInputVector();
 
@@ -1676,7 +1632,6 @@
     if (nBytes == -1) {
         return util::Error{_("Missing solving data for estimating transaction size")};
     }
-<<<<<<< HEAD
     nFeeRet = coin_selection_params.m_effective_feerate.GetFee(nBytes);
 
     // Subtract fee from the change output if not subtracting it from recipient outputs
@@ -1743,41 +1698,23 @@
         nBytes = tx_sizes.vsize;
         fee_needed = coin_selection_params.m_effective_feerate.GetFee(nBytes);
     }
-=======
-    CAmount fee_needed = coin_selection_params.m_effective_feerate.GetFee(nBytes);
-    nFeeRet = result->GetSelectedValue() - recipients_sum - change_amount;
->>>>>>> 2bd9aa5a
-
-    // The only time that fee_needed should be less than the amount available for fees is when
+
+    // The only time that fee_needed should be less than the amount available for fees (in change_and_fee - change_amount) is when
     // we are subtracting the fee from the outputs. If this occurs at any other time, it is a bug.
-<<<<<<< HEAD
     if (!coin_selection_params.m_subtract_fee_outputs && fee_needed > map_change_and_fee.at(policyAsset) - change_amount) {
         wallet.WalletLogPrintf("ERROR: not enough coins to cover for fee (needed: %d, total: %d, change: %d)\n",
             fee_needed, map_change_and_fee.at(policyAsset), change_amount);
         return util::Error{_("Could not cover fee")};
     }
 
-    // Update nFeeRet in case fee_needed changed due to dropping the change output
+    // If there is a change output and we overpay the fees then increase the change to match the fee needed
     if (fee_needed <= map_change_and_fee.at(policyAsset) - change_amount) {
         nFeeRet = map_change_and_fee.at(policyAsset) - change_amount;
-=======
-    assert(coin_selection_params.m_subtract_fee_outputs || fee_needed <= nFeeRet);
-
-    // If there is a change output and we overpay the fees then increase the change to match the fee needed
-    if (nChangePosInOut != -1 && fee_needed < nFeeRet) {
-        auto& change = txNew.vout.at(nChangePosInOut);
-        change.nValue += nFeeRet - fee_needed;
-        nFeeRet = fee_needed;
->>>>>>> 2bd9aa5a
     }
 
     // Reduce output values for subtractFeeFromAmount
     if (coin_selection_params.m_subtract_fee_outputs) {
-<<<<<<< HEAD
         CAmount to_reduce = fee_needed + change_amount - map_change_and_fee.at(policyAsset);
-=======
-        CAmount to_reduce = fee_needed - nFeeRet;
->>>>>>> 2bd9aa5a
         int i = 0;
         bool fFirst = true;
         for (const auto& recipient : vecSend)
