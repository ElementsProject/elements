// Copyright (c) 2021 The Bitcoin Core developers
// Distributed under the MIT software license, see the accompanying
// file COPYING or http://www.opensource.org/licenses/mit-license.php.

#include <blind.h> // ELEMENTS: for MAX_RANGEPROOF_SIZE
#include <consensus/amount.h>
#include <consensus/validation.h>
#include <interfaces/chain.h>
#include <issuance.h> // ELEMENTS: for GenerateAssetEntropy and others
#include <policy/policy.h>
#include <rpc/util.h>  // for GetDestinationBlindingKey and IsBlindDestination
#include <script/signingprovider.h>
#include <util/check.h>
#include <util/fees.h>
#include <util/moneystr.h>
#include <util/rbf.h>
#include <util/translation.h>
#include <wallet/coincontrol.h>
#include <wallet/fees.h>
#include <wallet/receive.h>
#include <wallet/spend.h>
#include <wallet/transaction.h>
#include <wallet/wallet.h>

using interfaces::FoundBlock;

static constexpr size_t OUTPUT_GROUP_MAX_ENTRIES{100};

int GetTxSpendSize(const CWallet& wallet, const CWalletTx& wtx, unsigned int out, bool use_max_sig)
{
    return CalculateMaximumSignedInputSize(wtx.tx->vout[out], &wallet, use_max_sig);
}

std::string COutput::ToString(const CWallet& wallet) const
{
    return strprintf("COutput(%s, %d, %d) [%s] [%s]", tx->GetHash().ToString(), i, nDepth, FormatMoney(tx->GetOutputValueOut(wallet, i)), tx->GetOutputAsset(wallet, i).GetHex());
}

// Helper for producing a max-sized low-S low-R signature (eg 71 bytes)
// or a max-sized low-S signature (e.g. 72 bytes) if use_max_sig is true
static bool DummySignInput(const SigningProvider* provider, CMutableTransaction& tx, const size_t nIn, const CTxOut& txout, bool use_max_sig)
{
    // Fill in dummy signatures for fee calculation.
    const CScript& scriptPubKey = txout.scriptPubKey;
    SignatureData sigdata;

    if (!ProduceSignature(*provider, use_max_sig ? DUMMY_MAXIMUM_SIGNATURE_CREATOR : DUMMY_SIGNATURE_CREATOR, scriptPubKey, sigdata)) {
        return false;
    }
    UpdateTransaction(tx, nIn, sigdata);
    return true;
}

// Helper for producing a bunch of max-sized low-S low-R signatures (eg 71 bytes)
bool CWallet::DummySignTx(CMutableTransaction &txNew, const std::vector<CTxOut> &txouts, const CCoinControl* coin_control) const
{
    // Fill in dummy signatures for fee calculation.
    int nIn = 0;
    for (const auto& txout : txouts)
    {
        std::unique_ptr<SigningProvider> provider = GetSolvingProvider(txout.scriptPubKey);
        // Use max sig if watch only inputs were used or if this particular input is an external input
        bool use_max_sig = coin_control && (coin_control->fAllowWatchOnly || (coin_control && coin_control->IsExternalSelected(txNew.vin[nIn].prevout)));
        if (!provider || !DummySignInput(provider.get(), txNew, nIn, txout, use_max_sig)) {
            if (!coin_control || !DummySignInput(&coin_control->m_external_provider, txNew, nIn, txout, use_max_sig)) {
                return false;
            }
        }

        nIn++;
    }
    return true;
}

int CalculateMaximumSignedInputSize(const CTxOut& txout, const SigningProvider* provider, bool use_max_sig) {
    CMutableTransaction txn;
    txn.vin.push_back(CTxIn(COutPoint()));
    if (!provider || !DummySignInput(provider, txn, 0, txout, use_max_sig)) {
        return -1;
    }
    return GetVirtualTransactionInputSize(CTransaction(txn));
}

int CalculateMaximumSignedInputSize(const CTxOut& txout, const CWallet* wallet, bool use_max_sig)
{
    const std::unique_ptr<SigningProvider> provider = wallet->GetSolvingProvider(txout.scriptPubKey);
    return CalculateMaximumSignedInputSize(txout, provider.get(), use_max_sig);
}

// Returns pair of vsize and weight
TxSize CalculateMaximumSignedTxSize(const CTransaction &tx, const CWallet *wallet, const CCoinControl* coin_control)
{
    std::vector<CTxOut> txouts;
    // Look up the inputs. The inputs are either in the wallet, or in coin_control.
    for (const CTxIn& input : tx.vin) {
        const auto mi = wallet->mapWallet.find(input.prevout.hash);
        if (mi != wallet->mapWallet.end()) {
            assert(input.prevout.n < mi->second.tx->vout.size());
            txouts.emplace_back(mi->second.tx->vout[input.prevout.n]);
        } else if (coin_control) {
            CTxOut txout;
            if (!coin_control->GetExternalOutput(input.prevout, txout)) {
                return TxSize{-1, -1};
            }
            txouts.emplace_back(txout);
        } else {
            return TxSize{-1, -1};
        }
    }
    return CalculateMaximumSignedTxSize(tx, wallet, txouts, coin_control);
}

// txouts needs to be in the order of tx.vin
TxSize CalculateMaximumSignedTxSize(const CTransaction &tx, const CWallet *wallet, const std::vector<CTxOut>& txouts, const CCoinControl* coin_control)
{
    CMutableTransaction txNew(tx);
    if (!wallet->DummySignTx(txNew, txouts, coin_control)) {
        return TxSize{-1, -1};
    }
    CTransaction ctx(txNew);
    int64_t vsize = GetVirtualTransactionSize(ctx);
    int64_t weight = GetTransactionWeight(ctx);
    return TxSize{vsize, weight};
}

void AvailableCoins(const CWallet& wallet, std::vector<COutput> &vCoins, const CCoinControl *coinControl, const CAmount &nMinimumAmount, const CAmount &nMaximumAmount, const CAmount &nMinimumSumAmount, const uint64_t nMaximumCount, const CAsset* asset_filter)
{
    AssertLockHeld(wallet.cs_wallet);

    vCoins.clear();
    CAmount nTotal = 0;
    // Either the WALLET_FLAG_AVOID_REUSE flag is not set (in which case we always allow), or we default to avoiding, and only in the case where
    // a coin control object is provided, and has the avoid address reuse flag set to false, do we allow already used addresses
    bool allow_used_addresses = !wallet.IsWalletFlagSet(WALLET_FLAG_AVOID_REUSE) || (coinControl && !coinControl->m_avoid_address_reuse);
    const int min_depth = {coinControl ? coinControl->m_min_depth : DEFAULT_MIN_DEPTH};
    const int max_depth = {coinControl ? coinControl->m_max_depth : DEFAULT_MAX_DEPTH};
    const bool only_safe = {coinControl ? !coinControl->m_include_unsafe_inputs : true};

    std::set<uint256> trusted_parents;
    for (const auto& entry : wallet.mapWallet)
    {
        const uint256& wtxid = entry.first;
        const CWalletTx& wtx = entry.second;

        if (!wallet.chain().checkFinalTx(*wtx.tx)) {
            continue;
        }

        if (wallet.IsTxImmatureCoinBase(wtx))
            continue;

        int nDepth = wallet.GetTxDepthInMainChain(wtx);
        if (nDepth < 0)
            continue;

        // We should not consider coins which aren't at least in our mempool
        // It's possible for these to be conflicted via ancestors which we may never be able to detect
        if (nDepth == 0 && !wtx.InMempool())
            continue;

        bool safeTx = CachedTxIsTrusted(wallet, wtx, trusted_parents);

        // We should not consider coins from transactions that are replacing
        // other transactions.
        //
        // Example: There is a transaction A which is replaced by bumpfee
        // transaction B. In this case, we want to prevent creation of
        // a transaction B' which spends an output of B.
        //
        // Reason: If transaction A were initially confirmed, transactions B
        // and B' would no longer be valid, so the user would have to create
        // a new transaction C to replace B'. However, in the case of a
        // one-block reorg, transactions B' and C might BOTH be accepted,
        // when the user only wanted one of them. Specifically, there could
        // be a 1-block reorg away from the chain where transactions A and C
        // were accepted to another chain where B, B', and C were all
        // accepted.
        if (nDepth == 0 && wtx.mapValue.count("replaces_txid")) {
            safeTx = false;
        }

        // Similarly, we should not consider coins from transactions that
        // have been replaced. In the example above, we would want to prevent
        // creation of a transaction A' spending an output of A, because if
        // transaction B were initially confirmed, conflicting with A and
        // A', we wouldn't want to the user to create a transaction D
        // intending to replace A', but potentially resulting in a scenario
        // where A, A', and D could all be accepted (instead of just B and
        // D, or just A and A' like the user would want).
        if (nDepth == 0 && wtx.mapValue.count("replaced_by_txid")) {
            safeTx = false;
        }

        if (only_safe && !safeTx) {
            continue;
        }

        if (nDepth < min_depth || nDepth > max_depth) {
            continue;
        }

        for (unsigned int i = 0; i < wtx.tx->vout.size(); i++) {
            // Only consider selected coins if add_inputs is false
            if (coinControl && !coinControl->m_add_inputs && !coinControl->IsSelected(COutPoint(entry.first, i))) {
                continue;
            }

            CAmount outValue = wtx.GetOutputValueOut(wallet, i);
            CAsset asset = wtx.GetOutputAsset(wallet, i);
            if (asset_filter && asset != *asset_filter) {
                continue;
            }
            if (outValue < nMinimumAmount || outValue > nMaximumAmount)
                continue;

            if (coinControl && coinControl->HasSelected() && !coinControl->fAllowOtherInputs && !coinControl->IsSelected(COutPoint(entry.first, i)))
                continue;

            if (wallet.IsLockedCoin(entry.first, i))
                continue;

            if (wallet.IsSpent(wtxid, i))
                continue;

            isminetype mine = wallet.IsMine(wtx.tx->vout[i]);

            if (mine == ISMINE_NO) {
                continue;
            }

            if (!allow_used_addresses && wallet.IsSpentKey(wtxid, i)) {
                continue;
            }

            std::unique_ptr<SigningProvider> provider = wallet.GetSolvingProvider(wtx.tx->vout[i].scriptPubKey);

            bool solvable = provider ? IsSolvable(*provider, wtx.tx->vout[i].scriptPubKey) : false;
            bool spendable = ((mine & ISMINE_SPENDABLE) != ISMINE_NO) || (((mine & ISMINE_WATCH_ONLY) != ISMINE_NO) && (coinControl && coinControl->fAllowWatchOnly && solvable));

            vCoins.push_back(COutput(wallet, wtx, i, nDepth, spendable, solvable, safeTx, (coinControl && coinControl->fAllowWatchOnly)));

            // Checks the sum amount of all UTXO's.
            if (nMinimumSumAmount != MAX_MONEY) {
                nTotal += outValue;

                if (nTotal >= nMinimumSumAmount) {
                    return;
                }
            }

            // Checks the maximum number of UTXO's.
            if (nMaximumCount > 0 && vCoins.size() >= nMaximumCount) {
                return;
            }
        }
    }
}

CAmountMap GetAvailableBalance(const CWallet& wallet, const CCoinControl* coinControl)
{
    LOCK(wallet.cs_wallet);

    CAmountMap balance;
    std::vector<COutput> vCoins;
    AvailableCoins(wallet, vCoins, coinControl);
    for (const COutput& out : vCoins) {
        if (out.fSpendable) {
            CAmount amt = out.tx->GetOutputValueOut(wallet, out.i);
            if (amt < 0) {
                continue;
            }
            balance[out.tx->GetOutputAsset(wallet, out.i)] += amt;
        }
    }
    return balance;
}

const CTxOut& FindNonChangeParentOutput(const CWallet& wallet, const CTransaction& tx, int output)
{
    AssertLockHeld(wallet.cs_wallet);
    const CTransaction* ptx = &tx;
    int n = output;
    while (OutputIsChange(wallet, ptx->vout[n]) && ptx->vin.size() > 0) {
        const COutPoint& prevout = ptx->vin[0].prevout;
        auto it = wallet.mapWallet.find(prevout.hash);
        if (it == wallet.mapWallet.end() || it->second.tx->vout.size() <= prevout.n ||
            !wallet.IsMine(it->second.tx->vout[prevout.n])) {
            break;
        }
        ptx = it->second.tx.get();
        n = prevout.n;
    }
    return ptx->vout[n];
}

std::map<CTxDestination, std::vector<COutput>> ListCoins(const CWallet& wallet)
{
    AssertLockHeld(wallet.cs_wallet);

    std::map<CTxDestination, std::vector<COutput>> result;
    std::vector<COutput> availableCoins;

    AvailableCoins(wallet, availableCoins);

    for (const COutput& coin : availableCoins) {
        CTxDestination address;
        if ((coin.fSpendable || (wallet.IsWalletFlagSet(WALLET_FLAG_DISABLE_PRIVATE_KEYS) && coin.fSolvable)) &&
            ExtractDestination(FindNonChangeParentOutput(wallet, *coin.tx->tx, coin.i).scriptPubKey, address)) {
            result[address].emplace_back(std::move(coin));
        }
    }

    std::vector<COutPoint> lockedCoins;
    wallet.ListLockedCoins(lockedCoins);
    // Include watch-only for LegacyScriptPubKeyMan wallets without private keys
    const bool include_watch_only = wallet.GetLegacyScriptPubKeyMan() && wallet.IsWalletFlagSet(WALLET_FLAG_DISABLE_PRIVATE_KEYS);
    const isminetype is_mine_filter = include_watch_only ? ISMINE_WATCH_ONLY : ISMINE_SPENDABLE;
    for (const COutPoint& output : lockedCoins) {
        auto it = wallet.mapWallet.find(output.hash);
        if (it != wallet.mapWallet.end()) {
            int depth = wallet.GetTxDepthInMainChain(it->second);
            if (depth >= 0 && output.n < it->second.tx->vout.size() &&
                wallet.IsMine(it->second.tx->vout[output.n]) == is_mine_filter
            ) {
                CTxDestination address;
                if (ExtractDestination(FindNonChangeParentOutput(wallet, *it->second.tx, output.n).scriptPubKey, address)) {
                    result[address].emplace_back(
                        wallet, it->second, output.n, depth, true /* spendable */, true /* solvable */, false /* safe */);
                }
            }
        }
    }

    return result;
}

std::vector<OutputGroup> GroupOutputs(const CWallet& wallet, const std::vector<COutput>& outputs, const CoinSelectionParams& coin_sel_params, const CoinEligibilityFilter& filter, bool positive_only)
{
    std::vector<OutputGroup> groups_out;

    if (!coin_sel_params.m_avoid_partial_spends) {
        // Allowing partial spends  means no grouping. Each COutput gets its own OutputGroup.
        for (const COutput& output : outputs) {
            // Skip outputs we cannot spend
            if (!output.fSpendable) continue;

            size_t ancestors, descendants;
            wallet.chain().getTransactionAncestry(output.tx->GetHash(), ancestors, descendants);
            CInputCoin input_coin = output.GetInputCoin(wallet);

            // Make an OutputGroup containing just this output
            OutputGroup group{coin_sel_params};
            group.Insert(input_coin, output.nDepth, CachedTxIsFromMe(wallet, *output.tx, ISMINE_ALL), ancestors, descendants, positive_only);

            // Check the OutputGroup's eligibility. Only add the eligible ones.
            if (positive_only && group.GetSelectionAmount() <= 0) continue;
            if (group.m_outputs.size() > 0 && group.EligibleForSpending(filter)) groups_out.push_back(group);
        }
        return groups_out;
    }

    // We want to combine COutputs that have the same scriptPubKey into single OutputGroups
    // except when there are more than OUTPUT_GROUP_MAX_ENTRIES COutputs grouped in an OutputGroup.
    // To do this, we maintain a map where the key is the scriptPubKey and the value is a vector of OutputGroups.
    // For each COutput, we check if the scriptPubKey is in the map, and if it is, the COutput's CInputCoin is added
    // to the last OutputGroup in the vector for the scriptPubKey. When the last OutputGroup has
    // OUTPUT_GROUP_MAX_ENTRIES CInputCoins, a new OutputGroup is added to the end of the vector.
    std::map<CScript, std::vector<OutputGroup>> spk_to_groups_map;
    for (const auto& output : outputs) {
        // Skip outputs we cannot spend
        if (!output.fSpendable) continue;

        size_t ancestors, descendants;
        wallet.chain().getTransactionAncestry(output.tx->GetHash(), ancestors, descendants);
        CInputCoin input_coin = output.GetInputCoin(wallet);
        CScript spk = input_coin.txout.scriptPubKey;

        std::vector<OutputGroup>& groups = spk_to_groups_map[spk];

        if (groups.size() == 0) {
            // No OutputGroups for this scriptPubKey yet, add one
            groups.emplace_back(coin_sel_params);
        }

        // Get the last OutputGroup in the vector so that we can add the CInputCoin to it
        // A pointer is used here so that group can be reassigned later if it is full.
        OutputGroup* group = &groups.back();

        // Check if this OutputGroup is full. We limit to OUTPUT_GROUP_MAX_ENTRIES when using -avoidpartialspends
        // to avoid surprising users with very high fees.
        if (group->m_outputs.size() >= OUTPUT_GROUP_MAX_ENTRIES) {
            // The last output group is full, add a new group to the vector and use that group for the insertion
            groups.emplace_back(coin_sel_params);
            group = &groups.back();
        }

        // Add the input_coin to group
        group->Insert(input_coin, output.nDepth, CachedTxIsFromMe(wallet, *output.tx, ISMINE_ALL), ancestors, descendants, positive_only);
    }

    // Now we go through the entire map and pull out the OutputGroups
    for (const auto& spk_and_groups_pair: spk_to_groups_map) {
        const std::vector<OutputGroup>& groups_per_spk= spk_and_groups_pair.second;

        // Go through the vector backwards. This allows for the first item we deal with being the partial group.
        for (auto group_it = groups_per_spk.rbegin(); group_it != groups_per_spk.rend(); group_it++) {
            const OutputGroup& group = *group_it;

            // Don't include partial groups if there are full groups too and we don't want partial groups
            if (group_it == groups_per_spk.rbegin() && groups_per_spk.size() > 1 && !filter.m_include_partial_groups) {
                continue;
            }

            // Check the OutputGroup's eligibility. Only add the eligible ones.
            if (positive_only && group.GetSelectionAmount() <= 0) continue;
            if (group.m_outputs.size() > 0 && group.EligibleForSpending(filter)) groups_out.push_back(group);
        }
    }

    return groups_out;
}

bool AttemptSelection(const CWallet& wallet, const CAmountMap& mapTargetValue, const CoinEligibilityFilter& eligibility_filter, std::vector<COutput> coins,
                                 std::set<CInputCoin>& setCoinsRet, CAmountMap& mapValueRet, const CoinSelectionParams& coin_selection_params)
{
    setCoinsRet.clear();
    mapValueRet.clear();
    // Vector of results for use with waste calculation
    // In order: calculated waste, selected inputs, map of selected input value (sum of input values) for each asset type
    // TODO: Use a struct representing the selection result
    std::vector<std::tuple<CAmount, std::set<CInputCoin>, CAmountMap>> results;

    // ELEMENTS: BnB only for policy asset?
    if (mapTargetValue.size() == 1) {
        // Note that unlike KnapsackSolver, we do not include the fee for creating a change output as BnB will not create a change output.
        std::vector<OutputGroup> positive_groups = GroupOutputs(wallet, coins, coin_selection_params, eligibility_filter, true /* positive_only */);

        // ELEMENTS:
        CAsset asset = mapTargetValue.begin()->first;
        CAmount nTargetValue = mapTargetValue.begin()->second;
        // Get output groups that only contain this asset.
        std::vector<OutputGroup> asset_groups;
        for (OutputGroup g : positive_groups) {
            bool add = true;
            for (CInputCoin c : g.m_outputs) {
                if (c.asset != asset) {
                    add = false;
                    break;
                }
            }

            if (add) {
                asset_groups.push_back(g);
            }
        }
        // END ELEMENTS

        std::set<CInputCoin> bnb_coins;
        CAmount bnb_value;
        if (SelectCoinsBnB(asset_groups, nTargetValue, coin_selection_params.m_cost_of_change, bnb_coins, bnb_value)) {
            const auto waste = GetSelectionWaste(bnb_coins, /* cost of change */ CAmount(0), nTargetValue, !coin_selection_params.m_subtract_fee_outputs);
            const CAmountMap bnb_value_map {{asset, bnb_value}};
            results.emplace_back(std::make_tuple(waste, std::move(bnb_coins), bnb_value_map));
        }

        // We include the minimum final change for SRD as we do want to avoid making really small change.
        // KnapsackSolver does not need this because it includes MIN_CHANGE internally.
        const CAmount srd_target = nTargetValue + coin_selection_params.m_change_fee + MIN_FINAL_CHANGE;
        auto srd_result = SelectCoinsSRD(positive_groups, srd_target);
        if (srd_result != std::nullopt) {
            const auto waste = GetSelectionWaste(srd_result->first, coin_selection_params.m_cost_of_change, srd_target, !coin_selection_params.m_subtract_fee_outputs);
            std::set<CInputCoin> srd_coins = srd_result->first;
            const CAmountMap srd_value_map {{asset, srd_result->second}};
            results.emplace_back(std::make_tuple(waste, std::move(srd_coins), srd_value_map));
        }
    }

    // The knapsack solver has some legacy behavior where it will spend dust outputs. We retain this behavior, so don't filter for positive only here.
    std::vector<OutputGroup> all_groups = GroupOutputs(wallet, coins, coin_selection_params, eligibility_filter, false /* positive_only */);
    // While mapTargetValue includes the transaction fees for non-input things, it does not include the fee for creating a change output.
    // So we need to include that for KnapsackSolver as well, as we are expecting to create a change output.
    CAmountMap mapTargetValue_copy = mapTargetValue;
    if (!coin_selection_params.m_subtract_fee_outputs) {
        mapTargetValue_copy[::policyAsset] += coin_selection_params.m_change_fee;
    }
    std::set<CInputCoin> knapsack_coins;
    CAmountMap knapsack_value_map;
    if (KnapsackSolver(mapTargetValue_copy, all_groups, knapsack_coins, knapsack_value_map)) {
        const auto waste = GetSelectionWaste(knapsack_coins, coin_selection_params.m_cost_of_change, knapsack_value_map, !coin_selection_params.m_subtract_fee_outputs);
        results.emplace_back(std::make_tuple(waste, std::move(knapsack_coins), knapsack_value_map));
    }

    if (results.size() == 0) {
        // No solution found
        return false;
    }

    // Choose the result with the least waste
    // If the waste is the same, choose the one which spends more inputs.
    const auto& best_result = std::min_element(results.begin(), results.end(), [](const auto& a, const auto& b) {
        return std::get<0>(a) < std::get<0>(b) || (std::get<0>(a) == std::get<0>(b) && std::get<1>(a).size() > std::get<1>(b).size());
    });
    setCoinsRet = std::get<1>(*best_result);
    mapValueRet = std::get<2>(*best_result);
    return true;
}

bool SelectCoins(const CWallet& wallet, const std::vector<COutput>& vAvailableCoins, const CAmountMap& mapTargetValue, std::set<CInputCoin>& setCoinsRet, CAmountMap& mapValueRet, const CCoinControl& coin_control, CoinSelectionParams& coin_selection_params, bilingual_str& error)
{
    AssertLockHeld(wallet.cs_wallet);
    std::vector<COutput> vCoins(vAvailableCoins);
    CAmountMap value_to_select = mapTargetValue;

    // coin control -> return all selected outputs (we want all selected to go into the transaction for sure)
    if (coin_control.HasSelected() && !coin_control.fAllowOtherInputs)
    {
        for (const COutput& out : vCoins)
        {
            if (!out.fSpendable)
                 continue;

            CAmount amt = out.tx->GetOutputValueOut(wallet, out.i);
            if (amt < 0) {
                continue;
            }
            mapValueRet[out.tx->GetOutputAsset(wallet, out.i)] += amt;
            setCoinsRet.insert(out.GetInputCoin(wallet));
        }
        return (mapValueRet >= mapTargetValue);
    }

    // calculate value from preset inputs and store them
    std::set<CInputCoin> setPresetCoins;
    CAmountMap mapValueFromPresetInputs;

    std::vector<COutPoint> vPresetInputs;
    coin_control.ListSelected(vPresetInputs);
    for (const COutPoint& outpoint : vPresetInputs) {
        int input_bytes = -1;
        CTxOut txout;
        std::map<uint256, CWalletTx>::const_iterator it = wallet.mapWallet.find(outpoint.hash);
        CInputCoin coin(outpoint, txout, 0); // dummy initialization
        if (it != wallet.mapWallet.end()) {
            const CWalletTx& wtx = it->second;
            // Clearly invalid input, fail
            if (wtx.tx->vout.size() <= outpoint.n) {
                return false;
            }
            // Just to calculate the marginal byte size
            if (GetTxSpendSize(wallet, wtx, outpoint.n, outpoint.n) < 0) {
                continue;
            }
            input_bytes = GetTxSpendSize(wallet, wtx, outpoint.n, false);
            txout = wtx.tx->vout[outpoint.n];
            coin = CInputCoin(wallet, &wtx, outpoint.n, input_bytes);
        }
        if (input_bytes == -1) {
            // The input is external. We either did not find the tx in mapWallet, or we did but couldn't compute the input size with wallet data
            if (!coin_control.GetExternalOutput(outpoint, txout)) {
                // Not ours, and we don't have solving data.
                return false;
            }
            input_bytes = CalculateMaximumSignedInputSize(txout, &coin_control.m_external_provider, /* use_max_sig */ true);
            // ELEMENTS: one more try to get a signed input size: for pegins,
            //  the outpoint is provided as external data but the information
            //  needed to spend is in the wallet (not the external provider,
            //  as the user is expecting the wallet to remember this information
            //  after they called getpeginaddress). So try estimating size with
            //  the wallet rather than the external provider.
            if (input_bytes == -1) {
                input_bytes = CalculateMaximumSignedInputSize(txout, &wallet, /* use_max_sig */ true);
            }
            if (!txout.nValue.IsExplicit() || !txout.nAsset.IsExplicit()) {
                return false; // We can't get its value, so abort
            }
            coin = CInputCoin(outpoint, txout, input_bytes);
        }

<<<<<<< HEAD
        mapValueFromPresetInputs[coin.asset] += coin.value;
        if (coin.m_input_bytes <= 0) {
            error = _("Missing solving data for estimating transaction size"); // ELEMENTS
=======
        CInputCoin coin(outpoint, txout, input_bytes);
        nValueFromPresetInputs += coin.txout.nValue;
        if (coin.m_input_bytes == -1) {
>>>>>>> 99e53967
            return false; // Not solvable, can't estimate size for fee
        }
        coin.effective_value = coin.value - coin_selection_params.m_effective_feerate.GetFee(coin.m_input_bytes);
        if (coin_selection_params.m_subtract_fee_outputs) {
            value_to_select[coin.asset] -= coin.value;
        } else {
            value_to_select[coin.asset] -= coin.effective_value;
        }
        setPresetCoins.insert(coin);
    }

    // remove preset inputs from vCoins so that Coin Selection doesn't pick them.
    for (std::vector<COutput>::iterator it = vCoins.begin(); it != vCoins.end() && coin_control.HasSelected();)
    {
        if (setPresetCoins.count(it->GetInputCoin(wallet)))
            it = vCoins.erase(it);
        else
            ++it;
    }

    unsigned int limit_ancestor_count = 0;
    unsigned int limit_descendant_count = 0;
    wallet.chain().getPackageLimits(limit_ancestor_count, limit_descendant_count);
    const size_t max_ancestors = (size_t)std::max<int64_t>(1, limit_ancestor_count);
    const size_t max_descendants = (size_t)std::max<int64_t>(1, limit_descendant_count);
    const bool fRejectLongChains = gArgs.GetBoolArg("-walletrejectlongchains", DEFAULT_WALLET_REJECT_LONG_CHAINS);

    // ELEMENTS: filter coins for assets we are interested in; always keep policyAsset for fees
    for (std::vector<COutput>::iterator it = vCoins.begin(); it != vCoins.end() && coin_control.HasSelected();) {
        CAsset asset = it->GetInputCoin(wallet).asset;
        if (asset != ::policyAsset && mapTargetValue.find(asset) == mapTargetValue.end()) {
            it = vCoins.erase(it);
        } else {
            ++it;
        }
    }

    // form groups from remaining coins; note that preset coins will not
    // automatically have their associated (same address) coins included
    if (coin_control.m_avoid_partial_spends && vCoins.size() > OUTPUT_GROUP_MAX_ENTRIES) {
        // Cases where we have 101+ outputs all pointing to the same destination may result in
        // privacy leaks as they will potentially be deterministically sorted. We solve that by
        // explicitly shuffling the outputs before processing
        Shuffle(vCoins.begin(), vCoins.end(), FastRandomContext());
    }

    // We will have to do coin selection on the difference between the target and the provided values.
    // If value_to_select <= 0 for all asset types, we are done; but unlike in Bitcoin, this may be
    // true for some assets while being false for others. So clear all the "completed" assets out
    // of value_to_select before calling AttemptSelection.
    for (CAmountMap::const_iterator it = value_to_select.begin(); it != value_to_select.end();) {
        if (it->second <= 0) {
            it = value_to_select.erase(it);
        } else {
            ++it;
        }
    }

    // Coin Selection attempts to select inputs from a pool of eligible UTXOs to fund the
    // transaction at a target feerate. If an attempt fails, more attempts may be made using a more
    // permissive CoinEligibilityFilter.
    const bool res = [&] {
        // Pre-selected inputs already cover the target amount.
        if (value_to_select.empty()) return true;

        // If possible, fund the transaction with confirmed UTXOs only. Prefer at least six
        // confirmations on outputs received from other wallets and only spend confirmed change.
        if (AttemptSelection(wallet, value_to_select, CoinEligibilityFilter(1, 6, 0), vCoins, setCoinsRet, mapValueRet, coin_selection_params)) return true;
        if (AttemptSelection(wallet, value_to_select, CoinEligibilityFilter(1, 1, 0), vCoins, setCoinsRet, mapValueRet, coin_selection_params)) return true;

        // Fall back to using zero confirmation change (but with as few ancestors in the mempool as
        // possible) if we cannot fund the transaction otherwise.
        if (wallet.m_spend_zero_conf_change) {
            if (AttemptSelection(wallet, value_to_select, CoinEligibilityFilter(0, 1, 2), vCoins, setCoinsRet, mapValueRet, coin_selection_params)) return true;
            if (AttemptSelection(wallet, value_to_select, CoinEligibilityFilter(0, 1, std::min((size_t)4, max_ancestors/3), std::min((size_t)4, max_descendants/3)),
                                   vCoins, setCoinsRet, mapValueRet, coin_selection_params)) {
                return true;
            }
            if (AttemptSelection(wallet, value_to_select, CoinEligibilityFilter(0, 1, max_ancestors/2, max_descendants/2),
                                   vCoins, setCoinsRet, mapValueRet, coin_selection_params)) {
                return true;
            }
            // If partial groups are allowed, relax the requirement of spending OutputGroups (groups
            // of UTXOs sent to the same address, which are obviously controlled by a single wallet)
            // in their entirety.
            if (AttemptSelection(wallet, value_to_select, CoinEligibilityFilter(0, 1, max_ancestors-1, max_descendants-1, true /* include_partial_groups */),
                                   vCoins, setCoinsRet, mapValueRet, coin_selection_params)) {
                return true;
            }
            // Try with unsafe inputs if they are allowed. This may spend unconfirmed outputs
            // received from other wallets.
            if (coin_control.m_include_unsafe_inputs
                && AttemptSelection(wallet, value_to_select,
                    CoinEligibilityFilter(0 /* conf_mine */, 0 /* conf_theirs */, max_ancestors-1, max_descendants-1, true /* include_partial_groups */),
                    vCoins, setCoinsRet, mapValueRet, coin_selection_params)) {
                return true;
            }
            // Try with unlimited ancestors/descendants. The transaction will still need to meet
            // mempool ancestor/descendant policy to be accepted to mempool and broadcasted, but
            // OutputGroups use heuristics that may overestimate ancestor/descendant counts.
            if (!fRejectLongChains && AttemptSelection(wallet, value_to_select,
                                      CoinEligibilityFilter(0, 1, std::numeric_limits<uint64_t>::max(), std::numeric_limits<uint64_t>::max(), true /* include_partial_groups */),
                                      vCoins, setCoinsRet, mapValueRet, coin_selection_params)) {
                return true;
            }
        }
        // Coin Selection failed.
        return false;
    }();

    // AttemptSelection clears setCoinsRet, so add the preset inputs from coin_control to the coinset
    util::insert(setCoinsRet, setPresetCoins);

    // add preset inputs to the total value selected
    mapValueRet += mapValueFromPresetInputs;

    return res;
}

static bool IsCurrentForAntiFeeSniping(interfaces::Chain& chain, const uint256& block_hash)
{
    if (chain.isInitialBlockDownload()) {
        return false;
    }
    constexpr int64_t MAX_ANTI_FEE_SNIPING_TIP_AGE = 8 * 60 * 60; // in seconds
    int64_t block_time;
    CHECK_NONFATAL(chain.findBlock(block_hash, FoundBlock().time(block_time)));
    if (block_time < (GetTime() - MAX_ANTI_FEE_SNIPING_TIP_AGE)) {
        return false;
    }
    return true;
}

/**
 * Return a height-based locktime for new transactions (uses the height of the
 * current chain tip unless we are not synced with the current chain
 */
static uint32_t GetLocktimeForNewTransaction(interfaces::Chain& chain, const uint256& block_hash, int block_height)
{
    uint32_t locktime;
    // Discourage fee sniping.
    //
    // For a large miner the value of the transactions in the best block and
    // the mempool can exceed the cost of deliberately attempting to mine two
    // blocks to orphan the current best block. By setting nLockTime such that
    // only the next block can include the transaction, we discourage this
    // practice as the height restricted and limited blocksize gives miners
    // considering fee sniping fewer options for pulling off this attack.
    //
    // A simple way to think about this is from the wallet's point of view we
    // always want the blockchain to move forward. By setting nLockTime this
    // way we're basically making the statement that we only want this
    // transaction to appear in the next block; we don't want to potentially
    // encourage reorgs by allowing transactions to appear at lower heights
    // than the next block in forks of the best chain.
    //
    // Of course, the subsidy is high enough, and transaction volume low
    // enough, that fee sniping isn't a problem yet, but by implementing a fix
    // now we ensure code won't be written that makes assumptions about
    // nLockTime that preclude a fix later.
    if (IsCurrentForAntiFeeSniping(chain, block_hash)) {
        locktime = block_height;

        // Secondly occasionally randomly pick a nLockTime even further back, so
        // that transactions that are delayed after signing for whatever reason,
        // e.g. high-latency mix networks and some CoinJoin implementations, have
        // better privacy.
        if (GetRandInt(10) == 0)
            locktime = std::max(0, (int)locktime - GetRandInt(100));
    } else {
        // If our chain is lagging behind, we can't discourage fee sniping nor help
        // the privacy of high-latency transactions. To avoid leaking a potentially
        // unique "nLockTime fingerprint", set nLockTime to a constant.
        locktime = 0;
    }
    assert(locktime < LOCKTIME_THRESHOLD);
    return locktime;
}

// Reset all non-global blinding details.
static void resetBlindDetails(BlindDetails* det, bool preserve_output_data = false) {
    det->i_amount_blinds.clear();
    det->i_asset_blinds.clear();
    det->i_assets.clear();
    det->i_amounts.clear();

    det->o_amounts.clear();
    if (!preserve_output_data) {
        det->o_pubkeys.clear();
    }
    det->o_amount_blinds.clear();
    det->o_assets.clear();
    det->o_asset_blinds.clear();

    if (!preserve_output_data) {
        det->num_to_blind = 0;
        det->change_to_blind = 0;
        det->only_recipient_blind_index = -1;
        det->only_change_pos = -1;
    }
}

static bool fillBlindDetails(BlindDetails* det, CWallet* wallet, CMutableTransaction& txNew, std::vector<CInputCoin>& selected_coins, bilingual_str& error) {
    int num_inputs_blinded = 0;

    // Fill in input blinding details
    for (const CInputCoin& coin : selected_coins) {
        det->i_amount_blinds.push_back(coin.bf_value);
        det->i_asset_blinds.push_back(coin.bf_asset);
        det->i_assets.push_back(coin.asset);
        det->i_amounts.push_back(coin.value);
        if (coin.txout.nValue.IsCommitment() || coin.txout.nAsset.IsCommitment()) {
            num_inputs_blinded++;
        }
    }
    // Fill in output blinding details
    for (size_t nOut = 0; nOut < txNew.vout.size(); nOut++) {
        //TODO(CA) consider removing all blind setting before BlindTransaction as they get cleared anyway
        det->o_amount_blinds.push_back(uint256());
        det->o_asset_blinds.push_back(uint256());
        det->o_assets.push_back(txNew.vout[nOut].nAsset.GetAsset());
        det->o_amounts.push_back(txNew.vout[nOut].nValue.GetAmount());
    }

    // There are a few edge-cases of blinding we need to take care of
    //
    // First, if there are blinded inputs but not outputs to blind
    // We need this to go through, even though no privacy is gained.
    if (num_inputs_blinded > 0 &&  det->num_to_blind == 0) {
        // We need to make sure to dupe an asset that is in input set
        //TODO Have blinding do some extremely minimal rangeproof
        CTxOut newTxOut(det->o_assets.back(), 0, CScript() << OP_RETURN);
        CPubKey blind_pub = wallet->GetBlindingPubKey(newTxOut.scriptPubKey); // irrelevant, just needs to be non-null
        newTxOut.nNonce.vchCommitment = std::vector<unsigned char>(blind_pub.begin(), blind_pub.end());
        txNew.vout.push_back(newTxOut);
        det->o_pubkeys.push_back(wallet->GetBlindingPubKey(newTxOut.scriptPubKey));
        det->o_amount_blinds.push_back(uint256());
        det->o_asset_blinds.push_back(uint256());
        det->o_amounts.push_back(0);
        det->o_assets.push_back(det->o_assets.back());
        det->num_to_blind++;
        wallet->WalletLogPrintf("Adding OP_RETURN output to complete blinding since there are %d blinded inputs and no blinded outputs\n", num_inputs_blinded);

        // No blinded inputs, but 1 blinded output
    } else if (num_inputs_blinded == 0 && det->num_to_blind == 1) {
        if (det->change_to_blind == 1) {
            // Only 1 blinded change, unblind the change
            //TODO Split up change instead if possible
            if (det->ignore_blind_failure) {
                det->num_to_blind--;
                det->change_to_blind--;
                txNew.vout[det->only_change_pos].nNonce.SetNull();
                det->o_pubkeys[det->only_change_pos] = CPubKey();
                det->o_amount_blinds[det->only_change_pos] = uint256();
                det->o_asset_blinds[det->only_change_pos] = uint256();
                wallet->WalletLogPrintf("Unblinding change at index %d due to lack of inputs and other outputs being blinded.\n", det->only_change_pos);
            } else {
                error = _("Change output could not be blinded as there are no blinded inputs and no other blinded outputs.");
                return false;
            }
        } else {
            // 1 blinded destination
            // TODO Attempt to get a blinded input, OR add unblinded coin to make blinded change
            assert(det->only_recipient_blind_index != -1);
            if (det->ignore_blind_failure) {
                det->num_to_blind--;
                txNew.vout[det->only_recipient_blind_index].nNonce.SetNull();
                det->o_pubkeys[det->only_recipient_blind_index] = CPubKey();
                det->o_amount_blinds[det->only_recipient_blind_index] = uint256();
                det->o_asset_blinds[det->only_recipient_blind_index] = uint256();
                wallet->WalletLogPrintf("Unblinding single blinded output at index %d due to lack of inputs and other outputs being blinded.\n", det->only_recipient_blind_index);
            } else {
                error = _("Transaction output could not be blinded as there are no blinded inputs and no other blinded outputs.");
                return false;
            }
        }
    }
    // All other combinations should work.
    return true;
}

static bool CreateTransactionInternal(
        CWallet& wallet,
        const std::vector<CRecipient>& vecSend,
        CTransactionRef& tx,
        CAmount& nFeeRet,
        int& nChangePosInOut,
        bilingual_str& error,
        const CCoinControl& coin_control,
        FeeCalculation& fee_calc_out,
        bool sign,
        BlindDetails* blind_details,
        const IssuanceDetails* issuance_details) EXCLUSIVE_LOCKS_REQUIRED(wallet.cs_wallet)
{
    if (blind_details || issuance_details) {
        assert(g_con_elementsmode);
    }

    if (blind_details) {
        // Clear out previous blinding/data info as needed
        resetBlindDetails(blind_details);
    }

    AssertLockHeld(wallet.cs_wallet);

    CMutableTransaction txNew; // The resulting transaction that we make
    txNew.nLockTime = GetLocktimeForNewTransaction(wallet.chain(), wallet.GetLastBlockHash(), wallet.GetLastBlockHeight());

    CoinSelectionParams coin_selection_params; // Parameters for coin selection, init with dummy
    coin_selection_params.m_avoid_partial_spends = coin_control.m_avoid_partial_spends;

    CScript dummy_script = CScript() << 0x00;
    CAmountMap map_recipients_sum;
    // Always assume that we are at least sending policyAsset.
    map_recipients_sum[::policyAsset] = 0;
    std::vector<std::unique_ptr<ReserveDestination>> reservedest;
    // Set the long term feerate estimate to the wallet's consolidate feerate
    coin_selection_params.m_long_term_feerate = wallet.m_consolidate_feerate;
    const OutputType change_type = wallet.TransactionChangeType(coin_control.m_change_type ? *coin_control.m_change_type : wallet.m_default_change_type, vecSend);
    reservedest.emplace_back(new ReserveDestination(&wallet, change_type)); // policy asset

    std::set<CAsset> assets_seen;
    unsigned int outputs_to_subtract_fee_from = 0; // The number of outputs which we are subtracting the fee from
    for (const auto& recipient : vecSend)
    {
        // Pad change keys to cover total possible number of assets
        // One already exists(for policyAsset), so one for each destination
        if (assets_seen.insert(recipient.asset).second) {
            reservedest.emplace_back(new ReserveDestination(&wallet, change_type));
        }

        // Skip over issuance outputs, no need to select those coins
        if (recipient.asset == CAsset(uint256S("1")) || recipient.asset == CAsset(uint256S("2"))) {
            continue;
        }

        map_recipients_sum[recipient.asset] += recipient.nAmount;

        if (recipient.fSubtractFeeFromAmount) {
            outputs_to_subtract_fee_from++;
            coin_selection_params.m_subtract_fee_outputs = true;
        }
    }

    // Create change script that will be used if we need change
    // TODO: pass in scriptChange instead of reservedest so
    // change transaction isn't always pay-to-bitcoin-address
    // ELEMENTS: A map that keeps track of the change script for each asset and also
    // the index of the reservedest used for that script (-1 if none).
    std::map<CAsset, std::pair<int, CScript>> mapScriptChange;
    // For manually set change, we need to use the blinding pubkey associated
    // with the manually-set address rather than generating one from the wallet
    std::map<CAsset, std::optional<CPubKey>> mapBlindingKeyChange;

    // coin control: send change to custom address
    if (coin_control.destChange.size() > 0) {
        for (const auto& dest : coin_control.destChange) {
            // No need to test we cover all assets.  We produce error for that later.
            mapScriptChange[dest.first] = std::pair<int, CScript>(-1, GetScriptForDestination(dest.second));
            if (IsBlindDestination(dest.second)) {
                mapBlindingKeyChange[dest.first] = GetDestinationBlindingKey(dest.second);
            } else {
                mapBlindingKeyChange[dest.first] = std::nullopt;
            }
        }
    } else { // no coin control: send change to newly generated address
        // Note: We use a new key here to keep it from being obvious which side is the change.
        //  The drawback is that by not reusing a previous key, the change may be lost if a
        //  backup is restored, if the backup doesn't have the new private key for the change.
        //  If we reused the old key, it would be possible to add code to look for and
        //  rediscover unknown transactions that were written with keys of ours to recover
        //  post-backup change.

        // One change script per output asset.
        size_t index = 0;
        for (const auto& value : map_recipients_sum) {
            // Reserve a new key pair from key pool. If it fails, provide a dummy
            // destination in case we don't need change.
            CTxDestination dest;
            bilingual_str dest_err;
            if (index >= reservedest.size() || !reservedest[index]->GetReservedDestination(dest, true, dest_err)) {
                if (dest_err.empty()) {
                    dest_err = _("Please call keypoolrefill first");
                }
                error = _("Transaction needs a change address, but we can't generate it.") + Untranslated(" ") + dest_err;
                // ELEMENTS: We need to put a dummy destination here. Core uses an empty script
                //  but we can't because empty scripts indicate fees (which trigger assertion
                //  failures in `BlindTransaction`). We also set the index to -1, indicating
                //  that this destination is not actually used, and therefore should not be
                //  returned by the `ReturnDestination` loop below.
                mapScriptChange[value.first] = std::pair<int, CScript>(-1, dummy_script);
            } else {
                mapScriptChange[value.first] = std::pair<int, CScript>(index, GetScriptForDestination(dest));
                ++index;
            }
        }

        // Also make sure we have change scripts for the pre-selected inputs.
        std::vector<COutPoint> vPresetInputs;
        coin_control.ListSelected(vPresetInputs);
        for (const COutPoint& presetInput : vPresetInputs) {
            CAsset asset;
            std::map<uint256, CWalletTx>::const_iterator it = wallet.mapWallet.find(presetInput.hash);
            CTxOut txout;
            if (it != wallet.mapWallet.end()) {
                 asset = it->second.GetOutputAsset(wallet, presetInput.n);
            } else if (coin_control.GetExternalOutput(presetInput, txout)) {
                asset = txout.nAsset.GetAsset();
            } else {
                // Ignore this here, will fail more gracefully later.
                continue;
            }

            if (mapScriptChange.find(asset) != mapScriptChange.end()) {
                // This asset already has a change script.
                continue;
            }

            CTxDestination dest;
            bilingual_str dest_err;
            if (index >= reservedest.size() || !reservedest[index]->GetReservedDestination(dest, true, dest_err)) {
                if (dest_err.empty()) {
                    dest_err = _("Keypool ran out, please call keypoolrefill first");
                }
                error = _("Transaction needs a change address, but we can't generate it.") + Untranslated(" ") + dest_err;
                return false;
            }

            CScript scriptChange = GetScriptForDestination(dest);
            // A valid destination implies a change script (and
            // vice-versa). An empty change script will abort later, if the
            // change keypool ran out, but change is required.
            CHECK_NONFATAL(IsValidDestination(dest) != (scriptChange == dummy_script));
            mapScriptChange[asset] = std::pair<int, CScript>(index, scriptChange);
            ++index;
        }
    }
    assert(mapScriptChange.size() > 0);
    CTxOut change_prototype_txout(mapScriptChange.begin()->first, 0, mapScriptChange.begin()->second.second);
    // TODO CA: Set this for each change output
    coin_selection_params.change_output_size = GetSerializeSize(change_prototype_txout);
    if (g_con_elementsmode) {
        if (blind_details) {
            change_prototype_txout.nAsset.vchCommitment.resize(33);
            change_prototype_txout.nValue.vchCommitment.resize(33);
            change_prototype_txout.nNonce.vchCommitment.resize(33);
            coin_selection_params.change_output_size = GetSerializeSize(change_prototype_txout);
            coin_selection_params.change_output_size += (MAX_RANGEPROOF_SIZE + DEFAULT_SURJECTIONPROOF_SIZE + WITNESS_SCALE_FACTOR - 1)/WITNESS_SCALE_FACTOR;
        } else {
            change_prototype_txout.nAsset.vchCommitment.resize(33);
            change_prototype_txout.nValue.vchCommitment.resize(9);
            change_prototype_txout.nNonce.vchCommitment.resize(1);
            coin_selection_params.change_output_size = GetSerializeSize(change_prototype_txout);
        }
    }

    // Get size of spending the change output
    int change_spend_size = CalculateMaximumSignedInputSize(change_prototype_txout, &wallet);
    // If the wallet doesn't know how to sign change output, assume p2sh-p2wpkh
    // as lower-bound to allow BnB to do it's thing
    if (change_spend_size == -1) {
        coin_selection_params.change_spend_size = DUMMY_NESTED_P2WPKH_INPUT_SIZE;
    } else {
        coin_selection_params.change_spend_size = (size_t)change_spend_size;
    }

    // Set discard feerate
    coin_selection_params.m_discard_feerate = GetDiscardRate(wallet);

    // Get the fee rate to use effective values in coin selection
    FeeCalculation feeCalc;
    coin_selection_params.m_effective_feerate = GetMinimumFeeRate(wallet, coin_control, &feeCalc);
    // Do not, ever, assume that it's fine to change the fee rate if the user has explicitly
    // provided one
    if (coin_control.m_feerate && coin_selection_params.m_effective_feerate > *coin_control.m_feerate) {
        error = strprintf(_("Fee rate (%s) is lower than the minimum fee rate setting (%s)"), coin_control.m_feerate->ToString(FeeEstimateMode::SAT_VB), coin_selection_params.m_effective_feerate.ToString(FeeEstimateMode::SAT_VB));
        return false;
    }
    if (feeCalc.reason == FeeReason::FALLBACK && !wallet.m_allow_fallback_fee) {
        // eventually allow a fallback fee
        error = _("Fee estimation failed. Fallbackfee is disabled. Wait a few blocks or enable -fallbackfee.");
        return false;
    }

    // Calculate the cost of change
    // Cost of change is the cost of creating the change output + cost of spending the change output in the future.
    // For creating the change output now, we use the effective feerate.
    // For spending the change output in the future, we use the discard feerate for now.
    // So cost of change = (change output size * effective feerate) + (size of spending change output * discard feerate)
    coin_selection_params.m_change_fee = coin_selection_params.m_effective_feerate.GetFee(coin_selection_params.change_output_size);
    coin_selection_params.m_cost_of_change = coin_selection_params.m_discard_feerate.GetFee(coin_selection_params.change_spend_size) + coin_selection_params.m_change_fee;

    // vouts to the payees
    if (!coin_selection_params.m_subtract_fee_outputs) {
        coin_selection_params.tx_noinputs_size = 11; // Static vsize overhead + outputs vsize. 4 nVersion, 4 nLocktime, 1 input count, 1 output count, 1 witness overhead (dummy, flag, stack size)
        if (g_con_elementsmode) {
            coin_selection_params.tx_noinputs_size += 46; // fee output: 9 bytes value, 1 byte scriptPubKey, 33 bytes asset, 1 byte nonce, 1 byte each for null rangeproof/surjectionproof
        }
    }
    // ELEMENTS: If we have blinded inputs but no blinded outputs (which, since the wallet
    //  makes an effort to not produce change, is a common case) then we need to add a
    //  dummy output.
    bool may_need_blinded_dummy = !!blind_details;
    for (const auto& recipient : vecSend)
    {
        CTxOut txout(recipient.asset, recipient.nAmount, recipient.scriptPubKey);
        txout.nNonce.vchCommitment = std::vector<unsigned char>(recipient.confidentiality_key.begin(), recipient.confidentiality_key.end());

        // Include the fee cost for outputs.
        if (!coin_selection_params.m_subtract_fee_outputs) {
            coin_selection_params.tx_noinputs_size += ::GetSerializeSize(txout, PROTOCOL_VERSION);
        }

        if (recipient.asset == policyAsset && IsDust(txout, wallet.chain().relayDustFee()))
        {
            error = _("Transaction amount too small");
            return false;
        }
        txNew.vout.push_back(txout);

        // ELEMENTS
        if (blind_details) {
            blind_details->o_pubkeys.push_back(recipient.confidentiality_key);
            if (blind_details->o_pubkeys.back().IsFullyValid()) {
                may_need_blinded_dummy = false;
                blind_details->num_to_blind++;
                blind_details->only_recipient_blind_index = txNew.vout.size()-1;
                if (!coin_selection_params.m_subtract_fee_outputs) {
                    coin_selection_params.tx_noinputs_size += (MAX_RANGEPROOF_SIZE + DEFAULT_SURJECTIONPROOF_SIZE + WITNESS_SCALE_FACTOR - 1)/WITNESS_SCALE_FACTOR;
                }
            }
        }
    }
    if (may_need_blinded_dummy && !coin_selection_params.m_subtract_fee_outputs) {
        // dummy output: 33 bytes value, 2 byte scriptPubKey, 33 bytes asset, 1 byte nonce, 66 bytes dummy rangeproof, 1 byte null surjectionproof
        // FIXME actually, we currently just hand off to BlindTransaction which will put
        //  a full rangeproof and surjectionproof. We should fix this when we overhaul
        //  the blinding logic.
        coin_selection_params.tx_noinputs_size += 70 + 66 +(MAX_RANGEPROOF_SIZE + DEFAULT_SURJECTIONPROOF_SIZE + WITNESS_SCALE_FACTOR - 1)/WITNESS_SCALE_FACTOR;
    }
    // If we are going to issue an asset, add the issuance data to the noinputs_size so that
    // we allocate enough coins for them.
    if (issuance_details) {
        size_t issue_count = 0;
        for (unsigned int i = 0; i < txNew.vout.size(); i++) {
            if (txNew.vout[i].nAsset.IsExplicit() && txNew.vout[i].nAsset.GetAsset() == CAsset(uint256S("1"))) {
                issue_count++;
            } else if (txNew.vout[i].nAsset.IsExplicit() && txNew.vout[i].nAsset.GetAsset() == CAsset(uint256S("2"))) {
                issue_count++;
            }
        }
        if (issue_count > 0) {
            // Allocate space for blinding nonce, entropy, and whichever of nAmount/nInflationKeys is null
            coin_selection_params.tx_noinputs_size += 2 * 32 + 2 * (2 - issue_count);
        }
        // Allocate non-null nAmount/nInflationKeys and rangeproofs
        if (issuance_details->blind_issuance) {
            coin_selection_params.tx_noinputs_size += issue_count * (33 * WITNESS_SCALE_FACTOR + MAX_RANGEPROOF_SIZE + WITNESS_SCALE_FACTOR - 1) / WITNESS_SCALE_FACTOR;
        } else {
            coin_selection_params.tx_noinputs_size += issue_count * 9;
        }
    }

    // Include the fees for things that aren't inputs, excluding the change output
    const CAmount not_input_fees = coin_selection_params.m_effective_feerate.GetFee(coin_selection_params.tx_noinputs_size);
    CAmountMap map_selection_target = map_recipients_sum;
    map_selection_target[policyAsset] += not_input_fees;

    // Get available coins
    std::vector<COutput> vAvailableCoins;
    AvailableCoins(wallet, vAvailableCoins, &coin_control, 1, MAX_MONEY, MAX_MONEY, 0);

    // Choose coins to use
    CAmountMap map_inputs_sum;
    std::set<CInputCoin> setCoins;
    // Preserve order of selected inputs for surjection proofs
    std::vector<CInputCoin> selected_coins;
    if (!SelectCoins(wallet, vAvailableCoins, /* nTargetValue */ map_selection_target, setCoins, map_inputs_sum, coin_control, coin_selection_params, error))
    {
        if (error.empty()) {
            error = _("Insufficient funds");
        }
        return false;
    }

    // If all of our inputs are explicit, we don't need a blinded dummy
    if (may_need_blinded_dummy) {
        may_need_blinded_dummy = false;
        for (const auto& coin : setCoins) {
            if (!coin.txout.nValue.IsExplicit()) {
                may_need_blinded_dummy = true;
                break;
            }
        }
    }

    // Always make a change output
    // We will reduce the fee from this change output later, and remove the output if it is too small.
    // ELEMENTS: wrap this all in a loop, set nChangePosInOut specifically for policy asset
    CAmountMap map_change_and_fee = map_inputs_sum - map_recipients_sum;
    // Zero out any non-policy assets which have zero change value
    for (auto it = map_change_and_fee.begin(); it != map_change_and_fee.end(); ) {
        if (it->first != policyAsset && it->second == 0) {
            it = map_change_and_fee.erase(it);
        } else {
            ++it;
        }
    }

    // Uniformly randomly place change outputs for all assets, except that the policy-asset
    // change may have a fixed position.
    std::vector<std::optional<CAsset>> change_pos{txNew.vout.size() + map_change_and_fee.size()};
    if (nChangePosInOut == -1) {
       // randomly set policyasset change position
    } else if ((unsigned int)nChangePosInOut >= change_pos.size()) {
        error = _("Change index out of range");
        return false;
    } else {
        change_pos[nChangePosInOut] = policyAsset;
    }

    for (const auto& asset_change_and_fee : map_change_and_fee) {
        // No need to randomly set the policyAsset change if has been set manually
        if (nChangePosInOut >= 0 && asset_change_and_fee.first == policyAsset) {
            continue;
        }

        int index;
        do {
            index = GetRandInt(change_pos.size());
        } while (change_pos[index]);

        change_pos[index] = asset_change_and_fee.first;
        if (asset_change_and_fee.first == policyAsset) {
            nChangePosInOut = index;
        }
    }

    // Create all the change outputs in their respective places, inserting them
    // in increasing order so that none of them affect each others' indices
    for (unsigned int i = 0; i < change_pos.size(); i++) {
        if (!change_pos[i]) {
            continue;
        }

        const CAsset& asset = *change_pos[i];
        const CAmount& change_and_fee = map_change_and_fee.at(asset);

        assert(change_and_fee >= 0);

        const std::map<CAsset, std::pair<int, CScript>>::const_iterator itScript = mapScriptChange.find(asset);
        if (itScript == mapScriptChange.end()) {
            error = Untranslated(strprintf("No change destination provided for asset %s", asset.GetHex()));
            return false;
        }
        CTxOut newTxOut(asset, change_and_fee, itScript->second.second);

        if (blind_details) {
            std::optional<CPubKey> blind_pub = std::nullopt;
            // We cannot blind zero-valued outputs, and anyway they will be dropped
            // later in this function during the dust check
            if (change_and_fee > 0) {
                const auto itBlindingKey = mapBlindingKeyChange.find(asset);
                if (itBlindingKey != mapBlindingKeyChange.end()) {
                    // If the change output was specified, use the blinding key that
                    // came with the specified address (if any)
                    blind_pub = itBlindingKey->second;
                } else {
                    // Otherwise, we generated it from our own wallet, so get the
                    // blinding key from our own wallet.
                    blind_pub = wallet.GetBlindingPubKey(itScript->second.second);
                }
            } else {
                assert(asset == policyAsset);
            }

            if (blind_pub) {
                blind_details->o_pubkeys.insert(blind_details->o_pubkeys.begin() + i, *blind_pub);
                assert(blind_pub->IsFullyValid());

                blind_details->num_to_blind++;
                blind_details->change_to_blind++;
                blind_details->only_change_pos = i;
                // Place the blinding pubkey here in case of fundraw calls
                newTxOut.nNonce.vchCommitment = std::vector<unsigned char>(blind_pub->begin(), blind_pub->end());
            } else {
                blind_details->o_pubkeys.insert(blind_details->o_pubkeys.begin() + i, CPubKey());
            }
        }
        // Insert change output
        txNew.vout.insert(txNew.vout.begin() + i, newTxOut);
    }

    // Add fee output.
    if (g_con_elementsmode) {
        CTxOut fee(::policyAsset, 0, CScript());
        assert(fee.IsFee());
        txNew.vout.push_back(fee);
        if (blind_details) {
            blind_details->o_pubkeys.push_back(CPubKey());
        }
    }
    assert(nChangePosInOut != -1);
    auto change_position = txNew.vout.begin() + nChangePosInOut;
    // end ELEMENTS

    // Set token input if reissuing
    int reissuance_index = -1;
    uint256 token_blinding;

    // Elements: Shuffle here to preserve random ordering for surjection proofs
    selected_coins = std::vector<CInputCoin>(setCoins.begin(), setCoins.end());
    Shuffle(selected_coins.begin(), selected_coins.end(), FastRandomContext());

    // Note how the sequence number is set to non-maxint so that
    // the nLockTime set above actually works.
    //
    // BIP125 defines opt-in RBF as any nSequence < maxint-1, so
    // we use the highest possible value in that range (maxint-2)
    // to avoid conflicting with other possible uses of nSequence,
    // and in the spirit of "smallest possible change from prior
    // behavior."
    const uint32_t nSequence = coin_control.m_signal_bip125_rbf.value_or(wallet.m_signal_rbf) ? MAX_BIP125_RBF_SEQUENCE : (CTxIn::SEQUENCE_FINAL - 1);
    for (const auto& coin : selected_coins) {
        txNew.vin.push_back(CTxIn(coin.outpoint, CScript(), nSequence));

        if (issuance_details && coin.asset == issuance_details->reissuance_token) {
            reissuance_index = txNew.vin.size() - 1;
            token_blinding = coin.bf_asset;
        }
    }

    // ELEMENTS add issuance details and blinding details
    std::vector<CKey> issuance_asset_keys;
    std::vector<CKey> issuance_token_keys;
    if (issuance_details) {
        // Fill in issuances now that inputs are set
        assert(txNew.vin.size() > 0);
        int asset_index = -1;
        int token_index = -1;
        for (unsigned int i = 0; i < txNew.vout.size(); i++) {
            if (txNew.vout[i].nAsset.IsExplicit() && txNew.vout[i].nAsset.GetAsset() == CAsset(uint256S("1"))) {
                asset_index = i;
            } else if (txNew.vout[i].nAsset.IsExplicit() && txNew.vout[i].nAsset.GetAsset() == CAsset(uint256S("2"))) {
                token_index = i;
            }
        }
        // Initial issuance request
        if (issuance_details->reissuance_asset.IsNull() && issuance_details->reissuance_token.IsNull() && (asset_index != -1 || token_index != -1)) {
            uint256 entropy;
            CAsset asset;
            CAsset token;
            // Initial issuance always uses vin[0]
            GenerateAssetEntropy(entropy, txNew.vin[0].prevout, issuance_details->contract_hash);
            CalculateAsset(asset, entropy);
            CalculateReissuanceToken(token, entropy, issuance_details->blind_issuance);
            CScript blindingScript(CScript() << OP_RETURN << std::vector<unsigned char>(txNew.vin[0].prevout.hash.begin(), txNew.vin[0].prevout.hash.end()) << txNew.vin[0].prevout.n);
            txNew.vin[0].assetIssuance.assetEntropy = issuance_details->contract_hash;
            // We're making asset outputs, fill out asset type and issuance input
            if (asset_index != -1) {
                txNew.vin[0].assetIssuance.nAmount = txNew.vout[asset_index].nValue;

                txNew.vout[asset_index].nAsset = asset;
                if (issuance_details->blind_issuance && blind_details) {
                    issuance_asset_keys.push_back(wallet.GetBlindingKey(&blindingScript));
                    blind_details->num_to_blind++;
                }
            }
            // We're making reissuance token outputs
            if (token_index != -1) {
                txNew.vin[0].assetIssuance.nInflationKeys = txNew.vout[token_index].nValue;
                txNew.vout[token_index].nAsset = token;
                if (issuance_details->blind_issuance && blind_details) {
                    issuance_token_keys.push_back(wallet.GetBlindingKey(&blindingScript));
                    blind_details->num_to_blind++;

                    // If we're blinding a token issuance and no assets, we must make
                    // the asset issuance a blinded commitment to 0
                    if (asset_index == -1) {
                        txNew.vin[0].assetIssuance.nAmount = 0;
                        issuance_asset_keys.push_back(wallet.GetBlindingKey(&blindingScript));
                        blind_details->num_to_blind++;
                    }
                }
            }
        // Asset being reissued with explicitly named asset/token
        } else if (asset_index != -1) {
            assert(reissuance_index != -1);
            // Fill in output with issuance
            txNew.vout[asset_index].nAsset = issuance_details->reissuance_asset;

            // Fill in issuance
            // Blinding revealing underlying asset
            txNew.vin[reissuance_index].assetIssuance.assetBlindingNonce = token_blinding;
            txNew.vin[reissuance_index].assetIssuance.assetEntropy = issuance_details->entropy;
            txNew.vin[reissuance_index].assetIssuance.nAmount = txNew.vout[asset_index].nValue;

            // If blinded token derivation, blind the issuance
            CAsset temp_token;
            CalculateReissuanceToken(temp_token, issuance_details->entropy, true);
            if (temp_token == issuance_details->reissuance_token && blind_details) {
            CScript blindingScript(CScript() << OP_RETURN << std::vector<unsigned char>(txNew.vin[reissuance_index].prevout.hash.begin(), txNew.vin[reissuance_index].prevout.hash.end()) << txNew.vin[reissuance_index].prevout.n);
                issuance_asset_keys.resize(reissuance_index);
                issuance_asset_keys.push_back(wallet.GetBlindingKey(&blindingScript));
                blind_details->num_to_blind++;
            }
        }
    }

    // Do "initial blinding" for fee estimation purposes
    TxSize tx_sizes;
    CMutableTransaction tx_blinded = txNew;
    if (blind_details) {
        if (!fillBlindDetails(blind_details, &wallet, tx_blinded, selected_coins, error)) {
            return false;
        }
        txNew = tx_blinded; // sigh, `fillBlindDetails` may have modified txNew

        int ret = BlindTransaction(blind_details->i_amount_blinds, blind_details->i_asset_blinds, blind_details->i_assets, blind_details->i_amounts, blind_details->o_amount_blinds, blind_details->o_asset_blinds, blind_details->o_pubkeys, issuance_asset_keys, issuance_token_keys, tx_blinded);
        assert(ret != -1);
        if (ret != blind_details->num_to_blind) {
            error = _("Unable to blind the transaction properly. This should not happen.");
            return false;
        }

        tx_sizes = CalculateMaximumSignedTxSize(CTransaction(tx_blinded), &wallet, &coin_control);
    } else {
        tx_sizes = CalculateMaximumSignedTxSize(CTransaction(txNew), &wallet, &coin_control);
    }
    // end ELEMENTS

    // Calculate the transaction fee
    int nBytes = tx_sizes.vsize;
    if (nBytes == -1) {
        error = _("Missing solving data for estimating transaction size");
        return false;
    }
    nFeeRet = coin_selection_params.m_effective_feerate.GetFee(nBytes);

    // Subtract fee from the change output if not subtracting it from recipient outputs
    CAmount fee_needed = nFeeRet;
    if (!coin_selection_params.m_subtract_fee_outputs) {
        change_position->nValue = change_position->nValue.GetAmount() - fee_needed;
    }

    // We want to drop the change to fees if:
    // 1. The change output would be dust
    // 2. The change is within the (almost) exact match window, i.e. it is less than or equal to the cost of the change output (cost_of_change)
    CAmount change_amount = change_position->nValue.GetAmount();
    if (IsDust(*change_position, coin_selection_params.m_discard_feerate) || change_amount <= coin_selection_params.m_cost_of_change)
    {
        bool was_blinded = blind_details && blind_details->o_pubkeys[nChangePosInOut].IsValid();

        // If the change was blinded, and was the only blinded output, we cannot drop it
        // without causing the transaction to fail to balance. So keep it, and merely
        // zero it out.
        if (was_blinded && blind_details->num_to_blind == 1) {
            assert (may_need_blinded_dummy);
            change_position->scriptPubKey = CScript() << OP_RETURN;
            change_position->nValue = 0;
        } else {
            txNew.vout.erase(change_position);

            change_pos[nChangePosInOut] = std::nullopt;
            tx_blinded.vout.erase(tx_blinded.vout.begin() + nChangePosInOut);
            if (tx_blinded.witness.vtxoutwit.size() > (unsigned) nChangePosInOut) {
                tx_blinded.witness.vtxoutwit.erase(tx_blinded.witness.vtxoutwit.begin() + nChangePosInOut);
            }
            if (blind_details) {

                blind_details->o_amounts.erase(blind_details->o_amounts.begin() + nChangePosInOut);
                blind_details->o_assets.erase(blind_details->o_assets.begin() + nChangePosInOut);
                blind_details->o_pubkeys.erase(blind_details->o_pubkeys.begin() + nChangePosInOut);
                // If change_amount == 0, we did not increment num_to_blind initially
                // and therefore do not need to decrement it here.
                if (was_blinded) {
                    blind_details->num_to_blind--;
                    blind_details->change_to_blind--;

                    // FIXME: If we drop the change *and* this means we have only one
                    //  blinded output *and* we have no blinded inputs, then this puts
                    //  us in a situation where BlindTransaction will fail. This is
                    //  prevented in fillBlindDetails, which adds an OP_RETURN output
                    //  to handle this case. So do this ludicrous hack to accomplish
                    //  this. This whole lump of un-followable-logic needs to be replaced
                    //  by a complete rewriting of the wallet blinding logic.
                    if (blind_details->num_to_blind < 2) {
                        resetBlindDetails(blind_details, true /* don't wipe output data */);
                        if (!fillBlindDetails(blind_details, &wallet, txNew, selected_coins, error)) {
                            return false;
                        }
                    }
                }
            }
        }
        change_amount = 0;
        nChangePosInOut = -1;

        // Because we have dropped this change, the tx size and required fee will be different, so let's recalculate those
        tx_sizes = CalculateMaximumSignedTxSize(CTransaction(tx_blinded), &wallet, &coin_control);
        nBytes = tx_sizes.vsize;
        fee_needed = coin_selection_params.m_effective_feerate.GetFee(nBytes);
    }

    // The only time that fee_needed should be less than the amount available for fees (in change_and_fee - change_amount) is when
    // we are subtracting the fee from the outputs. If this occurs at any other time, it is a bug.
    assert(coin_selection_params.m_subtract_fee_outputs || fee_needed <= map_change_and_fee.at(policyAsset) - change_amount);

    // Update nFeeRet in case fee_needed changed due to dropping the change output
    if (fee_needed <= map_change_and_fee.at(policyAsset) - change_amount) {
        nFeeRet = map_change_and_fee.at(policyAsset) - change_amount;
    }

    // Reduce output values for subtractFeeFromAmount
    if (coin_selection_params.m_subtract_fee_outputs) {
        CAmount to_reduce = fee_needed + change_amount - map_change_and_fee.at(policyAsset);
        int i = 0;
        bool fFirst = true;
        for (const auto& recipient : vecSend)
        {
            if (i == nChangePosInOut) {
                ++i;
            }
            CTxOut& txout = txNew.vout[i];

            if (recipient.fSubtractFeeFromAmount)
            {
                CAmount value = txout.nValue.GetAmount();
                if (recipient.asset != policyAsset) {
                    error = Untranslated(strprintf("Wallet does not support more than one type of fee at a time, therefore can not subtract fee from address amount, which is of a different asset id. fee asset: %s recipient asset: %s", policyAsset.GetHex(), recipient.asset.GetHex()));
                    return false;
                }

                value -= to_reduce / outputs_to_subtract_fee_from; // Subtract fee equally from each selected recipient

                if (fFirst) // first receiver pays the remainder not divisible by output count
                {
                    fFirst = false;
                    value -= to_reduce % outputs_to_subtract_fee_from;
                }

                // Error if this output is reduced to be below dust
                if (IsDust(txout, wallet.chain().relayDustFee())) {
                    if (value < 0) {
                        error = _("The transaction amount is too small to pay the fee");
                    } else {
                        error = _("The transaction amount is too small to send after the fee has been deducted");
                    }
                    return false;
                }

                txout.nValue = value;
            }
            ++i;
        }
        nFeeRet = fee_needed;
    }

    // ELEMENTS: Give up if change keypool ran out and change is required
    for (const auto& maybe_change_asset : change_pos) {
        if (maybe_change_asset) {
            auto used = mapScriptChange.extract(*maybe_change_asset);
            if (used.mapped().second == dummy_script) {
                return false;
            }
        }
    }

    // ELEMENTS update fee output
    if (g_con_elementsmode) {
        for (auto& txout : txNew.vout) {
            if (txout.IsFee()) {
                txout.nValue = nFeeRet;
                break;
            }
        }
    }

    // ELEMENTS do actual blinding
    if (blind_details) {
        // Print blinded transaction info before we possibly blow it away when !sign.
        std::string summary = "CreateTransaction created blinded transaction:\nIN: ";
        for (unsigned int i = 0; i < selected_coins.size(); ++i) {
            if (i > 0) {
                summary += "    ";
            }
            summary += strprintf("#%d: %s [%s] (%s [%s])\n", i,
                selected_coins[i].value,
                selected_coins[i].txout.nValue.IsExplicit() ? "explicit" : "blinded",
                selected_coins[i].asset.GetHex(),
                selected_coins[i].txout.nAsset.IsExplicit() ? "explicit" : "blinded"
            );
        }
        summary += "OUT: ";
        for (unsigned int i = 0; i < txNew.vout.size(); ++i) {
            if (i > 0) {
                summary += "     ";
            }
            const CTxOut& unblinded = txNew.vout[i];
            summary += strprintf("#%d: %s%s [%s] (%s [%s])\n", i,
                txNew.vout[i].IsFee() ? "[fee] " : "",
                unblinded.nValue.GetAmount(),
                blind_details->o_pubkeys[i].IsValid() ? "blinded" : "explicit",
                unblinded.nAsset.GetAsset().GetHex(),
                blind_details->o_pubkeys[i].IsValid() ? "blinded" : "explicit"
            );
        }
        wallet.WalletLogPrintf(summary+"\n");

        // Wipe output blinding factors and start over
        blind_details->o_amount_blinds.clear();
        blind_details->o_asset_blinds.clear();
        for (unsigned int i = 0; i < txNew.vout.size(); i++) {
            blind_details->o_amounts[i] = txNew.vout[i].nValue.GetAmount();
            assert(blind_details->o_assets[i] == txNew.vout[i].nAsset.GetAsset());
        }

        if (sign) {
            int ret = BlindTransaction(blind_details->i_amount_blinds, blind_details->i_asset_blinds, blind_details->i_assets, blind_details->i_amounts, blind_details->o_amount_blinds, blind_details->o_asset_blinds,  blind_details->o_pubkeys, issuance_asset_keys, issuance_token_keys, txNew);
            assert(ret != -1);
            if (ret != blind_details->num_to_blind) {
                wallet.WalletLogPrintf("ERROR: tried to blind %d outputs but only blinded %d\n", (int) blind_details->num_to_blind, (int) ret);
                error = _("Unable to blind the transaction properly. This should not happen.");
                return false;
            }
        }
    }

    // Release any change keys that we didn't use.
    for (const auto& it : mapScriptChange) {
        int index = it.second.first;
        if (index < 0) {
            continue;
        }

        reservedest[index]->ReturnDestination();
    }


    if (sign) {
        if (!wallet.SignTransaction(txNew)) {
            error = _("Signing transaction failed");
            return false;
        }
    }

    // Normalize the witness in case it is not serialized before mempool
    if (!txNew.HasWitness()) {
        txNew.witness.SetNull();
    }

    // Return the constructed transaction data.
    tx = MakeTransactionRef(std::move(txNew));

    // Limit size
    if ((sign && GetTransactionWeight(*tx) > MAX_STANDARD_TX_WEIGHT) ||
        (!sign && tx_sizes.weight > MAX_STANDARD_TX_WEIGHT))
    {
        error = _("Transaction too large");
        return false;
    }

    if (nFeeRet > wallet.m_default_max_tx_fee) {
        error = TransactionErrorString(TransactionError::MAX_FEE_EXCEEDED);
        return false;
    }

    if (gArgs.GetBoolArg("-walletrejectlongchains", DEFAULT_WALLET_REJECT_LONG_CHAINS)) {
        // Lastly, ensure this tx will pass the mempool's chain limits
        if (!wallet.chain().checkChainLimits(tx)) {
            error = _("Transaction has too long of a mempool chain");
            return false;
        }
    }

    // Before we return success, we assume any change key will be used to prevent
    // accidental re-use.
    for (auto& reservedest_ : reservedest) {
        reservedest_->KeepDestination();
    }
    fee_calc_out = feeCalc;

    wallet.WalletLogPrintf("Fee Calculation: Fee:%d Bytes:%u Tgt:%d (requested %d) Reason:\"%s\" Decay %.5f: Estimation: (%g - %g) %.2f%% %.1f/(%.1f %d mem %.1f out) Fail: (%g - %g) %.2f%% %.1f/(%.1f %d mem %.1f out)\n",
              nFeeRet, nBytes, feeCalc.returnedTarget, feeCalc.desiredTarget, StringForFeeReason(feeCalc.reason), feeCalc.est.decay,
              feeCalc.est.pass.start, feeCalc.est.pass.end,
              (feeCalc.est.pass.totalConfirmed + feeCalc.est.pass.inMempool + feeCalc.est.pass.leftMempool) > 0.0 ? 100 * feeCalc.est.pass.withinTarget / (feeCalc.est.pass.totalConfirmed + feeCalc.est.pass.inMempool + feeCalc.est.pass.leftMempool) : 0.0,
              feeCalc.est.pass.withinTarget, feeCalc.est.pass.totalConfirmed, feeCalc.est.pass.inMempool, feeCalc.est.pass.leftMempool,
              feeCalc.est.fail.start, feeCalc.est.fail.end,
              (feeCalc.est.fail.totalConfirmed + feeCalc.est.fail.inMempool + feeCalc.est.fail.leftMempool) > 0.0 ? 100 * feeCalc.est.fail.withinTarget / (feeCalc.est.fail.totalConfirmed + feeCalc.est.fail.inMempool + feeCalc.est.fail.leftMempool) : 0.0,
              feeCalc.est.fail.withinTarget, feeCalc.est.fail.totalConfirmed, feeCalc.est.fail.inMempool, feeCalc.est.fail.leftMempool);
    return true;
}

bool CreateTransaction(
        CWallet& wallet,
        const std::vector<CRecipient>& vecSend,
        CTransactionRef& tx,
        CAmount& nFeeRet,
        int& nChangePosInOut,
        bilingual_str& error,
        const CCoinControl& coin_control,
        FeeCalculation& fee_calc_out,
        bool sign,
        BlindDetails* blind_details,
        const IssuanceDetails* issuance_details)
{
    if (vecSend.empty()) {
        error = _("Transaction must have at least one recipient");
        return false;
    }

    if (std::any_of(vecSend.cbegin(), vecSend.cend(), [](const auto& recipient){ return recipient.nAmount < 0; })) {
        error = _("Transaction amounts must not be negative");
        return false;
    }

    // ELEMENTS
    if (g_con_elementsmode) {
        if (std::any_of(vecSend.cbegin(), vecSend.cend(), [](const auto& recipient){ return recipient.asset.IsNull(); })) {
            error = _("No asset provided for recipient");
            return false;
        }
    }

    LOCK(wallet.cs_wallet);

    int nChangePosIn = nChangePosInOut;
    Assert(!tx); // tx is an out-param. TODO change the return type from bool to tx (or nullptr)
    bool res = CreateTransactionInternal(wallet, vecSend, tx, nFeeRet, nChangePosInOut, error, coin_control, fee_calc_out, sign, blind_details, issuance_details);
    // try with avoidpartialspends unless it's enabled already
    if (res && nFeeRet > 0 /* 0 means non-functional fee rate estimation */ && wallet.m_max_aps_fee > -1 && !coin_control.m_avoid_partial_spends) {
        CCoinControl tmp_cc = coin_control;
        tmp_cc.m_avoid_partial_spends = true;
        CAmount nFeeRet2;
        CTransactionRef tx2;
        int nChangePosInOut2 = nChangePosIn;
        bilingual_str error2; // fired and forgotten; if an error occurs, we discard the results
        BlindDetails blind_details2;
        BlindDetails *blind_details2_ptr = blind_details ? &blind_details2 : nullptr;
        if (CreateTransactionInternal(wallet, vecSend, tx2, nFeeRet2, nChangePosInOut2, error2, tmp_cc, fee_calc_out, sign, blind_details2_ptr, issuance_details)) {
            // if fee of this alternative one is within the range of the max fee, we use this one
            const bool use_aps = nFeeRet2 <= nFeeRet + wallet.m_max_aps_fee;
            wallet.WalletLogPrintf("Fee non-grouped = %lld, grouped = %lld, using %s\n", nFeeRet, nFeeRet2, use_aps ? "grouped" : "non-grouped");
            if (use_aps) {
                tx = tx2;
                nFeeRet = nFeeRet2;
                nChangePosInOut = nChangePosInOut2;
                if (blind_details) {
                    *blind_details = blind_details2;
                }
            }
        }
    }
    return res;
}

bool FundTransaction(CWallet& wallet, CMutableTransaction& tx, CAmount& nFeeRet, int& nChangePosInOut, bilingual_str& error, bool lockUnspents, const std::set<int>& setSubtractFeeFromOutputs, CCoinControl coinControl)
{
    std::vector<CRecipient> vecSend;

    // Turn the txout set into a CRecipient vector.
    for (size_t idx = 0; idx < tx.vout.size(); idx++) {
        const CTxOut& txOut = tx.vout[idx];

        // ELEMENTS:
        if (!txOut.nValue.IsExplicit() || !txOut.nAsset.IsExplicit()) {
            error = _("Pre-funded amounts must be non-blinded");
            return false;
        }

        // Fee outputs should not be added to avoid overpayment of fees
        if (txOut.IsFee()) {
            continue;
        }

        CRecipient recipient = {txOut.scriptPubKey, txOut.nValue.GetAmount(), txOut.nAsset.GetAsset(), CPubKey(txOut.nNonce.vchCommitment), setSubtractFeeFromOutputs.count(idx) == 1};
        vecSend.push_back(recipient);
    }

    coinControl.fAllowOtherInputs = true;

    for (const CTxIn& txin : tx.vin) {
        coinControl.Select(txin.prevout);
    }

    // Acquire the locks to prevent races to the new locked unspents between the
    // CreateTransaction call and LockCoin calls (when lockUnspents is true).
    LOCK(wallet.cs_wallet);

    CTransactionRef tx_new;
    FeeCalculation fee_calc_out;
    auto blind_details = g_con_elementsmode ? std::make_unique<BlindDetails>() : nullptr;
    if (!CreateTransaction(wallet, vecSend, tx_new, nFeeRet, nChangePosInOut, error, coinControl, fee_calc_out, false, blind_details.get())) {
        return false;
    }

    // Wipe outputs and output witness and re-add one by one
    tx.vout.clear();
    tx.witness.vtxoutwit.clear();
    for (unsigned int i = 0; i < tx_new->vout.size(); i++) {
        const CTxOut& out = tx_new->vout[i];
        tx.vout.push_back(out);
        if (tx_new->witness.vtxoutwit.size() > i) {
            // We want to re-add previously existing outwitnesses
            // even though we don't create any new ones
            const CTxOutWitness& outwit = tx_new->witness.vtxoutwit[i];
            tx.witness.vtxoutwit.push_back(outwit);
        }
    }

    // Add new txins while keeping original txin scriptSig/order.
    for (const CTxIn& txin : tx_new->vin) {
        if (!coinControl.IsSelected(txin.prevout)) {
            tx.vin.push_back(txin);

        }
        if (lockUnspents) {
            wallet.LockCoin(txin.prevout);
        }

    }

    return true;
}<|MERGE_RESOLUTION|>--- conflicted
+++ resolved
@@ -576,15 +576,9 @@
             coin = CInputCoin(outpoint, txout, input_bytes);
         }
 
-<<<<<<< HEAD
         mapValueFromPresetInputs[coin.asset] += coin.value;
         if (coin.m_input_bytes <= 0) {
             error = _("Missing solving data for estimating transaction size"); // ELEMENTS
-=======
-        CInputCoin coin(outpoint, txout, input_bytes);
-        nValueFromPresetInputs += coin.txout.nValue;
-        if (coin.m_input_bytes == -1) {
->>>>>>> 99e53967
             return false; // Not solvable, can't estimate size for fee
         }
         coin.effective_value = coin.value - coin_selection_params.m_effective_feerate.GetFee(coin.m_input_bytes);
