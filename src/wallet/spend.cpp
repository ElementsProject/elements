--- conflicted
+++ resolved
@@ -158,7 +158,6 @@
     return CalculateMaximumSignedTxSize(tx, wallet, txouts, coin_control);
 }
 
-<<<<<<< HEAD
 // txouts needs to be in the order of tx.vin
 TxSize CalculateMaximumSignedTxSize(const CTransaction &tx, const CWallet *wallet, const std::vector<CTxOut>& txouts, const CCoinControl* coin_control)
 {
@@ -177,10 +176,7 @@
     return TxSize{vsize, weight};
 }
 
-uint64_t CoinsResult::size() const
-=======
 size_t CoinsResult::Size() const
->>>>>>> 64f7a194
 {
     size_t size{0};
     for (const auto& it : coins) {
@@ -387,30 +383,7 @@
                 script = output.scriptPubKey;
             }
 
-<<<<<<< HEAD
             COutput coin(wallet, wtx, outpoint, output, nDepth, input_bytes, spendable, solvable, safeTx, wtx.GetTxTime(), tx_from_me, feerate);
-            switch (type) {
-            case TxoutType::WITNESS_UNKNOWN:
-            case TxoutType::WITNESS_V1_TAPROOT:
-                result.bech32m.push_back(coin);
-                break;
-            case TxoutType::WITNESS_V0_KEYHASH:
-            case TxoutType::WITNESS_V0_SCRIPTHASH:
-                if (is_from_p2sh) {
-                    result.P2SH_segwit.push_back(coin);
-                    break;
-                }
-                result.bech32.push_back(coin);
-                break;
-            case TxoutType::SCRIPTHASH:
-            case TxoutType::PUBKEYHASH:
-                result.legacy.push_back(coin);
-                break;
-            default:
-                result.other.push_back(coin);
-            };
-=======
-            COutput coin(outpoint, output, nDepth, input_bytes, spendable, solvable, safeTx, wtx.GetTxTime(), tx_from_me, feerate);
 
             // When parsing a scriptPubKey, Solver returns the parsed pubkeys or hashes (depending on the script)
             // We don't need those here, so we are leaving them in return_values_unused
@@ -418,7 +391,6 @@
             TxoutType type;
             type = Solver(script, return_values_unused);
             result.Add(GetOutputType(type, is_from_p2sh), coin);
->>>>>>> 64f7a194
 
             // Cache total amount as we go
             result.total_amount[asset] += outValue;
@@ -618,33 +590,12 @@
 {
     // Run coin selection on each OutputType and compute the Waste Metric
     std::vector<SelectionResult> results;
-<<<<<<< HEAD
-    if (auto result{ChooseSelectionResult(wallet, mapTargetValue, eligibility_filter, available_coins.legacy, coin_selection_params)}) {
-        results.push_back(*result);
-    }
-    if (auto result{ChooseSelectionResult(wallet, mapTargetValue, eligibility_filter, available_coins.P2SH_segwit, coin_selection_params)}) {
-        results.push_back(*result);
-    }
-    if (auto result{ChooseSelectionResult(wallet, mapTargetValue, eligibility_filter, available_coins.bech32, coin_selection_params)}) {
-        results.push_back(*result);
-    }
-    if (auto result{ChooseSelectionResult(wallet, mapTargetValue, eligibility_filter, available_coins.bech32m, coin_selection_params)}) {
-        results.push_back(*result);
-    }
-
-    // If we can't fund the transaction from any individual OutputType, run coin selection
-    // over all available coins, else pick the best solution from the results
-    if (results.size() == 0) {
-        if (allow_mixed_output_types) {
-            if (auto result{ChooseSelectionResult(wallet, mapTargetValue, eligibility_filter, available_coins.all(), coin_selection_params)}) {
-                return result;
-            }
-=======
     for (const auto& it : available_coins.coins) {
-        if (auto result{ChooseSelectionResult(wallet, nTargetValue, eligibility_filter, it.second, coin_selection_params)}) {
+        if (auto result{ChooseSelectionResult(wallet, mapTargetValue, eligibility_filter, it.second, coin_selection_params)}) {
             results.push_back(*result);
         }
     }
+
     // If we have at least one solution for funding the transaction without mixing, choose the minimum one according to waste metric
     // and return the result
     if (results.size() > 0) return *std::min_element(results.begin(), results.end());
@@ -652,9 +603,8 @@
     // If we can't fund the transaction from any individual OutputType, run coin selection one last time
     // over all available coins, which would allow mixing
     if (allow_mixed_output_types) {
-        if (auto result{ChooseSelectionResult(wallet, nTargetValue, eligibility_filter, available_coins.All(), coin_selection_params)}) {
+        if (auto result{ChooseSelectionResult(wallet, mapTargetValue, eligibility_filter, available_coins.All(), coin_selection_params)}) {
             return result;
->>>>>>> 64f7a194
         }
     }
     // Either mixing is not allowed and we couldn't find a solution from any single OutputType, or mixing was allowed and we still couldn't
@@ -838,12 +788,13 @@
     const bool fRejectLongChains = gArgs.GetBoolArg("-walletrejectlongchains", DEFAULT_WALLET_REJECT_LONG_CHAINS);
 
     // ELEMENTS: filter coins for assets we are interested in; always keep policyAsset for fees
-    auto predicate = [&](const COutput& c) { return c.asset != ::policyAsset && mapTargetValue.find(c.asset) == mapTargetValue.end(); };
-    available_coins.legacy.erase(remove_if(available_coins.legacy.begin(), available_coins.legacy.end(), predicate), available_coins.legacy.end());
-    available_coins.P2SH_segwit.erase(remove_if(available_coins.P2SH_segwit.begin(), available_coins.P2SH_segwit.end(), predicate), available_coins.P2SH_segwit.end());
-    available_coins.bech32.erase(remove_if(available_coins.bech32.begin(), available_coins.bech32.end(), predicate), available_coins.bech32.end());
-    available_coins.bech32m.erase(remove_if(available_coins.bech32m.begin(), available_coins.bech32m.end(), predicate), available_coins.bech32m.end());
-    available_coins.other.erase(remove_if(available_coins.bech32m.begin(), available_coins.bech32m.end(), predicate), available_coins.bech32m.end());
+    std::set<COutPoint> outpoints;
+    for (const auto& output : available_coins.All()) {
+        if (output.asset != ::policyAsset  && mapTargetValue.find(output.asset) == mapTargetValue.end()) {
+            outpoints.emplace(output.outpoint);
+        }
+    }
+    available_coins.Erase(outpoints);
 
     // form groups from remaining coins; note that preset coins will not
     // automatically have their associated (same address) coins included
