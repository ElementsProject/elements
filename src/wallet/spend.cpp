// Copyright (c) 2021 The Bitcoin Core developers
// Distributed under the MIT software license, see the accompanying
// file COPYING or http://www.opensource.org/licenses/mit-license.php.

#include <blind.h> // ELEMENTS: for MAX_RANGEPROOF_SIZE
#include <consensus/amount.h>
#include <consensus/validation.h>
#include <interfaces/chain.h>
#include <issuance.h> // ELEMENTS: for GenerateAssetEntropy and others
#include <policy/policy.h>
#include <rpc/util.h>  // for GetDestinationBlindingKey and IsBlindDestination
#include <script/pegins.h>
#include <script/signingprovider.h>
#include <util/check.h>
#include <util/fees.h>
#include <util/moneystr.h>
#include <util/rbf.h>
#include <util/trace.h>
#include <util/translation.h>
#include <wallet/coincontrol.h>
#include <wallet/fees.h>
#include <wallet/receive.h>
#include <wallet/spend.h>
#include <wallet/transaction.h>
#include <wallet/wallet.h>

#include <cmath>

using interfaces::FoundBlock;

namespace wallet {
static constexpr size_t OUTPUT_GROUP_MAX_ENTRIES{100};

int GetTxSpendSize(const CWallet& wallet, const CWalletTx& wtx, unsigned int out, bool use_max_sig)
{
    return CalculateMaximumSignedInputSize(wtx.tx->vout[out], &wallet, use_max_sig);
}

// Helper for producing a max-sized low-S low-R signature (eg 71 bytes)
// or a max-sized low-S signature (e.g. 72 bytes) if use_max_sig is true
bool DummySignInput(const SigningProvider& provider, CMutableTransaction& tx, const size_t nIn, const CTxOut& txout, bool use_max_sig) {
    // Fill in dummy signatures for fee calculation.
    const CScript& scriptPubKey = txout.scriptPubKey;
    SignatureData sigdata;

    if (!ProduceSignature(provider, use_max_sig ? DUMMY_MAXIMUM_SIGNATURE_CREATOR : DUMMY_SIGNATURE_CREATOR, scriptPubKey, sigdata)) {
        return false;
    }
    UpdateTransaction(tx, nIn, sigdata);
    return true;
}

// Helper for producing a bunch of max-sized low-S low-R signatures (eg 71 bytes)
bool CWallet::DummySignTx(CMutableTransaction &txNew, const std::vector<CTxOut> &txouts, const CCoinControl* coin_control) const
{
    // Fill in dummy signatures for fee calculation.
    int nIn = 0;
    for (const auto& txout : txouts)
    {
        CTxIn& txin = txNew.vin[nIn];
        // If weight was provided, fill the input to that weight
        if (coin_control && coin_control->HasInputWeight(txin.prevout)) {
            if (!FillInputToWeight(txNew, nIn, coin_control->GetInputWeight(txin.prevout))) {
                return false;
            }
            nIn++;
            continue;
        }
        // Use max sig if watch only inputs were used or if this particular input is an external input
        // to ensure a sufficient fee is attained for the requested feerate.
        const bool use_max_sig = coin_control && (coin_control->fAllowWatchOnly || coin_control->IsExternalSelected(txin.prevout));
        const std::unique_ptr<SigningProvider> provider = GetSolvingProvider(txout.scriptPubKey);
        if (!provider || !DummySignInput(*provider, txNew, nIn, txout, use_max_sig)) {
            if (!coin_control || !DummySignInput(coin_control->m_external_provider, txNew, nIn, txout, use_max_sig)) {
                return false;
            }
        }

        nIn++;
    }
    return true;
}

bool FillInputToWeight(CMutableTransaction& mtx, size_t nIn, int64_t target_weight)
{
    assert(mtx.vin[nIn].scriptSig.empty());
    assert(mtx.witness.vtxinwit[nIn].scriptWitness.IsNull());

    int64_t txin_weight = GetTransactionInputWeight(CTransaction(mtx), nIn);

    // Do nothing if the weight that should be added is less than the weight that already exists
    if (target_weight < txin_weight) {
        return false;
    }
    if (target_weight == txin_weight) {
        return true;
    }

    // Subtract current txin weight, which should include empty witness stack
    int64_t add_weight = target_weight - txin_weight;
    assert(add_weight > 0);

    // We will want to subtract the size of the Compact Size UInt that will also be serialized.
    // However doing so when the size is near a boundary can result in a problem where it is not
    // possible to have a stack element size and combination to exactly equal a target.
    // To avoid this possibility, if the weight to add is less than 10 bytes greater than
    // a boundary, the size will be split so that 2/3rds will be in one stack element, and
    // the remaining 1/3rd in another. Using 3rds allows us to avoid additional boundaries.
    // 10 bytes is used because that accounts for the maximum size. This does not need to be super precise.
    if ((add_weight >= 253 && add_weight < 263)
        || (add_weight > std::numeric_limits<uint16_t>::max() && add_weight <= std::numeric_limits<uint16_t>::max() + 10)
        || (add_weight > std::numeric_limits<uint32_t>::max() && add_weight <= std::numeric_limits<uint32_t>::max() + 10)) {
        int64_t first_weight = add_weight / 3;
        add_weight -= first_weight;

        first_weight -= GetSizeOfCompactSize(first_weight);
        mtx.witness.vtxinwit[nIn].scriptWitness.stack.emplace(mtx.witness.vtxinwit[nIn].scriptWitness.stack.end(), first_weight, 0);
    }

    add_weight -= GetSizeOfCompactSize(add_weight);
    mtx.witness.vtxinwit[nIn].scriptWitness.stack.emplace(mtx.witness.vtxinwit[nIn].scriptWitness.stack.end(), add_weight, 0);
    assert(GetTransactionInputWeight(CTransaction(mtx), nIn) == target_weight);

    return true;
}

int CalculateMaximumSignedInputSize(const CTxOut& txout, const SigningProvider* provider, bool use_max_sig) {
    CMutableTransaction txn;
    txn.vin.push_back(CTxIn(COutPoint()));
    if (!provider || !DummySignInput(*provider, txn, 0, txout, use_max_sig)) {
        return -1;
    }
    return GetVirtualTransactionInputSize(CTransaction(txn));
}

int CalculateMaximumSignedInputSize(const CTxOut& txout, const CWallet* wallet, bool use_max_sig)
{
    const std::unique_ptr<SigningProvider> provider = wallet->GetSolvingProvider(txout.scriptPubKey);
    return CalculateMaximumSignedInputSize(txout, provider.get(), use_max_sig);
}

// Returns pair of vsize and weight
TxSize CalculateMaximumSignedTxSize(const CTransaction &tx, const CWallet *wallet, const CCoinControl* coin_control) EXCLUSIVE_LOCKS_REQUIRED(wallet->cs_wallet)
{
    std::vector<CTxOut> txouts;
    // Look up the inputs. The inputs are either in the wallet, or in coin_control.
    for (const CTxIn& input : tx.vin) {
        const auto mi = wallet->mapWallet.find(input.prevout.hash);
        if (mi != wallet->mapWallet.end()) {
            assert(input.prevout.n < mi->second.tx->vout.size());
            txouts.emplace_back(mi->second.tx->vout[input.prevout.n]);
        } else if (coin_control) {
            CTxOut txout;
            if (!coin_control->GetExternalOutput(input.prevout, txout)) {
                return TxSize{-1, -1};
            }
            txouts.emplace_back(txout);
        } else {
            return TxSize{-1, -1};
        }
    }
    return CalculateMaximumSignedTxSize(tx, wallet, txouts, coin_control);
}

// txouts needs to be in the order of tx.vin
TxSize CalculateMaximumSignedTxSize(const CTransaction &tx, const CWallet *wallet, const std::vector<CTxOut>& txouts, const CCoinControl* coin_control)
{
    CMutableTransaction txNew(tx);
    if (!wallet->DummySignTx(txNew, txouts, coin_control)) {
        return TxSize{-1, -1};
    }
    CTransaction ctx(txNew);
    int64_t vsize = GetVirtualTransactionSize(ctx);
    int64_t weight = GetTransactionWeight(ctx);
    // ELEMENTS: use discounted vsize for CTs if enabled
    if (Params().GetCreateDiscountCT()) {
        vsize = GetDiscountVirtualTransactionSize(ctx);
    }

    return TxSize{vsize, weight};
}

CoinsResult AvailableCoins(const CWallet& wallet,
                           const CCoinControl *coinControl,
                           std::optional<CFeeRate> feerate,
                           const CAmount &nMinimumAmount,
                           const CAmount &nMaximumAmount,
                           const CAmount &nMinimumSumAmount,
                           const uint64_t nMaximumCount,
                           const CAsset* asset_filter,
                           bool only_spendable) EXCLUSIVE_LOCKS_REQUIRED(wallet.cs_wallet)
{
    AssertLockHeld(wallet.cs_wallet);

    CoinsResult result;
    // Either the WALLET_FLAG_AVOID_REUSE flag is not set (in which case we always allow), or we default to avoiding, and only in the case where
    // a coin control object is provided, and has the avoid address reuse flag set to false, do we allow already used addresses
    bool allow_used_addresses = !wallet.IsWalletFlagSet(WALLET_FLAG_AVOID_REUSE) || (coinControl && !coinControl->m_avoid_address_reuse);
    const int min_depth = {coinControl ? coinControl->m_min_depth : DEFAULT_MIN_DEPTH};
    const int max_depth = {coinControl ? coinControl->m_max_depth : DEFAULT_MAX_DEPTH};
    const bool only_safe = {coinControl ? !coinControl->m_include_unsafe_inputs : true};

    std::set<uint256> trusted_parents;
    for (const auto& entry : wallet.mapWallet)
    {
        const uint256& wtxid = entry.first;
        const CWalletTx& wtx = entry.second;

        if (wallet.IsTxImmatureCoinBase(wtx))
            continue;

        int nDepth = wallet.GetTxDepthInMainChain(wtx);
        if (nDepth < 0)
            continue;

        // We should not consider coins which aren't at least in our mempool
        // It's possible for these to be conflicted via ancestors which we may never be able to detect
        if (nDepth == 0 && !wtx.InMempool())
            continue;

        bool safeTx = CachedTxIsTrusted(wallet, wtx, trusted_parents);

        // We should not consider coins from transactions that are replacing
        // other transactions.
        //
        // Example: There is a transaction A which is replaced by bumpfee
        // transaction B. In this case, we want to prevent creation of
        // a transaction B' which spends an output of B.
        //
        // Reason: If transaction A were initially confirmed, transactions B
        // and B' would no longer be valid, so the user would have to create
        // a new transaction C to replace B'. However, in the case of a
        // one-block reorg, transactions B' and C might BOTH be accepted,
        // when the user only wanted one of them. Specifically, there could
        // be a 1-block reorg away from the chain where transactions A and C
        // were accepted to another chain where B, B', and C were all
        // accepted.
        if (nDepth == 0 && wtx.mapValue.count("replaces_txid")) {
            safeTx = false;
        }

        // Similarly, we should not consider coins from transactions that
        // have been replaced. In the example above, we would want to prevent
        // creation of a transaction A' spending an output of A, because if
        // transaction B were initially confirmed, conflicting with A and
        // A', we wouldn't want to the user to create a transaction D
        // intending to replace A', but potentially resulting in a scenario
        // where A, A', and D could all be accepted (instead of just B and
        // D, or just A and A' like the user would want).
        if (nDepth == 0 && wtx.mapValue.count("replaced_by_txid")) {
            safeTx = false;
        }

        if (only_safe && !safeTx) {
            continue;
        }

        if (nDepth < min_depth || nDepth > max_depth) {
            continue;
        }

        bool tx_from_me = CachedTxIsFromMe(wallet, wtx, ISMINE_ALL);

        for (unsigned int i = 0; i < wtx.tx->vout.size(); i++) {
            const CTxOut& output = wtx.tx->vout[i];
            const COutPoint outpoint(wtxid, i);

<<<<<<< HEAD
            // Only consider selected coins if add_inputs is false
            if (coinControl && !coinControl->m_add_inputs && !coinControl->IsSelected(outpoint)) {
                continue;
            }

            CAmount outValue = wtx.GetOutputValueOut(wallet, i);
            CAsset asset = wtx.GetOutputAsset(wallet, i);
            uint256 bfValue = wtx.GetOutputAmountBlindingFactor(wallet, i);
            uint256 bfAsset = wtx.GetOutputAssetBlindingFactor(wallet, i);
            if (asset_filter && asset != *asset_filter) {
                continue;
            }
            if (outValue < nMinimumAmount || outValue > nMaximumAmount)
=======
            if (output.nValue < nMinimumAmount || output.nValue > nMaximumAmount)
>>>>>>> bc28ca3a
                continue;

            if (coinControl && coinControl->HasSelected() && !coinControl->m_allow_other_inputs && !coinControl->IsSelected(outpoint))
                continue;

            if (wallet.IsLockedCoin(outpoint))
                continue;

            if (wallet.IsSpent(outpoint))
                continue;

            isminetype mine = wallet.IsMine(output);

            if (mine == ISMINE_NO) {
                continue;
            }

            if (!allow_used_addresses && wallet.IsSpentKey(output.scriptPubKey)) {
                continue;
            }

            std::unique_ptr<SigningProvider> provider = wallet.GetSolvingProvider(output.scriptPubKey);

            bool solvable = provider ? IsSolvable(*provider, output.scriptPubKey) : false;
            bool spendable = ((mine & ISMINE_SPENDABLE) != ISMINE_NO) || (((mine & ISMINE_WATCH_ONLY) != ISMINE_NO) && (coinControl && coinControl->fAllowWatchOnly && solvable));

            // Filter by spendable outputs only
            if (!spendable && only_spendable) continue;

            int input_bytes = GetTxSpendSize(wallet, wtx, i, (coinControl && coinControl->fAllowWatchOnly));
            result.coins.emplace_back(wallet, wtx, outpoint, output, nDepth, input_bytes, spendable, solvable, safeTx, wtx.GetTxTime(), tx_from_me, feerate);
            result.total_amount[asset] += outValue;

            // Checks the sum amount of all UTXO's.
            if (nMinimumSumAmount != MAX_MONEY) {
                if (result.total_amount[asset] >= nMinimumSumAmount) {
                    return result; // ELEMENTS FIXME: is this the right time to return? We are not done tallying all results for the other assets
                }
            }

            // Checks the maximum number of UTXO's.
            if (nMaximumCount > 0 && result.coins.size() >= nMaximumCount) {
                return result;
            }
        }
    }

    return result;
}

CoinsResult AvailableCoinsListUnspent(const CWallet& wallet, const CCoinControl* coinControl, const CAmount& nMinimumAmount, const CAmount& nMaximumAmount, const CAmount& nMinimumSumAmount, const uint64_t nMaximumCount, const CAsset*s)
{
    return AvailableCoins(wallet, coinControl, /*feerate=*/ std::nullopt, nMinimumAmount, nMaximumAmount, nMinimumSumAmount, nMaximumCount, s, /*only_spendable=*/false);
}

CAmountMap GetAvailableBalance(const CWallet& wallet, const CCoinControl* coinControl)
{
    LOCK(wallet.cs_wallet);
    return AvailableCoins(wallet, coinControl,
            /*feerate=*/ std::nullopt,
            /*nMinimumAmount=*/ 1,
            /*nMaximumAmount=*/ MAX_MONEY,
            /*nMinimumSumAmount=*/ MAX_MONEY,
            /*nMaximumCount=*/ 0,
            nullptr // ELEMENTS: is this correct? Should I pass in an asset filter?
    ).total_amount;
}

const CTxOut& FindNonChangeParentOutput(const CWallet& wallet, const CTransaction& tx, int output) EXCLUSIVE_LOCKS_REQUIRED(wallet.cs_wallet)
{
    AssertLockHeld(wallet.cs_wallet);
    const CTransaction* ptx = &tx;
    int n = output;
    while (OutputIsChange(wallet, ptx->vout[n]) && ptx->vin.size() > 0) {
        const COutPoint& prevout = ptx->vin[0].prevout;
        auto it = wallet.mapWallet.find(prevout.hash);
        if (it == wallet.mapWallet.end() || it->second.tx->vout.size() <= prevout.n ||
            !wallet.IsMine(it->second.tx->vout[prevout.n])) {
            break;
        }
        ptx = it->second.tx.get();
        n = prevout.n;
    }
    return ptx->vout[n];
}

const CTxOut& FindNonChangeParentOutput(const CWallet& wallet, const COutPoint& outpoint)
{
    AssertLockHeld(wallet.cs_wallet);
    return FindNonChangeParentOutput(wallet, *wallet.GetWalletTx(outpoint.hash)->tx, outpoint.n);
}

std::map<CTxDestination, std::vector<COutput>> ListCoins(const CWallet& wallet) EXCLUSIVE_LOCKS_REQUIRED(wallet.cs_wallet)
{
    AssertLockHeld(wallet.cs_wallet);

    std::map<CTxDestination, std::vector<COutput>> result;

    CoinsResult coins_result = AvailableCoinsListUnspent(wallet);

    for (const COutput& coin : coins_result.coins) {
        CTxDestination address;

        // Retrieve the transaction from the wallet
        const CWalletTx* wtx = wallet.GetWalletTx(coin.outpoint.hash);
        if (wtx == nullptr) {
            // Skip this coin if the transaction is not found in the wallet
            continue;
        }

        if ((coin.spendable || (wallet.IsWalletFlagSet(WALLET_FLAG_DISABLE_PRIVATE_KEYS) && coin.solvable)) &&
            ExtractDestination(FindNonChangeParentOutput(wallet, coin.outpoint).scriptPubKey, address)) {
            result[address].emplace_back(std::move(coin));
        }
    }

    std::vector<COutPoint> lockedCoins;
    wallet.ListLockedCoins(lockedCoins);
    // Include watch-only for LegacyScriptPubKeyMan wallets without private keys
    const bool include_watch_only = wallet.GetLegacyScriptPubKeyMan() && wallet.IsWalletFlagSet(WALLET_FLAG_DISABLE_PRIVATE_KEYS);
    const isminetype is_mine_filter = include_watch_only ? ISMINE_WATCH_ONLY : ISMINE_SPENDABLE;
    for (const COutPoint& output : lockedCoins) {
        auto it = wallet.mapWallet.find(output.hash);
        if (it != wallet.mapWallet.end()) {
            const auto& wtx = it->second;
            int depth = wallet.GetTxDepthInMainChain(wtx);
            if (depth >= 0 && output.n < wtx.tx->vout.size() &&
                wallet.IsMine(wtx.tx->vout[output.n]) == is_mine_filter
            ) {
                CTxDestination address;
                if (ExtractDestination(FindNonChangeParentOutput(wallet, *wtx.tx, output.n).scriptPubKey, address)) {
                    result[address].emplace_back(
                        COutPoint(wtx.GetHash(), output.n), wtx.tx->vout.at(output.n), depth, GetTxSpendSize(wallet, wtx, output.n), /*spendable=*/ true, /*solvable=*/ true, /*safe=*/ false, wtx.GetTxTime(), CachedTxIsFromMe(wallet, wtx, ISMINE_ALL));
                }
            }
        }
    }

    return result;
}

std::vector<OutputGroup> GroupOutputs(const CWallet& wallet, const std::vector<COutput>& outputs, const CoinSelectionParams& coin_sel_params, const CoinEligibilityFilter& filter, bool positive_only)
{
    std::vector<OutputGroup> groups_out;

    if (!coin_sel_params.m_avoid_partial_spends) {
        // Allowing partial spends  means no grouping. Each COutput gets its own OutputGroup.
        for (const COutput& output : outputs) {
            // Skip outputs we cannot spend
            if (!output.spendable) continue;

            size_t ancestors, descendants;
            wallet.chain().getTransactionAncestry(output.outpoint.hash, ancestors, descendants);

            // Make an OutputGroup containing just this output
            OutputGroup group{coin_sel_params};
            group.Insert(output, ancestors, descendants, positive_only);

            // Check the OutputGroup's eligibility. Only add the eligible ones.
            if (positive_only && group.GetSelectionAmount() <= 0) continue;
            if (group.m_outputs.size() > 0 && group.EligibleForSpending(filter)) groups_out.push_back(group);
        }
        return groups_out;
    }

    // We want to combine COutputs that have the same scriptPubKey into single OutputGroups
    // except when there are more than OUTPUT_GROUP_MAX_ENTRIES COutputs grouped in an OutputGroup.
    // To do this, we maintain a map where the key is the scriptPubKey and the value is a vector of OutputGroups.
    // For each COutput, we check if the scriptPubKey is in the map, and if it is, the COutput is added
    // to the last OutputGroup in the vector for the scriptPubKey. When the last OutputGroup has
    // OUTPUT_GROUP_MAX_ENTRIES COutputs, a new OutputGroup is added to the end of the vector.
    std::map<CScript, std::vector<OutputGroup>> spk_to_groups_map;
    for (const auto& output : outputs) {
        // Skip outputs we cannot spend
        if (!output.spendable) continue;

        size_t ancestors, descendants;
        wallet.chain().getTransactionAncestry(output.outpoint.hash, ancestors, descendants);
        CScript spk = output.txout.scriptPubKey;

        std::vector<OutputGroup>& groups = spk_to_groups_map[spk];

        if (groups.size() == 0) {
            // No OutputGroups for this scriptPubKey yet, add one
            groups.emplace_back(coin_sel_params);
        }

        // Get the last OutputGroup in the vector so that we can add the COutput to it
        // A pointer is used here so that group can be reassigned later if it is full.
        OutputGroup* group = &groups.back();

        // Check if this OutputGroup is full. We limit to OUTPUT_GROUP_MAX_ENTRIES when using -avoidpartialspends
        // to avoid surprising users with very high fees.
        if (group->m_outputs.size() >= OUTPUT_GROUP_MAX_ENTRIES) {
            // The last output group is full, add a new group to the vector and use that group for the insertion
            groups.emplace_back(coin_sel_params);
            group = &groups.back();
        }

        // Add the output to group
        group->Insert(output, ancestors, descendants, positive_only);
    }

    // Now we go through the entire map and pull out the OutputGroups
    for (const auto& spk_and_groups_pair: spk_to_groups_map) {
        const std::vector<OutputGroup>& groups_per_spk= spk_and_groups_pair.second;

        // Go through the vector backwards. This allows for the first item we deal with being the partial group.
        for (auto group_it = groups_per_spk.rbegin(); group_it != groups_per_spk.rend(); group_it++) {
            const OutputGroup& group = *group_it;

            // Don't include partial groups if there are full groups too and we don't want partial groups
            if (group_it == groups_per_spk.rbegin() && groups_per_spk.size() > 1 && !filter.m_include_partial_groups) {
                continue;
            }

            // Check the OutputGroup's eligibility. Only add the eligible ones.
            if (positive_only && group.GetSelectionAmount() <= 0) continue;
            if (group.m_outputs.size() > 0 && group.EligibleForSpending(filter)) groups_out.push_back(group);
        }
    }

    return groups_out;
}

std::optional<SelectionResult> AttemptSelection(const CWallet& wallet, const CAmountMap& mapTargetValue, const CoinEligibilityFilter& eligibility_filter, std::vector<COutput> coins,
                               const CoinSelectionParams& coin_selection_params)
{
    // Vector of results. We will choose the best one based on waste.
    // std::vector<std::tuple<CAmount, std::set<CInputCoin>, CAmountMap>> results;
    std::vector<SelectionResult> results;

    // ELEMENTS: BnB only for policy asset?
    if (mapTargetValue.size() == 1) {
        // Note that unlike KnapsackSolver, we do not include the fee for creating a change output as BnB will not create a change output.
        std::vector<OutputGroup> positive_groups = GroupOutputs(wallet, coins, coin_selection_params, eligibility_filter, true /* positive_only */);

        // ELEMENTS:
        CAsset asset = mapTargetValue.begin()->first;
        CAmount nTargetValue = mapTargetValue.begin()->second;
        // Get output groups that only contain this asset.
        std::vector<OutputGroup> asset_groups;
        for (OutputGroup g : positive_groups) {
            bool add = true;
            for (COutput c : g.m_outputs) {
                if (c.asset != asset) {
                    add = false;
                    break;
                }
            }

            if (add) {
                asset_groups.push_back(g);
            }
        }
        // END ELEMENTS

        if (auto bnb_result{SelectCoinsBnB(positive_groups, nTargetValue, coin_selection_params.m_cost_of_change)}) {
            results.push_back(*bnb_result);
        }

        // Include change for SRD as we want to avoid making really small change if the selection just
        // barely meets the target. Just use the lower bound change target instead of the randomly
        // generated one, since SRD will result in a random change amount anyway; avoid making the
        // target needlessly large.
        const CAmount srd_target = nTargetValue + coin_selection_params.m_change_fee + CHANGE_LOWER;
        if (auto srd_result{SelectCoinsSRD(positive_groups, srd_target, coin_selection_params.rng_fast)}) {
            srd_result->ComputeAndSetWaste(coin_selection_params.m_cost_of_change);
            results.push_back(*srd_result);
        }
    }

    // The knapsack solver has some legacy behavior where it will spend dust outputs. We retain this behavior, so don't filter for positive only here.
    std::vector<OutputGroup> all_groups = GroupOutputs(wallet, coins, coin_selection_params, eligibility_filter, false /* positive_only */);
    // While mapTargetValue includes the transaction fees for non-input things, it does not include the fee for creating a change output.
    // So we need to include that for KnapsackSolver as well, as we are expecting to create a change output.
    CAmountMap mapTargetValue_copy = mapTargetValue;
    if (!coin_selection_params.m_subtract_fee_outputs) {
        mapTargetValue_copy[::policyAsset] += coin_selection_params.m_change_fee;
    }

    if (auto knapsack_result{KnapsackSolver(all_groups, mapTargetValue_copy,
                                            coin_selection_params.m_min_change_target, coin_selection_params.rng_fast)}) {
         knapsack_result->ComputeAndSetWaste(coin_selection_params.m_cost_of_change);
         results.push_back(*knapsack_result);
    }

    if (results.size() == 0) {
        // No solution found
        return std::nullopt;
    }

    // Choose the result with the least waste
    // If the waste is the same, choose the one which spends more inputs.
    auto& best_result = *std::min_element(results.begin(), results.end());
    return best_result;
}

std::optional<SelectionResult> SelectCoins(const CWallet& wallet, const std::vector<COutput>& vAvailableCoins, const CAmountMap& mapTargetValue, const CCoinControl& coin_control, const CoinSelectionParams& coin_selection_params) EXCLUSIVE_LOCKS_REQUIRED(wallet.cs_wallet)
{
    AssertLockHeld(wallet.cs_wallet);
    std::vector<COutput> vCoins(vAvailableCoins);
    CAmountMap value_to_select = mapTargetValue;

    OutputGroup preset_inputs(coin_selection_params);

<<<<<<< HEAD
    // coin control -> return all selected outputs (we want all selected to go into the transaction for sure)
    if (coin_control.HasSelected() && !coin_control.fAllowOtherInputs)
    {
        for (const COutput& out : vCoins)
        {
            if (!out.spendable) {
                continue;
            }

            CAmount amt = out.value;
            if (amt < 0) {
                continue;
            }
            /* Set ancestors and descendants to 0 as these don't matter for preset inputs as no actual selection is being done.
             * positive_only is set to false because we want to include all preset inputs, even if they are dust.
             */
            preset_inputs.Insert(out, /*ancestors=*/ 0, /*descendants=*/ 0, /*positive_only=*/ false);
        }
        SelectionResult result(mapTargetValue, SelectionAlgorithm::MANUAL);
        result.AddInput(preset_inputs);
        if (result.GetSelectedValue() < mapTargetValue) return std::nullopt;
        result.ComputeAndSetWaste(coin_selection_params.m_cost_of_change);
        return result;
    }

=======
>>>>>>> bc28ca3a
    // calculate value from preset inputs and store them
    std::set<COutPoint> preset_coins;

    std::vector<COutPoint> vPresetInputs;
    coin_control.ListSelected(vPresetInputs);
    for (const COutPoint& outpoint : vPresetInputs) {
        int input_bytes = -1;
        CTxOut txout;
<<<<<<< HEAD
        std::map<uint256, CWalletTx>::const_iterator it = wallet.mapWallet.find(outpoint.hash);

        /* Set some defaults for depth, spendable, solvable, safe, time, and from_me as these don't matter for preset inputs since no selection is being done. */
        COutput output(outpoint, txout, /*depth=*/ 0, input_bytes, /*spendable=*/ true, /*solvable=*/ true, /*safe=*/ true, /*time=*/ 0, /*from_me=*/ false, coin_selection_params.m_effective_feerate);
        if (it != wallet.mapWallet.end()) {
            const CWalletTx& wtx = it->second;
=======
        auto ptr_wtx = wallet.GetWalletTx(outpoint.hash);
        if (ptr_wtx) {
>>>>>>> bc28ca3a
            // Clearly invalid input, fail
            if (ptr_wtx->tx->vout.size() <= outpoint.n) {
                return std::nullopt;
            }
<<<<<<< HEAD
            // Just to calculate the marginal byte size
            if (GetTxSpendSize(wallet, wtx, outpoint.n, outpoint.n) < 0) {
                continue;
            }
            input_bytes = GetTxSpendSize(wallet, wtx, outpoint.n, false);
            txout = wtx.tx->vout.at(outpoint.n);
            output = COutput(wallet, wtx, outpoint, txout, /*depth=*/ 0, input_bytes, /*spendable=*/ true, /*solvable=*/ true, /*safe=*/ true, /*time=*/ 0, /*from_me=*/ false, coin_selection_params.m_effective_feerate);
=======
            input_bytes = GetTxSpendSize(wallet, *ptr_wtx, outpoint.n, false);
            txout = ptr_wtx->tx->vout.at(outpoint.n);
>>>>>>> bc28ca3a
        } else {
            // The input is external. We did not find the tx in mapWallet.
            if (!coin_control.GetExternalOutput(outpoint, txout)) {
                return std::nullopt;
            }
            input_bytes = CalculateMaximumSignedInputSize(txout, &coin_control.m_external_provider, /*use_max_sig=*/true);
            // ELEMENTS: one more try to get a signed input size: for pegins,
            //  the outpoint is provided as external data but the information
            //  needed to spend is in the wallet (not the external provider,
            //  as the user is expecting the wallet to remember this information
            //  after they called getpeginaddress). So try estimating size with
            //  the wallet rather than the external provider.
            if (input_bytes == -1) {
                input_bytes = CalculateMaximumSignedInputSize(txout, &wallet, /* use_max_sig */ true);
            }
            if (!txout.nValue.IsExplicit() || !txout.nAsset.IsExplicit()) {
                return std::nullopt; // We can't get its value, so abort
            }
            output = COutput(outpoint, txout, /*depth=*/ 0, input_bytes, /*spendable=*/ true, /*solvable=*/ true, /*safe=*/ true, /*time=*/ 0, /*from_me=*/ false, coin_selection_params.m_effective_feerate);
        }
        // If available, override calculated size with coin control specified size
        if (coin_control.HasInputWeight(outpoint)) {
            input_bytes = GetVirtualTransactionSize(coin_control.GetInputWeight(outpoint), 0, 0);
            output = COutput(outpoint, txout, /*depth=*/ 0, input_bytes, /*spendable=*/ true, /*solvable=*/ true, /*safe=*/ true, /*time=*/ 0, /*from_me=*/ false, coin_selection_params.m_effective_feerate);
        }

        if (input_bytes == -1) {
            return std::nullopt; // Not solvable, can't estimate size for fee
        }
        if (coin_selection_params.m_subtract_fee_outputs) {
            value_to_select[output.asset] -= output.value;
        } else {
            value_to_select[output.asset] -= output.GetEffectiveValue();
        }
        preset_coins.insert(outpoint);
        /* Set ancestors and descendants to 0 as they don't matter for preset inputs since no actual selection is being done.
         * positive_only is set to false because we want to include all preset inputs, even if they are dust.
         */
        preset_inputs.Insert(output, /*ancestors=*/ 0, /*descendants=*/ 0, /*positive_only=*/ false);
    }

    // coin control -> return all selected outputs (we want all selected to go into the transaction for sure)
    if (coin_control.HasSelected() && !coin_control.m_allow_other_inputs) {
        SelectionResult result(nTargetValue, SelectionAlgorithm::MANUAL);
        result.AddInput(preset_inputs);
        if (result.GetSelectedValue() < nTargetValue) return std::nullopt;
        result.ComputeAndSetWaste(coin_selection_params.m_cost_of_change);
        return result;
    }

    // remove preset inputs from vCoins so that Coin Selection doesn't pick them.
    for (std::vector<COutput>::iterator it = vCoins.begin(); it != vCoins.end() && coin_control.HasSelected();)
    {
        if (preset_coins.count(it->outpoint))
            it = vCoins.erase(it);
        else
            ++it;
    }

    unsigned int limit_ancestor_count = 0;
    unsigned int limit_descendant_count = 0;
    wallet.chain().getPackageLimits(limit_ancestor_count, limit_descendant_count);
    const size_t max_ancestors = (size_t)std::max<int64_t>(1, limit_ancestor_count);
    const size_t max_descendants = (size_t)std::max<int64_t>(1, limit_descendant_count);
    const bool fRejectLongChains = gArgs.GetBoolArg("-walletrejectlongchains", DEFAULT_WALLET_REJECT_LONG_CHAINS);

    // ELEMENTS: filter coins for assets we are interested in; always keep policyAsset for fees
    for (std::vector<COutput>::iterator it = vCoins.begin(); it != vCoins.end() && coin_control.HasSelected();) {
        CAsset asset = it->asset;
        if (asset != ::policyAsset && mapTargetValue.find(asset) == mapTargetValue.end()) {
            it = vCoins.erase(it);
        } else {
            ++it;
        }
    }

    // form groups from remaining coins; note that preset coins will not
    // automatically have their associated (same address) coins included
    if (coin_control.m_avoid_partial_spends && vCoins.size() > OUTPUT_GROUP_MAX_ENTRIES) {
        // Cases where we have 101+ outputs all pointing to the same destination may result in
        // privacy leaks as they will potentially be deterministically sorted. We solve that by
        // explicitly shuffling the outputs before processing
        Shuffle(vCoins.begin(), vCoins.end(), coin_selection_params.rng_fast);
    }

    // We will have to do coin selection on the difference between the target and the provided values.
    // If value_to_select <= 0 for all asset types, we are done; but unlike in Bitcoin, this may be
    // true for some assets while being false for others. So clear all the "completed" assets out
    // of value_to_select before calling AttemptSelection.
    for (CAmountMap::const_iterator it = value_to_select.begin(); it != value_to_select.end();) {
        if (it->second <= 0) {
            it = value_to_select.erase(it);
        } else {
            ++it;
        }
    }

    // Coin Selection attempts to select inputs from a pool of eligible UTXOs to fund the
    // transaction at a target feerate. If an attempt fails, more attempts may be made using a more
    // permissive CoinEligibilityFilter.
    std::optional<SelectionResult> res = [&] {
        // Pre-selected inputs already cover the target amount.
        if (value_to_select <= CAmountMap{}) return std::make_optional(SelectionResult(mapTargetValue, SelectionAlgorithm::MANUAL));

        // If possible, fund the transaction with confirmed UTXOs only. Prefer at least six
        // confirmations on outputs received from other wallets and only spend confirmed change.
        if (auto r1{AttemptSelection(wallet, value_to_select, CoinEligibilityFilter(1, 6, 0), vCoins, coin_selection_params)}) return r1;
        if (auto r2{AttemptSelection(wallet, value_to_select, CoinEligibilityFilter(1, 1, 0), vCoins, coin_selection_params)}) return r2;

        // Fall back to using zero confirmation change (but with as few ancestors in the mempool as
        // possible) if we cannot fund the transaction otherwise.
        if (wallet.m_spend_zero_conf_change) {
            if (auto r3{AttemptSelection(wallet, value_to_select, CoinEligibilityFilter(0, 1, 2), vCoins, coin_selection_params)}) return r3;
            if (auto r4{AttemptSelection(wallet, value_to_select, CoinEligibilityFilter(0, 1, std::min((size_t)4, max_ancestors/3), std::min((size_t)4, max_descendants/3)),
                                   vCoins, coin_selection_params)}) {
                return r4;
            }
            if (auto r5{AttemptSelection(wallet, value_to_select, CoinEligibilityFilter(0, 1, max_ancestors/2, max_descendants/2),
                                   vCoins, coin_selection_params)}) {
                return r5;
            }
            // If partial groups are allowed, relax the requirement of spending OutputGroups (groups
            // of UTXOs sent to the same address, which are obviously controlled by a single wallet)
            // in their entirety.
            if (auto r6{AttemptSelection(wallet, value_to_select, CoinEligibilityFilter(0, 1, max_ancestors-1, max_descendants-1, true /* include_partial_groups */),
                                   vCoins, coin_selection_params)}) {
                return r6;
            }
            // Try with unsafe inputs if they are allowed. This may spend unconfirmed outputs
            // received from other wallets.
            if (coin_control.m_include_unsafe_inputs) {
                if (auto r7{AttemptSelection(wallet, value_to_select,
                    CoinEligibilityFilter(0 /* conf_mine */, 0 /* conf_theirs */, max_ancestors-1, max_descendants-1, true /* include_partial_groups */),
                    vCoins, coin_selection_params)}) {
                    return r7;
                }
            }
            // Try with unlimited ancestors/descendants. The transaction will still need to meet
            // mempool ancestor/descendant policy to be accepted to mempool and broadcasted, but
            // OutputGroups use heuristics that may overestimate ancestor/descendant counts.
            if (!fRejectLongChains) {
                if (auto r8{AttemptSelection(wallet, value_to_select,
                                      CoinEligibilityFilter(0, 1, std::numeric_limits<uint64_t>::max(), std::numeric_limits<uint64_t>::max(), true /* include_partial_groups */),
                                      vCoins, coin_selection_params)}) {
                    return r8;
                }
            }
        }
        // Coin Selection failed.
        return std::optional<SelectionResult>();
    }();

    if (!res) return std::nullopt;

    // add preset inputs to the total value selected
    // Add preset inputs to result
    res->AddInput(preset_inputs);
    if (res->m_algo == SelectionAlgorithm::MANUAL) {
        res->ComputeAndSetWaste(coin_selection_params.m_cost_of_change);
    }

    return res;
}

static bool IsCurrentForAntiFeeSniping(interfaces::Chain& chain, const uint256& block_hash)
{
    if (chain.isInitialBlockDownload()) {
        return false;
    }
    constexpr int64_t MAX_ANTI_FEE_SNIPING_TIP_AGE = 8 * 60 * 60; // in seconds
    int64_t block_time;
    CHECK_NONFATAL(chain.findBlock(block_hash, FoundBlock().time(block_time)));
    if (block_time < (GetTime() - MAX_ANTI_FEE_SNIPING_TIP_AGE)) {
        return false;
    }
    return true;
}

/**
 * Set a height-based locktime for new transactions (uses the height of the
 * current chain tip unless we are not synced with the current chain
 */
static void DiscourageFeeSniping(CMutableTransaction& tx, FastRandomContext& rng_fast,
                                 interfaces::Chain& chain, const uint256& block_hash, int block_height)
{
    // All inputs must be added by now
    assert(!tx.vin.empty());
    // Discourage fee sniping.
    //
    // For a large miner the value of the transactions in the best block and
    // the mempool can exceed the cost of deliberately attempting to mine two
    // blocks to orphan the current best block. By setting nLockTime such that
    // only the next block can include the transaction, we discourage this
    // practice as the height restricted and limited blocksize gives miners
    // considering fee sniping fewer options for pulling off this attack.
    //
    // A simple way to think about this is from the wallet's point of view we
    // always want the blockchain to move forward. By setting nLockTime this
    // way we're basically making the statement that we only want this
    // transaction to appear in the next block; we don't want to potentially
    // encourage reorgs by allowing transactions to appear at lower heights
    // than the next block in forks of the best chain.
    //
    // Of course, the subsidy is high enough, and transaction volume low
    // enough, that fee sniping isn't a problem yet, but by implementing a fix
    // now we ensure code won't be written that makes assumptions about
    // nLockTime that preclude a fix later.
    if (IsCurrentForAntiFeeSniping(chain, block_hash)) {
        tx.nLockTime = block_height;

        // Secondly occasionally randomly pick a nLockTime even further back, so
        // that transactions that are delayed after signing for whatever reason,
        // e.g. high-latency mix networks and some CoinJoin implementations, have
        // better privacy.
        if (rng_fast.randrange(10) == 0) {
            tx.nLockTime = std::max(0, int(tx.nLockTime) - int(rng_fast.randrange(100)));
        }
    } else {
        // If our chain is lagging behind, we can't discourage fee sniping nor help
        // the privacy of high-latency transactions. To avoid leaking a potentially
        // unique "nLockTime fingerprint", set nLockTime to a constant.
        tx.nLockTime = 0;
    }
    // Sanity check all values
    assert(tx.nLockTime < LOCKTIME_THRESHOLD); // Type must be block height
    assert(tx.nLockTime <= uint64_t(block_height));
    for (const auto& in : tx.vin) {
        // Can not be FINAL for locktime to work
        assert(in.nSequence != CTxIn::SEQUENCE_FINAL);
        // May be MAX NONFINAL to disable both BIP68 and BIP125
        if (in.nSequence == CTxIn::MAX_SEQUENCE_NONFINAL) continue;
        // May be MAX BIP125 to disable BIP68 and enable BIP125
        if (in.nSequence == MAX_BIP125_RBF_SEQUENCE) continue;
        // The wallet does not support any other sequence-use right now.
        assert(false);
    }
}

// Reset all non-global blinding details.
static void resetBlindDetails(BlindDetails* det, bool preserve_output_data = false) {
    det->i_amount_blinds.clear();
    det->i_asset_blinds.clear();
    det->i_assets.clear();
    det->i_amounts.clear();

    det->o_amounts.clear();
    if (!preserve_output_data) {
        det->o_pubkeys.clear();
    }
    det->o_amount_blinds.clear();
    det->o_assets.clear();
    det->o_asset_blinds.clear();

    if (!preserve_output_data) {
        det->num_to_blind = 0;
        det->change_to_blind = 0;
        det->only_recipient_blind_index = -1;
        det->only_change_pos = -1;
    }
}

static bool fillBlindDetails(BlindDetails* det, CWallet* wallet, CMutableTransaction& txNew, std::vector<COutput>& selected_coins, bilingual_str& error) {
    int num_inputs_blinded = 0;

    // Fill in input blinding details
    for (const COutput& coin : selected_coins) {
        det->i_amount_blinds.push_back(coin.bf_value);
        det->i_asset_blinds.push_back(coin.bf_asset);
        det->i_assets.push_back(coin.asset);
        det->i_amounts.push_back(coin.value);
        if (coin.txout.nValue.IsCommitment() || coin.txout.nAsset.IsCommitment()) {
            num_inputs_blinded++;
        }
    }
    // Fill in output blinding details
    for (size_t nOut = 0; nOut < txNew.vout.size(); nOut++) {
        //TODO(CA) consider removing all blind setting before BlindTransaction as they get cleared anyway
        det->o_amount_blinds.push_back(uint256());
        det->o_asset_blinds.push_back(uint256());
        det->o_assets.push_back(txNew.vout[nOut].nAsset.GetAsset());
        det->o_amounts.push_back(txNew.vout[nOut].nValue.GetAmount());
    }

    // There are a few edge-cases of blinding we need to take care of
    //
    // First, if there are blinded inputs but not outputs to blind
    // We need this to go through, even though no privacy is gained.
    if (num_inputs_blinded > 0 &&  det->num_to_blind == 0) {
        // We need to make sure to dupe an asset that is in input set
        //TODO Have blinding do some extremely minimal rangeproof
        CTxOut newTxOut(det->o_assets.back(), 0, CScript() << OP_RETURN);
        CPubKey blind_pub = wallet->GetBlindingPubKey(newTxOut.scriptPubKey); // irrelevant, just needs to be non-null
        newTxOut.nNonce.vchCommitment = std::vector<unsigned char>(blind_pub.begin(), blind_pub.end());
        txNew.vout.push_back(newTxOut);
        det->o_pubkeys.push_back(wallet->GetBlindingPubKey(newTxOut.scriptPubKey));
        det->o_amount_blinds.push_back(uint256());
        det->o_asset_blinds.push_back(uint256());
        det->o_amounts.push_back(0);
        det->o_assets.push_back(det->o_assets.back());
        det->num_to_blind++;
        wallet->WalletLogPrintf("Adding OP_RETURN output to complete blinding since there are %d blinded inputs and no blinded outputs\n", num_inputs_blinded);

        // No blinded inputs, but 1 blinded output
    } else if (num_inputs_blinded == 0 && det->num_to_blind == 1) {
        if (det->change_to_blind == 1) {
            // Only 1 blinded change, unblind the change
            //TODO Split up change instead if possible
            if (det->ignore_blind_failure) {
                det->num_to_blind--;
                det->change_to_blind--;
                txNew.vout[det->only_change_pos].nNonce.SetNull();
                det->o_pubkeys[det->only_change_pos] = CPubKey();
                det->o_amount_blinds[det->only_change_pos] = uint256();
                det->o_asset_blinds[det->only_change_pos] = uint256();
                wallet->WalletLogPrintf("Unblinding change at index %d due to lack of inputs and other outputs being blinded.\n", det->only_change_pos);
            } else {
                error = _("Change output could not be blinded as there are no blinded inputs and no other blinded outputs.");
                return false;
            }
        } else {
            // 1 blinded destination
            // TODO Attempt to get a blinded input, OR add unblinded coin to make blinded change
            assert(det->only_recipient_blind_index != -1);
            if (det->ignore_blind_failure) {
                det->num_to_blind--;
                txNew.vout[det->only_recipient_blind_index].nNonce.SetNull();
                det->o_pubkeys[det->only_recipient_blind_index] = CPubKey();
                det->o_amount_blinds[det->only_recipient_blind_index] = uint256();
                det->o_asset_blinds[det->only_recipient_blind_index] = uint256();
                wallet->WalletLogPrintf("Unblinding single blinded output at index %d due to lack of inputs and other outputs being blinded.\n", det->only_recipient_blind_index);
            } else {
                error = _("Transaction output could not be blinded as there are no blinded inputs and no other blinded outputs.");
                return false;
            }
        }
    }
    // All other combinations should work.
    return true;
}

static std::optional<CreatedTransactionResult> CreateTransactionInternal(
        CWallet& wallet,
        const std::vector<CRecipient>& vecSend,
        int change_pos,
        bilingual_str& error,
        const CCoinControl& coin_control,
        FeeCalculation& fee_calc_out,
        bool sign,
        BlindDetails* blind_details,
        const IssuanceDetails* issuance_details) EXCLUSIVE_LOCKS_REQUIRED(wallet.cs_wallet)
{
    if (blind_details || issuance_details) {
        assert(g_con_elementsmode);
    }

    if (blind_details) {
        // Clear out previous blinding/data info as needed
        resetBlindDetails(blind_details);
    }

    AssertLockHeld(wallet.cs_wallet);

    // out variables, to be packed into returned result structure
    CTransactionRef tx;
    CAmount nFeeRet;
    int nChangePosInOut = change_pos;

    FastRandomContext rng_fast;
    CMutableTransaction txNew; // The resulting transaction that we make

    CoinSelectionParams coin_selection_params{rng_fast}; // Parameters for coin selection, init with dummy
    coin_selection_params.m_avoid_partial_spends = coin_control.m_avoid_partial_spends;

    CScript dummy_script = CScript() << 0x00;
    CAmountMap map_recipients_sum;
    // Always assume that we are at least sending policyAsset.
    map_recipients_sum[::policyAsset] = 0;
    std::vector<std::unique_ptr<ReserveDestination>> reservedest;
    // Set the long term feerate estimate to the wallet's consolidate feerate
    coin_selection_params.m_long_term_feerate = wallet.m_consolidate_feerate;
    const OutputType change_type = wallet.TransactionChangeType(coin_control.m_change_type ? *coin_control.m_change_type : wallet.m_default_change_type, vecSend);
    reservedest.emplace_back(new ReserveDestination(&wallet, change_type)); // policy asset

    std::set<CAsset> assets_seen;
    unsigned int outputs_to_subtract_fee_from = 0; // The number of outputs which we are subtracting the fee from
    for (const auto& recipient : vecSend)
    {
        // Pad change keys to cover total possible number of assets
        // One already exists(for policyAsset), so one for each destination
        if (assets_seen.insert(recipient.asset).second) {
            reservedest.emplace_back(new ReserveDestination(&wallet, change_type));
        }

        // Skip over issuance outputs, no need to select those coins
        if (recipient.asset == CAsset(uint256S("1")) || recipient.asset == CAsset(uint256S("2"))) {
            continue;
        }

        map_recipients_sum[recipient.asset] += recipient.nAmount;

        if (recipient.fSubtractFeeFromAmount) {
            outputs_to_subtract_fee_from++;
            coin_selection_params.m_subtract_fee_outputs = true;
        }
    }
    // ELEMENTS FIXME: Please review the map_recipients_sum[::policyAsset] part.
    //                 In bitcoin the line just says recipients_sum (it's not a map).
    //                 I'm not sure if the policyAsset value is the right number to use.
    coin_selection_params.m_change_target = GenerateChangeTarget(std::floor(map_recipients_sum[::policyAsset] / vecSend.size()), rng_fast);

    // Create change script that will be used if we need change
    // ELEMENTS: A map that keeps track of the change script for each asset and also
    // the index of the reservedest used for that script (-1 if none).
    std::map<CAsset, std::pair<int, CScript>> mapScriptChange;
    // For manually set change, we need to use the blinding pubkey associated
    // with the manually-set address rather than generating one from the wallet
    std::map<CAsset, std::optional<CPubKey>> mapBlindingKeyChange;

    // coin control: send change to custom address
    if (coin_control.destChange.size() > 0) {
        for (const auto& dest : coin_control.destChange) {
            // No need to test we cover all assets.  We produce error for that later.
            mapScriptChange[dest.first] = std::pair<int, CScript>(-1, GetScriptForDestination(dest.second));
            if (IsBlindDestination(dest.second)) {
                mapBlindingKeyChange[dest.first] = GetDestinationBlindingKey(dest.second);
            } else {
                mapBlindingKeyChange[dest.first] = std::nullopt;
            }
        }
    } else { // no coin control: send change to newly generated address
        // Note: We use a new key here to keep it from being obvious which side is the change.
        //  The drawback is that by not reusing a previous key, the change may be lost if a
        //  backup is restored, if the backup doesn't have the new private key for the change.
        //  If we reused the old key, it would be possible to add code to look for and
        //  rediscover unknown transactions that were written with keys of ours to recover
        //  post-backup change.

        // One change script per output asset.
        size_t index = 0;
        for (const auto& value : map_recipients_sum) {
            // Reserve a new key pair from key pool. If it fails, provide a dummy
            // destination in case we don't need change.
            CTxDestination dest;
            bilingual_str dest_err;
            if (index >= reservedest.size() || !reservedest[index]->GetReservedDestination(dest, true, dest_err)) {
                if (dest_err.empty()) {
                    dest_err = _("Please call keypoolrefill first");
                }
                error = _("Transaction needs a change address, but we can't generate it.") + Untranslated(" ") + dest_err;
                // ELEMENTS: We need to put a dummy destination here. Core uses an empty script
                //  but we can't because empty scripts indicate fees (which trigger assertion
                //  failures in `BlindTransaction`). We also set the index to -1, indicating
                //  that this destination is not actually used, and therefore should not be
                //  returned by the `ReturnDestination` loop below.
                mapScriptChange[value.first] = std::pair<int, CScript>(-1, dummy_script);
            } else {
                mapScriptChange[value.first] = std::pair<int, CScript>(index, GetScriptForDestination(dest));
                ++index;
            }
        }

        // Also make sure we have change scripts for the pre-selected inputs.
        std::vector<COutPoint> vPresetInputs;
        coin_control.ListSelected(vPresetInputs);
        for (const COutPoint& presetInput : vPresetInputs) {
            CAsset asset;
            std::map<uint256, CWalletTx>::const_iterator it = wallet.mapWallet.find(presetInput.hash);
            CTxOut txout;
            if (it != wallet.mapWallet.end()) {
                 asset = it->second.GetOutputAsset(wallet, presetInput.n);
            } else if (coin_control.GetExternalOutput(presetInput, txout)) {
                asset = txout.nAsset.GetAsset();
            } else {
                // Ignore this here, will fail more gracefully later.
                continue;
            }

            if (mapScriptChange.find(asset) != mapScriptChange.end()) {
                // This asset already has a change script.
                continue;
            }

            CTxDestination dest;
            bilingual_str dest_err;
            if (index >= reservedest.size() || !reservedest[index]->GetReservedDestination(dest, true, dest_err)) {
                if (dest_err.empty()) {
                    dest_err = _("Keypool ran out, please call keypoolrefill first");
                }
                error = _("Transaction needs a change address, but we can't generate it.") + Untranslated(" ") + dest_err;
                return std::nullopt;
            }

            CScript scriptChange = GetScriptForDestination(dest);
            // A valid destination implies a change script (and
            // vice-versa). An empty change script will abort later, if the
            // change keypool ran out, but change is required.
            CHECK_NONFATAL(IsValidDestination(dest) != (scriptChange == dummy_script));
            mapScriptChange[asset] = std::pair<int, CScript>(index, scriptChange);
            ++index;
        }
    }
    assert(mapScriptChange.size() > 0);
    CTxOut change_prototype_txout(mapScriptChange.begin()->first, 0, mapScriptChange.begin()->second.second);
    // TODO CA: Set this for each change output
    coin_selection_params.change_output_size = GetSerializeSize(change_prototype_txout);
    if (g_con_elementsmode) {
        if (blind_details) {
            change_prototype_txout.nAsset.vchCommitment.resize(33);
            change_prototype_txout.nValue.vchCommitment.resize(33);
            change_prototype_txout.nNonce.vchCommitment.resize(33);
            coin_selection_params.change_output_size = GetSerializeSize(change_prototype_txout);
            coin_selection_params.change_output_size += (MAX_RANGEPROOF_SIZE + DEFAULT_SURJECTIONPROOF_SIZE + WITNESS_SCALE_FACTOR - 1)/WITNESS_SCALE_FACTOR;
        } else {
            change_prototype_txout.nAsset.vchCommitment.resize(33);
            change_prototype_txout.nValue.vchCommitment.resize(9);
            change_prototype_txout.nNonce.vchCommitment.resize(1);
            coin_selection_params.change_output_size = GetSerializeSize(change_prototype_txout);
        }
    }

    // Get size of spending the change output
    int change_spend_size = CalculateMaximumSignedInputSize(change_prototype_txout, &wallet);
    // If the wallet doesn't know how to sign change output, assume p2sh-p2wpkh
    // as lower-bound to allow BnB to do it's thing
    if (change_spend_size == -1) {
        coin_selection_params.change_spend_size = DUMMY_NESTED_P2WPKH_INPUT_SIZE;
    } else {
        coin_selection_params.change_spend_size = (size_t)change_spend_size;
    }

    // Set discard feerate
    coin_selection_params.m_discard_feerate = GetDiscardRate(wallet);

    // Get the fee rate to use effective values in coin selection
    FeeCalculation feeCalc;
    coin_selection_params.m_effective_feerate = GetMinimumFeeRate(wallet, coin_control, &feeCalc);
    // Do not, ever, assume that it's fine to change the fee rate if the user has explicitly
    // provided one
    if (coin_control.m_feerate && coin_selection_params.m_effective_feerate > *coin_control.m_feerate) {
        error = strprintf(_("Fee rate (%s) is lower than the minimum fee rate setting (%s)"), coin_control.m_feerate->ToString(FeeEstimateMode::SAT_VB), coin_selection_params.m_effective_feerate.ToString(FeeEstimateMode::SAT_VB));
        return std::nullopt;
    }
    if (feeCalc.reason == FeeReason::FALLBACK && !wallet.m_allow_fallback_fee) {
        // eventually allow a fallback fee
        error = _("Fee estimation failed. Fallbackfee is disabled. Wait a few blocks or enable -fallbackfee.");
        return std::nullopt;
    }

    // Calculate the cost of change
    // Cost of change is the cost of creating the change output + cost of spending the change output in the future.
    // For creating the change output now, we use the effective feerate.
    // For spending the change output in the future, we use the discard feerate for now.
    // So cost of change = (change output size * effective feerate) + (size of spending change output * discard feerate)
    coin_selection_params.m_change_fee = coin_selection_params.m_effective_feerate.GetFee(coin_selection_params.change_output_size);
    coin_selection_params.m_cost_of_change = coin_selection_params.m_discard_feerate.GetFee(coin_selection_params.change_spend_size) + coin_selection_params.m_change_fee;

    // vouts to the payees
    if (!coin_selection_params.m_subtract_fee_outputs) {
        coin_selection_params.tx_noinputs_size = 11; // Static vsize overhead + outputs vsize. 4 nVersion, 4 nLocktime, 1 input count, 1 output count, 1 witness overhead (dummy, flag, stack size)
        if (g_con_elementsmode) {
            coin_selection_params.tx_noinputs_size += 46; // fee output: 9 bytes value, 1 byte scriptPubKey, 33 bytes asset, 1 byte nonce, 1 byte each for null rangeproof/surjectionproof
        }
    }
    // ELEMENTS: If we have blinded inputs but no blinded outputs (which, since the wallet
    //  makes an effort to not produce change, is a common case) then we need to add a
    //  dummy output.
    bool may_need_blinded_dummy = !!blind_details;
    for (const auto& recipient : vecSend)
    {
        CTxOut txout(recipient.asset, recipient.nAmount, recipient.scriptPubKey);
        txout.nNonce.vchCommitment = std::vector<unsigned char>(recipient.confidentiality_key.begin(), recipient.confidentiality_key.end());

        // Include the fee cost for outputs.
        if (!coin_selection_params.m_subtract_fee_outputs) {
            coin_selection_params.tx_noinputs_size += ::GetSerializeSize(txout, PROTOCOL_VERSION);
        }

        if (recipient.asset == policyAsset && IsDust(txout, wallet.chain().relayDustFee()))
        {
            error = _("Transaction amount too small");
            return std::nullopt;
        }
        txNew.vout.push_back(txout);

        // ELEMENTS
        if (blind_details) {
            blind_details->o_pubkeys.push_back(recipient.confidentiality_key);
            if (blind_details->o_pubkeys.back().IsFullyValid()) {
                may_need_blinded_dummy = false;
                blind_details->num_to_blind++;
                blind_details->only_recipient_blind_index = txNew.vout.size()-1;
                if (!coin_selection_params.m_subtract_fee_outputs) {
                    coin_selection_params.tx_noinputs_size += (MAX_RANGEPROOF_SIZE + DEFAULT_SURJECTIONPROOF_SIZE + WITNESS_SCALE_FACTOR - 1)/WITNESS_SCALE_FACTOR;
                }
            }
        }
    }
    if (may_need_blinded_dummy && !coin_selection_params.m_subtract_fee_outputs) {
        // dummy output: 33 bytes value, 2 byte scriptPubKey, 33 bytes asset, 1 byte nonce, 66 bytes dummy rangeproof, 1 byte null surjectionproof
        // FIXME actually, we currently just hand off to BlindTransaction which will put
        //  a full rangeproof and surjectionproof. We should fix this when we overhaul
        //  the blinding logic.
        coin_selection_params.tx_noinputs_size += 70 + 66 +(MAX_RANGEPROOF_SIZE + DEFAULT_SURJECTIONPROOF_SIZE + WITNESS_SCALE_FACTOR - 1)/WITNESS_SCALE_FACTOR;
    }
    // If we are going to issue an asset, add the issuance data to the noinputs_size so that
    // we allocate enough coins for them.
    if (issuance_details) {
        size_t issue_count = 0;
        for (unsigned int i = 0; i < txNew.vout.size(); i++) {
            if (txNew.vout[i].nAsset.IsExplicit() && txNew.vout[i].nAsset.GetAsset() == CAsset(uint256S("1"))) {
                issue_count++;
            } else if (txNew.vout[i].nAsset.IsExplicit() && txNew.vout[i].nAsset.GetAsset() == CAsset(uint256S("2"))) {
                issue_count++;
            }
        }
        if (issue_count > 0) {
            // Allocate space for blinding nonce, entropy, and whichever of nAmount/nInflationKeys is null
            coin_selection_params.tx_noinputs_size += 2 * 32 + 2 * (2 - issue_count);
        }
        // Allocate non-null nAmount/nInflationKeys and rangeproofs
        if (issuance_details->blind_issuance) {
            coin_selection_params.tx_noinputs_size += issue_count * (33 * WITNESS_SCALE_FACTOR + MAX_RANGEPROOF_SIZE + WITNESS_SCALE_FACTOR - 1) / WITNESS_SCALE_FACTOR;
        } else {
            coin_selection_params.tx_noinputs_size += issue_count * 9;
        }
    }

    // Include the fees for things that aren't inputs, excluding the change output
    const CAmount not_input_fees = coin_selection_params.m_effective_feerate.GetFee(coin_selection_params.tx_noinputs_size);
    CAmountMap map_selection_target = map_recipients_sum;
    map_selection_target[policyAsset] += not_input_fees;

    // Get available coins
    auto res_available_coins = AvailableCoins(wallet,
                                              &coin_control,
                                              coin_selection_params.m_effective_feerate,
                                              1,            /*nMinimumAmount*/
                                              MAX_MONEY,    /*nMaximumAmount*/
                                              MAX_MONEY,    /*nMinimumSumAmount*/
                                              0,            /*nMaximumCount*/
                                              nullptr // ELEMENTS: is this correct? Should I pass in an asset filter?
                                              );

    // Choose coins to use
    std::optional<SelectionResult> result = SelectCoins(wallet, res_available_coins.coins, /*nTargetValue=*/map_selection_target, coin_control, coin_selection_params);
    if (!result) {
        error = _("Insufficient funds");
        return std::nullopt;
    }
    TRACE5(coin_selection, selected_coins, wallet.GetName().c_str(), GetAlgorithmName(result->m_algo).c_str(), result->m_target, result->GetWaste(), result->GetSelectedValue());

    // If all of our inputs are explicit, we don't need a blinded dummy
    if (may_need_blinded_dummy) {
        may_need_blinded_dummy = false;
        for (const auto& coin : result->GetInputSet()) {
            if (!coin.txout.nValue.IsExplicit()) {
                may_need_blinded_dummy = true;
                break;
            }
        }
    }

    // Always make a change output
    // We will reduce the fee from this change output later, and remove the output if it is too small.
    // ELEMENTS: wrap this all in a loop, set nChangePosInOut specifically for policy asset
    CAmountMap map_change_and_fee = result->GetSelectedValue() - map_recipients_sum;
    // Zero out any non-policy assets which have zero change value
    for (auto it = map_change_and_fee.begin(); it != map_change_and_fee.end(); ) {
        if (it->first != policyAsset && it->second == 0) {
            it = map_change_and_fee.erase(it);
        } else {
            ++it;
        }
    }

    // Uniformly randomly place change outputs for all assets, except that the policy-asset
    // change may have a fixed position.
    std::vector<std::optional<CAsset>> fixed_change_pos{txNew.vout.size() + map_change_and_fee.size()};
    if (nChangePosInOut == -1) {
       // randomly set policyasset change position
    } else if ((unsigned int)nChangePosInOut >= fixed_change_pos.size()) {
        error = _("Transaction change output index out of range");
        return std::nullopt;
    } else {
        fixed_change_pos[nChangePosInOut] = policyAsset;
    }

    for (const auto& asset_change_and_fee : map_change_and_fee) {
        // No need to randomly set the policyAsset change if has been set manually
        if (nChangePosInOut >= 0 && asset_change_and_fee.first == policyAsset) {
            continue;
        }

        int index;
        do {
            index = rng_fast.randrange(fixed_change_pos.size());
        } while (fixed_change_pos[index]);

        fixed_change_pos[index] = asset_change_and_fee.first;
        if (asset_change_and_fee.first == policyAsset) {
            nChangePosInOut = index;
        }
    }

    // Create all the change outputs in their respective places, inserting them
    // in increasing order so that none of them affect each others' indices
    for (unsigned int i = 0; i < fixed_change_pos.size(); i++) {
        if (!fixed_change_pos[i]) {
            continue;
        }

        const CAsset& asset = *fixed_change_pos[i];
        const CAmount& change_and_fee = map_change_and_fee.at(asset);

        assert(change_and_fee >= 0);

        const std::map<CAsset, std::pair<int, CScript>>::const_iterator itScript = mapScriptChange.find(asset);
        if (itScript == mapScriptChange.end()) {
            error = Untranslated(strprintf("No change destination provided for asset %s", asset.GetHex()));
            return std::nullopt;
        }
        CTxOut newTxOut(asset, change_and_fee, itScript->second.second);

        if (blind_details) {
            std::optional<CPubKey> blind_pub = std::nullopt;
            // We cannot blind zero-valued outputs, and anyway they will be dropped
            // later in this function during the dust check
            if (change_and_fee > 0) {
                const auto itBlindingKey = mapBlindingKeyChange.find(asset);
                if (itBlindingKey != mapBlindingKeyChange.end()) {
                    // If the change output was specified, use the blinding key that
                    // came with the specified address (if any)
                    blind_pub = itBlindingKey->second;
                } else {
                    // Otherwise, we generated it from our own wallet, so get the
                    // blinding key from our own wallet.
                    blind_pub = wallet.GetBlindingPubKey(itScript->second.second);
                }
            } else {
                assert(asset == policyAsset);
            }

            if (blind_pub) {
                blind_details->o_pubkeys.insert(blind_details->o_pubkeys.begin() + i, *blind_pub);
                assert(blind_pub->IsFullyValid());

                blind_details->num_to_blind++;
                blind_details->change_to_blind++;
                blind_details->only_change_pos = i;
                // Place the blinding pubkey here in case of fundraw calls
                newTxOut.nNonce.vchCommitment = std::vector<unsigned char>(blind_pub->begin(), blind_pub->end());
            } else {
                blind_details->o_pubkeys.insert(blind_details->o_pubkeys.begin() + i, CPubKey());
            }
        }
        // Insert change output
        txNew.vout.insert(txNew.vout.begin() + i, newTxOut);
    }

    // Add fee output.
    if (g_con_elementsmode) {
        CTxOut fee(::policyAsset, 0, CScript());
        assert(fee.IsFee());
        txNew.vout.push_back(fee);
        if (blind_details) {
            blind_details->o_pubkeys.push_back(CPubKey());
        }
    }
    assert(nChangePosInOut != -1);
    auto change_position = txNew.vout.begin() + nChangePosInOut;
    // end ELEMENTS

    // Set token input if reissuing
    int reissuance_index = -1;
    uint256 token_blinding;

    // Elements: Shuffle here to preserve random ordering for surjection proofs
    // selected_coins = std::vector<CInputCoin>(setCoins.begin(), setCoins.end());
    // Shuffle(selected_coins.begin(), selected_coins.end(), FastRandomContext());
    // Shuffle selected coins and fill in final vin
    std::vector<COutput> selected_coins = result->GetShuffledInputVector();

    // The sequence number is set to non-maxint so that DiscourageFeeSniping
    // works.
    //
    // BIP125 defines opt-in RBF as any nSequence < maxint-1, so
    // we use the highest possible value in that range (maxint-2)
    // to avoid conflicting with other possible uses of nSequence,
    // and in the spirit of "smallest possible change from prior
    // behavior."
    const uint32_t nSequence{coin_control.m_signal_bip125_rbf.value_or(wallet.m_signal_rbf) ? MAX_BIP125_RBF_SEQUENCE : CTxIn::MAX_SEQUENCE_NONFINAL};
    for (const auto& coin : selected_coins) {
        txNew.vin.push_back(CTxIn(coin.outpoint, CScript(), nSequence));

        if (issuance_details && coin.asset == issuance_details->reissuance_token) {
            reissuance_index = txNew.vin.size() - 1;
            token_blinding = coin.bf_asset;
        }
    }
    DiscourageFeeSniping(txNew, rng_fast, wallet.chain(), wallet.GetLastBlockHash(), wallet.GetLastBlockHeight());

    // ELEMENTS add issuance details and blinding details
    std::vector<CKey> issuance_asset_keys;
    std::vector<CKey> issuance_token_keys;
    if (issuance_details) {
        // Fill in issuances now that inputs are set
        assert(txNew.vin.size() > 0);
        int asset_index = -1;
        int token_index = -1;
        for (unsigned int i = 0; i < txNew.vout.size(); i++) {
            if (txNew.vout[i].nAsset.IsExplicit() && txNew.vout[i].nAsset.GetAsset() == CAsset(uint256S("1"))) {
                asset_index = i;
            } else if (txNew.vout[i].nAsset.IsExplicit() && txNew.vout[i].nAsset.GetAsset() == CAsset(uint256S("2"))) {
                token_index = i;
            }
        }
        // Initial issuance request
        if (issuance_details->reissuance_asset.IsNull() && issuance_details->reissuance_token.IsNull() && (asset_index != -1 || token_index != -1)) {
            uint256 entropy;
            CAsset asset;
            CAsset token;
            // Initial issuance always uses vin[0]
            GenerateAssetEntropy(entropy, txNew.vin[0].prevout, issuance_details->contract_hash);
            CalculateAsset(asset, entropy);
            CalculateReissuanceToken(token, entropy, issuance_details->blind_issuance);
            CScript blindingScript(CScript() << OP_RETURN << std::vector<unsigned char>(txNew.vin[0].prevout.hash.begin(), txNew.vin[0].prevout.hash.end()) << txNew.vin[0].prevout.n);
            txNew.vin[0].assetIssuance.assetEntropy = issuance_details->contract_hash;
            // We're making asset outputs, fill out asset type and issuance input
            if (asset_index != -1) {
                txNew.vin[0].assetIssuance.nAmount = txNew.vout[asset_index].nValue;

                txNew.vout[asset_index].nAsset = asset;
                if (issuance_details->blind_issuance && blind_details) {
                    issuance_asset_keys.push_back(wallet.GetBlindingKey(&blindingScript));
                    blind_details->num_to_blind++;
                }
            }
            // We're making reissuance token outputs
            if (token_index != -1) {
                txNew.vin[0].assetIssuance.nInflationKeys = txNew.vout[token_index].nValue;
                txNew.vout[token_index].nAsset = token;
                if (issuance_details->blind_issuance && blind_details) {
                    issuance_token_keys.push_back(wallet.GetBlindingKey(&blindingScript));
                    blind_details->num_to_blind++;

                    // If we're blinding a token issuance and no assets, we must make
                    // the asset issuance a blinded commitment to 0
                    if (asset_index == -1) {
                        txNew.vin[0].assetIssuance.nAmount = 0;
                        issuance_asset_keys.push_back(wallet.GetBlindingKey(&blindingScript));
                        blind_details->num_to_blind++;
                    }
                }
            }
        // Asset being reissued with explicitly named asset/token
        } else if (asset_index != -1) {
            assert(reissuance_index != -1);
            // Fill in output with issuance
            txNew.vout[asset_index].nAsset = issuance_details->reissuance_asset;

            // Fill in issuance
            // Blinding revealing underlying asset
            txNew.vin[reissuance_index].assetIssuance.assetBlindingNonce = token_blinding;
            txNew.vin[reissuance_index].assetIssuance.assetEntropy = issuance_details->entropy;
            txNew.vin[reissuance_index].assetIssuance.nAmount = txNew.vout[asset_index].nValue;

            // If blinded token derivation, blind the issuance
            CAsset temp_token;
            CalculateReissuanceToken(temp_token, issuance_details->entropy, true);
            if (temp_token == issuance_details->reissuance_token && blind_details) {
            CScript blindingScript(CScript() << OP_RETURN << std::vector<unsigned char>(txNew.vin[reissuance_index].prevout.hash.begin(), txNew.vin[reissuance_index].prevout.hash.end()) << txNew.vin[reissuance_index].prevout.n);
                issuance_asset_keys.resize(reissuance_index);
                issuance_asset_keys.push_back(wallet.GetBlindingKey(&blindingScript));
                blind_details->num_to_blind++;
            }
        }
    }

    // Do "initial blinding" for fee estimation purposes
    TxSize tx_sizes;
    CMutableTransaction tx_blinded = txNew;
    if (blind_details) {
        if (!fillBlindDetails(blind_details, &wallet, tx_blinded, selected_coins, error)) {
            return std::nullopt;
        }
        txNew = tx_blinded; // sigh, `fillBlindDetails` may have modified txNew

        int ret = BlindTransaction(blind_details->i_amount_blinds, blind_details->i_asset_blinds, blind_details->i_assets, blind_details->i_amounts, blind_details->o_amount_blinds, blind_details->o_asset_blinds, blind_details->o_pubkeys, issuance_asset_keys, issuance_token_keys, tx_blinded);
        assert(ret != -1);
        if (ret != blind_details->num_to_blind) {
            error = _("Unable to blind the transaction properly. This should not happen.");
            return std::nullopt;
        }

        tx_sizes = CalculateMaximumSignedTxSize(CTransaction(tx_blinded), &wallet, &coin_control);
    } else {
        tx_sizes = CalculateMaximumSignedTxSize(CTransaction(txNew), &wallet, &coin_control);
    }
    // end ELEMENTS

    // Calculate the transaction fee
    int nBytes = tx_sizes.vsize;
    if (nBytes == -1) {
        error = _("Missing solving data for estimating transaction size");
        return std::nullopt;
    }
    nFeeRet = coin_selection_params.m_effective_feerate.GetFee(nBytes);

    // Subtract fee from the change output if not subtracting it from recipient outputs
    CAmount fee_needed = nFeeRet;
    if (!coin_selection_params.m_subtract_fee_outputs) {
        change_position->nValue = change_position->nValue.GetAmount() - fee_needed;
    }

    // We want to drop the change to fees if:
    // 1. The change output would be dust
    // 2. The change is within the (almost) exact match window, i.e. it is less than or equal to the cost of the change output (cost_of_change)
    CAmount change_amount = change_position->nValue.GetAmount();
    if (IsDust(*change_position, coin_selection_params.m_discard_feerate) || change_amount <= coin_selection_params.m_cost_of_change)
    {
        bool was_blinded = blind_details && blind_details->o_pubkeys[nChangePosInOut].IsValid();

        // If the change was blinded, and was the only blinded output, we cannot drop it
        // without causing the transaction to fail to balance. So keep it, and merely
        // zero it out.
        if (was_blinded && blind_details->num_to_blind == 1) {
            assert (may_need_blinded_dummy);
            change_position->scriptPubKey = CScript() << OP_RETURN;
            change_position->nValue = 0;
        } else {
            txNew.vout.erase(change_position);

            fixed_change_pos[nChangePosInOut] = std::nullopt;
            tx_blinded.vout.erase(tx_blinded.vout.begin() + nChangePosInOut);
            if (tx_blinded.witness.vtxoutwit.size() > (unsigned) nChangePosInOut) {
                tx_blinded.witness.vtxoutwit.erase(tx_blinded.witness.vtxoutwit.begin() + nChangePosInOut);
            }
            if (blind_details) {

                blind_details->o_amounts.erase(blind_details->o_amounts.begin() + nChangePosInOut);
                blind_details->o_assets.erase(blind_details->o_assets.begin() + nChangePosInOut);
                blind_details->o_pubkeys.erase(blind_details->o_pubkeys.begin() + nChangePosInOut);
                // If change_amount == 0, we did not increment num_to_blind initially
                // and therefore do not need to decrement it here.
                if (was_blinded) {
                    blind_details->num_to_blind--;
                    blind_details->change_to_blind--;

                    // FIXME: If we drop the change *and* this means we have only one
                    //  blinded output *and* we have no blinded inputs, then this puts
                    //  us in a situation where BlindTransaction will fail. This is
                    //  prevented in fillBlindDetails, which adds an OP_RETURN output
                    //  to handle this case. So do this ludicrous hack to accomplish
                    //  this. This whole lump of un-followable-logic needs to be replaced
                    //  by a complete rewriting of the wallet blinding logic.
                    if (blind_details->num_to_blind < 2) {
                        resetBlindDetails(blind_details, true /* don't wipe output data */);
                        if (!fillBlindDetails(blind_details, &wallet, txNew, selected_coins, error)) {
                            return std::nullopt;
                        }
                    }
                }
            }
        }
        change_amount = 0;
        nChangePosInOut = -1;

        // Because we have dropped this change, the tx size and required fee will be different, so let's recalculate those
        tx_sizes = CalculateMaximumSignedTxSize(CTransaction(tx_blinded), &wallet, &coin_control);
        nBytes = tx_sizes.vsize;
        fee_needed = coin_selection_params.m_effective_feerate.GetFee(nBytes);
    }

    // The only time that fee_needed should be less than the amount available for fees (in change_and_fee - change_amount) is when
    // we are subtracting the fee from the outputs. If this occurs at any other time, it is a bug.
    if (!coin_selection_params.m_subtract_fee_outputs && fee_needed > map_change_and_fee.at(policyAsset) - change_amount) {
        wallet.WalletLogPrintf("ERROR: not enough coins to cover for fee (needed: %d, total: %d, change: %d)\n",
            fee_needed, map_change_and_fee.at(policyAsset), change_amount);
        error = _("Could not cover fee");
        return std::nullopt;
    }

    // Update nFeeRet in case fee_needed changed due to dropping the change output
    if (fee_needed <= map_change_and_fee.at(policyAsset) - change_amount) {
        nFeeRet = map_change_and_fee.at(policyAsset) - change_amount;
    }

    // Reduce output values for subtractFeeFromAmount
    if (coin_selection_params.m_subtract_fee_outputs) {
        CAmount to_reduce = fee_needed + change_amount - map_change_and_fee.at(policyAsset);
        int i = 0;
        bool fFirst = true;
        for (const auto& recipient : vecSend)
        {
            if (i == nChangePosInOut) {
                ++i;
            }
            CTxOut& txout = txNew.vout[i];

            if (recipient.fSubtractFeeFromAmount)
            {
                CAmount value = txout.nValue.GetAmount();
                if (recipient.asset != policyAsset) {
                    error = Untranslated(strprintf("Wallet does not support more than one type of fee at a time, therefore can not subtract fee from address amount, which is of a different asset id. fee asset: %s recipient asset: %s", policyAsset.GetHex(), recipient.asset.GetHex()));
                    return std::nullopt;
                }

                value -= to_reduce / outputs_to_subtract_fee_from; // Subtract fee equally from each selected recipient

                if (fFirst) // first receiver pays the remainder not divisible by output count
                {
                    fFirst = false;
                    value -= to_reduce % outputs_to_subtract_fee_from;
                }

                // Error if this output is reduced to be below dust
                if (IsDust(txout, wallet.chain().relayDustFee())) {
                    if (value < 0) {
                        error = _("The transaction amount is too small to pay the fee");
                    } else {
                        error = _("The transaction amount is too small to send after the fee has been deducted");
                    }
                    return std::nullopt;
                }

                txout.nValue = value;
            }
            ++i;
        }
        nFeeRet = fee_needed;
    }

    // ELEMENTS: Give up if change keypool ran out and change is required
    for (const auto& maybe_change_asset : fixed_change_pos) {
        if (maybe_change_asset) {
            auto used = mapScriptChange.extract(*maybe_change_asset);
            if (used.mapped().second == dummy_script) {
                return std::nullopt;
            }
        }
    }

    // ELEMENTS update fee output
    if (g_con_elementsmode) {
        for (auto& txout : txNew.vout) {
            if (txout.IsFee()) {
                txout.nValue = nFeeRet;
                break;
            }
        }
    }

    // ELEMENTS do actual blinding
    if (blind_details) {
        // Print blinded transaction info before we possibly blow it away when !sign.
        std::string summary = "CreateTransaction created blinded transaction:\nIN: ";
        for (unsigned int i = 0; i < selected_coins.size(); ++i) {
            if (i > 0) {
                summary += "    ";
            }
            summary += strprintf("#%d: %s [%s] (%s [%s])\n", i,
                selected_coins[i].value,
                selected_coins[i].txout.nValue.IsExplicit() ? "explicit" : "blinded",
                selected_coins[i].asset.GetHex(),
                selected_coins[i].txout.nAsset.IsExplicit() ? "explicit" : "blinded"
            );
        }
        summary += "OUT: ";
        for (unsigned int i = 0; i < txNew.vout.size(); ++i) {
            if (i > 0) {
                summary += "     ";
            }
            const CTxOut& unblinded = txNew.vout[i];
            summary += strprintf("#%d: %s%s [%s] (%s [%s])\n", i,
                txNew.vout[i].IsFee() ? "[fee] " : "",
                unblinded.nValue.GetAmount(),
                blind_details->o_pubkeys[i].IsValid() ? "blinded" : "explicit",
                unblinded.nAsset.GetAsset().GetHex(),
                blind_details->o_pubkeys[i].IsValid() ? "blinded" : "explicit"
            );
        }
        wallet.WalletLogPrintf(summary+"\n");

        // Wipe output blinding factors and start over
        blind_details->o_amount_blinds.clear();
        blind_details->o_asset_blinds.clear();
        for (unsigned int i = 0; i < txNew.vout.size(); i++) {
            blind_details->o_amounts[i] = txNew.vout[i].nValue.GetAmount();
            assert(blind_details->o_assets[i] == txNew.vout[i].nAsset.GetAsset());
        }

        if (sign) {
            int ret = BlindTransaction(blind_details->i_amount_blinds, blind_details->i_asset_blinds, blind_details->i_assets, blind_details->i_amounts, blind_details->o_amount_blinds, blind_details->o_asset_blinds,  blind_details->o_pubkeys, issuance_asset_keys, issuance_token_keys, txNew);
            assert(ret != -1);
            if (ret != blind_details->num_to_blind) {
                wallet.WalletLogPrintf("ERROR: tried to blind %d outputs but only blinded %d\n", (int) blind_details->num_to_blind, (int) ret);
                error = _("Unable to blind the transaction properly. This should not happen.");
                return std::nullopt;
            }
        }
    }

    // Release any change keys that we didn't use.
    for (const auto& it : mapScriptChange) {
        int index = it.second.first;
        if (index < 0) {
            continue;
        }

        reservedest[index]->ReturnDestination();
    }


    if (sign) {
        if (!wallet.SignTransaction(txNew)) {
            error = _("Signing transaction failed");
            return std::nullopt;
        }
    }

    // Normalize the witness in case it is not serialized before mempool
    if (!txNew.HasWitness()) {
        txNew.witness.SetNull();
    }

    // Return the constructed transaction data.
    tx = MakeTransactionRef(std::move(txNew));

    // Limit size
    if ((sign && GetTransactionWeight(*tx) > MAX_STANDARD_TX_WEIGHT) ||
        (!sign && tx_sizes.weight > MAX_STANDARD_TX_WEIGHT))
    {
        error = _("Transaction too large");
        return std::nullopt;
    }

    if (nFeeRet > wallet.m_default_max_tx_fee) {
        error = TransactionErrorString(TransactionError::MAX_FEE_EXCEEDED);
        return std::nullopt;
    }

    if (gArgs.GetBoolArg("-walletrejectlongchains", DEFAULT_WALLET_REJECT_LONG_CHAINS)) {
        // Lastly, ensure this tx will pass the mempool's chain limits
        if (!wallet.chain().checkChainLimits(tx)) {
            error = _("Transaction has too long of a mempool chain");
            return std::nullopt;
        }
    }

    // Before we return success, we assume any change key will be used to prevent
    // accidental re-use.
    for (auto& reservedest_ : reservedest) {
        reservedest_->KeepDestination();
    }
    fee_calc_out = feeCalc;

    wallet.WalletLogPrintf("Fee Calculation: Fee:%d Bytes:%u Tgt:%d (requested %d) Reason:\"%s\" Decay %.5f: Estimation: (%g - %g) %.2f%% %.1f/(%.1f %d mem %.1f out) Fail: (%g - %g) %.2f%% %.1f/(%.1f %d mem %.1f out)\n",
              nFeeRet, nBytes, feeCalc.returnedTarget, feeCalc.desiredTarget, StringForFeeReason(feeCalc.reason), feeCalc.est.decay,
              feeCalc.est.pass.start, feeCalc.est.pass.end,
              (feeCalc.est.pass.totalConfirmed + feeCalc.est.pass.inMempool + feeCalc.est.pass.leftMempool) > 0.0 ? 100 * feeCalc.est.pass.withinTarget / (feeCalc.est.pass.totalConfirmed + feeCalc.est.pass.inMempool + feeCalc.est.pass.leftMempool) : 0.0,
              feeCalc.est.pass.withinTarget, feeCalc.est.pass.totalConfirmed, feeCalc.est.pass.inMempool, feeCalc.est.pass.leftMempool,
              feeCalc.est.fail.start, feeCalc.est.fail.end,
              (feeCalc.est.fail.totalConfirmed + feeCalc.est.fail.inMempool + feeCalc.est.fail.leftMempool) > 0.0 ? 100 * feeCalc.est.fail.withinTarget / (feeCalc.est.fail.totalConfirmed + feeCalc.est.fail.inMempool + feeCalc.est.fail.leftMempool) : 0.0,
              feeCalc.est.fail.withinTarget, feeCalc.est.fail.totalConfirmed, feeCalc.est.fail.inMempool, feeCalc.est.fail.leftMempool);
    return CreatedTransactionResult(tx, nFeeRet, nChangePosInOut);
}

std::optional<CreatedTransactionResult> CreateTransaction(
        CWallet& wallet,
        const std::vector<CRecipient>& vecSend,
        int change_pos,
        bilingual_str& error,
        const CCoinControl& coin_control,
        FeeCalculation& fee_calc_out,
        bool sign,
        BlindDetails* blind_details,
        const IssuanceDetails* issuance_details)
{
    if (vecSend.empty()) {
        error = _("Transaction must have at least one recipient");
        return std::nullopt;
    }

    if (std::any_of(vecSend.cbegin(), vecSend.cend(), [](const auto& recipient){ return recipient.nAmount < 0; })) {
        error = _("Transaction amounts must not be negative");
        return std::nullopt;
    }

    // ELEMENTS
    if (g_con_elementsmode) {
        if (std::any_of(vecSend.cbegin(), vecSend.cend(), [](const auto& recipient){ return recipient.asset.IsNull(); })) {
            error = _("No asset provided for recipient");
            return std::nullopt;
        }
    }

    LOCK(wallet.cs_wallet);

    std::optional<CreatedTransactionResult> txr_ungrouped = CreateTransactionInternal(wallet, vecSend, change_pos, error, coin_control, fee_calc_out, sign, blind_details, issuance_details);
    TRACE4(coin_selection, normal_create_tx_internal, wallet.GetName().c_str(), txr_ungrouped.has_value(),
           txr_ungrouped.has_value() ? txr_ungrouped->fee : 0, txr_ungrouped.has_value() ? txr_ungrouped->change_pos : 0);
    if (!txr_ungrouped) return std::nullopt;
    // try with avoidpartialspends unless it's enabled already
    if (txr_ungrouped->fee > 0 /* 0 means non-functional fee rate estimation */ && wallet.m_max_aps_fee > -1 && !coin_control.m_avoid_partial_spends) {
        TRACE1(coin_selection, attempting_aps_create_tx, wallet.GetName().c_str());
        CCoinControl tmp_cc = coin_control;
        tmp_cc.m_avoid_partial_spends = true;
        bilingual_str error2; // fired and forgotten; if an error occurs, we discard the results
        BlindDetails blind_details2;
        BlindDetails *blind_details2_ptr = blind_details ? &blind_details2 : nullptr;
        std::optional<CreatedTransactionResult> txr_grouped = CreateTransactionInternal(wallet, vecSend, change_pos, error2, tmp_cc, fee_calc_out, sign, blind_details2_ptr, issuance_details);
        // if fee of this alternative one is within the range of the max fee, we use this one
        const bool use_aps{txr_grouped.has_value() ? (txr_grouped->fee <= txr_ungrouped->fee + wallet.m_max_aps_fee) : false};
        TRACE5(coin_selection, aps_create_tx_internal, wallet.GetName().c_str(), use_aps, txr_grouped.has_value(),
               txr_grouped.has_value() ? txr_grouped->fee : 0, txr_grouped.has_value() ? txr_grouped->change_pos : 0);
        if (txr_grouped) {
            wallet.WalletLogPrintf("Fee non-grouped = %lld, grouped = %lld, using %s\n",
                txr_ungrouped->fee, txr_grouped->fee, use_aps ? "grouped" : "non-grouped");
            if (use_aps) {
                if (blind_details) { // ELEMENTS FIXME: is this if statement + body still needed?
                    *blind_details = blind_details2;
                }
                return txr_grouped;
            }
        }
    }
    return txr_ungrouped;
}

bool FundTransaction(CWallet& wallet, CMutableTransaction& tx, CAmount& nFeeRet, int& nChangePosInOut, bilingual_str& error, bool lockUnspents, const std::set<int>& setSubtractFeeFromOutputs, CCoinControl coinControl)
{
    std::vector<CRecipient> vecSend;

    // Turn the txout set into a CRecipient vector.
    for (size_t idx = 0; idx < tx.vout.size(); idx++) {
        const CTxOut& txOut = tx.vout[idx];

        // ELEMENTS:
        if (!txOut.nValue.IsExplicit() || !txOut.nAsset.IsExplicit()) {
            error = _("Pre-funded amounts must be non-blinded");
            return false;
        }

        // Fee outputs should not be added to avoid overpayment of fees
        if (txOut.IsFee()) {
            continue;
        }

        CRecipient recipient = {txOut.scriptPubKey, txOut.nValue.GetAmount(), txOut.nAsset.GetAsset(), CPubKey(txOut.nNonce.vchCommitment), setSubtractFeeFromOutputs.count(idx) == 1};
        vecSend.push_back(recipient);
    }

    // Acquire the locks to prevent races to the new locked unspents between the
    // CreateTransaction call and LockCoin calls (when lockUnspents is true).
    LOCK(wallet.cs_wallet);

    // Check any existing inputs for peg-in data and add to external txouts if so
    // Fetch specified UTXOs from the UTXO set to get the scriptPubKeys and values of the outputs being selected
    // and to match with the given solving_data. Only used for non-wallet outputs.
    const auto& fedpegscripts = GetValidFedpegScripts(wallet.chain().getTip(), Params().GetConsensus(), true /* nextblock_validation */);
    std::map<COutPoint, Coin> coins;
    for (unsigned int i = 0; i < tx.vin.size(); ++i ) {
        const CTxIn& txin = tx.vin[i];
        coins[txin.prevout]; // Create empty map entry keyed by prevout.
        if (txin.m_is_pegin) {
            std::string err;
            if (tx.witness.vtxinwit.size() != tx.vin.size() || !IsValidPeginWitness(tx.witness.vtxinwit[i].m_pegin_witness, fedpegscripts, txin.prevout, err, false)) {
                throw JSONRPCError(RPC_INVALID_PARAMETER, strprintf("Transaction contains invalid peg-in input: %s", err));
            }
            CScriptWitness& pegin_witness = tx.witness.vtxinwit[i].m_pegin_witness;
            CTxOut txout = GetPeginOutputFromWitness(pegin_witness);
            coinControl.SelectExternal(txin.prevout, txout);
        }
    }
    wallet.chain().findCoins(coins);

    for (const CTxIn& txin : tx.vin) {
        // if it's not in the wallet and corresponding UTXO is found than select as external output
        const auto& outPoint = txin.prevout;
        if (wallet.mapWallet.find(outPoint.hash) == wallet.mapWallet.end() && !coins[outPoint].out.IsNull()) {
            coinControl.SelectExternal(outPoint, coins[outPoint].out);
        } else {
            coinControl.Select(outPoint);
        }
    }

    FeeCalculation fee_calc_out;
    auto blind_details = g_con_elementsmode ? std::make_unique<BlindDetails>() : nullptr;
    std::optional<CreatedTransactionResult> txr = CreateTransaction(wallet, vecSend, nChangePosInOut, error, coinControl, fee_calc_out, false, blind_details.get());
    if (!txr) return false;
    CTransactionRef tx_new = txr->tx;
    nFeeRet = txr->fee;
    nChangePosInOut = txr->change_pos;

    // Wipe outputs and output witness and re-add one by one
    tx.vout.clear();
    tx.witness.vtxoutwit.clear();
    for (unsigned int i = 0; i < tx_new->vout.size(); i++) {
        const CTxOut& out = tx_new->vout[i];
        tx.vout.push_back(out);
        if (tx_new->witness.vtxoutwit.size() > i) {
            // We want to re-add previously existing outwitnesses
            // even though we don't create any new ones
            const CTxOutWitness& outwit = tx_new->witness.vtxoutwit[i];
            tx.witness.vtxoutwit.push_back(outwit);
        }
    }

    // Add new txins while keeping original txin scriptSig/order.
    for (const CTxIn& txin : tx_new->vin) {
        if (!coinControl.IsSelected(txin.prevout)) {
            tx.vin.push_back(txin);

        }
        if (lockUnspents) {
            wallet.LockCoin(txin.prevout);
        }

    }

    return true;
}
} // namespace wallet<|MERGE_RESOLUTION|>--- conflicted
+++ resolved
@@ -265,12 +265,6 @@
             const CTxOut& output = wtx.tx->vout[i];
             const COutPoint outpoint(wtxid, i);
 
-<<<<<<< HEAD
-            // Only consider selected coins if add_inputs is false
-            if (coinControl && !coinControl->m_add_inputs && !coinControl->IsSelected(outpoint)) {
-                continue;
-            }
-
             CAmount outValue = wtx.GetOutputValueOut(wallet, i);
             CAsset asset = wtx.GetOutputAsset(wallet, i);
             uint256 bfValue = wtx.GetOutputAmountBlindingFactor(wallet, i);
@@ -279,9 +273,6 @@
                 continue;
             }
             if (outValue < nMinimumAmount || outValue > nMaximumAmount)
-=======
-            if (output.nValue < nMinimumAmount || output.nValue > nMaximumAmount)
->>>>>>> bc28ca3a
                 continue;
 
             if (coinControl && coinControl->HasSelected() && !coinControl->m_allow_other_inputs && !coinControl->IsSelected(outpoint))
@@ -588,34 +579,6 @@
 
     OutputGroup preset_inputs(coin_selection_params);
 
-<<<<<<< HEAD
-    // coin control -> return all selected outputs (we want all selected to go into the transaction for sure)
-    if (coin_control.HasSelected() && !coin_control.fAllowOtherInputs)
-    {
-        for (const COutput& out : vCoins)
-        {
-            if (!out.spendable) {
-                continue;
-            }
-
-            CAmount amt = out.value;
-            if (amt < 0) {
-                continue;
-            }
-            /* Set ancestors and descendants to 0 as these don't matter for preset inputs as no actual selection is being done.
-             * positive_only is set to false because we want to include all preset inputs, even if they are dust.
-             */
-            preset_inputs.Insert(out, /*ancestors=*/ 0, /*descendants=*/ 0, /*positive_only=*/ false);
-        }
-        SelectionResult result(mapTargetValue, SelectionAlgorithm::MANUAL);
-        result.AddInput(preset_inputs);
-        if (result.GetSelectedValue() < mapTargetValue) return std::nullopt;
-        result.ComputeAndSetWaste(coin_selection_params.m_cost_of_change);
-        return result;
-    }
-
-=======
->>>>>>> bc28ca3a
     // calculate value from preset inputs and store them
     std::set<COutPoint> preset_coins;
 
@@ -624,33 +587,21 @@
     for (const COutPoint& outpoint : vPresetInputs) {
         int input_bytes = -1;
         CTxOut txout;
-<<<<<<< HEAD
-        std::map<uint256, CWalletTx>::const_iterator it = wallet.mapWallet.find(outpoint.hash);
-
         /* Set some defaults for depth, spendable, solvable, safe, time, and from_me as these don't matter for preset inputs since no selection is being done. */
         COutput output(outpoint, txout, /*depth=*/ 0, input_bytes, /*spendable=*/ true, /*solvable=*/ true, /*safe=*/ true, /*time=*/ 0, /*from_me=*/ false, coin_selection_params.m_effective_feerate);
-        if (it != wallet.mapWallet.end()) {
-            const CWalletTx& wtx = it->second;
-=======
         auto ptr_wtx = wallet.GetWalletTx(outpoint.hash);
         if (ptr_wtx) {
->>>>>>> bc28ca3a
             // Clearly invalid input, fail
             if (ptr_wtx->tx->vout.size() <= outpoint.n) {
                 return std::nullopt;
             }
-<<<<<<< HEAD
             // Just to calculate the marginal byte size
-            if (GetTxSpendSize(wallet, wtx, outpoint.n, outpoint.n) < 0) {
+            if (GetTxSpendSize(wallet, *ptr_wtx, outpoint.n, outpoint.n) < 0) {
                 continue;
             }
-            input_bytes = GetTxSpendSize(wallet, wtx, outpoint.n, false);
-            txout = wtx.tx->vout.at(outpoint.n);
-            output = COutput(wallet, wtx, outpoint, txout, /*depth=*/ 0, input_bytes, /*spendable=*/ true, /*solvable=*/ true, /*safe=*/ true, /*time=*/ 0, /*from_me=*/ false, coin_selection_params.m_effective_feerate);
-=======
             input_bytes = GetTxSpendSize(wallet, *ptr_wtx, outpoint.n, false);
             txout = ptr_wtx->tx->vout.at(outpoint.n);
->>>>>>> bc28ca3a
+            output = COutput(wallet, *ptr_wtx, outpoint, txout, /*depth=*/ 0, input_bytes, /*spendable=*/ true, /*solvable=*/ true, /*safe=*/ true, /*time=*/ 0, /*from_me=*/ false, coin_selection_params.m_effective_feerate);
         } else {
             // The input is external. We did not find the tx in mapWallet.
             if (!coin_control.GetExternalOutput(outpoint, txout)) {
@@ -694,9 +645,9 @@
 
     // coin control -> return all selected outputs (we want all selected to go into the transaction for sure)
     if (coin_control.HasSelected() && !coin_control.m_allow_other_inputs) {
-        SelectionResult result(nTargetValue, SelectionAlgorithm::MANUAL);
+        SelectionResult result(mapTargetValue, SelectionAlgorithm::MANUAL);
         result.AddInput(preset_inputs);
-        if (result.GetSelectedValue() < nTargetValue) return std::nullopt;
+        if (result.GetSelectedValue() < mapTargetValue) return std::nullopt;
         result.ComputeAndSetWaste(coin_selection_params.m_cost_of_change);
         return result;
     }
