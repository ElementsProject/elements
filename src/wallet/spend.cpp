// Copyright (c) 2021 The Bitcoin Core developers
// Distributed under the MIT software license, see the accompanying
// file COPYING or http://www.opensource.org/licenses/mit-license.php.

#include <blind.h> // ELEMENTS: for MAX_RANGEPROOF_SIZE
#include <consensus/amount.h>
#include <consensus/validation.h>
#include <interfaces/chain.h>
#include <issuance.h> // ELEMENTS: for GenerateAssetEntropy and others
#include <policy/policy.h>
#include <rpc/util.h>  // for GetDestinationBlindingKey and IsBlindDestination
#include <script/signingprovider.h>
#include <util/check.h>
#include <util/fees.h>
#include <util/moneystr.h>
#include <util/rbf.h>
#include <util/trace.h>
#include <util/translation.h>
#include <wallet/coincontrol.h>
#include <wallet/fees.h>
#include <wallet/receive.h>
#include <wallet/spend.h>
#include <wallet/transaction.h>
#include <wallet/wallet.h>

#include <cmath>

using interfaces::FoundBlock;

namespace wallet {
static constexpr size_t OUTPUT_GROUP_MAX_ENTRIES{100};

int GetTxSpendSize(const CWallet& wallet, const CWalletTx& wtx, unsigned int out, bool use_max_sig)
{
    return CalculateMaximumSignedInputSize(wtx.tx->vout[out], &wallet, use_max_sig);
}

// Helper for producing a max-sized low-S low-R signature (eg 71 bytes)
// or a max-sized low-S signature (e.g. 72 bytes) if use_max_sig is true
bool DummySignInput(const SigningProvider& provider, CMutableTransaction& tx, const size_t nIn, const CTxOut& txout, bool use_max_sig) {
    // Fill in dummy signatures for fee calculation.
    const CScript& scriptPubKey = txout.scriptPubKey;
    SignatureData sigdata;

    if (!ProduceSignature(provider, use_max_sig ? DUMMY_MAXIMUM_SIGNATURE_CREATOR : DUMMY_SIGNATURE_CREATOR, scriptPubKey, sigdata)) {
        return false;
    }
    UpdateTransaction(tx, nIn, sigdata);
    return true;
}

// Helper for producing a bunch of max-sized low-S low-R signatures (eg 71 bytes)
bool CWallet::DummySignTx(CMutableTransaction &txNew, const std::vector<CTxOut> &txouts, const CCoinControl* coin_control) const
{
    // Fill in dummy signatures for fee calculation.
    int nIn = 0;
    for (const auto& txout : txouts)
    {
        CTxIn& txin = txNew.vin[nIn];
        // If weight was provided, fill the input to that weight
        if (coin_control && coin_control->HasInputWeight(txin.prevout)) {
            if (!FillInputToWeight(txNew, nIn, coin_control->GetInputWeight(txin.prevout))) {
                return false;
            }
            nIn++;
            continue;
        }
        // Use max sig if watch only inputs were used or if this particular input is an external input
        // to ensure a sufficient fee is attained for the requested feerate.
        const bool use_max_sig = coin_control && (coin_control->fAllowWatchOnly || coin_control->IsExternalSelected(txin.prevout));
        const std::unique_ptr<SigningProvider> provider = GetSolvingProvider(txout.scriptPubKey);
        if (!provider || !DummySignInput(*provider, txNew, nIn, txout, use_max_sig)) {
            if (!coin_control || !DummySignInput(coin_control->m_external_provider, txNew, nIn, txout, use_max_sig)) {
                return false;
            }
        }

        nIn++;
    }
    return true;
}

bool FillInputToWeight(CMutableTransaction& mtx, size_t nIn, int64_t target_weight)
{
    assert(mtx.vin[nIn].scriptSig.empty());
    assert(mtx.witness.vtxinwit[nIn].scriptWitness.IsNull());

    int64_t txin_weight = GetTransactionInputWeight(CTransaction(mtx), nIn);

    // Do nothing if the weight that should be added is less than the weight that already exists
    if (target_weight < txin_weight) {
        return false;
    }
    if (target_weight == txin_weight) {
        return true;
    }

    // Subtract current txin weight, which should include empty witness stack
    int64_t add_weight = target_weight - txin_weight;
    assert(add_weight > 0);

    // We will want to subtract the size of the Compact Size UInt that will also be serialized.
    // However doing so when the size is near a boundary can result in a problem where it is not
    // possible to have a stack element size and combination to exactly equal a target.
    // To avoid this possibility, if the weight to add is less than 10 bytes greater than
    // a boundary, the size will be split so that 2/3rds will be in one stack element, and
    // the remaining 1/3rd in another. Using 3rds allows us to avoid additional boundaries.
    // 10 bytes is used because that accounts for the maximum size. This does not need to be super precise.
    if ((add_weight >= 253 && add_weight < 263)
        || (add_weight > std::numeric_limits<uint16_t>::max() && add_weight <= std::numeric_limits<uint16_t>::max() + 10)
        || (add_weight > std::numeric_limits<uint32_t>::max() && add_weight <= std::numeric_limits<uint32_t>::max() + 10)) {
        int64_t first_weight = add_weight / 3;
        add_weight -= first_weight;

        first_weight -= GetSizeOfCompactSize(first_weight);
        mtx.witness.vtxinwit[nIn].scriptWitness.stack.emplace(mtx.witness.vtxinwit[nIn].scriptWitness.stack.end(), first_weight, 0);
    }

    add_weight -= GetSizeOfCompactSize(add_weight);
    mtx.witness.vtxinwit[nIn].scriptWitness.stack.emplace(mtx.witness.vtxinwit[nIn].scriptWitness.stack.end(), add_weight, 0);
    assert(GetTransactionInputWeight(CTransaction(mtx), nIn) == target_weight);

    return true;
}

int CalculateMaximumSignedInputSize(const CTxOut& txout, const SigningProvider* provider, bool use_max_sig) {
    CMutableTransaction txn;
    txn.vin.push_back(CTxIn(COutPoint()));
    if (!provider || !DummySignInput(*provider, txn, 0, txout, use_max_sig)) {
        return -1;
    }
    return GetVirtualTransactionInputSize(CTransaction(txn));
}

int CalculateMaximumSignedInputSize(const CTxOut& txout, const CWallet* wallet, bool use_max_sig)
{
    const std::unique_ptr<SigningProvider> provider = wallet->GetSolvingProvider(txout.scriptPubKey);
    return CalculateMaximumSignedInputSize(txout, provider.get(), use_max_sig);
}

// Returns pair of vsize and weight
TxSize CalculateMaximumSignedTxSize(const CTransaction &tx, const CWallet *wallet, const CCoinControl* coin_control) EXCLUSIVE_LOCKS_REQUIRED(wallet->cs_wallet)
{
    std::vector<CTxOut> txouts;
    // Look up the inputs. The inputs are either in the wallet, or in coin_control.
    for (const CTxIn& input : tx.vin) {
        const auto mi = wallet->mapWallet.find(input.prevout.hash);
        if (mi != wallet->mapWallet.end()) {
            assert(input.prevout.n < mi->second.tx->vout.size());
            txouts.emplace_back(mi->second.tx->vout[input.prevout.n]);
        } else if (coin_control) {
            CTxOut txout;
            if (!coin_control->GetExternalOutput(input.prevout, txout)) {
                return TxSize{-1, -1};
            }
            txouts.emplace_back(txout);
        } else {
            return TxSize{-1, -1};
        }
    }
    return CalculateMaximumSignedTxSize(tx, wallet, txouts, coin_control);
}

// txouts needs to be in the order of tx.vin
TxSize CalculateMaximumSignedTxSize(const CTransaction &tx, const CWallet *wallet, const std::vector<CTxOut>& txouts, const CCoinControl* coin_control)
{
    CMutableTransaction txNew(tx);
    if (!wallet->DummySignTx(txNew, txouts, coin_control)) {
        return TxSize{-1, -1};
    }
    CTransaction ctx(txNew);
    int64_t vsize = GetVirtualTransactionSize(ctx);
    int64_t weight = GetTransactionWeight(ctx);
    // ELEMENTS: use discounted vsize for CTs if enabled
    if (Params().GetCreateDiscountCT()) {
        vsize = GetDiscountVirtualTransactionSize(ctx);
    }

    return TxSize{vsize, weight};
}

void AvailableCoins(const CWallet& wallet, std::vector<COutput> &vCoins, const CCoinControl *coinControl, const CAmount &nMinimumAmount, const CAmount &nMaximumAmount, const CAmount &nMinimumSumAmount, const uint64_t nMaximumCount, const CAsset* asset_filter) EXCLUSIVE_LOCKS_REQUIRED(wallet.cs_wallet)
{
    AssertLockHeld(wallet.cs_wallet);

    vCoins.clear();
    CAmount nTotal = 0;
    // Either the WALLET_FLAG_AVOID_REUSE flag is not set (in which case we always allow), or we default to avoiding, and only in the case where
    // a coin control object is provided, and has the avoid address reuse flag set to false, do we allow already used addresses
    bool allow_used_addresses = !wallet.IsWalletFlagSet(WALLET_FLAG_AVOID_REUSE) || (coinControl && !coinControl->m_avoid_address_reuse);
    const int min_depth = {coinControl ? coinControl->m_min_depth : DEFAULT_MIN_DEPTH};
    const int max_depth = {coinControl ? coinControl->m_max_depth : DEFAULT_MAX_DEPTH};
    const bool only_safe = {coinControl ? !coinControl->m_include_unsafe_inputs : true};

    std::set<uint256> trusted_parents;
    for (const auto& entry : wallet.mapWallet)
    {
        const uint256& wtxid = entry.first;
        const CWalletTx& wtx = entry.second;

        if (wallet.IsTxImmatureCoinBase(wtx))
            continue;

        int nDepth = wallet.GetTxDepthInMainChain(wtx);
        if (nDepth < 0)
            continue;

        // We should not consider coins which aren't at least in our mempool
        // It's possible for these to be conflicted via ancestors which we may never be able to detect
        if (nDepth == 0 && !wtx.InMempool())
            continue;

        bool safeTx = CachedTxIsTrusted(wallet, wtx, trusted_parents);

        // We should not consider coins from transactions that are replacing
        // other transactions.
        //
        // Example: There is a transaction A which is replaced by bumpfee
        // transaction B. In this case, we want to prevent creation of
        // a transaction B' which spends an output of B.
        //
        // Reason: If transaction A were initially confirmed, transactions B
        // and B' would no longer be valid, so the user would have to create
        // a new transaction C to replace B'. However, in the case of a
        // one-block reorg, transactions B' and C might BOTH be accepted,
        // when the user only wanted one of them. Specifically, there could
        // be a 1-block reorg away from the chain where transactions A and C
        // were accepted to another chain where B, B', and C were all
        // accepted.
        if (nDepth == 0 && wtx.mapValue.count("replaces_txid")) {
            safeTx = false;
        }

        // Similarly, we should not consider coins from transactions that
        // have been replaced. In the example above, we would want to prevent
        // creation of a transaction A' spending an output of A, because if
        // transaction B were initially confirmed, conflicting with A and
        // A', we wouldn't want to the user to create a transaction D
        // intending to replace A', but potentially resulting in a scenario
        // where A, A', and D could all be accepted (instead of just B and
        // D, or just A and A' like the user would want).
        if (nDepth == 0 && wtx.mapValue.count("replaced_by_txid")) {
            safeTx = false;
        }

        if (only_safe && !safeTx) {
            continue;
        }

        if (nDepth < min_depth || nDepth > max_depth) {
            continue;
        }

        bool tx_from_me = CachedTxIsFromMe(wallet, wtx, ISMINE_ALL);

        for (unsigned int i = 0; i < wtx.tx->vout.size(); i++) {
            // Only consider selected coins if add_inputs is false
            if (coinControl && !coinControl->m_add_inputs && !coinControl->IsSelected(COutPoint(entry.first, i))) {

                continue;
            }

            CAmount outValue = wtx.GetOutputValueOut(wallet, i);
            CAsset asset = wtx.GetOutputAsset(wallet, i);
            uint256 bfValue = wtx.GetOutputAmountBlindingFactor(wallet, i);
            uint256 bfAsset = wtx.GetOutputAssetBlindingFactor(wallet, i);
            if (asset_filter && asset != *asset_filter) {
                continue;
            }
            if (outValue < nMinimumAmount || outValue > nMaximumAmount)
                continue;

            if (coinControl && coinControl->HasSelected() && !coinControl->fAllowOtherInputs && !coinControl->IsSelected(COutPoint(entry.first, i)))
                continue;

            if (wallet.IsLockedCoin(entry.first, i))
                continue;

            if (wallet.IsSpent(wtxid, i))
                continue;

            isminetype mine = wallet.IsMine(wtx.tx->vout[i]);

            if (mine == ISMINE_NO) {
                continue;
            }

            if (!allow_used_addresses && wallet.IsSpentKey(wtxid, i)) {
                continue;
            }

            std::unique_ptr<SigningProvider> provider = wallet.GetSolvingProvider(wtx.tx->vout[i].scriptPubKey);

            bool solvable = provider ? IsSolvable(*provider, wtx.tx->vout[i].scriptPubKey) : false;
            bool spendable = ((mine & ISMINE_SPENDABLE) != ISMINE_NO) || (((mine & ISMINE_WATCH_ONLY) != ISMINE_NO) && (coinControl && coinControl->fAllowWatchOnly && solvable));
            int input_bytes = GetTxSpendSize(wallet, wtx, i, (coinControl && coinControl->fAllowWatchOnly));

            vCoins.emplace_back(wallet, wtx, COutPoint(wtx.GetHash(), i), wtx.tx->vout.at(i), nDepth, input_bytes, spendable, solvable, safeTx, wtx.GetTxTime(), tx_from_me);

            // Checks the sum amount of all UTXO's.
            if (nMinimumSumAmount != MAX_MONEY) {
                nTotal += outValue;

                if (nTotal >= nMinimumSumAmount) {
                    return;
                }
            }

            // Checks the maximum number of UTXO's.
            if (nMaximumCount > 0 && vCoins.size() >= nMaximumCount) {
                return;
            }
        }
    }
}

CAmountMap GetAvailableBalance(const CWallet& wallet, const CCoinControl* coinControl)
{
    LOCK(wallet.cs_wallet);

    CAmountMap balance;
    std::vector<COutput> vCoins;
    AvailableCoins(wallet, vCoins, coinControl);
    for (const COutput& out : vCoins) {
        if (out.spendable) {
            CAmount amt = out.value;
            if (amt < 0) {
                continue;
            }
            balance[out.asset] += amt;
        }
    }
    return balance;
}

const CTxOut& FindNonChangeParentOutput(const CWallet& wallet, const CTransaction& tx, int output) EXCLUSIVE_LOCKS_REQUIRED(wallet.cs_wallet)
{
    AssertLockHeld(wallet.cs_wallet);
    const CTransaction* ptx = &tx;
    int n = output;
    while (OutputIsChange(wallet, ptx->vout[n]) && ptx->vin.size() > 0) {
        const COutPoint& prevout = ptx->vin[0].prevout;
        auto it = wallet.mapWallet.find(prevout.hash);
        if (it == wallet.mapWallet.end() || it->second.tx->vout.size() <= prevout.n ||
            !wallet.IsMine(it->second.tx->vout[prevout.n])) {
            break;
        }
        ptx = it->second.tx.get();
        n = prevout.n;
    }
    return ptx->vout[n];
}

const CTxOut& FindNonChangeParentOutput(const CWallet& wallet, const COutPoint& outpoint)
{
    AssertLockHeld(wallet.cs_wallet);
    return FindNonChangeParentOutput(wallet, *wallet.GetWalletTx(outpoint.hash)->tx, outpoint.n);
}

std::map<CTxDestination, std::vector<COutput>> ListCoins(const CWallet& wallet) EXCLUSIVE_LOCKS_REQUIRED(wallet.cs_wallet)
{
    AssertLockHeld(wallet.cs_wallet);

    std::map<CTxDestination, std::vector<COutput>> result;
    std::vector<COutput> availableCoins;

    AvailableCoins(wallet, availableCoins);

    for (const COutput& coin : availableCoins) {
        CTxDestination address;
        if ((coin.spendable || (wallet.IsWalletFlagSet(WALLET_FLAG_DISABLE_PRIVATE_KEYS) && coin.solvable)) &&
            ExtractDestination(FindNonChangeParentOutput(wallet, coin.outpoint).scriptPubKey, address)) {
            result[address].emplace_back(std::move(coin));
        }
    }

    std::vector<COutPoint> lockedCoins;
    wallet.ListLockedCoins(lockedCoins);
    // Include watch-only for LegacyScriptPubKeyMan wallets without private keys
    const bool include_watch_only = wallet.GetLegacyScriptPubKeyMan() && wallet.IsWalletFlagSet(WALLET_FLAG_DISABLE_PRIVATE_KEYS);
    const isminetype is_mine_filter = include_watch_only ? ISMINE_WATCH_ONLY : ISMINE_SPENDABLE;
    for (const COutPoint& output : lockedCoins) {
        auto it = wallet.mapWallet.find(output.hash);
        if (it != wallet.mapWallet.end()) {
            const auto& wtx = it->second;
            int depth = wallet.GetTxDepthInMainChain(wtx);
            if (depth >= 0 && output.n < wtx.tx->vout.size() &&
                wallet.IsMine(wtx.tx->vout[output.n]) == is_mine_filter
            ) {
                CTxDestination address;
                if (ExtractDestination(FindNonChangeParentOutput(wallet, *wtx.tx, output.n).scriptPubKey, address)) {
                    result[address].emplace_back(
                        COutPoint(wtx.GetHash(), output.n), wtx.tx->vout.at(output.n), depth, GetTxSpendSize(wallet, wtx, output.n), /*spendable=*/ true, /*solvable=*/ true, /*safe=*/ false, wtx.GetTxTime(), CachedTxIsFromMe(wallet, wtx, ISMINE_ALL));
                }
            }
        }
    }

    return result;
}

std::vector<OutputGroup> GroupOutputs(const CWallet& wallet, const std::vector<COutput>& outputs, const CoinSelectionParams& coin_sel_params, const CoinEligibilityFilter& filter, bool positive_only)
{
    std::vector<OutputGroup> groups_out;

    if (!coin_sel_params.m_avoid_partial_spends) {
        // Allowing partial spends  means no grouping. Each COutput gets its own OutputGroup.
        for (const COutput& output : outputs) {
            // Skip outputs we cannot spend
            if (!output.spendable) continue;

            size_t ancestors, descendants;
            wallet.chain().getTransactionAncestry(output.outpoint.hash, ancestors, descendants);

            // Make an OutputGroup containing just this output
            OutputGroup group{coin_sel_params};
            group.Insert(output, ancestors, descendants, positive_only);

            // Check the OutputGroup's eligibility. Only add the eligible ones.
            if (positive_only && group.GetSelectionAmount() <= 0) continue;
            if (group.m_outputs.size() > 0 && group.EligibleForSpending(filter)) groups_out.push_back(group);
        }
        return groups_out;
    }

    // We want to combine COutputs that have the same scriptPubKey into single OutputGroups
    // except when there are more than OUTPUT_GROUP_MAX_ENTRIES COutputs grouped in an OutputGroup.
    // To do this, we maintain a map where the key is the scriptPubKey and the value is a vector of OutputGroups.
    // For each COutput, we check if the scriptPubKey is in the map, and if it is, the COutput is added
    // to the last OutputGroup in the vector for the scriptPubKey. When the last OutputGroup has
    // OUTPUT_GROUP_MAX_ENTRIES COutputs, a new OutputGroup is added to the end of the vector.
    std::map<CScript, std::vector<OutputGroup>> spk_to_groups_map;
    for (const auto& output : outputs) {
        // Skip outputs we cannot spend
        if (!output.spendable) continue;

        size_t ancestors, descendants;
        wallet.chain().getTransactionAncestry(output.outpoint.hash, ancestors, descendants);
        CScript spk = output.txout.scriptPubKey;

        std::vector<OutputGroup>& groups = spk_to_groups_map[spk];

        if (groups.size() == 0) {
            // No OutputGroups for this scriptPubKey yet, add one
            groups.emplace_back(coin_sel_params);
        }

        // Get the last OutputGroup in the vector so that we can add the COutput to it
        // A pointer is used here so that group can be reassigned later if it is full.
        OutputGroup* group = &groups.back();

        // Check if this OutputGroup is full. We limit to OUTPUT_GROUP_MAX_ENTRIES when using -avoidpartialspends
        // to avoid surprising users with very high fees.
        if (group->m_outputs.size() >= OUTPUT_GROUP_MAX_ENTRIES) {
            // The last output group is full, add a new group to the vector and use that group for the insertion
            groups.emplace_back(coin_sel_params);
            group = &groups.back();
        }

        // Add the output to group
        group->Insert(output, ancestors, descendants, positive_only);
    }

    // Now we go through the entire map and pull out the OutputGroups
    for (const auto& spk_and_groups_pair: spk_to_groups_map) {
        const std::vector<OutputGroup>& groups_per_spk= spk_and_groups_pair.second;

        // Go through the vector backwards. This allows for the first item we deal with being the partial group.
        for (auto group_it = groups_per_spk.rbegin(); group_it != groups_per_spk.rend(); group_it++) {
            const OutputGroup& group = *group_it;

            // Don't include partial groups if there are full groups too and we don't want partial groups
            if (group_it == groups_per_spk.rbegin() && groups_per_spk.size() > 1 && !filter.m_include_partial_groups) {
                continue;
            }

            // Check the OutputGroup's eligibility. Only add the eligible ones.
            if (positive_only && group.GetSelectionAmount() <= 0) continue;
            if (group.m_outputs.size() > 0 && group.EligibleForSpending(filter)) groups_out.push_back(group);
        }
    }

    return groups_out;
}

std::optional<SelectionResult> AttemptSelection(const CWallet& wallet, const CAmountMap& mapTargetValue, const CoinEligibilityFilter& eligibility_filter, std::vector<COutput> coins,
                               const CoinSelectionParams& coin_selection_params)
{
    // Vector of results. We will choose the best one based on waste.
    // std::vector<std::tuple<CAmount, std::set<CInputCoin>, CAmountMap>> results;
    std::vector<SelectionResult> results;

    // ELEMENTS: BnB only for policy asset?
    if (mapTargetValue.size() == 1) {
        // Note that unlike KnapsackSolver, we do not include the fee for creating a change output as BnB will not create a change output.
        std::vector<OutputGroup> positive_groups = GroupOutputs(wallet, coins, coin_selection_params, eligibility_filter, true /* positive_only */);

        // ELEMENTS:
        CAsset asset = mapTargetValue.begin()->first;
        CAmount nTargetValue = mapTargetValue.begin()->second;
        // Get output groups that only contain this asset.
        std::vector<OutputGroup> asset_groups;
        for (OutputGroup g : positive_groups) {
            bool add = true;
            for (COutput c : g.m_outputs) {
                if (c.asset != asset) {
                    add = false;
                    break;
                }
            }

            if (add) {
                asset_groups.push_back(g);
            }
        }
        // END ELEMENTS

        if (auto bnb_result{SelectCoinsBnB(positive_groups, nTargetValue, coin_selection_params.m_cost_of_change)}) {
            results.push_back(*bnb_result);
        }

        // Include change for SRD as we want to avoid making really small change if the selection just
        // barely meets the target. Just use the lower bound change target instead of the randomly
        // generated one, since SRD will result in a random change amount anyway; avoid making the
        // target needlessly large.
        const CAmount srd_target = nTargetValue + coin_selection_params.m_change_fee + CHANGE_LOWER;
        if (auto srd_result{SelectCoinsSRD(positive_groups, srd_target, coin_selection_params.rng_fast)}) {
            srd_result->ComputeAndSetWaste(coin_selection_params.m_cost_of_change);
            results.push_back(*srd_result);
        }
    }

    // The knapsack solver has some legacy behavior where it will spend dust outputs. We retain this behavior, so don't filter for positive only here.
    std::vector<OutputGroup> all_groups = GroupOutputs(wallet, coins, coin_selection_params, eligibility_filter, false /* positive_only */);
    // While mapTargetValue includes the transaction fees for non-input things, it does not include the fee for creating a change output.
    // So we need to include that for KnapsackSolver as well, as we are expecting to create a change output.
    CAmountMap mapTargetValue_copy = mapTargetValue;
    if (!coin_selection_params.m_subtract_fee_outputs) {
        mapTargetValue_copy[::policyAsset] += coin_selection_params.m_change_fee;
    }

    if (auto knapsack_result{KnapsackSolver(all_groups, mapTargetValue_copy,
                                            coin_selection_params.m_min_change_target, coin_selection_params.rng_fast)}) {
         knapsack_result->ComputeAndSetWaste(coin_selection_params.m_cost_of_change);
         results.push_back(*knapsack_result);
    }

    if (results.size() == 0) {
        // No solution found
        return std::nullopt;
    }

    // Choose the result with the least waste
    // If the waste is the same, choose the one which spends more inputs.
    auto& best_result = *std::min_element(results.begin(), results.end());
    return best_result;
}

std::optional<SelectionResult> SelectCoins(const CWallet& wallet, const std::vector<COutput>& vAvailableCoins, const CAmountMap& mapTargetValue, const CCoinControl& coin_control, const CoinSelectionParams& coin_selection_params) EXCLUSIVE_LOCKS_REQUIRED(wallet.cs_wallet)
{
    AssertLockHeld(wallet.cs_wallet);
    std::vector<COutput> vCoins(vAvailableCoins);
    CAmountMap value_to_select = mapTargetValue;

    OutputGroup preset_inputs(coin_selection_params);

    // coin control -> return all selected outputs (we want all selected to go into the transaction for sure)
    if (coin_control.HasSelected() && !coin_control.fAllowOtherInputs)
    {
        for (const COutput& out : vCoins)
        {
            if (!out.spendable) {
                continue;
            }

            CAmount amt = out.value;
            if (amt < 0) {
                continue;
            }
            /* Set ancestors and descendants to 0 as these don't matter for preset inputs as no actual selection is being done.
             * positive_only is set to false because we want to include all preset inputs, even if they are dust.
             */
            preset_inputs.Insert(out, /*ancestors=*/ 0, /*descendants=*/ 0, /*positive_only=*/ false);
        }
<<<<<<< HEAD
        SelectionResult result(mapTargetValue);
        result.AddInput(preset_inputs);
        if (result.GetSelectedValue() < mapTargetValue) return std::nullopt;
=======
        SelectionResult result(nTargetValue, SelectionAlgorithm::MANUAL);
        result.AddInput(preset_inputs);
        if (result.GetSelectedValue() < nTargetValue) return std::nullopt;
        result.ComputeAndSetWaste(coin_selection_params.m_cost_of_change);
>>>>>>> 260ede1d
        return result;
    }

    // calculate value from preset inputs and store them
    std::set<COutPoint> preset_coins;

    std::vector<COutPoint> vPresetInputs;
    coin_control.ListSelected(vPresetInputs);
    for (const COutPoint& outpoint : vPresetInputs) {
        int input_bytes = -1;
        CTxOut txout;
        std::map<uint256, CWalletTx>::const_iterator it = wallet.mapWallet.find(outpoint.hash);

        /* Set some defaults for depth, spendable, solvable, safe, time, and from_me as these don't matter for preset inputs since no selection is being done. */
        COutput output(outpoint, txout, /*depth=*/ 0, input_bytes, /*spendable=*/ true, /*solvable=*/ true, /*safe=*/ true, /*time=*/ 0, /*from_me=*/ false);
        if (it != wallet.mapWallet.end()) {
            const CWalletTx& wtx = it->second;
            // Clearly invalid input, fail
            if (wtx.tx->vout.size() <= outpoint.n) {
                return std::nullopt;
            }
            // Just to calculate the marginal byte size
            if (GetTxSpendSize(wallet, wtx, outpoint.n, outpoint.n) < 0) {
                continue;
            }
            input_bytes = GetTxSpendSize(wallet, wtx, outpoint.n, false);
            txout = wtx.tx->vout.at(outpoint.n);
            output = COutput(wallet, wtx, outpoint, txout, /*depth=*/ 0, input_bytes, /*spendable=*/ true, /*solvable=*/ true, /*safe=*/ true, /*time=*/ 0, /*from_me=*/ false);
        } else {
            // The input is external. We did not find the tx in mapWallet.
            if (!coin_control.GetExternalOutput(outpoint, txout)) {
                return std::nullopt;
            }
            input_bytes = CalculateMaximumSignedInputSize(txout, &coin_control.m_external_provider, /*use_max_sig=*/true);
            // ELEMENTS: one more try to get a signed input size: for pegins,
            //  the outpoint is provided as external data but the information
            //  needed to spend is in the wallet (not the external provider,
            //  as the user is expecting the wallet to remember this information
            //  after they called getpeginaddress). So try estimating size with
            //  the wallet rather than the external provider.
            if (input_bytes == -1) {
                input_bytes = CalculateMaximumSignedInputSize(txout, &wallet, /* use_max_sig */ true);
            }
            if (!txout.nValue.IsExplicit() || !txout.nAsset.IsExplicit()) {
                return std::nullopt; // We can't get its value, so abort
            }
            output = COutput(outpoint, txout, /*depth=*/ 0, input_bytes, /*spendable=*/ true, /*solvable=*/ true, /*safe=*/ true, /*time=*/ 0, /*from_me=*/ false);
        }
        // If available, override calculated size with coin control specified size
        if (coin_control.HasInputWeight(outpoint)) {
            input_bytes = GetVirtualTransactionSize(coin_control.GetInputWeight(outpoint), 0, 0);
            output = COutput(outpoint, txout, /*depth=*/ 0, input_bytes, /*spendable=*/ true, /*solvable=*/ true, /*safe=*/ true, /*time=*/ 0, /*from_me=*/ false);
        }

        if (input_bytes == -1) {
            return std::nullopt; // Not solvable, can't estimate size for fee
        }
        output.effective_value = output.value - coin_selection_params.m_effective_feerate.GetFee(output.input_bytes);
        if (coin_selection_params.m_subtract_fee_outputs) {
            value_to_select[output.asset] -= output.value;
        } else {
            value_to_select[output.asset] -= output.effective_value;
        }
        preset_coins.insert(outpoint);
        /* Set ancestors and descendants to 0 as they don't matter for preset inputs since no actual selection is being done.
         * positive_only is set to false because we want to include all preset inputs, even if they are dust.
         */
        preset_inputs.Insert(output, /*ancestors=*/ 0, /*descendants=*/ 0, /*positive_only=*/ false);
    }

    // remove preset inputs from vCoins so that Coin Selection doesn't pick them.
    for (std::vector<COutput>::iterator it = vCoins.begin(); it != vCoins.end() && coin_control.HasSelected();)
    {
        if (preset_coins.count(it->outpoint))
            it = vCoins.erase(it);
        else
            ++it;
    }

    unsigned int limit_ancestor_count = 0;
    unsigned int limit_descendant_count = 0;
    wallet.chain().getPackageLimits(limit_ancestor_count, limit_descendant_count);
    const size_t max_ancestors = (size_t)std::max<int64_t>(1, limit_ancestor_count);
    const size_t max_descendants = (size_t)std::max<int64_t>(1, limit_descendant_count);
    const bool fRejectLongChains = gArgs.GetBoolArg("-walletrejectlongchains", DEFAULT_WALLET_REJECT_LONG_CHAINS);

    // ELEMENTS: filter coins for assets we are interested in; always keep policyAsset for fees
    for (std::vector<COutput>::iterator it = vCoins.begin(); it != vCoins.end() && coin_control.HasSelected();) {
        CAsset asset = it->asset;
        if (asset != ::policyAsset && mapTargetValue.find(asset) == mapTargetValue.end()) {
            it = vCoins.erase(it);
        } else {
            ++it;
        }
    }

    // form groups from remaining coins; note that preset coins will not
    // automatically have their associated (same address) coins included
    if (coin_control.m_avoid_partial_spends && vCoins.size() > OUTPUT_GROUP_MAX_ENTRIES) {
        // Cases where we have 101+ outputs all pointing to the same destination may result in
        // privacy leaks as they will potentially be deterministically sorted. We solve that by
        // explicitly shuffling the outputs before processing
        Shuffle(vCoins.begin(), vCoins.end(), coin_selection_params.rng_fast);
    }

    // We will have to do coin selection on the difference between the target and the provided values.
    // If value_to_select <= 0 for all asset types, we are done; but unlike in Bitcoin, this may be
    // true for some assets while being false for others. So clear all the "completed" assets out
    // of value_to_select before calling AttemptSelection.
    for (CAmountMap::const_iterator it = value_to_select.begin(); it != value_to_select.end();) {
        if (it->second <= 0) {
            it = value_to_select.erase(it);
        } else {
            ++it;
        }
    }

    // Coin Selection attempts to select inputs from a pool of eligible UTXOs to fund the
    // transaction at a target feerate. If an attempt fails, more attempts may be made using a more
    // permissive CoinEligibilityFilter.
    std::optional<SelectionResult> res = [&] {
        // Pre-selected inputs already cover the target amount.
<<<<<<< HEAD
        if (value_to_select <= CAmountMap{}) return std::make_optional(SelectionResult(mapTargetValue));
=======
        if (value_to_select <= 0) return std::make_optional(SelectionResult(nTargetValue, SelectionAlgorithm::MANUAL));
>>>>>>> 260ede1d

        // If possible, fund the transaction with confirmed UTXOs only. Prefer at least six
        // confirmations on outputs received from other wallets and only spend confirmed change.
        if (auto r1{AttemptSelection(wallet, value_to_select, CoinEligibilityFilter(1, 6, 0), vCoins, coin_selection_params)}) return r1;
        if (auto r2{AttemptSelection(wallet, value_to_select, CoinEligibilityFilter(1, 1, 0), vCoins, coin_selection_params)}) return r2;

        // Fall back to using zero confirmation change (but with as few ancestors in the mempool as
        // possible) if we cannot fund the transaction otherwise.
        if (wallet.m_spend_zero_conf_change) {
            if (auto r3{AttemptSelection(wallet, value_to_select, CoinEligibilityFilter(0, 1, 2), vCoins, coin_selection_params)}) return r3;
            if (auto r4{AttemptSelection(wallet, value_to_select, CoinEligibilityFilter(0, 1, std::min((size_t)4, max_ancestors/3), std::min((size_t)4, max_descendants/3)),
                                   vCoins, coin_selection_params)}) {
                return r4;
            }
            if (auto r5{AttemptSelection(wallet, value_to_select, CoinEligibilityFilter(0, 1, max_ancestors/2, max_descendants/2),
                                   vCoins, coin_selection_params)}) {
                return r5;
            }
            // If partial groups are allowed, relax the requirement of spending OutputGroups (groups
            // of UTXOs sent to the same address, which are obviously controlled by a single wallet)
            // in their entirety.
            if (auto r6{AttemptSelection(wallet, value_to_select, CoinEligibilityFilter(0, 1, max_ancestors-1, max_descendants-1, true /* include_partial_groups */),
                                   vCoins, coin_selection_params)}) {
                return r6;
            }
            // Try with unsafe inputs if they are allowed. This may spend unconfirmed outputs
            // received from other wallets.
            if (coin_control.m_include_unsafe_inputs) {
                if (auto r7{AttemptSelection(wallet, value_to_select,
                    CoinEligibilityFilter(0 /* conf_mine */, 0 /* conf_theirs */, max_ancestors-1, max_descendants-1, true /* include_partial_groups */),
                    vCoins, coin_selection_params)}) {
                    return r7;
                }
            }
            // Try with unlimited ancestors/descendants. The transaction will still need to meet
            // mempool ancestor/descendant policy to be accepted to mempool and broadcasted, but
            // OutputGroups use heuristics that may overestimate ancestor/descendant counts.
            if (!fRejectLongChains) {
                if (auto r8{AttemptSelection(wallet, value_to_select,
                                      CoinEligibilityFilter(0, 1, std::numeric_limits<uint64_t>::max(), std::numeric_limits<uint64_t>::max(), true /* include_partial_groups */),
                                      vCoins, coin_selection_params)}) {
                    return r8;
                }
            }
        }
        // Coin Selection failed.
        return std::optional<SelectionResult>();
    }();

    if (!res) return std::nullopt;

    // add preset inputs to the total value selected
    // Add preset inputs to result
    res->AddInput(preset_inputs);
    if (res->m_algo == SelectionAlgorithm::MANUAL) {
        res->ComputeAndSetWaste(coin_selection_params.m_cost_of_change);
    }

    return res;
}

static bool IsCurrentForAntiFeeSniping(interfaces::Chain& chain, const uint256& block_hash)
{
    if (chain.isInitialBlockDownload()) {
        return false;
    }
    constexpr int64_t MAX_ANTI_FEE_SNIPING_TIP_AGE = 8 * 60 * 60; // in seconds
    int64_t block_time;
    CHECK_NONFATAL(chain.findBlock(block_hash, FoundBlock().time(block_time)));
    if (block_time < (GetTime() - MAX_ANTI_FEE_SNIPING_TIP_AGE)) {
        return false;
    }
    return true;
}

/**
 * Set a height-based locktime for new transactions (uses the height of the
 * current chain tip unless we are not synced with the current chain
 */
static void DiscourageFeeSniping(CMutableTransaction& tx, FastRandomContext& rng_fast,
                                 interfaces::Chain& chain, const uint256& block_hash, int block_height)
{
    // All inputs must be added by now
    assert(!tx.vin.empty());
    // Discourage fee sniping.
    //
    // For a large miner the value of the transactions in the best block and
    // the mempool can exceed the cost of deliberately attempting to mine two
    // blocks to orphan the current best block. By setting nLockTime such that
    // only the next block can include the transaction, we discourage this
    // practice as the height restricted and limited blocksize gives miners
    // considering fee sniping fewer options for pulling off this attack.
    //
    // A simple way to think about this is from the wallet's point of view we
    // always want the blockchain to move forward. By setting nLockTime this
    // way we're basically making the statement that we only want this
    // transaction to appear in the next block; we don't want to potentially
    // encourage reorgs by allowing transactions to appear at lower heights
    // than the next block in forks of the best chain.
    //
    // Of course, the subsidy is high enough, and transaction volume low
    // enough, that fee sniping isn't a problem yet, but by implementing a fix
    // now we ensure code won't be written that makes assumptions about
    // nLockTime that preclude a fix later.
    if (IsCurrentForAntiFeeSniping(chain, block_hash)) {
        tx.nLockTime = block_height;

        // Secondly occasionally randomly pick a nLockTime even further back, so
        // that transactions that are delayed after signing for whatever reason,
        // e.g. high-latency mix networks and some CoinJoin implementations, have
        // better privacy.
        if (rng_fast.randrange(10) == 0) {
            tx.nLockTime = std::max(0, int(tx.nLockTime) - int(rng_fast.randrange(100)));
        }
    } else {
        // If our chain is lagging behind, we can't discourage fee sniping nor help
        // the privacy of high-latency transactions. To avoid leaking a potentially
        // unique "nLockTime fingerprint", set nLockTime to a constant.
        tx.nLockTime = 0;
    }
    // Sanity check all values
    assert(tx.nLockTime < LOCKTIME_THRESHOLD); // Type must be block height
    assert(tx.nLockTime <= uint64_t(block_height));
    for (const auto& in : tx.vin) {
        // Can not be FINAL for locktime to work
        assert(in.nSequence != CTxIn::SEQUENCE_FINAL);
        // May be MAX NONFINAL to disable both BIP68 and BIP125
        if (in.nSequence == CTxIn::MAX_SEQUENCE_NONFINAL) continue;
        // May be MAX BIP125 to disable BIP68 and enable BIP125
        if (in.nSequence == MAX_BIP125_RBF_SEQUENCE) continue;
        // The wallet does not support any other sequence-use right now.
        assert(false);
    }
}

// Reset all non-global blinding details.
static void resetBlindDetails(BlindDetails* det, bool preserve_output_data = false) {
    det->i_amount_blinds.clear();
    det->i_asset_blinds.clear();
    det->i_assets.clear();
    det->i_amounts.clear();

    det->o_amounts.clear();
    if (!preserve_output_data) {
        det->o_pubkeys.clear();
    }
    det->o_amount_blinds.clear();
    det->o_assets.clear();
    det->o_asset_blinds.clear();

    if (!preserve_output_data) {
        det->num_to_blind = 0;
        det->change_to_blind = 0;
        det->only_recipient_blind_index = -1;
        det->only_change_pos = -1;
    }
}

static bool fillBlindDetails(BlindDetails* det, CWallet* wallet, CMutableTransaction& txNew, std::vector<COutput>& selected_coins, bilingual_str& error) {
    int num_inputs_blinded = 0;

    // Fill in input blinding details
    for (const COutput& coin : selected_coins) {
        det->i_amount_blinds.push_back(coin.bf_value);
        det->i_asset_blinds.push_back(coin.bf_asset);
        det->i_assets.push_back(coin.asset);
        det->i_amounts.push_back(coin.value);
        if (coin.txout.nValue.IsCommitment() || coin.txout.nAsset.IsCommitment()) {
            num_inputs_blinded++;
        }
    }
    // Fill in output blinding details
    for (size_t nOut = 0; nOut < txNew.vout.size(); nOut++) {
        //TODO(CA) consider removing all blind setting before BlindTransaction as they get cleared anyway
        det->o_amount_blinds.push_back(uint256());
        det->o_asset_blinds.push_back(uint256());
        det->o_assets.push_back(txNew.vout[nOut].nAsset.GetAsset());
        det->o_amounts.push_back(txNew.vout[nOut].nValue.GetAmount());
    }

    // There are a few edge-cases of blinding we need to take care of
    //
    // First, if there are blinded inputs but not outputs to blind
    // We need this to go through, even though no privacy is gained.
    if (num_inputs_blinded > 0 &&  det->num_to_blind == 0) {
        // We need to make sure to dupe an asset that is in input set
        //TODO Have blinding do some extremely minimal rangeproof
        CTxOut newTxOut(det->o_assets.back(), 0, CScript() << OP_RETURN);
        CPubKey blind_pub = wallet->GetBlindingPubKey(newTxOut.scriptPubKey); // irrelevant, just needs to be non-null
        newTxOut.nNonce.vchCommitment = std::vector<unsigned char>(blind_pub.begin(), blind_pub.end());
        txNew.vout.push_back(newTxOut);
        det->o_pubkeys.push_back(wallet->GetBlindingPubKey(newTxOut.scriptPubKey));
        det->o_amount_blinds.push_back(uint256());
        det->o_asset_blinds.push_back(uint256());
        det->o_amounts.push_back(0);
        det->o_assets.push_back(det->o_assets.back());
        det->num_to_blind++;
        wallet->WalletLogPrintf("Adding OP_RETURN output to complete blinding since there are %d blinded inputs and no blinded outputs\n", num_inputs_blinded);

        // No blinded inputs, but 1 blinded output
    } else if (num_inputs_blinded == 0 && det->num_to_blind == 1) {
        if (det->change_to_blind == 1) {
            // Only 1 blinded change, unblind the change
            //TODO Split up change instead if possible
            if (det->ignore_blind_failure) {
                det->num_to_blind--;
                det->change_to_blind--;
                txNew.vout[det->only_change_pos].nNonce.SetNull();
                det->o_pubkeys[det->only_change_pos] = CPubKey();
                det->o_amount_blinds[det->only_change_pos] = uint256();
                det->o_asset_blinds[det->only_change_pos] = uint256();
                wallet->WalletLogPrintf("Unblinding change at index %d due to lack of inputs and other outputs being blinded.\n", det->only_change_pos);
            } else {
                error = _("Change output could not be blinded as there are no blinded inputs and no other blinded outputs.");
                return false;
            }
        } else {
            // 1 blinded destination
            // TODO Attempt to get a blinded input, OR add unblinded coin to make blinded change
            assert(det->only_recipient_blind_index != -1);
            if (det->ignore_blind_failure) {
                det->num_to_blind--;
                txNew.vout[det->only_recipient_blind_index].nNonce.SetNull();
                det->o_pubkeys[det->only_recipient_blind_index] = CPubKey();
                det->o_amount_blinds[det->only_recipient_blind_index] = uint256();
                det->o_asset_blinds[det->only_recipient_blind_index] = uint256();
                wallet->WalletLogPrintf("Unblinding single blinded output at index %d due to lack of inputs and other outputs being blinded.\n", det->only_recipient_blind_index);
            } else {
                error = _("Transaction output could not be blinded as there are no blinded inputs and no other blinded outputs.");
                return false;
            }
        }
    }
    // All other combinations should work.
    return true;
}

static bool CreateTransactionInternal(
        CWallet& wallet,
        const std::vector<CRecipient>& vecSend,
        CTransactionRef& tx,
        CAmount& nFeeRet,
        int& nChangePosInOut,
        bilingual_str& error,
        const CCoinControl& coin_control,
        FeeCalculation& fee_calc_out,
        bool sign,
        BlindDetails* blind_details,
        const IssuanceDetails* issuance_details) EXCLUSIVE_LOCKS_REQUIRED(wallet.cs_wallet)
{
    if (blind_details || issuance_details) {
        assert(g_con_elementsmode);
    }

    if (blind_details) {
        // Clear out previous blinding/data info as needed
        resetBlindDetails(blind_details);
    }

    AssertLockHeld(wallet.cs_wallet);

    FastRandomContext rng_fast;
    CMutableTransaction txNew; // The resulting transaction that we make

    CoinSelectionParams coin_selection_params{rng_fast}; // Parameters for coin selection, init with dummy
    coin_selection_params.m_avoid_partial_spends = coin_control.m_avoid_partial_spends;

    CScript dummy_script = CScript() << 0x00;
    CAmountMap map_recipients_sum;
    // Always assume that we are at least sending policyAsset.
    map_recipients_sum[::policyAsset] = 0;
    std::vector<std::unique_ptr<ReserveDestination>> reservedest;
    // Set the long term feerate estimate to the wallet's consolidate feerate
    coin_selection_params.m_long_term_feerate = wallet.m_consolidate_feerate;
    const OutputType change_type = wallet.TransactionChangeType(coin_control.m_change_type ? *coin_control.m_change_type : wallet.m_default_change_type, vecSend);
    reservedest.emplace_back(new ReserveDestination(&wallet, change_type)); // policy asset

    std::set<CAsset> assets_seen;
    unsigned int outputs_to_subtract_fee_from = 0; // The number of outputs which we are subtracting the fee from
    for (const auto& recipient : vecSend)
    {
        // Pad change keys to cover total possible number of assets
        // One already exists(for policyAsset), so one for each destination
        if (assets_seen.insert(recipient.asset).second) {
            reservedest.emplace_back(new ReserveDestination(&wallet, change_type));
        }

        // Skip over issuance outputs, no need to select those coins
        if (recipient.asset == CAsset(uint256S("1")) || recipient.asset == CAsset(uint256S("2"))) {
            continue;
        }

        map_recipients_sum[recipient.asset] += recipient.nAmount;

        if (recipient.fSubtractFeeFromAmount) {
            outputs_to_subtract_fee_from++;
            coin_selection_params.m_subtract_fee_outputs = true;
        }
    }
    // ELEMENTS FIXME: Please review the map_recipients_sum[::policyAsset] part.
    //                 In bitcoin the line just says recipients_sum (it's not a map).
    //                 I'm not sure if the policyAsset value is the right number to use.
    coin_selection_params.m_change_target = GenerateChangeTarget(std::floor(map_recipients_sum[::policyAsset] / vecSend.size()), rng_fast);

    // Create change script that will be used if we need change
    // ELEMENTS: A map that keeps track of the change script for each asset and also
    // the index of the reservedest used for that script (-1 if none).
    std::map<CAsset, std::pair<int, CScript>> mapScriptChange;
    // For manually set change, we need to use the blinding pubkey associated
    // with the manually-set address rather than generating one from the wallet
    std::map<CAsset, std::optional<CPubKey>> mapBlindingKeyChange;

    // coin control: send change to custom address
    if (coin_control.destChange.size() > 0) {
        for (const auto& dest : coin_control.destChange) {
            // No need to test we cover all assets.  We produce error for that later.
            mapScriptChange[dest.first] = std::pair<int, CScript>(-1, GetScriptForDestination(dest.second));
            if (IsBlindDestination(dest.second)) {
                mapBlindingKeyChange[dest.first] = GetDestinationBlindingKey(dest.second);
            } else {
                mapBlindingKeyChange[dest.first] = std::nullopt;
            }
        }
    } else { // no coin control: send change to newly generated address
        // Note: We use a new key here to keep it from being obvious which side is the change.
        //  The drawback is that by not reusing a previous key, the change may be lost if a
        //  backup is restored, if the backup doesn't have the new private key for the change.
        //  If we reused the old key, it would be possible to add code to look for and
        //  rediscover unknown transactions that were written with keys of ours to recover
        //  post-backup change.

        // One change script per output asset.
        size_t index = 0;
        for (const auto& value : map_recipients_sum) {
            // Reserve a new key pair from key pool. If it fails, provide a dummy
            // destination in case we don't need change.
            CTxDestination dest;
            bilingual_str dest_err;
            if (index >= reservedest.size() || !reservedest[index]->GetReservedDestination(dest, true, dest_err)) {
                if (dest_err.empty()) {
                    dest_err = _("Please call keypoolrefill first");
                }
                error = _("Transaction needs a change address, but we can't generate it.") + Untranslated(" ") + dest_err;
                // ELEMENTS: We need to put a dummy destination here. Core uses an empty script
                //  but we can't because empty scripts indicate fees (which trigger assertion
                //  failures in `BlindTransaction`). We also set the index to -1, indicating
                //  that this destination is not actually used, and therefore should not be
                //  returned by the `ReturnDestination` loop below.
                mapScriptChange[value.first] = std::pair<int, CScript>(-1, dummy_script);
            } else {
                mapScriptChange[value.first] = std::pair<int, CScript>(index, GetScriptForDestination(dest));
                ++index;
            }
        }

        // Also make sure we have change scripts for the pre-selected inputs.
        std::vector<COutPoint> vPresetInputs;
        coin_control.ListSelected(vPresetInputs);
        for (const COutPoint& presetInput : vPresetInputs) {
            CAsset asset;
            std::map<uint256, CWalletTx>::const_iterator it = wallet.mapWallet.find(presetInput.hash);
            CTxOut txout;
            if (it != wallet.mapWallet.end()) {
                 asset = it->second.GetOutputAsset(wallet, presetInput.n);
            } else if (coin_control.GetExternalOutput(presetInput, txout)) {
                asset = txout.nAsset.GetAsset();
            } else {
                // Ignore this here, will fail more gracefully later.
                continue;
            }

            if (mapScriptChange.find(asset) != mapScriptChange.end()) {
                // This asset already has a change script.
                continue;
            }

            CTxDestination dest;
            bilingual_str dest_err;
            if (index >= reservedest.size() || !reservedest[index]->GetReservedDestination(dest, true, dest_err)) {
                if (dest_err.empty()) {
                    dest_err = _("Keypool ran out, please call keypoolrefill first");
                }
                error = _("Transaction needs a change address, but we can't generate it.") + Untranslated(" ") + dest_err;
                return false;
            }

            CScript scriptChange = GetScriptForDestination(dest);
            // A valid destination implies a change script (and
            // vice-versa). An empty change script will abort later, if the
            // change keypool ran out, but change is required.
            CHECK_NONFATAL(IsValidDestination(dest) != (scriptChange == dummy_script));
            mapScriptChange[asset] = std::pair<int, CScript>(index, scriptChange);
            ++index;
        }
    }
    assert(mapScriptChange.size() > 0);
    CTxOut change_prototype_txout(mapScriptChange.begin()->first, 0, mapScriptChange.begin()->second.second);
    // TODO CA: Set this for each change output
    coin_selection_params.change_output_size = GetSerializeSize(change_prototype_txout);
    if (g_con_elementsmode) {
        if (blind_details) {
            change_prototype_txout.nAsset.vchCommitment.resize(33);
            change_prototype_txout.nValue.vchCommitment.resize(33);
            change_prototype_txout.nNonce.vchCommitment.resize(33);
            coin_selection_params.change_output_size = GetSerializeSize(change_prototype_txout);
            coin_selection_params.change_output_size += (MAX_RANGEPROOF_SIZE + DEFAULT_SURJECTIONPROOF_SIZE + WITNESS_SCALE_FACTOR - 1)/WITNESS_SCALE_FACTOR;
        } else {
            change_prototype_txout.nAsset.vchCommitment.resize(33);
            change_prototype_txout.nValue.vchCommitment.resize(9);
            change_prototype_txout.nNonce.vchCommitment.resize(1);
            coin_selection_params.change_output_size = GetSerializeSize(change_prototype_txout);
        }
    }

    // Get size of spending the change output
    int change_spend_size = CalculateMaximumSignedInputSize(change_prototype_txout, &wallet);
    // If the wallet doesn't know how to sign change output, assume p2sh-p2wpkh
    // as lower-bound to allow BnB to do it's thing
    if (change_spend_size == -1) {
        coin_selection_params.change_spend_size = DUMMY_NESTED_P2WPKH_INPUT_SIZE;
    } else {
        coin_selection_params.change_spend_size = (size_t)change_spend_size;
    }

    // Set discard feerate
    coin_selection_params.m_discard_feerate = GetDiscardRate(wallet);

    // Get the fee rate to use effective values in coin selection
    FeeCalculation feeCalc;
    coin_selection_params.m_effective_feerate = GetMinimumFeeRate(wallet, coin_control, &feeCalc);
    // Do not, ever, assume that it's fine to change the fee rate if the user has explicitly
    // provided one
    if (coin_control.m_feerate && coin_selection_params.m_effective_feerate > *coin_control.m_feerate) {
        error = strprintf(_("Fee rate (%s) is lower than the minimum fee rate setting (%s)"), coin_control.m_feerate->ToString(FeeEstimateMode::SAT_VB), coin_selection_params.m_effective_feerate.ToString(FeeEstimateMode::SAT_VB));
        return false;
    }
    if (feeCalc.reason == FeeReason::FALLBACK && !wallet.m_allow_fallback_fee) {
        // eventually allow a fallback fee
        error = _("Fee estimation failed. Fallbackfee is disabled. Wait a few blocks or enable -fallbackfee.");
        return false;
    }

    // Calculate the cost of change
    // Cost of change is the cost of creating the change output + cost of spending the change output in the future.
    // For creating the change output now, we use the effective feerate.
    // For spending the change output in the future, we use the discard feerate for now.
    // So cost of change = (change output size * effective feerate) + (size of spending change output * discard feerate)
    coin_selection_params.m_change_fee = coin_selection_params.m_effective_feerate.GetFee(coin_selection_params.change_output_size);
    coin_selection_params.m_cost_of_change = coin_selection_params.m_discard_feerate.GetFee(coin_selection_params.change_spend_size) + coin_selection_params.m_change_fee;

    // vouts to the payees
    if (!coin_selection_params.m_subtract_fee_outputs) {
        coin_selection_params.tx_noinputs_size = 11; // Static vsize overhead + outputs vsize. 4 nVersion, 4 nLocktime, 1 input count, 1 output count, 1 witness overhead (dummy, flag, stack size)
        if (g_con_elementsmode) {
            coin_selection_params.tx_noinputs_size += 46; // fee output: 9 bytes value, 1 byte scriptPubKey, 33 bytes asset, 1 byte nonce, 1 byte each for null rangeproof/surjectionproof
        }
    }
    // ELEMENTS: If we have blinded inputs but no blinded outputs (which, since the wallet
    //  makes an effort to not produce change, is a common case) then we need to add a
    //  dummy output.
    bool may_need_blinded_dummy = !!blind_details;
    for (const auto& recipient : vecSend)
    {
        CTxOut txout(recipient.asset, recipient.nAmount, recipient.scriptPubKey);
        txout.nNonce.vchCommitment = std::vector<unsigned char>(recipient.confidentiality_key.begin(), recipient.confidentiality_key.end());

        // Include the fee cost for outputs.
        if (!coin_selection_params.m_subtract_fee_outputs) {
            coin_selection_params.tx_noinputs_size += ::GetSerializeSize(txout, PROTOCOL_VERSION);
        }

        if (recipient.asset == policyAsset && IsDust(txout, wallet.chain().relayDustFee()))
        {
            error = _("Transaction amount too small");
            return false;
        }
        txNew.vout.push_back(txout);

        // ELEMENTS
        if (blind_details) {
            blind_details->o_pubkeys.push_back(recipient.confidentiality_key);
            if (blind_details->o_pubkeys.back().IsFullyValid()) {
                may_need_blinded_dummy = false;
                blind_details->num_to_blind++;
                blind_details->only_recipient_blind_index = txNew.vout.size()-1;
                if (!coin_selection_params.m_subtract_fee_outputs) {
                    coin_selection_params.tx_noinputs_size += (MAX_RANGEPROOF_SIZE + DEFAULT_SURJECTIONPROOF_SIZE + WITNESS_SCALE_FACTOR - 1)/WITNESS_SCALE_FACTOR;
                }
            }
        }
    }
    if (may_need_blinded_dummy && !coin_selection_params.m_subtract_fee_outputs) {
        // dummy output: 33 bytes value, 2 byte scriptPubKey, 33 bytes asset, 1 byte nonce, 66 bytes dummy rangeproof, 1 byte null surjectionproof
        // FIXME actually, we currently just hand off to BlindTransaction which will put
        //  a full rangeproof and surjectionproof. We should fix this when we overhaul
        //  the blinding logic.
        coin_selection_params.tx_noinputs_size += 70 + 66 +(MAX_RANGEPROOF_SIZE + DEFAULT_SURJECTIONPROOF_SIZE + WITNESS_SCALE_FACTOR - 1)/WITNESS_SCALE_FACTOR;
    }
    // If we are going to issue an asset, add the issuance data to the noinputs_size so that
    // we allocate enough coins for them.
    if (issuance_details) {
        size_t issue_count = 0;
        for (unsigned int i = 0; i < txNew.vout.size(); i++) {
            if (txNew.vout[i].nAsset.IsExplicit() && txNew.vout[i].nAsset.GetAsset() == CAsset(uint256S("1"))) {
                issue_count++;
            } else if (txNew.vout[i].nAsset.IsExplicit() && txNew.vout[i].nAsset.GetAsset() == CAsset(uint256S("2"))) {
                issue_count++;
            }
        }
        if (issue_count > 0) {
            // Allocate space for blinding nonce, entropy, and whichever of nAmount/nInflationKeys is null
            coin_selection_params.tx_noinputs_size += 2 * 32 + 2 * (2 - issue_count);
        }
        // Allocate non-null nAmount/nInflationKeys and rangeproofs
        if (issuance_details->blind_issuance) {
            coin_selection_params.tx_noinputs_size += issue_count * (33 * WITNESS_SCALE_FACTOR + MAX_RANGEPROOF_SIZE + WITNESS_SCALE_FACTOR - 1) / WITNESS_SCALE_FACTOR;
        } else {
            coin_selection_params.tx_noinputs_size += issue_count * 9;
        }
    }

    // Include the fees for things that aren't inputs, excluding the change output
    const CAmount not_input_fees = coin_selection_params.m_effective_feerate.GetFee(coin_selection_params.tx_noinputs_size);
    CAmountMap map_selection_target = map_recipients_sum;
    map_selection_target[policyAsset] += not_input_fees;

    // Get available coins
    std::vector<COutput> vAvailableCoins;
    AvailableCoins(wallet, vAvailableCoins, &coin_control, 1, MAX_MONEY, MAX_MONEY, 0);

    // Choose coins to use
    std::optional<SelectionResult> result = SelectCoins(wallet, vAvailableCoins, /*nTargetValue=*/map_selection_target, coin_control, coin_selection_params);
    if (!result) {
        error = _("Insufficient funds");
        return false;
    }
    TRACE5(coin_selection, selected_coins, wallet.GetName().c_str(), GetAlgorithmName(result->m_algo).c_str(), result->m_target, result->GetWaste(), result->GetSelectedValue());

    // If all of our inputs are explicit, we don't need a blinded dummy
    if (may_need_blinded_dummy) {
        may_need_blinded_dummy = false;
        for (const auto& coin : result->GetInputSet()) {
            if (!coin.txout.nValue.IsExplicit()) {
                may_need_blinded_dummy = true;
                break;
            }
        }
    }

    // Always make a change output
    // We will reduce the fee from this change output later, and remove the output if it is too small.
    // ELEMENTS: wrap this all in a loop, set nChangePosInOut specifically for policy asset
    CAmountMap map_change_and_fee = result->GetSelectedValue() - map_recipients_sum;
    // Zero out any non-policy assets which have zero change value
    for (auto it = map_change_and_fee.begin(); it != map_change_and_fee.end(); ) {
        if (it->first != policyAsset && it->second == 0) {
            it = map_change_and_fee.erase(it);
        } else {
            ++it;
        }
    }

    // Uniformly randomly place change outputs for all assets, except that the policy-asset
    // change may have a fixed position.
    std::vector<std::optional<CAsset>> change_pos{txNew.vout.size() + map_change_and_fee.size()};
    if (nChangePosInOut == -1) {
       // randomly set policyasset change position
    } else if ((unsigned int)nChangePosInOut >= change_pos.size()) {
        error = _("Transaction change output index out of range");
        return false;
    } else {
        change_pos[nChangePosInOut] = policyAsset;
    }

    for (const auto& asset_change_and_fee : map_change_and_fee) {
        // No need to randomly set the policyAsset change if has been set manually
        if (nChangePosInOut >= 0 && asset_change_and_fee.first == policyAsset) {
            continue;
        }

        int index;
        do {
            index = rng_fast.randrange(change_pos.size());
        } while (change_pos[index]);

        change_pos[index] = asset_change_and_fee.first;
        if (asset_change_and_fee.first == policyAsset) {
            nChangePosInOut = index;
        }
    }

    // Create all the change outputs in their respective places, inserting them
    // in increasing order so that none of them affect each others' indices
    for (unsigned int i = 0; i < change_pos.size(); i++) {
        if (!change_pos[i]) {
            continue;
        }

        const CAsset& asset = *change_pos[i];
        const CAmount& change_and_fee = map_change_and_fee.at(asset);

        assert(change_and_fee >= 0);

        const std::map<CAsset, std::pair<int, CScript>>::const_iterator itScript = mapScriptChange.find(asset);
        if (itScript == mapScriptChange.end()) {
            error = Untranslated(strprintf("No change destination provided for asset %s", asset.GetHex()));
            return false;
        }
        CTxOut newTxOut(asset, change_and_fee, itScript->second.second);

        if (blind_details) {
            std::optional<CPubKey> blind_pub = std::nullopt;
            // We cannot blind zero-valued outputs, and anyway they will be dropped
            // later in this function during the dust check
            if (change_and_fee > 0) {
                const auto itBlindingKey = mapBlindingKeyChange.find(asset);
                if (itBlindingKey != mapBlindingKeyChange.end()) {
                    // If the change output was specified, use the blinding key that
                    // came with the specified address (if any)
                    blind_pub = itBlindingKey->second;
                } else {
                    // Otherwise, we generated it from our own wallet, so get the
                    // blinding key from our own wallet.
                    blind_pub = wallet.GetBlindingPubKey(itScript->second.second);
                }
            } else {
                assert(asset == policyAsset);
            }

            if (blind_pub) {
                blind_details->o_pubkeys.insert(blind_details->o_pubkeys.begin() + i, *blind_pub);
                assert(blind_pub->IsFullyValid());

                blind_details->num_to_blind++;
                blind_details->change_to_blind++;
                blind_details->only_change_pos = i;
                // Place the blinding pubkey here in case of fundraw calls
                newTxOut.nNonce.vchCommitment = std::vector<unsigned char>(blind_pub->begin(), blind_pub->end());
            } else {
                blind_details->o_pubkeys.insert(blind_details->o_pubkeys.begin() + i, CPubKey());
            }
        }
        // Insert change output
        txNew.vout.insert(txNew.vout.begin() + i, newTxOut);
    }

    // Add fee output.
    if (g_con_elementsmode) {
        CTxOut fee(::policyAsset, 0, CScript());
        assert(fee.IsFee());
        txNew.vout.push_back(fee);
        if (blind_details) {
            blind_details->o_pubkeys.push_back(CPubKey());
        }
    }
    assert(nChangePosInOut != -1);
    auto change_position = txNew.vout.begin() + nChangePosInOut;
    // end ELEMENTS

    // Set token input if reissuing
    int reissuance_index = -1;
    uint256 token_blinding;

    // Elements: Shuffle here to preserve random ordering for surjection proofs
    // selected_coins = std::vector<CInputCoin>(setCoins.begin(), setCoins.end());
    // Shuffle(selected_coins.begin(), selected_coins.end(), FastRandomContext());
    // Shuffle selected coins and fill in final vin
    std::vector<COutput> selected_coins = result->GetShuffledInputVector();

    // The sequence number is set to non-maxint so that DiscourageFeeSniping
    // works.
    //
    // BIP125 defines opt-in RBF as any nSequence < maxint-1, so
    // we use the highest possible value in that range (maxint-2)
    // to avoid conflicting with other possible uses of nSequence,
    // and in the spirit of "smallest possible change from prior
    // behavior."
    const uint32_t nSequence{coin_control.m_signal_bip125_rbf.value_or(wallet.m_signal_rbf) ? MAX_BIP125_RBF_SEQUENCE : CTxIn::MAX_SEQUENCE_NONFINAL};
    for (const auto& coin : selected_coins) {
        txNew.vin.push_back(CTxIn(coin.outpoint, CScript(), nSequence));

        if (issuance_details && coin.asset == issuance_details->reissuance_token) {
            reissuance_index = txNew.vin.size() - 1;
            token_blinding = coin.bf_asset;
        }
    }
    DiscourageFeeSniping(txNew, rng_fast, wallet.chain(), wallet.GetLastBlockHash(), wallet.GetLastBlockHeight());

    // ELEMENTS add issuance details and blinding details
    std::vector<CKey> issuance_asset_keys;
    std::vector<CKey> issuance_token_keys;
    if (issuance_details) {
        // Fill in issuances now that inputs are set
        assert(txNew.vin.size() > 0);
        int asset_index = -1;
        int token_index = -1;
        for (unsigned int i = 0; i < txNew.vout.size(); i++) {
            if (txNew.vout[i].nAsset.IsExplicit() && txNew.vout[i].nAsset.GetAsset() == CAsset(uint256S("1"))) {
                asset_index = i;
            } else if (txNew.vout[i].nAsset.IsExplicit() && txNew.vout[i].nAsset.GetAsset() == CAsset(uint256S("2"))) {
                token_index = i;
            }
        }
        // Initial issuance request
        if (issuance_details->reissuance_asset.IsNull() && issuance_details->reissuance_token.IsNull() && (asset_index != -1 || token_index != -1)) {
            uint256 entropy;
            CAsset asset;
            CAsset token;
            // Initial issuance always uses vin[0]
            GenerateAssetEntropy(entropy, txNew.vin[0].prevout, issuance_details->contract_hash);
            CalculateAsset(asset, entropy);
            CalculateReissuanceToken(token, entropy, issuance_details->blind_issuance);
            CScript blindingScript(CScript() << OP_RETURN << std::vector<unsigned char>(txNew.vin[0].prevout.hash.begin(), txNew.vin[0].prevout.hash.end()) << txNew.vin[0].prevout.n);
            txNew.vin[0].assetIssuance.assetEntropy = issuance_details->contract_hash;
            // We're making asset outputs, fill out asset type and issuance input
            if (asset_index != -1) {
                txNew.vin[0].assetIssuance.nAmount = txNew.vout[asset_index].nValue;

                txNew.vout[asset_index].nAsset = asset;
                if (issuance_details->blind_issuance && blind_details) {
                    issuance_asset_keys.push_back(wallet.GetBlindingKey(&blindingScript));
                    blind_details->num_to_blind++;
                }
            }
            // We're making reissuance token outputs
            if (token_index != -1) {
                txNew.vin[0].assetIssuance.nInflationKeys = txNew.vout[token_index].nValue;
                txNew.vout[token_index].nAsset = token;
                if (issuance_details->blind_issuance && blind_details) {
                    issuance_token_keys.push_back(wallet.GetBlindingKey(&blindingScript));
                    blind_details->num_to_blind++;

                    // If we're blinding a token issuance and no assets, we must make
                    // the asset issuance a blinded commitment to 0
                    if (asset_index == -1) {
                        txNew.vin[0].assetIssuance.nAmount = 0;
                        issuance_asset_keys.push_back(wallet.GetBlindingKey(&blindingScript));
                        blind_details->num_to_blind++;
                    }
                }
            }
        // Asset being reissued with explicitly named asset/token
        } else if (asset_index != -1) {
            assert(reissuance_index != -1);
            // Fill in output with issuance
            txNew.vout[asset_index].nAsset = issuance_details->reissuance_asset;

            // Fill in issuance
            // Blinding revealing underlying asset
            txNew.vin[reissuance_index].assetIssuance.assetBlindingNonce = token_blinding;
            txNew.vin[reissuance_index].assetIssuance.assetEntropy = issuance_details->entropy;
            txNew.vin[reissuance_index].assetIssuance.nAmount = txNew.vout[asset_index].nValue;

            // If blinded token derivation, blind the issuance
            CAsset temp_token;
            CalculateReissuanceToken(temp_token, issuance_details->entropy, true);
            if (temp_token == issuance_details->reissuance_token && blind_details) {
            CScript blindingScript(CScript() << OP_RETURN << std::vector<unsigned char>(txNew.vin[reissuance_index].prevout.hash.begin(), txNew.vin[reissuance_index].prevout.hash.end()) << txNew.vin[reissuance_index].prevout.n);
                issuance_asset_keys.resize(reissuance_index);
                issuance_asset_keys.push_back(wallet.GetBlindingKey(&blindingScript));
                blind_details->num_to_blind++;
            }
        }
    }

    // Do "initial blinding" for fee estimation purposes
    TxSize tx_sizes;
    CMutableTransaction tx_blinded = txNew;
    if (blind_details) {
        if (!fillBlindDetails(blind_details, &wallet, tx_blinded, selected_coins, error)) {
            return false;
        }
        txNew = tx_blinded; // sigh, `fillBlindDetails` may have modified txNew

        int ret = BlindTransaction(blind_details->i_amount_blinds, blind_details->i_asset_blinds, blind_details->i_assets, blind_details->i_amounts, blind_details->o_amount_blinds, blind_details->o_asset_blinds, blind_details->o_pubkeys, issuance_asset_keys, issuance_token_keys, tx_blinded);
        assert(ret != -1);
        if (ret != blind_details->num_to_blind) {
            error = _("Unable to blind the transaction properly. This should not happen.");
            return false;
        }

        tx_sizes = CalculateMaximumSignedTxSize(CTransaction(tx_blinded), &wallet, &coin_control);
    } else {
        tx_sizes = CalculateMaximumSignedTxSize(CTransaction(txNew), &wallet, &coin_control);
    }
    // end ELEMENTS

    // Calculate the transaction fee
    int nBytes = tx_sizes.vsize;
    if (nBytes == -1) {
        error = _("Missing solving data for estimating transaction size");
        return false;
    }
    nFeeRet = coin_selection_params.m_effective_feerate.GetFee(nBytes);

    // Subtract fee from the change output if not subtracting it from recipient outputs
    CAmount fee_needed = nFeeRet;
    if (!coin_selection_params.m_subtract_fee_outputs) {
        change_position->nValue = change_position->nValue.GetAmount() - fee_needed;
    }

    // We want to drop the change to fees if:
    // 1. The change output would be dust
    // 2. The change is within the (almost) exact match window, i.e. it is less than or equal to the cost of the change output (cost_of_change)
    CAmount change_amount = change_position->nValue.GetAmount();
    if (IsDust(*change_position, coin_selection_params.m_discard_feerate) || change_amount <= coin_selection_params.m_cost_of_change)
    {
        bool was_blinded = blind_details && blind_details->o_pubkeys[nChangePosInOut].IsValid();

        // If the change was blinded, and was the only blinded output, we cannot drop it
        // without causing the transaction to fail to balance. So keep it, and merely
        // zero it out.
        if (was_blinded && blind_details->num_to_blind == 1) {
            assert (may_need_blinded_dummy);
            change_position->scriptPubKey = CScript() << OP_RETURN;
            change_position->nValue = 0;
        } else {
            txNew.vout.erase(change_position);

            change_pos[nChangePosInOut] = std::nullopt;
            tx_blinded.vout.erase(tx_blinded.vout.begin() + nChangePosInOut);
            if (tx_blinded.witness.vtxoutwit.size() > (unsigned) nChangePosInOut) {
                tx_blinded.witness.vtxoutwit.erase(tx_blinded.witness.vtxoutwit.begin() + nChangePosInOut);
            }
            if (blind_details) {

                blind_details->o_amounts.erase(blind_details->o_amounts.begin() + nChangePosInOut);
                blind_details->o_assets.erase(blind_details->o_assets.begin() + nChangePosInOut);
                blind_details->o_pubkeys.erase(blind_details->o_pubkeys.begin() + nChangePosInOut);
                // If change_amount == 0, we did not increment num_to_blind initially
                // and therefore do not need to decrement it here.
                if (was_blinded) {
                    blind_details->num_to_blind--;
                    blind_details->change_to_blind--;

                    // FIXME: If we drop the change *and* this means we have only one
                    //  blinded output *and* we have no blinded inputs, then this puts
                    //  us in a situation where BlindTransaction will fail. This is
                    //  prevented in fillBlindDetails, which adds an OP_RETURN output
                    //  to handle this case. So do this ludicrous hack to accomplish
                    //  this. This whole lump of un-followable-logic needs to be replaced
                    //  by a complete rewriting of the wallet blinding logic.
                    if (blind_details->num_to_blind < 2) {
                        resetBlindDetails(blind_details, true /* don't wipe output data */);
                        if (!fillBlindDetails(blind_details, &wallet, txNew, selected_coins, error)) {
                            return false;
                        }
                    }
                }
            }
        }
        change_amount = 0;
        nChangePosInOut = -1;

        // Because we have dropped this change, the tx size and required fee will be different, so let's recalculate those
        tx_sizes = CalculateMaximumSignedTxSize(CTransaction(tx_blinded), &wallet, &coin_control);
        nBytes = tx_sizes.vsize;
        fee_needed = coin_selection_params.m_effective_feerate.GetFee(nBytes);
    }

    // The only time that fee_needed should be less than the amount available for fees (in change_and_fee - change_amount) is when
    // we are subtracting the fee from the outputs. If this occurs at any other time, it is a bug.
    if (!coin_selection_params.m_subtract_fee_outputs && fee_needed > map_change_and_fee.at(policyAsset) - change_amount) {
        wallet.WalletLogPrintf("ERROR: not enough coins to cover for fee (needed: %d, total: %d, change: %d)\n",
            fee_needed, map_change_and_fee.at(policyAsset), change_amount);
        error = _("Could not cover fee");
        return false;
    }

    // Update nFeeRet in case fee_needed changed due to dropping the change output
    if (fee_needed <= map_change_and_fee.at(policyAsset) - change_amount) {
        nFeeRet = map_change_and_fee.at(policyAsset) - change_amount;
    }

    // Reduce output values for subtractFeeFromAmount
    if (coin_selection_params.m_subtract_fee_outputs) {
        CAmount to_reduce = fee_needed + change_amount - map_change_and_fee.at(policyAsset);
        int i = 0;
        bool fFirst = true;
        for (const auto& recipient : vecSend)
        {
            if (i == nChangePosInOut) {
                ++i;
            }
            CTxOut& txout = txNew.vout[i];

            if (recipient.fSubtractFeeFromAmount)
            {
                CAmount value = txout.nValue.GetAmount();
                if (recipient.asset != policyAsset) {
                    error = Untranslated(strprintf("Wallet does not support more than one type of fee at a time, therefore can not subtract fee from address amount, which is of a different asset id. fee asset: %s recipient asset: %s", policyAsset.GetHex(), recipient.asset.GetHex()));
                    return false;
                }

                value -= to_reduce / outputs_to_subtract_fee_from; // Subtract fee equally from each selected recipient

                if (fFirst) // first receiver pays the remainder not divisible by output count
                {
                    fFirst = false;
                    value -= to_reduce % outputs_to_subtract_fee_from;
                }

                // Error if this output is reduced to be below dust
                if (IsDust(txout, wallet.chain().relayDustFee())) {
                    if (value < 0) {
                        error = _("The transaction amount is too small to pay the fee");
                    } else {
                        error = _("The transaction amount is too small to send after the fee has been deducted");
                    }
                    return false;
                }

                txout.nValue = value;
            }
            ++i;
        }
        nFeeRet = fee_needed;
    }

    // ELEMENTS: Give up if change keypool ran out and change is required
    for (const auto& maybe_change_asset : change_pos) {
        if (maybe_change_asset) {
            auto used = mapScriptChange.extract(*maybe_change_asset);
            if (used.mapped().second == dummy_script) {
                return false;
            }
        }
    }

    // ELEMENTS update fee output
    if (g_con_elementsmode) {
        for (auto& txout : txNew.vout) {
            if (txout.IsFee()) {
                txout.nValue = nFeeRet;
                break;
            }
        }
    }

    // ELEMENTS do actual blinding
    if (blind_details) {
        // Print blinded transaction info before we possibly blow it away when !sign.
        std::string summary = "CreateTransaction created blinded transaction:\nIN: ";
        for (unsigned int i = 0; i < selected_coins.size(); ++i) {
            if (i > 0) {
                summary += "    ";
            }
            summary += strprintf("#%d: %s [%s] (%s [%s])\n", i,
                selected_coins[i].value,
                selected_coins[i].txout.nValue.IsExplicit() ? "explicit" : "blinded",
                selected_coins[i].asset.GetHex(),
                selected_coins[i].txout.nAsset.IsExplicit() ? "explicit" : "blinded"
            );
        }
        summary += "OUT: ";
        for (unsigned int i = 0; i < txNew.vout.size(); ++i) {
            if (i > 0) {
                summary += "     ";
            }
            const CTxOut& unblinded = txNew.vout[i];
            summary += strprintf("#%d: %s%s [%s] (%s [%s])\n", i,
                txNew.vout[i].IsFee() ? "[fee] " : "",
                unblinded.nValue.GetAmount(),
                blind_details->o_pubkeys[i].IsValid() ? "blinded" : "explicit",
                unblinded.nAsset.GetAsset().GetHex(),
                blind_details->o_pubkeys[i].IsValid() ? "blinded" : "explicit"
            );
        }
        wallet.WalletLogPrintf(summary+"\n");

        // Wipe output blinding factors and start over
        blind_details->o_amount_blinds.clear();
        blind_details->o_asset_blinds.clear();
        for (unsigned int i = 0; i < txNew.vout.size(); i++) {
            blind_details->o_amounts[i] = txNew.vout[i].nValue.GetAmount();
            assert(blind_details->o_assets[i] == txNew.vout[i].nAsset.GetAsset());
        }

        if (sign) {
            int ret = BlindTransaction(blind_details->i_amount_blinds, blind_details->i_asset_blinds, blind_details->i_assets, blind_details->i_amounts, blind_details->o_amount_blinds, blind_details->o_asset_blinds,  blind_details->o_pubkeys, issuance_asset_keys, issuance_token_keys, txNew);
            assert(ret != -1);
            if (ret != blind_details->num_to_blind) {
                wallet.WalletLogPrintf("ERROR: tried to blind %d outputs but only blinded %d\n", (int) blind_details->num_to_blind, (int) ret);
                error = _("Unable to blind the transaction properly. This should not happen.");
                return false;
            }
        }
    }

    // Release any change keys that we didn't use.
    for (const auto& it : mapScriptChange) {
        int index = it.second.first;
        if (index < 0) {
            continue;
        }

        reservedest[index]->ReturnDestination();
    }


    if (sign) {
        if (!wallet.SignTransaction(txNew)) {
            error = _("Signing transaction failed");
            return false;
        }
    }

    // Normalize the witness in case it is not serialized before mempool
    if (!txNew.HasWitness()) {
        txNew.witness.SetNull();
    }

    // Return the constructed transaction data.
    tx = MakeTransactionRef(std::move(txNew));

    // Limit size
    if ((sign && GetTransactionWeight(*tx) > MAX_STANDARD_TX_WEIGHT) ||
        (!sign && tx_sizes.weight > MAX_STANDARD_TX_WEIGHT))
    {
        error = _("Transaction too large");
        return false;
    }

    if (nFeeRet > wallet.m_default_max_tx_fee) {
        error = TransactionErrorString(TransactionError::MAX_FEE_EXCEEDED);
        return false;
    }

    if (gArgs.GetBoolArg("-walletrejectlongchains", DEFAULT_WALLET_REJECT_LONG_CHAINS)) {
        // Lastly, ensure this tx will pass the mempool's chain limits
        if (!wallet.chain().checkChainLimits(tx)) {
            error = _("Transaction has too long of a mempool chain");
            return false;
        }
    }

    // Before we return success, we assume any change key will be used to prevent
    // accidental re-use.
    for (auto& reservedest_ : reservedest) {
        reservedest_->KeepDestination();
    }
    fee_calc_out = feeCalc;

    wallet.WalletLogPrintf("Fee Calculation: Fee:%d Bytes:%u Tgt:%d (requested %d) Reason:\"%s\" Decay %.5f: Estimation: (%g - %g) %.2f%% %.1f/(%.1f %d mem %.1f out) Fail: (%g - %g) %.2f%% %.1f/(%.1f %d mem %.1f out)\n",
              nFeeRet, nBytes, feeCalc.returnedTarget, feeCalc.desiredTarget, StringForFeeReason(feeCalc.reason), feeCalc.est.decay,
              feeCalc.est.pass.start, feeCalc.est.pass.end,
              (feeCalc.est.pass.totalConfirmed + feeCalc.est.pass.inMempool + feeCalc.est.pass.leftMempool) > 0.0 ? 100 * feeCalc.est.pass.withinTarget / (feeCalc.est.pass.totalConfirmed + feeCalc.est.pass.inMempool + feeCalc.est.pass.leftMempool) : 0.0,
              feeCalc.est.pass.withinTarget, feeCalc.est.pass.totalConfirmed, feeCalc.est.pass.inMempool, feeCalc.est.pass.leftMempool,
              feeCalc.est.fail.start, feeCalc.est.fail.end,
              (feeCalc.est.fail.totalConfirmed + feeCalc.est.fail.inMempool + feeCalc.est.fail.leftMempool) > 0.0 ? 100 * feeCalc.est.fail.withinTarget / (feeCalc.est.fail.totalConfirmed + feeCalc.est.fail.inMempool + feeCalc.est.fail.leftMempool) : 0.0,
              feeCalc.est.fail.withinTarget, feeCalc.est.fail.totalConfirmed, feeCalc.est.fail.inMempool, feeCalc.est.fail.leftMempool);
    return true;
}

bool CreateTransaction(
        CWallet& wallet,
        const std::vector<CRecipient>& vecSend,
        CTransactionRef& tx,
        CAmount& nFeeRet,
        int& nChangePosInOut,
        bilingual_str& error,
        const CCoinControl& coin_control,
        FeeCalculation& fee_calc_out,
        bool sign,
        BlindDetails* blind_details,
        const IssuanceDetails* issuance_details)
{
    if (vecSend.empty()) {
        error = _("Transaction must have at least one recipient");
        return false;
    }

    if (std::any_of(vecSend.cbegin(), vecSend.cend(), [](const auto& recipient){ return recipient.nAmount < 0; })) {
        error = _("Transaction amounts must not be negative");
        return false;
    }

    // ELEMENTS
    if (g_con_elementsmode) {
        if (std::any_of(vecSend.cbegin(), vecSend.cend(), [](const auto& recipient){ return recipient.asset.IsNull(); })) {
            error = _("No asset provided for recipient");
            return false;
        }
    }

    LOCK(wallet.cs_wallet);

    int nChangePosIn = nChangePosInOut;
    Assert(!tx); // tx is an out-param. TODO change the return type from bool to tx (or nullptr)
<<<<<<< HEAD
    bool res = CreateTransactionInternal(wallet, vecSend, tx, nFeeRet, nChangePosInOut, error, coin_control, fee_calc_out, sign, blind_details, issuance_details);
=======
    bool res = CreateTransactionInternal(wallet, vecSend, tx, nFeeRet, nChangePosInOut, error, coin_control, fee_calc_out, sign);
    TRACE4(coin_selection, normal_create_tx_internal, wallet.GetName().c_str(), res, nFeeRet, nChangePosInOut);
>>>>>>> 260ede1d
    // try with avoidpartialspends unless it's enabled already
    if (res && nFeeRet > 0 /* 0 means non-functional fee rate estimation */ && wallet.m_max_aps_fee > -1 && !coin_control.m_avoid_partial_spends) {
        TRACE1(coin_selection, attempting_aps_create_tx, wallet.GetName().c_str());
        CCoinControl tmp_cc = coin_control;
        tmp_cc.m_avoid_partial_spends = true;
        CAmount nFeeRet2;
        CTransactionRef tx2;
        int nChangePosInOut2 = nChangePosIn;
        bilingual_str error2; // fired and forgotten; if an error occurs, we discard the results
        BlindDetails blind_details2;
        BlindDetails *blind_details2_ptr = blind_details ? &blind_details2 : nullptr;
        if (CreateTransactionInternal(wallet, vecSend, tx2, nFeeRet2, nChangePosInOut2, error2, tmp_cc, fee_calc_out, sign, blind_details2_ptr, issuance_details)) {
            // if fee of this alternative one is within the range of the max fee, we use this one
            const bool use_aps = nFeeRet2 <= nFeeRet + wallet.m_max_aps_fee;
            wallet.WalletLogPrintf("Fee non-grouped = %lld, grouped = %lld, using %s\n", nFeeRet, nFeeRet2, use_aps ? "grouped" : "non-grouped");
            TRACE5(coin_selection, aps_create_tx_internal, wallet.GetName().c_str(), use_aps, res, nFeeRet2, nChangePosInOut2);
            if (use_aps) {
                tx = tx2;
                nFeeRet = nFeeRet2;
                nChangePosInOut = nChangePosInOut2;
                if (blind_details) {
                    *blind_details = blind_details2;
                }
            }
        }
    }
    return res;
}

bool FundTransaction(CWallet& wallet, CMutableTransaction& tx, CAmount& nFeeRet, int& nChangePosInOut, bilingual_str& error, bool lockUnspents, const std::set<int>& setSubtractFeeFromOutputs, CCoinControl coinControl)
{
    std::vector<CRecipient> vecSend;

    // Turn the txout set into a CRecipient vector.
    for (size_t idx = 0; idx < tx.vout.size(); idx++) {
        const CTxOut& txOut = tx.vout[idx];

        // ELEMENTS:
        if (!txOut.nValue.IsExplicit() || !txOut.nAsset.IsExplicit()) {
            error = _("Pre-funded amounts must be non-blinded");
            return false;
        }

        // Fee outputs should not be added to avoid overpayment of fees
        if (txOut.IsFee()) {
            continue;
        }

        CRecipient recipient = {txOut.scriptPubKey, txOut.nValue.GetAmount(), txOut.nAsset.GetAsset(), CPubKey(txOut.nNonce.vchCommitment), setSubtractFeeFromOutputs.count(idx) == 1};
        vecSend.push_back(recipient);
    }

    coinControl.fAllowOtherInputs = true;

    for (const CTxIn& txin : tx.vin) {
        coinControl.Select(txin.prevout);
    }

    // Acquire the locks to prevent races to the new locked unspents between the
    // CreateTransaction call and LockCoin calls (when lockUnspents is true).
    LOCK(wallet.cs_wallet);

    CTransactionRef tx_new;
    FeeCalculation fee_calc_out;
    auto blind_details = g_con_elementsmode ? std::make_unique<BlindDetails>() : nullptr;
    if (!CreateTransaction(wallet, vecSend, tx_new, nFeeRet, nChangePosInOut, error, coinControl, fee_calc_out, false, blind_details.get())) {
        return false;
    }

    // Wipe outputs and output witness and re-add one by one
    tx.vout.clear();
    tx.witness.vtxoutwit.clear();
    for (unsigned int i = 0; i < tx_new->vout.size(); i++) {
        const CTxOut& out = tx_new->vout[i];
        tx.vout.push_back(out);
        if (tx_new->witness.vtxoutwit.size() > i) {
            // We want to re-add previously existing outwitnesses
            // even though we don't create any new ones
            const CTxOutWitness& outwit = tx_new->witness.vtxoutwit[i];
            tx.witness.vtxoutwit.push_back(outwit);
        }
    }

    // Add new txins while keeping original txin scriptSig/order.
    for (const CTxIn& txin : tx_new->vin) {
        if (!coinControl.IsSelected(txin.prevout)) {
            tx.vin.push_back(txin);

        }
        if (lockUnspents) {
            wallet.LockCoin(txin.prevout);
        }

    }

    return true;
}
} // namespace wallet<|MERGE_RESOLUTION|>--- conflicted
+++ resolved
@@ -582,16 +582,10 @@
              */
             preset_inputs.Insert(out, /*ancestors=*/ 0, /*descendants=*/ 0, /*positive_only=*/ false);
         }
-<<<<<<< HEAD
-        SelectionResult result(mapTargetValue);
+        SelectionResult result(mapTargetValue, SelectionAlgorithm::MANUAL);
         result.AddInput(preset_inputs);
         if (result.GetSelectedValue() < mapTargetValue) return std::nullopt;
-=======
-        SelectionResult result(nTargetValue, SelectionAlgorithm::MANUAL);
-        result.AddInput(preset_inputs);
-        if (result.GetSelectedValue() < nTargetValue) return std::nullopt;
         result.ComputeAndSetWaste(coin_selection_params.m_cost_of_change);
->>>>>>> 260ede1d
         return result;
     }
 
@@ -714,11 +708,7 @@
     // permissive CoinEligibilityFilter.
     std::optional<SelectionResult> res = [&] {
         // Pre-selected inputs already cover the target amount.
-<<<<<<< HEAD
-        if (value_to_select <= CAmountMap{}) return std::make_optional(SelectionResult(mapTargetValue));
-=======
-        if (value_to_select <= 0) return std::make_optional(SelectionResult(nTargetValue, SelectionAlgorithm::MANUAL));
->>>>>>> 260ede1d
+        if (value_to_select <= CAmountMap{}) return std::make_optional(SelectionResult(mapTargetValue, SelectionAlgorithm::MANUAL));
 
         // If possible, fund the transaction with confirmed UTXOs only. Prefer at least six
         // confirmations on outputs received from other wallets and only spend confirmed change.
@@ -1808,12 +1798,8 @@
 
     int nChangePosIn = nChangePosInOut;
     Assert(!tx); // tx is an out-param. TODO change the return type from bool to tx (or nullptr)
-<<<<<<< HEAD
     bool res = CreateTransactionInternal(wallet, vecSend, tx, nFeeRet, nChangePosInOut, error, coin_control, fee_calc_out, sign, blind_details, issuance_details);
-=======
-    bool res = CreateTransactionInternal(wallet, vecSend, tx, nFeeRet, nChangePosInOut, error, coin_control, fee_calc_out, sign);
     TRACE4(coin_selection, normal_create_tx_internal, wallet.GetName().c_str(), res, nFeeRet, nChangePosInOut);
->>>>>>> 260ede1d
     // try with avoidpartialspends unless it's enabled already
     if (res && nFeeRet > 0 /* 0 means non-functional fee rate estimation */ && wallet.m_max_aps_fee > -1 && !coin_control.m_avoid_partial_spends) {
         TRACE1(coin_selection, attempting_aps_create_tx, wallet.GetName().c_str());
