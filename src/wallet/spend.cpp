// Copyright (c) 2021 The Bitcoin Core developers
// Distributed under the MIT software license, see the accompanying
// file COPYING or http://www.opensource.org/licenses/mit-license.php.

#include <blind.h> // ELEMENTS: for MAX_RANGEPROOF_SIZE
#include <consensus/amount.h>
#include <consensus/validation.h>
#include <interfaces/chain.h>
#include <issuance.h> // ELEMENTS: for GenerateAssetEntropy and others
#include <policy/policy.h>
#include <rpc/util.h>  // for GetDestinationBlindingKey and IsBlindDestination
#include <script/pegins.h>
#include <script/signingprovider.h>
#include <util/check.h>
#include <util/fees.h>
#include <util/moneystr.h>
#include <util/rbf.h>
#include <util/trace.h>
#include <util/translation.h>
#include <wallet/coincontrol.h>
#include <wallet/fees.h>
#include <wallet/receive.h>
#include <wallet/spend.h>
#include <wallet/transaction.h>
#include <wallet/wallet.h>

#include <cmath>

using interfaces::FoundBlock;

namespace wallet {
static constexpr size_t OUTPUT_GROUP_MAX_ENTRIES{100};

// Helper for producing a max-sized low-S low-R signature (eg 71 bytes)
// or a max-sized low-S signature (e.g. 72 bytes) if use_max_sig is true
bool DummySignInput(const SigningProvider& provider, CMutableTransaction& tx, const size_t nIn, const CTxOut& txout, const CCoinControl* coin_control) {
    // Fill in dummy signatures for fee calculation.
    const CScript& scriptPubKey = txout.scriptPubKey;
    SignatureData sigdata;

    // Use max sig if watch only inputs were used or if this particular input is an external input
    // to ensure a sufficient fee is attained for the requested feerate.
    const CTxIn& tx_in = tx.vin[nIn];
    const bool use_max_sig = coin_control && (coin_control->fAllowWatchOnly || coin_control->IsExternalSelected(tx_in.prevout));
    if (!ProduceSignature(provider, use_max_sig ? DUMMY_MAXIMUM_SIGNATURE_CREATOR : DUMMY_SIGNATURE_CREATOR, scriptPubKey, sigdata)) {
        return false;
    }
    UpdateTransaction(tx, nIn, sigdata);
    return true;
}

// Helper for producing a bunch of max-sized low-S low-R signatures (eg 71 bytes)
bool CWallet::DummySignTx(CMutableTransaction &txNew, const std::vector<CTxOut> &txouts, const CCoinControl* coin_control) const
{
    // Fill in dummy signatures for fee calculation.
    int nIn = 0;
    for (const auto& txout : txouts)
    {
        CTxIn& txin = txNew.vin[nIn];
        // If weight was provided, fill the input to that weight
        if (coin_control && coin_control->HasInputWeight(txin.prevout)) {
            if (!FillInputToWeight(txNew, nIn, coin_control->GetInputWeight(txin.prevout))) {
                return false;
            }
            nIn++;
            continue;
        }
        const std::unique_ptr<SigningProvider> provider = GetSolvingProvider(txout.scriptPubKey);
        if (!provider || !DummySignInput(*provider, txNew, nIn, txout, coin_control)) {
            if (!coin_control || !DummySignInput(coin_control->m_external_provider, txNew, nIn, txout, coin_control)) {
                return false;
            }
        }

        nIn++;
    }
    return true;
}

bool FillInputToWeight(CMutableTransaction& mtx, size_t nIn, int64_t target_weight)
{
    assert(mtx.vin[nIn].scriptSig.empty());
    assert(mtx.witness.vtxinwit[nIn].scriptWitness.IsNull());

    int64_t txin_weight = GetTransactionInputWeight(CTransaction(mtx), nIn);

    // Do nothing if the weight that should be added is less than the weight that already exists
    if (target_weight < txin_weight) {
        return false;
    }
    if (target_weight == txin_weight) {
        return true;
    }

    // Subtract current txin weight, which should include empty witness stack
    int64_t add_weight = target_weight - txin_weight;
    assert(add_weight > 0);

    // We will want to subtract the size of the Compact Size UInt that will also be serialized.
    // However doing so when the size is near a boundary can result in a problem where it is not
    // possible to have a stack element size and combination to exactly equal a target.
    // To avoid this possibility, if the weight to add is less than 10 bytes greater than
    // a boundary, the size will be split so that 2/3rds will be in one stack element, and
    // the remaining 1/3rd in another. Using 3rds allows us to avoid additional boundaries.
    // 10 bytes is used because that accounts for the maximum size. This does not need to be super precise.
    if ((add_weight >= 253 && add_weight < 263)
        || (add_weight > std::numeric_limits<uint16_t>::max() && add_weight <= std::numeric_limits<uint16_t>::max() + 10)
        || (add_weight > std::numeric_limits<uint32_t>::max() && add_weight <= std::numeric_limits<uint32_t>::max() + 10)) {
        int64_t first_weight = add_weight / 3;
        add_weight -= first_weight;

        first_weight -= GetSizeOfCompactSize(first_weight);
        mtx.witness.vtxinwit[nIn].scriptWitness.stack.emplace(mtx.witness.vtxinwit[nIn].scriptWitness.stack.end(), first_weight, 0);
    }

    add_weight -= GetSizeOfCompactSize(add_weight);
    mtx.witness.vtxinwit[nIn].scriptWitness.stack.emplace(mtx.witness.vtxinwit[nIn].scriptWitness.stack.end(), add_weight, 0);
    assert(GetTransactionInputWeight(CTransaction(mtx), nIn) == target_weight);

    return true;
}

int CalculateMaximumSignedInputSize(const CTxOut& txout, const COutPoint outpoint, const SigningProvider* provider, const CCoinControl* coin_control) {
    CMutableTransaction txn;
    txn.vin.push_back(CTxIn(outpoint));
    if (!provider || !DummySignInput(*provider, txn, 0, txout, coin_control)) {
        return -1;
    }
    return GetVirtualTransactionInputSize(CTransaction(txn));
}

int CalculateMaximumSignedInputSize(const CTxOut& txout, const CWallet* wallet, const CCoinControl* coin_control)
{
    const std::unique_ptr<SigningProvider> provider = wallet->GetSolvingProvider(txout.scriptPubKey);
    return CalculateMaximumSignedInputSize(txout, COutPoint(), provider.get(), coin_control);
}

// Returns pair of vsize and weight
TxSize CalculateMaximumSignedTxSize(const CTransaction &tx, const CWallet *wallet, const CCoinControl* coin_control) EXCLUSIVE_LOCKS_REQUIRED(wallet->cs_wallet)
{
    std::vector<CTxOut> txouts;
    // Look up the inputs. The inputs are either in the wallet, or in coin_control.
    for (const CTxIn& input : tx.vin) {
        const auto mi = wallet->mapWallet.find(input.prevout.hash);
        if (mi != wallet->mapWallet.end()) {
            assert(input.prevout.n < mi->second.tx->vout.size());
            txouts.emplace_back(mi->second.tx->vout[input.prevout.n]);
        } else if (coin_control) {
            CTxOut txout;
            if (!coin_control->GetExternalOutput(input.prevout, txout)) {
                return TxSize{-1, -1};
            }
            txouts.emplace_back(txout);
        } else {
            return TxSize{-1, -1};
        }
    }
    return CalculateMaximumSignedTxSize(tx, wallet, txouts, coin_control);
}

// txouts needs to be in the order of tx.vin
TxSize CalculateMaximumSignedTxSize(const CTransaction &tx, const CWallet *wallet, const std::vector<CTxOut>& txouts, const CCoinControl* coin_control)
{
    CMutableTransaction txNew(tx);
    if (!wallet->DummySignTx(txNew, txouts, coin_control)) {
        return TxSize{-1, -1};
    }
    CTransaction ctx(txNew);
    int64_t vsize = GetVirtualTransactionSize(ctx);
    int64_t weight = GetTransactionWeight(ctx);
    // ELEMENTS: use discounted vsize for CTs if enabled
    if (Params().GetCreateDiscountCT()) {
        vsize = GetDiscountVirtualTransactionSize(ctx);
    }

    return TxSize{vsize, weight};
}

uint64_t CoinsResult::size() const
{
    return bech32m.size() + bech32.size() + P2SH_segwit.size() + legacy.size() + other.size();
}

std::vector<COutput> CoinsResult::all() const
{
    std::vector<COutput> all;
    all.reserve(this->size());
    all.insert(all.end(), bech32m.begin(), bech32m.end());
    all.insert(all.end(), bech32.begin(), bech32.end());
    all.insert(all.end(), P2SH_segwit.begin(), P2SH_segwit.end());
    all.insert(all.end(), legacy.begin(), legacy.end());
    all.insert(all.end(), other.begin(), other.end());
    return all;
}

void CoinsResult::clear()
{
    bech32m.clear();
    bech32.clear();
    P2SH_segwit.clear();
    legacy.clear();
    other.clear();
}

CoinsResult AvailableCoins(const CWallet& wallet,
                           const CCoinControl *coinControl,
                           std::optional<CFeeRate> feerate,
                           const CAmount &nMinimumAmount,
                           const CAmount &nMaximumAmount,
                           const CAmount &nMinimumSumAmount,
                           const uint64_t nMaximumCount,
                           const CAsset* asset_filter,
                           bool only_spendable) EXCLUSIVE_LOCKS_REQUIRED(wallet.cs_wallet)
{
    AssertLockHeld(wallet.cs_wallet);

    CoinsResult result;
    // Either the WALLET_FLAG_AVOID_REUSE flag is not set (in which case we always allow), or we default to avoiding, and only in the case where
    // a coin control object is provided, and has the avoid address reuse flag set to false, do we allow already used addresses
    bool allow_used_addresses = !wallet.IsWalletFlagSet(WALLET_FLAG_AVOID_REUSE) || (coinControl && !coinControl->m_avoid_address_reuse);
    const int min_depth = {coinControl ? coinControl->m_min_depth : DEFAULT_MIN_DEPTH};
    const int max_depth = {coinControl ? coinControl->m_max_depth : DEFAULT_MAX_DEPTH};
    const bool only_safe = {coinControl ? !coinControl->m_include_unsafe_inputs : true};

    std::set<uint256> trusted_parents;
    for (const auto& entry : wallet.mapWallet)
    {
        const uint256& wtxid = entry.first;
        const CWalletTx& wtx = entry.second;

        if (wallet.IsTxImmatureCoinBase(wtx))
            continue;

        int nDepth = wallet.GetTxDepthInMainChain(wtx);
        if (nDepth < 0)
            continue;

        // We should not consider coins which aren't at least in our mempool
        // It's possible for these to be conflicted via ancestors which we may never be able to detect
        if (nDepth == 0 && !wtx.InMempool())
            continue;

        bool safeTx = CachedTxIsTrusted(wallet, wtx, trusted_parents);

        // We should not consider coins from transactions that are replacing
        // other transactions.
        //
        // Example: There is a transaction A which is replaced by bumpfee
        // transaction B. In this case, we want to prevent creation of
        // a transaction B' which spends an output of B.
        //
        // Reason: If transaction A were initially confirmed, transactions B
        // and B' would no longer be valid, so the user would have to create
        // a new transaction C to replace B'. However, in the case of a
        // one-block reorg, transactions B' and C might BOTH be accepted,
        // when the user only wanted one of them. Specifically, there could
        // be a 1-block reorg away from the chain where transactions A and C
        // were accepted to another chain where B, B', and C were all
        // accepted.
        if (nDepth == 0 && wtx.mapValue.count("replaces_txid")) {
            safeTx = false;
        }

        // Similarly, we should not consider coins from transactions that
        // have been replaced. In the example above, we would want to prevent
        // creation of a transaction A' spending an output of A, because if
        // transaction B were initially confirmed, conflicting with A and
        // A', we wouldn't want to the user to create a transaction D
        // intending to replace A', but potentially resulting in a scenario
        // where A, A', and D could all be accepted (instead of just B and
        // D, or just A and A' like the user would want).
        if (nDepth == 0 && wtx.mapValue.count("replaced_by_txid")) {
            safeTx = false;
        }

        if (only_safe && !safeTx) {
            continue;
        }

        if (nDepth < min_depth || nDepth > max_depth) {
            continue;
        }

        bool tx_from_me = CachedTxIsFromMe(wallet, wtx, ISMINE_ALL);

        for (unsigned int i = 0; i < wtx.tx->vout.size(); i++) {
            const CTxOut& output = wtx.tx->vout[i];
            const COutPoint outpoint(wtxid, i);

            CAmount outValue = wtx.GetOutputValueOut(wallet, i);
            CAsset asset = wtx.GetOutputAsset(wallet, i);
            uint256 bfValue = wtx.GetOutputAmountBlindingFactor(wallet, i);
            uint256 bfAsset = wtx.GetOutputAssetBlindingFactor(wallet, i);
            if (asset_filter && asset != *asset_filter) {
                continue;
            }
            if (outValue < nMinimumAmount || outValue > nMaximumAmount)
                continue;

            if (coinControl && coinControl->HasSelected() && !coinControl->m_allow_other_inputs && !coinControl->IsSelected(outpoint))
                continue;

            if (wallet.IsLockedCoin(outpoint))
                continue;

            if (wallet.IsSpent(outpoint))
                continue;

            isminetype mine = wallet.IsMine(output);

            if (mine == ISMINE_NO) {
                continue;
            }

            if (!allow_used_addresses && wallet.IsSpentKey(output.scriptPubKey)) {
                continue;
            }

            std::unique_ptr<SigningProvider> provider = wallet.GetSolvingProvider(output.scriptPubKey);

            bool solvable = provider ? IsSolvable(*provider, output.scriptPubKey) : false;
            bool spendable = ((mine & ISMINE_SPENDABLE) != ISMINE_NO) || (((mine & ISMINE_WATCH_ONLY) != ISMINE_NO) && (coinControl && coinControl->fAllowWatchOnly && solvable));

            // Filter by spendable outputs only
            if (!spendable && only_spendable) continue;

            // When parsing a scriptPubKey, Solver returns the parsed pubkeys or hashes (depending on the script)
            // We don't need those here, so we are leaving them in return_values_unused
            std::vector<std::vector<uint8_t>> return_values_unused;
            TxoutType type;
            bool is_from_p2sh{false};

            // If the Output is P2SH and spendable, we want to know if it is
            // a P2SH (legacy) or one of P2SH-P2WPKH, P2SH-P2WSH (P2SH-Segwit). We can determine
            // this from the redeemScript. If the Output is not spendable, it will be classified
            // as a P2SH (legacy), since we have no way of knowing otherwise without the redeemScript
            if (output.scriptPubKey.IsPayToScriptHash() && solvable) {
                CScript redeemScript;
                CTxDestination destination;
                if (!ExtractDestination(output.scriptPubKey, destination))
                    continue;
                const CScriptID& hash = CScriptID(std::get<ScriptHash>(destination));
                if (!provider->GetCScript(hash, redeemScript))
                    continue;
                type = Solver(redeemScript, return_values_unused);
                is_from_p2sh = true;
            } else {
                type = Solver(output.scriptPubKey, return_values_unused);
            }

            int input_bytes = CalculateMaximumSignedInputSize(output, COutPoint(), provider.get(), coinControl);
            COutput coin(wallet, wtx, outpoint, output, nDepth, input_bytes, spendable, solvable, safeTx, wtx.GetTxTime(), tx_from_me, feerate);
            switch (type) {
            case TxoutType::WITNESS_UNKNOWN:
            case TxoutType::WITNESS_V1_TAPROOT:
                result.bech32m.push_back(coin);
                break;
            case TxoutType::WITNESS_V0_KEYHASH:
            case TxoutType::WITNESS_V0_SCRIPTHASH:
                if (is_from_p2sh) {
                    result.P2SH_segwit.push_back(coin);
                    break;
                }
                result.bech32.push_back(coin);
                break;
            case TxoutType::SCRIPTHASH:
            case TxoutType::PUBKEYHASH:
                result.legacy.push_back(coin);
                break;
            default:
                result.other.push_back(coin);
            };

            // Cache total amount as we go
            result.total_amount[asset] += outValue;
            // Checks the sum amount of all UTXO's.
            if (nMinimumSumAmount != MAX_MONEY) {
                if (result.total_amount[asset] >= nMinimumSumAmount) {
                    return result; // ELEMENTS FIXME: is this the right time to return? We are not done tallying all results for the other assets
                }
            }

            // Checks the maximum number of UTXO's.
            if (nMaximumCount > 0 && result.size() >= nMaximumCount) {
                return result;
            }
        }
    }

    return result;
}

CoinsResult AvailableCoinsListUnspent(const CWallet& wallet, const CCoinControl* coinControl, const CAmount& nMinimumAmount, const CAmount& nMaximumAmount, const CAmount& nMinimumSumAmount, const uint64_t nMaximumCount, const CAsset*s)
{
    return AvailableCoins(wallet, coinControl, /*feerate=*/ std::nullopt, nMinimumAmount, nMaximumAmount, nMinimumSumAmount, nMaximumCount, s, /*only_spendable=*/false);
}

CAmountMap GetAvailableBalance(const CWallet& wallet, const CCoinControl* coinControl)
{
    LOCK(wallet.cs_wallet);
    return AvailableCoins(wallet, coinControl,
            /*feerate=*/ std::nullopt,
            /*nMinimumAmount=*/ 1,
            /*nMaximumAmount=*/ MAX_MONEY,
            /*nMinimumSumAmount=*/ MAX_MONEY,
            /*nMaximumCount=*/ 0,
            nullptr // ELEMENTS: is this correct? Should I pass in an asset filter?
    ).total_amount;
}

const CTxOut& FindNonChangeParentOutput(const CWallet& wallet, const CTransaction& tx, int output) EXCLUSIVE_LOCKS_REQUIRED(wallet.cs_wallet)
{
    AssertLockHeld(wallet.cs_wallet);
    const CTransaction* ptx = &tx;
    int n = output;
    while (OutputIsChange(wallet, ptx->vout[n]) && ptx->vin.size() > 0) {
        const COutPoint& prevout = ptx->vin[0].prevout;
        auto it = wallet.mapWallet.find(prevout.hash);
        if (it == wallet.mapWallet.end() || it->second.tx->vout.size() <= prevout.n ||
            !wallet.IsMine(it->second.tx->vout[prevout.n])) {
            break;
        }
        ptx = it->second.tx.get();
        n = prevout.n;
    }
    return ptx->vout[n];
}

const CTxOut& FindNonChangeParentOutput(const CWallet& wallet, const COutPoint& outpoint)
{
    AssertLockHeld(wallet.cs_wallet);
    return FindNonChangeParentOutput(wallet, *wallet.GetWalletTx(outpoint.hash)->tx, outpoint.n);
}

std::map<CTxDestination, std::vector<COutput>> ListCoins(const CWallet& wallet) EXCLUSIVE_LOCKS_REQUIRED(wallet.cs_wallet)
{
    AssertLockHeld(wallet.cs_wallet);

    std::map<CTxDestination, std::vector<COutput>> result;

    for (const COutput& coin : AvailableCoinsListUnspent(wallet).all()) {
        CTxDestination address;

        // Retrieve the transaction from the wallet
        const CWalletTx* wtx = wallet.GetWalletTx(coin.outpoint.hash);
        if (wtx == nullptr) {
            // Skip this coin if the transaction is not found in the wallet
            continue;
        }

        if ((coin.spendable || (wallet.IsWalletFlagSet(WALLET_FLAG_DISABLE_PRIVATE_KEYS) && coin.solvable)) &&
            ExtractDestination(FindNonChangeParentOutput(wallet, coin.outpoint).scriptPubKey, address)) {
            result[address].emplace_back(std::move(coin));
        }
    }

    std::vector<COutPoint> lockedCoins;
    wallet.ListLockedCoins(lockedCoins);
    // Include watch-only for LegacyScriptPubKeyMan wallets without private keys
    const bool include_watch_only = wallet.GetLegacyScriptPubKeyMan() && wallet.IsWalletFlagSet(WALLET_FLAG_DISABLE_PRIVATE_KEYS);
    const isminetype is_mine_filter = include_watch_only ? ISMINE_WATCH_ONLY : ISMINE_SPENDABLE;
    for (const COutPoint& output : lockedCoins) {
        auto it = wallet.mapWallet.find(output.hash);
        if (it != wallet.mapWallet.end()) {
            const auto& wtx = it->second;
            int depth = wallet.GetTxDepthInMainChain(wtx);
            if (depth >= 0 && output.n < wtx.tx->vout.size() &&
                wallet.IsMine(wtx.tx->vout[output.n]) == is_mine_filter
            ) {
                CTxDestination address;
                if (ExtractDestination(FindNonChangeParentOutput(wallet, *wtx.tx, output.n).scriptPubKey, address)) {
                    const auto out = wtx.tx->vout.at(output.n);
                    result[address].emplace_back(
                            COutPoint(wtx.GetHash(), output.n), out, depth, CalculateMaximumSignedInputSize(out, &wallet, /*coin_control=*/nullptr), /*spendable=*/ true, /*solvable=*/ true, /*safe=*/ false, wtx.GetTxTime(), CachedTxIsFromMe(wallet, wtx, ISMINE_ALL));
                }
            }
        }
    }

    return result;
}

std::vector<OutputGroup> GroupOutputs(const CWallet& wallet, const std::vector<COutput>& outputs, const CoinSelectionParams& coin_sel_params, const CoinEligibilityFilter& filter, bool positive_only)
{
    std::vector<OutputGroup> groups_out;

    if (!coin_sel_params.m_avoid_partial_spends) {
        // Allowing partial spends  means no grouping. Each COutput gets its own OutputGroup.
        for (const COutput& output : outputs) {
            // Skip outputs we cannot spend
            if (!output.spendable) continue;

            size_t ancestors, descendants;
            wallet.chain().getTransactionAncestry(output.outpoint.hash, ancestors, descendants);

            // Make an OutputGroup containing just this output
            OutputGroup group{coin_sel_params};
            group.Insert(output, ancestors, descendants, positive_only);

            // Check the OutputGroup's eligibility. Only add the eligible ones.
            if (positive_only && group.GetSelectionAmount() <= 0) continue;
            if (group.m_outputs.size() > 0 && group.EligibleForSpending(filter)) groups_out.push_back(group);
        }
        return groups_out;
    }

    // We want to combine COutputs that have the same scriptPubKey into single OutputGroups
    // except when there are more than OUTPUT_GROUP_MAX_ENTRIES COutputs grouped in an OutputGroup.
    // To do this, we maintain a map where the key is the scriptPubKey and the value is a vector of OutputGroups.
    // For each COutput, we check if the scriptPubKey is in the map, and if it is, the COutput is added
    // to the last OutputGroup in the vector for the scriptPubKey. When the last OutputGroup has
    // OUTPUT_GROUP_MAX_ENTRIES COutputs, a new OutputGroup is added to the end of the vector.
    std::map<CScript, std::vector<OutputGroup>> spk_to_groups_map;
    for (const auto& output : outputs) {
        // Skip outputs we cannot spend
        if (!output.spendable) continue;

        size_t ancestors, descendants;
        wallet.chain().getTransactionAncestry(output.outpoint.hash, ancestors, descendants);
        CScript spk = output.txout.scriptPubKey;

        std::vector<OutputGroup>& groups = spk_to_groups_map[spk];

        if (groups.size() == 0) {
            // No OutputGroups for this scriptPubKey yet, add one
            groups.emplace_back(coin_sel_params);
        }

        // Get the last OutputGroup in the vector so that we can add the COutput to it
        // A pointer is used here so that group can be reassigned later if it is full.
        OutputGroup* group = &groups.back();

        // Check if this OutputGroup is full. We limit to OUTPUT_GROUP_MAX_ENTRIES when using -avoidpartialspends
        // to avoid surprising users with very high fees.
        if (group->m_outputs.size() >= OUTPUT_GROUP_MAX_ENTRIES) {
            // The last output group is full, add a new group to the vector and use that group for the insertion
            groups.emplace_back(coin_sel_params);
            group = &groups.back();
        }

        // Add the output to group
        group->Insert(output, ancestors, descendants, positive_only);
    }

    // Now we go through the entire map and pull out the OutputGroups
    for (const auto& spk_and_groups_pair: spk_to_groups_map) {
        const std::vector<OutputGroup>& groups_per_spk= spk_and_groups_pair.second;

        // Go through the vector backwards. This allows for the first item we deal with being the partial group.
        for (auto group_it = groups_per_spk.rbegin(); group_it != groups_per_spk.rend(); group_it++) {
            const OutputGroup& group = *group_it;

            // Don't include partial groups if there are full groups too and we don't want partial groups
            if (group_it == groups_per_spk.rbegin() && groups_per_spk.size() > 1 && !filter.m_include_partial_groups) {
                continue;
            }

            // Check the OutputGroup's eligibility. Only add the eligible ones.
            if (positive_only && group.GetSelectionAmount() <= 0) continue;
            if (group.m_outputs.size() > 0 && group.EligibleForSpending(filter)) groups_out.push_back(group);
        }
    }

    return groups_out;
}

std::optional<SelectionResult> AttemptSelection(const CWallet& wallet, const CAmountMap& mapTargetValue, const CoinEligibilityFilter& eligibility_filter, const CoinsResult& available_coins,
                               const CoinSelectionParams& coin_selection_params, bool allow_mixed_output_types)
{
    // Run coin selection on each OutputType and compute the Waste Metric
    std::vector<SelectionResult> results;
    if (auto result{ChooseSelectionResult(wallet, mapTargetValue, eligibility_filter, available_coins.legacy, coin_selection_params)}) {
        results.push_back(*result);
    }
    if (auto result{ChooseSelectionResult(wallet, mapTargetValue, eligibility_filter, available_coins.P2SH_segwit, coin_selection_params)}) {
        results.push_back(*result);
    }
    if (auto result{ChooseSelectionResult(wallet, mapTargetValue, eligibility_filter, available_coins.bech32, coin_selection_params)}) {
        results.push_back(*result);
    }
    if (auto result{ChooseSelectionResult(wallet, mapTargetValue, eligibility_filter, available_coins.bech32m, coin_selection_params)}) {
        results.push_back(*result);
    }

    // If we can't fund the transaction from any individual OutputType, run coin selection
    // over all available coins, else pick the best solution from the results
    if (results.size() == 0) {
        if (allow_mixed_output_types) {
            if (auto result{ChooseSelectionResult(wallet, mapTargetValue, eligibility_filter, available_coins.all(), coin_selection_params)}) {
                return result;
            }
        }
        return std::optional<SelectionResult>();
    };
    std::optional<SelectionResult> result{*std::min_element(results.begin(), results.end())};
    return result;
};

std::optional<SelectionResult> ChooseSelectionResult(const CWallet& wallet, const CAmountMap& mapTargetValue, const CoinEligibilityFilter& eligibility_filter, const std::vector<COutput>& available_coins, const CoinSelectionParams& coin_selection_params)
{
    // Vector of results. We will choose the best one based on waste.
    // std::vector<std::tuple<CAmount, std::set<CInputCoin>, CAmountMap>> results;
    std::vector<SelectionResult> results;

    // ELEMENTS: BnB only for policy asset?
    if (mapTargetValue.size() == 1) {
        // Note that unlike KnapsackSolver, we do not include the fee for creating a change output as BnB will not create a change output.
        std::vector<OutputGroup> positive_groups = GroupOutputs(wallet, available_coins, coin_selection_params, eligibility_filter, true /* positive_only */);

        // ELEMENTS:
        CAsset asset = mapTargetValue.begin()->first;
        CAmount nTargetValue = mapTargetValue.begin()->second;
        CAmount target_with_change = nTargetValue;
        // While nTargetValue includes the transaction fees for non-input things, it does not include the fee for creating a change output.
        // So we need to include that for KnapsackSolver and SRD as well, as we are expecting to create a change output.
        if (!coin_selection_params.m_subtract_fee_outputs) {
            target_with_change += coin_selection_params.m_change_fee;
        }
        // Get output groups that only contain this asset.
        std::vector<OutputGroup> asset_groups;
        for (OutputGroup g : positive_groups) {
            bool add = true;
            for (COutput c : g.m_outputs) {
                if (c.asset != asset) {
                    add = false;
                    break;
                }
            }

            if (add) {
                asset_groups.push_back(g);
            }
        }
        // END ELEMENTS

        if (auto bnb_result{SelectCoinsBnB(positive_groups, nTargetValue, coin_selection_params.m_cost_of_change)}) {
            results.push_back(*bnb_result);
        }

        // Include change for SRD as we want to avoid making really small change if the selection just
        // barely meets the target. Just use the lower bound change target instead of the randomly
        // generated one, since SRD will result in a random change amount anyway; avoid making the
        // target needlessly large.
        const CAmount srd_target = target_with_change + CHANGE_LOWER;
        if (auto srd_result{SelectCoinsSRD(positive_groups, srd_target, coin_selection_params.rng_fast)}) {
            srd_result->ComputeAndSetWaste(coin_selection_params.m_cost_of_change);
            results.push_back(*srd_result);
        }
    }

    // The knapsack solver has some legacy behavior where it will spend dust outputs. We retain this behavior, so don't filter for positive only here.
    std::vector<OutputGroup> all_groups = GroupOutputs(wallet, available_coins, coin_selection_params, eligibility_filter, false /* positive_only */);
    // While mapTargetValue includes the transaction fees for non-input things, it does not include the fee for creating a change output.
    // So we need to include that for KnapsackSolver as well, as we are expecting to create a change output.
    CAmountMap mapTargetValue_copy = mapTargetValue;
    if (!coin_selection_params.m_subtract_fee_outputs) {
        mapTargetValue_copy[::policyAsset] += coin_selection_params.m_change_fee;
    }

    CAmountMap map_target_with_change = mapTargetValue;
    // While nTargetValue includes the transaction fees for non-input things, it does not include the fee for creating a change output.
    // So we need to include that for KnapsackSolver and SRD as well, as we are expecting to create a change output.
    if (!coin_selection_params.m_subtract_fee_outputs) {
        map_target_with_change[::policyAsset] += coin_selection_params.m_change_fee;
    }
    if (auto knapsack_result{KnapsackSolver(all_groups, map_target_with_change, coin_selection_params.m_min_change_target, coin_selection_params.rng_fast)}) {
         knapsack_result->ComputeAndSetWaste(coin_selection_params.m_cost_of_change);
         results.push_back(*knapsack_result);
    }

    if (results.size() == 0) {
        // No solution found
        return std::nullopt;
    }

    // Choose the result with the least waste
    // If the waste is the same, choose the one which spends more inputs.
    auto& best_result = *std::min_element(results.begin(), results.end());
    return best_result;
}

std::optional<SelectionResult> SelectCoins(const CWallet& wallet, CoinsResult& available_coins, const CAmountMap& mapTargetValue, const CCoinControl& coin_control, const CoinSelectionParams& coin_selection_params)
{
    AssertLockHeld(wallet.cs_wallet);
    CAmountMap value_to_select = mapTargetValue;

    OutputGroup preset_inputs(coin_selection_params);

    // calculate value from preset inputs and store them
    std::set<COutPoint> preset_coins;

    std::vector<COutPoint> vPresetInputs;
    coin_control.ListSelected(vPresetInputs);
    for (const COutPoint& outpoint : vPresetInputs) {
        int input_bytes = -1;
        CTxOut txout;
        /* Set some defaults for depth, spendable, solvable, safe, time, and from_me as these don't matter for preset inputs since no selection is being done. */
        COutput output(outpoint, txout, /*depth=*/ 0, input_bytes, /*spendable=*/ true, /*solvable=*/ true, /*safe=*/ true, /*time=*/ 0, /*from_me=*/ false, coin_selection_params.m_effective_feerate);
        auto ptr_wtx = wallet.GetWalletTx(outpoint.hash);
        if (ptr_wtx) {
            // Clearly invalid input, fail
            if (ptr_wtx->tx->vout.size() <= outpoint.n) {
                return std::nullopt;
            }
            // Just to calculate the marginal byte size
            if (CalculateMaximumSignedInputSize(ptr_wtx->tx->vout[outpoint.n], &wallet, &coin_control) < 0) {
                continue;
            }
            txout = ptr_wtx->tx->vout.at(outpoint.n);
            output = COutput(wallet, *ptr_wtx, outpoint, txout, /*depth=*/ 0, input_bytes, /*spendable=*/ true, /*solvable=*/ true, /*safe=*/ true, /*time=*/ 0, /*from_me=*/ false, coin_selection_params.m_effective_feerate);
            input_bytes = CalculateMaximumSignedInputSize(txout, &wallet, &coin_control);
        } else {
            // The input is external. We did not find the tx in mapWallet.
            if (!coin_control.GetExternalOutput(outpoint, txout)) {
                return std::nullopt;
            }
            input_bytes = CalculateMaximumSignedInputSize(txout, outpoint, &coin_control.m_external_provider, &coin_control);
            // ELEMENTS: one more try to get a signed input size: for pegins,
            //  the outpoint is provided as external data but the information
            //  needed to spend is in the wallet (not the external provider,
            //  as the user is expecting the wallet to remember this information
            //  after they called getpeginaddress). So try estimating size with
            //  the wallet rather than the external provider.
            if (input_bytes == -1) {
                input_bytes = CalculateMaximumSignedInputSize(txout, &wallet, &coin_control);
            }
            if (!txout.nValue.IsExplicit() || !txout.nAsset.IsExplicit()) {
                return std::nullopt; // We can't get its value, so abort
            }
            output = COutput(outpoint, txout, /*depth=*/ 0, input_bytes, /*spendable=*/ true, /*solvable=*/ true, /*safe=*/ true, /*time=*/ 0, /*from_me=*/ false, coin_selection_params.m_effective_feerate);
        }
        // If available, override calculated size with coin control specified size
        if (coin_control.HasInputWeight(outpoint)) {
            input_bytes = GetVirtualTransactionSize(coin_control.GetInputWeight(outpoint), 0, 0);
            output = COutput(outpoint, txout, /*depth=*/ 0, input_bytes, /*spendable=*/ true, /*solvable=*/ true, /*safe=*/ true, /*time=*/ 0, /*from_me=*/ false, coin_selection_params.m_effective_feerate);
        }

        if (input_bytes == -1) {
            return std::nullopt; // Not solvable, can't estimate size for fee
        }
        if (coin_selection_params.m_subtract_fee_outputs) {
            value_to_select[output.asset] -= output.value;
        } else {
            value_to_select[output.asset] -= output.GetEffectiveValue();
        }
        preset_coins.insert(outpoint);
        /* Set ancestors and descendants to 0 as they don't matter for preset inputs since no actual selection is being done.
         * positive_only is set to false because we want to include all preset inputs, even if they are dust.
         */
        preset_inputs.Insert(output, /*ancestors=*/ 0, /*descendants=*/ 0, /*positive_only=*/ false);
    }

    // coin control -> return all selected outputs (we want all selected to go into the transaction for sure)
    if (coin_control.HasSelected() && !coin_control.m_allow_other_inputs) {
        SelectionResult result(mapTargetValue, SelectionAlgorithm::MANUAL);
        result.AddInput(preset_inputs);
        if (result.GetSelectedValue() < mapTargetValue) return std::nullopt;
        result.ComputeAndSetWaste(coin_selection_params.m_cost_of_change);
        return result;
    }

    // remove preset inputs from coins so that Coin Selection doesn't pick them.
    if (coin_control.HasSelected()) {
        available_coins.legacy.erase(remove_if(available_coins.legacy.begin(), available_coins.legacy.end(), [&](const COutput& c) { return preset_coins.count(c.outpoint); }), available_coins.legacy.end());
        available_coins.P2SH_segwit.erase(remove_if(available_coins.P2SH_segwit.begin(), available_coins.P2SH_segwit.end(), [&](const COutput& c) { return preset_coins.count(c.outpoint); }), available_coins.P2SH_segwit.end());
        available_coins.bech32.erase(remove_if(available_coins.bech32.begin(), available_coins.bech32.end(), [&](const COutput& c) { return preset_coins.count(c.outpoint); }), available_coins.bech32.end());
        available_coins.bech32m.erase(remove_if(available_coins.bech32m.begin(), available_coins.bech32m.end(), [&](const COutput& c) { return preset_coins.count(c.outpoint); }), available_coins.bech32m.end());
        available_coins.other.erase(remove_if(available_coins.other.begin(), available_coins.other.end(), [&](const COutput& c) { return preset_coins.count(c.outpoint); }), available_coins.other.end());
    }

    unsigned int limit_ancestor_count = 0;
    unsigned int limit_descendant_count = 0;
    wallet.chain().getPackageLimits(limit_ancestor_count, limit_descendant_count);
    const size_t max_ancestors = (size_t)std::max<int64_t>(1, limit_ancestor_count);
    const size_t max_descendants = (size_t)std::max<int64_t>(1, limit_descendant_count);
    const bool fRejectLongChains = gArgs.GetBoolArg("-walletrejectlongchains", DEFAULT_WALLET_REJECT_LONG_CHAINS);

    // ELEMENTS: filter coins for assets we are interested in; always keep policyAsset for fees
    auto predicate = [&](const COutput& c) { return c.asset != ::policyAsset && mapTargetValue.find(c.asset) == mapTargetValue.end(); };
    available_coins.legacy.erase(remove_if(available_coins.legacy.begin(), available_coins.legacy.end(), predicate), available_coins.legacy.end());
    available_coins.P2SH_segwit.erase(remove_if(available_coins.P2SH_segwit.begin(), available_coins.P2SH_segwit.end(), predicate), available_coins.P2SH_segwit.end());
    available_coins.bech32.erase(remove_if(available_coins.bech32.begin(), available_coins.bech32.end(), predicate), available_coins.bech32.end());
    available_coins.bech32m.erase(remove_if(available_coins.bech32m.begin(), available_coins.bech32m.end(), predicate), available_coins.bech32m.end());
    available_coins.other.erase(remove_if(available_coins.bech32m.begin(), available_coins.bech32m.end(), predicate), available_coins.bech32m.end());

    // form groups from remaining coins; note that preset coins will not
    // automatically have their associated (same address) coins included
    if (coin_control.m_avoid_partial_spends && available_coins.size() > OUTPUT_GROUP_MAX_ENTRIES) {
        // Cases where we have 101+ outputs all pointing to the same destination may result in
        // privacy leaks as they will potentially be deterministically sorted. We solve that by
        // explicitly shuffling the outputs before processing
        Shuffle(available_coins.legacy.begin(), available_coins.legacy.end(), coin_selection_params.rng_fast);
        Shuffle(available_coins.P2SH_segwit.begin(), available_coins.P2SH_segwit.end(), coin_selection_params.rng_fast);
        Shuffle(available_coins.bech32.begin(), available_coins.bech32.end(), coin_selection_params.rng_fast);
        Shuffle(available_coins.bech32m.begin(), available_coins.bech32m.end(), coin_selection_params.rng_fast);
        Shuffle(available_coins.other.begin(), available_coins.other.end(), coin_selection_params.rng_fast);
    }

    // We will have to do coin selection on the difference between the target and the provided values.
    // If value_to_select <= 0 for all asset types, we are done; but unlike in Bitcoin, this may be
    // true for some assets while being false for others. So clear all the "completed" assets out
    // of value_to_select before calling AttemptSelection.
    for (CAmountMap::const_iterator it = value_to_select.begin(); it != value_to_select.end();) {
        if (it->second <= 0) {
            it = value_to_select.erase(it);
        } else {
            ++it;
        }
    }

    // Coin Selection attempts to select inputs from a pool of eligible UTXOs to fund the
    // transaction at a target feerate. If an attempt fails, more attempts may be made using a more
    // permissive CoinEligibilityFilter.
    std::optional<SelectionResult> res = [&] {
        // Pre-selected inputs already cover the target amount.
        if (value_to_select <= CAmountMap{}) return std::make_optional(SelectionResult(mapTargetValue, SelectionAlgorithm::MANUAL));

        // If possible, fund the transaction with confirmed UTXOs only. Prefer at least six
        // confirmations on outputs received from other wallets and only spend confirmed change.
        if (auto r1{AttemptSelection(wallet, value_to_select, CoinEligibilityFilter(1, 6, 0), available_coins, coin_selection_params, /*allow_mixed_output_types=*/false)}) return r1;
        // Allow mixing only if no solution from any single output type can be found
        if (auto r2{AttemptSelection(wallet, value_to_select, CoinEligibilityFilter(1, 1, 0), available_coins, coin_selection_params, /*allow_mixed_output_types=*/true)}) return r2;

        // Fall back to using zero confirmation change (but with as few ancestors in the mempool as
        // possible) if we cannot fund the transaction otherwise.
        if (wallet.m_spend_zero_conf_change) {
            if (auto r3{AttemptSelection(wallet, value_to_select, CoinEligibilityFilter(0, 1, 2), available_coins, coin_selection_params, /*allow_mixed_output_types=*/true)}) return r3;
            if (auto r4{AttemptSelection(wallet, value_to_select, CoinEligibilityFilter(0, 1, std::min((size_t)4, max_ancestors/3), std::min((size_t)4, max_descendants/3)),
                                   available_coins, coin_selection_params, /*allow_mixed_output_types=*/true)}) {
                return r4;
            }
            if (auto r5{AttemptSelection(wallet, value_to_select, CoinEligibilityFilter(0, 1, max_ancestors/2, max_descendants/2),
                                   available_coins, coin_selection_params, /*allow_mixed_output_types=*/true)}) {
                return r5;
            }
            // If partial groups are allowed, relax the requirement of spending OutputGroups (groups
            // of UTXOs sent to the same address, which are obviously controlled by a single wallet)
            // in their entirety.
            if (auto r6{AttemptSelection(wallet, value_to_select, CoinEligibilityFilter(0, 1, max_ancestors-1, max_descendants-1, true /* include_partial_groups */),
                                   available_coins, coin_selection_params, /*allow_mixed_output_types=*/true)}) {
                return r6;
            }
            // Try with unsafe inputs if they are allowed. This may spend unconfirmed outputs
            // received from other wallets.
            if (coin_control.m_include_unsafe_inputs) {
                if (auto r7{AttemptSelection(wallet, value_to_select,
                    CoinEligibilityFilter(0 /* conf_mine */, 0 /* conf_theirs */, max_ancestors-1, max_descendants-1, true /* include_partial_groups */),
                    available_coins, coin_selection_params, /*allow_mixed_output_types=*/true)}) {
                    return r7;
                }
            }
            // Try with unlimited ancestors/descendants. The transaction will still need to meet
            // mempool ancestor/descendant policy to be accepted to mempool and broadcasted, but
            // OutputGroups use heuristics that may overestimate ancestor/descendant counts.
            if (!fRejectLongChains) {
                if (auto r8{AttemptSelection(wallet, value_to_select,
                                      CoinEligibilityFilter(0, 1, std::numeric_limits<uint64_t>::max(), std::numeric_limits<uint64_t>::max(), true /* include_partial_groups */),
                                      available_coins, coin_selection_params, /*allow_mixed_output_types=*/true)}) {
                    return r8;
                }
            }
        }
        // Coin Selection failed.
        return std::optional<SelectionResult>();
    }();

    if (!res) return std::nullopt;

    // add preset inputs to the total value selected
    // Add preset inputs to result
    res->AddInput(preset_inputs);
    if (res->m_algo == SelectionAlgorithm::MANUAL) {
        res->ComputeAndSetWaste(coin_selection_params.m_cost_of_change);
    }

    return res;
}

static bool IsCurrentForAntiFeeSniping(interfaces::Chain& chain, const uint256& block_hash)
{
    if (chain.isInitialBlockDownload()) {
        return false;
    }
    constexpr int64_t MAX_ANTI_FEE_SNIPING_TIP_AGE = 8 * 60 * 60; // in seconds
    int64_t block_time;
    CHECK_NONFATAL(chain.findBlock(block_hash, FoundBlock().time(block_time)));
    if (block_time < (GetTime() - MAX_ANTI_FEE_SNIPING_TIP_AGE)) {
        return false;
    }
    return true;
}

/**
 * Set a height-based locktime for new transactions (uses the height of the
 * current chain tip unless we are not synced with the current chain
 */
static void DiscourageFeeSniping(CMutableTransaction& tx, FastRandomContext& rng_fast,
                                 interfaces::Chain& chain, const uint256& block_hash, int block_height)
{
    // All inputs must be added by now
    assert(!tx.vin.empty());
    // Discourage fee sniping.
    //
    // For a large miner the value of the transactions in the best block and
    // the mempool can exceed the cost of deliberately attempting to mine two
    // blocks to orphan the current best block. By setting nLockTime such that
    // only the next block can include the transaction, we discourage this
    // practice as the height restricted and limited blocksize gives miners
    // considering fee sniping fewer options for pulling off this attack.
    //
    // A simple way to think about this is from the wallet's point of view we
    // always want the blockchain to move forward. By setting nLockTime this
    // way we're basically making the statement that we only want this
    // transaction to appear in the next block; we don't want to potentially
    // encourage reorgs by allowing transactions to appear at lower heights
    // than the next block in forks of the best chain.
    //
    // Of course, the subsidy is high enough, and transaction volume low
    // enough, that fee sniping isn't a problem yet, but by implementing a fix
    // now we ensure code won't be written that makes assumptions about
    // nLockTime that preclude a fix later.
    if (IsCurrentForAntiFeeSniping(chain, block_hash)) {
        tx.nLockTime = block_height;

        // Secondly occasionally randomly pick a nLockTime even further back, so
        // that transactions that are delayed after signing for whatever reason,
        // e.g. high-latency mix networks and some CoinJoin implementations, have
        // better privacy.
        if (rng_fast.randrange(10) == 0) {
            tx.nLockTime = std::max(0, int(tx.nLockTime) - int(rng_fast.randrange(100)));
        }
    } else {
        // If our chain is lagging behind, we can't discourage fee sniping nor help
        // the privacy of high-latency transactions. To avoid leaking a potentially
        // unique "nLockTime fingerprint", set nLockTime to a constant.
        tx.nLockTime = 0;
    }
    // Sanity check all values
    assert(tx.nLockTime < LOCKTIME_THRESHOLD); // Type must be block height
    assert(tx.nLockTime <= uint64_t(block_height));
    for (const auto& in : tx.vin) {
        // Can not be FINAL for locktime to work
        assert(in.nSequence != CTxIn::SEQUENCE_FINAL);
        // May be MAX NONFINAL to disable both BIP68 and BIP125
        if (in.nSequence == CTxIn::MAX_SEQUENCE_NONFINAL) continue;
        // May be MAX BIP125 to disable BIP68 and enable BIP125
        if (in.nSequence == MAX_BIP125_RBF_SEQUENCE) continue;
        // The wallet does not support any other sequence-use right now.
        assert(false);
    }
}

<<<<<<< HEAD
// Reset all non-global blinding details.
static void resetBlindDetails(BlindDetails* det, bool preserve_output_data = false) {
    det->i_amount_blinds.clear();
    det->i_asset_blinds.clear();
    det->i_assets.clear();
    det->i_amounts.clear();

    det->o_amounts.clear();
    if (!preserve_output_data) {
        det->o_pubkeys.clear();
    }
    det->o_amount_blinds.clear();
    det->o_assets.clear();
    det->o_asset_blinds.clear();

    if (!preserve_output_data) {
        det->num_to_blind = 0;
        det->change_to_blind = 0;
        det->only_recipient_blind_index = -1;
        det->only_change_pos = -1;
    }
}

static bool fillBlindDetails(BlindDetails* det, CWallet* wallet, CMutableTransaction& txNew, std::vector<COutput>& selected_coins, bilingual_str& error) {
    int num_inputs_blinded = 0;

    // Fill in input blinding details
    for (const COutput& coin : selected_coins) {
        det->i_amount_blinds.push_back(coin.bf_value);
        det->i_asset_blinds.push_back(coin.bf_asset);
        det->i_assets.push_back(coin.asset);
        det->i_amounts.push_back(coin.value);
        if (coin.txout.nValue.IsCommitment() || coin.txout.nAsset.IsCommitment()) {
            num_inputs_blinded++;
        }
    }
    // Fill in output blinding details
    for (size_t nOut = 0; nOut < txNew.vout.size(); nOut++) {
        //TODO(CA) consider removing all blind setting before BlindTransaction as they get cleared anyway
        det->o_amount_blinds.push_back(uint256());
        det->o_asset_blinds.push_back(uint256());
        det->o_assets.push_back(txNew.vout[nOut].nAsset.GetAsset());
        det->o_amounts.push_back(txNew.vout[nOut].nValue.GetAmount());
    }

    // There are a few edge-cases of blinding we need to take care of
    //
    // First, if there are blinded inputs but not outputs to blind
    // We need this to go through, even though no privacy is gained.
    if (num_inputs_blinded > 0 &&  det->num_to_blind == 0) {
        // We need to make sure to dupe an asset that is in input set
        //TODO Have blinding do some extremely minimal rangeproof
        CTxOut newTxOut(det->o_assets.back(), 0, CScript() << OP_RETURN);
        CPubKey blind_pub = wallet->GetBlindingPubKey(newTxOut.scriptPubKey); // irrelevant, just needs to be non-null
        newTxOut.nNonce.vchCommitment = std::vector<unsigned char>(blind_pub.begin(), blind_pub.end());
        txNew.vout.push_back(newTxOut);
        det->o_pubkeys.push_back(wallet->GetBlindingPubKey(newTxOut.scriptPubKey));
        det->o_amount_blinds.push_back(uint256());
        det->o_asset_blinds.push_back(uint256());
        det->o_amounts.push_back(0);
        det->o_assets.push_back(det->o_assets.back());
        det->num_to_blind++;
        wallet->WalletLogPrintf("Adding OP_RETURN output to complete blinding since there are %d blinded inputs and no blinded outputs\n", num_inputs_blinded);

        // No blinded inputs, but 1 blinded output
    } else if (num_inputs_blinded == 0 && det->num_to_blind == 1) {
        if (det->change_to_blind == 1) {
            // Only 1 blinded change, unblind the change
            //TODO Split up change instead if possible
            if (det->ignore_blind_failure) {
                det->num_to_blind--;
                det->change_to_blind--;
                txNew.vout[det->only_change_pos].nNonce.SetNull();
                det->o_pubkeys[det->only_change_pos] = CPubKey();
                det->o_amount_blinds[det->only_change_pos] = uint256();
                det->o_asset_blinds[det->only_change_pos] = uint256();
                wallet->WalletLogPrintf("Unblinding change at index %d due to lack of inputs and other outputs being blinded.\n", det->only_change_pos);
            } else {
                error = _("Change output could not be blinded as there are no blinded inputs and no other blinded outputs.");
                return false;
            }
        } else {
            // 1 blinded destination
            // TODO Attempt to get a blinded input, OR add unblinded coin to make blinded change
            assert(det->only_recipient_blind_index != -1);
            if (det->ignore_blind_failure) {
                det->num_to_blind--;
                txNew.vout[det->only_recipient_blind_index].nNonce.SetNull();
                det->o_pubkeys[det->only_recipient_blind_index] = CPubKey();
                det->o_amount_blinds[det->only_recipient_blind_index] = uint256();
                det->o_asset_blinds[det->only_recipient_blind_index] = uint256();
                wallet->WalletLogPrintf("Unblinding single blinded output at index %d due to lack of inputs and other outputs being blinded.\n", det->only_recipient_blind_index);
            } else {
                error = _("Transaction output could not be blinded as there are no blinded inputs and no other blinded outputs.");
                return false;
            }
        }
    }
    // All other combinations should work.
    return true;
}

static BResult<CreatedTransactionResult> CreateTransactionInternal(
=======
static util::Result<CreatedTransactionResult> CreateTransactionInternal(
>>>>>>> 006740b6
        CWallet& wallet,
        const std::vector<CRecipient>& vecSend,
        int change_pos,
        const CCoinControl& coin_control,
        bool sign,
        BlindDetails* blind_details,
        const IssuanceDetails* issuance_details) EXCLUSIVE_LOCKS_REQUIRED(wallet.cs_wallet)
{
    if (blind_details || issuance_details) {
        assert(g_con_elementsmode);
    }

    if (blind_details) {
        // Clear out previous blinding/data info as needed
        resetBlindDetails(blind_details);
    }

    AssertLockHeld(wallet.cs_wallet);

    // out variables, to be packed into returned result structure
    CAmount nFeeRet;
    int nChangePosInOut = change_pos;

    FastRandomContext rng_fast;
    CMutableTransaction txNew; // The resulting transaction that we make

    CoinSelectionParams coin_selection_params{rng_fast}; // Parameters for coin selection, init with dummy
    coin_selection_params.m_avoid_partial_spends = coin_control.m_avoid_partial_spends;

    CScript dummy_script = CScript() << 0x00;
    CAmountMap map_recipients_sum;
    // Always assume that we are at least sending policyAsset.
    map_recipients_sum[::policyAsset] = 0;
    std::vector<std::unique_ptr<ReserveDestination>> reservedest;
    // Set the long term feerate estimate to the wallet's consolidate feerate
    coin_selection_params.m_long_term_feerate = wallet.m_consolidate_feerate;
    const OutputType change_type = wallet.TransactionChangeType(coin_control.m_change_type ? *coin_control.m_change_type : wallet.m_default_change_type, vecSend);
    reservedest.emplace_back(new ReserveDestination(&wallet, change_type)); // policy asset

    std::set<CAsset> assets_seen;
    unsigned int outputs_to_subtract_fee_from = 0; // The number of outputs which we are subtracting the fee from
    for (const auto& recipient : vecSend)
    {
        // Pad change keys to cover total possible number of assets
        // One already exists(for policyAsset), so one for each destination
        if (assets_seen.insert(recipient.asset).second) {
            reservedest.emplace_back(new ReserveDestination(&wallet, change_type));
        }

        // Skip over issuance outputs, no need to select those coins
        if (recipient.asset == CAsset(uint256S("1")) || recipient.asset == CAsset(uint256S("2"))) {
            continue;
        }

        map_recipients_sum[recipient.asset] += recipient.nAmount;

        if (recipient.fSubtractFeeFromAmount) {
            outputs_to_subtract_fee_from++;
            coin_selection_params.m_subtract_fee_outputs = true;
        }
    }
    // ELEMENTS FIXME: Please review the map_recipients_sum[::policyAsset] part.
    //                 In bitcoin the line just says recipients_sum (it's not a map).
    //                 I'm not sure if the policyAsset value is the right number to use.
    coin_selection_params.m_change_target = GenerateChangeTarget(std::floor(map_recipients_sum[::policyAsset] / vecSend.size()), rng_fast);

    // Create change script that will be used if we need change
    // ELEMENTS: A map that keeps track of the change script for each asset and also
    // the index of the reservedest used for that script (-1 if none).
    std::map<CAsset, std::pair<int, CScript>> mapScriptChange;
    // For manually set change, we need to use the blinding pubkey associated
    // with the manually-set address rather than generating one from the wallet
    std::map<CAsset, std::optional<CPubKey>> mapBlindingKeyChange;
    bilingual_str error; // possible error str

    // coin control: send change to custom address
    if (coin_control.destChange.size() > 0) {
        for (const auto& dest : coin_control.destChange) {
            // No need to test we cover all assets.  We produce error for that later.
            mapScriptChange[dest.first] = std::pair<int, CScript>(-1, GetScriptForDestination(dest.second));
            if (IsBlindDestination(dest.second)) {
                mapBlindingKeyChange[dest.first] = GetDestinationBlindingKey(dest.second);
            } else {
                mapBlindingKeyChange[dest.first] = std::nullopt;
            }
        }
    } else { // no coin control: send change to newly generated address
        // Note: We use a new key here to keep it from being obvious which side is the change.
        //  The drawback is that by not reusing a previous key, the change may be lost if a
        //  backup is restored, if the backup doesn't have the new private key for the change.
        //  If we reused the old key, it would be possible to add code to look for and
        //  rediscover unknown transactions that were written with keys of ours to recover
        //  post-backup change.

        // One change script per output asset.
        size_t index = 0;
        for (const auto& value : map_recipients_sum) {
            // Reserve a new key pair from key pool. If it fails, provide a dummy
            // destination in case we don't need change.
            CTxDestination dest;
            bilingual_str dest_err;
            if (index >= reservedest.size() || !reservedest[index]->GetReservedDestination(dest, true, dest_err)) {
                if (dest_err.empty()) {
                    dest_err = _("Please call keypoolrefill first");
                }
                error = _("Transaction needs a change address, but we can't generate it.") + Untranslated(" ") + dest_err;
                // ELEMENTS: We need to put a dummy destination here. Core uses an empty script
                //  but we can't because empty scripts indicate fees (which trigger assertion
                //  failures in `BlindTransaction`). We also set the index to -1, indicating
                //  that this destination is not actually used, and therefore should not be
                //  returned by the `ReturnDestination` loop below.
                mapScriptChange[value.first] = std::pair<int, CScript>(-1, dummy_script);
            } else {
                mapScriptChange[value.first] = std::pair<int, CScript>(index, GetScriptForDestination(dest));
                ++index;
            }
        }

        // Also make sure we have change scripts for the pre-selected inputs.
        std::vector<COutPoint> vPresetInputs;
        coin_control.ListSelected(vPresetInputs);
        for (const COutPoint& presetInput : vPresetInputs) {
            CAsset asset;
            std::map<uint256, CWalletTx>::const_iterator it = wallet.mapWallet.find(presetInput.hash);
            CTxOut txout;
            if (it != wallet.mapWallet.end()) {
                 asset = it->second.GetOutputAsset(wallet, presetInput.n);
            } else if (coin_control.GetExternalOutput(presetInput, txout)) {
                asset = txout.nAsset.GetAsset();
            } else {
                // Ignore this here, will fail more gracefully later.
                continue;
            }

            if (mapScriptChange.find(asset) != mapScriptChange.end()) {
                // This asset already has a change script.
                continue;
            }

            CTxDestination dest;
            bilingual_str dest_err;
            if (index >= reservedest.size() || !reservedest[index]->GetReservedDestination(dest, true, dest_err)) {
                if (dest_err.empty()) {
                    dest_err = _("Keypool ran out, please call keypoolrefill first");
                }
                return _("Transaction needs a change address, but we can't generate it.") + Untranslated(" ") + dest_err;
            }

            CScript scriptChange = GetScriptForDestination(dest);
            // A valid destination implies a change script (and
            // vice-versa). An empty change script will abort later, if the
            // change keypool ran out, but change is required.
            CHECK_NONFATAL(IsValidDestination(dest) != (scriptChange == dummy_script));
            mapScriptChange[asset] = std::pair<int, CScript>(index, scriptChange);
            ++index;
        }
    }
    assert(mapScriptChange.size() > 0);
    CTxOut change_prototype_txout(mapScriptChange.begin()->first, 0, mapScriptChange.begin()->second.second);
    // TODO CA: Set this for each change output
    coin_selection_params.change_output_size = GetSerializeSize(change_prototype_txout);
    if (g_con_elementsmode) {
        if (blind_details) {
            change_prototype_txout.nAsset.vchCommitment.resize(33);
            change_prototype_txout.nValue.vchCommitment.resize(33);
            change_prototype_txout.nNonce.vchCommitment.resize(33);
            coin_selection_params.change_output_size = GetSerializeSize(change_prototype_txout);
            coin_selection_params.change_output_size += (MAX_RANGEPROOF_SIZE + DEFAULT_SURJECTIONPROOF_SIZE + WITNESS_SCALE_FACTOR - 1)/WITNESS_SCALE_FACTOR;
        } else {
            change_prototype_txout.nAsset.vchCommitment.resize(33);
            change_prototype_txout.nValue.vchCommitment.resize(9);
            change_prototype_txout.nNonce.vchCommitment.resize(1);
            coin_selection_params.change_output_size = GetSerializeSize(change_prototype_txout);
        }
    }

    // Get size of spending the change output
    int change_spend_size = CalculateMaximumSignedInputSize(change_prototype_txout, &wallet);
    // If the wallet doesn't know how to sign change output, assume p2sh-p2wpkh
    // as lower-bound to allow BnB to do it's thing
    if (change_spend_size == -1) {
        coin_selection_params.change_spend_size = DUMMY_NESTED_P2WPKH_INPUT_SIZE;
    } else {
        coin_selection_params.change_spend_size = (size_t)change_spend_size;
    }

    // Set discard feerate
    coin_selection_params.m_discard_feerate = GetDiscardRate(wallet);

    // Get the fee rate to use effective values in coin selection
    FeeCalculation feeCalc;
    coin_selection_params.m_effective_feerate = GetMinimumFeeRate(wallet, coin_control, &feeCalc);
    // Do not, ever, assume that it's fine to change the fee rate if the user has explicitly
    // provided one
    if (coin_control.m_feerate && coin_selection_params.m_effective_feerate > *coin_control.m_feerate) {
        return util::Error{strprintf(_("Fee rate (%s) is lower than the minimum fee rate setting (%s)"), coin_control.m_feerate->ToString(FeeEstimateMode::SAT_VB), coin_selection_params.m_effective_feerate.ToString(FeeEstimateMode::SAT_VB))};
    }
    if (feeCalc.reason == FeeReason::FALLBACK && !wallet.m_allow_fallback_fee) {
        // eventually allow a fallback fee
        return util::Error{_("Fee estimation failed. Fallbackfee is disabled. Wait a few blocks or enable -fallbackfee.")};
    }

    // Calculate the cost of change
    // Cost of change is the cost of creating the change output + cost of spending the change output in the future.
    // For creating the change output now, we use the effective feerate.
    // For spending the change output in the future, we use the discard feerate for now.
    // So cost of change = (change output size * effective feerate) + (size of spending change output * discard feerate)
    coin_selection_params.m_change_fee = coin_selection_params.m_effective_feerate.GetFee(coin_selection_params.change_output_size);
    coin_selection_params.m_cost_of_change = coin_selection_params.m_discard_feerate.GetFee(coin_selection_params.change_spend_size) + coin_selection_params.m_change_fee;

    // vouts to the payees
    if (!coin_selection_params.m_subtract_fee_outputs) {
        coin_selection_params.tx_noinputs_size = 10; // Static vsize overhead + outputs vsize. 4 nVersion, 4 nLocktime, 1 input count, 1 witness overhead (dummy, flag, stack size)
        if (g_con_elementsmode) {
            coin_selection_params.tx_noinputs_size += 46; // fee output: 9 bytes value, 1 byte scriptPubKey, 33 bytes asset, 1 byte nonce, 1 byte each for null rangeproof/surjectionproof
        }
        coin_selection_params.tx_noinputs_size += GetSizeOfCompactSize(vecSend.size()); // bytes for output count
    }
    // ELEMENTS: If we have blinded inputs but no blinded outputs (which, since the wallet
    //  makes an effort to not produce change, is a common case) then we need to add a
    //  dummy output.
    bool may_need_blinded_dummy = !!blind_details;
    for (const auto& recipient : vecSend)
    {
        CTxOut txout(recipient.asset, recipient.nAmount, recipient.scriptPubKey);
        txout.nNonce.vchCommitment = std::vector<unsigned char>(recipient.confidentiality_key.begin(), recipient.confidentiality_key.end());

        // Include the fee cost for outputs.
        if (!coin_selection_params.m_subtract_fee_outputs) {
            coin_selection_params.tx_noinputs_size += ::GetSerializeSize(txout, PROTOCOL_VERSION);
        }

<<<<<<< HEAD
        if (recipient.asset == policyAsset && IsDust(txout, wallet.chain().relayDustFee()))
        {
            return _("Transaction amount too small");
=======
        if (IsDust(txout, wallet.chain().relayDustFee())) {
            return util::Error{_("Transaction amount too small")};
>>>>>>> 006740b6
        }
        txNew.vout.push_back(txout);

        // ELEMENTS
        if (blind_details) {
            blind_details->o_pubkeys.push_back(recipient.confidentiality_key);
            if (blind_details->o_pubkeys.back().IsFullyValid()) {
                may_need_blinded_dummy = false;
                blind_details->num_to_blind++;
                blind_details->only_recipient_blind_index = txNew.vout.size()-1;
                if (!coin_selection_params.m_subtract_fee_outputs) {
                    coin_selection_params.tx_noinputs_size += (MAX_RANGEPROOF_SIZE + DEFAULT_SURJECTIONPROOF_SIZE + WITNESS_SCALE_FACTOR - 1)/WITNESS_SCALE_FACTOR;
                }
            }
        }
    }
    if (may_need_blinded_dummy && !coin_selection_params.m_subtract_fee_outputs) {
        // dummy output: 33 bytes value, 2 byte scriptPubKey, 33 bytes asset, 1 byte nonce, 66 bytes dummy rangeproof, 1 byte null surjectionproof
        // FIXME actually, we currently just hand off to BlindTransaction which will put
        //  a full rangeproof and surjectionproof. We should fix this when we overhaul
        //  the blinding logic.
        coin_selection_params.tx_noinputs_size += 70 + 66 +(MAX_RANGEPROOF_SIZE + DEFAULT_SURJECTIONPROOF_SIZE + WITNESS_SCALE_FACTOR - 1)/WITNESS_SCALE_FACTOR;
    }
    // If we are going to issue an asset, add the issuance data to the noinputs_size so that
    // we allocate enough coins for them.
    if (issuance_details) {
        size_t issue_count = 0;
        for (unsigned int i = 0; i < txNew.vout.size(); i++) {
            if (txNew.vout[i].nAsset.IsExplicit() && txNew.vout[i].nAsset.GetAsset() == CAsset(uint256S("1"))) {
                issue_count++;
            } else if (txNew.vout[i].nAsset.IsExplicit() && txNew.vout[i].nAsset.GetAsset() == CAsset(uint256S("2"))) {
                issue_count++;
            }
        }
        if (issue_count > 0) {
            // Allocate space for blinding nonce, entropy, and whichever of nAmount/nInflationKeys is null
            coin_selection_params.tx_noinputs_size += 2 * 32 + 2 * (2 - issue_count);
        }
        // Allocate non-null nAmount/nInflationKeys and rangeproofs
        if (issuance_details->blind_issuance) {
            coin_selection_params.tx_noinputs_size += issue_count * (33 * WITNESS_SCALE_FACTOR + MAX_RANGEPROOF_SIZE + WITNESS_SCALE_FACTOR - 1) / WITNESS_SCALE_FACTOR;
        } else {
            coin_selection_params.tx_noinputs_size += issue_count * 9;
        }
    }

    // Include the fees for things that aren't inputs, excluding the change output
    const CAmount not_input_fees = coin_selection_params.m_effective_feerate.GetFee(coin_selection_params.tx_noinputs_size);
    CAmountMap map_selection_target = map_recipients_sum;
    map_selection_target[policyAsset] += not_input_fees;

    // Get available coins
    auto available_coins = AvailableCoins(wallet,
                                              &coin_control,
                                              coin_selection_params.m_effective_feerate,
                                              1,            /*nMinimumAmount*/
                                              MAX_MONEY,    /*nMaximumAmount*/
                                              MAX_MONEY,    /*nMinimumSumAmount*/
                                              0,            /*nMaximumCount*/
                                              nullptr // ELEMENTS: is this correct? Should I pass in an asset filter?
                                              );

    // Choose coins to use
    std::optional<SelectionResult> result = SelectCoins(wallet, available_coins, /*mapTargetValue=*/map_selection_target, coin_control, coin_selection_params);
    if (!result) {
        return util::Error{_("Insufficient funds")};
    }
    TRACE5(coin_selection, selected_coins, wallet.GetName().c_str(), GetAlgorithmName(result->m_algo).c_str(), result->m_target, result->GetWaste(), result->GetSelectedValue());

    // If all of our inputs are explicit, we don't need a blinded dummy
    if (may_need_blinded_dummy) {
        may_need_blinded_dummy = false;
        for (const auto& coin : result->GetInputSet()) {
            if (!coin.txout.nValue.IsExplicit()) {
                may_need_blinded_dummy = true;
                break;
            }
        }
    }

    // Always make a change output
    // We will reduce the fee from this change output later, and remove the output if it is too small.
    // ELEMENTS: wrap this all in a loop, set nChangePosInOut specifically for policy asset
    CAmountMap map_change_and_fee = result->GetSelectedValue() - map_recipients_sum;
    // Zero out any non-policy assets which have zero change value
    for (auto it = map_change_and_fee.begin(); it != map_change_and_fee.end(); ) {
        if (it->first != policyAsset && it->second == 0) {
            it = map_change_and_fee.erase(it);
        } else {
            ++it;
        }
    }

    // Uniformly randomly place change outputs for all assets, except that the policy-asset
    // change may have a fixed position.
    std::vector<std::optional<CAsset>> fixed_change_pos{txNew.vout.size() + map_change_and_fee.size()};
    if (nChangePosInOut == -1) {
<<<<<<< HEAD
       // randomly set policyasset change position
    } else if ((unsigned int)nChangePosInOut >= fixed_change_pos.size()) {
        return _("Transaction change output index out of range");
    } else {
        fixed_change_pos[nChangePosInOut] = policyAsset;
    }

    for (const auto& asset_change_and_fee : map_change_and_fee) {
        // No need to randomly set the policyAsset change if has been set manually
        if (nChangePosInOut >= 0 && asset_change_and_fee.first == policyAsset) {
            continue;
        }

        int index;
        do {
            index = rng_fast.randrange(fixed_change_pos.size());
        } while (fixed_change_pos[index]);

        fixed_change_pos[index] = asset_change_and_fee.first;
        if (asset_change_and_fee.first == policyAsset) {
            nChangePosInOut = index;
        }
=======
        // Insert change txn at random position:
        nChangePosInOut = rng_fast.randrange(txNew.vout.size() + 1);
    }
    else if ((unsigned int)nChangePosInOut > txNew.vout.size()) {
        return util::Error{_("Transaction change output index out of range")};
>>>>>>> 006740b6
    }

    // Create all the change outputs in their respective places, inserting them
    // in increasing order so that none of them affect each others' indices
    for (unsigned int i = 0; i < fixed_change_pos.size(); i++) {
        if (!fixed_change_pos[i]) {
            continue;
        }

        const CAsset& asset = *fixed_change_pos[i];
        const CAmount& change_and_fee = map_change_and_fee.at(asset);

        assert(change_and_fee >= 0);

        const std::map<CAsset, std::pair<int, CScript>>::const_iterator itScript = mapScriptChange.find(asset);
        if (itScript == mapScriptChange.end()) {
            return Untranslated(strprintf("No change destination provided for asset %s", asset.GetHex()));
        }
        CTxOut newTxOut(asset, change_and_fee, itScript->second.second);

        if (blind_details) {
            std::optional<CPubKey> blind_pub = std::nullopt;
            // We cannot blind zero-valued outputs, and anyway they will be dropped
            // later in this function during the dust check
            if (change_and_fee > 0) {
                const auto itBlindingKey = mapBlindingKeyChange.find(asset);
                if (itBlindingKey != mapBlindingKeyChange.end()) {
                    // If the change output was specified, use the blinding key that
                    // came with the specified address (if any)
                    blind_pub = itBlindingKey->second;
                } else {
                    // Otherwise, we generated it from our own wallet, so get the
                    // blinding key from our own wallet.
                    blind_pub = wallet.GetBlindingPubKey(itScript->second.second);
                }
            } else {
                assert(asset == policyAsset);
            }

            if (blind_pub) {
                blind_details->o_pubkeys.insert(blind_details->o_pubkeys.begin() + i, *blind_pub);
                assert(blind_pub->IsFullyValid());

                blind_details->num_to_blind++;
                blind_details->change_to_blind++;
                blind_details->only_change_pos = i;
                // Place the blinding pubkey here in case of fundraw calls
                newTxOut.nNonce.vchCommitment = std::vector<unsigned char>(blind_pub->begin(), blind_pub->end());
            } else {
                blind_details->o_pubkeys.insert(blind_details->o_pubkeys.begin() + i, CPubKey());
            }
        }
        // Insert change output
        txNew.vout.insert(txNew.vout.begin() + i, newTxOut);
    }

    // Add fee output.
    if (g_con_elementsmode) {
        CTxOut fee(::policyAsset, 0, CScript());
        assert(fee.IsFee());
        txNew.vout.push_back(fee);
        if (blind_details) {
            blind_details->o_pubkeys.push_back(CPubKey());
        }
    }
    assert(nChangePosInOut != -1);
    auto change_position = txNew.vout.begin() + nChangePosInOut;
    // end ELEMENTS

    // Set token input if reissuing
    int reissuance_index = -1;
    uint256 token_blinding;

    // Elements: Shuffle here to preserve random ordering for surjection proofs
    // selected_coins = std::vector<CInputCoin>(setCoins.begin(), setCoins.end());
    // Shuffle(selected_coins.begin(), selected_coins.end(), FastRandomContext());
    // Shuffle selected coins and fill in final vin
    std::vector<COutput> selected_coins = result->GetShuffledInputVector();

    // The sequence number is set to non-maxint so that DiscourageFeeSniping
    // works.
    //
    // BIP125 defines opt-in RBF as any nSequence < maxint-1, so
    // we use the highest possible value in that range (maxint-2)
    // to avoid conflicting with other possible uses of nSequence,
    // and in the spirit of "smallest possible change from prior
    // behavior."
    const uint32_t nSequence{coin_control.m_signal_bip125_rbf.value_or(wallet.m_signal_rbf) ? MAX_BIP125_RBF_SEQUENCE : CTxIn::MAX_SEQUENCE_NONFINAL};
    for (const auto& coin : selected_coins) {
        txNew.vin.push_back(CTxIn(coin.outpoint, CScript(), nSequence));

        if (issuance_details && coin.asset == issuance_details->reissuance_token) {
            reissuance_index = txNew.vin.size() - 1;
            token_blinding = coin.bf_asset;
        }
    }
    DiscourageFeeSniping(txNew, rng_fast, wallet.chain(), wallet.GetLastBlockHash(), wallet.GetLastBlockHeight());

    // ELEMENTS add issuance details and blinding details
    std::vector<CKey> issuance_asset_keys;
    std::vector<CKey> issuance_token_keys;
    if (issuance_details) {
        // Fill in issuances now that inputs are set
        assert(txNew.vin.size() > 0);
        int asset_index = -1;
        int token_index = -1;
        for (unsigned int i = 0; i < txNew.vout.size(); i++) {
            if (txNew.vout[i].nAsset.IsExplicit() && txNew.vout[i].nAsset.GetAsset() == CAsset(uint256S("1"))) {
                asset_index = i;
            } else if (txNew.vout[i].nAsset.IsExplicit() && txNew.vout[i].nAsset.GetAsset() == CAsset(uint256S("2"))) {
                token_index = i;
            }
        }
        // Initial issuance request
        if (issuance_details->reissuance_asset.IsNull() && issuance_details->reissuance_token.IsNull() && (asset_index != -1 || token_index != -1)) {
            uint256 entropy;
            CAsset asset;
            CAsset token;
            // Initial issuance always uses vin[0]
            GenerateAssetEntropy(entropy, txNew.vin[0].prevout, issuance_details->contract_hash);
            CalculateAsset(asset, entropy);
            CalculateReissuanceToken(token, entropy, issuance_details->blind_issuance);
            CScript blindingScript(CScript() << OP_RETURN << std::vector<unsigned char>(txNew.vin[0].prevout.hash.begin(), txNew.vin[0].prevout.hash.end()) << txNew.vin[0].prevout.n);
            txNew.vin[0].assetIssuance.assetEntropy = issuance_details->contract_hash;
            // We're making asset outputs, fill out asset type and issuance input
            if (asset_index != -1) {
                txNew.vin[0].assetIssuance.nAmount = txNew.vout[asset_index].nValue;

                txNew.vout[asset_index].nAsset = asset;
                if (issuance_details->blind_issuance && blind_details) {
                    issuance_asset_keys.push_back(wallet.GetBlindingKey(&blindingScript));
                    blind_details->num_to_blind++;
                }
            }
            // We're making reissuance token outputs
            if (token_index != -1) {
                txNew.vin[0].assetIssuance.nInflationKeys = txNew.vout[token_index].nValue;
                txNew.vout[token_index].nAsset = token;
                if (issuance_details->blind_issuance && blind_details) {
                    issuance_token_keys.push_back(wallet.GetBlindingKey(&blindingScript));
                    blind_details->num_to_blind++;

                    // If we're blinding a token issuance and no assets, we must make
                    // the asset issuance a blinded commitment to 0
                    if (asset_index == -1) {
                        txNew.vin[0].assetIssuance.nAmount = 0;
                        issuance_asset_keys.push_back(wallet.GetBlindingKey(&blindingScript));
                        blind_details->num_to_blind++;
                    }
                }
            }
        // Asset being reissued with explicitly named asset/token
        } else if (asset_index != -1) {
            assert(reissuance_index != -1);
            // Fill in output with issuance
            txNew.vout[asset_index].nAsset = issuance_details->reissuance_asset;

            // Fill in issuance
            // Blinding revealing underlying asset
            txNew.vin[reissuance_index].assetIssuance.assetBlindingNonce = token_blinding;
            txNew.vin[reissuance_index].assetIssuance.assetEntropy = issuance_details->entropy;
            txNew.vin[reissuance_index].assetIssuance.nAmount = txNew.vout[asset_index].nValue;

            // If blinded token derivation, blind the issuance
            CAsset temp_token;
            CalculateReissuanceToken(temp_token, issuance_details->entropy, true);
            if (temp_token == issuance_details->reissuance_token && blind_details) {
            CScript blindingScript(CScript() << OP_RETURN << std::vector<unsigned char>(txNew.vin[reissuance_index].prevout.hash.begin(), txNew.vin[reissuance_index].prevout.hash.end()) << txNew.vin[reissuance_index].prevout.n);
                issuance_asset_keys.resize(reissuance_index);
                issuance_asset_keys.push_back(wallet.GetBlindingKey(&blindingScript));
                blind_details->num_to_blind++;
            }
        }
    }

    // Do "initial blinding" for fee estimation purposes
    TxSize tx_sizes;
    CMutableTransaction tx_blinded = txNew;
    if (blind_details) {
        if (!fillBlindDetails(blind_details, &wallet, tx_blinded, selected_coins, error)) {
            return error;
        }
        txNew = tx_blinded; // sigh, `fillBlindDetails` may have modified txNew

        int ret = BlindTransaction(blind_details->i_amount_blinds, blind_details->i_asset_blinds, blind_details->i_assets, blind_details->i_amounts, blind_details->o_amount_blinds, blind_details->o_asset_blinds, blind_details->o_pubkeys, issuance_asset_keys, issuance_token_keys, tx_blinded);
        assert(ret != -1);
        if (ret != blind_details->num_to_blind) {
            return _("Unable to blind the transaction properly. This should not happen.");
        }

        tx_sizes = CalculateMaximumSignedTxSize(CTransaction(tx_blinded), &wallet, &coin_control);
    } else {
        tx_sizes = CalculateMaximumSignedTxSize(CTransaction(txNew), &wallet, &coin_control);
    }
    // end ELEMENTS

    // Calculate the transaction fee
    int nBytes = tx_sizes.vsize;
    if (nBytes == -1) {
        return util::Error{_("Missing solving data for estimating transaction size")};
    }
    nFeeRet = coin_selection_params.m_effective_feerate.GetFee(nBytes);

    // Subtract fee from the change output if not subtracting it from recipient outputs
    CAmount fee_needed = nFeeRet;
    if (!coin_selection_params.m_subtract_fee_outputs) {
        change_position->nValue = change_position->nValue.GetAmount() - fee_needed;
    }

    // We want to drop the change to fees if:
    // 1. The change output would be dust
    // 2. The change is within the (almost) exact match window, i.e. it is less than or equal to the cost of the change output (cost_of_change)
    CAmount change_amount = change_position->nValue.GetAmount();
    if (IsDust(*change_position, coin_selection_params.m_discard_feerate) || change_amount <= coin_selection_params.m_cost_of_change)
    {
        bool was_blinded = blind_details && blind_details->o_pubkeys[nChangePosInOut].IsValid();

        // If the change was blinded, and was the only blinded output, we cannot drop it
        // without causing the transaction to fail to balance. So keep it, and merely
        // zero it out.
        if (was_blinded && blind_details->num_to_blind == 1) {
            assert (may_need_blinded_dummy);
            change_position->scriptPubKey = CScript() << OP_RETURN;
            change_position->nValue = 0;
        } else {
            txNew.vout.erase(change_position);

            fixed_change_pos[nChangePosInOut] = std::nullopt;
            tx_blinded.vout.erase(tx_blinded.vout.begin() + nChangePosInOut);
            if (tx_blinded.witness.vtxoutwit.size() > (unsigned) nChangePosInOut) {
                tx_blinded.witness.vtxoutwit.erase(tx_blinded.witness.vtxoutwit.begin() + nChangePosInOut);
            }
            if (blind_details) {

                blind_details->o_amounts.erase(blind_details->o_amounts.begin() + nChangePosInOut);
                blind_details->o_assets.erase(blind_details->o_assets.begin() + nChangePosInOut);
                blind_details->o_pubkeys.erase(blind_details->o_pubkeys.begin() + nChangePosInOut);
                // If change_amount == 0, we did not increment num_to_blind initially
                // and therefore do not need to decrement it here.
                if (was_blinded) {
                    blind_details->num_to_blind--;
                    blind_details->change_to_blind--;

                    // FIXME: If we drop the change *and* this means we have only one
                    //  blinded output *and* we have no blinded inputs, then this puts
                    //  us in a situation where BlindTransaction will fail. This is
                    //  prevented in fillBlindDetails, which adds an OP_RETURN output
                    //  to handle this case. So do this ludicrous hack to accomplish
                    //  this. This whole lump of un-followable-logic needs to be replaced
                    //  by a complete rewriting of the wallet blinding logic.
                    if (blind_details->num_to_blind < 2) {
                        resetBlindDetails(blind_details, true /* don't wipe output data */);
                        if (!fillBlindDetails(blind_details, &wallet, txNew, selected_coins, error)) {
                            return error;
                        }
                    }
                }
            }
        }
        change_amount = 0;
        nChangePosInOut = -1;

        // Because we have dropped this change, the tx size and required fee will be different, so let's recalculate those
        tx_sizes = CalculateMaximumSignedTxSize(CTransaction(tx_blinded), &wallet, &coin_control);
        nBytes = tx_sizes.vsize;
        fee_needed = coin_selection_params.m_effective_feerate.GetFee(nBytes);
    }

    // The only time that fee_needed should be less than the amount available for fees (in change_and_fee - change_amount) is when
    // we are subtracting the fee from the outputs. If this occurs at any other time, it is a bug.
    if (!coin_selection_params.m_subtract_fee_outputs && fee_needed > map_change_and_fee.at(policyAsset) - change_amount) {
        wallet.WalletLogPrintf("ERROR: not enough coins to cover for fee (needed: %d, total: %d, change: %d)\n",
            fee_needed, map_change_and_fee.at(policyAsset), change_amount);
        return _("Could not cover fee");
    }

    // Update nFeeRet in case fee_needed changed due to dropping the change output
    if (fee_needed <= map_change_and_fee.at(policyAsset) - change_amount) {
        nFeeRet = map_change_and_fee.at(policyAsset) - change_amount;
    }

    // Reduce output values for subtractFeeFromAmount
    if (coin_selection_params.m_subtract_fee_outputs) {
        CAmount to_reduce = fee_needed + change_amount - map_change_and_fee.at(policyAsset);
        int i = 0;
        bool fFirst = true;
        for (const auto& recipient : vecSend)
        {
            if (i == nChangePosInOut) {
                ++i;
            }
            CTxOut& txout = txNew.vout[i];

            if (recipient.fSubtractFeeFromAmount)
            {
                CAmount value = txout.nValue.GetAmount();
                if (recipient.asset != policyAsset) {
                    return Untranslated(strprintf("Wallet does not support more than one type of fee at a time, therefore can not subtract fee from address amount, which is of a different asset id. fee asset: %s recipient asset: %s", policyAsset.GetHex(), recipient.asset.GetHex()));
                }

                value -= to_reduce / outputs_to_subtract_fee_from; // Subtract fee equally from each selected recipient

                if (fFirst) // first receiver pays the remainder not divisible by output count
                {
                    fFirst = false;
                    value -= to_reduce % outputs_to_subtract_fee_from;
                }

                // Error if this output is reduced to be below dust
                if (IsDust(txout, wallet.chain().relayDustFee())) {
<<<<<<< HEAD
                    if (value < 0) {
                        return _("The transaction amount is too small to pay the fee");
=======
                    if (txout.nValue < 0) {
                        return util::Error{_("The transaction amount is too small to pay the fee")};
>>>>>>> 006740b6
                    } else {
                        return util::Error{_("The transaction amount is too small to send after the fee has been deducted")};
                    }
                }

                txout.nValue = value;
            }
            ++i;
        }
        nFeeRet = fee_needed;
    }

<<<<<<< HEAD
    // ELEMENTS: Give up if change keypool ran out and change is required
    for (const auto& maybe_change_asset : fixed_change_pos) {
        if (maybe_change_asset) {
            auto used = mapScriptChange.extract(*maybe_change_asset);
            if (used.mapped().second == dummy_script) {
                return error;
            }
        }
    }

    // ELEMENTS update fee output
    if (g_con_elementsmode) {
        for (auto& txout : txNew.vout) {
            if (txout.IsFee()) {
                txout.nValue = nFeeRet;
                break;
            }
        }
    }

    // ELEMENTS do actual blinding
    if (blind_details) {
        // Print blinded transaction info before we possibly blow it away when !sign.
        std::string summary = "CreateTransaction created blinded transaction:\nIN: ";
        for (unsigned int i = 0; i < selected_coins.size(); ++i) {
            if (i > 0) {
                summary += "    ";
            }
            summary += strprintf("#%d: %s [%s] (%s [%s])\n", i,
                selected_coins[i].value,
                selected_coins[i].txout.nValue.IsExplicit() ? "explicit" : "blinded",
                selected_coins[i].asset.GetHex(),
                selected_coins[i].txout.nAsset.IsExplicit() ? "explicit" : "blinded"
            );
        }
        summary += "OUT: ";
        for (unsigned int i = 0; i < txNew.vout.size(); ++i) {
            if (i > 0) {
                summary += "     ";
            }
            const CTxOut& unblinded = txNew.vout[i];
            summary += strprintf("#%d: %s%s [%s] (%s [%s])\n", i,
                txNew.vout[i].IsFee() ? "[fee] " : "",
                unblinded.nValue.GetAmount(),
                blind_details->o_pubkeys[i].IsValid() ? "blinded" : "explicit",
                unblinded.nAsset.GetAsset().GetHex(),
                blind_details->o_pubkeys[i].IsValid() ? "blinded" : "explicit"
            );
        }
        wallet.WalletLogPrintf(summary+"\n");

        // Wipe output blinding factors and start over
        blind_details->o_amount_blinds.clear();
        blind_details->o_asset_blinds.clear();
        for (unsigned int i = 0; i < txNew.vout.size(); i++) {
            blind_details->o_amounts[i] = txNew.vout[i].nValue.GetAmount();
            assert(blind_details->o_assets[i] == txNew.vout[i].nAsset.GetAsset());
        }

        if (sign) {
            int ret = BlindTransaction(blind_details->i_amount_blinds, blind_details->i_asset_blinds, blind_details->i_assets, blind_details->i_amounts, blind_details->o_amount_blinds, blind_details->o_asset_blinds,  blind_details->o_pubkeys, issuance_asset_keys, issuance_token_keys, txNew);
            assert(ret != -1);
            if (ret != blind_details->num_to_blind) {
                wallet.WalletLogPrintf("ERROR: tried to blind %d outputs but only blinded %d\n", (int) blind_details->num_to_blind, (int) ret);
                return _("Unable to blind the transaction properly. This should not happen.");
            }
        }
    }

    // Release any change keys that we didn't use.
    for (const auto& it : mapScriptChange) {
        int index = it.second.first;
        if (index < 0) {
            continue;
        }

        reservedest[index]->ReturnDestination();
    }


    if (sign) {
        if (!wallet.SignTransaction(txNew)) {
            return _("Signing transaction failed");
        }
    }

    // Normalize the witness in case it is not serialized before mempool
    if (!txNew.HasWitness()) {
        txNew.witness.SetNull();
=======
    // Give up if change keypool ran out and change is required
    if (scriptChange.empty() && nChangePosInOut != -1) {
        return util::Error{error};
    }

    if (sign && !wallet.SignTransaction(txNew)) {
        return util::Error{_("Signing transaction failed")};
>>>>>>> 006740b6
    }

    // Return the constructed transaction data.
    CTransactionRef tx = MakeTransactionRef(std::move(txNew));

    // Limit size
    if ((sign && GetTransactionWeight(*tx) > MAX_STANDARD_TX_WEIGHT) ||
        (!sign && tx_sizes.weight > MAX_STANDARD_TX_WEIGHT))
    {
        return util::Error{_("Transaction too large")};
    }

    if (nFeeRet > wallet.m_default_max_tx_fee) {
        return util::Error{TransactionErrorString(TransactionError::MAX_FEE_EXCEEDED)};
    }

    if (gArgs.GetBoolArg("-walletrejectlongchains", DEFAULT_WALLET_REJECT_LONG_CHAINS)) {
        // Lastly, ensure this tx will pass the mempool's chain limits
        if (!wallet.chain().checkChainLimits(tx)) {
            return util::Error{_("Transaction has too long of a mempool chain")};
        }
    }

    // Before we return success, we assume any change key will be used to prevent
    // accidental re-use.
    for (auto& reservedest_ : reservedest) {
        reservedest_->KeepDestination();
    }

    wallet.WalletLogPrintf("Fee Calculation: Fee:%d Bytes:%u Tgt:%d (requested %d) Reason:\"%s\" Decay %.5f: Estimation: (%g - %g) %.2f%% %.1f/(%.1f %d mem %.1f out) Fail: (%g - %g) %.2f%% %.1f/(%.1f %d mem %.1f out)\n",
              nFeeRet, nBytes, feeCalc.returnedTarget, feeCalc.desiredTarget, StringForFeeReason(feeCalc.reason), feeCalc.est.decay,
              feeCalc.est.pass.start, feeCalc.est.pass.end,
              (feeCalc.est.pass.totalConfirmed + feeCalc.est.pass.inMempool + feeCalc.est.pass.leftMempool) > 0.0 ? 100 * feeCalc.est.pass.withinTarget / (feeCalc.est.pass.totalConfirmed + feeCalc.est.pass.inMempool + feeCalc.est.pass.leftMempool) : 0.0,
              feeCalc.est.pass.withinTarget, feeCalc.est.pass.totalConfirmed, feeCalc.est.pass.inMempool, feeCalc.est.pass.leftMempool,
              feeCalc.est.fail.start, feeCalc.est.fail.end,
              (feeCalc.est.fail.totalConfirmed + feeCalc.est.fail.inMempool + feeCalc.est.fail.leftMempool) > 0.0 ? 100 * feeCalc.est.fail.withinTarget / (feeCalc.est.fail.totalConfirmed + feeCalc.est.fail.inMempool + feeCalc.est.fail.leftMempool) : 0.0,
              feeCalc.est.fail.withinTarget, feeCalc.est.fail.totalConfirmed, feeCalc.est.fail.inMempool, feeCalc.est.fail.leftMempool);
    return CreatedTransactionResult(tx, nFeeRet, nChangePosInOut, feeCalc);
}

util::Result<CreatedTransactionResult> CreateTransaction(
        CWallet& wallet,
        const std::vector<CRecipient>& vecSend,
        int change_pos,
        const CCoinControl& coin_control,
        bool sign,
        BlindDetails* blind_details,
        const IssuanceDetails* issuance_details)
{
    if (vecSend.empty()) {
        return util::Error{_("Transaction must have at least one recipient")};
    }

    if (std::any_of(vecSend.cbegin(), vecSend.cend(), [](const auto& recipient){ return recipient.nAmount < 0; })) {
        return util::Error{_("Transaction amounts must not be negative")};
    }

    // ELEMENTS
    if (g_con_elementsmode) {
        if (std::any_of(vecSend.cbegin(), vecSend.cend(), [](const auto& recipient){ return recipient.asset.IsNull(); })) {
            return _("No asset provided for recipient");
        }
    }

    LOCK(wallet.cs_wallet);

<<<<<<< HEAD
    auto res = CreateTransactionInternal(wallet, vecSend, change_pos, coin_control, sign, blind_details, issuance_details);
    TRACE4(coin_selection, normal_create_tx_internal, wallet.GetName().c_str(), res.HasRes(),
           res ? res.GetObj().fee : 0, res ? res.GetObj().change_pos : 0);
=======
    auto res = CreateTransactionInternal(wallet, vecSend, change_pos, coin_control, sign);
    TRACE4(coin_selection, normal_create_tx_internal, wallet.GetName().c_str(), bool(res),
           res ? res->fee : 0, res ? res->change_pos : 0);
>>>>>>> 006740b6
    if (!res) return res;
    const auto& txr_ungrouped = *res;
    // try with avoidpartialspends unless it's enabled already
    if (txr_ungrouped.fee > 0 /* 0 means non-functional fee rate estimation */ && wallet.m_max_aps_fee > -1 && !coin_control.m_avoid_partial_spends) {
        TRACE1(coin_selection, attempting_aps_create_tx, wallet.GetName().c_str());
        CCoinControl tmp_cc = coin_control;
        tmp_cc.m_avoid_partial_spends = true;
<<<<<<< HEAD
        BlindDetails blind_details2;
        BlindDetails *blind_details2_ptr = blind_details ? &blind_details2 : nullptr;
        auto res_tx_grouped = CreateTransactionInternal(wallet, vecSend, change_pos, tmp_cc, sign, blind_details2_ptr, issuance_details);
        // Helper optional class for now
        std::optional<CreatedTransactionResult> txr_grouped{res_tx_grouped.HasRes() ? std::make_optional(res_tx_grouped.GetObj()) : std::nullopt};
=======
        auto txr_grouped = CreateTransactionInternal(wallet, vecSend, change_pos, tmp_cc, sign);
>>>>>>> 006740b6
        // if fee of this alternative one is within the range of the max fee, we use this one
        const bool use_aps{txr_grouped.has_value() ? (txr_grouped->fee <= txr_ungrouped.fee + wallet.m_max_aps_fee) : false};
        TRACE5(coin_selection, aps_create_tx_internal, wallet.GetName().c_str(), use_aps, txr_grouped.has_value(),
               txr_grouped.has_value() ? txr_grouped->fee : 0, txr_grouped.has_value() ? txr_grouped->change_pos : 0);
        if (txr_grouped) {
            wallet.WalletLogPrintf("Fee non-grouped = %lld, grouped = %lld, using %s\n",
                txr_ungrouped.fee, txr_grouped->fee, use_aps ? "grouped" : "non-grouped");
<<<<<<< HEAD
            if (use_aps) {
                if (blind_details) { // ELEMENTS FIXME: is this if statement + body still needed?
                    *blind_details = blind_details2;
                }
                return res_tx_grouped;
            }
=======
            if (use_aps) return txr_grouped;
>>>>>>> 006740b6
        }
    }
    return res;
}

bool FundTransaction(CWallet& wallet, CMutableTransaction& tx, CAmount& nFeeRet, int& nChangePosInOut, bilingual_str& error, bool lockUnspents, const std::set<int>& setSubtractFeeFromOutputs, CCoinControl coinControl)
{
    std::vector<CRecipient> vecSend;

    // Turn the txout set into a CRecipient vector.
    for (size_t idx = 0; idx < tx.vout.size(); idx++) {
        const CTxOut& txOut = tx.vout[idx];

        // ELEMENTS:
        if (!txOut.nValue.IsExplicit() || !txOut.nAsset.IsExplicit()) {
            error = _("Pre-funded amounts must be non-blinded");
            return false;
        }

        // Fee outputs should not be added to avoid overpayment of fees
        if (txOut.IsFee()) {
            continue;
        }

        CRecipient recipient = {txOut.scriptPubKey, txOut.nValue.GetAmount(), txOut.nAsset.GetAsset(), CPubKey(txOut.nNonce.vchCommitment), setSubtractFeeFromOutputs.count(idx) == 1};
        vecSend.push_back(recipient);
    }

    // Acquire the locks to prevent races to the new locked unspents between the
    // CreateTransaction call and LockCoin calls (when lockUnspents is true).
    LOCK(wallet.cs_wallet);

    // Check any existing inputs for peg-in data and add to external txouts if so
    // Fetch specified UTXOs from the UTXO set to get the scriptPubKeys and values of the outputs being selected
    // and to match with the given solving_data. Only used for non-wallet outputs.
    const auto& fedpegscripts = GetValidFedpegScripts(wallet.chain().getTip(), Params().GetConsensus(), true /* nextblock_validation */);
    std::map<COutPoint, Coin> coins;
    for (unsigned int i = 0; i < tx.vin.size(); ++i ) {
        const CTxIn& txin = tx.vin[i];
        coins[txin.prevout]; // Create empty map entry keyed by prevout.
        if (txin.m_is_pegin) {
            std::string err;
            if (tx.witness.vtxinwit.size() != tx.vin.size() || !IsValidPeginWitness(tx.witness.vtxinwit[i].m_pegin_witness, fedpegscripts, txin.prevout, err, false)) {
                throw JSONRPCError(RPC_INVALID_PARAMETER, strprintf("Transaction contains invalid peg-in input: %s", err));
            }
            CScriptWitness& pegin_witness = tx.witness.vtxinwit[i].m_pegin_witness;
            CTxOut txout = GetPeginOutputFromWitness(pegin_witness);
            coinControl.SelectExternal(txin.prevout, txout);
        }
    }
    wallet.chain().findCoins(coins);

    for (const CTxIn& txin : tx.vin) {
        // if it's not in the wallet and corresponding UTXO is found than select as external output
        const auto& outPoint = txin.prevout;
        if (wallet.mapWallet.find(outPoint.hash) == wallet.mapWallet.end() && !coins[outPoint].out.IsNull()) {
            coinControl.SelectExternal(outPoint, coins[outPoint].out);
        } else {
            coinControl.Select(outPoint);
        }
    }

    auto blind_details = g_con_elementsmode ? std::make_unique<BlindDetails>() : nullptr;
    auto res = CreateTransaction(wallet, vecSend, nChangePosInOut, coinControl, false, blind_details.get());
    if (!res) {
        error = util::ErrorString(res);
        return false;
    }
    const auto& txr = *res;
    CTransactionRef tx_new = txr.tx;
    nFeeRet = txr.fee;
    nChangePosInOut = txr.change_pos;

    // Wipe outputs and output witness and re-add one by one
    tx.vout.clear();
    tx.witness.vtxoutwit.clear();
    for (unsigned int i = 0; i < tx_new->vout.size(); i++) {
        const CTxOut& out = tx_new->vout[i];
        tx.vout.push_back(out);
        if (tx_new->witness.vtxoutwit.size() > i) {
            // We want to re-add previously existing outwitnesses
            // even though we don't create any new ones
            const CTxOutWitness& outwit = tx_new->witness.vtxoutwit[i];
            tx.witness.vtxoutwit.push_back(outwit);
        }
    }

    // Add new txins while keeping original txin scriptSig/order.
    for (const CTxIn& txin : tx_new->vin) {
        if (!coinControl.IsSelected(txin.prevout)) {
            tx.vin.push_back(txin);

        }
        if (lockUnspents) {
            wallet.LockCoin(txin.prevout);
        }

    }

    return true;
}
} // namespace wallet<|MERGE_RESOLUTION|>--- conflicted
+++ resolved
@@ -950,7 +950,6 @@
     }
 }
 
-<<<<<<< HEAD
 // Reset all non-global blinding details.
 static void resetBlindDetails(BlindDetails* det, bool preserve_output_data = false) {
     det->i_amount_blinds.clear();
@@ -1053,10 +1052,7 @@
     return true;
 }
 
-static BResult<CreatedTransactionResult> CreateTransactionInternal(
-=======
 static util::Result<CreatedTransactionResult> CreateTransactionInternal(
->>>>>>> 006740b6
         CWallet& wallet,
         const std::vector<CRecipient>& vecSend,
         int change_pos,
@@ -1202,7 +1198,7 @@
                 if (dest_err.empty()) {
                     dest_err = _("Keypool ran out, please call keypoolrefill first");
                 }
-                return _("Transaction needs a change address, but we can't generate it.") + Untranslated(" ") + dest_err;
+                return util::Error{_("Transaction needs a change address, but we can't generate it.") + Untranslated(" ") + dest_err};
             }
 
             CScript scriptChange = GetScriptForDestination(dest);
@@ -1289,14 +1285,9 @@
             coin_selection_params.tx_noinputs_size += ::GetSerializeSize(txout, PROTOCOL_VERSION);
         }
 
-<<<<<<< HEAD
         if (recipient.asset == policyAsset && IsDust(txout, wallet.chain().relayDustFee()))
         {
-            return _("Transaction amount too small");
-=======
-        if (IsDust(txout, wallet.chain().relayDustFee())) {
             return util::Error{_("Transaction amount too small")};
->>>>>>> 006740b6
         }
         txNew.vout.push_back(txout);
 
@@ -1394,10 +1385,9 @@
     // change may have a fixed position.
     std::vector<std::optional<CAsset>> fixed_change_pos{txNew.vout.size() + map_change_and_fee.size()};
     if (nChangePosInOut == -1) {
-<<<<<<< HEAD
        // randomly set policyasset change position
     } else if ((unsigned int)nChangePosInOut >= fixed_change_pos.size()) {
-        return _("Transaction change output index out of range");
+        return util::Error{_("Transaction change output index out of range")};
     } else {
         fixed_change_pos[nChangePosInOut] = policyAsset;
     }
@@ -1417,13 +1407,6 @@
         if (asset_change_and_fee.first == policyAsset) {
             nChangePosInOut = index;
         }
-=======
-        // Insert change txn at random position:
-        nChangePosInOut = rng_fast.randrange(txNew.vout.size() + 1);
-    }
-    else if ((unsigned int)nChangePosInOut > txNew.vout.size()) {
-        return util::Error{_("Transaction change output index out of range")};
->>>>>>> 006740b6
     }
 
     // Create all the change outputs in their respective places, inserting them
@@ -1440,7 +1423,7 @@
 
         const std::map<CAsset, std::pair<int, CScript>>::const_iterator itScript = mapScriptChange.find(asset);
         if (itScript == mapScriptChange.end()) {
-            return Untranslated(strprintf("No change destination provided for asset %s", asset.GetHex()));
+            return util::Error{Untranslated(strprintf("No change destination provided for asset %s", asset.GetHex()))};
         }
         CTxOut newTxOut(asset, change_and_fee, itScript->second.second);
 
@@ -1604,14 +1587,14 @@
     CMutableTransaction tx_blinded = txNew;
     if (blind_details) {
         if (!fillBlindDetails(blind_details, &wallet, tx_blinded, selected_coins, error)) {
-            return error;
+            return util::Error{error};
         }
         txNew = tx_blinded; // sigh, `fillBlindDetails` may have modified txNew
 
         int ret = BlindTransaction(blind_details->i_amount_blinds, blind_details->i_asset_blinds, blind_details->i_assets, blind_details->i_amounts, blind_details->o_amount_blinds, blind_details->o_asset_blinds, blind_details->o_pubkeys, issuance_asset_keys, issuance_token_keys, tx_blinded);
         assert(ret != -1);
         if (ret != blind_details->num_to_blind) {
-            return _("Unable to blind the transaction properly. This should not happen.");
+            return util::Error{_("Unable to blind the transaction properly. This should not happen.")};
         }
 
         tx_sizes = CalculateMaximumSignedTxSize(CTransaction(tx_blinded), &wallet, &coin_control);
@@ -1677,7 +1660,7 @@
                     if (blind_details->num_to_blind < 2) {
                         resetBlindDetails(blind_details, true /* don't wipe output data */);
                         if (!fillBlindDetails(blind_details, &wallet, txNew, selected_coins, error)) {
-                            return error;
+                            return util::Error{error};
                         }
                     }
                 }
@@ -1697,7 +1680,7 @@
     if (!coin_selection_params.m_subtract_fee_outputs && fee_needed > map_change_and_fee.at(policyAsset) - change_amount) {
         wallet.WalletLogPrintf("ERROR: not enough coins to cover for fee (needed: %d, total: %d, change: %d)\n",
             fee_needed, map_change_and_fee.at(policyAsset), change_amount);
-        return _("Could not cover fee");
+        return util::Error{_("Could not cover fee")};
     }
 
     // Update nFeeRet in case fee_needed changed due to dropping the change output
@@ -1721,7 +1704,7 @@
             {
                 CAmount value = txout.nValue.GetAmount();
                 if (recipient.asset != policyAsset) {
-                    return Untranslated(strprintf("Wallet does not support more than one type of fee at a time, therefore can not subtract fee from address amount, which is of a different asset id. fee asset: %s recipient asset: %s", policyAsset.GetHex(), recipient.asset.GetHex()));
+                    return util::Error{Untranslated(strprintf("Wallet does not support more than one type of fee at a time, therefore can not subtract fee from address amount, which is of a different asset id. fee asset: %s recipient asset: %s", policyAsset.GetHex(), recipient.asset.GetHex()))};
                 }
 
                 value -= to_reduce / outputs_to_subtract_fee_from; // Subtract fee equally from each selected recipient
@@ -1734,13 +1717,8 @@
 
                 // Error if this output is reduced to be below dust
                 if (IsDust(txout, wallet.chain().relayDustFee())) {
-<<<<<<< HEAD
                     if (value < 0) {
-                        return _("The transaction amount is too small to pay the fee");
-=======
-                    if (txout.nValue < 0) {
                         return util::Error{_("The transaction amount is too small to pay the fee")};
->>>>>>> 006740b6
                     } else {
                         return util::Error{_("The transaction amount is too small to send after the fee has been deducted")};
                     }
@@ -1753,13 +1731,12 @@
         nFeeRet = fee_needed;
     }
 
-<<<<<<< HEAD
     // ELEMENTS: Give up if change keypool ran out and change is required
     for (const auto& maybe_change_asset : fixed_change_pos) {
         if (maybe_change_asset) {
             auto used = mapScriptChange.extract(*maybe_change_asset);
             if (used.mapped().second == dummy_script) {
-                return error;
+                return util::Error{error};
             }
         }
     }
@@ -1818,7 +1795,7 @@
             assert(ret != -1);
             if (ret != blind_details->num_to_blind) {
                 wallet.WalletLogPrintf("ERROR: tried to blind %d outputs but only blinded %d\n", (int) blind_details->num_to_blind, (int) ret);
-                return _("Unable to blind the transaction properly. This should not happen.");
+                return util::Error{_("Unable to blind the transaction properly. This should not happen.")};
             }
         }
     }
@@ -1836,22 +1813,13 @@
 
     if (sign) {
         if (!wallet.SignTransaction(txNew)) {
-            return _("Signing transaction failed");
+            return util::Error{_("Signing transaction failed")};
         }
     }
 
     // Normalize the witness in case it is not serialized before mempool
     if (!txNew.HasWitness()) {
         txNew.witness.SetNull();
-=======
-    // Give up if change keypool ran out and change is required
-    if (scriptChange.empty() && nChangePosInOut != -1) {
-        return util::Error{error};
-    }
-
-    if (sign && !wallet.SignTransaction(txNew)) {
-        return util::Error{_("Signing transaction failed")};
->>>>>>> 006740b6
     }
 
     // Return the constructed transaction data.
@@ -1912,21 +1880,15 @@
     // ELEMENTS
     if (g_con_elementsmode) {
         if (std::any_of(vecSend.cbegin(), vecSend.cend(), [](const auto& recipient){ return recipient.asset.IsNull(); })) {
-            return _("No asset provided for recipient");
+            return util::Error{_("No asset provided for recipient")};
         }
     }
 
     LOCK(wallet.cs_wallet);
 
-<<<<<<< HEAD
     auto res = CreateTransactionInternal(wallet, vecSend, change_pos, coin_control, sign, blind_details, issuance_details);
-    TRACE4(coin_selection, normal_create_tx_internal, wallet.GetName().c_str(), res.HasRes(),
-           res ? res.GetObj().fee : 0, res ? res.GetObj().change_pos : 0);
-=======
-    auto res = CreateTransactionInternal(wallet, vecSend, change_pos, coin_control, sign);
     TRACE4(coin_selection, normal_create_tx_internal, wallet.GetName().c_str(), bool(res),
            res ? res->fee : 0, res ? res->change_pos : 0);
->>>>>>> 006740b6
     if (!res) return res;
     const auto& txr_ungrouped = *res;
     // try with avoidpartialspends unless it's enabled already
@@ -1934,15 +1896,9 @@
         TRACE1(coin_selection, attempting_aps_create_tx, wallet.GetName().c_str());
         CCoinControl tmp_cc = coin_control;
         tmp_cc.m_avoid_partial_spends = true;
-<<<<<<< HEAD
         BlindDetails blind_details2;
         BlindDetails *blind_details2_ptr = blind_details ? &blind_details2 : nullptr;
-        auto res_tx_grouped = CreateTransactionInternal(wallet, vecSend, change_pos, tmp_cc, sign, blind_details2_ptr, issuance_details);
-        // Helper optional class for now
-        std::optional<CreatedTransactionResult> txr_grouped{res_tx_grouped.HasRes() ? std::make_optional(res_tx_grouped.GetObj()) : std::nullopt};
-=======
-        auto txr_grouped = CreateTransactionInternal(wallet, vecSend, change_pos, tmp_cc, sign);
->>>>>>> 006740b6
+        auto txr_grouped = CreateTransactionInternal(wallet, vecSend, change_pos, tmp_cc, sign, blind_details2_ptr, issuance_details);
         // if fee of this alternative one is within the range of the max fee, we use this one
         const bool use_aps{txr_grouped.has_value() ? (txr_grouped->fee <= txr_ungrouped.fee + wallet.m_max_aps_fee) : false};
         TRACE5(coin_selection, aps_create_tx_internal, wallet.GetName().c_str(), use_aps, txr_grouped.has_value(),
@@ -1950,16 +1906,12 @@
         if (txr_grouped) {
             wallet.WalletLogPrintf("Fee non-grouped = %lld, grouped = %lld, using %s\n",
                 txr_ungrouped.fee, txr_grouped->fee, use_aps ? "grouped" : "non-grouped");
-<<<<<<< HEAD
             if (use_aps) {
                 if (blind_details) { // ELEMENTS FIXME: is this if statement + body still needed?
                     *blind_details = blind_details2;
                 }
-                return res_tx_grouped;
-            }
-=======
-            if (use_aps) return txr_grouped;
->>>>>>> 006740b6
+                return txr_grouped;
+            }
         }
     }
     return res;
