--- conflicted
+++ resolved
@@ -477,7 +477,6 @@
     // std::vector<std::tuple<CAmount, std::set<CInputCoin>, CAmountMap>> results;
     std::vector<SelectionResult> results;
 
-<<<<<<< HEAD
     // ELEMENTS: BnB only for policy asset?
     if (mapTargetValue.size() == 1) {
         // Note that unlike KnapsackSolver, we do not include the fee for creating a change output as BnB will not create a change output.
@@ -504,7 +503,6 @@
         // END ELEMENTS
 
         if (auto bnb_result{SelectCoinsBnB(positive_groups, nTargetValue, coin_selection_params.m_cost_of_change)}) {
-            bnb_result->ComputeAndSetWaste(CAmount(0));
             results.push_back(*bnb_result);
         }
 
@@ -515,12 +513,6 @@
             srd_result->ComputeAndSetWaste(coin_selection_params.m_cost_of_change);
             results.push_back(*srd_result);
         }
-=======
-    // Note that unlike KnapsackSolver, we do not include the fee for creating a change output as BnB will not create a change output.
-    std::vector<OutputGroup> positive_groups = GroupOutputs(wallet, coins, coin_selection_params, eligibility_filter, true /* positive_only */);
-    if (auto bnb_result{SelectCoinsBnB(positive_groups, nTargetValue, coin_selection_params.m_cost_of_change)}) {
-        results.push_back(*bnb_result);
->>>>>>> c109e7d5
     }
 
     // The knapsack solver has some legacy behavior where it will spend dust outputs. We retain this behavior, so don't filter for positive only here.
