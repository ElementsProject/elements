--- conflicted
+++ resolved
@@ -887,7 +887,7 @@
     std::map<CAsset, std::pair<int, CScript>> mapScriptChange;
     // For manually set change, we need to use the blinding pubkey associated
     // with the manually-set address rather than generating one from the wallet
-    std::map<CAsset, std::optional<CPubKey> > mapBlindingKeyChange;
+    std::map<CAsset, std::optional<CPubKey>> mapBlindingKeyChange;
 
     // coin control: send change to custom address
     if (coin_control.destChange.size() > 0) {
@@ -908,19 +908,18 @@
         //  rediscover unknown transactions that were written with keys of ours to recover
         //  post-backup change.
 
-<<<<<<< HEAD
         // One change script per output asset.
         size_t index = 0;
         for (const auto& value : map_recipients_sum) {
             // Reserve a new key pair from key pool. If it fails, provide a dummy
             // destination in case we don't need change.
             CTxDestination dest;
-            std::string dest_err;
+            bilingual_str dest_err;
             if (index >= reservedest.size() || !reservedest[index]->GetReservedDestination(dest, true, dest_err)) {
                 if (dest_err.empty()) {
-                    dest_err = "Please call keypoolrefill first";
+                    dest_err = _("Please call keypoolrefill first");
                 }
-                error = strprintf(_("Transaction needs a change address, but we can't generate it. %s"), dest_err);
+                error = _("Transaction needs a change address, but we can't generate it.") + Untranslated(" ") + dest_err;
                 // ELEMENTS: We need to put a dummy destination here. Core uses an empty script
                 //  but we can't because empty scripts indicate fees (which trigger assertion
                 //  failures in `BlindTransaction`). We also set the index to -1, indicating
@@ -955,12 +954,12 @@
             }
 
             CTxDestination dest;
-            std::string dest_err;
+            bilingual_str dest_err;
             if (index >= reservedest.size() || !reservedest[index]->GetReservedDestination(dest, true, dest_err)) {
                 if (dest_err.empty()) {
-                    dest_err = "Keypool ran out, please call keypoolrefill first";
+                    dest_err = _("Keypool ran out, please call keypoolrefill first");
                 }
-                error = strprintf(_("Transaction needs a change address, but we can't generate it. %s"), dest_err);
+                error = _("Transaction needs a change address, but we can't generate it.") + Untranslated(" ") + dest_err;
                 return false;
             }
 
@@ -971,14 +970,6 @@
             CHECK_NONFATAL(IsValidDestination(dest) != (scriptChange == dummy_script));
             mapScriptChange[asset] = std::pair<int, CScript>(index, scriptChange);
             ++index;
-=======
-        // Reserve a new key pair from key pool. If it fails, provide a dummy
-        // destination in case we don't need change.
-        CTxDestination dest;
-        bilingual_str dest_err;
-        if (!reservedest.GetReservedDestination(dest, true, dest_err)) {
-            error = _("Transaction needs a change address, but we can't generate it.") + Untranslated(" ") + dest_err;
->>>>>>> b1a672d1
         }
     }
     assert(mapScriptChange.size() > 0);
