// Copyright (c) 2021 The Bitcoin Core developers
// Distributed under the MIT software license, see the accompanying
// file COPYING or http://www.opensource.org/licenses/mit-license.php.

#include <blind.h> // ELEMENTS: for MAX_RANGEPROOF_SIZE
#include <consensus/amount.h>
#include <consensus/validation.h>
#include <interfaces/chain.h>
#include <issuance.h> // ELEMENTS: for GenerateAssetEntropy and others
#include <policy/policy.h>
#include <rpc/util.h>  // for GetDestinationBlindingKey and IsBlindDestination
#include <script/signingprovider.h>
#include <util/check.h>
#include <util/fees.h>
#include <util/moneystr.h>
#include <util/rbf.h>
#include <util/translation.h>
#include <wallet/coincontrol.h>
#include <wallet/fees.h>
#include <wallet/receive.h>
#include <wallet/spend.h>
#include <wallet/transaction.h>
#include <wallet/wallet.h>

using interfaces::FoundBlock;

static constexpr size_t OUTPUT_GROUP_MAX_ENTRIES{100};

int GetTxSpendSize(const CWallet& wallet, const CWalletTx& wtx, unsigned int out, bool use_max_sig)
{
    return CalculateMaximumSignedInputSize(wtx.tx->vout[out], &wallet, use_max_sig);
}

std::string COutput::ToString(const CWallet& wallet) const
{
    return strprintf("COutput(%s, %d, %d) [%s] [%s]", tx->GetHash().ToString(), i, nDepth, FormatMoney(tx->GetOutputValueOut(wallet, i)), tx->GetOutputAsset(wallet, i).GetHex());
}

// Helper for producing a max-sized low-S low-R signature (eg 71 bytes)
// or a max-sized low-S signature (e.g. 72 bytes) if use_max_sig is true
static bool DummySignInput(const SigningProvider* provider, CMutableTransaction& tx, const size_t nIn, const CTxOut& txout, bool use_max_sig)
{
    // Fill in dummy signatures for fee calculation.
    const CScript& scriptPubKey = txout.scriptPubKey;
    SignatureData sigdata;

    if (!ProduceSignature(*provider, use_max_sig ? DUMMY_MAXIMUM_SIGNATURE_CREATOR : DUMMY_SIGNATURE_CREATOR, scriptPubKey, sigdata)) {
        return false;
    }
    UpdateTransaction(tx, nIn, sigdata);
    return true;
}

// Helper for producing a bunch of max-sized low-S low-R signatures (eg 71 bytes)
bool CWallet::DummySignTx(CMutableTransaction &txNew, const std::vector<CTxOut> &txouts, const CCoinControl* coin_control) const
{
    // Fill in dummy signatures for fee calculation.
    int nIn = 0;
    for (const auto& txout : txouts)
    {
        std::unique_ptr<SigningProvider> provider = GetSolvingProvider(txout.scriptPubKey);
        // Use max sig if watch only inputs were used or if this particular input is an external input
        bool use_max_sig = coin_control && (coin_control->fAllowWatchOnly || (coin_control && coin_control->IsExternalSelected(txNew.vin[nIn].prevout)));
        if (!provider || !DummySignInput(provider.get(), txNew, nIn, txout, use_max_sig)) {
            if (!coin_control || !DummySignInput(&coin_control->m_external_provider, txNew, nIn, txout, use_max_sig)) {
                return false;
            }
        }

        nIn++;
    }
    return true;
}

int CalculateMaximumSignedInputSize(const CTxOut& txout, const SigningProvider* provider, bool use_max_sig) {
    CMutableTransaction txn;
    txn.vin.push_back(CTxIn(COutPoint()));
    if (!provider || !DummySignInput(provider, txn, 0, txout, use_max_sig)) {
        return -1;
    }
    return GetVirtualTransactionInputSize(CTransaction(txn));
}

int CalculateMaximumSignedInputSize(const CTxOut& txout, const CWallet* wallet, bool use_max_sig)
{
    const std::unique_ptr<SigningProvider> provider = wallet->GetSolvingProvider(txout.scriptPubKey);
    return CalculateMaximumSignedInputSize(txout, provider.get(), use_max_sig);
}

// Returns pair of vsize and weight
TxSize CalculateMaximumSignedTxSize(const CTransaction &tx, const CWallet *wallet, const CCoinControl* coin_control)
{
    std::vector<CTxOut> txouts;
    // Look up the inputs. The inputs are either in the wallet, or in coin_control.
    for (const CTxIn& input : tx.vin) {
        const auto mi = wallet->mapWallet.find(input.prevout.hash);
        if (mi != wallet->mapWallet.end()) {
            assert(input.prevout.n < mi->second.tx->vout.size());
            txouts.emplace_back(mi->second.tx->vout[input.prevout.n]);
        } else if (coin_control) {
            CTxOut txout;
            if (!coin_control->GetExternalOutput(input.prevout, txout)) {
                return TxSize{-1, -1};
            }
            txouts.emplace_back(txout);
        } else {
            return TxSize{-1, -1};
        }
    }
    return CalculateMaximumSignedTxSize(tx, wallet, txouts, coin_control);
}

// txouts needs to be in the order of tx.vin
TxSize CalculateMaximumSignedTxSize(const CTransaction &tx, const CWallet *wallet, const std::vector<CTxOut>& txouts, const CCoinControl* coin_control)
{
    CMutableTransaction txNew(tx);
    if (!wallet->DummySignTx(txNew, txouts, coin_control)) {
        return TxSize{-1, -1};
    }
    CTransaction ctx(txNew);
    int64_t vsize = GetVirtualTransactionSize(ctx);
    int64_t weight = GetTransactionWeight(ctx);
    return TxSize{vsize, weight};
}

void AvailableCoins(const CWallet& wallet, std::vector<COutput> &vCoins, const CCoinControl *coinControl, const CAmount &nMinimumAmount, const CAmount &nMaximumAmount, const CAmount &nMinimumSumAmount, const uint64_t nMaximumCount, const CAsset* asset_filter)
{
    AssertLockHeld(wallet.cs_wallet);

    vCoins.clear();
    CAmount nTotal = 0;
    // Either the WALLET_FLAG_AVOID_REUSE flag is not set (in which case we always allow), or we default to avoiding, and only in the case where
    // a coin control object is provided, and has the avoid address reuse flag set to false, do we allow already used addresses
    bool allow_used_addresses = !wallet.IsWalletFlagSet(WALLET_FLAG_AVOID_REUSE) || (coinControl && !coinControl->m_avoid_address_reuse);
    const int min_depth = {coinControl ? coinControl->m_min_depth : DEFAULT_MIN_DEPTH};
    const int max_depth = {coinControl ? coinControl->m_max_depth : DEFAULT_MAX_DEPTH};
    const bool only_safe = {coinControl ? !coinControl->m_include_unsafe_inputs : true};

    std::set<uint256> trusted_parents;
    for (const auto& entry : wallet.mapWallet)
    {
        const uint256& wtxid = entry.first;
        const CWalletTx& wtx = entry.second;

        if (!wallet.chain().checkFinalTx(*wtx.tx)) {
            continue;
        }

        if (wallet.IsTxImmatureCoinBase(wtx))
            continue;

        int nDepth = wallet.GetTxDepthInMainChain(wtx);
        if (nDepth < 0)
            continue;

        // We should not consider coins which aren't at least in our mempool
        // It's possible for these to be conflicted via ancestors which we may never be able to detect
        if (nDepth == 0 && !wtx.InMempool())
            continue;

        bool safeTx = CachedTxIsTrusted(wallet, wtx, trusted_parents);

        // We should not consider coins from transactions that are replacing
        // other transactions.
        //
        // Example: There is a transaction A which is replaced by bumpfee
        // transaction B. In this case, we want to prevent creation of
        // a transaction B' which spends an output of B.
        //
        // Reason: If transaction A were initially confirmed, transactions B
        // and B' would no longer be valid, so the user would have to create
        // a new transaction C to replace B'. However, in the case of a
        // one-block reorg, transactions B' and C might BOTH be accepted,
        // when the user only wanted one of them. Specifically, there could
        // be a 1-block reorg away from the chain where transactions A and C
        // were accepted to another chain where B, B', and C were all
        // accepted.
        if (nDepth == 0 && wtx.mapValue.count("replaces_txid")) {
            safeTx = false;
        }

        // Similarly, we should not consider coins from transactions that
        // have been replaced. In the example above, we would want to prevent
        // creation of a transaction A' spending an output of A, because if
        // transaction B were initially confirmed, conflicting with A and
        // A', we wouldn't want to the user to create a transaction D
        // intending to replace A', but potentially resulting in a scenario
        // where A, A', and D could all be accepted (instead of just B and
        // D, or just A and A' like the user would want).
        if (nDepth == 0 && wtx.mapValue.count("replaced_by_txid")) {
            safeTx = false;
        }

        if (only_safe && !safeTx) {
            continue;
        }

        if (nDepth < min_depth || nDepth > max_depth) {
            continue;
        }

        for (unsigned int i = 0; i < wtx.tx->vout.size(); i++) {
            // Only consider selected coins if add_inputs is false
            if (coinControl && !coinControl->m_add_inputs && !coinControl->IsSelected(COutPoint(entry.first, i))) {
                continue;
            }

            CAmount outValue = wtx.GetOutputValueOut(wallet, i);
            CAsset asset = wtx.GetOutputAsset(wallet, i);
            if (asset_filter && asset != *asset_filter) {
                continue;
            }
            if (outValue < nMinimumAmount || outValue > nMaximumAmount)
                continue;

            if (coinControl && coinControl->HasSelected() && !coinControl->fAllowOtherInputs && !coinControl->IsSelected(COutPoint(entry.first, i)))
                continue;

            if (wallet.IsLockedCoin(entry.first, i))
                continue;

            if (wallet.IsSpent(wtxid, i))
                continue;

            isminetype mine = wallet.IsMine(wtx.tx->vout[i]);

            if (mine == ISMINE_NO) {
                continue;
            }

            if (!allow_used_addresses && wallet.IsSpentKey(wtxid, i)) {
                continue;
            }

            std::unique_ptr<SigningProvider> provider = wallet.GetSolvingProvider(wtx.tx->vout[i].scriptPubKey);

            bool solvable = provider ? IsSolvable(*provider, wtx.tx->vout[i].scriptPubKey) : false;
            bool spendable = ((mine & ISMINE_SPENDABLE) != ISMINE_NO) || (((mine & ISMINE_WATCH_ONLY) != ISMINE_NO) && (coinControl && coinControl->fAllowWatchOnly && solvable));

            vCoins.push_back(COutput(wallet, wtx, i, nDepth, spendable, solvable, safeTx, (coinControl && coinControl->fAllowWatchOnly)));

            // Checks the sum amount of all UTXO's.
            if (nMinimumSumAmount != MAX_MONEY) {
                nTotal += outValue;

                if (nTotal >= nMinimumSumAmount) {
                    return;
                }
            }

            // Checks the maximum number of UTXO's.
            if (nMaximumCount > 0 && vCoins.size() >= nMaximumCount) {
                return;
            }
        }
    }
}

CAmountMap GetAvailableBalance(const CWallet& wallet, const CCoinControl* coinControl)
{
    LOCK(wallet.cs_wallet);

    CAmountMap balance;
    std::vector<COutput> vCoins;
    AvailableCoins(wallet, vCoins, coinControl);
    for (const COutput& out : vCoins) {
        if (out.fSpendable) {
            CAmount amt = out.tx->GetOutputValueOut(wallet, out.i);
            if (amt < 0) {
                continue;
            }
            balance[out.tx->GetOutputAsset(wallet, out.i)] += amt;
        }
    }
    return balance;
}

const CTxOut& FindNonChangeParentOutput(const CWallet& wallet, const CTransaction& tx, int output)
{
    AssertLockHeld(wallet.cs_wallet);
    const CTransaction* ptx = &tx;
    int n = output;
    while (OutputIsChange(wallet, ptx->vout[n]) && ptx->vin.size() > 0) {
        const COutPoint& prevout = ptx->vin[0].prevout;
        auto it = wallet.mapWallet.find(prevout.hash);
        if (it == wallet.mapWallet.end() || it->second.tx->vout.size() <= prevout.n ||
            !wallet.IsMine(it->second.tx->vout[prevout.n])) {
            break;
        }
        ptx = it->second.tx.get();
        n = prevout.n;
    }
    return ptx->vout[n];
}

std::map<CTxDestination, std::vector<COutput>> ListCoins(const CWallet& wallet)
{
    AssertLockHeld(wallet.cs_wallet);

    std::map<CTxDestination, std::vector<COutput>> result;
    std::vector<COutput> availableCoins;

    AvailableCoins(wallet, availableCoins);

    for (const COutput& coin : availableCoins) {
        CTxDestination address;
        if ((coin.fSpendable || (wallet.IsWalletFlagSet(WALLET_FLAG_DISABLE_PRIVATE_KEYS) && coin.fSolvable)) &&
            ExtractDestination(FindNonChangeParentOutput(wallet, *coin.tx->tx, coin.i).scriptPubKey, address)) {
            result[address].emplace_back(std::move(coin));
        }
    }

    std::vector<COutPoint> lockedCoins;
    wallet.ListLockedCoins(lockedCoins);
    // Include watch-only for LegacyScriptPubKeyMan wallets without private keys
    const bool include_watch_only = wallet.GetLegacyScriptPubKeyMan() && wallet.IsWalletFlagSet(WALLET_FLAG_DISABLE_PRIVATE_KEYS);
    const isminetype is_mine_filter = include_watch_only ? ISMINE_WATCH_ONLY : ISMINE_SPENDABLE;
    for (const COutPoint& output : lockedCoins) {
        auto it = wallet.mapWallet.find(output.hash);
        if (it != wallet.mapWallet.end()) {
            int depth = wallet.GetTxDepthInMainChain(it->second);
            if (depth >= 0 && output.n < it->second.tx->vout.size() &&
                wallet.IsMine(it->second.tx->vout[output.n]) == is_mine_filter
            ) {
                CTxDestination address;
                if (ExtractDestination(FindNonChangeParentOutput(wallet, *it->second.tx, output.n).scriptPubKey, address)) {
                    result[address].emplace_back(
                        wallet, it->second, output.n, depth, true /* spendable */, true /* solvable */, false /* safe */);
                }
            }
        }
    }

    return result;
}

std::vector<OutputGroup> GroupOutputs(const CWallet& wallet, const std::vector<COutput>& outputs, const CoinSelectionParams& coin_sel_params, const CoinEligibilityFilter& filter, bool positive_only)
{
    std::vector<OutputGroup> groups_out;

    if (!coin_sel_params.m_avoid_partial_spends) {
        // Allowing partial spends  means no grouping. Each COutput gets its own OutputGroup.
        for (const COutput& output : outputs) {
            // Skip outputs we cannot spend
            if (!output.fSpendable) continue;

            size_t ancestors, descendants;
            wallet.chain().getTransactionAncestry(output.tx->GetHash(), ancestors, descendants);
            CInputCoin input_coin = output.GetInputCoin(wallet);

            // Make an OutputGroup containing just this output
            OutputGroup group{coin_sel_params};
            group.Insert(input_coin, output.nDepth, CachedTxIsFromMe(wallet, *output.tx, ISMINE_ALL), ancestors, descendants, positive_only);

            // Check the OutputGroup's eligibility. Only add the eligible ones.
            if (positive_only && group.GetSelectionAmount() <= 0) continue;
            if (group.m_outputs.size() > 0 && group.EligibleForSpending(filter)) groups_out.push_back(group);
        }
        return groups_out;
    }

    // We want to combine COutputs that have the same scriptPubKey into single OutputGroups
    // except when there are more than OUTPUT_GROUP_MAX_ENTRIES COutputs grouped in an OutputGroup.
    // To do this, we maintain a map where the key is the scriptPubKey and the value is a vector of OutputGroups.
    // For each COutput, we check if the scriptPubKey is in the map, and if it is, the COutput's CInputCoin is added
    // to the last OutputGroup in the vector for the scriptPubKey. When the last OutputGroup has
    // OUTPUT_GROUP_MAX_ENTRIES CInputCoins, a new OutputGroup is added to the end of the vector.
    std::map<CScript, std::vector<OutputGroup>> spk_to_groups_map;
    for (const auto& output : outputs) {
        // Skip outputs we cannot spend
        if (!output.fSpendable) continue;

        size_t ancestors, descendants;
        wallet.chain().getTransactionAncestry(output.tx->GetHash(), ancestors, descendants);
        CInputCoin input_coin = output.GetInputCoin(wallet);
        CScript spk = input_coin.txout.scriptPubKey;

        std::vector<OutputGroup>& groups = spk_to_groups_map[spk];

        if (groups.size() == 0) {
            // No OutputGroups for this scriptPubKey yet, add one
            groups.emplace_back(coin_sel_params);
        }

        // Get the last OutputGroup in the vector so that we can add the CInputCoin to it
        // A pointer is used here so that group can be reassigned later if it is full.
        OutputGroup* group = &groups.back();

        // Check if this OutputGroup is full. We limit to OUTPUT_GROUP_MAX_ENTRIES when using -avoidpartialspends
        // to avoid surprising users with very high fees.
        if (group->m_outputs.size() >= OUTPUT_GROUP_MAX_ENTRIES) {
            // The last output group is full, add a new group to the vector and use that group for the insertion
            groups.emplace_back(coin_sel_params);
            group = &groups.back();
        }

        // Add the input_coin to group
        group->Insert(input_coin, output.nDepth, CachedTxIsFromMe(wallet, *output.tx, ISMINE_ALL), ancestors, descendants, positive_only);
    }

    // Now we go through the entire map and pull out the OutputGroups
    for (const auto& spk_and_groups_pair: spk_to_groups_map) {
        const std::vector<OutputGroup>& groups_per_spk= spk_and_groups_pair.second;

        // Go through the vector backwards. This allows for the first item we deal with being the partial group.
        for (auto group_it = groups_per_spk.rbegin(); group_it != groups_per_spk.rend(); group_it++) {
            const OutputGroup& group = *group_it;

            // Don't include partial groups if there are full groups too and we don't want partial groups
            if (group_it == groups_per_spk.rbegin() && groups_per_spk.size() > 1 && !filter.m_include_partial_groups) {
                continue;
            }

            // Check the OutputGroup's eligibility. Only add the eligible ones.
            if (positive_only && group.GetSelectionAmount() <= 0) continue;
            if (group.m_outputs.size() > 0 && group.EligibleForSpending(filter)) groups_out.push_back(group);
        }
    }

    return groups_out;
}

std::optional<SelectionResult> AttemptSelection(const CWallet& wallet, const CAmountMap& mapTargetValue, const CoinEligibilityFilter& eligibility_filter, std::vector<COutput> coins,
                               const CoinSelectionParams& coin_selection_params)
{
    // Vector of results. We will choose the best one based on waste.
    // std::vector<std::tuple<CAmount, std::set<CInputCoin>, CAmountMap>> results;
    std::vector<SelectionResult> results;

    // ELEMENTS: BnB only for policy asset?
    if (mapTargetValue.size() == 1) {
        // Note that unlike KnapsackSolver, we do not include the fee for creating a change output as BnB will not create a change output.
        std::vector<OutputGroup> positive_groups = GroupOutputs(wallet, coins, coin_selection_params, eligibility_filter, true /* positive_only */);

        // ELEMENTS:
        CAsset asset = mapTargetValue.begin()->first;
        CAmount nTargetValue = mapTargetValue.begin()->second;
        // Get output groups that only contain this asset.
        std::vector<OutputGroup> asset_groups;
        for (OutputGroup g : positive_groups) {
            bool add = true;
            for (CInputCoin c : g.m_outputs) {
                if (c.asset != asset) {
                    add = false;
                    break;
                }
            }

            if (add) {
                asset_groups.push_back(g);
            }
        }
        // END ELEMENTS

        if (auto bnb_result{SelectCoinsBnB(positive_groups, nTargetValue, coin_selection_params.m_cost_of_change)}) {
            bnb_result->ComputeAndSetWaste(CAmount(0));
            results.push_back(*bnb_result);
        }

        // We include the minimum final change for SRD as we do want to avoid making really small change.
        // KnapsackSolver does not need this because it includes MIN_CHANGE internally.
        const CAmount srd_target = nTargetValue + coin_selection_params.m_change_fee + MIN_FINAL_CHANGE;
        if (auto srd_result{SelectCoinsSRD(positive_groups, srd_target)}) {
            srd_result->ComputeAndSetWaste(coin_selection_params.m_cost_of_change);
            results.push_back(*srd_result);
        }
    }

    // The knapsack solver has some legacy behavior where it will spend dust outputs. We retain this behavior, so don't filter for positive only here.
    std::vector<OutputGroup> all_groups = GroupOutputs(wallet, coins, coin_selection_params, eligibility_filter, false /* positive_only */);
    // While mapTargetValue includes the transaction fees for non-input things, it does not include the fee for creating a change output.
    // So we need to include that for KnapsackSolver as well, as we are expecting to create a change output.
    CAmountMap mapTargetValue_copy = mapTargetValue;
    if (!coin_selection_params.m_subtract_fee_outputs) {
        mapTargetValue_copy[::policyAsset] += coin_selection_params.m_change_fee;
    }

    if (auto knapsack_result{KnapsackSolver(all_groups, mapTargetValue_copy)}) {
         knapsack_result->ComputeAndSetWaste(coin_selection_params.m_cost_of_change);
         results.push_back(*knapsack_result);
    }

    if (results.size() == 0) {
        // No solution found
        return std::nullopt;
    }

    // Choose the result with the least waste
    // If the waste is the same, choose the one which spends more inputs.
    auto& best_result = *std::min_element(results.begin(), results.end());
    return best_result;
}

std::optional<SelectionResult> SelectCoins(const CWallet& wallet, const std::vector<COutput>& vAvailableCoins, const CAmountMap& mapTargetValue, const CCoinControl& coin_control, const CoinSelectionParams& coin_selection_params)
{
    AssertLockHeld(wallet.cs_wallet);
    std::vector<COutput> vCoins(vAvailableCoins);
    CAmountMap value_to_select = mapTargetValue;

    OutputGroup preset_inputs(coin_selection_params);

    // coin control -> return all selected outputs (we want all selected to go into the transaction for sure)
    if (coin_control.HasSelected() && !coin_control.fAllowOtherInputs)
    {
        for (const COutput& out : vCoins)
        {
            if (!out.fSpendable) continue;

            CAmount amt = out.tx->GetOutputValueOut(wallet, out.i);
            if (amt < 0) {
                continue;
            }
            /* Set depth, from_me, ancestors, and descendants to 0 or false as these don't matter for preset inputs as no actual selection is being done.
             * positive_only is set to false because we want to include all preset inputs, even if they are dust.
             */
            preset_inputs.Insert(out.GetInputCoin(wallet), 0, false, 0, 0, false);
        }
        SelectionResult result(mapTargetValue);
        result.AddInput(preset_inputs);
        if (result.GetSelectedValue() < mapTargetValue) return std::nullopt;
        return result;
    }

    // calculate value from preset inputs and store them
    std::set<CInputCoin> setPresetCoins;
    CAmountMap mapValueFromPresetInputs;

    std::vector<COutPoint> vPresetInputs;
    coin_control.ListSelected(vPresetInputs);
    for (const COutPoint& outpoint : vPresetInputs) {
        int input_bytes = -1;
        CTxOut txout;
        std::map<uint256, CWalletTx>::const_iterator it = wallet.mapWallet.find(outpoint.hash);
        CInputCoin coin(outpoint, txout, 0); // dummy initialization
        if (it != wallet.mapWallet.end()) {
            const CWalletTx& wtx = it->second;
            // Clearly invalid input, fail
            if (wtx.tx->vout.size() <= outpoint.n) {
                return std::nullopt;
            }
            // Just to calculate the marginal byte size
            if (GetTxSpendSize(wallet, wtx, outpoint.n, outpoint.n) < 0) {
                continue;
            }
            input_bytes = GetTxSpendSize(wallet, wtx, outpoint.n, false);
            txout = wtx.tx->vout[outpoint.n];
            coin = CInputCoin(wallet, &wtx, outpoint.n, input_bytes);
        }
        if (input_bytes == -1) {
            // The input is external. We either did not find the tx in mapWallet, or we did but couldn't compute the input size with wallet data
            if (!coin_control.GetExternalOutput(outpoint, txout)) {
                // Not ours, and we don't have solving data.
                return std::nullopt;
            }
            input_bytes = CalculateMaximumSignedInputSize(txout, &coin_control.m_external_provider, /* use_max_sig */ true);
            // ELEMENTS: one more try to get a signed input size: for pegins,
            //  the outpoint is provided as external data but the information
            //  needed to spend is in the wallet (not the external provider,
            //  as the user is expecting the wallet to remember this information
            //  after they called getpeginaddress). So try estimating size with
            //  the wallet rather than the external provider.
            if (input_bytes == -1) {
                input_bytes = CalculateMaximumSignedInputSize(txout, &wallet, /* use_max_sig */ true);
            }
            if (!txout.nValue.IsExplicit() || !txout.nAsset.IsExplicit()) {
                return std::nullopt; // We can't get its value, so abort
            }
            coin = CInputCoin(outpoint, txout, input_bytes);
        }

        mapValueFromPresetInputs[coin.asset] += coin.value;
        if (coin.m_input_bytes == -1) {
            // error = _("Missing solving data for estimating transaction size"); // ELEMENTS
            return std::nullopt; // Not solvable, can't estimate size for fee
        }
        coin.effective_value = coin.value - coin_selection_params.m_effective_feerate.GetFee(coin.m_input_bytes);
        if (coin_selection_params.m_subtract_fee_outputs) {
            value_to_select[coin.asset] -= coin.value;
        } else {
            value_to_select[coin.asset] -= coin.effective_value;
        }
        setPresetCoins.insert(coin);
        /* Set depth, from_me, ancestors, and descendants to 0 or false as don't matter for preset inputs as no actual selection is being done.
         * positive_only is set to false because we want to include all preset inputs, even if they are dust.
         */
        preset_inputs.Insert(coin, 0, false, 0, 0, false);
    }

    // remove preset inputs from vCoins so that Coin Selection doesn't pick them.
    for (std::vector<COutput>::iterator it = vCoins.begin(); it != vCoins.end() && coin_control.HasSelected();)
    {
        if (setPresetCoins.count(it->GetInputCoin(wallet)))
            it = vCoins.erase(it);
        else
            ++it;
    }

    unsigned int limit_ancestor_count = 0;
    unsigned int limit_descendant_count = 0;
    wallet.chain().getPackageLimits(limit_ancestor_count, limit_descendant_count);
    const size_t max_ancestors = (size_t)std::max<int64_t>(1, limit_ancestor_count);
    const size_t max_descendants = (size_t)std::max<int64_t>(1, limit_descendant_count);
    const bool fRejectLongChains = gArgs.GetBoolArg("-walletrejectlongchains", DEFAULT_WALLET_REJECT_LONG_CHAINS);

    // ELEMENTS: filter coins for assets we are interested in; always keep policyAsset for fees
    for (std::vector<COutput>::iterator it = vCoins.begin(); it != vCoins.end() && coin_control.HasSelected();) {
        CAsset asset = it->GetInputCoin(wallet).asset;
        if (asset != ::policyAsset && mapTargetValue.find(asset) == mapTargetValue.end()) {
            it = vCoins.erase(it);
        } else {
            ++it;
        }
    }

    // form groups from remaining coins; note that preset coins will not
    // automatically have their associated (same address) coins included
    if (coin_control.m_avoid_partial_spends && vCoins.size() > OUTPUT_GROUP_MAX_ENTRIES) {
        // Cases where we have 101+ outputs all pointing to the same destination may result in
        // privacy leaks as they will potentially be deterministically sorted. We solve that by
        // explicitly shuffling the outputs before processing
        Shuffle(vCoins.begin(), vCoins.end(), FastRandomContext());
    }

    // We will have to do coin selection on the difference between the target and the provided values.
    // If value_to_select <= 0 for all asset types, we are done; but unlike in Bitcoin, this may be
    // true for some assets while being false for others. So clear all the "completed" assets out
    // of value_to_select before calling AttemptSelection.
    for (CAmountMap::const_iterator it = value_to_select.begin(); it != value_to_select.end();) {
        if (it->second <= 0) {
            it = value_to_select.erase(it);
        } else {
            ++it;
        }
    }

    // Coin Selection attempts to select inputs from a pool of eligible UTXOs to fund the
    // transaction at a target feerate. If an attempt fails, more attempts may be made using a more
    // permissive CoinEligibilityFilter.
    std::optional<SelectionResult> res = [&] {
        // Pre-selected inputs already cover the target amount.
        if (value_to_select <= CAmountMap{}) return std::make_optional(SelectionResult(mapTargetValue));

        // If possible, fund the transaction with confirmed UTXOs only. Prefer at least six
        // confirmations on outputs received from other wallets and only spend confirmed change.
        if (auto r1{AttemptSelection(wallet, value_to_select, CoinEligibilityFilter(1, 6, 0), vCoins, coin_selection_params)}) return r1;
        if (auto r2{AttemptSelection(wallet, value_to_select, CoinEligibilityFilter(1, 1, 0), vCoins, coin_selection_params)}) return r2;

        // Fall back to using zero confirmation change (but with as few ancestors in the mempool as
        // possible) if we cannot fund the transaction otherwise.
        if (wallet.m_spend_zero_conf_change) {
            if (auto r3{AttemptSelection(wallet, value_to_select, CoinEligibilityFilter(0, 1, 2), vCoins, coin_selection_params)}) return r3;
            if (auto r4{AttemptSelection(wallet, value_to_select, CoinEligibilityFilter(0, 1, std::min((size_t)4, max_ancestors/3), std::min((size_t)4, max_descendants/3)),
                                   vCoins, coin_selection_params)}) {
                return r4;
            }
            if (auto r5{AttemptSelection(wallet, value_to_select, CoinEligibilityFilter(0, 1, max_ancestors/2, max_descendants/2),
                                   vCoins, coin_selection_params)}) {
                return r5;
            }
            // If partial groups are allowed, relax the requirement of spending OutputGroups (groups
            // of UTXOs sent to the same address, which are obviously controlled by a single wallet)
            // in their entirety.
            if (auto r6{AttemptSelection(wallet, value_to_select, CoinEligibilityFilter(0, 1, max_ancestors-1, max_descendants-1, true /* include_partial_groups */),
                                   vCoins, coin_selection_params)}) {
                return r6;
            }
            // Try with unsafe inputs if they are allowed. This may spend unconfirmed outputs
            // received from other wallets.
            if (coin_control.m_include_unsafe_inputs) {
                if (auto r7{AttemptSelection(wallet, value_to_select,
                    CoinEligibilityFilter(0 /* conf_mine */, 0 /* conf_theirs */, max_ancestors-1, max_descendants-1, true /* include_partial_groups */),
                    vCoins, coin_selection_params)}) {
                    return r7;
                }
            }
            // Try with unlimited ancestors/descendants. The transaction will still need to meet
            // mempool ancestor/descendant policy to be accepted to mempool and broadcasted, but
            // OutputGroups use heuristics that may overestimate ancestor/descendant counts.
            if (!fRejectLongChains) {
                if (auto r8{AttemptSelection(wallet, value_to_select,
                                      CoinEligibilityFilter(0, 1, std::numeric_limits<uint64_t>::max(), std::numeric_limits<uint64_t>::max(), true /* include_partial_groups */),
                                      vCoins, coin_selection_params)}) {
                    return r8;
                }
            }
        }
        // Coin Selection failed.
        return std::optional<SelectionResult>();
    }();

    if (!res) return std::nullopt;

    // add preset inputs to the total value selected
    // mapValueRet += mapValueFromPresetInputs;
    // Add preset inputs to result
    res->AddInput(preset_inputs);

    return res;
}

static bool IsCurrentForAntiFeeSniping(interfaces::Chain& chain, const uint256& block_hash)
{
    if (chain.isInitialBlockDownload()) {
        return false;
    }
    constexpr int64_t MAX_ANTI_FEE_SNIPING_TIP_AGE = 8 * 60 * 60; // in seconds
    int64_t block_time;
    CHECK_NONFATAL(chain.findBlock(block_hash, FoundBlock().time(block_time)));
    if (block_time < (GetTime() - MAX_ANTI_FEE_SNIPING_TIP_AGE)) {
        return false;
    }
    return true;
}

/**
 * Return a height-based locktime for new transactions (uses the height of the
 * current chain tip unless we are not synced with the current chain
 */
static uint32_t GetLocktimeForNewTransaction(interfaces::Chain& chain, const uint256& block_hash, int block_height)
{
    uint32_t locktime;
    // Discourage fee sniping.
    //
    // For a large miner the value of the transactions in the best block and
    // the mempool can exceed the cost of deliberately attempting to mine two
    // blocks to orphan the current best block. By setting nLockTime such that
    // only the next block can include the transaction, we discourage this
    // practice as the height restricted and limited blocksize gives miners
    // considering fee sniping fewer options for pulling off this attack.
    //
    // A simple way to think about this is from the wallet's point of view we
    // always want the blockchain to move forward. By setting nLockTime this
    // way we're basically making the statement that we only want this
    // transaction to appear in the next block; we don't want to potentially
    // encourage reorgs by allowing transactions to appear at lower heights
    // than the next block in forks of the best chain.
    //
    // Of course, the subsidy is high enough, and transaction volume low
    // enough, that fee sniping isn't a problem yet, but by implementing a fix
    // now we ensure code won't be written that makes assumptions about
    // nLockTime that preclude a fix later.
    if (IsCurrentForAntiFeeSniping(chain, block_hash)) {
        locktime = block_height;

        // Secondly occasionally randomly pick a nLockTime even further back, so
        // that transactions that are delayed after signing for whatever reason,
        // e.g. high-latency mix networks and some CoinJoin implementations, have
        // better privacy.
        if (GetRandInt(10) == 0)
            locktime = std::max(0, (int)locktime - GetRandInt(100));
    } else {
        // If our chain is lagging behind, we can't discourage fee sniping nor help
        // the privacy of high-latency transactions. To avoid leaking a potentially
        // unique "nLockTime fingerprint", set nLockTime to a constant.
        locktime = 0;
    }
    assert(locktime < LOCKTIME_THRESHOLD);
    return locktime;
}

// Reset all non-global blinding details.
static void resetBlindDetails(BlindDetails* det, bool preserve_output_data = false) {
    det->i_amount_blinds.clear();
    det->i_asset_blinds.clear();
    det->i_assets.clear();
    det->i_amounts.clear();

    det->o_amounts.clear();
    if (!preserve_output_data) {
        det->o_pubkeys.clear();
    }
    det->o_amount_blinds.clear();
    det->o_assets.clear();
    det->o_asset_blinds.clear();

    if (!preserve_output_data) {
        det->num_to_blind = 0;
        det->change_to_blind = 0;
        det->only_recipient_blind_index = -1;
        det->only_change_pos = -1;
    }
}

static bool fillBlindDetails(BlindDetails* det, CWallet* wallet, CMutableTransaction& txNew, std::vector<CInputCoin>& selected_coins, bilingual_str& error) {
    int num_inputs_blinded = 0;

    // Fill in input blinding details
    for (const CInputCoin& coin : selected_coins) {
        det->i_amount_blinds.push_back(coin.bf_value);
        det->i_asset_blinds.push_back(coin.bf_asset);
        det->i_assets.push_back(coin.asset);
        det->i_amounts.push_back(coin.value);
        if (coin.txout.nValue.IsCommitment() || coin.txout.nAsset.IsCommitment()) {
            num_inputs_blinded++;
        }
    }
    // Fill in output blinding details
    for (size_t nOut = 0; nOut < txNew.vout.size(); nOut++) {
        //TODO(CA) consider removing all blind setting before BlindTransaction as they get cleared anyway
        det->o_amount_blinds.push_back(uint256());
        det->o_asset_blinds.push_back(uint256());
        det->o_assets.push_back(txNew.vout[nOut].nAsset.GetAsset());
        det->o_amounts.push_back(txNew.vout[nOut].nValue.GetAmount());
    }

    // There are a few edge-cases of blinding we need to take care of
    //
    // First, if there are blinded inputs but not outputs to blind
    // We need this to go through, even though no privacy is gained.
    if (num_inputs_blinded > 0 &&  det->num_to_blind == 0) {
        // We need to make sure to dupe an asset that is in input set
        //TODO Have blinding do some extremely minimal rangeproof
        CTxOut newTxOut(det->o_assets.back(), 0, CScript() << OP_RETURN);
        CPubKey blind_pub = wallet->GetBlindingPubKey(newTxOut.scriptPubKey); // irrelevant, just needs to be non-null
        newTxOut.nNonce.vchCommitment = std::vector<unsigned char>(blind_pub.begin(), blind_pub.end());
        txNew.vout.push_back(newTxOut);
        det->o_pubkeys.push_back(wallet->GetBlindingPubKey(newTxOut.scriptPubKey));
        det->o_amount_blinds.push_back(uint256());
        det->o_asset_blinds.push_back(uint256());
        det->o_amounts.push_back(0);
        det->o_assets.push_back(det->o_assets.back());
        det->num_to_blind++;
        wallet->WalletLogPrintf("Adding OP_RETURN output to complete blinding since there are %d blinded inputs and no blinded outputs\n", num_inputs_blinded);

        // No blinded inputs, but 1 blinded output
    } else if (num_inputs_blinded == 0 && det->num_to_blind == 1) {
        if (det->change_to_blind == 1) {
            // Only 1 blinded change, unblind the change
            //TODO Split up change instead if possible
            if (det->ignore_blind_failure) {
                det->num_to_blind--;
                det->change_to_blind--;
                txNew.vout[det->only_change_pos].nNonce.SetNull();
                det->o_pubkeys[det->only_change_pos] = CPubKey();
                det->o_amount_blinds[det->only_change_pos] = uint256();
                det->o_asset_blinds[det->only_change_pos] = uint256();
                wallet->WalletLogPrintf("Unblinding change at index %d due to lack of inputs and other outputs being blinded.\n", det->only_change_pos);
            } else {
                error = _("Change output could not be blinded as there are no blinded inputs and no other blinded outputs.");
                return false;
            }
        } else {
            // 1 blinded destination
            // TODO Attempt to get a blinded input, OR add unblinded coin to make blinded change
            assert(det->only_recipient_blind_index != -1);
            if (det->ignore_blind_failure) {
                det->num_to_blind--;
                txNew.vout[det->only_recipient_blind_index].nNonce.SetNull();
                det->o_pubkeys[det->only_recipient_blind_index] = CPubKey();
                det->o_amount_blinds[det->only_recipient_blind_index] = uint256();
                det->o_asset_blinds[det->only_recipient_blind_index] = uint256();
                wallet->WalletLogPrintf("Unblinding single blinded output at index %d due to lack of inputs and other outputs being blinded.\n", det->only_recipient_blind_index);
            } else {
                error = _("Transaction output could not be blinded as there are no blinded inputs and no other blinded outputs.");
                return false;
            }
        }
    }
    // All other combinations should work.
    return true;
}

static bool CreateTransactionInternal(
        CWallet& wallet,
        const std::vector<CRecipient>& vecSend,
        CTransactionRef& tx,
        CAmount& nFeeRet,
        int& nChangePosInOut,
        bilingual_str& error,
        const CCoinControl& coin_control,
        FeeCalculation& fee_calc_out,
        bool sign,
        BlindDetails* blind_details,
        const IssuanceDetails* issuance_details) EXCLUSIVE_LOCKS_REQUIRED(wallet.cs_wallet)
{
    if (blind_details || issuance_details) {
        assert(g_con_elementsmode);
    }

    if (blind_details) {
        // Clear out previous blinding/data info as needed
        resetBlindDetails(blind_details);
    }

    AssertLockHeld(wallet.cs_wallet);

    CMutableTransaction txNew; // The resulting transaction that we make
    txNew.nLockTime = GetLocktimeForNewTransaction(wallet.chain(), wallet.GetLastBlockHash(), wallet.GetLastBlockHeight());

    CoinSelectionParams coin_selection_params; // Parameters for coin selection, init with dummy
    coin_selection_params.m_avoid_partial_spends = coin_control.m_avoid_partial_spends;

    CScript dummy_script = CScript() << 0x00;
    CAmountMap map_recipients_sum;
    // Always assume that we are at least sending policyAsset.
    map_recipients_sum[::policyAsset] = 0;
    std::vector<std::unique_ptr<ReserveDestination>> reservedest;
    // Set the long term feerate estimate to the wallet's consolidate feerate
    coin_selection_params.m_long_term_feerate = wallet.m_consolidate_feerate;
    const OutputType change_type = wallet.TransactionChangeType(coin_control.m_change_type ? *coin_control.m_change_type : wallet.m_default_change_type, vecSend);
    reservedest.emplace_back(new ReserveDestination(&wallet, change_type)); // policy asset

    std::set<CAsset> assets_seen;
    unsigned int outputs_to_subtract_fee_from = 0; // The number of outputs which we are subtracting the fee from
    for (const auto& recipient : vecSend)
    {
        // Pad change keys to cover total possible number of assets
        // One already exists(for policyAsset), so one for each destination
        if (assets_seen.insert(recipient.asset).second) {
            reservedest.emplace_back(new ReserveDestination(&wallet, change_type));
        }

        // Skip over issuance outputs, no need to select those coins
        if (recipient.asset == CAsset(uint256S("1")) || recipient.asset == CAsset(uint256S("2"))) {
            continue;
        }

        map_recipients_sum[recipient.asset] += recipient.nAmount;

        if (recipient.fSubtractFeeFromAmount) {
            outputs_to_subtract_fee_from++;
            coin_selection_params.m_subtract_fee_outputs = true;
        }
    }

    // Create change script that will be used if we need change
<<<<<<< HEAD
    // TODO: pass in scriptChange instead of reservedest so
    // change transaction isn't always pay-to-bitcoin-address
    // ELEMENTS: A map that keeps track of the change script for each asset and also
    // the index of the reservedest used for that script (-1 if none).
    std::map<CAsset, std::pair<int, CScript>> mapScriptChange;
    // For manually set change, we need to use the blinding pubkey associated
    // with the manually-set address rather than generating one from the wallet
    std::map<CAsset, std::optional<CPubKey>> mapBlindingKeyChange;
=======
    CScript scriptChange;
>>>>>>> 80ceede7

    // coin control: send change to custom address
    if (coin_control.destChange.size() > 0) {
        for (const auto& dest : coin_control.destChange) {
            // No need to test we cover all assets.  We produce error for that later.
            mapScriptChange[dest.first] = std::pair<int, CScript>(-1, GetScriptForDestination(dest.second));
            if (IsBlindDestination(dest.second)) {
                mapBlindingKeyChange[dest.first] = GetDestinationBlindingKey(dest.second);
            } else {
                mapBlindingKeyChange[dest.first] = std::nullopt;
            }
        }
    } else { // no coin control: send change to newly generated address
        // Note: We use a new key here to keep it from being obvious which side is the change.
        //  The drawback is that by not reusing a previous key, the change may be lost if a
        //  backup is restored, if the backup doesn't have the new private key for the change.
        //  If we reused the old key, it would be possible to add code to look for and
        //  rediscover unknown transactions that were written with keys of ours to recover
        //  post-backup change.

        // One change script per output asset.
        size_t index = 0;
        for (const auto& value : map_recipients_sum) {
            // Reserve a new key pair from key pool. If it fails, provide a dummy
            // destination in case we don't need change.
            CTxDestination dest;
            bilingual_str dest_err;
            if (index >= reservedest.size() || !reservedest[index]->GetReservedDestination(dest, true, dest_err)) {
                if (dest_err.empty()) {
                    dest_err = _("Please call keypoolrefill first");
                }
                error = _("Transaction needs a change address, but we can't generate it.") + Untranslated(" ") + dest_err;
                // ELEMENTS: We need to put a dummy destination here. Core uses an empty script
                //  but we can't because empty scripts indicate fees (which trigger assertion
                //  failures in `BlindTransaction`). We also set the index to -1, indicating
                //  that this destination is not actually used, and therefore should not be
                //  returned by the `ReturnDestination` loop below.
                mapScriptChange[value.first] = std::pair<int, CScript>(-1, dummy_script);
            } else {
                mapScriptChange[value.first] = std::pair<int, CScript>(index, GetScriptForDestination(dest));
                ++index;
            }
        }

        // Also make sure we have change scripts for the pre-selected inputs.
        std::vector<COutPoint> vPresetInputs;
        coin_control.ListSelected(vPresetInputs);
        for (const COutPoint& presetInput : vPresetInputs) {
            CAsset asset;
            std::map<uint256, CWalletTx>::const_iterator it = wallet.mapWallet.find(presetInput.hash);
            CTxOut txout;
            if (it != wallet.mapWallet.end()) {
                 asset = it->second.GetOutputAsset(wallet, presetInput.n);
            } else if (coin_control.GetExternalOutput(presetInput, txout)) {
                asset = txout.nAsset.GetAsset();
            } else {
                // Ignore this here, will fail more gracefully later.
                continue;
            }

            if (mapScriptChange.find(asset) != mapScriptChange.end()) {
                // This asset already has a change script.
                continue;
            }

            CTxDestination dest;
            bilingual_str dest_err;
            if (index >= reservedest.size() || !reservedest[index]->GetReservedDestination(dest, true, dest_err)) {
                if (dest_err.empty()) {
                    dest_err = _("Keypool ran out, please call keypoolrefill first");
                }
                error = _("Transaction needs a change address, but we can't generate it.") + Untranslated(" ") + dest_err;
                return false;
            }

            CScript scriptChange = GetScriptForDestination(dest);
            // A valid destination implies a change script (and
            // vice-versa). An empty change script will abort later, if the
            // change keypool ran out, but change is required.
            CHECK_NONFATAL(IsValidDestination(dest) != (scriptChange == dummy_script));
            mapScriptChange[asset] = std::pair<int, CScript>(index, scriptChange);
            ++index;
        }
    }
    assert(mapScriptChange.size() > 0);
    CTxOut change_prototype_txout(mapScriptChange.begin()->first, 0, mapScriptChange.begin()->second.second);
    // TODO CA: Set this for each change output
    coin_selection_params.change_output_size = GetSerializeSize(change_prototype_txout);
    if (g_con_elementsmode) {
        if (blind_details) {
            change_prototype_txout.nAsset.vchCommitment.resize(33);
            change_prototype_txout.nValue.vchCommitment.resize(33);
            change_prototype_txout.nNonce.vchCommitment.resize(33);
            coin_selection_params.change_output_size = GetSerializeSize(change_prototype_txout);
            coin_selection_params.change_output_size += (MAX_RANGEPROOF_SIZE + DEFAULT_SURJECTIONPROOF_SIZE + WITNESS_SCALE_FACTOR - 1)/WITNESS_SCALE_FACTOR;
        } else {
            change_prototype_txout.nAsset.vchCommitment.resize(33);
            change_prototype_txout.nValue.vchCommitment.resize(9);
            change_prototype_txout.nNonce.vchCommitment.resize(1);
            coin_selection_params.change_output_size = GetSerializeSize(change_prototype_txout);
        }
    }

    // Get size of spending the change output
    int change_spend_size = CalculateMaximumSignedInputSize(change_prototype_txout, &wallet);
    // If the wallet doesn't know how to sign change output, assume p2sh-p2wpkh
    // as lower-bound to allow BnB to do it's thing
    if (change_spend_size == -1) {
        coin_selection_params.change_spend_size = DUMMY_NESTED_P2WPKH_INPUT_SIZE;
    } else {
        coin_selection_params.change_spend_size = (size_t)change_spend_size;
    }

    // Set discard feerate
    coin_selection_params.m_discard_feerate = GetDiscardRate(wallet);

    // Get the fee rate to use effective values in coin selection
    FeeCalculation feeCalc;
    coin_selection_params.m_effective_feerate = GetMinimumFeeRate(wallet, coin_control, &feeCalc);
    // Do not, ever, assume that it's fine to change the fee rate if the user has explicitly
    // provided one
    if (coin_control.m_feerate && coin_selection_params.m_effective_feerate > *coin_control.m_feerate) {
        error = strprintf(_("Fee rate (%s) is lower than the minimum fee rate setting (%s)"), coin_control.m_feerate->ToString(FeeEstimateMode::SAT_VB), coin_selection_params.m_effective_feerate.ToString(FeeEstimateMode::SAT_VB));
        return false;
    }
    if (feeCalc.reason == FeeReason::FALLBACK && !wallet.m_allow_fallback_fee) {
        // eventually allow a fallback fee
        error = _("Fee estimation failed. Fallbackfee is disabled. Wait a few blocks or enable -fallbackfee.");
        return false;
    }

    // Calculate the cost of change
    // Cost of change is the cost of creating the change output + cost of spending the change output in the future.
    // For creating the change output now, we use the effective feerate.
    // For spending the change output in the future, we use the discard feerate for now.
    // So cost of change = (change output size * effective feerate) + (size of spending change output * discard feerate)
    coin_selection_params.m_change_fee = coin_selection_params.m_effective_feerate.GetFee(coin_selection_params.change_output_size);
    coin_selection_params.m_cost_of_change = coin_selection_params.m_discard_feerate.GetFee(coin_selection_params.change_spend_size) + coin_selection_params.m_change_fee;

    // vouts to the payees
    if (!coin_selection_params.m_subtract_fee_outputs) {
        coin_selection_params.tx_noinputs_size = 11; // Static vsize overhead + outputs vsize. 4 nVersion, 4 nLocktime, 1 input count, 1 output count, 1 witness overhead (dummy, flag, stack size)
        if (g_con_elementsmode) {
            coin_selection_params.tx_noinputs_size += 46; // fee output: 9 bytes value, 1 byte scriptPubKey, 33 bytes asset, 1 byte nonce, 1 byte each for null rangeproof/surjectionproof
        }
    }
    // ELEMENTS: If we have blinded inputs but no blinded outputs (which, since the wallet
    //  makes an effort to not produce change, is a common case) then we need to add a
    //  dummy output.
    bool may_need_blinded_dummy = !!blind_details;
    for (const auto& recipient : vecSend)
    {
        CTxOut txout(recipient.asset, recipient.nAmount, recipient.scriptPubKey);
        txout.nNonce.vchCommitment = std::vector<unsigned char>(recipient.confidentiality_key.begin(), recipient.confidentiality_key.end());

        // Include the fee cost for outputs.
        if (!coin_selection_params.m_subtract_fee_outputs) {
            coin_selection_params.tx_noinputs_size += ::GetSerializeSize(txout, PROTOCOL_VERSION);
        }

        if (recipient.asset == policyAsset && IsDust(txout, wallet.chain().relayDustFee()))
        {
            error = _("Transaction amount too small");
            return false;
        }
        txNew.vout.push_back(txout);

        // ELEMENTS
        if (blind_details) {
            blind_details->o_pubkeys.push_back(recipient.confidentiality_key);
            if (blind_details->o_pubkeys.back().IsFullyValid()) {
                may_need_blinded_dummy = false;
                blind_details->num_to_blind++;
                blind_details->only_recipient_blind_index = txNew.vout.size()-1;
                if (!coin_selection_params.m_subtract_fee_outputs) {
                    coin_selection_params.tx_noinputs_size += (MAX_RANGEPROOF_SIZE + DEFAULT_SURJECTIONPROOF_SIZE + WITNESS_SCALE_FACTOR - 1)/WITNESS_SCALE_FACTOR;
                }
            }
        }
    }
    if (may_need_blinded_dummy && !coin_selection_params.m_subtract_fee_outputs) {
        // dummy output: 33 bytes value, 2 byte scriptPubKey, 33 bytes asset, 1 byte nonce, 66 bytes dummy rangeproof, 1 byte null surjectionproof
        // FIXME actually, we currently just hand off to BlindTransaction which will put
        //  a full rangeproof and surjectionproof. We should fix this when we overhaul
        //  the blinding logic.
        coin_selection_params.tx_noinputs_size += 70 + 66 +(MAX_RANGEPROOF_SIZE + DEFAULT_SURJECTIONPROOF_SIZE + WITNESS_SCALE_FACTOR - 1)/WITNESS_SCALE_FACTOR;
    }
    // If we are going to issue an asset, add the issuance data to the noinputs_size so that
    // we allocate enough coins for them.
    if (issuance_details) {
        size_t issue_count = 0;
        for (unsigned int i = 0; i < txNew.vout.size(); i++) {
            if (txNew.vout[i].nAsset.IsExplicit() && txNew.vout[i].nAsset.GetAsset() == CAsset(uint256S("1"))) {
                issue_count++;
            } else if (txNew.vout[i].nAsset.IsExplicit() && txNew.vout[i].nAsset.GetAsset() == CAsset(uint256S("2"))) {
                issue_count++;
            }
        }
        if (issue_count > 0) {
            // Allocate space for blinding nonce, entropy, and whichever of nAmount/nInflationKeys is null
            coin_selection_params.tx_noinputs_size += 2 * 32 + 2 * (2 - issue_count);
        }
        // Allocate non-null nAmount/nInflationKeys and rangeproofs
        if (issuance_details->blind_issuance) {
            coin_selection_params.tx_noinputs_size += issue_count * (33 * WITNESS_SCALE_FACTOR + MAX_RANGEPROOF_SIZE + WITNESS_SCALE_FACTOR - 1) / WITNESS_SCALE_FACTOR;
        } else {
            coin_selection_params.tx_noinputs_size += issue_count * 9;
        }
    }

    // Include the fees for things that aren't inputs, excluding the change output
    const CAmount not_input_fees = coin_selection_params.m_effective_feerate.GetFee(coin_selection_params.tx_noinputs_size);
    CAmountMap map_selection_target = map_recipients_sum;
    map_selection_target[policyAsset] += not_input_fees;

    // Get available coins
    std::vector<COutput> vAvailableCoins;
    AvailableCoins(wallet, vAvailableCoins, &coin_control, 1, MAX_MONEY, MAX_MONEY, 0);

    // Choose coins to use
    std::optional<SelectionResult> result = SelectCoins(wallet, vAvailableCoins, /* nTargetValue */ map_selection_target, coin_control, coin_selection_params);
    if (!result) {
        error = _("Insufficient funds");
        return false;
    }

    // If all of our inputs are explicit, we don't need a blinded dummy
    if (may_need_blinded_dummy) {
        may_need_blinded_dummy = false;
        for (const auto& coin : result->GetInputSet()) {
            if (!coin.txout.nValue.IsExplicit()) {
                may_need_blinded_dummy = true;
                break;
            }
        }
    }

    // Always make a change output
    // We will reduce the fee from this change output later, and remove the output if it is too small.
    // ELEMENTS: wrap this all in a loop, set nChangePosInOut specifically for policy asset
    CAmountMap map_change_and_fee = result->GetSelectedValue() - map_recipients_sum;
    // Zero out any non-policy assets which have zero change value
    for (auto it = map_change_and_fee.begin(); it != map_change_and_fee.end(); ) {
        if (it->first != policyAsset && it->second == 0) {
            it = map_change_and_fee.erase(it);
        } else {
            ++it;
        }
    }

    // Uniformly randomly place change outputs for all assets, except that the policy-asset
    // change may have a fixed position.
    std::vector<std::optional<CAsset>> change_pos{txNew.vout.size() + map_change_and_fee.size()};
    if (nChangePosInOut == -1) {
       // randomly set policyasset change position
    } else if ((unsigned int)nChangePosInOut >= change_pos.size()) {
        error = _("Change index out of range");
        return false;
    } else {
        change_pos[nChangePosInOut] = policyAsset;
    }

    for (const auto& asset_change_and_fee : map_change_and_fee) {
        // No need to randomly set the policyAsset change if has been set manually
        if (nChangePosInOut >= 0 && asset_change_and_fee.first == policyAsset) {
            continue;
        }

        int index;
        do {
            index = GetRandInt(change_pos.size());
        } while (change_pos[index]);

        change_pos[index] = asset_change_and_fee.first;
        if (asset_change_and_fee.first == policyAsset) {
            nChangePosInOut = index;
        }
    }

    // Create all the change outputs in their respective places, inserting them
    // in increasing order so that none of them affect each others' indices
    for (unsigned int i = 0; i < change_pos.size(); i++) {
        if (!change_pos[i]) {
            continue;
        }

        const CAsset& asset = *change_pos[i];
        const CAmount& change_and_fee = map_change_and_fee.at(asset);

        assert(change_and_fee >= 0);

        const std::map<CAsset, std::pair<int, CScript>>::const_iterator itScript = mapScriptChange.find(asset);
        if (itScript == mapScriptChange.end()) {
            error = Untranslated(strprintf("No change destination provided for asset %s", asset.GetHex()));
            return false;
        }
        CTxOut newTxOut(asset, change_and_fee, itScript->second.second);

        if (blind_details) {
            std::optional<CPubKey> blind_pub = std::nullopt;
            // We cannot blind zero-valued outputs, and anyway they will be dropped
            // later in this function during the dust check
            if (change_and_fee > 0) {
                const auto itBlindingKey = mapBlindingKeyChange.find(asset);
                if (itBlindingKey != mapBlindingKeyChange.end()) {
                    // If the change output was specified, use the blinding key that
                    // came with the specified address (if any)
                    blind_pub = itBlindingKey->second;
                } else {
                    // Otherwise, we generated it from our own wallet, so get the
                    // blinding key from our own wallet.
                    blind_pub = wallet.GetBlindingPubKey(itScript->second.second);
                }
            } else {
                assert(asset == policyAsset);
            }

            if (blind_pub) {
                blind_details->o_pubkeys.insert(blind_details->o_pubkeys.begin() + i, *blind_pub);
                assert(blind_pub->IsFullyValid());

                blind_details->num_to_blind++;
                blind_details->change_to_blind++;
                blind_details->only_change_pos = i;
                // Place the blinding pubkey here in case of fundraw calls
                newTxOut.nNonce.vchCommitment = std::vector<unsigned char>(blind_pub->begin(), blind_pub->end());
            } else {
                blind_details->o_pubkeys.insert(blind_details->o_pubkeys.begin() + i, CPubKey());
            }
        }
        // Insert change output
        txNew.vout.insert(txNew.vout.begin() + i, newTxOut);
    }

    // Add fee output.
    if (g_con_elementsmode) {
        CTxOut fee(::policyAsset, 0, CScript());
        assert(fee.IsFee());
        txNew.vout.push_back(fee);
        if (blind_details) {
            blind_details->o_pubkeys.push_back(CPubKey());
        }
    }
    assert(nChangePosInOut != -1);
    auto change_position = txNew.vout.begin() + nChangePosInOut;
    // end ELEMENTS

    // Set token input if reissuing
    int reissuance_index = -1;
    uint256 token_blinding;

    // Elements: Shuffle here to preserve random ordering for surjection proofs
    // selected_coins = std::vector<CInputCoin>(setCoins.begin(), setCoins.end());
    // Shuffle(selected_coins.begin(), selected_coins.end(), FastRandomContext());
    // Shuffle selected coins and fill in final vin
    std::vector<CInputCoin> selected_coins = result->GetShuffledInputVector();

    // Note how the sequence number is set to non-maxint so that
    // the nLockTime set above actually works.
    //
    // BIP125 defines opt-in RBF as any nSequence < maxint-1, so
    // we use the highest possible value in that range (maxint-2)
    // to avoid conflicting with other possible uses of nSequence,
    // and in the spirit of "smallest possible change from prior
    // behavior."
    const uint32_t nSequence = coin_control.m_signal_bip125_rbf.value_or(wallet.m_signal_rbf) ? MAX_BIP125_RBF_SEQUENCE : (CTxIn::SEQUENCE_FINAL - 1);
    for (const auto& coin : selected_coins) {
        txNew.vin.push_back(CTxIn(coin.outpoint, CScript(), nSequence));

        if (issuance_details && coin.asset == issuance_details->reissuance_token) {
            reissuance_index = txNew.vin.size() - 1;
            token_blinding = coin.bf_asset;
        }
    }

    // ELEMENTS add issuance details and blinding details
    std::vector<CKey> issuance_asset_keys;
    std::vector<CKey> issuance_token_keys;
    if (issuance_details) {
        // Fill in issuances now that inputs are set
        assert(txNew.vin.size() > 0);
        int asset_index = -1;
        int token_index = -1;
        for (unsigned int i = 0; i < txNew.vout.size(); i++) {
            if (txNew.vout[i].nAsset.IsExplicit() && txNew.vout[i].nAsset.GetAsset() == CAsset(uint256S("1"))) {
                asset_index = i;
            } else if (txNew.vout[i].nAsset.IsExplicit() && txNew.vout[i].nAsset.GetAsset() == CAsset(uint256S("2"))) {
                token_index = i;
            }
        }
        // Initial issuance request
        if (issuance_details->reissuance_asset.IsNull() && issuance_details->reissuance_token.IsNull() && (asset_index != -1 || token_index != -1)) {
            uint256 entropy;
            CAsset asset;
            CAsset token;
            // Initial issuance always uses vin[0]
            GenerateAssetEntropy(entropy, txNew.vin[0].prevout, issuance_details->contract_hash);
            CalculateAsset(asset, entropy);
            CalculateReissuanceToken(token, entropy, issuance_details->blind_issuance);
            CScript blindingScript(CScript() << OP_RETURN << std::vector<unsigned char>(txNew.vin[0].prevout.hash.begin(), txNew.vin[0].prevout.hash.end()) << txNew.vin[0].prevout.n);
            txNew.vin[0].assetIssuance.assetEntropy = issuance_details->contract_hash;
            // We're making asset outputs, fill out asset type and issuance input
            if (asset_index != -1) {
                txNew.vin[0].assetIssuance.nAmount = txNew.vout[asset_index].nValue;

                txNew.vout[asset_index].nAsset = asset;
                if (issuance_details->blind_issuance && blind_details) {
                    issuance_asset_keys.push_back(wallet.GetBlindingKey(&blindingScript));
                    blind_details->num_to_blind++;
                }
            }
            // We're making reissuance token outputs
            if (token_index != -1) {
                txNew.vin[0].assetIssuance.nInflationKeys = txNew.vout[token_index].nValue;
                txNew.vout[token_index].nAsset = token;
                if (issuance_details->blind_issuance && blind_details) {
                    issuance_token_keys.push_back(wallet.GetBlindingKey(&blindingScript));
                    blind_details->num_to_blind++;

                    // If we're blinding a token issuance and no assets, we must make
                    // the asset issuance a blinded commitment to 0
                    if (asset_index == -1) {
                        txNew.vin[0].assetIssuance.nAmount = 0;
                        issuance_asset_keys.push_back(wallet.GetBlindingKey(&blindingScript));
                        blind_details->num_to_blind++;
                    }
                }
            }
        // Asset being reissued with explicitly named asset/token
        } else if (asset_index != -1) {
            assert(reissuance_index != -1);
            // Fill in output with issuance
            txNew.vout[asset_index].nAsset = issuance_details->reissuance_asset;

            // Fill in issuance
            // Blinding revealing underlying asset
            txNew.vin[reissuance_index].assetIssuance.assetBlindingNonce = token_blinding;
            txNew.vin[reissuance_index].assetIssuance.assetEntropy = issuance_details->entropy;
            txNew.vin[reissuance_index].assetIssuance.nAmount = txNew.vout[asset_index].nValue;

            // If blinded token derivation, blind the issuance
            CAsset temp_token;
            CalculateReissuanceToken(temp_token, issuance_details->entropy, true);
            if (temp_token == issuance_details->reissuance_token && blind_details) {
            CScript blindingScript(CScript() << OP_RETURN << std::vector<unsigned char>(txNew.vin[reissuance_index].prevout.hash.begin(), txNew.vin[reissuance_index].prevout.hash.end()) << txNew.vin[reissuance_index].prevout.n);
                issuance_asset_keys.resize(reissuance_index);
                issuance_asset_keys.push_back(wallet.GetBlindingKey(&blindingScript));
                blind_details->num_to_blind++;
            }
        }
    }

    // Do "initial blinding" for fee estimation purposes
    TxSize tx_sizes;
    CMutableTransaction tx_blinded = txNew;
    if (blind_details) {
        if (!fillBlindDetails(blind_details, &wallet, tx_blinded, selected_coins, error)) {
            return false;
        }
        txNew = tx_blinded; // sigh, `fillBlindDetails` may have modified txNew

        int ret = BlindTransaction(blind_details->i_amount_blinds, blind_details->i_asset_blinds, blind_details->i_assets, blind_details->i_amounts, blind_details->o_amount_blinds, blind_details->o_asset_blinds, blind_details->o_pubkeys, issuance_asset_keys, issuance_token_keys, tx_blinded);
        assert(ret != -1);
        if (ret != blind_details->num_to_blind) {
            error = _("Unable to blind the transaction properly. This should not happen.");
            return false;
        }

        tx_sizes = CalculateMaximumSignedTxSize(CTransaction(tx_blinded), &wallet, &coin_control);
    } else {
        tx_sizes = CalculateMaximumSignedTxSize(CTransaction(txNew), &wallet, &coin_control);
    }
    // end ELEMENTS

    // Calculate the transaction fee
    int nBytes = tx_sizes.vsize;
    if (nBytes == -1) {
        error = _("Missing solving data for estimating transaction size");
        return false;
    }
    nFeeRet = coin_selection_params.m_effective_feerate.GetFee(nBytes);

    // Subtract fee from the change output if not subtracting it from recipient outputs
    CAmount fee_needed = nFeeRet;
    if (!coin_selection_params.m_subtract_fee_outputs) {
        change_position->nValue = change_position->nValue.GetAmount() - fee_needed;
    }

    // We want to drop the change to fees if:
    // 1. The change output would be dust
    // 2. The change is within the (almost) exact match window, i.e. it is less than or equal to the cost of the change output (cost_of_change)
    CAmount change_amount = change_position->nValue.GetAmount();
    if (IsDust(*change_position, coin_selection_params.m_discard_feerate) || change_amount <= coin_selection_params.m_cost_of_change)
    {
        bool was_blinded = blind_details && blind_details->o_pubkeys[nChangePosInOut].IsValid();

        // If the change was blinded, and was the only blinded output, we cannot drop it
        // without causing the transaction to fail to balance. So keep it, and merely
        // zero it out.
        if (was_blinded && blind_details->num_to_blind == 1) {
            assert (may_need_blinded_dummy);
            change_position->scriptPubKey = CScript() << OP_RETURN;
            change_position->nValue = 0;
        } else {
            txNew.vout.erase(change_position);

            change_pos[nChangePosInOut] = std::nullopt;
            tx_blinded.vout.erase(tx_blinded.vout.begin() + nChangePosInOut);
            if (tx_blinded.witness.vtxoutwit.size() > (unsigned) nChangePosInOut) {
                tx_blinded.witness.vtxoutwit.erase(tx_blinded.witness.vtxoutwit.begin() + nChangePosInOut);
            }
            if (blind_details) {

                blind_details->o_amounts.erase(blind_details->o_amounts.begin() + nChangePosInOut);
                blind_details->o_assets.erase(blind_details->o_assets.begin() + nChangePosInOut);
                blind_details->o_pubkeys.erase(blind_details->o_pubkeys.begin() + nChangePosInOut);
                // If change_amount == 0, we did not increment num_to_blind initially
                // and therefore do not need to decrement it here.
                if (was_blinded) {
                    blind_details->num_to_blind--;
                    blind_details->change_to_blind--;

                    // FIXME: If we drop the change *and* this means we have only one
                    //  blinded output *and* we have no blinded inputs, then this puts
                    //  us in a situation where BlindTransaction will fail. This is
                    //  prevented in fillBlindDetails, which adds an OP_RETURN output
                    //  to handle this case. So do this ludicrous hack to accomplish
                    //  this. This whole lump of un-followable-logic needs to be replaced
                    //  by a complete rewriting of the wallet blinding logic.
                    if (blind_details->num_to_blind < 2) {
                        resetBlindDetails(blind_details, true /* don't wipe output data */);
                        if (!fillBlindDetails(blind_details, &wallet, txNew, selected_coins, error)) {
                            return false;
                        }
                    }
                }
            }
        }
        change_amount = 0;
        nChangePosInOut = -1;

        // Because we have dropped this change, the tx size and required fee will be different, so let's recalculate those
        tx_sizes = CalculateMaximumSignedTxSize(CTransaction(tx_blinded), &wallet, &coin_control);
        nBytes = tx_sizes.vsize;
        fee_needed = coin_selection_params.m_effective_feerate.GetFee(nBytes);
    }

    // The only time that fee_needed should be less than the amount available for fees (in change_and_fee - change_amount) is when
    // we are subtracting the fee from the outputs. If this occurs at any other time, it is a bug.
    assert(coin_selection_params.m_subtract_fee_outputs || fee_needed <= map_change_and_fee.at(policyAsset) - change_amount);

    // Update nFeeRet in case fee_needed changed due to dropping the change output
    if (fee_needed <= map_change_and_fee.at(policyAsset) - change_amount) {
        nFeeRet = map_change_and_fee.at(policyAsset) - change_amount;
    }

    // Reduce output values for subtractFeeFromAmount
    if (coin_selection_params.m_subtract_fee_outputs) {
        CAmount to_reduce = fee_needed + change_amount - map_change_and_fee.at(policyAsset);
        int i = 0;
        bool fFirst = true;
        for (const auto& recipient : vecSend)
        {
            if (i == nChangePosInOut) {
                ++i;
            }
            CTxOut& txout = txNew.vout[i];

            if (recipient.fSubtractFeeFromAmount)
            {
                CAmount value = txout.nValue.GetAmount();
                if (recipient.asset != policyAsset) {
                    error = Untranslated(strprintf("Wallet does not support more than one type of fee at a time, therefore can not subtract fee from address amount, which is of a different asset id. fee asset: %s recipient asset: %s", policyAsset.GetHex(), recipient.asset.GetHex()));
                    return false;
                }

                value -= to_reduce / outputs_to_subtract_fee_from; // Subtract fee equally from each selected recipient

                if (fFirst) // first receiver pays the remainder not divisible by output count
                {
                    fFirst = false;
                    value -= to_reduce % outputs_to_subtract_fee_from;
                }

                // Error if this output is reduced to be below dust
                if (IsDust(txout, wallet.chain().relayDustFee())) {
                    if (value < 0) {
                        error = _("The transaction amount is too small to pay the fee");
                    } else {
                        error = _("The transaction amount is too small to send after the fee has been deducted");
                    }
                    return false;
                }

                txout.nValue = value;
            }
            ++i;
        }
        nFeeRet = fee_needed;
    }

    // ELEMENTS: Give up if change keypool ran out and change is required
    for (const auto& maybe_change_asset : change_pos) {
        if (maybe_change_asset) {
            auto used = mapScriptChange.extract(*maybe_change_asset);
            if (used.mapped().second == dummy_script) {
                return false;
            }
        }
    }

    // ELEMENTS update fee output
    if (g_con_elementsmode) {
        for (auto& txout : txNew.vout) {
            if (txout.IsFee()) {
                txout.nValue = nFeeRet;
                break;
            }
        }
    }

    // ELEMENTS do actual blinding
    if (blind_details) {
        // Print blinded transaction info before we possibly blow it away when !sign.
        std::string summary = "CreateTransaction created blinded transaction:\nIN: ";
        for (unsigned int i = 0; i < selected_coins.size(); ++i) {
            if (i > 0) {
                summary += "    ";
            }
            summary += strprintf("#%d: %s [%s] (%s [%s])\n", i,
                selected_coins[i].value,
                selected_coins[i].txout.nValue.IsExplicit() ? "explicit" : "blinded",
                selected_coins[i].asset.GetHex(),
                selected_coins[i].txout.nAsset.IsExplicit() ? "explicit" : "blinded"
            );
        }
        summary += "OUT: ";
        for (unsigned int i = 0; i < txNew.vout.size(); ++i) {
            if (i > 0) {
                summary += "     ";
            }
            const CTxOut& unblinded = txNew.vout[i];
            summary += strprintf("#%d: %s%s [%s] (%s [%s])\n", i,
                txNew.vout[i].IsFee() ? "[fee] " : "",
                unblinded.nValue.GetAmount(),
                blind_details->o_pubkeys[i].IsValid() ? "blinded" : "explicit",
                unblinded.nAsset.GetAsset().GetHex(),
                blind_details->o_pubkeys[i].IsValid() ? "blinded" : "explicit"
            );
        }
        wallet.WalletLogPrintf(summary+"\n");

        // Wipe output blinding factors and start over
        blind_details->o_amount_blinds.clear();
        blind_details->o_asset_blinds.clear();
        for (unsigned int i = 0; i < txNew.vout.size(); i++) {
            blind_details->o_amounts[i] = txNew.vout[i].nValue.GetAmount();
            assert(blind_details->o_assets[i] == txNew.vout[i].nAsset.GetAsset());
        }

        if (sign) {
            int ret = BlindTransaction(blind_details->i_amount_blinds, blind_details->i_asset_blinds, blind_details->i_assets, blind_details->i_amounts, blind_details->o_amount_blinds, blind_details->o_asset_blinds,  blind_details->o_pubkeys, issuance_asset_keys, issuance_token_keys, txNew);
            assert(ret != -1);
            if (ret != blind_details->num_to_blind) {
                wallet.WalletLogPrintf("ERROR: tried to blind %d outputs but only blinded %d\n", (int) blind_details->num_to_blind, (int) ret);
                error = _("Unable to blind the transaction properly. This should not happen.");
                return false;
            }
        }
    }

    // Release any change keys that we didn't use.
    for (const auto& it : mapScriptChange) {
        int index = it.second.first;
        if (index < 0) {
            continue;
        }

        reservedest[index]->ReturnDestination();
    }


    if (sign) {
        if (!wallet.SignTransaction(txNew)) {
            error = _("Signing transaction failed");
            return false;
        }
    }

    // Normalize the witness in case it is not serialized before mempool
    if (!txNew.HasWitness()) {
        txNew.witness.SetNull();
    }

    // Return the constructed transaction data.
    tx = MakeTransactionRef(std::move(txNew));

    // Limit size
    if ((sign && GetTransactionWeight(*tx) > MAX_STANDARD_TX_WEIGHT) ||
        (!sign && tx_sizes.weight > MAX_STANDARD_TX_WEIGHT))
    {
        error = _("Transaction too large");
        return false;
    }

    if (nFeeRet > wallet.m_default_max_tx_fee) {
        error = TransactionErrorString(TransactionError::MAX_FEE_EXCEEDED);
        return false;
    }

    if (gArgs.GetBoolArg("-walletrejectlongchains", DEFAULT_WALLET_REJECT_LONG_CHAINS)) {
        // Lastly, ensure this tx will pass the mempool's chain limits
        if (!wallet.chain().checkChainLimits(tx)) {
            error = _("Transaction has too long of a mempool chain");
            return false;
        }
    }

    // Before we return success, we assume any change key will be used to prevent
    // accidental re-use.
    for (auto& reservedest_ : reservedest) {
        reservedest_->KeepDestination();
    }
    fee_calc_out = feeCalc;

    wallet.WalletLogPrintf("Fee Calculation: Fee:%d Bytes:%u Tgt:%d (requested %d) Reason:\"%s\" Decay %.5f: Estimation: (%g - %g) %.2f%% %.1f/(%.1f %d mem %.1f out) Fail: (%g - %g) %.2f%% %.1f/(%.1f %d mem %.1f out)\n",
              nFeeRet, nBytes, feeCalc.returnedTarget, feeCalc.desiredTarget, StringForFeeReason(feeCalc.reason), feeCalc.est.decay,
              feeCalc.est.pass.start, feeCalc.est.pass.end,
              (feeCalc.est.pass.totalConfirmed + feeCalc.est.pass.inMempool + feeCalc.est.pass.leftMempool) > 0.0 ? 100 * feeCalc.est.pass.withinTarget / (feeCalc.est.pass.totalConfirmed + feeCalc.est.pass.inMempool + feeCalc.est.pass.leftMempool) : 0.0,
              feeCalc.est.pass.withinTarget, feeCalc.est.pass.totalConfirmed, feeCalc.est.pass.inMempool, feeCalc.est.pass.leftMempool,
              feeCalc.est.fail.start, feeCalc.est.fail.end,
              (feeCalc.est.fail.totalConfirmed + feeCalc.est.fail.inMempool + feeCalc.est.fail.leftMempool) > 0.0 ? 100 * feeCalc.est.fail.withinTarget / (feeCalc.est.fail.totalConfirmed + feeCalc.est.fail.inMempool + feeCalc.est.fail.leftMempool) : 0.0,
              feeCalc.est.fail.withinTarget, feeCalc.est.fail.totalConfirmed, feeCalc.est.fail.inMempool, feeCalc.est.fail.leftMempool);
    return true;
}

bool CreateTransaction(
        CWallet& wallet,
        const std::vector<CRecipient>& vecSend,
        CTransactionRef& tx,
        CAmount& nFeeRet,
        int& nChangePosInOut,
        bilingual_str& error,
        const CCoinControl& coin_control,
        FeeCalculation& fee_calc_out,
        bool sign,
        BlindDetails* blind_details,
        const IssuanceDetails* issuance_details)
{
    if (vecSend.empty()) {
        error = _("Transaction must have at least one recipient");
        return false;
    }

    if (std::any_of(vecSend.cbegin(), vecSend.cend(), [](const auto& recipient){ return recipient.nAmount < 0; })) {
        error = _("Transaction amounts must not be negative");
        return false;
    }

    // ELEMENTS
    if (g_con_elementsmode) {
        if (std::any_of(vecSend.cbegin(), vecSend.cend(), [](const auto& recipient){ return recipient.asset.IsNull(); })) {
            error = _("No asset provided for recipient");
            return false;
        }
    }

    LOCK(wallet.cs_wallet);

    int nChangePosIn = nChangePosInOut;
    Assert(!tx); // tx is an out-param. TODO change the return type from bool to tx (or nullptr)
    bool res = CreateTransactionInternal(wallet, vecSend, tx, nFeeRet, nChangePosInOut, error, coin_control, fee_calc_out, sign, blind_details, issuance_details);
    // try with avoidpartialspends unless it's enabled already
    if (res && nFeeRet > 0 /* 0 means non-functional fee rate estimation */ && wallet.m_max_aps_fee > -1 && !coin_control.m_avoid_partial_spends) {
        CCoinControl tmp_cc = coin_control;
        tmp_cc.m_avoid_partial_spends = true;
        CAmount nFeeRet2;
        CTransactionRef tx2;
        int nChangePosInOut2 = nChangePosIn;
        bilingual_str error2; // fired and forgotten; if an error occurs, we discard the results
        BlindDetails blind_details2;
        BlindDetails *blind_details2_ptr = blind_details ? &blind_details2 : nullptr;
        if (CreateTransactionInternal(wallet, vecSend, tx2, nFeeRet2, nChangePosInOut2, error2, tmp_cc, fee_calc_out, sign, blind_details2_ptr, issuance_details)) {
            // if fee of this alternative one is within the range of the max fee, we use this one
            const bool use_aps = nFeeRet2 <= nFeeRet + wallet.m_max_aps_fee;
            wallet.WalletLogPrintf("Fee non-grouped = %lld, grouped = %lld, using %s\n", nFeeRet, nFeeRet2, use_aps ? "grouped" : "non-grouped");
            if (use_aps) {
                tx = tx2;
                nFeeRet = nFeeRet2;
                nChangePosInOut = nChangePosInOut2;
                if (blind_details) {
                    *blind_details = blind_details2;
                }
            }
        }
    }
    return res;
}

bool FundTransaction(CWallet& wallet, CMutableTransaction& tx, CAmount& nFeeRet, int& nChangePosInOut, bilingual_str& error, bool lockUnspents, const std::set<int>& setSubtractFeeFromOutputs, CCoinControl coinControl)
{
    std::vector<CRecipient> vecSend;

    // Turn the txout set into a CRecipient vector.
    for (size_t idx = 0; idx < tx.vout.size(); idx++) {
        const CTxOut& txOut = tx.vout[idx];

        // ELEMENTS:
        if (!txOut.nValue.IsExplicit() || !txOut.nAsset.IsExplicit()) {
            error = _("Pre-funded amounts must be non-blinded");
            return false;
        }

        // Fee outputs should not be added to avoid overpayment of fees
        if (txOut.IsFee()) {
            continue;
        }

        CRecipient recipient = {txOut.scriptPubKey, txOut.nValue.GetAmount(), txOut.nAsset.GetAsset(), CPubKey(txOut.nNonce.vchCommitment), setSubtractFeeFromOutputs.count(idx) == 1};
        vecSend.push_back(recipient);
    }

    coinControl.fAllowOtherInputs = true;

    for (const CTxIn& txin : tx.vin) {
        coinControl.Select(txin.prevout);
    }

    // Acquire the locks to prevent races to the new locked unspents between the
    // CreateTransaction call and LockCoin calls (when lockUnspents is true).
    LOCK(wallet.cs_wallet);

    CTransactionRef tx_new;
    FeeCalculation fee_calc_out;
    auto blind_details = g_con_elementsmode ? std::make_unique<BlindDetails>() : nullptr;
    if (!CreateTransaction(wallet, vecSend, tx_new, nFeeRet, nChangePosInOut, error, coinControl, fee_calc_out, false, blind_details.get())) {
        return false;
    }

    // Wipe outputs and output witness and re-add one by one
    tx.vout.clear();
    tx.witness.vtxoutwit.clear();
    for (unsigned int i = 0; i < tx_new->vout.size(); i++) {
        const CTxOut& out = tx_new->vout[i];
        tx.vout.push_back(out);
        if (tx_new->witness.vtxoutwit.size() > i) {
            // We want to re-add previously existing outwitnesses
            // even though we don't create any new ones
            const CTxOutWitness& outwit = tx_new->witness.vtxoutwit[i];
            tx.witness.vtxoutwit.push_back(outwit);
        }
    }

    // Add new txins while keeping original txin scriptSig/order.
    for (const CTxIn& txin : tx_new->vin) {
        if (!coinControl.IsSelected(txin.prevout)) {
            tx.vin.push_back(txin);

        }
        if (lockUnspents) {
            wallet.LockCoin(txin.prevout);
        }

    }

    return true;
}<|MERGE_RESOLUTION|>--- conflicted
+++ resolved
@@ -924,18 +924,12 @@
     }
 
     // Create change script that will be used if we need change
-<<<<<<< HEAD
-    // TODO: pass in scriptChange instead of reservedest so
-    // change transaction isn't always pay-to-bitcoin-address
     // ELEMENTS: A map that keeps track of the change script for each asset and also
     // the index of the reservedest used for that script (-1 if none).
     std::map<CAsset, std::pair<int, CScript>> mapScriptChange;
     // For manually set change, we need to use the blinding pubkey associated
     // with the manually-set address rather than generating one from the wallet
     std::map<CAsset, std::optional<CPubKey>> mapBlindingKeyChange;
-=======
-    CScript scriptChange;
->>>>>>> 80ceede7
 
     // coin control: send change to custom address
     if (coin_control.destChange.size() > 0) {
