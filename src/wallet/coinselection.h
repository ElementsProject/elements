// Copyright (c) 2017-2021 The Bitcoin Core developers
// Distributed under the MIT software license, see the accompanying
// file COPYING or http://www.opensource.org/licenses/mit-license.php.

#ifndef BITCOIN_WALLET_COINSELECTION_H
#define BITCOIN_WALLET_COINSELECTION_H

#include <chainparams.h>
#include <consensus/amount.h>
#include <policy/feerate.h>
#include <policy/policy.h>
#include <primitives/transaction.h>
#include <primitives/bitcoin/transaction.h>
#include <random.h>

#include <optional>


// class CWallet;
// class CWalletTx;
// class uint256;

namespace wallet {
//! lower bound for randomly-chosen target change amount
static constexpr CAmount CHANGE_LOWER{50000};
//! upper bound for randomly-chosen target change amount
static constexpr CAmount CHANGE_UPPER{1000000};

class CWallet;
class CWalletTx;

/** A UTXO under consideration for use in funding a new transaction. */
struct COutput {
private:
    /** The output's value minus fees required to spend it.*/
    std::optional<CAmount> effective_value;

    /** The fee required to spend this output at the transaction's target feerate. */
    std::optional<CAmount> fee;

public:
    /** The outpoint identifying this UTXO */
    COutPoint outpoint;

    /** The output itself */
    CTxOut txout;

    /**
     * Depth in block chain.
     * If > 0: the tx is on chain and has this many confirmations.
     * If = 0: the tx is waiting confirmation.
     * If < 0: a conflicting tx is on chain and has this many confirmations. */
    int depth;

    /** Pre-computed estimated size of this output as a fully-signed input in a transaction. Can be -1 if it could not be calculated */
    int input_bytes;

    /** Whether we have the private keys to spend this output */
    bool spendable;

    /** Whether we know how to spend this output, ignoring the lack of keys */
    bool solvable;

    /**
     * Whether this output is considered safe to spend. Unconfirmed transactions
     * from outside keys and unconfirmed replacement transactions are considered
     * unsafe and will not be used to fund new spending transactions.
     */
    bool safe;

    /** The time of the transaction containing this output as determined by CWalletTx::nTimeSmart */
    int64_t time;

    /** Whether the transaction containing this output is sent from the owning wallet */
    bool from_me;

    /** The fee required to spend this output at the consolidation feerate. */
    CAmount long_term_fee{0};

    // ELEMENTS: input-specific details which are not needed in bitcoin

    /** ELEMENTS: the value of the output */
    CAmount value;
    /** ELEMENTS: the asset of the output */
    CAsset asset{Params().GetConsensus().pegged_asset};
    /** ELEMENTS: the blinding factor for the value */
    uint256 bf_value;
    /** ELEMENTS: the blinding factor for the asset */
    uint256 bf_asset;

    // ELEMENTS: the implementation logic for this constructor is inside of coinselection.cpp, since it is more detailed than bitcoin's version
    COutput(const COutPoint& outpoint, const CTxOut& txout, int depth, int input_bytes, bool spendable, bool solvable, bool safe, int64_t time, bool from_me, const std::optional<CFeeRate> feerate = std::nullopt);
    COutput(const COutPoint& outpoint, const CTxOut& txout, int depth, int input_bytes, bool spendable, bool solvable, bool safe, int64_t time, bool from_me, const CAmount fees);

    // ELEMENTS: use this constructor to set the value and asset info (when wallet and wtx are available).
    COutput(const CWallet& wallet, const CWalletTx& wtx, const COutPoint& outpoint, const CTxOut& txout, int depth, int input_bytes, bool spendable, bool solvable, bool safe, int64_t time, bool from_me, const std::optional<CFeeRate> feerate = std::nullopt);
    COutput(const CWallet& wallet, const CWalletTx& wtx, const COutPoint& outpoint, const CTxOut& txout, int depth, int input_bytes, bool spendable, bool solvable, bool safe, int64_t time, bool from_me, const CAmount fees);

    std::string ToString() const;

    bool operator<(const COutput& rhs) const
    {
        return outpoint < rhs.outpoint;
    }

    CAmount GetFee() const
    {
        assert(fee.has_value());
        return fee.value();
    }

    CAmount GetEffectiveValue() const
    {
        assert(effective_value.has_value());
        return effective_value.value();
    }
};

/** Parameters for one iteration of Coin Selection. */
struct CoinSelectionParams {
    /** Randomness to use in the context of coin selection. */
    FastRandomContext& rng_fast;
    /** Size of a change output in bytes, determined by the output type. */
    size_t change_output_size = 0;
    /** Size of the input to spend a change output in virtual bytes. */
    size_t change_spend_size = 0;
    /** Mininmum change to target in Knapsack solver: select coins to cover the payment and
     * at least this value of change. */
    CAmount m_min_change_target{0};
    /** Minimum amount for creating a change output.
     * If change budget is smaller than min_change then we forgo creation of change output.
     */
    CAmount min_viable_change{0};
    /** Cost of creating the change output. */
    CAmount m_change_fee{0};
    /** Cost of creating the change output + cost of spending the change output in the future. */
    CAmount m_cost_of_change{0};
    /** The targeted feerate of the transaction being built. */
    CFeeRate m_effective_feerate;
    /** The feerate estimate used to estimate an upper bound on what should be sufficient to spend
     * the change output sometime in the future. */
    CFeeRate m_long_term_feerate;
    /** If the cost to spend a change output at the discard feerate exceeds its value, drop it to fees. */
    CFeeRate m_discard_feerate;
    /** Size of the transaction before coin selection, consisting of the header and recipient
     * output(s), excluding the inputs and change output(s). */
    size_t tx_noinputs_size = 0;
    /** Indicate that we are subtracting the fee from outputs */
    bool m_subtract_fee_outputs = false;
    /** When true, always spend all (up to OUTPUT_GROUP_MAX_ENTRIES) or none of the outputs
     * associated with the same address. This helps reduce privacy leaks resulting from address
     * reuse. Dust outputs are not eligible to be added to output groups and thus not considered. */
    bool m_avoid_partial_spends = false;

    CoinSelectionParams(FastRandomContext& rng_fast, size_t change_output_size, size_t change_spend_size,
                        CAmount min_change_target, CFeeRate effective_feerate,
                        CFeeRate long_term_feerate, CFeeRate discard_feerate, size_t tx_noinputs_size, bool avoid_partial)
        : rng_fast{rng_fast},
          change_output_size(change_output_size),
          change_spend_size(change_spend_size),
          m_min_change_target(min_change_target),
          m_effective_feerate(effective_feerate),
          m_long_term_feerate(long_term_feerate),
          m_discard_feerate(discard_feerate),
          tx_noinputs_size(tx_noinputs_size),
          m_avoid_partial_spends(avoid_partial)
    {
    }
    CoinSelectionParams(FastRandomContext& rng_fast)
        : rng_fast{rng_fast} {}
};

/** Parameters for filtering which OutputGroups we may use in coin selection.
 * We start by being very selective and requiring multiple confirmations and
 * then get more permissive if we cannot fund the transaction. */
struct CoinEligibilityFilter
{
    /** Minimum number of confirmations for outputs that we sent to ourselves.
     * We may use unconfirmed UTXOs sent from ourselves, e.g. change outputs. */
    const int conf_mine;
    /** Minimum number of confirmations for outputs received from a different wallet. */
    const int conf_theirs;
    /** Maximum number of unconfirmed ancestors aggregated across all UTXOs in an OutputGroup. */
    const uint64_t max_ancestors;
    /** Maximum number of descendants that a single UTXO in the OutputGroup may have. */
    const uint64_t max_descendants;
    /** When avoid_reuse=true and there are full groups (OUTPUT_GROUP_MAX_ENTRIES), whether or not to use any partial groups.*/
    const bool m_include_partial_groups{false};

    CoinEligibilityFilter(int conf_mine, int conf_theirs, uint64_t max_ancestors) : conf_mine(conf_mine), conf_theirs(conf_theirs), max_ancestors(max_ancestors), max_descendants(max_ancestors) {}
    CoinEligibilityFilter(int conf_mine, int conf_theirs, uint64_t max_ancestors, uint64_t max_descendants) : conf_mine(conf_mine), conf_theirs(conf_theirs), max_ancestors(max_ancestors), max_descendants(max_descendants) {}
    CoinEligibilityFilter(int conf_mine, int conf_theirs, uint64_t max_ancestors, uint64_t max_descendants, bool include_partial) : conf_mine(conf_mine), conf_theirs(conf_theirs), max_ancestors(max_ancestors), max_descendants(max_descendants), m_include_partial_groups(include_partial) {}
};

/** A group of UTXOs paid to the same output script. */
struct OutputGroup
{
    /** The list of UTXOs contained in this output group. */
    std::vector<COutput> m_outputs;
    /** Whether the UTXOs were sent by the wallet to itself. This is relevant because we may want at
     * least a certain number of confirmations on UTXOs received from outside wallets while trusting
     * our own UTXOs more. */
    bool m_from_me{true};
    /** The total value of the UTXOs in sum. */
    CAmount m_value{0};
    /** The minimum number of confirmations the UTXOs in the group have. Unconfirmed is 0. */
    int m_depth{999};
    /** The aggregated count of unconfirmed ancestors of all UTXOs in this
     * group. Not deduplicated and may overestimate when ancestors are shared. */
    size_t m_ancestors{0};
    /** The maximum count of descendants of a single UTXO in this output group. */
    size_t m_descendants{0};
    /** The value of the UTXOs after deducting the cost of spending them at the effective feerate. */
    CAmount effective_value{0};
    /** The fee to spend these UTXOs at the effective feerate. */
    CAmount fee{0};
    /** The target feerate of the transaction we're trying to build. */
    CFeeRate m_effective_feerate{0};
    /** The fee to spend these UTXOs at the long term feerate. */
    CAmount long_term_fee{0};
    /** The feerate for spending a created change output eventually (i.e. not urgently, and thus at
     * a lower feerate). Calculated using long term fee estimate. This is used to decide whether
     * it could be economical to create a change output. */
    CFeeRate m_long_term_feerate{0};
    /** Indicate that we are subtracting the fee from outputs.
     * When true, the value that is used for coin selection is the UTXO's real value rather than effective value */
    bool m_subtract_fee_outputs{false};

    OutputGroup() {}
    OutputGroup(const CoinSelectionParams& params) :
        m_effective_feerate(params.m_effective_feerate),
        m_long_term_feerate(params.m_long_term_feerate),
        m_subtract_fee_outputs(params.m_subtract_fee_outputs)
    {}

    void Insert(const COutput& output, size_t ancestors, size_t descendants, bool positive_only);
    bool EligibleForSpending(const CoinEligibilityFilter& eligibility_filter) const;
    CAmount GetSelectionAmount() const;
};

/** Compute the waste for this result given the cost of change
 * and the opportunity cost of spending these inputs now vs in the future.
 * If change exists, waste = change_cost + inputs * (effective_feerate - long_term_feerate)
 * If no change, waste = excess + inputs * (effective_feerate - long_term_feerate)
 * where excess = selected_effective_value - target
 * change_cost = effective_feerate * change_output_size + long_term_feerate * change_spend_size
 *
 * Note this function is separate from SelectionResult for the tests.
 *
 * @param[in] inputs The selected inputs
 * @param[in] change_cost The cost of creating change and spending it in the future.
 *                        Only used if there is change, in which case it must be positive.
 *                        Must be 0 if there is no change.
 * @param[in] target The amount targeted by the coin selection algorithm.
 * @param[in] use_effective_value Whether to use the input's effective value (when true) or the real value (when false).
 * @return The waste
 */
[[nodiscard]] CAmount GetSelectionWaste(const std::set<COutput>& inputs, CAmount change_cost, CAmount target, bool use_effective_value = true);


/** Choose a random change target for each transaction to make it harder to fingerprint the Core
 * wallet based on the change output values of transactions it creates.
 * Change target covers at least change fees and adds a random value on top of it.
 * The random value is between 50ksat and min(2 * payment_value, 1milsat)
 * When payment_value <= 25ksat, the value is just 50ksat.
 *
 * Making change amounts similar to the payment value may help disguise which output(s) are payments
 * are which ones are change. Using double the payment value may increase the number of inputs
 * needed (and thus be more expensive in fees), but breaks analysis techniques which assume the
 * coins selected are just sufficient to cover the payment amount ("unnecessary input" heuristic).
 *
 * @param[in]   payment_value   Average payment value of the transaction output(s).
 * @param[in]   change_fee      Fee for creating a change output.
 */
[[nodiscard]] CAmount GenerateChangeTarget(const CAmount payment_value, const CAmount change_fee, FastRandomContext& rng);

enum class SelectionAlgorithm : uint8_t
{
    BNB = 0,
    KNAPSACK = 1,
    SRD = 2,
    MANUAL = 3,
};

std::string GetAlgorithmName(const SelectionAlgorithm algo);

struct SelectionResult
{
private:
    /** Set of inputs selected by the algorithm to use in the transaction */
    std::set<COutput> m_selected_inputs;
    /** The target the algorithm selected for. Equal to the recipient amount plus non-input fees */
    CAmount m_target;
    /** The algorithm used to produce this result */
    SelectionAlgorithm m_algo;
    /** Whether the input values for calculations should be the effective value (true) or normal value (false) */
    bool m_use_effective{false};
    /** The computed waste */
    std::optional<CAmount> m_waste;

public:
<<<<<<< HEAD
    /** The target the algorithm selected for. Note that this may not be equal to the recipient amount as it can include non-input fees */
    const CAmountMap m_target;
    /** The algorithm used to produce this result */
    const SelectionAlgorithm m_algo;

    explicit SelectionResult(const CAmountMap target, SelectionAlgorithm algo)
=======
    explicit SelectionResult(const CAmount target, SelectionAlgorithm algo)
>>>>>>> 2bd9aa5a
        : m_target(target), m_algo(algo) {}

    SelectionResult() = delete;

    /** Get the sum of the input values */
    [[nodiscard]] CAmountMap GetSelectedValue() const;

    [[nodiscard]] CAmount GetSelectedEffectiveValue() const;

    void Clear();

    void AddInput(const OutputGroup& group);
    // ELEMENTS
    void AddInput(const SelectionResult& result);

    /** Calculates and stores the waste for this selection via GetSelectionWaste */
    void ComputeAndSetWaste(const CAmount min_viable_change, const CAmount change_cost, const CAmount change_fee);
    [[nodiscard]] CAmount GetWaste() const;

    void Merge(const SelectionResult& other);

    /** Get m_selected_inputs */
    const std::set<COutput>& GetInputSet() const;
    /** Get the vector of COutputs that will be used to fill in a CTransaction's vin */
    std::vector<COutput> GetShuffledInputVector() const;

    bool operator<(SelectionResult other) const;

    /** Get the amount for the change output after paying needed fees.
     *
     * The change amount is not 100% precise due to discrepancies in fee calculation.
     * The final change amount (if any) should be corrected after calculating the final tx fees.
     * When there is a discrepancy, most of the time the final change would be slightly bigger than estimated.
     *
     * Following are the possible factors of discrepancy:
     *  + non-input fees always include segwit flags
     *  + input fee estimation always include segwit stack size
     *  + input fees are rounded individually and not collectively, which leads to small rounding errors
     *  - input counter size is always assumed to be 1vbyte
     *
     * @param[in]  min_viable_change  Minimum amount for change output, if change would be less then we forgo change
     * @param[in]  change_fee         Fees to include change output in the tx
     * @returns Amount for change output, 0 when there is no change.
     *
     */
    CAmount GetChange(const CAmount min_viable_change, const CAmount change_fee) const;

    CAmount GetTarget() const { return m_target; }

    SelectionAlgorithm GetAlgo() const { return m_algo; }
};

std::optional<SelectionResult> SelectCoinsBnB(std::vector<OutputGroup>& utxo_pool, const CAmount& selection_target, const CAmount& cost_of_change);

/** Select coins by Single Random Draw. OutputGroups are selected randomly from the eligible
 * outputs until the target is satisfied
 *
 * @param[in]  utxo_pool    The positive effective value OutputGroups eligible for selection
 * @param[in]  target_value The target value to select for
 * @returns If successful, a SelectionResult, otherwise, std::nullopt
 */
std::optional<SelectionResult> SelectCoinsSRD(const std::vector<OutputGroup>& utxo_pool, CAmount target_value, FastRandomContext& rng);

// Original coin selection algorithm as a fallback
std::optional<SelectionResult> KnapsackSolver(std::vector<OutputGroup>& groups, const CAmount& nTargetValue,
                                              CAmount change_target, FastRandomContext& rng, const CAsset& asset = ::policyAsset);

// ELEMENTS:
// Knapsack that delegates for every asset individually.
std::optional<SelectionResult> KnapsackSolver(std::vector<OutputGroup>& groups, const CAmountMap& mapTargetValue,
                                              CAmount change_target, FastRandomContext& rng);

// Get coin selection waste for a map of asset->amount.
[[nodiscard]] CAmount GetSelectionWaste(const std::set<COutput>& inputs, CAmount change_cost, const CAmountMap& target_map, bool use_effective_value);
} // namespace wallet

#endif // BITCOIN_WALLET_COINSELECTION_H<|MERGE_RESOLUTION|>--- conflicted
+++ resolved
@@ -290,7 +290,7 @@
     /** Set of inputs selected by the algorithm to use in the transaction */
     std::set<COutput> m_selected_inputs;
     /** The target the algorithm selected for. Equal to the recipient amount plus non-input fees */
-    CAmount m_target;
+    CAmountMap m_target;
     /** The algorithm used to produce this result */
     SelectionAlgorithm m_algo;
     /** Whether the input values for calculations should be the effective value (true) or normal value (false) */
@@ -299,16 +299,7 @@
     std::optional<CAmount> m_waste;
 
 public:
-<<<<<<< HEAD
-    /** The target the algorithm selected for. Note that this may not be equal to the recipient amount as it can include non-input fees */
-    const CAmountMap m_target;
-    /** The algorithm used to produce this result */
-    const SelectionAlgorithm m_algo;
-
     explicit SelectionResult(const CAmountMap target, SelectionAlgorithm algo)
-=======
-    explicit SelectionResult(const CAmount target, SelectionAlgorithm algo)
->>>>>>> 2bd9aa5a
         : m_target(target), m_algo(algo) {}
 
     SelectionResult() = delete;
@@ -316,7 +307,7 @@
     /** Get the sum of the input values */
     [[nodiscard]] CAmountMap GetSelectedValue() const;
 
-    [[nodiscard]] CAmount GetSelectedEffectiveValue() const;
+    [[nodiscard]] CAmountMap GetSelectedEffectiveValue() const;
 
     void Clear();
 
@@ -354,9 +345,9 @@
      * @returns Amount for change output, 0 when there is no change.
      *
      */
-    CAmount GetChange(const CAmount min_viable_change, const CAmount change_fee) const;
-
-    CAmount GetTarget() const { return m_target; }
+    CAmountMap GetChange(const CAmount min_viable_change, const CAmount change_fee) const;
+
+    CAmountMap GetTarget() const { return m_target; }
 
     SelectionAlgorithm GetAlgo() const { return m_algo; }
 };
