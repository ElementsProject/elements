--- conflicted
+++ resolved
@@ -312,12 +312,9 @@
     void Clear();
 
     void AddInput(const OutputGroup& group);
-<<<<<<< HEAD
+    void AddInputs(const std::set<COutput>& inputs, bool subtract_fee_outputs);
     // ELEMENTS
     void AddInput(const SelectionResult& result);
-=======
-    void AddInputs(const std::set<COutput>& inputs, bool subtract_fee_outputs);
->>>>>>> f37bd15d
 
     /** Calculates and stores the waste for this selection via GetSelectionWaste */
     void ComputeAndSetWaste(const CAmount min_viable_change, const CAmount change_cost, const CAmount change_fee);
