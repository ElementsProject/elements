// Copyright (c) 2017-2021 The Bitcoin Core developers
// Distributed under the MIT software license, see the accompanying
// file COPYING or http://www.opensource.org/licenses/mit-license.php.

#ifndef BITCOIN_WALLET_COINSELECTION_H
#define BITCOIN_WALLET_COINSELECTION_H

#include <chainparams.h>
#include <consensus/amount.h>
#include <policy/feerate.h>
#include <policy/policy.h>
#include <primitives/transaction.h>
#include <primitives/bitcoin/transaction.h>
#include <random.h>

#include <optional>


// class CWallet;
// class CWalletTx;
// class uint256;

namespace wallet {
//! target minimum change amount
static constexpr CAmount MIN_CHANGE{COIN / 100};
//! final minimum change amount after paying for fees
static const CAmount MIN_FINAL_CHANGE = MIN_CHANGE/2;

class CWallet;
class CWalletTx;

/** A UTXO under consideration for use in funding a new transaction. */
struct COutput {
    /** The outpoint identifying this UTXO */
    COutPoint outpoint;

    /** The output itself */
    CTxOut txout;

    /**
     * Depth in block chain.
     * If > 0: the tx is on chain and has this many confirmations.
     * If = 0: the tx is waiting confirmation.
     * If < 0: a conflicting tx is on chain and has this many confirmations. */
    int depth;

    /** Pre-computed estimated size of this output as a fully-signed input in a transaction. Can be -1 if it could not be calculated */
    int input_bytes;

    /** Whether we have the private keys to spend this output */
    bool spendable;

    /** Whether we know how to spend this output, ignoring the lack of keys */
    bool solvable;

    /**
     * Whether this output is considered safe to spend. Unconfirmed transactions
     * from outside keys and unconfirmed replacement transactions are considered
     * unsafe and will not be used to fund new spending transactions.
     */
    bool safe;

    /** The time of the transaction containing this output as determined by CWalletTx::nTimeSmart */
    int64_t time;

    /** Whether the transaction containing this output is sent from the owning wallet */
    bool from_me;

    /** The output's value minus fees required to spend it. Initialized as the output's absolute value. */
    CAmount effective_value;

    /** The fee required to spend this output at the transaction's target feerate. */
    CAmount fee{0};

    /** The fee required to spend this output at the consolidation feerate. */
    CAmount long_term_fee{0};

<<<<<<< HEAD
    // ELEMENTS: input-specific details which are not needed in bitcoin

    /** ELEMENTS: the value of the output */
    CAmount value;
    /** ELEMENTS: the asset of the output */
    CAsset asset{Params().GetConsensus().pegged_asset};
    /** ELEMENTS: the blinding factor for the value */
    uint256 bf_value;
    /** ELEMENTS: the blinding factor for the asset */
    uint256 bf_asset;

    // ELEMENTS: the implementation logic for this constructor is inside of coinselection.cpp, since it is more detailed than bitcoin's version
    COutput(const COutPoint& outpoint, const CTxOut& txout, int depth, int input_bytes, bool spendable, bool solvable, bool safe, int64_t time, bool from_me);

    // ELEMENTS: use this constructor to set the value and asset info (when wallet and wtx are available).
    COutput(const CWallet& wallet, const CWalletTx& wtx, const COutPoint& outpoint, const CTxOut& txout, int depth, int input_bytes, bool spendable, bool solvable, bool safe, int64_t time, bool from_me);
=======
    COutput(const COutPoint& outpoint, const CTxOut& txout, int depth, int input_bytes, bool spendable, bool solvable, bool safe, int64_t time, bool from_me)
        : outpoint{outpoint},
          txout{txout},
          depth{depth},
          input_bytes{input_bytes},
          spendable{spendable},
          solvable{solvable},
          safe{safe},
          time{time},
          from_me{from_me},
          effective_value{txout.nValue}
    {}
>>>>>>> 6b1f9370

    std::string ToString() const;

    bool operator<(const COutput& rhs) const
    {
        return outpoint < rhs.outpoint;
    }
};

/** Parameters for one iteration of Coin Selection. */
struct CoinSelectionParams {
    /** Randomness to use in the context of coin selection. */
    FastRandomContext& rng_fast;
    /** Size of a change output in bytes, determined by the output type. */
    size_t change_output_size = 0;
    /** Size of the input to spend a change output in virtual bytes. */
    size_t change_spend_size = 0;
    /** Cost of creating the change output. */
    CAmount m_change_fee{0};
    /** Cost of creating the change output + cost of spending the change output in the future. */
    CAmount m_cost_of_change{0};
    /** The targeted feerate of the transaction being built. */
    CFeeRate m_effective_feerate;
    /** The feerate estimate used to estimate an upper bound on what should be sufficient to spend
     * the change output sometime in the future. */
    CFeeRate m_long_term_feerate;
    /** If the cost to spend a change output at the discard feerate exceeds its value, drop it to fees. */
    CFeeRate m_discard_feerate;
    /** Size of the transaction before coin selection, consisting of the header and recipient
     * output(s), excluding the inputs and change output(s). */
    size_t tx_noinputs_size = 0;
    /** Indicate that we are subtracting the fee from outputs */
    bool m_subtract_fee_outputs = false;
    /** When true, always spend all (up to OUTPUT_GROUP_MAX_ENTRIES) or none of the outputs
     * associated with the same address. This helps reduce privacy leaks resulting from address
     * reuse. Dust outputs are not eligible to be added to output groups and thus not considered. */
    bool m_avoid_partial_spends = false;

    CoinSelectionParams(FastRandomContext& rng_fast, size_t change_output_size, size_t change_spend_size, CFeeRate effective_feerate,
                        CFeeRate long_term_feerate, CFeeRate discard_feerate, size_t tx_noinputs_size, bool avoid_partial)
        : rng_fast{rng_fast},
          change_output_size(change_output_size),
          change_spend_size(change_spend_size),
          m_effective_feerate(effective_feerate),
          m_long_term_feerate(long_term_feerate),
          m_discard_feerate(discard_feerate),
          tx_noinputs_size(tx_noinputs_size),
          m_avoid_partial_spends(avoid_partial)
    {
    }
    CoinSelectionParams(FastRandomContext& rng_fast)
        : rng_fast{rng_fast} {}
};

/** Parameters for filtering which OutputGroups we may use in coin selection.
 * We start by being very selective and requiring multiple confirmations and
 * then get more permissive if we cannot fund the transaction. */
struct CoinEligibilityFilter
{
    /** Minimum number of confirmations for outputs that we sent to ourselves.
     * We may use unconfirmed UTXOs sent from ourselves, e.g. change outputs. */
    const int conf_mine;
    /** Minimum number of confirmations for outputs received from a different wallet. */
    const int conf_theirs;
    /** Maximum number of unconfirmed ancestors aggregated across all UTXOs in an OutputGroup. */
    const uint64_t max_ancestors;
    /** Maximum number of descendants that a single UTXO in the OutputGroup may have. */
    const uint64_t max_descendants;
    /** When avoid_reuse=true and there are full groups (OUTPUT_GROUP_MAX_ENTRIES), whether or not to use any partial groups.*/
    const bool m_include_partial_groups{false};

    CoinEligibilityFilter(int conf_mine, int conf_theirs, uint64_t max_ancestors) : conf_mine(conf_mine), conf_theirs(conf_theirs), max_ancestors(max_ancestors), max_descendants(max_ancestors) {}
    CoinEligibilityFilter(int conf_mine, int conf_theirs, uint64_t max_ancestors, uint64_t max_descendants) : conf_mine(conf_mine), conf_theirs(conf_theirs), max_ancestors(max_ancestors), max_descendants(max_descendants) {}
    CoinEligibilityFilter(int conf_mine, int conf_theirs, uint64_t max_ancestors, uint64_t max_descendants, bool include_partial) : conf_mine(conf_mine), conf_theirs(conf_theirs), max_ancestors(max_ancestors), max_descendants(max_descendants), m_include_partial_groups(include_partial) {}
};

/** A group of UTXOs paid to the same output script. */
struct OutputGroup
{
    /** The list of UTXOs contained in this output group. */
    std::vector<COutput> m_outputs;
    /** Whether the UTXOs were sent by the wallet to itself. This is relevant because we may want at
     * least a certain number of confirmations on UTXOs received from outside wallets while trusting
     * our own UTXOs more. */
    bool m_from_me{true};
    /** The total value of the UTXOs in sum. */
    CAmount m_value{0};
    /** The minimum number of confirmations the UTXOs in the group have. Unconfirmed is 0. */
    int m_depth{999};
    /** The aggregated count of unconfirmed ancestors of all UTXOs in this
     * group. Not deduplicated and may overestimate when ancestors are shared. */
    size_t m_ancestors{0};
    /** The maximum count of descendants of a single UTXO in this output group. */
    size_t m_descendants{0};
    /** The value of the UTXOs after deducting the cost of spending them at the effective feerate. */
    CAmount effective_value{0};
    /** The fee to spend these UTXOs at the effective feerate. */
    CAmount fee{0};
    /** The target feerate of the transaction we're trying to build. */
    CFeeRate m_effective_feerate{0};
    /** The fee to spend these UTXOs at the long term feerate. */
    CAmount long_term_fee{0};
    /** The feerate for spending a created change output eventually (i.e. not urgently, and thus at
     * a lower feerate). Calculated using long term fee estimate. This is used to decide whether
     * it could be economical to create a change output. */
    CFeeRate m_long_term_feerate{0};
    /** Indicate that we are subtracting the fee from outputs.
     * When true, the value that is used for coin selection is the UTXO's real value rather than effective value */
    bool m_subtract_fee_outputs{false};

    OutputGroup() {}
    OutputGroup(const CoinSelectionParams& params) :
        m_effective_feerate(params.m_effective_feerate),
        m_long_term_feerate(params.m_long_term_feerate),
        m_subtract_fee_outputs(params.m_subtract_fee_outputs)
    {}

    void Insert(const COutput& output, size_t ancestors, size_t descendants, bool positive_only);
    bool EligibleForSpending(const CoinEligibilityFilter& eligibility_filter) const;
    CAmount GetSelectionAmount() const;
};

/** Compute the waste for this result given the cost of change
 * and the opportunity cost of spending these inputs now vs in the future.
 * If change exists, waste = change_cost + inputs * (effective_feerate - long_term_feerate)
 * If no change, waste = excess + inputs * (effective_feerate - long_term_feerate)
 * where excess = selected_effective_value - target
 * change_cost = effective_feerate * change_output_size + long_term_feerate * change_spend_size
 *
 * Note this function is separate from SelectionResult for the tests.
 *
 * @param[in] inputs The selected inputs
 * @param[in] change_cost The cost of creating change and spending it in the future.
 *                        Only used if there is change, in which case it must be positive.
 *                        Must be 0 if there is no change.
 * @param[in] target The amount targeted by the coin selection algorithm.
 * @param[in] use_effective_value Whether to use the input's effective value (when true) or the real value (when false).
 * @return The waste
 */
[[nodiscard]] CAmount GetSelectionWaste(const std::set<COutput>& inputs, CAmount change_cost, CAmount target, bool use_effective_value = true);

struct SelectionResult
{
private:
    /** Set of inputs selected by the algorithm to use in the transaction */
    std::set<COutput> m_selected_inputs;
    /** The target the algorithm selected for. Note that this may not be equal to the recipient amount as it can include non-input fees */
    const CAmountMap m_target;
    /** Whether the input values for calculations should be the effective value (true) or normal value (false) */
    bool m_use_effective{false};
    /** The computed waste */
    std::optional<CAmount> m_waste;

public:
    explicit SelectionResult(const CAmountMap target)
        : m_target(target) {}

    SelectionResult() = delete;

    /** Get the sum of the input values */
    [[nodiscard]] CAmountMap GetSelectedValue() const;

    void Clear();

    void AddInput(const OutputGroup& group);
    // ELEMENTS
    void AddInput(const SelectionResult& result);

    /** Calculates and stores the waste for this selection via GetSelectionWaste */
    void ComputeAndSetWaste(CAmount change_cost);
    [[nodiscard]] CAmount GetWaste() const;

    /** Get m_selected_inputs */
    const std::set<COutput>& GetInputSet() const;
    /** Get the vector of COutputs that will be used to fill in a CTransaction's vin */
    std::vector<COutput> GetShuffledInputVector() const;

    bool operator<(SelectionResult other) const;
};

std::optional<SelectionResult> SelectCoinsBnB(std::vector<OutputGroup>& utxo_pool, const CAmount& selection_target, const CAmount& cost_of_change);

/** Select coins by Single Random Draw. OutputGroups are selected randomly from the eligible
 * outputs until the target is satisfied
 *
 * @param[in]  utxo_pool    The positive effective value OutputGroups eligible for selection
 * @param[in]  target_value The target value to select for
 * @returns If successful, a SelectionResult, otherwise, std::nullopt
 */
std::optional<SelectionResult> SelectCoinsSRD(const std::vector<OutputGroup>& utxo_pool, CAmount target_value, FastRandomContext& rng);

// Original coin selection algorithm as a fallback
std::optional<SelectionResult> KnapsackSolver(std::vector<OutputGroup>& groups, const CAmount& nTargetValue, FastRandomContext& rng, const CAsset& asset = ::policyAsset);

// ELEMENTS:
// Knapsack that delegates for every asset individually.
std::optional<SelectionResult> KnapsackSolver(std::vector<OutputGroup>& groups, const CAmountMap& mapTargetValue, FastRandomContext& rng);

// Get coin selection waste for a map of asset->amount.
[[nodiscard]] CAmount GetSelectionWaste(const std::set<COutput>& inputs, CAmount change_cost, const CAmountMap& target_map, bool use_effective_value);
} // namespace wallet

#endif // BITCOIN_WALLET_COINSELECTION_H<|MERGE_RESOLUTION|>--- conflicted
+++ resolved
@@ -75,7 +75,6 @@
     /** The fee required to spend this output at the consolidation feerate. */
     CAmount long_term_fee{0};
 
-<<<<<<< HEAD
     // ELEMENTS: input-specific details which are not needed in bitcoin
 
     /** ELEMENTS: the value of the output */
@@ -92,20 +91,6 @@
 
     // ELEMENTS: use this constructor to set the value and asset info (when wallet and wtx are available).
     COutput(const CWallet& wallet, const CWalletTx& wtx, const COutPoint& outpoint, const CTxOut& txout, int depth, int input_bytes, bool spendable, bool solvable, bool safe, int64_t time, bool from_me);
-=======
-    COutput(const COutPoint& outpoint, const CTxOut& txout, int depth, int input_bytes, bool spendable, bool solvable, bool safe, int64_t time, bool from_me)
-        : outpoint{outpoint},
-          txout{txout},
-          depth{depth},
-          input_bytes{input_bytes},
-          spendable{spendable},
-          solvable{solvable},
-          safe{safe},
-          time{time},
-          from_me{from_me},
-          effective_value{txout.nValue}
-    {}
->>>>>>> 6b1f9370
 
     std::string ToString() const;
 
