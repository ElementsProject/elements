--- conflicted
+++ resolved
@@ -202,10 +202,6 @@
     /// Erase destination data tuple from wallet database
     bool EraseDestData(const std::string &address, const std::string &key);
 
-<<<<<<< HEAD
-    CAmount GetAccountCreditDebit(const std::string& strAccount);
-    void ListAccountCreditDebit(const std::string& strAccount, std::list<CAccountingEntry>& acentries);
-
     /// ELEMENTS: Storage of PAK settings
     bool WriteOnlineKey(const CPubKey& online_key);
     bool WriteOfflineCounter(int counter);
@@ -213,8 +209,6 @@
     // DEPRECATED
     bool WriteOfflineXPubKey(const CExtPubKey& offline_xpub);
 
-=======
->>>>>>> 3832c25f
     DBErrors LoadWallet(CWallet* pwallet);
     DBErrors FindWalletTx(std::vector<uint256>& vTxHash, std::vector<CWalletTx>& vWtx);
     DBErrors ZapWalletTx(std::vector<CWalletTx>& vWtx);
