// Copyright (c) 2018-2019 The Bitcoin Core developers
// Distributed under the MIT software license, see the accompanying
// file COPYING or http://www.opensource.org/licenses/mit-license.php.

#include <wallet/coincontrol.h>

#include <util/system.h>

CCoinControl::CCoinControl()
{
<<<<<<< HEAD
    destChange.clear();
    m_change_type.reset();
    m_add_inputs = true;
    fAllowOtherInputs = false;
    fAllowWatchOnly = false;
    m_avoid_partial_spends = gArgs.GetBoolArg("-avoidpartialspends", DEFAULT_AVOIDPARTIALSPENDS);
    m_avoid_address_reuse = false;
    setSelected.clear();
    m_feerate.reset();
    fOverrideFeeRate = false;
    m_confirm_target.reset();
    m_signal_bip125_rbf.reset();
    m_fee_mode = FeeEstimateMode::UNSET;
    m_external_txouts.clear();
    m_external_provider = FlatSigningProvider();
    m_min_depth = DEFAULT_MIN_DEPTH;
    m_max_depth = DEFAULT_MAX_DEPTH;
=======
    m_avoid_partial_spends = gArgs.GetBoolArg("-avoidpartialspends", DEFAULT_AVOIDPARTIALSPENDS);
>>>>>>> 74a960a2
}<|MERGE_RESOLUTION|>--- conflicted
+++ resolved
@@ -8,25 +8,5 @@
 
 CCoinControl::CCoinControl()
 {
-<<<<<<< HEAD
-    destChange.clear();
-    m_change_type.reset();
-    m_add_inputs = true;
-    fAllowOtherInputs = false;
-    fAllowWatchOnly = false;
     m_avoid_partial_spends = gArgs.GetBoolArg("-avoidpartialspends", DEFAULT_AVOIDPARTIALSPENDS);
-    m_avoid_address_reuse = false;
-    setSelected.clear();
-    m_feerate.reset();
-    fOverrideFeeRate = false;
-    m_confirm_target.reset();
-    m_signal_bip125_rbf.reset();
-    m_fee_mode = FeeEstimateMode::UNSET;
-    m_external_txouts.clear();
-    m_external_provider = FlatSigningProvider();
-    m_min_depth = DEFAULT_MIN_DEPTH;
-    m_max_depth = DEFAULT_MAX_DEPTH;
-=======
-    m_avoid_partial_spends = gArgs.GetBoolArg("-avoidpartialspends", DEFAULT_AVOIDPARTIALSPENDS);
->>>>>>> 74a960a2
 }