// Copyright (c) 2009-2010 Satoshi Nakamoto
// Copyright (c) 2009-2019 The Bitcoin Core developers
// Distributed under the MIT software license, see the accompanying
// file COPYING or http://www.opensource.org/licenses/mit-license.php.

#include <wallet/wallet.h>

#include <chain.h>
#include <consensus/consensus.h>
#include <consensus/validation.h>
#include <fs.h>
#include <interfaces/chain.h>
#include <interfaces/wallet.h>
#include <key.h>
#include <key_io.h>
#include <keystore.h>
#include <policy/fees.h>
#include <policy/policy.h>
#include <primitives/block.h>
#include <primitives/transaction.h>
#include <script/descriptor.h>
#include <script/script.h>
#include <util/bip32.h>
#include <util/error.h>
#include <util/fees.h>
#include <util/moneystr.h>
#include <util/rbf.h>
#include <util/validation.h>
#include <validation.h>
#include <wallet/coincontrol.h>
#include <wallet/fees.h>

#include <algorithm>
#include <assert.h>
#include <future>

#include <boost/algorithm/string/replace.hpp>

#include <blind.h>
#include <issuance.h>
#include <crypto/hmac_sha256.h>
#include <random.h>

const std::map<uint64_t,std::string> WALLET_FLAG_CAVEATS{
    {WALLET_FLAG_AVOID_REUSE,
        "You need to rescan the blockchain in order to correctly mark used "
        "destinations in the past. Until this is done, some destinations may "
        "be considered unused, even if the opposite is the case."
    },
};

static const size_t OUTPUT_GROUP_MAX_ENTRIES = 10;

static CCriticalSection cs_wallets;
static std::vector<std::shared_ptr<CWallet>> vpwallets GUARDED_BY(cs_wallets);

bool AddWallet(const std::shared_ptr<CWallet>& wallet)
{
    LOCK(cs_wallets);
    assert(wallet);
    std::vector<std::shared_ptr<CWallet>>::const_iterator i = std::find(vpwallets.begin(), vpwallets.end(), wallet);
    if (i != vpwallets.end()) return false;
    vpwallets.push_back(wallet);
    return true;
}

bool RemoveWallet(const std::shared_ptr<CWallet>& wallet)
{
    LOCK(cs_wallets);
    assert(wallet);
    std::vector<std::shared_ptr<CWallet>>::iterator i = std::find(vpwallets.begin(), vpwallets.end(), wallet);
    if (i == vpwallets.end()) return false;
    vpwallets.erase(i);
    return true;
}

bool HasWallets()
{
    LOCK(cs_wallets);
    return !vpwallets.empty();
}

std::vector<std::shared_ptr<CWallet>> GetWallets()
{
    LOCK(cs_wallets);
    return vpwallets;
}

std::shared_ptr<CWallet> GetWallet(const std::string& name)
{
    LOCK(cs_wallets);
    for (const std::shared_ptr<CWallet>& wallet : vpwallets) {
        if (wallet->GetName() == name) return wallet;
    }
    return nullptr;
}

static Mutex g_wallet_release_mutex;
static std::condition_variable g_wallet_release_cv;
static std::set<CWallet*> g_unloading_wallet_set;

// Custom deleter for shared_ptr<CWallet>.
static void ReleaseWallet(CWallet* wallet)
{
    // Unregister and delete the wallet right after BlockUntilSyncedToCurrentChain
    // so that it's in sync with the current chainstate.
    wallet->WalletLogPrintf("Releasing wallet\n");
    wallet->BlockUntilSyncedToCurrentChain();
    wallet->Flush();
    wallet->m_chain_notifications_handler.reset();
    delete wallet;
    // Wallet is now released, notify UnloadWallet, if any.
    {
        LOCK(g_wallet_release_mutex);
        if (g_unloading_wallet_set.erase(wallet) == 0) {
            // UnloadWallet was not called for this wallet, all done.
            return;
        }
    }
    g_wallet_release_cv.notify_all();
}

void UnloadWallet(std::shared_ptr<CWallet>&& wallet)
{
    // Mark wallet for unloading.
    CWallet* pwallet = wallet.get();
    {
        LOCK(g_wallet_release_mutex);
        auto it = g_unloading_wallet_set.insert(pwallet);
        assert(it.second);
    }
    // The wallet can be in use so it's not possible to explicitly unload here.
    // Notify the unload intent so that all remaining shared pointers are
    // released.
    pwallet->NotifyUnload();
    // Time to ditch our shared_ptr and wait for ReleaseWallet call.
    wallet.reset();
    {
        WAIT_LOCK(g_wallet_release_mutex, lock);
        while (g_unloading_wallet_set.count(pwallet) == 1) {
            g_wallet_release_cv.wait(lock);
        }
    }
}

std::shared_ptr<CWallet> LoadWallet(interfaces::Chain& chain, const WalletLocation& location, std::string& error, std::string& warning)
{
    if (!CWallet::Verify(chain, location, false, error, warning)) {
        error = "Wallet file verification failed: " + error;
        return nullptr;
    }

    std::shared_ptr<CWallet> wallet = CWallet::CreateWalletFromFile(chain, location);
    if (!wallet) {
        error = "Wallet loading failed.";
        return nullptr;
    }
    AddWallet(wallet);
    wallet->postInitProcess();
    return wallet;
}

std::shared_ptr<CWallet> LoadWallet(interfaces::Chain& chain, const std::string& name, std::string& error, std::string& warning)
{
    return LoadWallet(chain, WalletLocation(name), error, warning);
}

const uint32_t BIP32_HARDENED_KEY_LIMIT = 0x80000000;

const uint256 CMerkleTx::ABANDON_HASH(uint256S("0000000000000000000000000000000000000000000000000000000000000001"));

/** @defgroup mapWallet
 *
 * @{
 */

std::string COutput::ToString() const
{
    return strprintf("COutput(%s, %d, %d) [%s] [%s]", tx->GetHash().ToString(), i, nDepth, FormatMoney(tx->GetOutputValueOut(i)), tx->GetOutputAsset(i).GetHex());
}

std::vector<CKeyID> GetAffectedKeys(const CScript& spk, const SigningProvider& provider)
{
    std::vector<CScript> dummy;
    FlatSigningProvider out;
    InferDescriptor(spk, provider)->Expand(0, DUMMY_SIGNING_PROVIDER, dummy, out);
    std::vector<CKeyID> ret;
    for (const auto& entry : out.pubkeys) {
        ret.push_back(entry.first);
    }
    return ret;
}

const CWalletTx* CWallet::GetWalletTx(const uint256& hash) const
{
    LOCK(cs_wallet);
    std::map<uint256, CWalletTx>::const_iterator it = mapWallet.find(hash);
    if (it == mapWallet.end())
        return nullptr;
    return &(it->second);
}

CPubKey CWallet::GenerateNewKey(WalletBatch &batch, bool internal)
{
    assert(!IsWalletFlagSet(WALLET_FLAG_DISABLE_PRIVATE_KEYS));
    assert(!IsWalletFlagSet(WALLET_FLAG_BLANK_WALLET));
    AssertLockHeld(cs_wallet);
    bool fCompressed = CanSupportFeature(FEATURE_COMPRPUBKEY); // default to compressed public keys if we want 0.6.0 wallets

    CKey secret;

    // Create new metadata
    int64_t nCreationTime = GetTime();
    CKeyMetadata metadata(nCreationTime);

    // use HD key derivation if HD was enabled during wallet creation and a seed is present
    if (IsHDEnabled()) {
        DeriveNewChildKey(batch, metadata, secret, (CanSupportFeature(FEATURE_HD_SPLIT) ? internal : false));
    } else {
        secret.MakeNewKey(fCompressed);
    }

    // Compressed public keys were introduced in version 0.6.0
    if (fCompressed) {
        SetMinVersion(FEATURE_COMPRPUBKEY);
    }

    CPubKey pubkey = secret.GetPubKey();
    assert(secret.VerifyPubKey(pubkey));

    mapKeyMetadata[pubkey.GetID()] = metadata;
    UpdateTimeFirstKey(nCreationTime);

    if (!AddKeyPubKeyWithDB(batch, secret, pubkey)) {
        throw std::runtime_error(std::string(__func__) + ": AddKey failed");
    }
    return pubkey;
}

void CWallet::DeriveNewChildKey(WalletBatch &batch, CKeyMetadata& metadata, CKey& secret, bool internal)
{
    // for now we use a fixed keypath scheme of m/0'/0'/k
    CKey seed;                     //seed (256bit)
    CExtKey masterKey;             //hd master key
    CExtKey accountKey;            //key at m/0'
    CExtKey chainChildKey;         //key at m/0'/0' (external) or m/0'/1' (internal)
    CExtKey childKey;              //key at m/0'/0'/<n>'

    // try to get the seed
    if (!GetKey(hdChain.seed_id, seed))
        throw std::runtime_error(std::string(__func__) + ": seed not found");

    masterKey.SetSeed(seed.begin(), seed.size());

    // derive m/0'
    // use hardened derivation (child keys >= 0x80000000 are hardened after bip32)
    masterKey.Derive(accountKey, BIP32_HARDENED_KEY_LIMIT);

    // derive m/0'/0' (external chain) OR m/0'/1' (internal chain)
    assert(internal ? CanSupportFeature(FEATURE_HD_SPLIT) : true);
    accountKey.Derive(chainChildKey, BIP32_HARDENED_KEY_LIMIT+(internal ? 1 : 0));

    // derive child key at next index, skip keys already known to the wallet
    do {
        // always derive hardened keys
        // childIndex | BIP32_HARDENED_KEY_LIMIT = derive childIndex in hardened child-index-range
        // example: 1 | BIP32_HARDENED_KEY_LIMIT == 0x80000001 == 2147483649
        if (internal) {
            chainChildKey.Derive(childKey, hdChain.nInternalChainCounter | BIP32_HARDENED_KEY_LIMIT);
            metadata.hdKeypath = "m/0'/1'/" + std::to_string(hdChain.nInternalChainCounter) + "'";
            metadata.key_origin.path.push_back(0 | BIP32_HARDENED_KEY_LIMIT);
            metadata.key_origin.path.push_back(1 | BIP32_HARDENED_KEY_LIMIT);
            metadata.key_origin.path.push_back(hdChain.nInternalChainCounter | BIP32_HARDENED_KEY_LIMIT);
            hdChain.nInternalChainCounter++;
        }
        else {
            chainChildKey.Derive(childKey, hdChain.nExternalChainCounter | BIP32_HARDENED_KEY_LIMIT);
            metadata.hdKeypath = "m/0'/0'/" + std::to_string(hdChain.nExternalChainCounter) + "'";
            metadata.key_origin.path.push_back(0 | BIP32_HARDENED_KEY_LIMIT);
            metadata.key_origin.path.push_back(0 | BIP32_HARDENED_KEY_LIMIT);
            metadata.key_origin.path.push_back(hdChain.nExternalChainCounter | BIP32_HARDENED_KEY_LIMIT);
            hdChain.nExternalChainCounter++;
        }
    } while (HaveKey(childKey.key.GetPubKey().GetID()));
    secret = childKey.key;
    metadata.hd_seed_id = hdChain.seed_id;
    CKeyID master_id = masterKey.key.GetPubKey().GetID();
    std::copy(master_id.begin(), master_id.begin() + 4, metadata.key_origin.fingerprint);
    metadata.has_key_origin = true;
    // update the chain model in the database
    if (!batch.WriteHDChain(hdChain))
        throw std::runtime_error(std::string(__func__) + ": Writing HD chain model failed");
}

bool CWallet::AddKeyPubKeyWithDB(WalletBatch& batch, const CKey& secret, const CPubKey& pubkey)
{
    AssertLockHeld(cs_wallet);

    // Make sure we aren't adding private keys to private key disabled wallets
    assert(!IsWalletFlagSet(WALLET_FLAG_DISABLE_PRIVATE_KEYS));

    // CCryptoKeyStore has no concept of wallet databases, but calls AddCryptedKey
    // which is overridden below.  To avoid flushes, the database handle is
    // tunneled through to it.
    bool needsDB = !encrypted_batch;
    if (needsDB) {
        encrypted_batch = &batch;
    }
    if (!CCryptoKeyStore::AddKeyPubKey(secret, pubkey)) {
        if (needsDB) encrypted_batch = nullptr;
        return false;
    }
    if (needsDB) encrypted_batch = nullptr;

    // check if we need to remove from watch-only
    CScript script;
    script = GetScriptForDestination(PKHash(pubkey));
    if (HaveWatchOnly(script)) {
        RemoveWatchOnly(script);
    }
    script = GetScriptForRawPubKey(pubkey);
    if (HaveWatchOnly(script)) {
        RemoveWatchOnly(script);
    }

    if (!IsCrypted()) {
        return batch.WriteKey(pubkey,
                                                 secret.GetPrivKey(),
                                                 mapKeyMetadata[pubkey.GetID()]);
    }
    UnsetWalletFlagWithDB(batch, WALLET_FLAG_BLANK_WALLET);
    return true;
}

bool CWallet::AddKeyPubKey(const CKey& secret, const CPubKey &pubkey)
{
    WalletBatch batch(*database);
    return CWallet::AddKeyPubKeyWithDB(batch, secret, pubkey);
}

bool CWallet::AddCryptedKey(const CPubKey &vchPubKey,
                            const std::vector<unsigned char> &vchCryptedSecret)
{
    if (!CCryptoKeyStore::AddCryptedKey(vchPubKey, vchCryptedSecret))
        return false;
    {
        LOCK(cs_wallet);
        if (encrypted_batch)
            return encrypted_batch->WriteCryptedKey(vchPubKey,
                                                        vchCryptedSecret,
                                                        mapKeyMetadata[vchPubKey.GetID()]);
        else
            return WalletBatch(*database).WriteCryptedKey(vchPubKey,
                                                            vchCryptedSecret,
                                                            mapKeyMetadata[vchPubKey.GetID()]);
    }
}

void CWallet::LoadKeyMetadata(const CKeyID& keyID, const CKeyMetadata& meta)
{
    AssertLockHeld(cs_wallet);
    UpdateTimeFirstKey(meta.nCreateTime);
    mapKeyMetadata[keyID] = meta;
}

void CWallet::LoadScriptMetadata(const CScriptID& script_id, const CKeyMetadata& meta)
{
    AssertLockHeld(cs_wallet);
    UpdateTimeFirstKey(meta.nCreateTime);
    m_script_metadata[script_id] = meta;
}

void CWallet::UpgradeKeyMetadata()
{
    AssertLockHeld(cs_wallet);
    if (IsLocked() || IsWalletFlagSet(WALLET_FLAG_KEY_ORIGIN_METADATA)) {
        return;
    }

    std::unique_ptr<WalletBatch> batch = MakeUnique<WalletBatch>(*database);
    for (auto& meta_pair : mapKeyMetadata) {
        CKeyMetadata& meta = meta_pair.second;
        if (!meta.hd_seed_id.IsNull() && !meta.has_key_origin && meta.hdKeypath != "s") { // If the hdKeypath is "s", that's the seed and it doesn't have a key origin
            CKey key;
            GetKey(meta.hd_seed_id, key);
            CExtKey masterKey;
            masterKey.SetSeed(key.begin(), key.size());
            // Add to map
            CKeyID master_id = masterKey.key.GetPubKey().GetID();
            std::copy(master_id.begin(), master_id.begin() + 4, meta.key_origin.fingerprint);
            if (!ParseHDKeypath(meta.hdKeypath, meta.key_origin.path)) {
                throw std::runtime_error("Invalid stored hdKeypath");
            }
            meta.has_key_origin = true;
            if (meta.nVersion < CKeyMetadata::VERSION_WITH_KEY_ORIGIN) {
                meta.nVersion = CKeyMetadata::VERSION_WITH_KEY_ORIGIN;
            }

            // Write meta to wallet
            CPubKey pubkey;
            if (GetPubKey(meta_pair.first, pubkey)) {
                batch->WriteKeyMetadata(meta, pubkey, true);
            }
        }
    }
    batch.reset(); //write before setting the flag
    SetWalletFlag(WALLET_FLAG_KEY_ORIGIN_METADATA);
}

bool CWallet::LoadCryptedKey(const CPubKey &vchPubKey, const std::vector<unsigned char> &vchCryptedSecret)
{
    return CCryptoKeyStore::AddCryptedKey(vchPubKey, vchCryptedSecret);
}

/**
 * Update wallet first key creation time. This should be called whenever keys
 * are added to the wallet, with the oldest key creation time.
 */
void CWallet::UpdateTimeFirstKey(int64_t nCreateTime)
{
    AssertLockHeld(cs_wallet);
    if (nCreateTime <= 1) {
        // Cannot determine birthday information, so set the wallet birthday to
        // the beginning of time.
        nTimeFirstKey = 1;
    } else if (!nTimeFirstKey || nCreateTime < nTimeFirstKey) {
        nTimeFirstKey = nCreateTime;
    }
}

bool CWallet::AddCScript(const CScript& redeemScript)
{
    WalletBatch batch(*database);
    return AddCScriptWithDB(batch, redeemScript);
}

bool CWallet::AddCScriptWithDB(WalletBatch& batch, const CScript& redeemScript)
{
    if (!CCryptoKeyStore::AddCScript(redeemScript))
        return false;
    if (batch.WriteCScript(Hash160(redeemScript), redeemScript)) {
        UnsetWalletFlagWithDB(batch, WALLET_FLAG_BLANK_WALLET);
        return true;
    }
    return false;
}

bool CWallet::LoadCScript(const CScript& redeemScript)
{
    /* A sanity check was added in pull #3843 to avoid adding redeemScripts
     * that never can be redeemed. However, old wallets may still contain
     * these. Do not add them to the wallet and warn. */
    if (redeemScript.size() > MAX_SCRIPT_ELEMENT_SIZE)
    {
        std::string strAddr = EncodeDestination(ScriptHash(redeemScript));
        WalletLogPrintf("%s: Warning: This wallet contains a redeemScript of size %i which exceeds maximum size %i thus can never be redeemed. Do not use address %s.\n", __func__, redeemScript.size(), MAX_SCRIPT_ELEMENT_SIZE, strAddr);
        return true;
    }

    return CCryptoKeyStore::AddCScript(redeemScript);
}

bool CWallet::AddWatchOnlyWithDB(WalletBatch &batch, const CScript& dest)
{
    if (!CCryptoKeyStore::AddWatchOnly(dest))
        return false;
    const CKeyMetadata& meta = m_script_metadata[CScriptID(dest)];
    UpdateTimeFirstKey(meta.nCreateTime);
    NotifyWatchonlyChanged(true);
    if (batch.WriteWatchOnly(dest, meta)) {
        UnsetWalletFlagWithDB(batch, WALLET_FLAG_BLANK_WALLET);
        return true;
    }
    return false;
}

bool CWallet::AddWatchOnlyWithDB(WalletBatch &batch, const CScript& dest, int64_t create_time)
{
    m_script_metadata[CScriptID(dest)].nCreateTime = create_time;
    return AddWatchOnlyWithDB(batch, dest);
}

bool CWallet::AddWatchOnly(const CScript& dest)
{
    WalletBatch batch(*database);
    return AddWatchOnlyWithDB(batch, dest);
}

bool CWallet::AddWatchOnly(const CScript& dest, int64_t nCreateTime)
{
    m_script_metadata[CScriptID(dest)].nCreateTime = nCreateTime;
    return AddWatchOnly(dest);
}

bool CWallet::RemoveWatchOnly(const CScript &dest)
{
    AssertLockHeld(cs_wallet);
    if (!CCryptoKeyStore::RemoveWatchOnly(dest))
        return false;
    if (!HaveWatchOnly())
        NotifyWatchonlyChanged(false);
    if (!WalletBatch(*database).EraseWatchOnly(dest))
        return false;

    return true;
}

bool CWallet::LoadWatchOnly(const CScript &dest)
{
    return CCryptoKeyStore::AddWatchOnly(dest);
}

bool CWallet::Unlock(const SecureString& strWalletPassphrase, bool accept_no_keys)
{
    CCrypter crypter;
    CKeyingMaterial _vMasterKey;

    {
        LOCK(cs_wallet);
        for (const MasterKeyMap::value_type& pMasterKey : mapMasterKeys)
        {
            if(!crypter.SetKeyFromPassphrase(strWalletPassphrase, pMasterKey.second.vchSalt, pMasterKey.second.nDeriveIterations, pMasterKey.second.nDerivationMethod))
                return false;
            if (!crypter.Decrypt(pMasterKey.second.vchCryptedKey, _vMasterKey))
                continue; // try another master key
            if (CCryptoKeyStore::Unlock(_vMasterKey, accept_no_keys)) {
                // Now that we've unlocked, upgrade the key metadata
                UpgradeKeyMetadata();
                return true;
            }
        }
    }
    return false;
}

bool CWallet::ChangeWalletPassphrase(const SecureString& strOldWalletPassphrase, const SecureString& strNewWalletPassphrase)
{
    bool fWasLocked = IsLocked();

    {
        LOCK(cs_wallet);
        Lock();

        CCrypter crypter;
        CKeyingMaterial _vMasterKey;
        for (MasterKeyMap::value_type& pMasterKey : mapMasterKeys)
        {
            if(!crypter.SetKeyFromPassphrase(strOldWalletPassphrase, pMasterKey.second.vchSalt, pMasterKey.second.nDeriveIterations, pMasterKey.second.nDerivationMethod))
                return false;
            if (!crypter.Decrypt(pMasterKey.second.vchCryptedKey, _vMasterKey))
                return false;
            if (CCryptoKeyStore::Unlock(_vMasterKey))
            {
                int64_t nStartTime = GetTimeMillis();
                crypter.SetKeyFromPassphrase(strNewWalletPassphrase, pMasterKey.second.vchSalt, pMasterKey.second.nDeriveIterations, pMasterKey.second.nDerivationMethod);
                pMasterKey.second.nDeriveIterations = static_cast<unsigned int>(pMasterKey.second.nDeriveIterations * (100 / ((double)(GetTimeMillis() - nStartTime))));

                nStartTime = GetTimeMillis();
                crypter.SetKeyFromPassphrase(strNewWalletPassphrase, pMasterKey.second.vchSalt, pMasterKey.second.nDeriveIterations, pMasterKey.second.nDerivationMethod);
                pMasterKey.second.nDeriveIterations = (pMasterKey.second.nDeriveIterations + static_cast<unsigned int>(pMasterKey.second.nDeriveIterations * 100 / ((double)(GetTimeMillis() - nStartTime)))) / 2;

                if (pMasterKey.second.nDeriveIterations < 25000)
                    pMasterKey.second.nDeriveIterations = 25000;

                WalletLogPrintf("Wallet passphrase changed to an nDeriveIterations of %i\n", pMasterKey.second.nDeriveIterations);

                if (!crypter.SetKeyFromPassphrase(strNewWalletPassphrase, pMasterKey.second.vchSalt, pMasterKey.second.nDeriveIterations, pMasterKey.second.nDerivationMethod))
                    return false;
                if (!crypter.Encrypt(_vMasterKey, pMasterKey.second.vchCryptedKey))
                    return false;
                WalletBatch(*database).WriteMasterKey(pMasterKey.first, pMasterKey.second);
                if (fWasLocked)
                    Lock();
                return true;
            }
        }
    }

    return false;
}

void CWallet::ChainStateFlushed(const CBlockLocator& loc)
{
    WalletBatch batch(*database);
    batch.WriteBestBlock(loc);
}

void CWallet::SetMinVersion(enum WalletFeature nVersion, WalletBatch* batch_in, bool fExplicit)
{
    LOCK(cs_wallet);
    if (nWalletVersion >= nVersion)
        return;

    // when doing an explicit upgrade, if we pass the max version permitted, upgrade all the way
    if (fExplicit && nVersion > nWalletMaxVersion)
            nVersion = FEATURE_LATEST;

    nWalletVersion = nVersion;

    if (nVersion > nWalletMaxVersion)
        nWalletMaxVersion = nVersion;

    {
        WalletBatch* batch = batch_in ? batch_in : new WalletBatch(*database);
        if (nWalletVersion > 40000)
            batch->WriteMinVersion(nWalletVersion);
        if (!batch_in)
            delete batch;
    }
}

bool CWallet::SetMaxVersion(int nVersion)
{
    LOCK(cs_wallet);
    // cannot downgrade below current version
    if (nWalletVersion > nVersion)
        return false;

    nWalletMaxVersion = nVersion;

    return true;
}

std::set<uint256> CWallet::GetConflicts(const uint256& txid) const
{
    std::set<uint256> result;
    AssertLockHeld(cs_wallet);

    std::map<uint256, CWalletTx>::const_iterator it = mapWallet.find(txid);
    if (it == mapWallet.end())
        return result;
    const CWalletTx& wtx = it->second;

    std::pair<TxSpends::const_iterator, TxSpends::const_iterator> range;

    for (const CTxIn& txin : wtx.tx->vin)
    {
        if (mapTxSpends.count(txin.prevout) <= 1)
            continue;  // No conflict if zero or one spends
        range = mapTxSpends.equal_range(txin.prevout);
        for (TxSpends::const_iterator _it = range.first; _it != range.second; ++_it)
            result.insert(_it->second);
    }
    return result;
}

bool CWallet::HasWalletSpend(const uint256& txid) const
{
    AssertLockHeld(cs_wallet);
    auto iter = mapTxSpends.lower_bound(COutPoint(txid, 0));
    return (iter != mapTxSpends.end() && iter->first.hash == txid);
}

void CWallet::Flush(bool shutdown)
{
    database->Flush(shutdown);
}

void CWallet::SyncMetaData(std::pair<TxSpends::iterator, TxSpends::iterator> range)
{
    // We want all the wallet transactions in range to have the same metadata as
    // the oldest (smallest nOrderPos).
    // So: find smallest nOrderPos:

    int nMinOrderPos = std::numeric_limits<int>::max();
    const CWalletTx* copyFrom = nullptr;
    for (TxSpends::iterator it = range.first; it != range.second; ++it) {
        const CWalletTx* wtx = &mapWallet.at(it->second);
        if (wtx->nOrderPos < nMinOrderPos) {
            nMinOrderPos = wtx->nOrderPos;
            copyFrom = wtx;
        }
    }

    if (!copyFrom) {
        return;
    }

    // Now copy data from copyFrom to rest:
    for (TxSpends::iterator it = range.first; it != range.second; ++it)
    {
        const uint256& hash = it->second;
        CWalletTx* copyTo = &mapWallet.at(hash);
        if (copyFrom == copyTo) continue;
        assert(copyFrom && "Oldest wallet transaction in range assumed to have been found.");
        if (!copyFrom->IsEquivalentTo(*copyTo)) continue;
        copyTo->mapValue = copyFrom->mapValue;
        copyTo->vOrderForm = copyFrom->vOrderForm;
        // fTimeReceivedIsTxTime not copied on purpose
        // nTimeReceived not copied on purpose
        copyTo->nTimeSmart = copyFrom->nTimeSmart;
        copyTo->fFromMe = copyFrom->fFromMe;
        // nOrderPos not copied on purpose
        // cached members not copied on purpose
    }
}

/**
 * Outpoint is spent if any non-conflicted transaction
 * spends it:
 */
bool CWallet::IsSpent(interfaces::Chain::Lock& locked_chain, const uint256& hash, unsigned int n) const
{
    const COutPoint outpoint(hash, n);
    std::pair<TxSpends::const_iterator, TxSpends::const_iterator> range;
    range = mapTxSpends.equal_range(outpoint);

    for (TxSpends::const_iterator it = range.first; it != range.second; ++it)
    {
        const uint256& wtxid = it->second;
        std::map<uint256, CWalletTx>::const_iterator mit = mapWallet.find(wtxid);
        if (mit != mapWallet.end()) {
            int depth = mit->second.GetDepthInMainChain(locked_chain);
            if (depth > 0  || (depth == 0 && !mit->second.isAbandoned()))
                return true; // Spent
        }
    }
    return false;
}

void CWallet::AddToSpends(const COutPoint& outpoint, const uint256& wtxid)
{
    mapTxSpends.insert(std::make_pair(outpoint, wtxid));

    setLockedCoins.erase(outpoint);

    std::pair<TxSpends::iterator, TxSpends::iterator> range;
    range = mapTxSpends.equal_range(outpoint);
    SyncMetaData(range);
}


void CWallet::AddToSpends(const uint256& wtxid)
{
    auto it = mapWallet.find(wtxid);
    assert(it != mapWallet.end());
    CWalletTx& thisTx = it->second;
    if (thisTx.IsCoinBase()) // Coinbases don't spend anything!
        return;

    for (const CTxIn& txin : thisTx.tx->vin)
        AddToSpends(txin.prevout, wtxid);
}

bool CWallet::EncryptWallet(const SecureString& strWalletPassphrase)
{
    if (IsCrypted())
        return false;

    CKeyingMaterial _vMasterKey;

    _vMasterKey.resize(WALLET_CRYPTO_KEY_SIZE);
    GetStrongRandBytes(&_vMasterKey[0], WALLET_CRYPTO_KEY_SIZE);

    CMasterKey kMasterKey;

    kMasterKey.vchSalt.resize(WALLET_CRYPTO_SALT_SIZE);
    GetStrongRandBytes(&kMasterKey.vchSalt[0], WALLET_CRYPTO_SALT_SIZE);

    CCrypter crypter;
    int64_t nStartTime = GetTimeMillis();
    crypter.SetKeyFromPassphrase(strWalletPassphrase, kMasterKey.vchSalt, 25000, kMasterKey.nDerivationMethod);
    kMasterKey.nDeriveIterations = static_cast<unsigned int>(2500000 / ((double)(GetTimeMillis() - nStartTime)));

    nStartTime = GetTimeMillis();
    crypter.SetKeyFromPassphrase(strWalletPassphrase, kMasterKey.vchSalt, kMasterKey.nDeriveIterations, kMasterKey.nDerivationMethod);
    kMasterKey.nDeriveIterations = (kMasterKey.nDeriveIterations + static_cast<unsigned int>(kMasterKey.nDeriveIterations * 100 / ((double)(GetTimeMillis() - nStartTime)))) / 2;

    if (kMasterKey.nDeriveIterations < 25000)
        kMasterKey.nDeriveIterations = 25000;

    WalletLogPrintf("Encrypting Wallet with an nDeriveIterations of %i\n", kMasterKey.nDeriveIterations);

    if (!crypter.SetKeyFromPassphrase(strWalletPassphrase, kMasterKey.vchSalt, kMasterKey.nDeriveIterations, kMasterKey.nDerivationMethod))
        return false;
    if (!crypter.Encrypt(_vMasterKey, kMasterKey.vchCryptedKey))
        return false;

    {
        LOCK(cs_wallet);
        mapMasterKeys[++nMasterKeyMaxID] = kMasterKey;
        assert(!encrypted_batch);
        encrypted_batch = new WalletBatch(*database);
        if (!encrypted_batch->TxnBegin()) {
            delete encrypted_batch;
            encrypted_batch = nullptr;
            return false;
        }
        encrypted_batch->WriteMasterKey(nMasterKeyMaxID, kMasterKey);

        if (!EncryptKeys(_vMasterKey))
        {
            encrypted_batch->TxnAbort();
            delete encrypted_batch;
            encrypted_batch = nullptr;
            // We now probably have half of our keys encrypted in memory, and half not...
            // die and let the user reload the unencrypted wallet.
            assert(false);
        }

        // Encryption was introduced in version 0.4.0
        SetMinVersion(FEATURE_WALLETCRYPT, encrypted_batch, true);

        if (!encrypted_batch->TxnCommit()) {
            delete encrypted_batch;
            encrypted_batch = nullptr;
            // We now have keys encrypted in memory, but not on disk...
            // die to avoid confusion and let the user reload the unencrypted wallet.
            assert(false);
        }

        delete encrypted_batch;
        encrypted_batch = nullptr;

        Lock();
        Unlock(strWalletPassphrase);

        // if we are using HD, replace the HD seed with a new one
        if (IsHDEnabled()) {
            SetHDSeed(GenerateNewSeed());
        }

        NewKeyPool();
        Lock();

        // Need to completely rewrite the wallet file; if we don't, bdb might keep
        // bits of the unencrypted private key in slack space in the database file.
        database->Rewrite();

        // BDB seems to have a bad habit of writing old data into
        // slack space in .dat files; that is bad if the old data is
        // unencrypted private keys. So:
        database->ReloadDbEnv();

    }
    NotifyStatusChanged(this);

    return true;
}

DBErrors CWallet::ReorderTransactions()
{
    LOCK(cs_wallet);
    WalletBatch batch(*database);

    // Old wallets didn't have any defined order for transactions
    // Probably a bad idea to change the output of this

    // First: get all CWalletTx into a sorted-by-time multimap.
    typedef std::multimap<int64_t, CWalletTx*> TxItems;
    TxItems txByTime;

    for (auto& entry : mapWallet)
    {
        CWalletTx* wtx = &entry.second;
        txByTime.insert(std::make_pair(wtx->nTimeReceived, wtx));
    }

    nOrderPosNext = 0;
    std::vector<int64_t> nOrderPosOffsets;
    for (TxItems::iterator it = txByTime.begin(); it != txByTime.end(); ++it)
    {
        CWalletTx *const pwtx = (*it).second;
        int64_t& nOrderPos = pwtx->nOrderPos;

        if (nOrderPos == -1)
        {
            nOrderPos = nOrderPosNext++;
            nOrderPosOffsets.push_back(nOrderPos);

            if (!batch.WriteTx(*pwtx))
                return DBErrors::LOAD_FAIL;
        }
        else
        {
            int64_t nOrderPosOff = 0;
            for (const int64_t& nOffsetStart : nOrderPosOffsets)
            {
                if (nOrderPos >= nOffsetStart)
                    ++nOrderPosOff;
            }
            nOrderPos += nOrderPosOff;
            nOrderPosNext = std::max(nOrderPosNext, nOrderPos + 1);

            if (!nOrderPosOff)
                continue;

            // Since we're changing the order, write it back
            if (!batch.WriteTx(*pwtx))
                return DBErrors::LOAD_FAIL;
        }
    }
    batch.WriteOrderPosNext(nOrderPosNext);

    return DBErrors::LOAD_OK;
}

int64_t CWallet::IncOrderPosNext(WalletBatch* batch)
{
    AssertLockHeld(cs_wallet);
    int64_t nRet = nOrderPosNext++;
    if (batch) {
        batch->WriteOrderPosNext(nOrderPosNext);
    } else {
        WalletBatch(*database).WriteOrderPosNext(nOrderPosNext);
    }
    return nRet;
}

void CWallet::MarkDirty()
{
    {
        LOCK(cs_wallet);
        for (std::pair<const uint256, CWalletTx>& item : mapWallet)
            item.second.MarkDirty();
    }
}

bool CWallet::MarkReplaced(const uint256& originalHash, const uint256& newHash)
{
    LOCK(cs_wallet);

    auto mi = mapWallet.find(originalHash);

    // There is a bug if MarkReplaced is not called on an existing wallet transaction.
    assert(mi != mapWallet.end());

    CWalletTx& wtx = (*mi).second;

    // Ensure for now that we're not overwriting data
    assert(wtx.mapValue.count("replaced_by_txid") == 0);

    wtx.mapValue["replaced_by_txid"] = newHash.ToString();

    WalletBatch batch(*database, "r+");

    bool success = true;
    if (!batch.WriteTx(wtx)) {
        WalletLogPrintf("%s: Updating batch tx %s failed\n", __func__, wtx.GetHash().ToString());
        success = false;
    }

    NotifyTransactionChanged(this, originalHash, CT_UPDATED);

    return success;
}

void CWallet::SetUsedDestinationState(const uint256& hash, unsigned int n, bool used)
{
    const CWalletTx* srctx = GetWalletTx(hash);
    if (!srctx) return;

    CTxDestination dst;
    if (ExtractDestination(srctx->tx->vout[n].scriptPubKey, dst)) {
        if (::IsMine(*this, dst)) {
            LOCK(cs_wallet);
            if (used && !GetDestData(dst, "used", nullptr)) {
                AddDestData(dst, "used", "p"); // p for "present", opposite of absent (null)
            } else if (!used && GetDestData(dst, "used", nullptr)) {
                EraseDestData(dst, "used");
            }
        }
    }
}

bool CWallet::IsUsedDestination(const CTxDestination& dst) const
{
    LOCK(cs_wallet);
    return ::IsMine(*this, dst) && GetDestData(dst, "used", nullptr);
}

bool CWallet::IsUsedDestination(const uint256& hash, unsigned int n) const
{
    CTxDestination dst;
    const CWalletTx* srctx = GetWalletTx(hash);
    return srctx && ExtractDestination(srctx->tx->vout[n].scriptPubKey, dst) && IsUsedDestination(dst);
}

bool CWallet::AddToWallet(const CWalletTx& wtxIn, bool fFlushOnClose)
{
    LOCK(cs_wallet);

    WalletBatch batch(*database, "r+", fFlushOnClose);

    uint256 hash = wtxIn.GetHash();

    if (IsWalletFlagSet(WALLET_FLAG_AVOID_REUSE)) {
        // Mark used destinations
        for (const CTxIn& txin : wtxIn.tx->vin) {
            const COutPoint& op = txin.prevout;
            SetUsedDestinationState(op.hash, op.n, true);
        }
    }

    // Inserts only if not already there, returns tx inserted or tx found
    std::pair<std::map<uint256, CWalletTx>::iterator, bool> ret = mapWallet.insert(std::make_pair(hash, wtxIn));
    CWalletTx& wtx = (*ret.first).second;
    wtx.BindWallet(this);
    bool fInsertedNew = ret.second;
    if (fInsertedNew) {
        wtx.nTimeReceived = chain().getAdjustedTime();
        wtx.nOrderPos = IncOrderPosNext(&batch);
        wtx.m_it_wtxOrdered = wtxOrdered.insert(std::make_pair(wtx.nOrderPos, &wtx));
        wtx.nTimeSmart = ComputeTimeSmart(wtx);
        AddToSpends(hash);
    }

    bool fUpdated = false;
    if (!fInsertedNew)
    {
        // Merge
        if (!wtxIn.hashUnset() && wtxIn.hashBlock != wtx.hashBlock)
        {
            wtx.hashBlock = wtxIn.hashBlock;
            fUpdated = true;
        }
        // If no longer abandoned, update
        if (wtxIn.hashBlock.IsNull() && wtx.isAbandoned())
        {
            wtx.hashBlock = wtxIn.hashBlock;
            fUpdated = true;
        }
        if (wtxIn.nIndex != -1 && (wtxIn.nIndex != wtx.nIndex))
        {
            wtx.nIndex = wtxIn.nIndex;
            fUpdated = true;
        }
        if (wtxIn.fFromMe && wtxIn.fFromMe != wtx.fFromMe)
        {
            wtx.fFromMe = wtxIn.fFromMe;
            fUpdated = true;
        }
        // If we have a witness-stripped version of this transaction, and we
        // see a new version with a witness, then we must be upgrading a pre-segwit
        // wallet.  Store the new version of the transaction with the witness,
        // as the stripped-version must be invalid.
        // TODO: Store all versions of the transaction, instead of just one.
        if (wtxIn.tx->HasWitness() && !wtx.tx->HasWitness()) {
            wtx.SetTx(wtxIn.tx);
            fUpdated = true;
        }
    }

    //// debug print
    WalletLogPrintf("AddToWallet %s  %s%s\n", wtxIn.GetHash().ToString(), (fInsertedNew ? "new" : ""), (fUpdated ? "update" : ""));

    // Write to disk
    if (fInsertedNew || fUpdated)
        if (!batch.WriteTx(wtx))
            return false;

    // Break debit/credit balance caches:
    wtx.MarkDirty();

    // Notify UI of new or updated transaction
    NotifyTransactionChanged(this, hash, fInsertedNew ? CT_NEW : CT_UPDATED);

    // notify an external script when a wallet transaction comes in or is updated
    std::string strCmd = gArgs.GetArg("-walletnotify", "");

    if (!strCmd.empty())
    {
        boost::replace_all(strCmd, "%s", wtxIn.GetHash().GetHex());
        std::thread t(runCommand, strCmd);
        t.detach(); // thread runs free
    }

    return true;
}

void CWallet::LoadToWallet(const CWalletTx& wtxIn)
{
    uint256 hash = wtxIn.GetHash();
    const auto& ins = mapWallet.emplace(hash, wtxIn);
    CWalletTx& wtx = ins.first->second;
    wtx.BindWallet(this);
    if (/* insertion took place */ ins.second) {
        wtx.m_it_wtxOrdered = wtxOrdered.insert(std::make_pair(wtx.nOrderPos, &wtx));
    }
    AddToSpends(hash);
    for (const CTxIn& txin : wtx.tx->vin) {
        auto it = mapWallet.find(txin.prevout.hash);
        if (it != mapWallet.end()) {
            CWalletTx& prevtx = it->second;
            if (prevtx.nIndex == -1 && !prevtx.hashUnset()) {
                MarkConflicted(prevtx.hashBlock, wtx.GetHash());
            }
        }
    }
}

bool CWallet::AddToWalletIfInvolvingMe(const CTransactionRef& ptx, const uint256& block_hash, int posInBlock, bool fUpdate)
{
    const CTransaction& tx = *ptx;
    {
        AssertLockHeld(cs_wallet);

        if (!block_hash.IsNull()) {
            for (const CTxIn& txin : tx.vin) {
                std::pair<TxSpends::const_iterator, TxSpends::const_iterator> range = mapTxSpends.equal_range(txin.prevout);
                while (range.first != range.second) {
                    if (range.first->second != tx.GetHash()) {
                        WalletLogPrintf("Transaction %s (in block %s) conflicts with wallet transaction %s (both spend %s:%i)\n", tx.GetHash().ToString(), block_hash.ToString(), range.first->second.ToString(), range.first->first.hash.ToString(), range.first->first.n);
                        MarkConflicted(block_hash, range.first->second);
                    }
                    range.first++;
                }
            }
        }

        bool fExisted = mapWallet.count(tx.GetHash()) != 0;
        if (fExisted && !fUpdate) return false;
        if (fExisted || IsMine(tx) || IsFromMe(tx))
        {
            /* Check if any keys in the wallet keypool that were supposed to be unused
             * have appeared in a new transaction. If so, remove those keys from the keypool.
             * This can happen when restoring an old wallet backup that does not contain
             * the mostly recently created transactions from newer versions of the wallet.
             */

            // loop though all outputs
            for (const CTxOut& txout: tx.vout) {
                // extract addresses and check if they match with an unused keypool key
                for (const auto& keyid : GetAffectedKeys(txout.scriptPubKey, *this)) {
                    std::map<CKeyID, int64_t>::const_iterator mi = m_pool_key_to_index.find(keyid);
                    if (mi != m_pool_key_to_index.end()) {
                        WalletLogPrintf("%s: Detected a used keypool key, mark all keypool key up to this key as used\n", __func__);
                        MarkReserveKeysAsUsed(mi->second);

                        if (!TopUpKeyPool()) {
                            WalletLogPrintf("%s: Topping up keypool failed (locked wallet)\n", __func__);
                        }
                    }
                }
            }

            CWalletTx wtx(this, ptx);

            // Get merkle branch if transaction was found in a block
            if (!block_hash.IsNull())
                wtx.SetMerkleBranch(block_hash, posInBlock);

            return AddToWallet(wtx, false);
        }
    }
    return false;
}

bool CWallet::TransactionCanBeAbandoned(const uint256& hashTx) const
{
    auto locked_chain = chain().lock();
    LOCK(cs_wallet);
    const CWalletTx* wtx = GetWalletTx(hashTx);
    return wtx && !wtx->isAbandoned() && wtx->GetDepthInMainChain(*locked_chain) == 0 && !wtx->InMempool();
}

void CWallet::MarkInputsDirty(const CTransactionRef& tx)
{
    for (const CTxIn& txin : tx->vin) {
        auto it = mapWallet.find(txin.prevout.hash);
        if (it != mapWallet.end()) {
            it->second.MarkDirty();
        }
    }
}

bool CWallet::AbandonTransaction(interfaces::Chain::Lock& locked_chain, const uint256& hashTx)
{
    auto locked_chain_recursive = chain().lock();  // Temporary. Removed in upcoming lock cleanup
    LOCK(cs_wallet);

    WalletBatch batch(*database, "r+");

    std::set<uint256> todo;
    std::set<uint256> done;

    // Can't mark abandoned if confirmed or in mempool
    auto it = mapWallet.find(hashTx);
    assert(it != mapWallet.end());
    CWalletTx& origtx = it->second;
    if (origtx.GetDepthInMainChain(locked_chain) != 0 || origtx.InMempool()) {
        return false;
    }

    todo.insert(hashTx);

    while (!todo.empty()) {
        uint256 now = *todo.begin();
        todo.erase(now);
        done.insert(now);
        auto it = mapWallet.find(now);
        assert(it != mapWallet.end());
        CWalletTx& wtx = it->second;
        int currentconfirm = wtx.GetDepthInMainChain(locked_chain);
        // If the orig tx was not in block, none of its spends can be
        assert(currentconfirm <= 0);
        // if (currentconfirm < 0) {Tx and spends are already conflicted, no need to abandon}
        if (currentconfirm == 0 && !wtx.isAbandoned()) {
            // If the orig tx was not in block/mempool, none of its spends can be in mempool
            assert(!wtx.InMempool());
            wtx.nIndex = -1;
            wtx.setAbandoned();
            wtx.MarkDirty();
            batch.WriteTx(wtx);
            NotifyTransactionChanged(this, wtx.GetHash(), CT_UPDATED);
            // Iterate over all its outputs, and mark transactions in the wallet that spend them abandoned too
            TxSpends::const_iterator iter = mapTxSpends.lower_bound(COutPoint(now, 0));
            while (iter != mapTxSpends.end() && iter->first.hash == now) {
                if (!done.count(iter->second)) {
                    todo.insert(iter->second);
                }
                iter++;
            }
            // If a transaction changes 'conflicted' state, that changes the balance
            // available of the outputs it spends. So force those to be recomputed
            MarkInputsDirty(wtx.tx);
        }
    }

    return true;
}

void CWallet::MarkConflicted(const uint256& hashBlock, const uint256& hashTx)
{
    auto locked_chain = chain().lock();
    LOCK(cs_wallet);

    int conflictconfirms = -locked_chain->getBlockDepth(hashBlock);
    // If number of conflict confirms cannot be determined, this means
    // that the block is still unknown or not yet part of the main chain,
    // for example when loading the wallet during a reindex. Do nothing in that
    // case.
    if (conflictconfirms >= 0)
        return;

    // Do not flush the wallet here for performance reasons
    WalletBatch batch(*database, "r+", false);

    std::set<uint256> todo;
    std::set<uint256> done;

    todo.insert(hashTx);

    while (!todo.empty()) {
        uint256 now = *todo.begin();
        todo.erase(now);
        done.insert(now);
        auto it = mapWallet.find(now);
        assert(it != mapWallet.end());
        CWalletTx& wtx = it->second;
        int currentconfirm = wtx.GetDepthInMainChain(*locked_chain);
        if (conflictconfirms < currentconfirm) {
            // Block is 'more conflicted' than current confirm; update.
            // Mark transaction as conflicted with this block.
            wtx.nIndex = -1;
            wtx.hashBlock = hashBlock;
            wtx.MarkDirty();
            batch.WriteTx(wtx);
            // Iterate over all its outputs, and mark transactions in the wallet that spend them conflicted too
            TxSpends::const_iterator iter = mapTxSpends.lower_bound(COutPoint(now, 0));
            while (iter != mapTxSpends.end() && iter->first.hash == now) {
                 if (!done.count(iter->second)) {
                     todo.insert(iter->second);
                 }
                 iter++;
            }
            // If a transaction changes 'conflicted' state, that changes the balance
            // available of the outputs it spends. So force those to be recomputed
            MarkInputsDirty(wtx.tx);
        }
    }
}

void CWallet::SyncTransaction(const CTransactionRef& ptx, const uint256& block_hash, int posInBlock, bool update_tx) {
    if (!AddToWalletIfInvolvingMe(ptx, block_hash, posInBlock, update_tx))
        return; // Not one of ours

    // If a transaction changes 'conflicted' state, that changes the balance
    // available of the outputs it spends. So force those to be
    // recomputed, also:
    MarkInputsDirty(ptx);
}

void CWallet::TransactionAddedToMempool(const CTransactionRef& ptx) {
    auto locked_chain = chain().lock();
    LOCK(cs_wallet);
    SyncTransaction(ptx, {} /* block hash */, 0 /* position in block */);

    auto it = mapWallet.find(ptx->GetHash());
    if (it != mapWallet.end()) {
        it->second.fInMempool = true;
    }
}

void CWallet::TransactionRemovedFromMempool(const CTransactionRef &ptx) {
    LOCK(cs_wallet);
    auto it = mapWallet.find(ptx->GetHash());
    if (it != mapWallet.end()) {
        it->second.fInMempool = false;
    }
}

void CWallet::BlockConnected(const CBlock& block, const std::vector<CTransactionRef>& vtxConflicted) {
    const uint256& block_hash = block.GetHash();
    auto locked_chain = chain().lock();
    LOCK(cs_wallet);
    // TODO: Temporarily ensure that mempool removals are notified before
    // connected transactions.  This shouldn't matter, but the abandoned
    // state of transactions in our wallet is currently cleared when we
    // receive another notification and there is a race condition where
    // notification of a connected conflict might cause an outside process
    // to abandon a transaction and then have it inadvertently cleared by
    // the notification that the conflicted transaction was evicted.

    for (const CTransactionRef& ptx : vtxConflicted) {
        SyncTransaction(ptx, {} /* block hash */, 0 /* position in block */);
        TransactionRemovedFromMempool(ptx);
    }
    for (size_t i = 0; i < block.vtx.size(); i++) {
        SyncTransaction(block.vtx[i], block_hash, i);
        TransactionRemovedFromMempool(block.vtx[i]);
    }

    m_last_block_processed = block_hash;
}

void CWallet::BlockDisconnected(const CBlock& block) {
    auto locked_chain = chain().lock();
    LOCK(cs_wallet);

    for (const CTransactionRef& ptx : block.vtx) {
        SyncTransaction(ptx, {} /* block hash */, 0 /* position in block */);
    }
}

void CWallet::UpdatedBlockTip()
{
    m_best_block_time = GetTime();
}


void CWallet::BlockUntilSyncedToCurrentChain() {
    AssertLockNotHeld(cs_wallet);
    // Skip the queue-draining stuff if we know we're caught up with
    // ::ChainActive().Tip(), otherwise put a callback in the validation interface queue and wait
    // for the queue to drain enough to execute it (indicating we are caught up
    // at least with the time we entered this function).
    uint256 last_block_hash = WITH_LOCK(cs_wallet, return m_last_block_processed);
    chain().waitForNotificationsIfNewBlocksConnected(last_block_hash);
}


isminetype CWallet::IsMine(const CTxIn &txin) const
{
    {
        LOCK(cs_wallet);
        std::map<uint256, CWalletTx>::const_iterator mi = mapWallet.find(txin.prevout.hash);
        if (mi != mapWallet.end())
        {
            const CWalletTx& prev = (*mi).second;
            if (txin.prevout.n < prev.tx->vout.size())
                return IsMine(prev.tx->vout[txin.prevout.n]);
        }
    }
    return ISMINE_NO;
}

// Note that this function doesn't distinguish between a 0-valued input,
// and a not-"is mine" (according to the filter) input.
CAmountMap CWallet::GetDebit(const CTxIn &txin, const isminefilter& filter) const
{
    {
        LOCK(cs_wallet);
        std::map<uint256, CWalletTx>::const_iterator mi = mapWallet.find(txin.prevout.hash);
        if (mi != mapWallet.end())
        {
            const CWalletTx& prev = (*mi).second;
            if (txin.prevout.n < prev.tx->vout.size())
                if (IsMine(prev.tx->vout[txin.prevout.n]) & filter) {
                    CAmountMap amounts;
                    amounts[prev.GetOutputAsset(txin.prevout.n)] = std::max<CAmount>(0, prev.GetOutputValueOut(txin.prevout.n));
                    return amounts;
                }
        }
    }
    return CAmountMap();
}

isminetype CWallet::IsMine(const CTxOut& txout) const
{
    return ::IsMine(*this, txout.scriptPubKey);
}

CAmountMap CWallet::GetCredit(const CTransaction& tx, const size_t out_index, const isminefilter& filter) const
{
    {
        LOCK(cs_wallet);
        std::map<uint256, CWalletTx>::const_iterator mi = mapWallet.find(tx.GetHash());
        if (mi != mapWallet.end())
        {
            const CWalletTx& wtx = (*mi).second;
            if (out_index < wtx.tx->vout.size() && IsMine(wtx.tx->vout[out_index]) & filter) {
                CAmountMap amounts;
                amounts[wtx.GetOutputAsset(out_index)] = std::max<CAmount>(0, wtx.GetOutputValueOut(out_index));
                return amounts;
            }
        }
    }
    return CAmountMap();
}

bool CWallet::IsChange(const CTxOut& txout) const
{
    return IsChange(txout.scriptPubKey);
}

bool CWallet::IsChange(const CScript& script) const
{
    // TODO: fix handling of 'change' outputs. The assumption is that any
    // payment to a script that is ours, but is not in the address book
    // is change. That assumption is likely to break when we implement multisignature
    // wallets that return change back into a multi-signature-protected address;
    // a better way of identifying which outputs are 'the send' and which are
    // 'the change' will need to be implemented (maybe extend CWalletTx to remember
    // which output, if any, was change).
    if (::IsMine(*this, script))
    {
        CTxDestination address;
        if (!ExtractDestination(script, address))
            return true;

        LOCK(cs_wallet);
        if (!mapAddressBook.count(address))
            return true;
    }
    return false;
}

CAmountMap CWallet::GetChange(const CTxOut& txout) const
{
    CAmountMap change;
    change[txout.nAsset.GetAsset()] = txout.nValue.GetAmount();
    if (!MoneyRange(change))
        throw std::runtime_error(std::string(__func__) + ": value out of range");
    return (IsChange(txout) ? change : CAmountMap());
}

bool CWallet::IsMine(const CTransaction& tx) const
{
    for (const CTxOut& txout : tx.vout)
        if (IsMine(txout))
            return true;
    return false;
}

bool CWallet::IsFromMe(const CTransaction& tx) const
{
    return (GetDebit(tx, ISMINE_ALL) > CAmountMap());
}

CAmountMap CWallet::GetDebit(const CTransaction& tx, const isminefilter& filter) const
{
    CAmountMap nDebit;
    for (const CTxIn& txin : tx.vin)
    {
        nDebit += GetDebit(txin, filter);
        if (!MoneyRange(nDebit))
            throw std::runtime_error(std::string(__func__) + ": value out of range");
    }
    return nDebit;
}

bool CWallet::IsAllFromMe(const CTransaction& tx, const isminefilter& filter) const
{
    LOCK(cs_wallet);

    for (const CTxIn& txin : tx.vin)
    {
        auto mi = mapWallet.find(txin.prevout.hash);
        if (mi == mapWallet.end())
            return false; // any unknown inputs can't be from us

        const CWalletTx& prev = (*mi).second;

        if (txin.prevout.n >= prev.tx->vout.size())
            return false; // invalid input!

        if (!(IsMine(prev.tx->vout[txin.prevout.n]) & filter))
            return false;
    }
    return true;
}

CAmountMap CWallet::GetCredit(const CWalletTx& wtx, const isminefilter& filter) const {
    CAmountMap nCredit;
    for (unsigned int i = 0; i < wtx.tx->vout.size(); ++i) {
        if (IsMine(wtx.tx->vout[i]) & filter) {
            CAmount credit = std::max<CAmount>(0, wtx.GetOutputValueOut(i));
            if (!MoneyRange(credit))
                throw std::runtime_error(std::string(__func__) + ": value out of range");

            nCredit[wtx.GetOutputAsset(i)] += credit;
            if (!MoneyRange(nCredit))
                throw std::runtime_error(std::string(__func__) + ": value out of range");
        }
    }
    return nCredit;
}

CAmountMap CWallet::GetChange(const CWalletTx& wtx) const {
    CAmountMap nChange;
    for (unsigned int i = 0; i < wtx.tx->vout.size(); ++i) {
        if (IsChange(wtx.tx->vout[i])) {
            CAmount change = wtx.GetOutputValueOut(i);
            if (change < 0) {
                continue;
            }

            if (!MoneyRange(change))
                throw std::runtime_error(std::string(__func__) + ": value out of range");

            nChange[wtx.GetOutputAsset(i)] += change;
            if (!MoneyRange(nChange))
                throw std::runtime_error(std::string(__func__) + ": value out of range");
        }
    }
    return nChange;
}

CAmountMap CWallet::GetChange(const CTransaction& tx) const
{
    CAmountMap nChange;
    for (const CTxOut& txout : tx.vout)
    {
        nChange += GetChange(txout);
        if (!MoneyRange(nChange))
            throw std::runtime_error(std::string(__func__) + ": value out of range");
    }
    return nChange;
}

CPubKey CWallet::GenerateNewSeed()
{
    assert(!IsWalletFlagSet(WALLET_FLAG_DISABLE_PRIVATE_KEYS));
    CKey key;
    key.MakeNewKey(true);
    return DeriveNewSeed(key);
}

CPubKey CWallet::DeriveNewSeed(const CKey& key)
{
    int64_t nCreationTime = GetTime();
    CKeyMetadata metadata(nCreationTime);

    // calculate the seed
    CPubKey seed = key.GetPubKey();
    assert(key.VerifyPubKey(seed));

    // set the hd keypath to "s" -> Seed, refers the seed to itself
    metadata.hdKeypath     = "s";
    metadata.has_key_origin = false;
    metadata.hd_seed_id = seed.GetID();

    {
        LOCK(cs_wallet);

        // mem store the metadata
        mapKeyMetadata[seed.GetID()] = metadata;

        // write the key&metadata to the database
        if (!AddKeyPubKey(key, seed))
            throw std::runtime_error(std::string(__func__) + ": AddKeyPubKey failed");
    }

    return seed;
}

void CWallet::SetHDSeed(const CPubKey& seed)
{
    LOCK(cs_wallet);
    // store the keyid (hash160) together with
    // the child index counter in the database
    // as a hdchain object
    CHDChain newHdChain;
    newHdChain.nVersion = CanSupportFeature(FEATURE_HD_SPLIT) ? CHDChain::VERSION_HD_CHAIN_SPLIT : CHDChain::VERSION_HD_BASE;
    newHdChain.seed_id = seed.GetID();
    SetHDChain(newHdChain, false);
    NotifyCanGetAddressesChanged();
    UnsetWalletFlag(WALLET_FLAG_BLANK_WALLET);
}

void CWallet::SetHDChain(const CHDChain& chain, bool memonly)
{
    LOCK(cs_wallet);
    if (!memonly && !WalletBatch(*database).WriteHDChain(chain))
        throw std::runtime_error(std::string(__func__) + ": writing chain failed");

    hdChain = chain;
}

bool CWallet::IsHDEnabled() const
{
    return !hdChain.seed_id.IsNull();
}

bool CWallet::CanGenerateKeys()
{
    // A wallet can generate keys if it has an HD seed (IsHDEnabled) or it is a non-HD wallet (pre FEATURE_HD)
    LOCK(cs_wallet);
    return IsHDEnabled() || !CanSupportFeature(FEATURE_HD);
}

bool CWallet::CanGetAddresses(bool internal)
{
    LOCK(cs_wallet);
    // Check if the keypool has keys
    bool keypool_has_keys;
    if (internal && CanSupportFeature(FEATURE_HD_SPLIT)) {
        keypool_has_keys = setInternalKeyPool.size() > 0;
    } else {
        keypool_has_keys = KeypoolCountExternalKeys() > 0;
    }
    // If the keypool doesn't have keys, check if we can generate them
    if (!keypool_has_keys) {
        return CanGenerateKeys();
    }
    return keypool_has_keys;
}

void CWallet::SetWalletFlag(uint64_t flags)
{
    LOCK(cs_wallet);
    m_wallet_flags |= flags;
    if (!WalletBatch(*database).WriteWalletFlags(m_wallet_flags))
        throw std::runtime_error(std::string(__func__) + ": writing wallet flags failed");
}

void CWallet::UnsetWalletFlag(uint64_t flag)
{
    WalletBatch batch(*database);
    UnsetWalletFlagWithDB(batch, flag);
}

void CWallet::UnsetWalletFlagWithDB(WalletBatch& batch, uint64_t flag)
{
    LOCK(cs_wallet);
    m_wallet_flags &= ~flag;
    if (!batch.WriteWalletFlags(m_wallet_flags))
        throw std::runtime_error(std::string(__func__) + ": writing wallet flags failed");
}

bool CWallet::IsWalletFlagSet(uint64_t flag) const
{
    return (m_wallet_flags & flag);
}

bool CWallet::SetWalletFlags(uint64_t overwriteFlags, bool memonly)
{
    LOCK(cs_wallet);
    m_wallet_flags = overwriteFlags;
    if (((overwriteFlags & KNOWN_WALLET_FLAGS) >> 32) ^ (overwriteFlags >> 32)) {
        // contains unknown non-tolerable wallet flags
        return false;
    }
    if (!memonly && !WalletBatch(*database).WriteWalletFlags(m_wallet_flags)) {
        throw std::runtime_error(std::string(__func__) + ": writing wallet flags failed");
    }

    return true;
}

int64_t CWalletTx::GetTxTime() const
{
    int64_t n = nTimeSmart;
    return n ? n : nTimeReceived;
}

// Helper for producing a max-sized low-S low-R signature (eg 71 bytes)
// or a max-sized low-S signature (e.g. 72 bytes) if use_max_sig is true
bool CWallet::DummySignInput(CMutableTransaction& tx, const size_t nIn, const CTxOut& txout, bool use_max_sig) const
{
    // Fill in dummy signatures for fee calculation.
    const CScript& scriptPubKey = txout.scriptPubKey;
    SignatureData sigdata;

    if (!ProduceSignature(*this, use_max_sig ? DUMMY_MAXIMUM_SIGNATURE_CREATOR : DUMMY_SIGNATURE_CREATOR, scriptPubKey, sigdata)) {
        return false;
    }
    UpdateTransaction(tx, nIn, sigdata);
    return true;
}

// Helper for producing a bunch of max-sized low-S low-R signatures (eg 71 bytes)
bool CWallet::DummySignTx(CMutableTransaction &txNew, const std::vector<CTxOut> &txouts, bool use_max_sig) const
{
    // Fill in dummy signatures for fee calculation.
    int nIn = 0;
    for (const auto& txout : txouts)
    {
        if (!DummySignInput(txNew, nIn, txout, use_max_sig)) {
            return false;
        }

        nIn++;
    }
    return true;
}

bool CWallet::ImportScripts(const std::set<CScript> scripts)
{
    WalletBatch batch(*database);
    for (const auto& entry : scripts) {
        if (!HaveCScript(CScriptID(entry)) && !AddCScriptWithDB(batch, entry)) {
            return false;
        }
    }
    return true;
}

bool CWallet::ImportPrivKeys(const std::map<CKeyID, CKey>& privkey_map, const int64_t timestamp)
{
    WalletBatch batch(*database);
    for (const auto& entry : privkey_map) {
        const CKey& key = entry.second;
        CPubKey pubkey = key.GetPubKey();
        const CKeyID& id = entry.first;
        assert(key.VerifyPubKey(pubkey));
        mapKeyMetadata[id].nCreateTime = timestamp;
        // If the private key is not present in the wallet, insert it.
        if (!HaveKey(id) && !AddKeyPubKeyWithDB(batch, key, pubkey)) {
            return false;
        }
        UpdateTimeFirstKey(timestamp);
    }
    return true;
}

bool CWallet::ImportPubKeys(const std::vector<CKeyID>& ordered_pubkeys, const std::map<CKeyID, CPubKey>& pubkey_map, const std::map<CKeyID, std::pair<CPubKey, KeyOriginInfo>>& key_origins, const bool add_keypool, const bool internal, const int64_t timestamp)
{
    WalletBatch batch(*database);
    for (const auto& entry : key_origins) {
        AddKeyOriginWithDB(batch, entry.second.first, entry.second.second);
    }
    for (const CKeyID& id : ordered_pubkeys) {
        auto entry = pubkey_map.find(id);
        if (entry == pubkey_map.end()) {
            continue;
        }
        const CPubKey& pubkey = entry->second;
        CPubKey temp;
        if (!GetPubKey(id, temp) && !AddWatchOnlyWithDB(batch, GetScriptForRawPubKey(pubkey), timestamp)) {
            return false;
        }
        mapKeyMetadata[id].nCreateTime = timestamp;

        // Add to keypool only works with pubkeys
        if (add_keypool) {
            AddKeypoolPubkeyWithDB(pubkey, internal, batch);
            NotifyCanGetAddressesChanged();
        }
    }
    return true;
}

bool CWallet::ImportScriptPubKeys(const std::string& label, const std::set<CScript>& script_pub_keys, const bool have_solving_data, const bool internal, const int64_t timestamp)
{
    WalletBatch batch(*database);
    for (const CScript& script : script_pub_keys) {
        if (!have_solving_data || !::IsMine(*this, script)) { // Always call AddWatchOnly for non-solvable watch-only, so that watch timestamp gets updated
            if (!AddWatchOnlyWithDB(batch, script, timestamp)) {
                return false;
            }
        }
        CTxDestination dest;
        ExtractDestination(script, dest);
        if (!internal && IsValidDestination(dest)) {
            SetAddressBookWithDB(batch, dest, label, "receive");
        }
    }
    return true;
}

int64_t CalculateMaximumSignedTxSize(const CTransaction &tx, const CWallet *wallet, bool use_max_sig)
{
    std::vector<CTxOut> txouts;
    // Look up the inputs.  We should have already checked that this transaction
    // IsAllFromMe(ISMINE_SPENDABLE), so every input should already be in our
    // wallet, with a valid index into the vout array, and the ability to sign.
    for (const CTxIn& input : tx.vin) {
        const auto mi = wallet->mapWallet.find(input.prevout.hash);
        if (mi == wallet->mapWallet.end()) {
            return -1;
        }
        assert(input.prevout.n < mi->second.tx->vout.size());
        txouts.emplace_back(mi->second.tx->vout[input.prevout.n]);
    }
    return CalculateMaximumSignedTxSize(tx, wallet, txouts, use_max_sig);
}

// txouts needs to be in the order of tx.vin
int64_t CalculateMaximumSignedTxSize(const CTransaction &tx, const CWallet *wallet, const std::vector<CTxOut>& txouts, bool use_max_sig)
{
    CMutableTransaction txNew(tx);
    if (!wallet->DummySignTx(txNew, txouts, use_max_sig)) {
        // This should never happen, because IsAllFromMe(ISMINE_SPENDABLE)
        // implies that we can sign for every input.
        return -1;
    }
    return GetVirtualTransactionSize(CTransaction(txNew));
}

int CalculateMaximumSignedInputSize(const CTxOut& txout, const CWallet* wallet, bool use_max_sig)
{
    CMutableTransaction txn;
    txn.vin.push_back(CTxIn(COutPoint()));
    if (!wallet->DummySignInput(txn, 0, txout, use_max_sig)) {
        // This should never happen, because IsAllFromMe(ISMINE_SPENDABLE)
        // implies that we can sign for every input.
        return -1;
    }
    return GetVirtualTransactionInputSize(CTransaction(txn));
}

void CWalletTx::GetAmounts(std::list<COutputEntry>& listReceived,
                           std::list<COutputEntry>& listSent, CAmount& nFee, const isminefilter& filter) const
{
    nFee = 0;
    listReceived.clear();
    listSent.clear();

    // Compute fee:
    CAmountMap mapDebit = GetDebit(filter);
    if (mapDebit > CAmountMap()) // debit>0 means we signed/sent this transaction
    {
        nFee = -GetFeeMap(*tx)[::policyAsset];
    }

    // Sent/received.
    for (unsigned int i = 0; i < tx->vout.size(); ++i)
    {
        const CTxOut& txout = tx->vout[i];
        CAmount output_value = GetOutputValueOut(i);
        // Don't list unknown assets
        isminetype fIsMine = output_value != -1 ?  pwallet->IsMine(txout) : ISMINE_NO;
        // Only need to handle txouts if AT LEAST one of these is true:
        //   1) they debit from us (sent)
        //   2) the output is to us (received)
        if (mapDebit > CAmountMap())
        {
            // Don't report 'change' txouts
            if (pwallet->IsChange(txout))
                continue;
        }
        else if (!(fIsMine & filter))
            continue;

        // In either case, we need to get the destination address
        CTxDestination address;

        if (!ExtractDestination(txout.scriptPubKey, address) && !txout.scriptPubKey.IsUnspendable())
        {
            pwallet->WalletLogPrintf("CWalletTx::GetAmounts: Unknown transaction type found, txid %s\n",
                                    this->GetHash().ToString());
            address = CNoDestination();
        }

        COutputEntry output = {address, output_value, (int)i, GetOutputAsset(i), GetOutputAmountBlindingFactor(i), GetOutputAssetBlindingFactor(i)};

        // If we are debited by the transaction, add the output as a "sent" entry
        if (mapDebit > CAmountMap() && !txout.IsFee())
            listSent.push_back(output);

        // If we are receiving the output, add it as a "received" entry
        if (fIsMine & filter)
            listReceived.push_back(output);
    }

}

/**
 * Scan active chain for relevant transactions after importing keys. This should
 * be called whenever new keys are added to the wallet, with the oldest key
 * creation time.
 *
 * @return Earliest timestamp that could be successfully scanned from. Timestamp
 * returned will be higher than startTime if relevant blocks could not be read.
 */
int64_t CWallet::RescanFromTime(int64_t startTime, const WalletRescanReserver& reserver, bool update)
{
    // Find starting block. May be null if nCreateTime is greater than the
    // highest blockchain timestamp, in which case there is nothing that needs
    // to be scanned.
    uint256 start_block;
    {
        auto locked_chain = chain().lock();
        const Optional<int> start_height = locked_chain->findFirstBlockWithTimeAndHeight(startTime - TIMESTAMP_WINDOW, 0, &start_block);
        const Optional<int> tip_height = locked_chain->getHeight();
        WalletLogPrintf("%s: Rescanning last %i blocks\n", __func__, tip_height && start_height ? *tip_height - *start_height + 1 : 0);
    }

    if (!start_block.IsNull()) {
        // TODO: this should take into account failure by ScanResult::USER_ABORT
        ScanResult result = ScanForWalletTransactions(start_block, {} /* stop_block */, reserver, update);
        if (result.status == ScanResult::FAILURE) {
            int64_t time_max;
            if (!chain().findBlock(result.last_failed_block, nullptr /* block */, nullptr /* time */, &time_max)) {
                throw std::logic_error("ScanForWalletTransactions returned invalid block hash");
            }
            return time_max + TIMESTAMP_WINDOW + 1;
        }
    }
    return startTime;
}

/**
 * Scan the block chain (starting in start_block) for transactions
 * from or to us. If fUpdate is true, found transactions that already
 * exist in the wallet will be updated.
 *
 * @param[in] start_block Scan starting block. If block is not on the active
 *                        chain, the scan will return SUCCESS immediately.
 * @param[in] stop_block  Scan ending block. If block is not on the active
 *                        chain, the scan will continue until it reaches the
 *                        chain tip.
 *
 * @return ScanResult returning scan information and indicating success or
 *         failure. Return status will be set to SUCCESS if scan was
 *         successful. FAILURE if a complete rescan was not possible (due to
 *         pruning or corruption). USER_ABORT if the rescan was aborted before
 *         it could complete.
 *
 * @pre Caller needs to make sure start_block (and the optional stop_block) are on
 * the main chain after to the addition of any new keys you want to detect
 * transactions for.
 */
CWallet::ScanResult CWallet::ScanForWalletTransactions(const uint256& start_block, const uint256& stop_block, const WalletRescanReserver& reserver, bool fUpdate)
{
    int64_t nNow = GetTime();
    int64_t start_time = GetTimeMillis();

    assert(reserver.isReserved());

    uint256 block_hash = start_block;
    ScanResult result;

    WalletLogPrintf("Rescan started from block %s...\n", start_block.ToString());

    fAbortRescan = false;
    ShowProgress(strprintf("%s " + _("Rescanning..."), GetDisplayName()), 0); // show rescan progress in GUI as dialog or on splashscreen, if -rescan on startup
    uint256 tip_hash;
    // The way the 'block_height' is initialized is just a workaround for the gcc bug #47679 since version 4.6.0.
    Optional<int> block_height = MakeOptional(false, int());
    double progress_begin;
    double progress_end;
    {
        auto locked_chain = chain().lock();
        if (Optional<int> tip_height = locked_chain->getHeight()) {
            tip_hash = locked_chain->getBlockHash(*tip_height);
        }
        block_height = locked_chain->getBlockHeight(block_hash);
        progress_begin = chain().guessVerificationProgress(block_hash);
        progress_end = chain().guessVerificationProgress(stop_block.IsNull() ? tip_hash : stop_block);
    }
    double progress_current = progress_begin;
    while (block_height && !fAbortRescan && !chain().shutdownRequested()) {
        m_scanning_progress = (progress_current - progress_begin) / (progress_end - progress_begin);
        if (*block_height % 100 == 0 && progress_end - progress_begin > 0.0) {
            ShowProgress(strprintf("%s " + _("Rescanning..."), GetDisplayName()), std::max(1, std::min(99, (int)(m_scanning_progress * 100))));
        }
        if (GetTime() >= nNow + 60) {
            nNow = GetTime();
            WalletLogPrintf("Still rescanning. At block %d. Progress=%f\n", *block_height, progress_current);
        }

        CBlock block;
        if (chain().findBlock(block_hash, &block) && !block.IsNull()) {
            auto locked_chain = chain().lock();
            LOCK(cs_wallet);
            if (!locked_chain->getBlockHeight(block_hash)) {
                // Abort scan if current block is no longer active, to prevent
                // marking transactions as coming from the wrong block.
                // TODO: This should return success instead of failure, see
                // https://github.com/bitcoin/bitcoin/pull/14711#issuecomment-458342518
                result.last_failed_block = block_hash;
                result.status = ScanResult::FAILURE;
                break;
            }
            for (size_t posInBlock = 0; posInBlock < block.vtx.size(); ++posInBlock) {
                SyncTransaction(block.vtx[posInBlock], block_hash, posInBlock, fUpdate);
            }
            // scan succeeded, record block as most recent successfully scanned
            result.last_scanned_block = block_hash;
            result.last_scanned_height = *block_height;
        } else {
            // could not scan block, keep scanning but record this block as the most recent failure
            result.last_failed_block = block_hash;
            result.status = ScanResult::FAILURE;
        }
        if (block_hash == stop_block) {
            break;
        }
        {
            auto locked_chain = chain().lock();
            Optional<int> tip_height = locked_chain->getHeight();
            if (!tip_height || *tip_height <= block_height || !locked_chain->getBlockHeight(block_hash)) {
                // break successfully when rescan has reached the tip, or
                // previous block is no longer on the chain due to a reorg
                break;
            }

            // increment block and verification progress
            block_hash = locked_chain->getBlockHash(++*block_height);
            progress_current = chain().guessVerificationProgress(block_hash);

            // handle updated tip hash
            const uint256 prev_tip_hash = tip_hash;
            tip_hash = locked_chain->getBlockHash(*tip_height);
            if (stop_block.IsNull() && prev_tip_hash != tip_hash) {
                // in case the tip has changed, update progress max
                progress_end = chain().guessVerificationProgress(tip_hash);
            }
        }
    }
    ShowProgress(strprintf("%s " + _("Rescanning..."), GetDisplayName()), 100); // hide progress dialog in GUI
    if (block_height && fAbortRescan) {
        WalletLogPrintf("Rescan aborted at block %d. Progress=%f\n", *block_height, progress_current);
        result.status = ScanResult::USER_ABORT;
    } else if (block_height && chain().shutdownRequested()) {
        WalletLogPrintf("Rescan interrupted by shutdown request at block %d. Progress=%f\n", *block_height, progress_current);
        result.status = ScanResult::USER_ABORT;
    } else {
        WalletLogPrintf("Rescan completed in %15dms\n", GetTimeMillis() - start_time);
    }
    return result;
}

void CWallet::ReacceptWalletTransactions(interfaces::Chain::Lock& locked_chain)
{
    // If transactions aren't being broadcasted, don't let them into local mempool either
    if (!fBroadcastTransactions)
        return;
    std::map<int64_t, CWalletTx*> mapSorted;

    // Sort pending wallet transactions based on their initial wallet insertion order
    for (std::pair<const uint256, CWalletTx>& item : mapWallet)
    {
        const uint256& wtxid = item.first;
        CWalletTx& wtx = item.second;
        assert(wtx.GetHash() == wtxid);

        int nDepth = wtx.GetDepthInMainChain(locked_chain);

        if (!wtx.IsCoinBase() && (nDepth == 0 && !wtx.isAbandoned())) {
            mapSorted.insert(std::make_pair(wtx.nOrderPos, &wtx));
        }
    }

    // Try to add wallet transactions to memory pool
    for (const std::pair<const int64_t, CWalletTx*>& item : mapSorted) {
        CWalletTx& wtx = *(item.second);
        CValidationState state;
        wtx.AcceptToMemoryPool(locked_chain, state);
    }
}

bool CWalletTx::RelayWalletTransaction(interfaces::Chain::Lock& locked_chain)
{
    // Can't relay if wallet is not broadcasting
    if (!pwallet->GetBroadcastTransactions()) return false;
    // Don't relay coinbase transactions outside blocks
    if (IsCoinBase()) return false;
    // Don't relay abandoned transactions
    if (isAbandoned()) return false;
    // Don't relay conflicted or already confirmed transactions
    if (GetDepthInMainChain(locked_chain) != 0) return false;
    // Don't relay transactions that aren't accepted to the mempool
    CValidationState unused_state;
    if (!InMempool() && !AcceptToMemoryPool(locked_chain, unused_state)) return false;
    // Don't try to relay if the node is not connected to the p2p network
    if (!pwallet->chain().p2pEnabled()) return false;

    // Try to relay the transaction
    pwallet->WalletLogPrintf("Relaying wtx %s\n", GetHash().ToString());
    pwallet->chain().relayTransaction(GetHash());

    return true;
}

std::set<uint256> CWalletTx::GetConflicts() const
{
    std::set<uint256> result;
    if (pwallet != nullptr)
    {
        uint256 myHash = GetHash();
        result = pwallet->GetConflicts(myHash);
        result.erase(myHash);
    }
    return result;
}

CAmountMap CWalletTx::GetCachableAmount(AmountType type, const isminefilter& filter, bool recalculate) const
{
    auto& amount = m_amounts[type];
    if (recalculate || !amount.m_cached[filter]) {
        amount.Set(filter, type == DEBIT ? pwallet->GetDebit(*tx, filter) : pwallet->GetCredit(*this, filter));
    }
    return amount.m_value[filter];
}

CAmountMap CWalletTx::GetDebit(const isminefilter& filter) const
{
    if (tx->vin.empty())
        return CAmountMap();

    CAmountMap debit;
    if (filter & ISMINE_SPENDABLE) {
        debit += GetCachableAmount(DEBIT, ISMINE_SPENDABLE);
    }
    if (filter & ISMINE_WATCH_ONLY) {
        debit += GetCachableAmount(DEBIT, ISMINE_WATCH_ONLY);
    }
    return debit;
}

CAmountMap CWalletTx::GetCredit(interfaces::Chain::Lock& locked_chain, const isminefilter& filter) const
{
    // Must wait until coinbase is safely deep enough in the chain before valuing it
    if (IsImmatureCoinBase(locked_chain))
        return CAmountMap();

    CAmountMap credit;
    if (filter & ISMINE_SPENDABLE) {
        // GetBalance can assume transactions in mapWallet won't change
        credit += GetCachableAmount(CREDIT, ISMINE_SPENDABLE);
    }
    if (filter & ISMINE_WATCH_ONLY) {
        credit += GetCachableAmount(CREDIT, ISMINE_WATCH_ONLY);
    }
    return credit;
}

CAmountMap CWalletTx::GetImmatureCredit(interfaces::Chain::Lock& locked_chain, bool fUseCache) const
{
    if (IsImmatureCoinBase(locked_chain) && IsInMainChain(locked_chain)) {
        return GetCachableAmount(IMMATURE_CREDIT, ISMINE_SPENDABLE, !fUseCache);
    }

    return CAmountMap();
}

CAmountMap CWalletTx::GetAvailableCredit(interfaces::Chain::Lock& locked_chain, bool fUseCache, const isminefilter& filter) const
{
    if (pwallet == nullptr)
        return CAmountMap();

    // Avoid caching ismine for NO or ALL cases (could remove this check and simplify in the future).
    bool allow_cache = (filter & ISMINE_ALL) && (filter & ISMINE_ALL) != ISMINE_ALL;

    // Must wait until coinbase is safely deep enough in the chain before valuing it
    if (IsImmatureCoinBase(locked_chain))
        return CAmountMap();

    if (fUseCache && allow_cache && m_amounts[AVAILABLE_CREDIT].m_cached[filter]) {
        return m_amounts[AVAILABLE_CREDIT].m_value[filter];
    }

    bool allow_used_addresses = (filter & ISMINE_USED) || !pwallet->IsWalletFlagSet(WALLET_FLAG_AVOID_REUSE);
    CAmountMap nCredit;
    uint256 hashTx = GetHash();
    for (unsigned int i = 0; i < tx->vout.size(); i++)
    {
        if (!pwallet->IsSpent(locked_chain, hashTx, i) && (allow_used_addresses || !pwallet->IsUsedDestination(hashTx, i))) {
            if (pwallet->IsMine(tx->vout[i]) & filter) {
                CAmount credit = std::max<CAmount>(0, GetOutputValueOut(i));
                if (!MoneyRange(credit))
                    throw std::runtime_error(std::string(__func__) + ": value out of range");

                nCredit[GetOutputAsset(i)] += std::max<CAmount>(0, GetOutputValueOut(i));
                if (!MoneyRange(nCredit))
                    throw std::runtime_error(std::string(__func__) + ": value out of range");
            }
        }
    }

    if (allow_cache) {
        m_amounts[AVAILABLE_CREDIT].Set(filter, nCredit);
    }

    return nCredit;
}

CAmountMap CWalletTx::GetImmatureWatchOnlyCredit(interfaces::Chain::Lock& locked_chain, const bool fUseCache) const
{
    if (IsImmatureCoinBase(locked_chain) && IsInMainChain(locked_chain)) {
        return GetCachableAmount(IMMATURE_CREDIT, ISMINE_WATCH_ONLY, !fUseCache);
    }

    return CAmountMap();
}

CAmountMap CWalletTx::GetChange() const
{
    if (fChangeCached)
        return nChangeCached;
    nChangeCached = pwallet->GetChange(*this);
    fChangeCached = true;
    return nChangeCached;
}

bool CWalletTx::InMempool() const
{
    return fInMempool;
}

bool CWalletTx::IsTrusted(interfaces::Chain::Lock& locked_chain) const
{
    // Quick answer in most cases
    if (!locked_chain.checkFinalTx(*tx)) {
        return false;
    }
    int nDepth = GetDepthInMainChain(locked_chain);
    if (nDepth >= 1)
        return true;
    if (nDepth < 0)
        return false;
    if (!pwallet->m_spend_zero_conf_change || !IsFromMe(ISMINE_ALL)) // using wtx's cached debit
        return false;

    // Don't trust unconfirmed transactions from us unless they are in the mempool.
    if (!InMempool())
        return false;

    // Trusted if all inputs are from us and are in the mempool:
    for (const CTxIn& txin : tx->vin)
    {
        // Transactions not sent by us: not trusted
        const CWalletTx* parent = pwallet->GetWalletTx(txin.prevout.hash);
        if (parent == nullptr)
            return false;
        const CTxOut& parentOut = parent->tx->vout[txin.prevout.n];
        if (pwallet->IsMine(parentOut) != ISMINE_SPENDABLE)
            return false;
    }
    return true;
}

bool CWalletTx::IsEquivalentTo(const CWalletTx& _tx) const
{
        CMutableTransaction tx1 {*this->tx};
        CMutableTransaction tx2 {*_tx.tx};
        for (auto& txin : tx1.vin) txin.scriptSig = CScript();
        for (auto& txin : tx2.vin) txin.scriptSig = CScript();
        return CTransaction(tx1) == CTransaction(tx2);
}

CAmountMap CWalletTx::GetIssuanceAssets(unsigned int input_index) const {
    CAmountMap ret;
    CAsset asset, token;
    GetIssuanceAssets(input_index, &asset, &token);
    if (!asset.IsNull()) {
        ret[asset] = GetIssuanceAmount(input_index, false);
    }
    if (!token.IsNull()) {
        ret[token] = GetIssuanceAmount(input_index, true);
    }
    return ret;
}

// Rebroadcast transactions from the wallet. We do this on a random timer
// to slightly obfuscate which transactions come from our wallet.
//
// Ideally, we'd only resend transactions that we think should have been
// mined in the most recent block. Any transaction that wasn't in the top
// blockweight of transactions in the mempool shouldn't have been mined,
// and so is probably just sitting in the mempool waiting to be confirmed.
// Rebroadcasting does nothing to speed up confirmation and only damages
// privacy.
void CWallet::ResendWalletTransactions()
{
    // During reindex, importing and IBD, old wallet transactions become
    // unconfirmed. Don't resend them as that would spam other nodes.
    if (!chain().isReadyToBroadcast()) return;

    // Do this infrequently and randomly to avoid giving away
    // that these are our transactions.
    if (GetTime() < nNextResend || !fBroadcastTransactions) return;
    bool fFirst = (nNextResend == 0);
    nNextResend = GetTime() + GetRand(30 * 60);
    if (fFirst) return;

    // Only do it if there's been a new block since last time
    if (m_best_block_time < nLastResend) return;
    nLastResend = GetTime();

    int relayed_tx_count = 0;

    { // locked_chain and cs_wallet scope
        auto locked_chain = chain().lock();
        LOCK(cs_wallet);

        // Relay transactions
        for (std::pair<const uint256, CWalletTx>& item : mapWallet) {
            CWalletTx& wtx = item.second;
            // only rebroadcast unconfirmed txes older than 5 minutes before the
            // last block was found
            if (wtx.nTimeReceived > m_best_block_time - 5 * 60) continue;
            if (wtx.RelayWalletTransaction(*locked_chain)) ++relayed_tx_count;
        }
    } // locked_chain and cs_wallet

    if (relayed_tx_count > 0) {
        WalletLogPrintf("%s: rebroadcast %u unconfirmed transactions\n", __func__, relayed_tx_count);
    }
}

/** @} */ // end of mapWallet

void MaybeResendWalletTxs()
{
    for (const std::shared_ptr<CWallet>& pwallet : GetWallets()) {
        pwallet->ResendWalletTransactions();
    }
}


/** @defgroup Actions
 *
 * @{
 */


CWallet::Balance CWallet::GetBalance(const int min_depth, bool avoid_reuse) const
{
    Balance ret;
    isminefilter reuse_filter = avoid_reuse ? ISMINE_NO : ISMINE_USED;
    {
        auto locked_chain = chain().lock();
        LOCK(cs_wallet);
        for (const auto& entry : mapWallet)
        {
            const CWalletTx& wtx = entry.second;
            const bool is_trusted{wtx.IsTrusted(*locked_chain)};
            const int tx_depth{wtx.GetDepthInMainChain(*locked_chain)};
            const CAmountMap tx_credit_mine{wtx.GetAvailableCredit(*locked_chain, /* fUseCache */ true, ISMINE_SPENDABLE | reuse_filter)};
            const CAmountMap tx_credit_watchonly{wtx.GetAvailableCredit(*locked_chain, /* fUseCache */ true, ISMINE_WATCH_ONLY | reuse_filter)};
            if (is_trusted && tx_depth >= min_depth) {
                ret.m_mine_trusted += tx_credit_mine;
                ret.m_watchonly_trusted += tx_credit_watchonly;
            }
            if (!is_trusted && tx_depth == 0 && wtx.InMempool()) {
                ret.m_mine_untrusted_pending += tx_credit_mine;
                ret.m_watchonly_untrusted_pending += tx_credit_watchonly;
            }
            ret.m_mine_immature += wtx.GetImmatureCredit(*locked_chain);
            ret.m_watchonly_immature += wtx.GetImmatureWatchOnlyCredit(*locked_chain);
        }
    }
    return ret;
}

CAmountMap CWallet::GetAvailableBalance(const CCoinControl* coinControl) const
{
    auto locked_chain = chain().lock();
    LOCK(cs_wallet);

    CAmountMap balance;
    std::vector<COutput> vCoins;
    AvailableCoins(*locked_chain, vCoins, true, coinControl);
    for (const COutput& out : vCoins) {
        if (out.fSpendable) {
            CAmount amt = out.tx->GetOutputValueOut(out.i);
            if (amt < 0) {
                continue;
            }
            balance[out.tx->GetOutputAsset(out.i)] += amt;
        }
    }
    return balance;
}

void CWallet::AvailableCoins(interfaces::Chain::Lock& locked_chain, std::vector<COutput> &vCoins, bool fOnlySafe, const CCoinControl *coinControl, const CAmount &nMinimumAmount, const CAmount &nMaximumAmount, const CAmount &nMinimumSumAmount, const uint64_t nMaximumCount, const int nMinDepth, const int nMaxDepth, const CAsset* asset_filter) const
{
    AssertLockHeld(cs_wallet);

    vCoins.clear();
    CAmount nTotal = 0;
    // Either the WALLET_FLAG_AVOID_REUSE flag is not set (in which case we always allow), or we default to avoiding, and only in the case where
    // a coin control object is provided, and has the avoid address reuse flag set to false, do we allow already used addresses
    bool allow_used_addresses = !IsWalletFlagSet(WALLET_FLAG_AVOID_REUSE) || (coinControl && !coinControl->m_avoid_address_reuse);

    for (const auto& entry : mapWallet)
    {
        const uint256& wtxid = entry.first;
        const CWalletTx& wtx = entry.second;

        if (!locked_chain.checkFinalTx(*wtx.tx)) {
            continue;
        }

        if (wtx.IsImmatureCoinBase(locked_chain))
            continue;

        int nDepth = wtx.GetDepthInMainChain(locked_chain);
        if (nDepth < 0)
            continue;

        // We should not consider coins which aren't at least in our mempool
        // It's possible for these to be conflicted via ancestors which we may never be able to detect
        if (nDepth == 0 && !wtx.InMempool())
            continue;

        bool safeTx = wtx.IsTrusted(locked_chain);

        // We should not consider coins from transactions that are replacing
        // other transactions.
        //
        // Example: There is a transaction A which is replaced by bumpfee
        // transaction B. In this case, we want to prevent creation of
        // a transaction B' which spends an output of B.
        //
        // Reason: If transaction A were initially confirmed, transactions B
        // and B' would no longer be valid, so the user would have to create
        // a new transaction C to replace B'. However, in the case of a
        // one-block reorg, transactions B' and C might BOTH be accepted,
        // when the user only wanted one of them. Specifically, there could
        // be a 1-block reorg away from the chain where transactions A and C
        // were accepted to another chain where B, B', and C were all
        // accepted.
        if (nDepth == 0 && wtx.mapValue.count("replaces_txid")) {
            safeTx = false;
        }

        // Similarly, we should not consider coins from transactions that
        // have been replaced. In the example above, we would want to prevent
        // creation of a transaction A' spending an output of A, because if
        // transaction B were initially confirmed, conflicting with A and
        // A', we wouldn't want to the user to create a transaction D
        // intending to replace A', but potentially resulting in a scenario
        // where A, A', and D could all be accepted (instead of just B and
        // D, or just A and A' like the user would want).
        if (nDepth == 0 && wtx.mapValue.count("replaced_by_txid")) {
            safeTx = false;
        }

        if (fOnlySafe && !safeTx) {
            continue;
        }

        if (nDepth < nMinDepth || nDepth > nMaxDepth)
            continue;

        for (unsigned int i = 0; i < wtx.tx->vout.size(); i++) {
            CAmount outValue = wtx.GetOutputValueOut(i);
            CAsset asset = wtx.GetOutputAsset(i);
            if (asset_filter && asset != *asset_filter) {
                continue;
            }
            if (outValue < nMinimumAmount || outValue > nMaximumAmount)
                continue;

            if (coinControl && coinControl->HasSelected() && !coinControl->fAllowOtherInputs && !coinControl->IsSelected(COutPoint(entry.first, i)))
                continue;

            if (IsLockedCoin(entry.first, i))
                continue;

            if (IsSpent(locked_chain, wtxid, i))
                continue;

            isminetype mine = IsMine(wtx.tx->vout[i]);

            if (mine == ISMINE_NO) {
                continue;
            }

            if (!allow_used_addresses && IsUsedDestination(wtxid, i)) {
                continue;
            }

            bool solvable = IsSolvable(*this, wtx.tx->vout[i].scriptPubKey);
            bool spendable = ((mine & ISMINE_SPENDABLE) != ISMINE_NO) || (((mine & ISMINE_WATCH_ONLY) != ISMINE_NO) && (coinControl && coinControl->fAllowWatchOnly && solvable));

            vCoins.push_back(COutput(&wtx, i, nDepth, spendable, solvable, safeTx, (coinControl && coinControl->fAllowWatchOnly)));

            // Checks the sum amount of all UTXO's.
            if (nMinimumSumAmount != MAX_MONEY) {
                nTotal += outValue;

                if (nTotal >= nMinimumSumAmount) {
                    return;
                }
            }

            // Checks the maximum number of UTXO's.
            if (nMaximumCount > 0 && vCoins.size() >= nMaximumCount) {
                return;
            }
        }
    }
}

std::map<CTxDestination, std::vector<COutput>> CWallet::ListCoins(interfaces::Chain::Lock& locked_chain) const
{
    AssertLockHeld(cs_wallet);

    std::map<CTxDestination, std::vector<COutput>> result;
    std::vector<COutput> availableCoins;

    AvailableCoins(locked_chain, availableCoins);

    for (const COutput& coin : availableCoins) {
        CTxDestination address;
        if (coin.fSpendable &&
            ExtractDestination(FindNonChangeParentOutput(*coin.tx->tx, coin.i).scriptPubKey, address)) {
            result[address].emplace_back(std::move(coin));
        }
    }

    std::vector<COutPoint> lockedCoins;
    ListLockedCoins(lockedCoins);
    for (const COutPoint& output : lockedCoins) {
        auto it = mapWallet.find(output.hash);
        if (it != mapWallet.end()) {
            int depth = it->second.GetDepthInMainChain(locked_chain);
            if (depth >= 0 && output.n < it->second.tx->vout.size() &&
                IsMine(it->second.tx->vout[output.n]) == ISMINE_SPENDABLE) {
                CTxDestination address;
                if (ExtractDestination(FindNonChangeParentOutput(*it->second.tx, output.n).scriptPubKey, address)) {
                    result[address].emplace_back(
                        &it->second, output.n, depth, true /* spendable */, true /* solvable */, false /* safe */);
                }
            }
        }
    }

    return result;
}

const CTxOut& CWallet::FindNonChangeParentOutput(const CTransaction& tx, int output) const
{
    const CTransaction* ptx = &tx;
    int n = output;
    while (IsChange(ptx->vout[n]) && ptx->vin.size() > 0) {
        const COutPoint& prevout = ptx->vin[0].prevout;
        auto it = mapWallet.find(prevout.hash);
        if (it == mapWallet.end() || it->second.tx->vout.size() <= prevout.n ||
            !IsMine(it->second.tx->vout[prevout.n])) {
            break;
        }
        ptx = it->second.tx.get();
        n = prevout.n;
    }
    return ptx->vout[n];
}

bool CWallet::SelectCoinsMinConf(const CAmountMap& mapTargetValue, const CoinEligibilityFilter& eligibility_filter, std::vector<OutputGroup> groups,
                                 std::set<CInputCoin>& setCoinsRet, CAmountMap& mapValueRet, const CoinSelectionParams& coin_selection_params, bool& bnb_used) const
{
    setCoinsRet.clear();
    mapValueRet.clear();

    std::vector<OutputGroup> utxo_pool;
    if (coin_selection_params.use_bnb && mapTargetValue.size() == 1) {
        // ELEMENTS:
        CAsset asset = mapTargetValue.begin()->first;
        CAmount nTargetValue = mapTargetValue.begin()->second;
        // Get output groups that only contain this asset.
        std::vector<OutputGroup> asset_groups;
        for (OutputGroup g : groups) {
            bool add = true;
            for (CInputCoin c : g.m_outputs) {
                if (c.asset != asset) {
                    add = false;
                    break;
                }
            }

            if (add) {
                asset_groups.push_back(g);
            }
        }
        // END ELEMENTS

        // Get long term estimate
        FeeCalculation feeCalc;
        CCoinControl temp;
        temp.m_confirm_target = 1008;
        CFeeRate long_term_feerate = GetMinimumFeeRate(*this, temp, &feeCalc);

        // Calculate cost of change
        CAmount cost_of_change = GetDiscardRate(*this).GetFee(coin_selection_params.change_spend_size) + coin_selection_params.effective_fee.GetFee(coin_selection_params.change_output_size);

        // Filter by the min conf specs and add to utxo_pool and calculate effective value
        for (OutputGroup& group : asset_groups) {
            if (!group.EligibleForSpending(eligibility_filter)) continue;

            group.fee = 0;
            group.long_term_fee = 0;
            group.effective_value = 0;
            for (auto it = group.m_outputs.begin(); it != group.m_outputs.end(); ) {
                const CInputCoin& coin = *it;
                CAmount effective_value = coin.value - (coin.m_input_bytes < 0 ? 0 : coin_selection_params.effective_fee.GetFee(coin.m_input_bytes));
                // Only include outputs that are positive effective value (i.e. not dust)
                if (effective_value > 0) {
                    group.fee += coin.m_input_bytes < 0 ? 0 : coin_selection_params.effective_fee.GetFee(coin.m_input_bytes);
                    group.long_term_fee += coin.m_input_bytes < 0 ? 0 : long_term_feerate.GetFee(coin.m_input_bytes);
                    group.effective_value += effective_value;
                    ++it;
                } else {
                    it = group.Discard(coin);
                }
            }
            if (group.effective_value > 0) utxo_pool.push_back(group);
        }
        // Calculate the fees for things that aren't inputs
        CAmount not_input_fees = coin_selection_params.effective_fee.GetFee(coin_selection_params.tx_noinputs_size);
        bnb_used = true;
        CAmount nValueRet;
        bool ret = SelectCoinsBnB(utxo_pool, nTargetValue, cost_of_change, setCoinsRet, nValueRet, not_input_fees);
        mapValueRet[asset] = nValueRet;
        return ret;
    } else {
        // Filter by the min conf specs and add to utxo_pool
        for (const OutputGroup& group : groups) {
            if (!group.EligibleForSpending(eligibility_filter)) continue;
            utxo_pool.push_back(group);
        }
        bnb_used = false;
        return KnapsackSolver(mapTargetValue, utxo_pool, setCoinsRet, mapValueRet);
    }
}

bool CWallet::SelectCoins(const std::vector<COutput>& vAvailableCoins, const CAmountMap& mapTargetValue, std::set<CInputCoin>& setCoinsRet, CAmountMap& mapValueRet, const CCoinControl& coin_control, CoinSelectionParams& coin_selection_params, bool& bnb_used) const
{
    AssertLockHeld(cs_wallet); // mapWallet
    std::vector<COutput> vCoins(vAvailableCoins);

    // coin control -> return all selected outputs (we want all selected to go into the transaction for sure)
    if (coin_control.HasSelected() && !coin_control.fAllowOtherInputs)
    {
        // We didn't use BnB here, so set it to false.
        bnb_used = false;

        for (const COutput& out : vCoins)
        {
            if (!out.fSpendable)
                 continue;

            CAmount amt = out.tx->GetOutputValueOut(out.i);
            if (amt < 0) {
                continue;
            }
            mapValueRet[out.tx->GetOutputAsset(out.i)] += amt;
            setCoinsRet.insert(out.GetInputCoin());
        }
        return (mapValueRet >= mapTargetValue);
    }

    // calculate value from preset inputs and store them
    std::set<CInputCoin> setPresetCoins;
    CAmountMap mapValueFromPresetInputs;

    std::vector<COutPoint> vPresetInputs;
    coin_control.ListSelected(vPresetInputs);
    for (const COutPoint& outpoint : vPresetInputs)
    {
        // For now, don't use BnB if preset inputs are selected. TODO: Enable this later
        bnb_used = false;
        coin_selection_params.use_bnb = false;

        std::map<uint256, CWalletTx>::const_iterator it = mapWallet.find(outpoint.hash);
        if (it != mapWallet.end())
        {
            const CWalletTx& wtx = it->second;
            // Clearly invalid input, fail
            if (wtx.tx->vout.size() <= outpoint.n)
                return false;

            // Just to calculate the marginal byte size
            CAmount amt = wtx.GetOutputValueOut(outpoint.n);
            if (amt < 0) {
                continue;
            }
            mapValueFromPresetInputs[wtx.GetOutputAsset(outpoint.n)] += amt;
            setPresetCoins.insert(CInputCoin(&wtx, outpoint.n));
        } else
            return false; // TODO: Allow non-wallet inputs
    }

    // remove preset inputs from vCoins
    for (std::vector<COutput>::iterator it = vCoins.begin(); it != vCoins.end() && coin_control.HasSelected();)
    {
        if (setPresetCoins.count(it->GetInputCoin()))
            it = vCoins.erase(it);
        else
            ++it;
    }

    // ELEMENTS: filter coins for assets we are interested in; always keep policyAsset for fees
    for (std::vector<COutput>::iterator it = vCoins.begin(); it != vCoins.end() && coin_control.HasSelected();) {
        CAsset asset = it->GetInputCoin().asset;
        if (asset != ::policyAsset && mapTargetValue.find(asset) == mapTargetValue.end()) {
            it = vCoins.erase(it);
        } else {
            ++it;
        }
    }

    // form groups from remaining coins; note that preset coins will not
    // automatically have their associated (same address) coins included
    if (coin_control.m_avoid_partial_spends && vCoins.size() > OUTPUT_GROUP_MAX_ENTRIES) {
        // Cases where we have 11+ outputs all pointing to the same destination may result in
        // privacy leaks as they will potentially be deterministically sorted. We solve that by
        // explicitly shuffling the outputs before processing
        Shuffle(vCoins.begin(), vCoins.end(), FastRandomContext());
    }
    std::vector<OutputGroup> groups = GroupOutputs(vCoins, !coin_control.m_avoid_partial_spends);

    size_t max_ancestors = (size_t)std::max<int64_t>(1, gArgs.GetArg("-limitancestorcount", DEFAULT_ANCESTOR_LIMIT));
    size_t max_descendants = (size_t)std::max<int64_t>(1, gArgs.GetArg("-limitdescendantcount", DEFAULT_DESCENDANT_LIMIT));
    bool fRejectLongChains = gArgs.GetBoolArg("-walletrejectlongchains", DEFAULT_WALLET_REJECT_LONG_CHAINS);

    // We will have to do coin selection on the difference between the target and the provided values.
    // However, some inputs can be provided with assets that are not in the target, we need to make sure
    // the map of the difference does not have negative values.
    CAmountMap mapTargetMinusPreset = mapTargetValue - mapValueFromPresetInputs;
    for (CAmountMap::const_iterator it = mapTargetMinusPreset.begin(); it != mapTargetMinusPreset.end();) {
        if (it->second <= 0) {
            it = mapTargetMinusPreset.erase(it);
        } else {
            ++it;
        }
    }

    bool res = mapTargetValue <= mapValueFromPresetInputs ||
        SelectCoinsMinConf(mapTargetMinusPreset, CoinEligibilityFilter(1, 6, 0), groups, setCoinsRet, mapValueRet, coin_selection_params, bnb_used) ||
        SelectCoinsMinConf(mapTargetMinusPreset, CoinEligibilityFilter(1, 1, 0), groups, setCoinsRet, mapValueRet, coin_selection_params, bnb_used) ||
        (m_spend_zero_conf_change && SelectCoinsMinConf(mapTargetMinusPreset, CoinEligibilityFilter(0, 1, 2), groups, setCoinsRet, mapValueRet, coin_selection_params, bnb_used)) ||
        (m_spend_zero_conf_change && SelectCoinsMinConf(mapTargetMinusPreset, CoinEligibilityFilter(0, 1, std::min((size_t)4, max_ancestors/3), std::min((size_t)4, max_descendants/3)), groups, setCoinsRet, mapValueRet, coin_selection_params, bnb_used)) ||
        (m_spend_zero_conf_change && SelectCoinsMinConf(mapTargetMinusPreset, CoinEligibilityFilter(0, 1, max_ancestors/2, max_descendants/2), groups, setCoinsRet, mapValueRet, coin_selection_params, bnb_used)) ||
        (m_spend_zero_conf_change && SelectCoinsMinConf(mapTargetMinusPreset, CoinEligibilityFilter(0, 1, max_ancestors-1, max_descendants-1), groups, setCoinsRet, mapValueRet, coin_selection_params, bnb_used)) ||
        (m_spend_zero_conf_change && !fRejectLongChains && SelectCoinsMinConf(mapTargetMinusPreset, CoinEligibilityFilter(0, 1, std::numeric_limits<uint64_t>::max()), groups, setCoinsRet, mapValueRet, coin_selection_params, bnb_used));

    // because SelectCoinsMinConf clears the setCoinsRet, we now add the possible inputs to the coinset
    util::insert(setCoinsRet, setPresetCoins);

    // add preset inputs to the total value selected
    mapValueRet += mapValueFromPresetInputs;

    return res;
}

bool CWallet::SignTransaction(CMutableTransaction& tx)
{
    AssertLockHeld(cs_wallet);

    // sign the new tx
    int nIn = 0;
    for (auto& input : tx.vin) {
        std::map<uint256, CWalletTx>::const_iterator mi = mapWallet.find(input.prevout.hash);
        if(mi == mapWallet.end() || input.prevout.n >= mi->second.tx->vout.size()) {
            return false;
        }
        const CScript& scriptPubKey = mi->second.tx->vout[input.prevout.n].scriptPubKey;
        const CConfidentialValue& amount = mi->second.tx->vout[input.prevout.n].nValue;
        SignatureData sigdata;
        if (!ProduceSignature(*this, MutableTransactionSignatureCreator(&tx, nIn, amount, SIGHASH_ALL), scriptPubKey, sigdata)) {
            return false;
        }
        UpdateTransaction(tx, nIn, sigdata);
        nIn++;
    }
    return true;
}

bool CWallet::FundTransaction(CMutableTransaction& tx, CAmount& nFeeRet, int& nChangePosInOut, std::string& strFailReason, bool lockUnspents, const std::set<int>& setSubtractFeeFromOutputs, CCoinControl coinControl)
{
    std::vector<CRecipient> vecSend;
    std::set<CAsset> setAssets;
    std::vector<std::unique_ptr<CReserveKey>> vChangeKey;

    // Turn the txout set into a CRecipient vector.
    for (size_t idx = 0; idx < tx.vout.size(); idx++) {
        const CTxOut& txOut = tx.vout[idx];

        // ELEMENTS:
        if (!txOut.nValue.IsExplicit() || !txOut.nAsset.IsExplicit()) {
            strFailReason = _("Pre-funded amounts must be non-blinded");
            return false;
        }

        // Account for the asset in the possible change destinations.
        setAssets.insert(txOut.nAsset.GetAsset());

        // Fee outputs should not be added to avoid overpayment of fees
        if (txOut.IsFee()) {
            continue;
        }

        CRecipient recipient = {txOut.scriptPubKey, txOut.nValue.GetAmount(), txOut.nAsset.GetAsset(), CPubKey(txOut.nNonce.vchCommitment), setSubtractFeeFromOutputs.count(idx) == 1};
        vecSend.push_back(recipient);
    }

    coinControl.fAllowOtherInputs = true;

    for (const CTxIn& txin : tx.vin) {
        coinControl.Select(txin.prevout);
    }

    // Acquire the locks to prevent races to the new locked unspents between the
    // CreateTransaction call and LockCoin calls (when lockUnspents is true).
    auto locked_chain = chain().lock();
    LOCK(cs_wallet);

    // Also account for the assets in the preset inputs.
    std::vector<COutPoint> vPresetInputs;
    coinControl.ListSelected(vPresetInputs);
    for (const COutPoint& presetInput : vPresetInputs) {
        std::map<uint256, CWalletTx>::const_iterator it = mapWallet.find(presetInput.hash);
        if (it != mapWallet.end()) {
            setAssets.insert(it->second.GetOutputAsset(presetInput.n));
        }
    }

    // Then reserve a key for each asset. Account for policyAsset always.
    setAssets.insert(::policyAsset);
    for (size_t i = 0; i < setAssets.size(); ++i) {
        vChangeKey.push_back(std::unique_ptr<CReserveKey>(new CReserveKey(this)));
    }

    CTransactionRef tx_new;
    BlindDetails* blind_details = g_con_elementsmode ? new BlindDetails() : NULL;
    if (!CreateTransaction(*locked_chain, vecSend, tx_new, vChangeKey, nFeeRet, nChangePosInOut, strFailReason, coinControl, false, blind_details)) {
        return false;
    }

    // Wipe outputs and output witness and re-add one by one
    tx.vout.clear();
    tx.witness.vtxoutwit.clear();
    for (unsigned int i = 0; i < tx_new->vout.size(); i++) {
        const CTxOut& out = tx_new->vout[i];
        tx.vout.push_back(out);
        if (tx_new->witness.vtxoutwit.size() > i) {
            // We want to re-add previously existing outwitnesses
            // even though we don't create any new ones
            const CTxOutWitness& outwit = tx_new->witness.vtxoutwit[i];
            tx.witness.vtxoutwit.push_back(outwit);
        }
    }

    // Add new txins while keeping original txin scriptSig/order.
    for (const CTxIn& txin : tx_new->vin) {
        if (!coinControl.IsSelected(txin.prevout)) {
            tx.vin.push_back(txin);

            if (lockUnspents) {
                LockCoin(txin.prevout);
            }
        }
    }

<<<<<<< HEAD
    // Mark all un-returned change keys as used to reduce privacy loss
    for (auto& changekey : vChangeKey) {
        changekey->KeepKey();
=======
    if (nFeeRet > this->m_default_max_tx_fee) {
        strFailReason = TransactionErrorString(TransactionError::MAX_FEE_EXCEEDED);
        return false;
>>>>>>> 12128087
    }

    return true;
}

static bool IsCurrentForAntiFeeSniping(interfaces::Chain& chain, interfaces::Chain::Lock& locked_chain)
{
    if (chain.isInitialBlockDownload()) {
        return false;
    }
    constexpr int64_t MAX_ANTI_FEE_SNIPING_TIP_AGE = 8 * 60 * 60; // in seconds
    if (locked_chain.getBlockTime(*locked_chain.getHeight()) < (GetTime() - MAX_ANTI_FEE_SNIPING_TIP_AGE)) {
        return false;
    }
    return true;
}

/**
 * Return a height-based locktime for new transactions (uses the height of the
 * current chain tip unless we are not synced with the current chain
 */
static uint32_t GetLocktimeForNewTransaction(interfaces::Chain& chain, interfaces::Chain::Lock& locked_chain)
{
    uint32_t const height = locked_chain.getHeight().get_value_or(-1);
    uint32_t locktime;
    // Discourage fee sniping.
    //
    // For a large miner the value of the transactions in the best block and
    // the mempool can exceed the cost of deliberately attempting to mine two
    // blocks to orphan the current best block. By setting nLockTime such that
    // only the next block can include the transaction, we discourage this
    // practice as the height restricted and limited blocksize gives miners
    // considering fee sniping fewer options for pulling off this attack.
    //
    // A simple way to think about this is from the wallet's point of view we
    // always want the blockchain to move forward. By setting nLockTime this
    // way we're basically making the statement that we only want this
    // transaction to appear in the next block; we don't want to potentially
    // encourage reorgs by allowing transactions to appear at lower heights
    // than the next block in forks of the best chain.
    //
    // Of course, the subsidy is high enough, and transaction volume low
    // enough, that fee sniping isn't a problem yet, but by implementing a fix
    // now we ensure code won't be written that makes assumptions about
    // nLockTime that preclude a fix later.
    if (IsCurrentForAntiFeeSniping(chain, locked_chain)) {
        locktime = height;

        // Secondly occasionally randomly pick a nLockTime even further back, so
        // that transactions that are delayed after signing for whatever reason,
        // e.g. high-latency mix networks and some CoinJoin implementations, have
        // better privacy.
        if (GetRandInt(10) == 0)
            locktime = std::max(0, (int)locktime - GetRandInt(100));
    } else {
        // If our chain is lagging behind, we can't discourage fee sniping nor help
        // the privacy of high-latency transactions. To avoid leaking a potentially
        // unique "nLockTime fingerprint", set nLockTime to a constant.
        locktime = 0;
    }
    assert(locktime <= height);
    assert(locktime < LOCKTIME_THRESHOLD);
    return locktime;
}

OutputType CWallet::TransactionChangeType(OutputType change_type, const std::vector<CRecipient>& vecSend)
{
    // If -changetype is specified, always use that change type.
    if (change_type != OutputType::CHANGE_AUTO) {
        return change_type;
    }

    // if m_default_address_type is legacy, use legacy address as change (even
    // if some of the outputs are P2WPKH or P2WSH).
    if (m_default_address_type == OutputType::LEGACY) {
        return OutputType::LEGACY;
    }

    // if any destination is P2WPKH or P2WSH, use P2WPKH for the change
    // output.
    for (const auto& recipient : vecSend) {
        // Check if any destination contains a witness program:
        int witnessversion = 0;
        std::vector<unsigned char> witnessprogram;
        if (recipient.scriptPubKey.IsWitnessProgram(witnessversion, witnessprogram)) {
            return OutputType::BECH32;
        }
    }

    // else use m_default_address_type for change
    return m_default_address_type;
}

// Reset all non-global blinding details.
void resetBlindDetails(BlindDetails* det) {
    det->i_amount_blinds.clear();
    det->i_asset_blinds.clear();
    det->i_assets.clear();
    det->i_amounts.clear();

    det->o_amounts.clear();
    det->o_pubkeys.clear();
    det->o_amount_blinds.clear();
    det->o_assets.clear();
    det->o_asset_blinds.clear();

    det->tx_unblinded_unsigned = CMutableTransaction();
    det->num_to_blind = 0;
    det->change_to_blind = 0;
    det->only_recipient_blind_index = -1;
    det->only_change_pos = -1;
}

bool fillBlindDetails(BlindDetails* det, CWallet* wallet, CMutableTransaction& txNew, std::vector<CInputCoin>& selected_coins, std::string& strFailReason) {
    int num_inputs_blinded = 0;

    // Fill in input blinding details
    for (const CInputCoin& coin : selected_coins) {
        det->i_amount_blinds.push_back(coin.bf_value);
        det->i_asset_blinds.push_back(coin.bf_asset);
        det->i_assets.push_back(coin.asset);
        det->i_amounts.push_back(coin.value);
        if (coin.txout.nValue.IsCommitment() || coin.txout.nAsset.IsCommitment()) {
            num_inputs_blinded++;
        }
    }
    // Fill in output blinding details
    for (size_t nOut = 0; nOut < txNew.vout.size(); nOut++) {
        //TODO(CA) consider removing all blind setting before BlindTransaction as they get cleared anyway
        det->o_amount_blinds.push_back(uint256());
        det->o_asset_blinds.push_back(uint256());
        det->o_assets.push_back(txNew.vout[nOut].nAsset.GetAsset());
        det->o_amounts.push_back(txNew.vout[nOut].nValue.GetAmount());
    }

    // There are a few edge-cases of blinding we need to take care of
    //
    // First, if there are blinded inputs but not outputs to blind
    // We need this to go through, even though no privacy is gained.
    if (num_inputs_blinded > 0 &&  det->num_to_blind == 0) {
        // We need to make sure to dupe an asset that is in input set
        //TODO Have blinding do some extremely minimal rangeproof
        CTxOut newTxOut(det->o_assets.back(), 0, CScript() << OP_RETURN);
        txNew.vout.push_back(newTxOut);
        det->o_pubkeys.push_back(wallet->GetBlindingPubKey(newTxOut.scriptPubKey));
        det->o_amount_blinds.push_back(uint256());
        det->o_asset_blinds.push_back(uint256());
        det->o_amounts.push_back(0);
        det->o_assets.push_back(det->o_assets.back());
        det->num_to_blind++;
        wallet->WalletLogPrintf("Adding OP_RETURN output to complete blinding since there are %d blinded inputs and no blinded outputs\n", num_inputs_blinded);

        // No blinded inputs, but 1 blinded output
    } else if (num_inputs_blinded == 0 && det->num_to_blind == 1) {
        if (det->change_to_blind == 1) {
            // Only 1 blinded change, unblind the change
            //TODO Split up change instead if possible
            if (det->ignore_blind_failure) {
                det->num_to_blind--;
                det->change_to_blind--;
                txNew.vout[det->only_change_pos].nNonce.SetNull();
                det->o_pubkeys[det->only_change_pos] = CPubKey();
                det->o_amount_blinds[det->only_change_pos] = uint256();
                det->o_asset_blinds[det->only_change_pos] = uint256();
                wallet->WalletLogPrintf("Unblinding change at index %d due to lack of inputs and other outputs being blinded.\n", det->only_change_pos);
            } else {
                strFailReason = _("Change output could not be blinded as there are no blinded inputs and no other blinded outputs.");
                return false;
            }
        } else {
            // 1 blinded destination
            // TODO Attempt to get a blinded input, OR add unblinded coin to make blinded change
            assert(det->only_recipient_blind_index != -1);
            if (det->ignore_blind_failure) {
                det->num_to_blind--;
                txNew.vout[det->only_recipient_blind_index].nNonce.SetNull();
                det->o_pubkeys[det->only_recipient_blind_index] = CPubKey();
                det->o_amount_blinds[det->only_recipient_blind_index] = uint256();
                det->o_asset_blinds[det->only_recipient_blind_index] = uint256();
                wallet->WalletLogPrintf("Unblinding single blinded output at index %d due to lack of inputs and other outputs being blinded.\n", det->only_recipient_blind_index);
            } else {
                strFailReason = _("Transaction output could not be blinded as there are no blinded inputs and no other blinded outputs.");
                return false;
            }
        }
    }
    // All other combinations should work.
    return true;
}

bool CWallet::CreateTransaction(interfaces::Chain::Lock& locked_chain, const std::vector<CRecipient>& vecSend, CTransactionRef& tx, std::vector<std::unique_ptr<CReserveKey>>& reserveKeys, CAmount& nFeeRet, int& nChangePosInOut, std::string& strFailReason, const CCoinControl& coin_control, bool sign, BlindDetails* blind_details, const IssuanceDetails* issuance_details) {
    if (blind_details || issuance_details) {
        assert(g_con_elementsmode);
    }

    CAmountMap mapValue;
    // Always assume that we are at least sending policyAsset.
    mapValue[::policyAsset] = 0;
    int nChangePosRequest = nChangePosInOut;
    std::map<CAsset, int> vChangePosInOut;
    unsigned int nSubtractFeeFromAmount = 0;

    for (const auto& recipient : vecSend)
    {
        // Skip over issuance outputs, no need to select those coins
        if (recipient.asset == CAsset(uint256S("1")) || recipient.asset == CAsset(uint256S("2"))) {
            continue;
        }

        if (g_con_elementsmode && recipient.asset.IsNull()) {
            strFailReason = _("No asset provided for recipient");
            return false;
        }

        if (mapValue[recipient.asset] < 0 || recipient.nAmount < 0) {
            strFailReason = _("Transaction amounts must not be negative");
            return false;
        }
        mapValue[recipient.asset] += recipient.nAmount;

        if (recipient.fSubtractFeeFromAmount)
            nSubtractFeeFromAmount++;
    }
    if (vecSend.empty())
    {
        strFailReason = _("Transaction must have at least one recipient");
        return false;
    }

    CMutableTransaction txNew;

    txNew.nLockTime = GetLocktimeForNewTransaction(chain(), locked_chain);

    FeeCalculation feeCalc;
    CAmount nFeeNeeded;
    int nBytes;
    {
        std::set<CInputCoin> setCoins;

        // Preserve order of selected inputs for surjection proofs
        std::vector<CInputCoin> selected_coins;

        // A map that keeps track of the change script for each asset and also
        // the index of the reserveKeys used for that script (-1 if none).
        std::map<CAsset, std::pair<int, CScript>> mapScriptChange;

        auto locked_chain = chain().lock();
        LOCK(cs_wallet);
        {
            std::vector<COutput> vAvailableCoins;
            AvailableCoins(*locked_chain, vAvailableCoins, true, &coin_control, 1, MAX_MONEY, MAX_MONEY, 0, coin_control.m_min_depth);
            CoinSelectionParams coin_selection_params; // Parameters for coin selection, init with dummy

            mapScriptChange.clear();
            if (coin_control.destChange.size() > 0) {
                for (const std::pair<CAsset, CTxDestination>& dest : coin_control.destChange) {
                    // No need to test we cover all assets.  We produce error for that later.
                    mapScriptChange[dest.first] = std::pair<int, CScript>(-1, GetScriptForDestination(dest.second));
                }
            } else { // no coin control: send change to newly generated address
                // Note: We use a new key here to keep it from being obvious which side is the change.
                //  The drawback is that by not reusing a previous key, the change may be lost if a
                //  backup is restored, if the backup doesn't have the new private key for the change.
                //  If we reused the old key, it would be possible to add code to look for and
                //  rediscover unknown transactions that were written with keys of ours to recover
                //  post-backup change.

                // Reserve a new key pair from key pool
                if (!CanGetAddresses(true)) {
                    strFailReason = _("Can't generate a change-address key. No keys in the internal keypool and can't generate any keys.");
                    return false;
                }

                const OutputType change_type = TransactionChangeType(coin_control.m_change_type ? *coin_control.m_change_type : m_default_change_type, vecSend);
                // One change script per output asset.
                size_t index = 0;
                for (const auto& value : mapValue) {
                    CPubKey vchPubKey;
                    if (index >= reserveKeys.size() || !reserveKeys[index]->GetReservedKey(vchPubKey, true)) {
                        strFailReason = _("Keypool ran out, please call keypoolrefill first");
                        return false;
                    }

                    LearnRelatedScripts(vchPubKey, change_type);
                    mapScriptChange[value.first] = std::pair<int, CScript>(index,
                            GetScriptForDestination(GetDestinationForKey(vchPubKey, change_type)));
                    ++index;
                }

                // Also make sure we have change scripts for the pre-selected inputs.
                std::vector<COutPoint> vPresetInputs;
                coin_control.ListSelected(vPresetInputs);
                for (const COutPoint& presetInput : vPresetInputs) {
                    std::map<uint256, CWalletTx>::const_iterator it = mapWallet.find(presetInput.hash);
                    if (it == mapWallet.end()) {
                        // Ignore this here, will fail more gracefully later.
                        continue;
                    }

                    CAsset asset = it->second.GetOutputAsset(presetInput.n);
                    if (mapScriptChange.find(asset) != mapScriptChange.end()) {
                        // This asset already has a change script.
                        continue;
                    }

                    CPubKey vchPubKey;
                    if (index >= reserveKeys.size() || !reserveKeys[index]->GetReservedKey(vchPubKey, true)) {
                        strFailReason = _("Keypool ran out, please call keypoolrefill first");
                        return false;
                    }

                    LearnRelatedScripts(vchPubKey, change_type);
                    mapScriptChange[asset] = std::pair<int, CScript>(index,
                            GetScriptForDestination(GetDestinationForKey(vchPubKey, change_type)));
                    ++index;
                }
            }
            assert(mapScriptChange.size() > 0);

            CTxOut change_prototype_txout(mapScriptChange.begin()->first, 0, mapScriptChange.begin()->second.second);
            // TODO CA: Set this for each change output
            coin_selection_params.change_output_size = GetSerializeSize(change_prototype_txout);
            if (g_con_elementsmode) {
                // Assume blinded output for coin selection purposes. Over-paying is ok!
                change_prototype_txout.nAsset.vchCommitment.resize(33);
                coin_selection_params.change_output_size = GetSerializeSize(change_prototype_txout);
                coin_selection_params.change_output_size += DEFAULT_RANGEPROOF_SIZE/WITNESS_SCALE_FACTOR;
            }

            CFeeRate discard_rate = GetDiscardRate(*this);

            // Get the fee rate to use effective values in coin selection
            CFeeRate nFeeRateNeeded = GetMinimumFeeRate(*this, coin_control, &feeCalc);

            // ELEMENTS:
            // Start with tiny non-zero fee for issuance entropy and loop until there is enough fee
            nFeeRet = 1;
            bool pick_new_inputs = true;
            CAmountMap mapValueIn;

            // BnB selector is the only selector used when this is true.
            // That should only happen on the first pass through the loop.
            coin_selection_params.use_bnb = nSubtractFeeFromAmount == 0; // If we are doing subtract fee from recipient, then don't use BnB
            // Start with no fee and loop until there is enough fee
            while (true)
            {
                if (blind_details) {
                    // Clear out previous blinding/data info as needed
                    resetBlindDetails(blind_details);
                }

                // We need to output the position of the policyAsset change output.
                // So we keep track of the change position of all assets
                // individually and set the export variable in the end.
                vChangePosInOut.clear();
                if (nChangePosRequest >= 0) {
                    vChangePosInOut[::policyAsset] = nChangePosRequest;
                }

                txNew.vin.clear();
                txNew.vout.clear();
                txNew.witness.SetNull();
                bool fFirst = true;

                CAmountMap mapValueToSelect = mapValue;
                if (nSubtractFeeFromAmount == 0)
                    mapValueToSelect[::policyAsset] += nFeeRet;

                // vouts to the payees
                coin_selection_params.tx_noinputs_size = 11; // Static vsize overhead + outputs vsize. 4 nVersion, 4 nLocktime, 1 input count, 1 output count, 1 witness overhead (dummy, flag, stack size)
                for (const CRecipient& recipient : vecSend)
                {
                    CTxOut txout(recipient.asset, recipient.nAmount, recipient.scriptPubKey);
                    txout.nNonce.vchCommitment = std::vector<unsigned char>(recipient.confidentiality_key.begin(), recipient.confidentiality_key.end());

                    if (recipient.fSubtractFeeFromAmount)
                    {
                        if (recipient.asset != policyAsset) {
                            strFailReason = strprintf("Wallet does not support more than one type of fee at a time, therefore can not subtract fee from address amount, which is of a different asset id. fee asset: %s recipient asset: %s", policyAsset.GetHex(), recipient.asset.GetHex());
                            return false;
                        }

                        assert(nSubtractFeeFromAmount != 0);
                        txout.nValue = txout.nValue.GetAmount() - nFeeRet / nSubtractFeeFromAmount; // Subtract fee equally from each selected recipient

                        if (fFirst) // first receiver pays the remainder not divisible by output count
                        {
                            fFirst = false;
                            txout.nValue = txout.nValue.GetAmount() - nFeeRet % nSubtractFeeFromAmount;
                        }
                    }
                    // Include the fee cost for outputs. Note this is only used for BnB right now
                    coin_selection_params.tx_noinputs_size += ::GetSerializeSize(txout, PROTOCOL_VERSION);
                    // ELEMENTS: Core's logic isn't great here. We should be computing
                    // cost of making output + future spend. We're not as concerned
                    // about dust anyways, so let's focus upstream.
                    if (recipient.asset == policyAsset && IsDust(txout, chain().relayDustFee()))
                    {
                        if (recipient.fSubtractFeeFromAmount && nFeeRet > 0)
                        {
                            if (txout.nValue.GetAmount() < 0)
                                strFailReason = _("The transaction amount is too small to pay the fee");
                            else
                                strFailReason = _("The transaction amount is too small to send after the fee has been deducted");
                        }
                        else
                            strFailReason = _("Transaction amount too small");
                        return false;
                    }
                    txNew.vout.push_back(txout);
                    if (blind_details) {
                        blind_details->o_pubkeys.push_back(recipient.confidentiality_key);
                        if (blind_details->o_pubkeys.back().IsFullyValid()) {
                            blind_details->num_to_blind++;
                            blind_details->only_recipient_blind_index = txNew.vout.size()-1;
                        }
                    }
                }

                // Choose coins to use
                bool bnb_used;
                if (pick_new_inputs) {
                    mapValueIn.clear();
                    setCoins.clear();
                    int change_spend_size = CalculateMaximumSignedInputSize(change_prototype_txout, this);
                    // If the wallet doesn't know how to sign change output, assume p2sh-p2wpkh
                    // as lower-bound to allow BnB to do it's thing
                    if (change_spend_size == -1) {
                        coin_selection_params.change_spend_size = DUMMY_NESTED_P2WPKH_INPUT_SIZE;
                    } else {
                        coin_selection_params.change_spend_size = (size_t)change_spend_size;
                    }
                    coin_selection_params.effective_fee = nFeeRateNeeded;
                    if (!SelectCoins(vAvailableCoins, mapValueToSelect, setCoins, mapValueIn, coin_control, coin_selection_params, bnb_used))
                    {
                        // If BnB was used, it was the first pass. No longer the first pass and continue loop with knapsack.
                        if (bnb_used) {
                            coin_selection_params.use_bnb = false;
                            continue;
                        }
                        else {
                            strFailReason = _("Insufficient funds");
                            return false;
                        }
                    }
                } else {
                    bnb_used = false;
                }

                const CAmountMap mapChange = mapValueIn - mapValueToSelect;

                for(const auto& assetChange : mapChange) {
                    if (assetChange.second == 0) {
                        vChangePosInOut.erase(assetChange.first);
                        continue;
                    }

                    // Fill a vout to ourself
                    const std::map<CAsset, std::pair<int, CScript>>::const_iterator itScript = mapScriptChange.find(assetChange.first);
                    if (itScript == mapScriptChange.end()) {
                        strFailReason = strprintf("No change destination provided for asset %s", assetChange.first.GetHex());
                        return false;
                    }

                    CTxOut newTxOut(assetChange.first, assetChange.second, itScript->second.second);

                    // Never create dust outputs; if we would, just
                    // add the dust to the fee.
                    // The nChange when BnB is used is always going to go to fees.
                    if (assetChange.first == policyAsset && (IsDust(newTxOut, discard_rate) || bnb_used))
                    {
                        vChangePosInOut.erase(assetChange.first);
                        nFeeRet += assetChange.second;
                    }
                    else
                    {
                        std::map<CAsset, int>::const_iterator itPos = vChangePosInOut.find(assetChange.first);
                        if (itPos == vChangePosInOut.end())
                        {
                            // Insert change txn at random position:
                            int newPos = GetRandInt(txNew.vout.size()+1);

                            // Update existing entries in vChangePos that have been moved.
                            for (std::map<CAsset, int>::iterator it = vChangePosInOut.begin(); it != vChangePosInOut.end(); ++it) {
                                if (it->second >= newPos) {
                                    it->second++;
                                }
                            }

                            vChangePosInOut[assetChange.first] = newPos;
                        }
                        else if ((unsigned int)itPos->second > txNew.vout.size())
                        {
                            strFailReason = _("Change index out of range");
                            return false;
                        }

                        std::vector<CTxOut>::iterator position = txNew.vout.begin()+vChangePosInOut[assetChange.first];
                        if (blind_details) {
                            CPubKey blind_pub = GetBlindingPubKey(itScript->second.second);
                            blind_details->o_pubkeys.insert(blind_details->o_pubkeys.begin() + vChangePosInOut[assetChange.first], blind_pub);
                            assert(blind_pub.IsFullyValid());
                            blind_details->num_to_blind++;
                            blind_details->change_to_blind++;
                            blind_details->only_change_pos = vChangePosInOut[assetChange.first];
                            // Place the blinding pubkey here in case of fundraw calls
                            newTxOut.nNonce.vchCommitment = std::vector<unsigned char>(blind_pub.begin(), blind_pub.end());
                        }
                        txNew.vout.insert(position, newTxOut);
                    }
                }
                // Set the correct nChangePosInOut for output.  Should be policyAsset's position.
                std::map<CAsset, int>::const_iterator itPos = vChangePosInOut.find(::policyAsset);
                if (itPos != vChangePosInOut.end()) {
                    nChangePosInOut = itPos->second;
                } else {
                    // no policy change inserted; others assets may have been
                    nChangePosInOut = -1;
                }

                // Add fee output.
                if (g_con_elementsmode) {
                    CTxOut fee(::policyAsset, nFeeRet, CScript());
                    assert(fee.IsFee());
                    txNew.vout.push_back(fee);
                    if (blind_details) {
                        blind_details->o_pubkeys.push_back(CPubKey());
                    }
                }

                // Set token input if reissuing
                int reissuance_index = -1;
                uint256 token_blinding;

                // Elements: Shuffle here to preserve random ordering for surjection proofs
                selected_coins = std::vector<CInputCoin>(setCoins.begin(), setCoins.end());
                Shuffle(selected_coins.begin(), selected_coins.end(), FastRandomContext());

                // Dummy fill vin for maximum size estimation
                //
                for (const CInputCoin& coin : selected_coins) {
                    txNew.vin.push_back(CTxIn(coin.outpoint, CScript()));

                    if (issuance_details && coin.asset == issuance_details->reissuance_token) {
                        reissuance_index = txNew.vin.size() - 1;
                        token_blinding = coin.bf_asset;
                    }
                }

                std::vector<CKey> issuance_asset_keys;
                std::vector<CKey> issuance_token_keys;
                if (issuance_details) {
                    // Fill in issuances now that inputs are set
                    assert(txNew.vin.size() > 0);
                    int asset_index = -1;
                    int token_index = -1;
                    for (unsigned int i = 0; i < txNew.vout.size(); i++) {
                        if (txNew.vout[i].nAsset.IsExplicit() && txNew.vout[i].nAsset.GetAsset()  == CAsset(uint256S("1"))) {
                            asset_index = i;
                        } else if (txNew.vout[i].nAsset.IsExplicit() && txNew.vout[i].nAsset.GetAsset() == CAsset(uint256S("2"))) {
                            token_index = i;
                        }
                    }
                    // Initial issuance request
                    if (issuance_details->reissuance_asset.IsNull() && issuance_details->reissuance_token.IsNull() && (asset_index != -1 || token_index != -1)) {
                        uint256 entropy;
                        CAsset asset;
                        CAsset token;
                        //TODO take optional contract hash
                        // Initial issuance always uses vin[0]
                        GenerateAssetEntropy(entropy, txNew.vin[0].prevout, uint256());
                        CalculateAsset(asset, entropy);
                        CalculateReissuanceToken(token, entropy, issuance_details->blind_issuance);
                        CScript blindingScript(CScript() << OP_RETURN << std::vector<unsigned char>(txNew.vin[0].prevout.hash.begin(), txNew.vin[0].prevout.hash.end()) << txNew.vin[0].prevout.n);
                        // We're making asset outputs, fill out asset type and issuance input
                        if (asset_index != -1) {
                            txNew.vin[0].assetIssuance.nAmount = txNew.vout[asset_index].nValue;

                            txNew.vout[asset_index].nAsset = asset;
                            if (issuance_details->blind_issuance && blind_details) {
                                issuance_asset_keys.push_back(GetBlindingKey(&blindingScript));
                                blind_details->num_to_blind++;
                            }
                        }
                        // We're making reissuance token outputs
                        if (token_index != -1) {
                            txNew.vin[0].assetIssuance.nInflationKeys = txNew.vout[token_index].nValue;
                            txNew.vout[token_index].nAsset = token;
                            if (issuance_details->blind_issuance && blind_details) {
                                issuance_token_keys.push_back(GetBlindingKey(&blindingScript));
                                blind_details->num_to_blind++;

                                // If we're blinding a token issuance and no assets, we must make
                                // the asset issuance a blinded commitment to 0
                                if (asset_index == -1) {
                                    txNew.vin[0].assetIssuance.nAmount = 0;
                                    issuance_asset_keys.push_back(GetBlindingKey(&blindingScript));
                                    blind_details->num_to_blind++;
                                }
                            }
                        }
                    // Asset being reissued with explicitly named asset/token
                    } else if (asset_index != -1) {
                        assert(reissuance_index != -1);
                        // Fill in output with issuance
                        txNew.vout[asset_index].nAsset = issuance_details->reissuance_asset;

                        // Fill in issuance
                        // Blinding revealing underlying asset
                        txNew.vin[reissuance_index].assetIssuance.assetBlindingNonce = token_blinding;
                        txNew.vin[reissuance_index].assetIssuance.assetEntropy = issuance_details->entropy;
                        txNew.vin[reissuance_index].assetIssuance.nAmount = txNew.vout[asset_index].nValue;

                        // If blinded token derivation, blind the issuance
                        CAsset temp_token;
                        CalculateReissuanceToken(temp_token, issuance_details->entropy, true);
                        if (temp_token == issuance_details->reissuance_token && blind_details) {
                            CScript blindingScript(CScript() << OP_RETURN << std::vector<unsigned char>(txNew.vin[reissuance_index].prevout.hash.begin(), txNew.vin[reissuance_index].prevout.hash.end()) << txNew.vin[reissuance_index].prevout.n);
                            issuance_asset_keys.resize(reissuance_index);
                            issuance_asset_keys.push_back(GetBlindingKey(&blindingScript));
                            blind_details->num_to_blind++;
                        }
                    }
                }

                if (blind_details) {
                    if (!fillBlindDetails(blind_details, this, txNew, selected_coins, strFailReason)) {
                        return false;
                    }

                    // Keep a backup of transaction in case re-blinding necessary
                    blind_details->tx_unblinded_unsigned = txNew;
                    int ret = BlindTransaction(blind_details->i_amount_blinds, blind_details->i_asset_blinds, blind_details->i_assets, blind_details->i_amounts, blind_details->o_amount_blinds, blind_details->o_asset_blinds,  blind_details->o_pubkeys, issuance_asset_keys, issuance_token_keys, txNew);
                    assert(ret != -1);
                    if (ret != blind_details->num_to_blind) {
                        strFailReason = _("Unable to blind the transaction properly. This should not happen.");
                        return false;
                    }
                }

                nBytes = CalculateMaximumSignedTxSize(CTransaction(txNew), this, coin_control.fAllowWatchOnly);
                if (nBytes < 0) {
                    strFailReason = _("Signing transaction failed");
                    return false;
                }

                // Remove blinding if we're not actually signing
                if (blind_details && !sign) {
                    txNew = blind_details->tx_unblinded_unsigned;
                }

                nFeeNeeded = GetMinimumFee(*this, nBytes, coin_control, &feeCalc);
                if (feeCalc.reason == FeeReason::FALLBACK && !m_allow_fallback_fee) {
                    // eventually allow a fallback fee
                    strFailReason = _("Fee estimation failed. Fallbackfee is disabled. Wait a few blocks or enable -fallbackfee.");
                    return false;
                }

                // If we made it here and we aren't even able to meet the relay fee on the next pass, give up
                // because we must be at the maximum allowed fee.
                if (nFeeNeeded < chain().relayMinFee().GetFee(nBytes))
                {
                    strFailReason = _("Transaction too large for fee policy");
                    return false;
                }

                if (nFeeRet >= nFeeNeeded) {
                    // Reduce fee to only the needed amount if possible. This
                    // prevents potential overpayment in fees if the coins
                    // selected to meet nFeeNeeded result in a transaction that
                    // requires less fee than the prior iteration.

                    // If we have no change and a big enough excess fee, then
                    // try to construct transaction again only without picking
                    // new inputs. We now know we only need the smaller fee
                    // (because of reduced tx size) and so we should add a
                    // change output. Only try this once.
                    if (nChangePosInOut == -1 && nSubtractFeeFromAmount == 0 && pick_new_inputs) {
                        unsigned int tx_size_with_change = nBytes + coin_selection_params.change_output_size + 2; // Add 2 as a buffer in case increasing # of outputs changes compact size
                        CAmount fee_needed_with_change = GetMinimumFee(*this, tx_size_with_change, coin_control, nullptr);
                        CAmount minimum_value_for_change = GetDustThreshold(change_prototype_txout, discard_rate);
                        if (nFeeRet >= fee_needed_with_change + minimum_value_for_change) {
                            pick_new_inputs = false;
                            nFeeRet = fee_needed_with_change;
                            continue;
                        }
                    }

                    // If we have change output already, just increase it
                    if (nFeeRet > nFeeNeeded && nChangePosInOut != -1 && nSubtractFeeFromAmount == 0) {
                        CAmount extraFeePaid = nFeeRet - nFeeNeeded;

                        // If blinding we need to edit the unblinded tx and re-blind. Otherwise just edit the tx.
                        if (blind_details) {
                            txNew = blind_details->tx_unblinded_unsigned;
                            std::vector<CTxOut>::iterator change_position = txNew.vout.begin() + nChangePosInOut;
                            change_position->nValue = change_position->nValue.GetAmount() + extraFeePaid;
                            blind_details->o_amounts[nChangePosInOut] = change_position->nValue.GetAmount();

                            nFeeRet -= extraFeePaid;
                            txNew.vout.back().nValue = nFeeRet; // update fee output
                            blind_details->o_amounts.back() = nFeeRet;

                            // Wipe output blinding factors and start over
                            blind_details->o_amount_blinds.clear();

                            blind_details->o_asset_blinds.clear();

                            // Re-blind tx after editing and change.
                            blind_details->tx_unblinded_unsigned = txNew;
                            int ret = BlindTransaction(blind_details->i_amount_blinds, blind_details->i_asset_blinds, blind_details->i_assets, blind_details->i_amounts, blind_details->o_amount_blinds, blind_details->o_asset_blinds,  blind_details->o_pubkeys, issuance_asset_keys, issuance_token_keys, txNew);
                            assert(ret != -1);
                            if (ret != blind_details->num_to_blind) {
                                strFailReason = _("Unable to blind the transaction properly. This should not happen.");
                                return false;
                            }
                        } else {
                            std::vector<CTxOut>::iterator change_position = txNew.vout.begin() + nChangePosInOut;
                            change_position->nValue = change_position->nValue.GetAmount() + extraFeePaid;
                            nFeeRet -= extraFeePaid;
                            if (g_con_elementsmode) {
                                txNew.vout.back().nValue = nFeeRet; // update fee output
                            }
                        }
                    }
                    break; // Done, enough fee included.
                }
                else if (!pick_new_inputs) {
                    // This shouldn't happen, we should have had enough excess
                    // fee to pay for the new output and still meet nFeeNeeded
                    // Or we should have just subtracted fee from recipients and
                    // nFeeNeeded should not have changed
                    strFailReason = _("Transaction fee and change calculation failed");
                    return false;
                }

                // Try to reduce change to include necessary fee
                if (nChangePosInOut != -1 && nSubtractFeeFromAmount == 0) {
                    CAmount additionalFeeNeeded = nFeeNeeded - nFeeRet;

                    // If blinding we need to edit the unblinded tx and re-blind. Otherwise just edit the tx.
                    if (blind_details) {
                        txNew = blind_details->tx_unblinded_unsigned;
                        std::vector<CTxOut>::iterator change_position = txNew.vout.begin() + nChangePosInOut;
                        // Only reduce change if remaining amount is still a large enough output.
                        if (change_position->nValue.GetAmount() >= MIN_FINAL_CHANGE + additionalFeeNeeded) {
                            change_position->nValue = change_position->nValue.GetAmount() - additionalFeeNeeded;
                            blind_details->o_amounts[nChangePosInOut] = change_position->nValue.GetAmount();

                            nFeeRet += additionalFeeNeeded;
                            txNew.vout.back().nValue = nFeeRet; // update fee output
                            blind_details->o_amounts.back() = nFeeRet; // update change details
                            // Wipe output blinding factors and start over
                            blind_details->o_amount_blinds.clear();

                            blind_details->o_asset_blinds.clear();

                            // Re-blind tx after editing and change.
                            blind_details->tx_unblinded_unsigned = txNew;
                            int ret = BlindTransaction(blind_details->i_amount_blinds, blind_details->i_asset_blinds, blind_details->i_assets, blind_details->i_amounts, blind_details->o_amount_blinds, blind_details->o_asset_blinds,  blind_details->o_pubkeys, issuance_asset_keys, issuance_token_keys, txNew);
                            assert(ret != -1);
                            if (ret != blind_details->num_to_blind) {
                                strFailReason = _("Unable to blind the transaction properly. This should not happen.");
                                return false;
                            }
                            break; // Done, able to increase fee from change
                        }
                    } else {
                        std::vector<CTxOut>::iterator change_position = txNew.vout.begin() + nChangePosInOut;
                        // Only reduce change if remaining amount is still a large enough output.
                        if (change_position->nValue.GetAmount() >= MIN_FINAL_CHANGE + additionalFeeNeeded) {
                            change_position->nValue = change_position->nValue.GetAmount() - additionalFeeNeeded;
                            nFeeRet += additionalFeeNeeded;
                            if (g_con_elementsmode) {
                                txNew.vout.back().nValue = nFeeRet; // update fee output
                            }
                            break; // Done, able to increase fee from change
                        }
                    }
                }

                // If subtracting fee from recipients, we now know what fee we
                // need to subtract, we have no reason to reselect inputs
                if (nSubtractFeeFromAmount > 0) {
                    pick_new_inputs = false;
                }

                // Include more fee and try again.
                nFeeRet = nFeeNeeded;
                coin_selection_params.use_bnb = false;
                continue;
            }
        }

        // Release any change keys that we didn't use.
        for (const std::pair<CAsset, std::pair<int, CScript>>& it : mapScriptChange) {
            int index = it.second.first;
            if (index < 0) {
                continue;
            }

            if (vChangePosInOut.find(it.first) == vChangePosInOut.end()) {
                reserveKeys[index]->ReturnKey();
            }
        }

        // Note how the sequence number is set to non-maxint so that
        // the nLockTime set above actually works.
        //
        // BIP125 defines opt-in RBF as any nSequence < maxint-1, so
        // we use the highest possible value in that range (maxint-2)
        // to avoid conflicting with other possible uses of nSequence,
        // and in the spirit of "smallest possible change from prior
        // behavior."
        const uint32_t nSequence = coin_control.m_signal_bip125_rbf.get_value_or(m_signal_rbf) ? MAX_BIP125_RBF_SEQUENCE : (CTxIn::SEQUENCE_FINAL - 1);
        for (auto& input : txNew.vin) {
            // Remove sigs and then set sequence
            input.scriptSig = CScript();
            input.nSequence = nSequence;
        }
        // Also remove witness data for scripts
        for (auto& inwit : txNew.witness.vtxinwit) {
            inwit.scriptWitness.SetNull();
        }

        // Do the same things for unblinded version of tx when applicable
        if (blind_details) {
            for (auto& input : blind_details->tx_unblinded_unsigned.vin) {
                input.nSequence = nSequence;
            }
        }

        // Print blinded transaction info before we possibly blow it away when !sign.
        if (blind_details) {
            std::string summary = "CreateTransaction created blinded transaction:\nIN: ";
            for (unsigned int i = 0; i < selected_coins.size(); ++i) {
                if (i > 0) {
                    summary += "    ";
                }
                summary += strprintf("#%d: %s [%s] (%s [%s])\n", i,
                    selected_coins[i].value,
                    selected_coins[i].txout.nValue.IsExplicit() ? "explicit" : "blinded",
                    selected_coins[i].asset.GetHex(),
                    selected_coins[i].txout.nAsset.IsExplicit() ? "explicit" : "blinded"
                );
            }
            summary += "OUT: ";
            for (unsigned int i = 0; i < txNew.vout.size(); ++i) {
                if (i > 0) {
                    summary += "     ";
                }
                CTxOut unblinded = blind_details->tx_unblinded_unsigned.vout[i];
                summary += strprintf("#%d: %s%s [%s] (%s [%s])\n", i,
                    txNew.vout[i].IsFee() ? "[fee] " : "",
                    unblinded.nValue.GetAmount(),
                    txNew.vout[i].nValue.IsExplicit() ? "explicit" : "blinded",
                    unblinded.nAsset.GetAsset().GetHex(),
                    txNew.vout[i].nAsset.IsExplicit() ? "explicit" : "blinded"
                );
            }
            WalletLogPrintf(summary+"\n");
        }

        if (sign)
        {
            int nIn = 0;
            for (const auto& coin : selected_coins)
            {
                const CScript& scriptPubKey = coin.txout.scriptPubKey;
                SignatureData sigdata;

                if (!ProduceSignature(*this, MutableTransactionSignatureCreator(&txNew, nIn, coin.txout.nValue, SIGHASH_ALL), scriptPubKey, sigdata))
                {
                    strFailReason = _("Signing transaction failed");
                    return false;
                } else {
                    UpdateTransaction(txNew, nIn, sigdata);
                }

                nIn++;
            }
        } else if (blind_details) {
            // "sign" also means blind for the purposes of making a complete tx
            // or just funding one properly
            txNew = blind_details->tx_unblinded_unsigned;
        }

        // Normalize the witness in case it is not serialized before mempool
        if (!txNew.HasWitness()) {
            txNew.witness.SetNull();
        }

        // Return the constructed transaction data.
        tx = MakeTransactionRef(std::move(txNew));

        // Limit size
        if (GetTransactionWeight(*tx) > MAX_STANDARD_TX_WEIGHT)
        {
            strFailReason = _("Transaction too large");
            return false;
        }
    }

    if (gArgs.GetBoolArg("-walletrejectlongchains", DEFAULT_WALLET_REJECT_LONG_CHAINS)) {
        // Lastly, ensure this tx will pass the mempool's chain limits
        if (!chain().checkChainLimits(tx)) {
            strFailReason = _("Transaction has too long of a mempool chain");
            return false;
        }
    }

    WalletLogPrintf("Fee Calculation: Fee:%d Bytes:%u Needed:%d Tgt:%d (requested %d) Reason:\"%s\" Decay %.5f: Estimation: (%g - %g) %.2f%% %.1f/(%.1f %d mem %.1f out) Fail: (%g - %g) %.2f%% %.1f/(%.1f %d mem %.1f out)\n",
              nFeeRet, nBytes, nFeeNeeded, feeCalc.returnedTarget, feeCalc.desiredTarget, StringForFeeReason(feeCalc.reason), feeCalc.est.decay,
              feeCalc.est.pass.start, feeCalc.est.pass.end,
              100 * feeCalc.est.pass.withinTarget / (feeCalc.est.pass.totalConfirmed + feeCalc.est.pass.inMempool + feeCalc.est.pass.leftMempool),
              feeCalc.est.pass.withinTarget, feeCalc.est.pass.totalConfirmed, feeCalc.est.pass.inMempool, feeCalc.est.pass.leftMempool,
              feeCalc.est.fail.start, feeCalc.est.fail.end,
              100 * feeCalc.est.fail.withinTarget / (feeCalc.est.fail.totalConfirmed + feeCalc.est.fail.inMempool + feeCalc.est.fail.leftMempool),
              feeCalc.est.fail.withinTarget, feeCalc.est.fail.totalConfirmed, feeCalc.est.fail.inMempool, feeCalc.est.fail.leftMempool);
    return true;
}

/**
 * Call after CreateTransaction unless you want to abort
 */
bool CWallet::CommitTransaction(CTransactionRef tx, mapValue_t mapValue, std::vector<std::pair<std::string, std::string>> orderForm, std::vector<std::unique_ptr<CReserveKey>>& reservekeys, CValidationState& state, const BlindDetails* blind_details)
{
    {
        auto locked_chain = chain().lock();
        LOCK(cs_wallet);

        CWalletTx wtxNew(this, std::move(tx));
        wtxNew.mapValue = std::move(mapValue);
        wtxNew.vOrderForm = std::move(orderForm);
        wtxNew.fTimeReceivedIsTxTime = true;
        wtxNew.fFromMe = true;

        // Write down blinding information
        if (blind_details) {
            assert(blind_details->o_amounts.size() == wtxNew.tx->vout.size());
            assert(blind_details->o_asset_blinds.size() == wtxNew.tx->vout.size());
            assert(blind_details->o_amount_blinds.size() == wtxNew.tx->vout.size());
            for (unsigned int i = 0; i < blind_details->o_amounts.size(); i++) {
                wtxNew.SetBlindingData(i, blind_details->o_pubkeys[i], blind_details->o_amounts[i], blind_details->o_amount_blinds[i], blind_details->o_assets[i], blind_details->o_asset_blinds[i]);
            }
        }

        WalletLogPrintf("CommitTransaction:\n%s", wtxNew.tx->ToString()); /* Continued */
        {
            // Take key pair from key pool so it won't be used again
            for (auto& reservekey : reservekeys) {
                reservekey->KeepKey();
            }

            // Add tx to wallet, because if it has change it's also ours,
            // otherwise just for transaction history.
            AddToWallet(wtxNew);

            // Notify that old coins are spent
            for (const CTxIn& txin : wtxNew.tx->vin)
            {
                // Pegins are not in our UTXO set.
                if (txin.m_is_pegin)
                    continue;

                CWalletTx &coin = mapWallet.at(txin.prevout.hash);
                coin.BindWallet(this);
                NotifyTransactionChanged(this, coin.GetHash(), CT_UPDATED);
            }
        }

        // Get the inserted-CWalletTx from mapWallet so that the
        // fInMempool flag is cached properly
        CWalletTx& wtx = mapWallet.at(wtxNew.GetHash());

        if (fBroadcastTransactions)
        {
            // Broadcast
            if (!wtx.AcceptToMemoryPool(*locked_chain, state)) {
                WalletLogPrintf("CommitTransaction(): Transaction cannot be broadcast immediately, %s\n", FormatStateMessage(state));
                // TODO: if we expect the failure to be long term or permanent, instead delete wtx from the wallet and return failure.
            } else {
                wtx.RelayWalletTransaction(*locked_chain);
            }
        }
    }
    return true;
}

DBErrors CWallet::LoadWallet(bool& fFirstRunRet)
{
    LOCK(cs_wallet);

    fFirstRunRet = false;
    DBErrors nLoadWalletRet = WalletBatch(*database,"cr+").LoadWallet(this);
    if (nLoadWalletRet == DBErrors::NEED_REWRITE)
    {
        if (database->Rewrite("\x04pool"))
        {
            setInternalKeyPool.clear();
            setExternalKeyPool.clear();
            m_pool_key_to_index.clear();
            // Note: can't top-up keypool here, because wallet is locked.
            // User will be prompted to unlock wallet the next operation
            // that requires a new key.
        }
    }

    {
        LOCK(cs_KeyStore);
        // This wallet is in its first run if all of these are empty
        fFirstRunRet = mapKeys.empty() && mapCryptedKeys.empty() && mapWatchKeys.empty() && setWatchOnly.empty() && mapScripts.empty()
            && !IsWalletFlagSet(WALLET_FLAG_DISABLE_PRIVATE_KEYS) && !IsWalletFlagSet(WALLET_FLAG_BLANK_WALLET);
    }

    if (nLoadWalletRet != DBErrors::LOAD_OK)
        return nLoadWalletRet;

    return DBErrors::LOAD_OK;
}

DBErrors CWallet::ZapSelectTx(std::vector<uint256>& vHashIn, std::vector<uint256>& vHashOut)
{
    AssertLockHeld(cs_wallet);
    DBErrors nZapSelectTxRet = WalletBatch(*database, "cr+").ZapSelectTx(vHashIn, vHashOut);
    for (uint256 hash : vHashOut) {
        const auto& it = mapWallet.find(hash);
        wtxOrdered.erase(it->second.m_it_wtxOrdered);
        mapWallet.erase(it);
    }

    if (nZapSelectTxRet == DBErrors::NEED_REWRITE)
    {
        if (database->Rewrite("\x04pool"))
        {
            setInternalKeyPool.clear();
            setExternalKeyPool.clear();
            m_pool_key_to_index.clear();
            // Note: can't top-up keypool here, because wallet is locked.
            // User will be prompted to unlock wallet the next operation
            // that requires a new key.
        }
    }

    if (nZapSelectTxRet != DBErrors::LOAD_OK)
        return nZapSelectTxRet;

    MarkDirty();

    return DBErrors::LOAD_OK;
}

DBErrors CWallet::ZapWalletTx(std::vector<CWalletTx>& vWtx)
{
    DBErrors nZapWalletTxRet = WalletBatch(*database,"cr+").ZapWalletTx(vWtx);
    if (nZapWalletTxRet == DBErrors::NEED_REWRITE)
    {
        if (database->Rewrite("\x04pool"))
        {
            LOCK(cs_wallet);
            setInternalKeyPool.clear();
            setExternalKeyPool.clear();
            m_pool_key_to_index.clear();
            // Note: can't top-up keypool here, because wallet is locked.
            // User will be prompted to unlock wallet the next operation
            // that requires a new key.
        }
    }

    if (nZapWalletTxRet != DBErrors::LOAD_OK)
        return nZapWalletTxRet;

    return DBErrors::LOAD_OK;
}

bool CWallet::SetAddressBookWithDB(WalletBatch& batch, const CTxDestination& address, const std::string& strName, const std::string& strPurpose)
{
    bool fUpdated = false;
    {
        LOCK(cs_wallet);
        std::map<CTxDestination, CAddressBookData>::iterator mi = mapAddressBook.find(address);
        fUpdated = mi != mapAddressBook.end();
        mapAddressBook[address].name = strName;
        if (!strPurpose.empty()) /* update purpose only if requested */
            mapAddressBook[address].purpose = strPurpose;
    }
    NotifyAddressBookChanged(this, address, strName, ::IsMine(*this, address) != ISMINE_NO,
                             strPurpose, (fUpdated ? CT_UPDATED : CT_NEW) );
    if (!strPurpose.empty() && !batch.WritePurpose(EncodeDestination(address), strPurpose))
        return false;
    return batch.WriteName(EncodeDestination(address), strName);
}

bool CWallet::SetAddressBook(const CTxDestination& address, const std::string& strName, const std::string& strPurpose)
{
    WalletBatch batch(*database);
    return SetAddressBookWithDB(batch, address, strName, strPurpose);
}

bool CWallet::DelAddressBook(const CTxDestination& address)
{
    {
        LOCK(cs_wallet);

        // Delete destdata tuples associated with address
        std::string strAddress = EncodeDestination(address);
        for (const std::pair<const std::string, std::string> &item : mapAddressBook[address].destdata)
        {
            WalletBatch(*database).EraseDestData(strAddress, item.first);
        }
        mapAddressBook.erase(address);
    }

    NotifyAddressBookChanged(this, address, "", ::IsMine(*this, address) != ISMINE_NO, "", CT_DELETED);

    WalletBatch(*database).ErasePurpose(EncodeDestination(address));
    return WalletBatch(*database).EraseName(EncodeDestination(address));
}

const std::string& CWallet::GetLabelName(const CScript& scriptPubKey) const
{
    CTxDestination address;
    if (ExtractDestination(scriptPubKey, address) && !scriptPubKey.IsUnspendable()) {
        auto mi = mapAddressBook.find(address);
        if (mi != mapAddressBook.end()) {
            return mi->second.name;
        }
    }
    // A scriptPubKey that doesn't have an entry in the address book is
    // associated with the default label ("").
    const static std::string DEFAULT_LABEL_NAME;
    return DEFAULT_LABEL_NAME;
}

/**
 * Mark old keypool keys as used,
 * and generate all new keys
 */
bool CWallet::NewKeyPool()
{
    if (IsWalletFlagSet(WALLET_FLAG_DISABLE_PRIVATE_KEYS)) {
        return false;
    }
    {
        LOCK(cs_wallet);
        WalletBatch batch(*database);

        for (const int64_t nIndex : setInternalKeyPool) {
            batch.ErasePool(nIndex);
        }
        setInternalKeyPool.clear();

        for (const int64_t nIndex : setExternalKeyPool) {
            batch.ErasePool(nIndex);
        }
        setExternalKeyPool.clear();

        for (const int64_t nIndex : set_pre_split_keypool) {
            batch.ErasePool(nIndex);
        }
        set_pre_split_keypool.clear();

        m_pool_key_to_index.clear();

        if (!TopUpKeyPool()) {
            return false;
        }
        WalletLogPrintf("CWallet::NewKeyPool rewrote keypool\n");
    }
    return true;
}

size_t CWallet::KeypoolCountExternalKeys()
{
    AssertLockHeld(cs_wallet);
    return setExternalKeyPool.size() + set_pre_split_keypool.size();
}

void CWallet::LoadKeyPool(int64_t nIndex, const CKeyPool &keypool)
{
    AssertLockHeld(cs_wallet);
    if (keypool.m_pre_split) {
        set_pre_split_keypool.insert(nIndex);
    } else if (keypool.fInternal) {
        setInternalKeyPool.insert(nIndex);
    } else {
        setExternalKeyPool.insert(nIndex);
    }
    m_max_keypool_index = std::max(m_max_keypool_index, nIndex);
    m_pool_key_to_index[keypool.vchPubKey.GetID()] = nIndex;

    // If no metadata exists yet, create a default with the pool key's
    // creation time. Note that this may be overwritten by actually
    // stored metadata for that key later, which is fine.
    CKeyID keyid = keypool.vchPubKey.GetID();
    if (mapKeyMetadata.count(keyid) == 0)
        mapKeyMetadata[keyid] = CKeyMetadata(keypool.nTime);
}

bool CWallet::TopUpKeyPool(unsigned int kpSize)
{
    if (!CanGenerateKeys()) {
        return false;
    }
    {
        LOCK(cs_wallet);

        if (IsLocked())
            return false;

        // Top up key pool
        unsigned int nTargetSize;
        if (kpSize > 0)
            nTargetSize = kpSize;
        else
            nTargetSize = std::max(gArgs.GetArg("-keypool", DEFAULT_KEYPOOL_SIZE), (int64_t) 0);

        // count amount of available keys (internal, external)
        // make sure the keypool of external and internal keys fits the user selected target (-keypool)
        int64_t missingExternal = std::max(std::max((int64_t) nTargetSize, (int64_t) 1) - (int64_t)setExternalKeyPool.size(), (int64_t) 0);
        int64_t missingInternal = std::max(std::max((int64_t) nTargetSize, (int64_t) 1) - (int64_t)setInternalKeyPool.size(), (int64_t) 0);

        if (!IsHDEnabled() || !CanSupportFeature(FEATURE_HD_SPLIT))
        {
            // don't create extra internal keys
            missingInternal = 0;
        }
        bool internal = false;
        WalletBatch batch(*database);
        for (int64_t i = missingInternal + missingExternal; i--;)
        {
            if (i < missingInternal) {
                internal = true;
            }

            CPubKey pubkey(GenerateNewKey(batch, internal));
            AddKeypoolPubkeyWithDB(pubkey, internal, batch);
        }
        if (missingInternal + missingExternal > 0) {
            WalletLogPrintf("keypool added %d keys (%d internal), size=%u (%u internal)\n", missingInternal + missingExternal, missingInternal, setInternalKeyPool.size() + setExternalKeyPool.size() + set_pre_split_keypool.size(), setInternalKeyPool.size());
        }
    }
    NotifyCanGetAddressesChanged();
    return true;
}

void CWallet::AddKeypoolPubkeyWithDB(const CPubKey& pubkey, const bool internal, WalletBatch& batch)
{
    LOCK(cs_wallet);
    assert(m_max_keypool_index < std::numeric_limits<int64_t>::max()); // How in the hell did you use so many keys?
    int64_t index = ++m_max_keypool_index;
    if (!batch.WritePool(index, CKeyPool(pubkey, internal))) {
        throw std::runtime_error(std::string(__func__) + ": writing imported pubkey failed");
    }
    if (internal) {
        setInternalKeyPool.insert(index);
    } else {
        setExternalKeyPool.insert(index);
    }
    m_pool_key_to_index[pubkey.GetID()] = index;
}

bool CWallet::ReserveKeyFromKeyPool(int64_t& nIndex, CKeyPool& keypool, bool fRequestedInternal)
{
    nIndex = -1;
    keypool.vchPubKey = CPubKey();
    {
        LOCK(cs_wallet);

        if (!IsLocked())
            TopUpKeyPool();

        bool fReturningInternal = fRequestedInternal;
        fReturningInternal &= (IsHDEnabled() && CanSupportFeature(FEATURE_HD_SPLIT)) || IsWalletFlagSet(WALLET_FLAG_DISABLE_PRIVATE_KEYS);
        bool use_split_keypool = set_pre_split_keypool.empty();
        std::set<int64_t>& setKeyPool = use_split_keypool ? (fReturningInternal ? setInternalKeyPool : setExternalKeyPool) : set_pre_split_keypool;

        // Get the oldest key
        if (setKeyPool.empty()) {
            return false;
        }

        WalletBatch batch(*database);

        auto it = setKeyPool.begin();
        nIndex = *it;
        setKeyPool.erase(it);
        if (!batch.ReadPool(nIndex, keypool)) {
            throw std::runtime_error(std::string(__func__) + ": read failed");
        }
        CPubKey pk;
        if (!GetPubKey(keypool.vchPubKey.GetID(), pk)) {
            throw std::runtime_error(std::string(__func__) + ": unknown key in key pool");
        }
        // If the key was pre-split keypool, we don't care about what type it is
        if (use_split_keypool && keypool.fInternal != fReturningInternal) {
            throw std::runtime_error(std::string(__func__) + ": keypool entry misclassified");
        }
        if (!keypool.vchPubKey.IsValid()) {
            throw std::runtime_error(std::string(__func__) + ": keypool entry invalid");
        }

        m_pool_key_to_index.erase(keypool.vchPubKey.GetID());
        WalletLogPrintf("keypool reserve %d\n", nIndex);
    }
    NotifyCanGetAddressesChanged();
    return true;
}

void CWallet::KeepKey(int64_t nIndex)
{
    // Remove from key pool
    WalletBatch batch(*database);
    batch.ErasePool(nIndex);
    WalletLogPrintf("keypool keep %d\n", nIndex);
}

void CWallet::ReturnKey(int64_t nIndex, bool fInternal, const CPubKey& pubkey)
{
    // Return to key pool
    {
        LOCK(cs_wallet);
        if (fInternal) {
            setInternalKeyPool.insert(nIndex);
        } else if (!set_pre_split_keypool.empty()) {
            set_pre_split_keypool.insert(nIndex);
        } else {
            setExternalKeyPool.insert(nIndex);
        }
        m_pool_key_to_index[pubkey.GetID()] = nIndex;
        NotifyCanGetAddressesChanged();
    }
    WalletLogPrintf("keypool return %d\n", nIndex);
}

bool CWallet::GetKeyFromPool(CPubKey& result, bool internal)
{
    if (!CanGetAddresses(internal)) {
        return false;
    }

    CKeyPool keypool;
    {
        LOCK(cs_wallet);
        int64_t nIndex;
        if (!ReserveKeyFromKeyPool(nIndex, keypool, internal) && !IsWalletFlagSet(WALLET_FLAG_DISABLE_PRIVATE_KEYS)) {
            if (IsLocked()) return false;
            WalletBatch batch(*database);
            result = GenerateNewKey(batch, internal);
            return true;
        }
        KeepKey(nIndex);
        result = keypool.vchPubKey;
    }
    return true;
}

static int64_t GetOldestKeyTimeInPool(const std::set<int64_t>& setKeyPool, WalletBatch& batch) {
    if (setKeyPool.empty()) {
        return GetTime();
    }

    CKeyPool keypool;
    int64_t nIndex = *(setKeyPool.begin());
    if (!batch.ReadPool(nIndex, keypool)) {
        throw std::runtime_error(std::string(__func__) + ": read oldest key in keypool failed");
    }
    assert(keypool.vchPubKey.IsValid());
    return keypool.nTime;
}

int64_t CWallet::GetOldestKeyPoolTime()
{
    LOCK(cs_wallet);

    WalletBatch batch(*database);

    // load oldest key from keypool, get time and return
    int64_t oldestKey = GetOldestKeyTimeInPool(setExternalKeyPool, batch);
    if (IsHDEnabled() && CanSupportFeature(FEATURE_HD_SPLIT)) {
        oldestKey = std::max(GetOldestKeyTimeInPool(setInternalKeyPool, batch), oldestKey);
        if (!set_pre_split_keypool.empty()) {
            oldestKey = std::max(GetOldestKeyTimeInPool(set_pre_split_keypool, batch), oldestKey);
        }
    }

    return oldestKey;
}

std::map<CTxDestination, CAmount> CWallet::GetAddressBalances(interfaces::Chain::Lock& locked_chain)
{
    std::map<CTxDestination, CAmount> balances;

    {
        LOCK(cs_wallet);
        for (const auto& walletEntry : mapWallet)
        {
            const CWalletTx& wtx = walletEntry.second;

            if (!wtx.IsTrusted(locked_chain))
                continue;

            if (wtx.IsImmatureCoinBase(locked_chain))
                continue;

            int nDepth = wtx.GetDepthInMainChain(locked_chain);
            if (nDepth < (wtx.IsFromMe(ISMINE_ALL) ? 0 : 1))
                continue;

            for (unsigned int i = 0; i < wtx.tx->vout.size(); i++)
            {
                CTxDestination addr;
                if (!IsMine(wtx.tx->vout[i]))
                    continue;
                if(!ExtractDestination(wtx.tx->vout[i].scriptPubKey, addr))
                    continue;

                CAmount n = IsSpent(locked_chain, walletEntry.first, i) ? 0 : wtx.GetOutputValueOut(i);

                if (!balances.count(addr))
                    balances[addr] = 0;

                if (n < 0) {
                    continue;
                }
                balances[addr] += n;
            }
        }
    }

    return balances;
}

std::set< std::set<CTxDestination> > CWallet::GetAddressGroupings()
{
    AssertLockHeld(cs_wallet);
    std::set< std::set<CTxDestination> > groupings;
    std::set<CTxDestination> grouping;

    for (const auto& walletEntry : mapWallet)
    {
        const CWalletTx& wtx = walletEntry.second;

        if (wtx.tx->vin.size() > 0)
        {
            bool any_mine = false;
            // group all input addresses with each other
            for (const CTxIn& txin : wtx.tx->vin)
            {
                CTxDestination address;
                if(!IsMine(txin)) /* If this input isn't mine, ignore it */
                    continue;
                if(!ExtractDestination(mapWallet.at(txin.prevout.hash).tx->vout[txin.prevout.n].scriptPubKey, address))
                    continue;
                grouping.insert(address);
                any_mine = true;
            }

            // group change with input addresses
            if (any_mine)
            {
               for (const CTxOut& txout : wtx.tx->vout)
                   if (IsChange(txout))
                   {
                       CTxDestination txoutAddr;
                       if(!ExtractDestination(txout.scriptPubKey, txoutAddr))
                           continue;
                       grouping.insert(txoutAddr);
                   }
            }
            if (grouping.size() > 0)
            {
                groupings.insert(grouping);
                grouping.clear();
            }
        }

        // group lone addrs by themselves
        for (const auto& txout : wtx.tx->vout)
            if (IsMine(txout))
            {
                CTxDestination address;
                if(!ExtractDestination(txout.scriptPubKey, address))
                    continue;
                grouping.insert(address);
                groupings.insert(grouping);
                grouping.clear();
            }
    }

    std::set< std::set<CTxDestination>* > uniqueGroupings; // a set of pointers to groups of addresses
    std::map< CTxDestination, std::set<CTxDestination>* > setmap;  // map addresses to the unique group containing it
    for (std::set<CTxDestination> _grouping : groupings)
    {
        // make a set of all the groups hit by this new group
        std::set< std::set<CTxDestination>* > hits;
        std::map< CTxDestination, std::set<CTxDestination>* >::iterator it;
        for (const CTxDestination& address : _grouping)
            if ((it = setmap.find(address)) != setmap.end())
                hits.insert((*it).second);

        // merge all hit groups into a new single group and delete old groups
        std::set<CTxDestination>* merged = new std::set<CTxDestination>(_grouping);
        for (std::set<CTxDestination>* hit : hits)
        {
            merged->insert(hit->begin(), hit->end());
            uniqueGroupings.erase(hit);
            delete hit;
        }
        uniqueGroupings.insert(merged);

        // update setmap
        for (const CTxDestination& element : *merged)
            setmap[element] = merged;
    }

    std::set< std::set<CTxDestination> > ret;
    for (const std::set<CTxDestination>* uniqueGrouping : uniqueGroupings)
    {
        ret.insert(*uniqueGrouping);
        delete uniqueGrouping;
    }

    return ret;
}

std::set<CTxDestination> CWallet::GetLabelAddresses(const std::string& label) const
{
    LOCK(cs_wallet);
    std::set<CTxDestination> result;
    for (const std::pair<const CTxDestination, CAddressBookData>& item : mapAddressBook)
    {
        const CTxDestination& address = item.first;
        const std::string& strName = item.second.name;
        if (strName == label)
            result.insert(address);
    }
    return result;
}

bool CReserveKey::GetReservedKey(CPubKey& pubkey, bool internal)
{
    if (!pwallet->CanGetAddresses(internal)) {
        return false;
    }

    if (nIndex == -1)
    {
        CKeyPool keypool;
        if (!pwallet->ReserveKeyFromKeyPool(nIndex, keypool, internal)) {
            return false;
        }
        vchPubKey = keypool.vchPubKey;
        fInternal = keypool.fInternal;
    }
    assert(vchPubKey.IsValid());
    pubkey = vchPubKey;
    return true;
}

void CReserveKey::KeepKey()
{
    if (nIndex != -1)
        pwallet->KeepKey(nIndex);
    nIndex = -1;
    vchPubKey = CPubKey();
}

void CReserveKey::ReturnKey()
{
    if (nIndex != -1) {
        pwallet->ReturnKey(nIndex, fInternal, vchPubKey);
    }
    nIndex = -1;
    vchPubKey = CPubKey();
}

void CWallet::MarkReserveKeysAsUsed(int64_t keypool_id)
{
    AssertLockHeld(cs_wallet);
    bool internal = setInternalKeyPool.count(keypool_id);
    if (!internal) assert(setExternalKeyPool.count(keypool_id) || set_pre_split_keypool.count(keypool_id));
    std::set<int64_t> *setKeyPool = internal ? &setInternalKeyPool : (set_pre_split_keypool.empty() ? &setExternalKeyPool : &set_pre_split_keypool);
    auto it = setKeyPool->begin();

    WalletBatch batch(*database);
    while (it != std::end(*setKeyPool)) {
        const int64_t& index = *(it);
        if (index > keypool_id) break; // set*KeyPool is ordered

        CKeyPool keypool;
        if (batch.ReadPool(index, keypool)) { //TODO: This should be unnecessary
            m_pool_key_to_index.erase(keypool.vchPubKey.GetID());
        }
        LearnAllRelatedScripts(keypool.vchPubKey);
        batch.ErasePool(index);
        WalletLogPrintf("keypool index %d removed\n", index);
        it = setKeyPool->erase(it);
    }
}

void CWallet::LockCoin(const COutPoint& output)
{
    AssertLockHeld(cs_wallet);
    setLockedCoins.insert(output);
}

void CWallet::UnlockCoin(const COutPoint& output)
{
    AssertLockHeld(cs_wallet);
    setLockedCoins.erase(output);
}

void CWallet::UnlockAllCoins()
{
    AssertLockHeld(cs_wallet);
    setLockedCoins.clear();
}

bool CWallet::IsLockedCoin(uint256 hash, unsigned int n) const
{
    AssertLockHeld(cs_wallet);
    COutPoint outpt(hash, n);

    return (setLockedCoins.count(outpt) > 0);
}

void CWallet::ListLockedCoins(std::vector<COutPoint>& vOutpts) const
{
    AssertLockHeld(cs_wallet);
    for (std::set<COutPoint>::iterator it = setLockedCoins.begin();
         it != setLockedCoins.end(); it++) {
        COutPoint outpt = (*it);
        vOutpts.push_back(outpt);
    }
}

/** @} */ // end of Actions

void CWallet::GetKeyBirthTimes(interfaces::Chain::Lock& locked_chain, std::map<CKeyID, int64_t>& mapKeyBirth) const {
    AssertLockHeld(cs_wallet);
    mapKeyBirth.clear();

    // get birth times for keys with metadata
    for (const auto& entry : mapKeyMetadata) {
        if (entry.second.nCreateTime) {
            mapKeyBirth[entry.first] = entry.second.nCreateTime;
        }
    }

    // map in which we'll infer heights of other keys
    const Optional<int> tip_height = locked_chain.getHeight();
    const int max_height = tip_height && *tip_height > 144 ? *tip_height - 144 : 0; // the tip can be reorganized; use a 144-block safety margin
    std::map<CKeyID, int> mapKeyFirstBlock;
    for (const CKeyID &keyid : GetKeys()) {
        if (mapKeyBirth.count(keyid) == 0)
            mapKeyFirstBlock[keyid] = max_height;
    }

    // if there are no such keys, we're done
    if (mapKeyFirstBlock.empty())
        return;

    // find first block that affects those keys, if there are any left
    for (const auto& entry : mapWallet) {
        // iterate over all wallet transactions...
        const CWalletTx &wtx = entry.second;
        if (Optional<int> height = locked_chain.getBlockHeight(wtx.hashBlock)) {
            // ... which are already in a block
            for (const CTxOut &txout : wtx.tx->vout) {
                // iterate over all their outputs
                for (const auto &keyid : GetAffectedKeys(txout.scriptPubKey, *this)) {
                    // ... and all their affected keys
                    std::map<CKeyID, int>::iterator rit = mapKeyFirstBlock.find(keyid);
                    if (rit != mapKeyFirstBlock.end() && *height < rit->second)
                        rit->second = *height;
                }
            }
        }
    }

    // Extract block timestamps for those keys
    for (const auto& entry : mapKeyFirstBlock)
        mapKeyBirth[entry.first] = locked_chain.getBlockTime(entry.second) - TIMESTAMP_WINDOW; // block times can be 2h off
}

/**
 * Compute smart timestamp for a transaction being added to the wallet.
 *
 * Logic:
 * - If sending a transaction, assign its timestamp to the current time.
 * - If receiving a transaction outside a block, assign its timestamp to the
 *   current time.
 * - If receiving a block with a future timestamp, assign all its (not already
 *   known) transactions' timestamps to the current time.
 * - If receiving a block with a past timestamp, before the most recent known
 *   transaction (that we care about), assign all its (not already known)
 *   transactions' timestamps to the same timestamp as that most-recent-known
 *   transaction.
 * - If receiving a block with a past timestamp, but after the most recent known
 *   transaction, assign all its (not already known) transactions' timestamps to
 *   the block time.
 *
 * For more information see CWalletTx::nTimeSmart,
 * https://bitcointalk.org/?topic=54527, or
 * https://github.com/bitcoin/bitcoin/pull/1393.
 */
unsigned int CWallet::ComputeTimeSmart(const CWalletTx& wtx) const
{
    unsigned int nTimeSmart = wtx.nTimeReceived;
    if (!wtx.hashUnset()) {
        int64_t blocktime;
        if (chain().findBlock(wtx.hashBlock, nullptr /* block */, &blocktime)) {
            int64_t latestNow = wtx.nTimeReceived;
            int64_t latestEntry = 0;

            // Tolerate times up to the last timestamp in the wallet not more than 5 minutes into the future
            int64_t latestTolerated = latestNow + 300;
            const TxItems& txOrdered = wtxOrdered;
            for (auto it = txOrdered.rbegin(); it != txOrdered.rend(); ++it) {
                CWalletTx* const pwtx = it->second;
                if (pwtx == &wtx) {
                    continue;
                }
                int64_t nSmartTime;
                nSmartTime = pwtx->nTimeSmart;
                if (!nSmartTime) {
                    nSmartTime = pwtx->nTimeReceived;
                }
                if (nSmartTime <= latestTolerated) {
                    latestEntry = nSmartTime;
                    if (nSmartTime > latestNow) {
                        latestNow = nSmartTime;
                    }
                    break;
                }
            }

            nTimeSmart = std::max(latestEntry, std::min(blocktime, latestNow));
        } else {
            WalletLogPrintf("%s: found %s in block %s not in index\n", __func__, wtx.GetHash().ToString(), wtx.hashBlock.ToString());
        }
    }
    return nTimeSmart;
}

bool CWallet::AddDestData(const CTxDestination &dest, const std::string &key, const std::string &value)
{
    if (boost::get<CNoDestination>(&dest))
        return false;

    mapAddressBook[dest].destdata.insert(std::make_pair(key, value));
    return WalletBatch(*database).WriteDestData(EncodeDestination(dest), key, value);
}

bool CWallet::EraseDestData(const CTxDestination &dest, const std::string &key)
{
    if (!mapAddressBook[dest].destdata.erase(key))
        return false;
    return WalletBatch(*database).EraseDestData(EncodeDestination(dest), key);
}

void CWallet::LoadDestData(const CTxDestination &dest, const std::string &key, const std::string &value)
{
    mapAddressBook[dest].destdata.insert(std::make_pair(key, value));
}

bool CWallet::GetDestData(const CTxDestination &dest, const std::string &key, std::string *value) const
{
    std::map<CTxDestination, CAddressBookData>::const_iterator i = mapAddressBook.find(dest);
    if(i != mapAddressBook.end())
    {
        CAddressBookData::StringMap::const_iterator j = i->second.destdata.find(key);
        if(j != i->second.destdata.end())
        {
            if(value)
                *value = j->second;
            return true;
        }
    }
    return false;
}

std::vector<std::string> CWallet::GetDestValues(const std::string& prefix) const
{
    std::vector<std::string> values;
    for (const auto& address : mapAddressBook) {
        for (const auto& data : address.second.destdata) {
            if (!data.first.compare(0, prefix.size(), prefix)) {
                values.emplace_back(data.second);
            }
        }
    }
    return values;
}

void CWallet::MarkPreSplitKeys()
{
    WalletBatch batch(*database);
    for (auto it = setExternalKeyPool.begin(); it != setExternalKeyPool.end();) {
        int64_t index = *it;
        CKeyPool keypool;
        if (!batch.ReadPool(index, keypool)) {
            throw std::runtime_error(std::string(__func__) + ": read keypool entry failed");
        }
        keypool.m_pre_split = true;
        if (!batch.WritePool(index, keypool)) {
            throw std::runtime_error(std::string(__func__) + ": writing modified keypool entry failed");
        }
        set_pre_split_keypool.insert(index);
        it = setExternalKeyPool.erase(it);
    }
}

bool CWallet::Verify(interfaces::Chain& chain, const WalletLocation& location, bool salvage_wallet, std::string& error_string, std::string& warning_string)
{
    // Do some checking on wallet path. It should be either a:
    //
    // 1. Path where a directory can be created.
    // 2. Path to an existing directory.
    // 3. Path to a symlink to a directory.
    // 4. For backwards compatibility, the name of a data file in -walletdir.
    LOCK(cs_wallets);
    const fs::path& wallet_path = location.GetPath();
    fs::file_type path_type = fs::symlink_status(wallet_path).type();
    if (!(path_type == fs::file_not_found || path_type == fs::directory_file ||
          (path_type == fs::symlink_file && fs::is_directory(wallet_path)) ||
          (path_type == fs::regular_file && fs::path(location.GetName()).filename() == location.GetName()))) {
        error_string = strprintf(
              "Invalid -wallet path '%s'. -wallet path should point to a directory where wallet.dat and "
              "database/log.?????????? files can be stored, a location where such a directory could be created, "
              "or (for backwards compatibility) the name of an existing data file in -walletdir (%s)",
              location.GetName(), GetWalletDir());
        return false;
    }

    // Make sure that the wallet path doesn't clash with an existing wallet path
    if (IsWalletLoaded(wallet_path)) {
        error_string = strprintf("Error loading wallet %s. Duplicate -wallet filename specified.", location.GetName());
        return false;
    }

    // Keep same database environment instance across Verify/Recover calls below.
    std::unique_ptr<WalletDatabase> database = WalletDatabase::Create(wallet_path);

    try {
        if (!WalletBatch::VerifyEnvironment(wallet_path, error_string)) {
            return false;
        }
    } catch (const fs::filesystem_error& e) {
        error_string = strprintf("Error loading wallet %s. %s", location.GetName(), fsbridge::get_filesystem_error_message(e));
        return false;
    }

    if (salvage_wallet) {
        // Recover readable keypairs:
        CWallet dummyWallet(&chain, WalletLocation(), WalletDatabase::CreateDummy());
        std::string backup_filename;
        if (!WalletBatch::Recover(wallet_path, (void *)&dummyWallet, WalletBatch::RecoverKeysOnlyFilter, backup_filename)) {
            return false;
        }
    }

    return WalletBatch::VerifyDatabaseFile(wallet_path, warning_string, error_string);
}

std::shared_ptr<CWallet> CWallet::CreateWalletFromFile(interfaces::Chain& chain, const WalletLocation& location, uint64_t wallet_creation_flags)
{
    const std::string& walletFile = WalletDataFilePath(location.GetPath()).string();

    // needed to restore wallet transaction meta data after -zapwallettxes
    std::vector<CWalletTx> vWtx;

    if (gArgs.GetBoolArg("-zapwallettxes", false)) {
        chain.initMessage(_("Zapping all transactions from wallet..."));

        std::unique_ptr<CWallet> tempWallet = MakeUnique<CWallet>(&chain, location, WalletDatabase::Create(location.GetPath()));
        DBErrors nZapWalletRet = tempWallet->ZapWalletTx(vWtx);
        if (nZapWalletRet != DBErrors::LOAD_OK) {
            chain.initError(strprintf(_("Error loading %s: Wallet corrupted"), walletFile));
            return nullptr;
        }
    }

    chain.initMessage(_("Loading wallet..."));

    int64_t nStart = GetTimeMillis();
    bool fFirstRun = true;
    // TODO: Can't use std::make_shared because we need a custom deleter but
    // should be possible to use std::allocate_shared.
    std::shared_ptr<CWallet> walletInstance(new CWallet(&chain, location, WalletDatabase::Create(location.GetPath())), ReleaseWallet);
    DBErrors nLoadWalletRet = walletInstance->LoadWallet(fFirstRun);
    if (nLoadWalletRet != DBErrors::LOAD_OK)
    {
        if (nLoadWalletRet == DBErrors::CORRUPT) {
            chain.initError(strprintf(_("Error loading %s: Wallet corrupted"), walletFile));
            return nullptr;
        }
        else if (nLoadWalletRet == DBErrors::NONCRITICAL_ERROR)
        {
            chain.initWarning(strprintf(_("Error reading %s! All keys read correctly, but transaction data"
                                          " or address book entries might be missing or incorrect."),
                walletFile));
        }
        else if (nLoadWalletRet == DBErrors::TOO_NEW) {
            chain.initError(strprintf(_("Error loading %s: Wallet requires newer version of %s"), walletFile, _(PACKAGE_NAME)));
            return nullptr;
        }
        else if (nLoadWalletRet == DBErrors::NEED_REWRITE)
        {
            chain.initError(strprintf(_("Wallet needed to be rewritten: restart %s to complete"), _(PACKAGE_NAME)));
            return nullptr;
        }
        else {
            chain.initError(strprintf(_("Error loading %s"), walletFile));
            return nullptr;
        }
    }

    int prev_version = walletInstance->GetVersion();
    if (gArgs.GetBoolArg("-upgradewallet", fFirstRun))
    {
        int nMaxVersion = gArgs.GetArg("-upgradewallet", 0);
        if (nMaxVersion == 0) // the -upgradewallet without argument case
        {
            walletInstance->WalletLogPrintf("Performing wallet upgrade to %i\n", FEATURE_LATEST);
            nMaxVersion = FEATURE_LATEST;
            walletInstance->SetMinVersion(FEATURE_LATEST); // permanently upgrade the wallet immediately
        }
        else
            walletInstance->WalletLogPrintf("Allowing wallet upgrade up to %i\n", nMaxVersion);
        if (nMaxVersion < walletInstance->GetVersion())
        {
            chain.initError(_("Cannot downgrade wallet"));
            return nullptr;
        }
        walletInstance->SetMaxVersion(nMaxVersion);
    }

    // Upgrade to HD if explicit upgrade
    if (gArgs.GetBoolArg("-upgradewallet", false)) {
        LOCK(walletInstance->cs_wallet);

        // Do not upgrade versions to any version between HD_SPLIT and FEATURE_PRE_SPLIT_KEYPOOL unless already supporting HD_SPLIT
        int max_version = walletInstance->GetVersion();
        if (!walletInstance->CanSupportFeature(FEATURE_HD_SPLIT) && max_version >= FEATURE_HD_SPLIT && max_version < FEATURE_PRE_SPLIT_KEYPOOL) {
            chain.initError(_("Cannot upgrade a non HD split wallet without upgrading to support pre split keypool. Please use -upgradewallet=169900 or -upgradewallet with no version specified."));
            return nullptr;
        }

        bool hd_upgrade = false;
        bool split_upgrade = false;
        if (walletInstance->CanSupportFeature(FEATURE_HD) && !walletInstance->IsHDEnabled()) {
            walletInstance->WalletLogPrintf("Upgrading wallet to HD\n");
            walletInstance->SetMinVersion(FEATURE_HD);

            // generate a new master key
            CPubKey masterPubKey = walletInstance->GenerateNewSeed();
            walletInstance->SetHDSeed(masterPubKey);
            hd_upgrade = true;
        }
        // Upgrade to HD chain split if necessary
        if (walletInstance->CanSupportFeature(FEATURE_HD_SPLIT)) {
            walletInstance->WalletLogPrintf("Upgrading wallet to use HD chain split\n");
            walletInstance->SetMinVersion(FEATURE_PRE_SPLIT_KEYPOOL);
            split_upgrade = FEATURE_HD_SPLIT > prev_version;
        }
        // Mark all keys currently in the keypool as pre-split
        if (split_upgrade) {
            walletInstance->MarkPreSplitKeys();
        }
        // Regenerate the keypool if upgraded to HD
        if (hd_upgrade) {
            if (!walletInstance->TopUpKeyPool()) {
                chain.initError(_("Unable to generate keys"));
                return nullptr;
            }
        }
    }

    if (fFirstRun)
    {
        // ensure this wallet.dat can only be opened by clients supporting HD with chain split and expects no default key
        walletInstance->SetMinVersion(FEATURE_LATEST);

        walletInstance->SetWalletFlags(wallet_creation_flags, false);
        if (!(wallet_creation_flags & (WALLET_FLAG_DISABLE_PRIVATE_KEYS | WALLET_FLAG_BLANK_WALLET))) {
            // generate a new seed
            CPubKey seed = walletInstance->GenerateNewSeed();
            walletInstance->SetHDSeed(seed);
        }

        // Top up the keypool
        if (walletInstance->CanGenerateKeys() && !walletInstance->TopUpKeyPool()) {
            chain.initError(_("Unable to generate initial keys"));
            return nullptr;
        }

        auto locked_chain = chain.lock();
        walletInstance->ChainStateFlushed(locked_chain->getTipLocator());
    } else if (wallet_creation_flags & WALLET_FLAG_DISABLE_PRIVATE_KEYS) {
        // Make it impossible to disable private keys after creation
        chain.initError(strprintf(_("Error loading %s: Private keys can only be disabled during creation"), walletFile));
        return NULL;
    } else if (walletInstance->IsWalletFlagSet(WALLET_FLAG_DISABLE_PRIVATE_KEYS)) {
        LOCK(walletInstance->cs_KeyStore);
        if (!walletInstance->mapKeys.empty() || !walletInstance->mapCryptedKeys.empty()) {
            chain.initWarning(strprintf(_("Warning: Private keys detected in wallet {%s} with disabled private keys"), walletFile));
        }
    }

    if (!gArgs.GetArg("-addresstype", "").empty() && !ParseOutputType(gArgs.GetArg("-addresstype", ""), walletInstance->m_default_address_type)) {
        chain.initError(strprintf("Unknown address type '%s'", gArgs.GetArg("-addresstype", "")));
        return nullptr;
    }

    if (!gArgs.GetArg("-changetype", "").empty() && !ParseOutputType(gArgs.GetArg("-changetype", ""), walletInstance->m_default_change_type)) {
        chain.initError(strprintf("Unknown change type '%s'", gArgs.GetArg("-changetype", "")));
        return nullptr;
    }

    if (gArgs.IsArgSet("-mintxfee")) {
        CAmount n = 0;
        if (!ParseMoney(gArgs.GetArg("-mintxfee", ""), n) || 0 == n) {
            chain.initError(AmountErrMsg("mintxfee", gArgs.GetArg("-mintxfee", "")));
            return nullptr;
        }
        if (n > HIGH_TX_FEE_PER_KB) {
            chain.initWarning(AmountHighWarn("-mintxfee") + " " +
                              _("This is the minimum transaction fee you pay on every transaction."));
        }
        walletInstance->m_min_fee = CFeeRate(n);
    }

    walletInstance->m_allow_fallback_fee = Params().IsFallbackFeeEnabled();
    if (gArgs.IsArgSet("-fallbackfee")) {
        CAmount nFeePerK = 0;
        if (!ParseMoney(gArgs.GetArg("-fallbackfee", ""), nFeePerK)) {
            chain.initError(strprintf(_("Invalid amount for -fallbackfee=<amount>: '%s'"), gArgs.GetArg("-fallbackfee", "")));
            return nullptr;
        }
        if (nFeePerK > HIGH_TX_FEE_PER_KB) {
            chain.initWarning(AmountHighWarn("-fallbackfee") + " " +
                              _("This is the transaction fee you may pay when fee estimates are not available."));
        }
        walletInstance->m_fallback_fee = CFeeRate(nFeePerK);
        walletInstance->m_allow_fallback_fee = nFeePerK != 0; //disable fallback fee in case value was set to 0, enable if non-null value
    }
    if (gArgs.IsArgSet("-discardfee")) {
        CAmount nFeePerK = 0;
        if (!ParseMoney(gArgs.GetArg("-discardfee", ""), nFeePerK)) {
            chain.initError(strprintf(_("Invalid amount for -discardfee=<amount>: '%s'"), gArgs.GetArg("-discardfee", "")));
            return nullptr;
        }
        if (nFeePerK > HIGH_TX_FEE_PER_KB) {
            chain.initWarning(AmountHighWarn("-discardfee") + " " +
                              _("This is the transaction fee you may discard if change is smaller than dust at this level"));
        }
        walletInstance->m_discard_rate = CFeeRate(nFeePerK);
    }
    if (gArgs.IsArgSet("-paytxfee")) {
        CAmount nFeePerK = 0;
        if (!ParseMoney(gArgs.GetArg("-paytxfee", ""), nFeePerK)) {
            chain.initError(AmountErrMsg("paytxfee", gArgs.GetArg("-paytxfee", "")));
            return nullptr;
        }
        if (nFeePerK > HIGH_TX_FEE_PER_KB) {
            chain.initWarning(AmountHighWarn("-paytxfee") + " " +
                              _("This is the transaction fee you will pay if you send a transaction."));
        }
        walletInstance->m_pay_tx_fee = CFeeRate(nFeePerK, 1000);
        if (walletInstance->m_pay_tx_fee < chain.relayMinFee()) {
            chain.initError(strprintf(_("Invalid amount for -paytxfee=<amount>: '%s' (must be at least %s)"),
                gArgs.GetArg("-paytxfee", ""), chain.relayMinFee().ToString()));
            return nullptr;
        }
    }

    if (gArgs.IsArgSet("-maxtxfee"))
    {
        CAmount nMaxFee = 0;
        if (!ParseMoney(gArgs.GetArg("-maxtxfee", ""), nMaxFee)) {
            chain.initError(AmountErrMsg("maxtxfee", gArgs.GetArg("-maxtxfee", "")));
            return nullptr;
        }
        if (nMaxFee > HIGH_MAX_TX_FEE) {
            chain.initWarning(_("-maxtxfee is set very high! Fees this large could be paid on a single transaction."));
        }
        if (CFeeRate(nMaxFee, 1000) < chain.relayMinFee()) {
            chain.initError(strprintf(_("Invalid amount for -maxtxfee=<amount>: '%s' (must be at least the minrelay fee of %s to prevent stuck transactions)"),
                                       gArgs.GetArg("-maxtxfee", ""), chain.relayMinFee().ToString()));
            return nullptr;
        }
        walletInstance->m_default_max_tx_fee = nMaxFee;
    }

    if (chain.relayMinFee().GetFeePerK() > HIGH_TX_FEE_PER_KB)
        chain.initWarning(AmountHighWarn("-minrelaytxfee") + " " +
                    _("The wallet will avoid paying less than the minimum relay fee."));

    walletInstance->m_confirm_target = gArgs.GetArg("-txconfirmtarget", DEFAULT_TX_CONFIRM_TARGET);
    walletInstance->m_spend_zero_conf_change = gArgs.GetBoolArg("-spendzeroconfchange", DEFAULT_SPEND_ZEROCONF_CHANGE);
    walletInstance->m_signal_rbf = gArgs.GetBoolArg("-walletrbf", DEFAULT_WALLET_RBF);

    walletInstance->WalletLogPrintf("Wallet completed loading in %15dms\n", GetTimeMillis() - nStart);

    // Try to top up keypool. No-op if the wallet is locked.
    walletInstance->TopUpKeyPool();

    auto locked_chain = chain.lock();
    LOCK(walletInstance->cs_wallet);

    int rescan_height = 0;
    if (!gArgs.GetBoolArg("-rescan", false))
    {
        WalletBatch batch(*walletInstance->database);
        CBlockLocator locator;
        if (batch.ReadBestBlock(locator)) {
            if (const Optional<int> fork_height = locked_chain->findLocatorFork(locator)) {
                rescan_height = *fork_height;
            }
        }
    }

    const Optional<int> tip_height = locked_chain->getHeight();
    if (tip_height) {
        walletInstance->m_last_block_processed = locked_chain->getBlockHash(*tip_height);
    } else {
        walletInstance->m_last_block_processed.SetNull();
    }

    if (tip_height && *tip_height != rescan_height)
    {
        // We can't rescan beyond non-pruned blocks, stop and throw an error.
        // This might happen if a user uses an old wallet within a pruned node
        // or if they ran -disablewallet for a longer time, then decided to re-enable
        if (chain.havePruned()) {
            // Exit early and print an error.
            // If a block is pruned after this check, we will load the wallet,
            // but fail the rescan with a generic error.
            int block_height = *tip_height;
            while (block_height > 0 && locked_chain->haveBlockOnDisk(block_height - 1) && rescan_height != block_height) {
                --block_height;
            }

            if (rescan_height != block_height) {
                chain.initError(_("Prune: last wallet synchronisation goes beyond pruned data. You need to -reindex (download the whole blockchain again in case of pruned node)"));
                return nullptr;
            }
        }

        chain.initMessage(_("Rescanning..."));
        walletInstance->WalletLogPrintf("Rescanning last %i blocks (from block %i)...\n", *tip_height - rescan_height, rescan_height);

        // No need to read and scan block if block was created before
        // our wallet birthday (as adjusted for block time variability)
        if (walletInstance->nTimeFirstKey) {
            if (Optional<int> first_block = locked_chain->findFirstBlockWithTimeAndHeight(walletInstance->nTimeFirstKey - TIMESTAMP_WINDOW, rescan_height, nullptr)) {
                rescan_height = *first_block;
            }
        }

        {
            WalletRescanReserver reserver(walletInstance.get());
            if (!reserver.reserve() || (ScanResult::SUCCESS != walletInstance->ScanForWalletTransactions(locked_chain->getBlockHash(rescan_height), {} /* stop block */, reserver, true /* update */).status)) {
                chain.initError(_("Failed to rescan the wallet during initialization"));
                return nullptr;
            }
        }
        walletInstance->ChainStateFlushed(locked_chain->getTipLocator());
        walletInstance->database->IncrementUpdateCounter();

        // Restore wallet transaction metadata after -zapwallettxes=1
        if (gArgs.GetBoolArg("-zapwallettxes", false) && gArgs.GetArg("-zapwallettxes", "1") != "2")
        {
            WalletBatch batch(*walletInstance->database);

            for (const CWalletTx& wtxOld : vWtx)
            {
                uint256 hash = wtxOld.GetHash();
                std::map<uint256, CWalletTx>::iterator mi = walletInstance->mapWallet.find(hash);
                if (mi != walletInstance->mapWallet.end())
                {
                    const CWalletTx* copyFrom = &wtxOld;
                    CWalletTx* copyTo = &mi->second;
                    copyTo->mapValue = copyFrom->mapValue;
                    copyTo->vOrderForm = copyFrom->vOrderForm;
                    copyTo->nTimeReceived = copyFrom->nTimeReceived;
                    copyTo->nTimeSmart = copyFrom->nTimeSmart;
                    copyTo->fFromMe = copyFrom->fFromMe;
                    copyTo->nOrderPos = copyFrom->nOrderPos;
                    batch.WriteTx(*copyTo);
                }
            }
        }
    }

    chain.loadWallet(interfaces::MakeWallet(walletInstance));

    // Register with the validation interface. It's ok to do this after rescan since we're still holding locked_chain.
    walletInstance->handleNotifications();

    walletInstance->SetBroadcastTransactions(gArgs.GetBoolArg("-walletbroadcast", DEFAULT_WALLETBROADCAST));

    {
        walletInstance->WalletLogPrintf("setKeyPool.size() = %u\n",      walletInstance->GetKeyPoolSize());
        walletInstance->WalletLogPrintf("mapWallet.size() = %u\n",       walletInstance->mapWallet.size());
        walletInstance->WalletLogPrintf("mapAddressBook.size() = %u\n",  walletInstance->mapAddressBook.size());
    }

    return walletInstance;
}

void CWallet::handleNotifications()
{
    m_chain_notifications_handler = m_chain->handleNotifications(*this);
}

void CWallet::postInitProcess()
{
    auto locked_chain = chain().lock();
    LOCK(cs_wallet);

    // Add wallet transactions that aren't already in a block to mempool
    // Do this here as mempool requires genesis block to be loaded
    ReacceptWalletTransactions(*locked_chain);

    // Update wallet transactions with current mempool transactions.
    chain().requestMempoolTransactions(*this);
}

bool CWallet::BackupWallet(const std::string& strDest)
{
    return database->Backup(strDest);
}

CKeyPool::CKeyPool()
{
    nTime = GetTime();
    fInternal = false;
    m_pre_split = false;
}

CKeyPool::CKeyPool(const CPubKey& vchPubKeyIn, bool internalIn)
{
    nTime = GetTime();
    vchPubKey = vchPubKeyIn;
    fInternal = internalIn;
    m_pre_split = false;
}

CWalletKey::CWalletKey(int64_t nExpires)
{
    nTimeCreated = (nExpires ? GetTime() : 0);
    nTimeExpires = nExpires;
}

void CMerkleTx::SetMerkleBranch(const uint256& block_hash, int posInBlock)
{
    // Update the tx's hashBlock
    hashBlock = block_hash;

    // set the position of the transaction in the block
    nIndex = posInBlock;
}

int CMerkleTx::GetDepthInMainChain(interfaces::Chain::Lock& locked_chain) const
{
    if (hashUnset())
        return 0;

    return locked_chain.getBlockDepth(hashBlock) * (nIndex == -1 ? -1 : 1);
}

int CMerkleTx::GetBlocksToMaturity(interfaces::Chain::Lock& locked_chain) const
{
    if (!IsCoinBase())
        return 0;
    int chain_depth = GetDepthInMainChain(locked_chain);
    assert(chain_depth >= 0); // coinbase tx should not be conflicted
    return std::max(0, (COINBASE_MATURITY+1) - chain_depth);
}

bool CMerkleTx::IsImmatureCoinBase(interfaces::Chain::Lock& locked_chain) const
{
    // note GetBlocksToMaturity is 0 for non-coinbase tx
    return GetBlocksToMaturity(locked_chain) > 0;
}

bool CWalletTx::AcceptToMemoryPool(interfaces::Chain::Lock& locked_chain, CValidationState& state)
{
    // We must set fInMempool here - while it will be re-set to true by the
    // entered-mempool callback, if we did not there would be a race where a
    // user could call sendmoney in a loop and hit spurious out of funds errors
    // because we think that this newly generated transaction's change is
    // unavailable as we're not yet aware that it is in the mempool.
    bool ret = locked_chain.submitToMemoryPool(tx, pwallet->m_default_max_tx_fee, state);
    fInMempool |= ret;
    return ret;
}

void CWallet::LearnRelatedScripts(const CPubKey& key, OutputType type)
{
    if (key.IsCompressed() && (type == OutputType::P2SH_SEGWIT || type == OutputType::BECH32)) {
        CTxDestination witdest = WitnessV0KeyHash(key.GetID());
        CScript witprog = GetScriptForDestination(witdest);
        // Make sure the resulting program is solvable.
        assert(IsSolvable(*this, witprog));
        AddCScript(witprog);
    }
}

void CWallet::LearnAllRelatedScripts(const CPubKey& key)
{
    // OutputType::P2SH_SEGWIT always adds all necessary scripts for all types.
    LearnRelatedScripts(key, OutputType::P2SH_SEGWIT);
}

std::vector<OutputGroup> CWallet::GroupOutputs(const std::vector<COutput>& outputs, bool single_coin) const {
    std::vector<OutputGroup> groups;
    std::map<std::pair<CAsset, CTxDestination>, OutputGroup> gmap;
    std::pair<CAsset, CTxDestination> dst;
    for (const auto& output : outputs) {
        if (output.fSpendable) {
            CInputCoin input_coin = output.GetInputCoin();
            dst.first = input_coin.asset;

            size_t ancestors, descendants;
            chain().getTransactionAncestry(output.tx->GetHash(), ancestors, descendants);
            if (!single_coin && ExtractDestination(output.tx->tx->vout[output.i].scriptPubKey, dst.second)) {
                // Limit output groups to no more than 10 entries, to protect
                // against inadvertently creating a too-large transaction
                // when using -avoidpartialspends
                if (gmap[dst].m_outputs.size() >= OUTPUT_GROUP_MAX_ENTRIES) {
                    groups.push_back(gmap[dst]);
                    gmap.erase(dst);
                }
                gmap[dst].Insert(input_coin, output.nDepth, output.tx->IsFromMe(ISMINE_ALL), ancestors, descendants);
            } else {
                groups.emplace_back(input_coin, output.nDepth, output.tx->IsFromMe(ISMINE_ALL), ancestors, descendants);
            }
        }
    }
    if (!single_coin) {
        for (const auto& it : gmap) groups.push_back(it.second);
    }
    return groups;
}

bool CWallet::GetKeyOrigin(const CKeyID& keyID, KeyOriginInfo& info) const
{
    CKeyMetadata meta;
    {
        LOCK(cs_wallet);
        auto it = mapKeyMetadata.find(keyID);
        if (it != mapKeyMetadata.end()) {
            meta = it->second;
        }
    }
    if (meta.has_key_origin) {
        std::copy(meta.key_origin.fingerprint, meta.key_origin.fingerprint + 4, info.fingerprint);
        info.path = meta.key_origin.path;
    } else { // Single pubkeys get the master fingerprint of themselves
        std::copy(keyID.begin(), keyID.begin() + 4, info.fingerprint);
    }
    return true;
}

bool CWallet::AddKeyOriginWithDB(WalletBatch& batch, const CPubKey& pubkey, const KeyOriginInfo& info)
{
    LOCK(cs_wallet);
    std::copy(info.fingerprint, info.fingerprint + 4, mapKeyMetadata[pubkey.GetID()].key_origin.fingerprint);
    mapKeyMetadata[pubkey.GetID()].key_origin.path = info.path;
    mapKeyMetadata[pubkey.GetID()].has_key_origin = true;
    mapKeyMetadata[pubkey.GetID()].hdKeypath = WriteHDKeypath(info.path);
    return batch.WriteKeyMetadata(mapKeyMetadata[pubkey.GetID()], pubkey, true);
}

//
// ELEMENTS WALLET ADDITIONS
//

bool CWallet::SetOnlinePubKey(const CPubKey& online_key_in)
{
    LOCK(cs_wallet);
    if (!WalletBatch(*database).WriteOnlineKey(online_key_in)) {
        return false;
    }
    online_key = online_key_in;
    return true;
}

bool CWallet::SetOfflineXPubKey(const CExtPubKey& offline_xpub_in)
{
    LOCK(cs_wallet);
    if (!WalletBatch(*database).WriteOfflineXPubKey(offline_xpub_in)) {
        return false;
    }
    offline_xpub = offline_xpub_in;
    return true;
}

bool CWallet::SetOfflineDescriptor(const std::string& offline_desc_in)
{
    LOCK(cs_wallet);
    if (!WalletBatch(*database).WriteOfflineDescriptor(offline_desc_in)) {
        return false;
    }
    offline_desc = offline_desc_in;
    return true;
}

bool CWallet::SetOfflineCounter(int counter) {
    LOCK(cs_wallet);
    if (!WalletBatch(*database).WriteOfflineCounter(counter)) {
        return false;
    }
    offline_counter = counter;
    return true;
}

unsigned int CWalletTx::GetPseudoInputOffset(const unsigned int input_index, const bool reissuance_token) const
{
    // There is no mapValue space for null issuances
    assert(reissuance_token ? !tx->vin[input_index].assetIssuance.nInflationKeys.IsNull() : !tx->vin[input_index].assetIssuance.nAmount.IsNull());
    unsigned int mapvalue_loc = 0;
    for (unsigned int i = 0; i < tx->vin.size()*2; i++) {
        if (input_index == i/2 && (reissuance_token ? 1 : 0) == i % 2) {
            break;
        }
        if (!tx->vin[i/2].assetIssuance.IsNull()) {
            if ((i % 2 == 0 && !tx->vin[i/2].assetIssuance.nAmount.IsNull()) ||
                    (i % 2 == 1 && !tx->vin[i/2].assetIssuance.nInflationKeys.IsNull())) {
                mapvalue_loc++;
            }
        }
    }
    return mapvalue_loc;
}

void CWalletTx::SetBlindingData(const unsigned int map_index, const CPubKey& blinding_pubkey, const CAmount value, const uint256& value_factor, const CAsset& asset, const uint256& asset_factor)
{
    if (mapValue["blindingdata"].size() < (map_index + 1) * 138) {
        mapValue["blindingdata"].resize((tx->vout.size() + GetNumIssuances(*tx)) * 138);
    }

    unsigned char* it = (unsigned char*)(&mapValue["blindingdata"][0]) + 138 * map_index;

    *it = 1;
    memcpy(&*(it + 1), &value, 8);
    memcpy(&*(it + 9), value_factor.begin(), 32);
    memcpy(&*(it + 41), asset_factor.begin(), 32);
    memcpy(&*(it + 73), asset.begin(), 32);
    if (blinding_pubkey.IsFullyValid()) {
        memcpy(&*(it + 105), blinding_pubkey.begin(), 33);
    } else {
        memset(&*(it + 105), 0, 33);
    }

}

void CWalletTx::GetBlindingData(const unsigned int map_index, const std::vector<unsigned char>& vchRangeproof, const CConfidentialValue& conf_value, const CConfidentialAsset& conf_asset, const CConfidentialNonce nonce, const CScript& scriptPubKey, CPubKey* blinding_pubkey_out, CAmount* value_out, uint256* value_factor_out, CAsset* asset_out, uint256* asset_factor_out) const
{
    // Blinding data is cached in a serialized record mapWallet["blindingdata"].
    // It contains a concatenation byte vectors, 74 bytes per txout or pseudo-input.
    // Each consists of:
    // * 1 byte boolean marker (has the output been computed)?
    // * 8 bytes value (-1 if unknown)
    // * 32 bytes value blinding factor
    // * 32 bytes asset blinding factor
    // * 32 bytes asset
    // * 33 bytes blinding pubkey (ECDH pubkey of the destination)
    // This is really ugly, and should use CDataStream serialization instead.

    if (mapValue["blindingdata"].size() < (map_index + 1) * 138) {
        mapValue["blindingdata"].resize((tx->vout.size() + GetNumIssuances(*tx)) * 138);
    }

    unsigned char* it = (unsigned char*)(&mapValue["blindingdata"][0]) + 138 * map_index;

    CAmount amount = -1;
    CPubKey pubkey;
    uint256 value_factor;
    CAsset asset_tag;
    uint256 asset_factor;

    if (*it == 1) {
        memcpy(&amount, &*(it + 1), 8);
        memcpy(value_factor.begin(), &*(it + 9), 32);
        memcpy(asset_factor.begin(), &*(it + 41), 32);
        memcpy(asset_tag.begin(), &*(it + 73), 32);
        pubkey.Set(it + 105, it + 138);

        if (conf_value.IsExplicit()) {
            assert(conf_value.GetAmount() == amount);
        }
    } else {
        pwallet->ComputeBlindingData(conf_value, conf_asset, nonce, scriptPubKey, vchRangeproof, amount, pubkey, value_factor, asset_tag, asset_factor);
        *it = 1;
        memcpy(&*(it + 1), &amount, 8);
        memcpy(&*(it + 9), value_factor.begin(), 32);
        memcpy(&*(it + 41), asset_factor.begin(), 32);
        memcpy(&*(it + 73), asset_tag.begin(), 32);
        if (pubkey.IsFullyValid()) {
            memcpy(&*(it + 105), pubkey.begin(), 33);
        } else {
            memset(&*(it + 105), 0, 33);
        }
    }

    if (value_out) *value_out = amount;
    if (blinding_pubkey_out) *blinding_pubkey_out = pubkey;
    if (value_factor_out) *value_factor_out = value_factor;
    if (asset_factor_out) *asset_factor_out = asset_factor;
    if (asset_out) *asset_out = asset_tag;
}

CAmount CWalletTx::GetOutputValueOut(unsigned int output_index) const {
    assert(output_index < tx->vout.size());
    const CTxOut& out = tx->vout[output_index];
    const CTxWitness& wit = tx->witness;
    CAmount ret;
    GetBlindingData(output_index, wit.vtxoutwit.size() <= output_index ? std::vector<unsigned char>() : wit.vtxoutwit[output_index].vchRangeproof, out.nValue, out.nAsset, out.nNonce, out.scriptPubKey, nullptr, &ret, nullptr, nullptr, nullptr);
    return ret;
}

uint256 CWalletTx::GetOutputAmountBlindingFactor(unsigned int output_index) const {
    assert(output_index < tx->vout.size());
    const CTxOut& out = tx->vout[output_index];
    const CTxWitness& wit = tx->witness;
    uint256 ret;
    GetBlindingData(output_index, wit.vtxoutwit.size() <= output_index ? std::vector<unsigned char>() : wit.vtxoutwit[output_index].vchRangeproof, out.nValue, out.nAsset, out.nNonce, out.scriptPubKey, nullptr, nullptr, &ret, nullptr, nullptr);
    return ret;
}

uint256 CWalletTx::GetOutputAssetBlindingFactor(unsigned int output_index) const {
    assert(output_index < tx->vout.size());
    const CTxOut& out = tx->vout[output_index];
    const CTxWitness& wit = tx->witness;
    uint256 ret;
    GetBlindingData(output_index, wit.vtxoutwit.size() <= output_index ? std::vector<unsigned char>() : wit.vtxoutwit[output_index].vchRangeproof, out.nValue, out.nAsset, out.nNonce, out.scriptPubKey, nullptr, nullptr, nullptr, nullptr, &ret);
    return ret;
}

CAsset CWalletTx::GetOutputAsset(unsigned int output_index) const {
    assert(output_index < tx->vout.size());
    const CTxOut& out = tx->vout[output_index];
    const CTxWitness& wit = tx->witness;
    CAsset ret;
    GetBlindingData(output_index, wit.vtxoutwit.size() <= output_index ? std::vector<unsigned char>() : wit.vtxoutwit[output_index].vchRangeproof, out.nValue, out.nAsset, out.nNonce, out.scriptPubKey, nullptr, nullptr, nullptr, &ret, nullptr);
    return ret;
}

CPubKey CWalletTx::GetOutputBlindingPubKey(unsigned int output_index) const {
    assert(output_index < tx->vout.size());
    const CTxOut& out = tx->vout[output_index];
    const CTxWitness& wit = tx->witness;
    CPubKey ret;
    GetBlindingData(output_index, wit.vtxoutwit.size() <= output_index ? std::vector<unsigned char>() : wit.vtxoutwit[output_index].vchRangeproof, out.nValue, out.nAsset, out.nNonce, out.scriptPubKey, &ret, nullptr, nullptr, nullptr, nullptr);
    return ret;
}

void CWalletTx::GetIssuanceAssets(unsigned int input_index, CAsset* out_asset, CAsset* out_reissuance_token) const {
    assert(input_index < tx->vin.size());
    const CAssetIssuance& issuance = tx->vin[input_index].assetIssuance;

    if (out_asset && issuance.nAmount.IsNull()) {
        out_asset->SetNull();
        out_asset = nullptr;
    }
    if (out_reissuance_token && issuance.nInflationKeys.IsNull()) {
        out_reissuance_token->SetNull();
        out_reissuance_token = nullptr;
    }
    if (!(out_asset || out_reissuance_token)) return;

    if (issuance.assetBlindingNonce.IsNull()) {
        uint256 entropy;
        GenerateAssetEntropy(entropy, tx->vin[input_index].prevout, issuance.assetEntropy);
        if (out_reissuance_token) {
            CalculateReissuanceToken(*out_reissuance_token, entropy, issuance.nAmount.IsCommitment());
        }
        if (out_asset) {
            CalculateAsset(*out_asset, entropy);
        }
    }
    else {
        if (out_reissuance_token) {
            // Re-issuances don't emit issuance tokens
            out_reissuance_token->SetNull();
        }
        if (out_asset) {
            CalculateAsset(*out_asset, issuance.assetEntropy);
        }
    }
}

uint256 CWalletTx::GetIssuanceBlindingFactor(unsigned int input_index, bool reissuance_token) const {
    assert(input_index < tx->vin.size());
    CAsset asset;
    const CAssetIssuance& issuance = tx->vin[input_index].assetIssuance;
    const CTxWitness& wit = tx->witness;
    GetIssuanceAssets(input_index, reissuance_token ? nullptr : &asset, reissuance_token ? &asset : nullptr);
    if (asset.IsNull()) {
        return uint256();
    }
    const std::vector<unsigned char>& rangeproof = wit.vtxinwit.size() <= input_index ? std::vector<unsigned char>() : (reissuance_token ? wit.vtxinwit[input_index].vchInflationKeysRangeproof : wit.vtxinwit[input_index].vchIssuanceAmountRangeproof);
    unsigned int mapValueInd = GetPseudoInputOffset(input_index, reissuance_token)+tx->vout.size();

    uint256 ret;
    CScript blindingScript(CScript() << OP_RETURN << std::vector<unsigned char>(tx->vin[input_index].prevout.hash.begin(), tx->vin[input_index].prevout.hash.end()) << tx->vin[input_index].prevout.n);
    GetBlindingData(mapValueInd, rangeproof, reissuance_token ? issuance.nInflationKeys : issuance.nAmount, CConfidentialAsset(asset), CConfidentialNonce(), blindingScript, nullptr, nullptr, &ret, nullptr, nullptr);
    return ret;
}

CAmount CWalletTx::GetIssuanceAmount(unsigned int input_index, bool reissuance_token) const {
    assert(input_index < tx->vin.size());
    CAsset asset;
    const CAssetIssuance& issuance = tx->vin[input_index].assetIssuance;
    const CTxWitness& wit = tx->witness;
    GetIssuanceAssets(input_index, reissuance_token ? nullptr : &asset, reissuance_token ? &asset : nullptr);
    if (asset.IsNull()) {
        return -1;
    }
    unsigned int mapValueInd = GetPseudoInputOffset(input_index, reissuance_token)+tx->vout.size();
    const std::vector<unsigned char>& rangeproof = wit.vtxinwit.size() <= input_index ? std::vector<unsigned char>() : (reissuance_token ? wit.vtxinwit[input_index].vchInflationKeysRangeproof : wit.vtxinwit[input_index].vchIssuanceAmountRangeproof);

    CAmount ret;
    CScript blindingScript(CScript() << OP_RETURN << std::vector<unsigned char>(tx->vin[input_index].prevout.hash.begin(), tx->vin[input_index].prevout.hash.end()) << tx->vin[input_index].prevout.n);
    GetBlindingData(mapValueInd, rangeproof, reissuance_token ? issuance.nInflationKeys : issuance.nAmount, CConfidentialAsset(asset), CConfidentialNonce(), blindingScript, nullptr, &ret, nullptr, nullptr, nullptr);
    return ret;
}

void CWallet::ComputeBlindingData(const CConfidentialValue& conf_value, const CConfidentialAsset& conf_asset, const CConfidentialNonce& nonce, const CScript& scriptPubKey, const std::vector<unsigned char>& vchRangeproof, CAmount& value, CPubKey& blinding_pubkey, uint256& value_factor, CAsset& asset, uint256& asset_factor) const
{
    if (conf_value.IsExplicit() && conf_asset.IsExplicit()) {
        value = conf_value.GetAmount();
        asset = conf_asset.GetAsset();
        blinding_pubkey = CPubKey();
        value_factor.SetNull();
        asset_factor.SetNull();
        return;
    }

    CKey blinding_key;
    if ((blinding_key = GetBlindingKey(&scriptPubKey)).IsValid()) {
        // For outputs using derived blinding.
        if (UnblindConfidentialPair(blinding_key, conf_value, conf_asset, nonce, scriptPubKey, vchRangeproof, value, value_factor, asset, asset_factor)) {
            // TODO: make sure SetBlindingData sets it as receiver's blinding pubkey
            blinding_pubkey = blinding_key.GetPubKey();
            return;
        }
    }

    value = -1;
    blinding_pubkey = CPubKey();
    value_factor.SetNull();
    asset.SetNull();
    asset_factor.SetNull();
}

void CWalletTx::WipeUnknownBlindingData()
{
    for (unsigned int n = 0; n < tx->vout.size(); n++) {
        if (GetOutputValueOut(n) == -1) {
            mapValue["blindingdata"][138 * n] = 0;
        }
    }
    for (unsigned int n = 0; n < tx->vin.size(); n++) {
        if (!tx->vin[n].assetIssuance.nAmount.IsNull()) {
            if (GetIssuanceAmount(n, false) == -1) {
                mapValue["blindingdata"][138 * (tx->vout.size() + GetPseudoInputOffset(n, false))] = 0;
            }
        }
        if (!tx->vin[n].assetIssuance.nInflationKeys.IsNull()) {
            if (GetIssuanceAmount(n, true) == -1) {
                mapValue["blindingdata"][138 * (tx->vout.size() + GetPseudoInputOffset(n, true))] = 0;
            }
        }
    }
}

std::map<uint256, std::pair<CAsset, CAsset> > CWallet::GetReissuanceTokenTypes() const {
    std::map<uint256, std::pair<CAsset, CAsset> > tokenMap;
    {
        auto locked_chain = chain().lock();
        LOCK(cs_wallet);
        for (std::map<uint256, CWalletTx>::const_iterator it = mapWallet.begin(); it != mapWallet.end(); ++it) {
            const CWalletTx* pcoin = &(*it).second;
            CAsset asset;
            CAsset token;
            uint256 entropy;
            for (unsigned int input_index = 0; input_index < pcoin->tx->vin.size(); input_index++) {
                const CAssetIssuance& issuance = pcoin->tx->vin[input_index].assetIssuance;
                if (issuance.IsNull()) {
                    continue;
                }
                // Only looking at initial issuances
                if (issuance.assetBlindingNonce.IsNull()) {
                    GenerateAssetEntropy(entropy, pcoin->tx->vin[input_index].prevout, issuance.assetEntropy);
                    CalculateAsset(asset, entropy);
                    // TODO handle the case with null nAmount (not decided yet)
                    CalculateReissuanceToken(token, entropy, issuance.nAmount.IsCommitment());
                    tokenMap[entropy] = std::make_pair(token, asset);
                }
            }
        }
    }
    return tokenMap;
}

CKey CWallet::GetBlindingKey(const CScript* script) const
{
    CKey key;

    if (script != NULL) {
        std::map<CScriptID, uint256>::const_iterator it = mapSpecificBlindingKeys.find(CScriptID(*script));
        if (it != mapSpecificBlindingKeys.end()) {
            key.Set(it->second.begin(), it->second.end(), true);
            if (key.IsValid()) {
                return key;
            }
        }
    }

    if (script != NULL && !blinding_derivation_key.IsNull()) {
        unsigned char vch[32];
        CHMAC_SHA256(blinding_derivation_key.begin(), blinding_derivation_key.size()).Write(&((*script)[0]), script->size()).Finalize(vch);
        key.Set(&vch[0], &vch[32], true);
        if (key.IsValid()) {
            return key;
        }
    }

    return CKey();
}

CPubKey CWallet::GetBlindingPubKey(const CScript& script) const
{
    CKey key = GetBlindingKey(&script);
    if (key.IsValid()) {
        return key.GetPubKey();
    }

    return CPubKey();
}

bool CWallet::LoadSpecificBlindingKey(const CScriptID& scriptid, const uint256& key)
{
    AssertLockHeld(cs_wallet); // mapSpecificBlindingKeys
    mapSpecificBlindingKeys[scriptid] = key;
    return true;
}

bool CWallet::AddSpecificBlindingKey(const CScriptID& scriptid, const uint256& key)
{
    AssertLockHeld(cs_wallet); // mapSpecificBlindingKeys
    if (!LoadSpecificBlindingKey(scriptid, key))
        return false;

    return WalletBatch(*database).WriteSpecificBlindingKey(scriptid, key);
}

bool CWallet::SetMasterBlindingKey(const uint256& key)
{
    AssertLockHeld(cs_wallet);
    if (!WalletBatch(*database).WriteBlindingDerivationKey(key)) {
        return false;
    }
    blinding_derivation_key = key;
    return true;
}

// END ELEMENTS
//<|MERGE_RESOLUTION|>--- conflicted
+++ resolved
@@ -2859,15 +2859,14 @@
         }
     }
 
-<<<<<<< HEAD
+    if (nFeeRet > this->m_default_max_tx_fee) {
+        strFailReason = TransactionErrorString(TransactionError::MAX_FEE_EXCEEDED);
+        return false;
+    }
+
     // Mark all un-returned change keys as used to reduce privacy loss
     for (auto& changekey : vChangeKey) {
         changekey->KeepKey();
-=======
-    if (nFeeRet > this->m_default_max_tx_fee) {
-        strFailReason = TransactionErrorString(TransactionError::MAX_FEE_EXCEEDED);
-        return false;
->>>>>>> 12128087
     }
 
     return true;
