--- conflicted
+++ resolved
@@ -2444,20 +2444,28 @@
     return ptx->vout[n];
 }
 
-<<<<<<< HEAD
-bool CWallet::SelectCoinsMinConf(const CAmountMap& mapTargetValue, const CoinEligibilityFilter& eligibility_filter, std::vector<OutputGroup> groups,
+bool CWallet::SelectCoinsMinConf(const CAmountMap& mapTargetValue, const CoinEligibilityFilter& eligibility_filter, std::vector<COutput> coins,
                                  std::set<CInputCoin>& setCoinsRet, CAmountMap& mapValueRet, const CoinSelectionParams& coin_selection_params, bool& bnb_used) const
-=======
-bool CWallet::SelectCoinsMinConf(const CAmount& nTargetValue, const CoinEligibilityFilter& eligibility_filter, std::vector<COutput> coins,
-                                 std::set<CInputCoin>& setCoinsRet, CAmount& nValueRet, const CoinSelectionParams& coin_selection_params, bool& bnb_used) const
->>>>>>> 7dc48076
 {
     setCoinsRet.clear();
     mapValueRet.clear();
 
-<<<<<<< HEAD
-    std::vector<OutputGroup> utxo_pool;
     if (coin_selection_params.use_bnb && mapTargetValue.size() == 1) {
+        // Get long term estimate
+        FeeCalculation feeCalc;
+        CCoinControl temp;
+        temp.m_confirm_target = 1008;
+        CFeeRate long_term_feerate = GetMinimumFeeRate(*this, temp, &feeCalc);
+
+        // Get the feerate for effective value.
+        // When subtracting the fee from the outputs, we want the effective feerate to be 0
+        CFeeRate effective_feerate{0};
+        if (!coin_selection_params.m_subtract_fee_outputs) {
+            effective_feerate = coin_selection_params.effective_fee;
+        }
+
+        std::vector<OutputGroup> groups = GroupOutputs(coins, !coin_selection_params.m_avoid_partial_spends, effective_feerate, long_term_feerate, eligibility_filter, true /* positive_only */);
+
         // ELEMENTS:
         CAsset asset = mapTargetValue.begin()->first;
         CAmount nTargetValue = mapTargetValue.begin()->second;
@@ -2478,53 +2486,21 @@
         }
         // END ELEMENTS
 
-=======
-    if (coin_selection_params.use_bnb) {
->>>>>>> 7dc48076
-        // Get long term estimate
-        FeeCalculation feeCalc;
-        CCoinControl temp;
-        temp.m_confirm_target = 1008;
-        CFeeRate long_term_feerate = GetMinimumFeeRate(*this, temp, &feeCalc);
-
-        // Get the feerate for effective value.
-        // When subtracting the fee from the outputs, we want the effective feerate to be 0
-        CFeeRate effective_feerate{0};
-        if (!coin_selection_params.m_subtract_fee_outputs) {
-            effective_feerate = coin_selection_params.effective_fee;
-        }
-
-<<<<<<< HEAD
-        // Filter by the min conf specs and add to utxo_pool and calculate effective value
-        for (OutputGroup& group : asset_groups) {
-            if (!group.EligibleForSpending(eligibility_filter)) continue;
-=======
-        std::vector<OutputGroup> groups = GroupOutputs(coins, !coin_selection_params.m_avoid_partial_spends, effective_feerate, long_term_feerate, eligibility_filter, true /* positive_only */);
->>>>>>> 7dc48076
-
         // Calculate cost of change
         CAmount cost_of_change = GetDiscardRate(*this).GetFee(coin_selection_params.change_spend_size) + coin_selection_params.effective_fee.GetFee(coin_selection_params.change_output_size);
 
         // Calculate the fees for things that aren't inputs
         CAmount not_input_fees = coin_selection_params.effective_fee.GetFee(coin_selection_params.tx_noinputs_size);
         bnb_used = true;
-<<<<<<< HEAD
         CAmount nValueRet;
-        bool ret = SelectCoinsBnB(utxo_pool, nTargetValue, cost_of_change, setCoinsRet, nValueRet, not_input_fees);
+        bool ret = SelectCoinsBnB(groups, nTargetValue, cost_of_change, setCoinsRet, nValueRet, not_input_fees);
         mapValueRet[asset] = nValueRet;
         return ret;
-=======
-        return SelectCoinsBnB(groups, nTargetValue, cost_of_change, setCoinsRet, nValueRet, not_input_fees);
->>>>>>> 7dc48076
     } else {
         std::vector<OutputGroup> groups = GroupOutputs(coins, !coin_selection_params.m_avoid_partial_spends, CFeeRate(0), CFeeRate(0), eligibility_filter, false /* positive_only */);
 
         bnb_used = false;
-<<<<<<< HEAD
-        return KnapsackSolver(mapTargetValue, utxo_pool, setCoinsRet, mapValueRet);
-=======
-        return KnapsackSolver(nTargetValue, groups, setCoinsRet, nValueRet);
->>>>>>> 7dc48076
+        return KnapsackSolver(mapTargetValue, groups, setCoinsRet, mapValueRet);
     }
 }
 
@@ -2660,8 +2636,6 @@
         // explicitly shuffling the outputs before processing
         Shuffle(vCoins.begin(), vCoins.end(), FastRandomContext());
     }
-<<<<<<< HEAD
-    std::vector<OutputGroup> groups = GroupOutputs(vCoins, !coin_control.m_avoid_partial_spends, max_ancestors);
 
     // We will have to do coin selection on the difference between the target and the provided values.
     // If value_to_select <= 0 for all asset types, we are done; but unlike in Bitcoin, this may be
@@ -2676,23 +2650,13 @@
     }
 
     bool res = value_to_select.empty() ||
-        SelectCoinsMinConf(value_to_select, CoinEligibilityFilter(1, 6, 0), groups, setCoinsRet, mapValueRet, coin_selection_params, bnb_used) ||
-        SelectCoinsMinConf(value_to_select, CoinEligibilityFilter(1, 1, 0), groups, setCoinsRet, mapValueRet, coin_selection_params, bnb_used) ||
-        (m_spend_zero_conf_change && SelectCoinsMinConf(value_to_select, CoinEligibilityFilter(0, 1, 2), groups, setCoinsRet, mapValueRet, coin_selection_params, bnb_used)) ||
-        (m_spend_zero_conf_change && SelectCoinsMinConf(value_to_select, CoinEligibilityFilter(0, 1, std::min((size_t)4, max_ancestors/3), std::min((size_t)4, max_descendants/3)), groups, setCoinsRet, mapValueRet, coin_selection_params, bnb_used)) ||
-        (m_spend_zero_conf_change && SelectCoinsMinConf(value_to_select, CoinEligibilityFilter(0, 1, max_ancestors/2, max_descendants/2), groups, setCoinsRet, mapValueRet, coin_selection_params, bnb_used)) ||
-        (m_spend_zero_conf_change && SelectCoinsMinConf(value_to_select, CoinEligibilityFilter(0, 1, max_ancestors-1, max_descendants-1), groups, setCoinsRet, mapValueRet, coin_selection_params, bnb_used)) ||
-        (m_spend_zero_conf_change && !fRejectLongChains && SelectCoinsMinConf(value_to_select, CoinEligibilityFilter(0, 1, std::numeric_limits<uint64_t>::max()), groups, setCoinsRet, mapValueRet, coin_selection_params, bnb_used));
-=======
-    bool res = value_to_select <= 0 ||
-        SelectCoinsMinConf(value_to_select, CoinEligibilityFilter(1, 6, 0), vCoins, setCoinsRet, nValueRet, coin_selection_params, bnb_used) ||
-        SelectCoinsMinConf(value_to_select, CoinEligibilityFilter(1, 1, 0), vCoins, setCoinsRet, nValueRet, coin_selection_params, bnb_used) ||
-        (m_spend_zero_conf_change && SelectCoinsMinConf(value_to_select, CoinEligibilityFilter(0, 1, 2), vCoins, setCoinsRet, nValueRet, coin_selection_params, bnb_used)) ||
-        (m_spend_zero_conf_change && SelectCoinsMinConf(value_to_select, CoinEligibilityFilter(0, 1, std::min((size_t)4, max_ancestors/3), std::min((size_t)4, max_descendants/3)), vCoins, setCoinsRet, nValueRet, coin_selection_params, bnb_used)) ||
-        (m_spend_zero_conf_change && SelectCoinsMinConf(value_to_select, CoinEligibilityFilter(0, 1, max_ancestors/2, max_descendants/2), vCoins, setCoinsRet, nValueRet, coin_selection_params, bnb_used)) ||
-        (m_spend_zero_conf_change && SelectCoinsMinConf(value_to_select, CoinEligibilityFilter(0, 1, max_ancestors-1, max_descendants-1, true /* include_partial_groups */), vCoins, setCoinsRet, nValueRet, coin_selection_params, bnb_used)) ||
-        (m_spend_zero_conf_change && !fRejectLongChains && SelectCoinsMinConf(value_to_select, CoinEligibilityFilter(0, 1, std::numeric_limits<uint64_t>::max(), std::numeric_limits<uint64_t>::max(), true /* include_partial_groups */), vCoins, setCoinsRet, nValueRet, coin_selection_params, bnb_used));
->>>>>>> 7dc48076
+        SelectCoinsMinConf(value_to_select, CoinEligibilityFilter(1, 6, 0), vCoins, setCoinsRet, mapValueRet, coin_selection_params, bnb_used) ||
+        SelectCoinsMinConf(value_to_select, CoinEligibilityFilter(1, 1, 0), vCoins, setCoinsRet, mapValueRet, coin_selection_params, bnb_used) ||
+        (m_spend_zero_conf_change && SelectCoinsMinConf(value_to_select, CoinEligibilityFilter(0, 1, 2), vCoins, setCoinsRet, mapValueRet, coin_selection_params, bnb_used)) ||
+        (m_spend_zero_conf_change && SelectCoinsMinConf(value_to_select, CoinEligibilityFilter(0, 1, std::min((size_t)4, max_ancestors/3), std::min((size_t)4, max_descendants/3)), vCoins, setCoinsRet, mapValueRet, coin_selection_params, bnb_used)) ||
+        (m_spend_zero_conf_change && SelectCoinsMinConf(value_to_select, CoinEligibilityFilter(0, 1, max_ancestors/2, max_descendants/2), vCoins, setCoinsRet, mapValueRet, coin_selection_params, bnb_used)) ||
+        (m_spend_zero_conf_change && SelectCoinsMinConf(value_to_select, CoinEligibilityFilter(0, 1, max_ancestors-1, max_descendants-1, true /* include_partial_groups */), vCoins, setCoinsRet, mapValueRet, coin_selection_params, bnb_used)) ||
+        (m_spend_zero_conf_change && !fRejectLongChains && SelectCoinsMinConf(value_to_select, CoinEligibilityFilter(0, 1, std::numeric_limits<uint64_t>::max(), std::numeric_limits<uint64_t>::max(), true /* include_partial_groups */), vCoins, setCoinsRet, mapValueRet, coin_selection_params, bnb_used));
 
     // because SelectCoinsMinConf clears the setCoinsRet, we now add the possible inputs to the coinset
     util::insert(setCoinsRet, setPresetCoins);
@@ -5155,41 +5119,6 @@
     return GetBlocksToMaturity() > 0;
 }
 
-<<<<<<< HEAD
-std::vector<OutputGroup> CWallet::GroupOutputs(const std::vector<COutput>& outputs, bool single_coin, const size_t max_ancestors) const {
-    std::vector<OutputGroup> groups;
-    std::map<std::pair<CAsset, CTxDestination>, OutputGroup> gmap;
-    std::set<std::pair<CAsset, CTxDestination>> full_groups;
-
-    for (const auto& output : outputs) {
-        if (output.fSpendable) {
-            std::pair<CAsset, CTxDestination> dst;
-            CInputCoin input_coin = output.GetInputCoin();
-            dst.first = input_coin.asset;
-
-            size_t ancestors, descendants;
-            chain().getTransactionAncestry(output.tx->GetHash(), ancestors, descendants);
-            if (!single_coin && ExtractDestination(output.tx->tx->vout[output.i].scriptPubKey, dst.second)) {
-                auto it = gmap.find(dst);
-                if (it != gmap.end()) {
-                    // Limit output groups to no more than OUTPUT_GROUP_MAX_ENTRIES
-                    // number of entries, to protect against inadvertently creating
-                    // a too-large transaction when using -avoidpartialspends to
-                    // prevent breaking consensus or surprising users with a very
-                    // high amount of fees.
-                    if (it->second.m_outputs.size() >= OUTPUT_GROUP_MAX_ENTRIES) {
-                        groups.push_back(it->second);
-                        it->second = OutputGroup{};
-                        full_groups.insert(dst);
-                    }
-                    it->second.Insert(input_coin, output.nDepth, output.tx->IsFromMe(ISMINE_ALL), ancestors, descendants);
-                } else {
-                    gmap[dst].Insert(input_coin, output.nDepth, output.tx->IsFromMe(ISMINE_ALL), ancestors, descendants);
-                }
-            } else {
-                groups.emplace_back(input_coin, output.nDepth, output.tx->IsFromMe(ISMINE_ALL), ancestors, descendants);
-            }
-=======
 std::vector<OutputGroup> CWallet::GroupOutputs(const std::vector<COutput>& outputs, bool separate_coins, const CFeeRate& effective_feerate, const CFeeRate& long_term_feerate, const CoinEligibilityFilter& filter, bool positive_only) const
 {
     std::vector<OutputGroup> groups_out;
@@ -5236,7 +5165,6 @@
         if (groups.size() == 0) {
             // No OutputGroups for this scriptPubKey yet, add one
             groups.emplace_back(effective_feerate, long_term_feerate);
->>>>>>> 7dc48076
         }
 
         // Get the last OutputGroup in the vector so that we can add the CInputCoin to it
