--- conflicted
+++ resolved
@@ -2482,34 +2482,22 @@
     return ptx->vout[n];
 }
 
-<<<<<<< HEAD
 bool CWallet::SelectCoinsMinConf(const CAmountMap& mapTargetValue, const CoinEligibilityFilter& eligibility_filter, std::vector<COutput> coins,
-                                 std::set<CInputCoin>& setCoinsRet, CAmountMap& mapValueRet, const CoinSelectionParams& coin_selection_params, bool& bnb_used) const
-=======
-bool CWallet::SelectCoinsMinConf(const CAmount& nTargetValue, const CoinEligibilityFilter& eligibility_filter, std::vector<COutput> coins,
-                                 std::set<CInputCoin>& setCoinsRet, CAmount& nValueRet, const CoinSelectionParams& coin_selection_params) const
->>>>>>> 6b254814
+                                 std::set<CInputCoin>& setCoinsRet, CAmountMap& mapValueRet, const CoinSelectionParams& coin_selection_params) const
 {
     setCoinsRet.clear();
     mapValueRet.clear();
 
-<<<<<<< HEAD
-    if (coin_selection_params.use_bnb && mapTargetValue.size() == 1) {
-        // Get the feerate for effective value.
-        // When subtracting the fee from the outputs, we want the effective feerate to be 0
-        CFeeRate effective_feerate{0};
-        if (!coin_selection_params.m_subtract_fee_outputs) {
-            effective_feerate = coin_selection_params.m_effective_feerate;
-        }
-
-        std::vector<OutputGroup> groups = GroupOutputs(coins, !coin_selection_params.m_avoid_partial_spends, effective_feerate, coin_selection_params.m_long_term_feerate, eligibility_filter, true /* positive_only */);
+    if (mapTargetValue.size() == 1) {
+        // Note that unlike KnapsackSolver, we do not include the fee for creating a change output as BnB will not create a change output.
+        std::vector<OutputGroup> positive_groups = GroupOutputs(coins, coin_selection_params, eligibility_filter, true /* positive_only */);
 
         // ELEMENTS:
         CAsset asset = mapTargetValue.begin()->first;
         CAmount nTargetValue = mapTargetValue.begin()->second;
         // Get output groups that only contain this asset.
         std::vector<OutputGroup> asset_groups;
-        for (OutputGroup g : groups) {
+        for (OutputGroup g : positive_groups) {
             bool add = true;
             for (CInputCoin c : g.m_outputs) {
                 if (c.asset != asset) {
@@ -2524,40 +2512,24 @@
         }
         // END ELEMENTS
 
-        // Calculate cost of change
-        CAmount cost_of_change = coin_selection_params.m_discard_feerate.GetFee(coin_selection_params.change_spend_size) + coin_selection_params.m_effective_feerate.GetFee(coin_selection_params.change_output_size);
-
-        // Calculate the fees for things that aren't inputs
-        CAmount not_input_fees = coin_selection_params.m_effective_feerate.GetFee(coin_selection_params.tx_noinputs_size);
-        bnb_used = true;
         CAmount nValueRet;
-        bool ret = SelectCoinsBnB(groups, nTargetValue, cost_of_change, setCoinsRet, nValueRet, not_input_fees);
-        mapValueRet[asset] = nValueRet;
-        return ret;
-    } else {
-        std::vector<OutputGroup> groups = GroupOutputs(coins, !coin_selection_params.m_avoid_partial_spends, CFeeRate(0), CFeeRate(0), eligibility_filter, false /* positive_only */);
-
-        bnb_used = false;
-        return KnapsackSolver(mapTargetValue, groups, setCoinsRet, mapValueRet);
-=======
-    // Note that unlike KnapsackSolver, we do not include the fee for creating a change output as BnB will not create a change output.
-    std::vector<OutputGroup> positive_groups = GroupOutputs(coins, coin_selection_params, eligibility_filter, true /* positive_only */);
-    if (SelectCoinsBnB(positive_groups, nTargetValue, coin_selection_params.m_cost_of_change, setCoinsRet, nValueRet)) {
-        return true;
->>>>>>> 6b254814
+        if (SelectCoinsBnB(asset_groups, nTargetValue, coin_selection_params.m_cost_of_change, setCoinsRet, nValueRet)) {
+            mapValueRet[asset] = nValueRet;
+            return true;
+        }
     }
     // The knapsack solver has some legacy behavior where it will spend dust outputs. We retain this behavior, so don't filter for positive only here.
     std::vector<OutputGroup> all_groups = GroupOutputs(coins, coin_selection_params, eligibility_filter, false /* positive_only */);
-    // While nTargetValue includes the transaction fees for non-input things, it does not include the fee for creating a change output.
+    // While mapTargetValue includes the transaction fees for non-input things, it does not include the fee for creating a change output.
     // So we need to include that for KnapsackSolver as well, as we are expecting to create a change output.
-    return KnapsackSolver(nTargetValue + coin_selection_params.m_change_fee, all_groups, setCoinsRet, nValueRet);
-}
-
-<<<<<<< HEAD
-bool CWallet::SelectCoins(const std::vector<COutput>& vAvailableCoins, const CAmountMap& mapTargetValue, std::set<CInputCoin>& setCoinsRet, CAmountMap& mapValueRet, const CCoinControl& coin_control, CoinSelectionParams& coin_selection_params, bool& bnb_used) const
-=======
-bool CWallet::SelectCoins(const std::vector<COutput>& vAvailableCoins, const CAmount& nTargetValue, std::set<CInputCoin>& setCoinsRet, CAmount& nValueRet, const CCoinControl& coin_control, CoinSelectionParams& coin_selection_params) const
->>>>>>> 6b254814
+    CAmountMap mapTargetValue_copy = mapTargetValue;
+    if (!coin_selection_params.m_subtract_fee_outputs) {
+        mapTargetValue_copy[::policyAsset] += coin_selection_params.m_change_fee;
+    }
+    return KnapsackSolver(mapTargetValue_copy, all_groups, setCoinsRet, mapValueRet);
+}
+
+bool CWallet::SelectCoins(const std::vector<COutput>& vAvailableCoins, const CAmountMap& mapTargetValue, std::set<CInputCoin>& setCoinsRet, CAmountMap& mapValueRet, const CCoinControl& coin_control, CoinSelectionParams& coin_selection_params, bilingual_str& error) const
 {
     AssertLockHeld(cs_wallet); // mapWallet
     std::vector<COutput> vCoins(vAvailableCoins);
@@ -2604,7 +2576,6 @@
             if (wtx.GetOutputValueOut(outpoint.n) < 0) {
                 continue;
             }
-<<<<<<< HEAD
             input_bytes = wtx.GetSpendSize(outpoint.n, false);
             txout = wtx.tx->vout[outpoint.n];
             // ELEMENTS: must assign coin from wtx if we can, so the wallet
@@ -2626,13 +2597,6 @@
             //  the wallet rather than the external provider.
             if (input_bytes == -1) {
                 input_bytes = CalculateMaximumSignedInputSize(txout, this, /* use_max_sig */ true);
-=======
-            coin.effective_value = coin.txout.nValue - coin_selection_params.m_effective_feerate.GetFee(coin.m_input_bytes);
-            if (coin_selection_params.m_subtract_fee_outputs) {
-                value_to_select -= coin.txout.nValue;
-            } else {
-                value_to_select -= coin.effective_value;
->>>>>>> 6b254814
             }
             if (!txout.nValue.IsExplicit() || !txout.nAsset.IsExplicit()) {
                 return false; // We can't get its value, so abort
@@ -2642,20 +2606,14 @@
 
         mapValueFromPresetInputs[coin.asset] += coin.value;
         if (coin.m_input_bytes <= 0) {
-            // ELEMENTS: if we're here we can't compute the coin's effective value. At
-            //  this point in the rebase this is only used for BnB, and our functional
-            //  tests expect the user to get a "missing data" error rather than an
-            //  "insufficient funds" error, which means we need some way to make
-            //  SelectCoins pass. So rather than "return false;" as in upstream we
-            //  just turn off bnb and keep going.
-            coin_selection_params.use_bnb = false;
-            coin.m_input_bytes = 0;
+            error = _("Missing solving data for estimating transaction size"); // ELEMENTS
+            return false; // Not solvable, can't estimate size for fee
         }
         coin.effective_value = coin.value - coin_selection_params.m_effective_feerate.GetFee(coin.m_input_bytes);
-        if (coin_selection_params.use_bnb) {
+        if (coin_selection_params.m_subtract_fee_outputs) {
+            value_to_select[coin.asset] -= coin.value;
+        } else {
             value_to_select[coin.asset] -= coin.effective_value;
-        } else {
-            value_to_select[coin.asset] -= coin.value;
         }
         setPresetCoins.insert(coin);
     }
@@ -2716,45 +2674,26 @@
 
         // If possible, fund the transaction with confirmed UTXOs only. Prefer at least six
         // confirmations on outputs received from other wallets and only spend confirmed change.
-<<<<<<< HEAD
-        if (SelectCoinsMinConf(value_to_select, CoinEligibilityFilter(1, 6, 0), vCoins, setCoinsRet, mapValueRet, coin_selection_params, bnb_used)) return true;
-        if (SelectCoinsMinConf(value_to_select, CoinEligibilityFilter(1, 1, 0), vCoins, setCoinsRet, mapValueRet, coin_selection_params, bnb_used)) return true;
-=======
-        if (SelectCoinsMinConf(value_to_select, CoinEligibilityFilter(1, 6, 0), vCoins, setCoinsRet, nValueRet, coin_selection_params)) return true;
-        if (SelectCoinsMinConf(value_to_select, CoinEligibilityFilter(1, 1, 0), vCoins, setCoinsRet, nValueRet, coin_selection_params)) return true;
->>>>>>> 6b254814
+        if (SelectCoinsMinConf(value_to_select, CoinEligibilityFilter(1, 6, 0), vCoins, setCoinsRet, mapValueRet, coin_selection_params)) return true;
+        if (SelectCoinsMinConf(value_to_select, CoinEligibilityFilter(1, 1, 0), vCoins, setCoinsRet, mapValueRet, coin_selection_params)) return true;
 
         // Fall back to using zero confirmation change (but with as few ancestors in the mempool as
         // possible) if we cannot fund the transaction otherwise.
         if (m_spend_zero_conf_change) {
-<<<<<<< HEAD
-            if (SelectCoinsMinConf(value_to_select, CoinEligibilityFilter(0, 1, 2), vCoins, setCoinsRet, mapValueRet, coin_selection_params, bnb_used)) return true;
+            if (SelectCoinsMinConf(value_to_select, CoinEligibilityFilter(0, 1, 2), vCoins, setCoinsRet, mapValueRet, coin_selection_params)) return true;
             if (SelectCoinsMinConf(value_to_select, CoinEligibilityFilter(0, 1, std::min((size_t)4, max_ancestors/3), std::min((size_t)4, max_descendants/3)),
-                                   vCoins, setCoinsRet, mapValueRet, coin_selection_params, bnb_used)) {
+                                   vCoins, setCoinsRet, mapValueRet, coin_selection_params)) {
                 return true;
             }
             if (SelectCoinsMinConf(value_to_select, CoinEligibilityFilter(0, 1, max_ancestors/2, max_descendants/2),
-                                   vCoins, setCoinsRet, mapValueRet, coin_selection_params, bnb_used)) {
-=======
-            if (SelectCoinsMinConf(value_to_select, CoinEligibilityFilter(0, 1, 2), vCoins, setCoinsRet, nValueRet, coin_selection_params)) return true;
-            if (SelectCoinsMinConf(value_to_select, CoinEligibilityFilter(0, 1, std::min((size_t)4, max_ancestors/3), std::min((size_t)4, max_descendants/3)),
-                                   vCoins, setCoinsRet, nValueRet, coin_selection_params)) {
-                return true;
-            }
-            if (SelectCoinsMinConf(value_to_select, CoinEligibilityFilter(0, 1, max_ancestors/2, max_descendants/2),
-                                   vCoins, setCoinsRet, nValueRet, coin_selection_params)) {
->>>>>>> 6b254814
+                                   vCoins, setCoinsRet, mapValueRet, coin_selection_params)) {
                 return true;
             }
             // If partial groups are allowed, relax the requirement of spending OutputGroups (groups
             // of UTXOs sent to the same address, which are obviously controlled by a single wallet)
             // in their entirety.
             if (SelectCoinsMinConf(value_to_select, CoinEligibilityFilter(0, 1, max_ancestors-1, max_descendants-1, true /* include_partial_groups */),
-<<<<<<< HEAD
-                                   vCoins, setCoinsRet, mapValueRet, coin_selection_params, bnb_used)) {
-=======
-                                   vCoins, setCoinsRet, nValueRet, coin_selection_params)) {
->>>>>>> 6b254814
+                                   vCoins, setCoinsRet, mapValueRet, coin_selection_params)) {
                 return true;
             }
             // Try with unsafe inputs if they are allowed. This may spend unconfirmed outputs
@@ -2762,11 +2701,7 @@
             if (coin_control.m_include_unsafe_inputs
                 && SelectCoinsMinConf(value_to_select,
                     CoinEligibilityFilter(0 /* conf_mine */, 0 /* conf_theirs */, max_ancestors-1, max_descendants-1, true /* include_partial_groups */),
-<<<<<<< HEAD
-                    vCoins, setCoinsRet, mapValueRet, coin_selection_params, bnb_used)) {
-=======
-                    vCoins, setCoinsRet, nValueRet, coin_selection_params)) {
->>>>>>> 6b254814
+                    vCoins, setCoinsRet, mapValueRet, coin_selection_params)) {
                 return true;
             }
             // Try with unlimited ancestors/descendants. The transaction will still need to meet
@@ -2774,11 +2709,7 @@
             // OutputGroups use heuristics that may overestimate ancestor/descendant counts.
             if (!fRejectLongChains && SelectCoinsMinConf(value_to_select,
                                       CoinEligibilityFilter(0, 1, std::numeric_limits<uint64_t>::max(), std::numeric_limits<uint64_t>::max(), true /* include_partial_groups */),
-<<<<<<< HEAD
-                                      vCoins, setCoinsRet, mapValueRet, coin_selection_params, bnb_used)) {
-=======
-                                      vCoins, setCoinsRet, nValueRet, coin_selection_params)) {
->>>>>>> 6b254814
+                                      vCoins, setCoinsRet, mapValueRet, coin_selection_params)) {
                 return true;
             }
         }
@@ -3237,7 +3168,6 @@
     det->o_assets.clear();
     det->o_asset_blinds.clear();
 
-    det->tx_unblinded_unsigned = CMutableTransaction();
     det->num_to_blind = 0;
     det->change_to_blind = 0;
     det->only_recipient_blind_index = -1;
@@ -3342,13 +3272,7 @@
     mapValue[::policyAsset] = 0;
     std::vector<std::unique_ptr<ReserveDestination>> reservedest;
     const OutputType change_type = TransactionChangeType(coin_control.m_change_type ? *coin_control.m_change_type : m_default_change_type, vecSend);
-<<<<<<< HEAD
     reservedest.emplace_back(new ReserveDestination(this, change_type)); // policy asset
-    int nChangePosRequest = nChangePosInOut;
-    std::map<CAsset, int> vChangePosInOut;
-=======
-    ReserveDestination reservedest(this, change_type);
->>>>>>> 6b254814
     unsigned int nSubtractFeeFromAmount = 0;
 
     std::set<CAsset> assets_seen;
@@ -3484,12 +3408,18 @@
             // TODO CA: Set this for each change output
             coin_selection_params.change_output_size = GetSerializeSize(change_prototype_txout);
             if (g_con_elementsmode) {
-                // Assume blinded output for coin selection purposes. Over-paying is ok!
-                change_prototype_txout.nAsset.vchCommitment.resize(33);
-                change_prototype_txout.nValue.vchCommitment.resize(33);
-                change_prototype_txout.nNonce.vchCommitment.resize(33);
-                coin_selection_params.change_output_size = GetSerializeSize(change_prototype_txout);
-                coin_selection_params.change_output_size += (MAX_RANGEPROOF_SIZE + DEFAULT_SURJECTIONPROOF_SIZE + WITNESS_SCALE_FACTOR - 1)/WITNESS_SCALE_FACTOR;
+                if (blind_details) {
+                    change_prototype_txout.nAsset.vchCommitment.resize(33);
+                    change_prototype_txout.nValue.vchCommitment.resize(33);
+                    change_prototype_txout.nNonce.vchCommitment.resize(33);
+                    coin_selection_params.change_output_size = GetSerializeSize(change_prototype_txout);
+                    coin_selection_params.change_output_size += (MAX_RANGEPROOF_SIZE + DEFAULT_SURJECTIONPROOF_SIZE + WITNESS_SCALE_FACTOR - 1)/WITNESS_SCALE_FACTOR;
+                } else {
+                    change_prototype_txout.nAsset.vchCommitment.resize(33);
+                    change_prototype_txout.nValue.vchCommitment.resize(9);
+                    change_prototype_txout.nNonce.vchCommitment.resize(1);
+                    coin_selection_params.change_output_size = GetSerializeSize(change_prototype_txout);
+                }
             }
 
             // Get size of spending the change output
@@ -3524,13 +3454,6 @@
             cc_temp.m_confirm_target = chain().estimateMaxBlocks();
             coin_selection_params.m_long_term_feerate = GetMinimumFeeRate(*this, cc_temp, nullptr);
 
-<<<<<<< HEAD
-            // ELEMENTS:
-            // Start with tiny non-zero fee for issuance entropy and loop until there is enough fee
-            nFeeRet = 1;
-            bool pick_new_inputs = true;
-            CAmountMap mapValueIn;
-=======
             // Calculate the cost of change
             // Cost of change is the cost of creating the change output + cost of spending the change output in the future.
             // For creating the change output now, we use the effective feerate.
@@ -3538,523 +3461,281 @@
             // So cost of change = (change output size * effective feerate) + (size of spending change output * discard feerate)
             coin_selection_params.m_change_fee = coin_selection_params.m_effective_feerate.GetFee(coin_selection_params.change_output_size);
             coin_selection_params.m_cost_of_change = coin_selection_params.m_discard_feerate.GetFee(coin_selection_params.change_spend_size) + coin_selection_params.m_change_fee;
->>>>>>> 6b254814
 
             coin_selection_params.m_subtract_fee_outputs = nSubtractFeeFromAmount != 0; // If we are doing subtract fee from recipient, don't use effective values
-<<<<<<< HEAD
-            //ELEMENTS: stopgap solution to https://github.com/bitcoin/bitcoin/issues/20347
-            bool one_more_try_20347 = false;
-            // Start with no fee and loop until there is enough fee
-            while (true)
-            {
-                if (blind_details) {
-                    // Clear out previous blinding/data info as needed
-                    resetBlindDetails(blind_details);
-                }
-
-                // We need to output the position of the policyAsset change output.
-                // So we keep track of the change position of all assets
-                // individually and set the export variable in the end.
-                vChangePosInOut.clear();
-                if (nChangePosRequest >= 0) {
-                    vChangePosInOut[::policyAsset] = nChangePosRequest;
-                }
-
-                txNew.vin.clear();
-                txNew.vout.clear();
-                txNew.witness.SetNull();
-                bool fFirst = true;
-
-                CAmountMap mapValueToSelect = mapValue;
-                if (nSubtractFeeFromAmount == 0)
-                    mapValueToSelect[::policyAsset] += nFeeRet;
-=======
 
             // vouts to the payees
             if (!coin_selection_params.m_subtract_fee_outputs) {
                 coin_selection_params.tx_noinputs_size = 11; // Static vsize overhead + outputs vsize. 4 nVersion, 4 nLocktime, 1 input count, 1 output count, 1 witness overhead (dummy, flag, stack size)
-            }
+                if (g_con_elementsmode) {
+                    coin_selection_params.tx_noinputs_size += 44; // change output: 9 bytes value, 1 byte scriptPubKey, 33 bytes asset, 1 byte nonce
+                }
+            }
+
+            if (blind_details) {
+                // Clear out previous blinding/data info as needed
+                resetBlindDetails(blind_details);
+            }
+
             for (const auto& recipient : vecSend)
             {
-                CTxOut txout(recipient.nAmount, recipient.scriptPubKey);
->>>>>>> 6b254814
+                CTxOut txout(recipient.asset, recipient.nAmount, recipient.scriptPubKey);
+                txout.nNonce.vchCommitment = std::vector<unsigned char>(recipient.confidentiality_key.begin(), recipient.confidentiality_key.end());
 
                 // Include the fee cost for outputs.
                 if (!coin_selection_params.m_subtract_fee_outputs) {
                     coin_selection_params.tx_noinputs_size += ::GetSerializeSize(txout, PROTOCOL_VERSION);
                 }
 
-<<<<<<< HEAD
-                // Account for the fee output in the tx.
-                if (g_con_elementsmode) {
-                    CTxOut fee(::policyAsset, nFeeRet, CScript());
-                    assert(fee.IsFee());
-                    coin_selection_params.tx_noinputs_size += ::GetSerializeSize(fee, PROTOCOL_VERSION);
-                }
-
-                for (const auto& recipient : vecSend)
-                {
-                    CTxOut txout(recipient.asset, recipient.nAmount, recipient.scriptPubKey);
-                    txout.nNonce.vchCommitment = std::vector<unsigned char>(recipient.confidentiality_key.begin(), recipient.confidentiality_key.end());
-
-                    if (recipient.fSubtractFeeFromAmount)
-                    {
-                        if (recipient.asset != policyAsset) {
-                            error = Untranslated(strprintf("Wallet does not support more than one type of fee at a time, therefore can not subtract fee from address amount, which is of a different asset id. fee asset: %s recipient asset: %s", policyAsset.GetHex(), recipient.asset.GetHex()));
-                            return false;
-                        }
-
-                        assert(nSubtractFeeFromAmount != 0);
-                        txout.nValue = txout.nValue.GetAmount() - nFeeRet / nSubtractFeeFromAmount; // Subtract fee equally from each selected recipient
-
-                        if (fFirst) // first receiver pays the remainder not divisible by output count
-                        {
-                            fFirst = false;
-                            txout.nValue = txout.nValue.GetAmount() - nFeeRet % nSubtractFeeFromAmount;
-                        }
-                    }
-                    // ELEMENTS: Core's logic isn't great here. We should be computing
-                    // cost of making output + future spend. We're not as concerned
-                    // about dust anyways, so let's focus upstream.
-                    if (recipient.asset == policyAsset && IsDust(txout, chain().relayDustFee()))
-                    {
-                        if (recipient.fSubtractFeeFromAmount && nFeeRet > 0)
-                        {
-                            if (txout.nValue.GetAmount() < 0)
-                                error = _("The transaction amount is too small to pay the fee");
-                            else
-                                error = _("The transaction amount is too small to send after the fee has been deducted");
-                        }
-                        else
-                            error = _("Transaction amount too small");
-                        return false;
-                    }
-
-                    // Include the fee cost for outputs. Note this is only used for BnB right now
-                    if (!coin_selection_params.m_subtract_fee_outputs) {
-                        coin_selection_params.tx_noinputs_size += ::GetSerializeSize(txout, PROTOCOL_VERSION);
-                    }
-                    txNew.vout.push_back(txout);
-
-                    if (blind_details) {
-                        blind_details->o_pubkeys.push_back(recipient.confidentiality_key);
-                        if (blind_details->o_pubkeys.back().IsFullyValid()) {
-                            blind_details->num_to_blind++;
-                            blind_details->only_recipient_blind_index = txNew.vout.size()-1;
-                            coin_selection_params.tx_noinputs_size += (MAX_RANGEPROOF_SIZE + DEFAULT_SURJECTIONPROOF_SIZE + WITNESS_SCALE_FACTOR - 1)/WITNESS_SCALE_FACTOR;
-                        }
-                    }
-                }
-
-                // Choose coins to use
-                bool bnb_used = false;
-                if (pick_new_inputs) {
-                    mapValueIn.clear();
-                    setCoins.clear();
-                    int change_spend_size = CalculateMaximumSignedInputSize(change_prototype_txout, this);
-                    // If the wallet doesn't know how to sign change output, assume p2sh-p2wpkh
-                    // as lower-bound to allow BnB to do it's thing
-                    if (change_spend_size == -1) {
-                        coin_selection_params.change_spend_size = DUMMY_NESTED_P2WPKH_INPUT_SIZE;
-                    } else {
-                        coin_selection_params.change_spend_size = (size_t)change_spend_size;
-                    }
-                    if (!SelectCoins(vAvailableCoins, mapValueToSelect, setCoins, mapValueIn, coin_control, coin_selection_params, bnb_used))
-                    {
-                        // If BnB was used, it was the first pass. No longer the first pass and continue loop with knapsack.
-                        if (bnb_used) {
-                            coin_selection_params.use_bnb = false;
-                            continue;
-                        }
-                        else {
-                            error = _("Insufficient funds");
-                            return false;
-                        }
-                    }
-                } else {
-                    bnb_used = false;
-                }
-
-                const CAmountMap mapChange = mapValueIn - mapValueToSelect;
-
-                for(const auto& assetChange : mapChange) {
-                    if (assetChange.second == 0) {
-                        vChangePosInOut.erase(assetChange.first);
-                        continue;
-                    }
-
-                    // Fill a vout to ourself
-                    const std::map<CAsset, std::pair<int, CScript>>::const_iterator itScript = mapScriptChange.find(assetChange.first);
-                    if (itScript == mapScriptChange.end()) {
-                        error = Untranslated(strprintf("No change destination provided for asset %s", assetChange.first.GetHex()));
-                        return false;
-                    }
-
-                    CTxOut newTxOut(assetChange.first, assetChange.second, itScript->second.second);
-
-                    // Never create dust outputs; if we would, just
-                    // add the dust to the fee.
-                    // The nChange when BnB is used is always going to go to fees.
-                    if (assetChange.first == policyAsset && (IsDust(newTxOut, coin_selection_params.m_discard_feerate) || bnb_used))
-                    {
-                        vChangePosInOut.erase(assetChange.first);
-                        nFeeRet += assetChange.second;
-                    }
-                    else
-                    {
-                        std::map<CAsset, int>::const_iterator itPos = vChangePosInOut.find(assetChange.first);
-                        if (itPos == vChangePosInOut.end())
-                        {
-                            // Insert change txn at random position:
-                            int newPos = GetRandInt(txNew.vout.size()+1);
-
-                            // Update existing entries in vChangePos that have been moved.
-                            for (std::map<CAsset, int>::iterator it = vChangePosInOut.begin(); it != vChangePosInOut.end(); ++it) {
-                                if (it->second >= newPos) {
-                                    it->second++;
-                                }
-                            }
-
-                            vChangePosInOut[assetChange.first] = newPos;
-                        }
-                        else if ((unsigned int)itPos->second > txNew.vout.size())
-                        {
-                            error = _("Change index out of range");
-                            return false;
-                        }
-
-                        std::vector<CTxOut>::iterator position = txNew.vout.begin()+vChangePosInOut[assetChange.first];
-                        if (blind_details) {
-                            CPubKey blind_pub = GetBlindingPubKey(itScript->second.second);
-                            blind_details->o_pubkeys.insert(blind_details->o_pubkeys.begin() + vChangePosInOut[assetChange.first], blind_pub);
-                            assert(blind_pub.IsFullyValid());
-                            blind_details->num_to_blind++;
-                            blind_details->change_to_blind++;
-                            blind_details->only_change_pos = vChangePosInOut[assetChange.first];
-                            // Place the blinding pubkey here in case of fundraw calls
-                            newTxOut.nNonce.vchCommitment = std::vector<unsigned char>(blind_pub.begin(), blind_pub.end());
-                        }
-                        txNew.vout.insert(position, newTxOut);
-                    }
-                }
-                // Set the correct nChangePosInOut for output.  Should be policyAsset's position.
-                std::map<CAsset, int>::const_iterator itPos = vChangePosInOut.find(::policyAsset);
-                if (itPos != vChangePosInOut.end()) {
-                    nChangePosInOut = itPos->second;
-                } else {
-                    // no policy change inserted; others assets may have been
-                    nChangePosInOut = -1;
-                }
-
-                // Add fee output.
-                if (g_con_elementsmode) {
-                    CTxOut fee(::policyAsset, nFeeRet, CScript());
-                    assert(fee.IsFee());
-                    txNew.vout.push_back(fee);
-                    if (blind_details) {
-                        blind_details->o_pubkeys.push_back(CPubKey());
-                    }
-                }
-
-                // Set token input if reissuing
-                int reissuance_index = -1;
-                uint256 token_blinding;
-
-                // Elements: Shuffle here to preserve random ordering for surjection proofs
-                selected_coins = std::vector<CInputCoin>(setCoins.begin(), setCoins.end());
-                Shuffle(selected_coins.begin(), selected_coins.end(), FastRandomContext());
-
-                // Dummy fill vin for maximum size estimation
-                //
-                for (const CInputCoin& coin : selected_coins) {
-                    txNew.vin.push_back(CTxIn(coin.outpoint, CScript()));
-
-                    if (issuance_details && coin.asset == issuance_details->reissuance_token) {
-                        reissuance_index = txNew.vin.size() - 1;
-                        token_blinding = coin.bf_asset;
-                    }
-                }
-
-                std::vector<CKey> issuance_asset_keys;
-                std::vector<CKey> issuance_token_keys;
-                if (issuance_details) {
-                    // Fill in issuances now that inputs are set
-                    assert(txNew.vin.size() > 0);
-                    int asset_index = -1;
-                    int token_index = -1;
-                    for (unsigned int i = 0; i < txNew.vout.size(); i++) {
-                        if (txNew.vout[i].nAsset.IsExplicit() && txNew.vout[i].nAsset.GetAsset()  == CAsset(uint256S("1"))) {
-                            asset_index = i;
-                        } else if (txNew.vout[i].nAsset.IsExplicit() && txNew.vout[i].nAsset.GetAsset() == CAsset(uint256S("2"))) {
-                            token_index = i;
-                        }
-                    }
-                    // Initial issuance request
-                    if (issuance_details->reissuance_asset.IsNull() && issuance_details->reissuance_token.IsNull() && (asset_index != -1 || token_index != -1)) {
-                        uint256 entropy;
-                        CAsset asset;
-                        CAsset token;
-                        //TODO take optional contract hash
-                        // Initial issuance always uses vin[0]
-                        GenerateAssetEntropy(entropy, txNew.vin[0].prevout, uint256());
-                        CalculateAsset(asset, entropy);
-                        CalculateReissuanceToken(token, entropy, issuance_details->blind_issuance);
-                        CScript blindingScript(CScript() << OP_RETURN << std::vector<unsigned char>(txNew.vin[0].prevout.hash.begin(), txNew.vin[0].prevout.hash.end()) << txNew.vin[0].prevout.n);
-                        // We're making asset outputs, fill out asset type and issuance input
-                        if (asset_index != -1) {
-                            txNew.vin[0].assetIssuance.nAmount = txNew.vout[asset_index].nValue;
-
-                            txNew.vout[asset_index].nAsset = asset;
-                            if (issuance_details->blind_issuance && blind_details) {
-                                issuance_asset_keys.push_back(GetBlindingKey(&blindingScript));
-                                blind_details->num_to_blind++;
-                            }
-                        }
-                        // We're making reissuance token outputs
-                        if (token_index != -1) {
-                            txNew.vin[0].assetIssuance.nInflationKeys = txNew.vout[token_index].nValue;
-                            txNew.vout[token_index].nAsset = token;
-                            if (issuance_details->blind_issuance && blind_details) {
-                                issuance_token_keys.push_back(GetBlindingKey(&blindingScript));
-                                blind_details->num_to_blind++;
-
-                                // If we're blinding a token issuance and no assets, we must make
-                                // the asset issuance a blinded commitment to 0
-                                if (asset_index == -1) {
-                                    txNew.vin[0].assetIssuance.nAmount = 0;
-                                    issuance_asset_keys.push_back(GetBlindingKey(&blindingScript));
-                                    blind_details->num_to_blind++;
-                                }
-                            }
-                        }
-                    // Asset being reissued with explicitly named asset/token
-                    } else if (asset_index != -1) {
-                        assert(reissuance_index != -1);
-                        // Fill in output with issuance
-                        txNew.vout[asset_index].nAsset = issuance_details->reissuance_asset;
-
-                        // Fill in issuance
-                        // Blinding revealing underlying asset
-                        txNew.vin[reissuance_index].assetIssuance.assetBlindingNonce = token_blinding;
-                        txNew.vin[reissuance_index].assetIssuance.assetEntropy = issuance_details->entropy;
-                        txNew.vin[reissuance_index].assetIssuance.nAmount = txNew.vout[asset_index].nValue;
-
-                        // If blinded token derivation, blind the issuance
-                        CAsset temp_token;
-                        CalculateReissuanceToken(temp_token, issuance_details->entropy, true);
-                        if (temp_token == issuance_details->reissuance_token && blind_details) {
-                            CScript blindingScript(CScript() << OP_RETURN << std::vector<unsigned char>(txNew.vin[reissuance_index].prevout.hash.begin(), txNew.vin[reissuance_index].prevout.hash.end()) << txNew.vin[reissuance_index].prevout.n);
-                            issuance_asset_keys.resize(reissuance_index);
-                            issuance_asset_keys.push_back(GetBlindingKey(&blindingScript));
-                            blind_details->num_to_blind++;
-                        }
-                    }
-                }
-
-                if (blind_details) {
-                    if (!fillBlindDetails(blind_details, this, txNew, selected_coins, error)) {
-                        return false;
-                    }
-
-                    // Keep a backup of transaction in case re-blinding necessary
-                    blind_details->tx_unblinded_unsigned = txNew;
-                    int ret = BlindTransaction(blind_details->i_amount_blinds, blind_details->i_asset_blinds, blind_details->i_assets, blind_details->i_amounts, blind_details->o_amount_blinds, blind_details->o_asset_blinds,  blind_details->o_pubkeys, issuance_asset_keys, issuance_token_keys, txNew);
-                    assert(ret != -1);
-                    if (ret != blind_details->num_to_blind) {
-                        error = _("Unable to blind the transaction properly. This should not happen.");
-                        return false;
-                    }
-                }
-
-                tx_sizes = CalculateMaximumSignedTxSize(CTransaction(txNew), this, &coin_control);
-                nBytes = tx_sizes.first;
-                if (nBytes < 0) {
-                    error = _("Missing solving data for estimating transaction size");
-                    return false;
-                }
-
-                // Remove blinding if we're not actually signing
-                if (blind_details && !sign) {
-                    txNew = blind_details->tx_unblinded_unsigned;
-                }
-
-                nFeeNeeded = coin_selection_params.m_effective_feerate.GetFee(nBytes);
-                if (nFeeRet >= nFeeNeeded) {
-                    // Reduce fee to only the needed amount if possible. This
-                    // prevents potential overpayment in fees if the coins
-                    // selected to meet nFeeNeeded result in a transaction that
-                    // requires less fee than the prior iteration.
-
-                    // If we have no change and a big enough excess fee, then
-                    // try to construct transaction again only without picking
-                    // new inputs. We now know we only need the smaller fee
-                    // (because of reduced tx size) and so we should add a
-                    // change output. Only try this once.
-                    if (nChangePosInOut == -1 && nSubtractFeeFromAmount == 0 && pick_new_inputs) {
-                        unsigned int tx_size_with_change = nBytes + coin_selection_params.change_output_size + 2; // Add 2 as a buffer in case increasing # of outputs changes compact size
-                        CAmount fee_needed_with_change = coin_selection_params.m_effective_feerate.GetFee(tx_size_with_change);
-                        CAmount minimum_value_for_change = GetDustThreshold(change_prototype_txout, coin_selection_params.m_discard_feerate);
-                        if (nFeeRet >= fee_needed_with_change + minimum_value_for_change) {
-                            pick_new_inputs = false;
-                            nFeeRet = fee_needed_with_change;
-                            continue;
-                        }
-                    }
-
-                    // If we have change output already, just increase it
-                    if (nFeeRet > nFeeNeeded && nChangePosInOut != -1 && nSubtractFeeFromAmount == 0) {
-                        CAmount extraFeePaid = nFeeRet - nFeeNeeded;
-
-                        // If blinding we need to edit the unblinded tx and re-blind. Otherwise just edit the tx.
-                        if (blind_details) {
-                            txNew = blind_details->tx_unblinded_unsigned;
-                            std::vector<CTxOut>::iterator change_position = txNew.vout.begin() + nChangePosInOut;
-                            change_position->nValue = change_position->nValue.GetAmount() + extraFeePaid;
-                            blind_details->o_amounts[nChangePosInOut] = change_position->nValue.GetAmount();
-
-                            nFeeRet -= extraFeePaid;
-                            txNew.vout.back().nValue = nFeeRet; // update fee output
-                            blind_details->o_amounts.back() = nFeeRet;
-
-                            // Wipe output blinding factors and start over
-                            blind_details->o_amount_blinds.clear();
-
-                            blind_details->o_asset_blinds.clear();
-
-                            // Re-blind tx after editing and change.
-                            blind_details->tx_unblinded_unsigned = txNew;
-                            int ret = BlindTransaction(blind_details->i_amount_blinds, blind_details->i_asset_blinds, blind_details->i_assets, blind_details->i_amounts, blind_details->o_amount_blinds, blind_details->o_asset_blinds,  blind_details->o_pubkeys, issuance_asset_keys, issuance_token_keys, txNew);
-                            assert(ret != -1);
-                            if (ret != blind_details->num_to_blind) {
-                                error = _("Unable to blind the transaction properly. This should not happen.");
-                                return false;
-                            }
-                        } else {
-                            std::vector<CTxOut>::iterator change_position = txNew.vout.begin() + nChangePosInOut;
-                            change_position->nValue = change_position->nValue.GetAmount() + extraFeePaid;
-                            nFeeRet -= extraFeePaid;
-                            if (g_con_elementsmode) {
-                                txNew.vout.back().nValue = nFeeRet; // update fee output
-                            }
-                        }
-                    }
-                    break; // Done, enough fee included.
-                }
-                else if (!pick_new_inputs && !one_more_try_20347) {
-                    // This shouldn't happen, we should have had enough excess
-                    // fee to pay for the new output and still meet nFeeNeeded
-                    // Or we should have just subtracted fee from recipients and
-                    // nFeeNeeded should not have changed
-                    error = _("Transaction fee and change calculation failed");
-                    return false;
-                }
-
-                // Try to reduce change to include necessary fee
-                if (nChangePosInOut != -1 && nSubtractFeeFromAmount == 0) {
-                    CAmount additionalFeeNeeded = nFeeNeeded - nFeeRet;
-
-                    // If blinding we need to edit the unblinded tx and re-blind. Otherwise just edit the tx.
-                    if (blind_details) {
-                        txNew = blind_details->tx_unblinded_unsigned;
-                        std::vector<CTxOut>::iterator change_position = txNew.vout.begin() + nChangePosInOut;
-                        // Only reduce change if remaining amount is still a large enough output.
-                        if (change_position->nValue.GetAmount() >= MIN_FINAL_CHANGE + additionalFeeNeeded) {
-                            change_position->nValue = change_position->nValue.GetAmount() - additionalFeeNeeded;
-                            blind_details->o_amounts[nChangePosInOut] = change_position->nValue.GetAmount();
-
-                            nFeeRet += additionalFeeNeeded;
-                            txNew.vout.back().nValue = nFeeRet; // update fee output
-                            blind_details->o_amounts.back() = nFeeRet; // update change details
-                            // Wipe output blinding factors and start over
-                            blind_details->o_amount_blinds.clear();
-
-                            blind_details->o_asset_blinds.clear();
-
-                            // Re-blind tx after editing and change.
-                            blind_details->tx_unblinded_unsigned = txNew;
-                            int ret = BlindTransaction(blind_details->i_amount_blinds, blind_details->i_asset_blinds, blind_details->i_assets, blind_details->i_amounts, blind_details->o_amount_blinds, blind_details->o_asset_blinds,  blind_details->o_pubkeys, issuance_asset_keys, issuance_token_keys, txNew);
-                            assert(ret != -1);
-                            if (ret != blind_details->num_to_blind) {
-                                error = _("Unable to blind the transaction properly. This should not happen.");
-                                return false;
-                            }
-                            break; // Done, able to increase fee from change
-                        }
-                    } else {
-                        std::vector<CTxOut>::iterator change_position = txNew.vout.begin() + nChangePosInOut;
-                        // Only reduce change if remaining amount is still a large enough output.
-                        if (change_position->nValue.GetAmount() >= MIN_FINAL_CHANGE + additionalFeeNeeded) {
-                            change_position->nValue = change_position->nValue.GetAmount() - additionalFeeNeeded;
-                            nFeeRet += additionalFeeNeeded;
-                            if (g_con_elementsmode) {
-                                txNew.vout.back().nValue = nFeeRet; // update fee output
-                            }
-                            break; // Done, able to increase fee from change
-                        }
-                    }
-                }
-
-                // If subtracting fee from recipients, we now know what fee we
-                // need to subtract, we have no reason to reselect inputs
-                // In case we used branch-and-bound, this could result in our transaction
-                // since increasing since we force-elided change on this iteration for bnb.
-                // In this case we turn on `one_more_try` so that `!pick_new_inputs` doesn't
-                // cause the loop to fail. This is a stopgap. See Core #20347.
-                one_more_try_20347 = false;
-                if (nSubtractFeeFromAmount > 0) {
-                    pick_new_inputs = false;
-                    one_more_try_20347 = bnb_used;
-                }
-=======
-                if (IsDust(txout, chain().relayDustFee()))
+                if (recipient.asset == policyAsset && IsDust(txout, chain().relayDustFee()))
                 {
                     error = _("Transaction amount too small");
                     return false;
                 }
                 txNew.vout.push_back(txout);
+
+                // ELEMENTS
+                if (blind_details) {
+                    blind_details->o_pubkeys.push_back(recipient.confidentiality_key);
+                    if (blind_details->o_pubkeys.back().IsFullyValid()) {
+                        blind_details->num_to_blind++;
+                        blind_details->only_recipient_blind_index = txNew.vout.size()-1;
+                        if (!coin_selection_params.m_subtract_fee_outputs) {
+                            coin_selection_params.tx_noinputs_size += (MAX_RANGEPROOF_SIZE + DEFAULT_SURJECTIONPROOF_SIZE + WITNESS_SCALE_FACTOR - 1)/WITNESS_SCALE_FACTOR;
+                        }
+                    }
+                }
             }
 
             // Include the fees for things that aren't inputs, excluding the change output
             const CAmount not_input_fees = coin_selection_params.m_effective_feerate.GetFee(coin_selection_params.tx_noinputs_size);
-            CAmount nValueToSelect = nValue + not_input_fees;
+            CAmountMap mapValueToSelect = mapValue;
+            mapValueToSelect[policyAsset] += not_input_fees;
 
             // Choose coins to use
-            CAmount inputs_sum = 0;
+            CAmountMap map_inputs_sum;
             setCoins.clear();
-            if (!SelectCoins(vAvailableCoins, /* nTargetValue */ nValueToSelect, setCoins, inputs_sum, coin_control, coin_selection_params))
+            if (!SelectCoins(vAvailableCoins, /* nTargetValue */ mapValueToSelect, setCoins, map_inputs_sum, coin_control, coin_selection_params, error))
             {
-                error = _("Insufficient funds");
+                if (error.empty()) {
+                    error = _("Insufficient funds");
+                }
                 return false;
             }
 
             // Always make a change output
             // We will reduce the fee from this change output later, and remove the output if it is too small.
-            const CAmount change_and_fee = inputs_sum - nValue;
-            assert(change_and_fee >= 0);
-            CTxOut newTxOut(change_and_fee, scriptChange);
-
-            if (nChangePosInOut == -1)
-            {
-                // Insert change txn at random position:
-                nChangePosInOut = GetRandInt(txNew.vout.size()+1);
-            }
-            else if ((unsigned int)nChangePosInOut > txNew.vout.size())
-            {
+            // ELEMENTS: wrap this all in a loop, set nChangePosInOut specifically for policy asset
+            CAmountMap map_change_and_fee = map_inputs_sum - mapValue;
+            // Zero out any non-policy assets which have zero change value
+            for (auto it = map_change_and_fee.begin(); it != map_change_and_fee.end(); ) {
+                if (it->first != policyAsset && it->second == 0) {
+                    it = map_change_and_fee.erase(it);
+                } else {
+                    ++it;
+                }
+            }
+
+            // Uniformly randomly place change outputs for all assets, except that the policy-asset
+            // change may have a fixed position.
+            std::vector<std::optional<CAsset>> change_pos{txNew.vout.size() + map_change_and_fee.size()};
+            if (nChangePosInOut == -1) {
+               // randomly set policyasset change position
+            } else if ((unsigned int)nChangePosInOut >= change_pos.size()) {
                 error = _("Change index out of range");
                 return false;
-            }
-
-            assert(nChangePosInOut != -1);
-            auto change_position = txNew.vout.insert(txNew.vout.begin() + nChangePosInOut, newTxOut);
+            } else {
+                change_pos[nChangePosInOut] = policyAsset;
+            }
+
+            for (const auto& asset_change_and_fee : map_change_and_fee) {
+                // No need to randomly set the policyAsset change if has been set manually
+                if (nChangePosInOut >= 0 && asset_change_and_fee.first == policyAsset) {
+                    continue;
+                }
+
+                int index;
+                do {
+                    index = GetRandInt(change_pos.size());
+                } while (change_pos[index]);
+
+                change_pos[index] = asset_change_and_fee.first;
+                if (asset_change_and_fee.first == policyAsset) {
+                    nChangePosInOut = index;
+                }
+            }
+            assert(nChangePosInOut >= 0);
+
+            // Create all the change outputs in their respective places, inserting them
+            // in increasing order so that none of them affect each others' indices
+            for (unsigned int i = 0; i < change_pos.size(); i++) {
+                if (!change_pos[i]) {
+                    continue;
+                }
+
+                const CAsset& asset = *change_pos[i];
+                const CAmount& change_and_fee = map_change_and_fee.at(asset);
+
+                assert(change_and_fee >= 0);
+
+                const std::map<CAsset, std::pair<int, CScript>>::const_iterator itScript = mapScriptChange.find(asset);
+                if (itScript == mapScriptChange.end()) {
+                    error = Untranslated(strprintf("No change destination provided for asset %s", asset.GetHex()));
+                    return false;
+                }
+                CTxOut newTxOut(asset, change_and_fee, itScript->second.second);
+
+                if (blind_details) {
+                    if (change_and_fee > 0) {
+                        CPubKey blind_pub = GetBlindingPubKey(itScript->second.second);
+                        blind_details->o_pubkeys.insert(blind_details->o_pubkeys.begin() + i, blind_pub);
+                        assert(blind_pub.IsFullyValid());
+                        blind_details->num_to_blind++;
+                        blind_details->change_to_blind++;
+                        blind_details->only_change_pos = i;
+                        // Place the blinding pubkey here in case of fundraw calls
+                        newTxOut.nNonce.vchCommitment = std::vector<unsigned char>(blind_pub.begin(), blind_pub.end());
+                    } else {
+                        // We cannot blind zero-valued outputs, and anyway they will be dropped
+                        // later in this function during the dust check
+                        assert(asset == policyAsset);
+                        blind_details->o_pubkeys.insert(blind_details->o_pubkeys.begin() + i, CPubKey());
+                    }
+                }
+                // Insert change output
+                txNew.vout.insert(txNew.vout.begin() + i, newTxOut);
+            }
+
+            // Add fee output.
+            if (g_con_elementsmode) {
+                CTxOut fee(::policyAsset, 0, CScript());
+                assert(fee.IsFee());
+                txNew.vout.push_back(fee);
+                if (blind_details) {
+                    blind_details->o_pubkeys.push_back(CPubKey());
+                }
+            }
+            // end ELEMENTS
+
+            // Set token input if reissuing
+            int reissuance_index = -1;
+            uint256 token_blinding;
+
+            // Elements: Shuffle here to preserve random ordering for surjection proofs
+            selected_coins = std::vector<CInputCoin>(setCoins.begin(), setCoins.end());
+            Shuffle(selected_coins.begin(), selected_coins.end(), FastRandomContext());
 
             // Dummy fill vin for maximum size estimation
             //
-            for (const auto& coin : setCoins) {
-                txNew.vin.push_back(CTxIn(coin.outpoint,CScript()));
-            }
+            for (const auto& coin : selected_coins) {
+                txNew.vin.push_back(CTxIn(coin.outpoint, CScript()));
+
+                if (issuance_details && coin.asset == issuance_details->reissuance_token) {
+                    reissuance_index = txNew.vin.size() - 1;
+                    token_blinding = coin.bf_asset;
+                }
+            }
+
+            // ELEMENTS add issuance details and blinding details
+            std::vector<CKey> issuance_asset_keys;
+            std::vector<CKey> issuance_token_keys;
+            if (issuance_details) {
+                // Fill in issuances now that inputs are set
+                assert(txNew.vin.size() > 0);
+                int asset_index = -1;
+                int token_index = -1;
+                for (unsigned int i = 0; i < txNew.vout.size(); i++) {
+                    if (txNew.vout[i].nAsset.IsExplicit() && txNew.vout[i].nAsset.GetAsset() == CAsset(uint256S("1"))) {
+                        asset_index = i;
+                    } else if (txNew.vout[i].nAsset.IsExplicit() && txNew.vout[i].nAsset.GetAsset() == CAsset(uint256S("2"))) {
+                        token_index = i;
+                    }
+                }
+                // Initial issuance request
+                if (issuance_details->reissuance_asset.IsNull() && issuance_details->reissuance_token.IsNull() && (asset_index != -1 || token_index != -1)) {
+                    uint256 entropy;
+                    CAsset asset;
+                    CAsset token;
+                    //TODO take optional contract hash
+                    // Initial issuance always uses vin[0]
+                    GenerateAssetEntropy(entropy, txNew.vin[0].prevout, uint256());
+                    CalculateAsset(asset, entropy);
+                    CalculateReissuanceToken(token, entropy, issuance_details->blind_issuance);
+                    CScript blindingScript(CScript() << OP_RETURN << std::vector<unsigned char>(txNew.vin[0].prevout.hash.begin(), txNew.vin[0].prevout.hash.end()) << txNew.vin[0].prevout.n);
+                    // We're making asset outputs, fill out asset type and issuance input
+                    if (asset_index != -1) {
+                        txNew.vin[0].assetIssuance.nAmount = txNew.vout[asset_index].nValue;
+
+                        txNew.vout[asset_index].nAsset = asset;
+                        if (issuance_details->blind_issuance && blind_details) {
+                            issuance_asset_keys.push_back(GetBlindingKey(&blindingScript));
+                            blind_details->num_to_blind++;
+                        }
+                    }
+                    // We're making reissuance token outputs
+                    if (token_index != -1) {
+                        txNew.vin[0].assetIssuance.nInflationKeys = txNew.vout[token_index].nValue;
+                        txNew.vout[token_index].nAsset = token;
+                        if (issuance_details->blind_issuance && blind_details) {
+                            issuance_token_keys.push_back(GetBlindingKey(&blindingScript));
+                            blind_details->num_to_blind++;
+
+                            // If we're blinding a token issuance and no assets, we must make
+                            // the asset issuance a blinded commitment to 0
+                            if (asset_index == -1) {
+                                txNew.vin[0].assetIssuance.nAmount = 0;
+                                issuance_asset_keys.push_back(GetBlindingKey(&blindingScript));
+                                blind_details->num_to_blind++;
+                            }
+                        }
+                    }
+                // Asset being reissued with explicitly named asset/token
+                } else if (asset_index != -1) {
+                    assert(reissuance_index != -1);
+                    // Fill in output with issuance
+                    txNew.vout[asset_index].nAsset = issuance_details->reissuance_asset;
+
+                    // Fill in issuance
+                    // Blinding revealing underlying asset
+                    txNew.vin[reissuance_index].assetIssuance.assetBlindingNonce = token_blinding;
+                    txNew.vin[reissuance_index].assetIssuance.assetEntropy = issuance_details->entropy;
+                    txNew.vin[reissuance_index].assetIssuance.nAmount = txNew.vout[asset_index].nValue;
+
+                    // If blinded token derivation, blind the issuance
+                    CAsset temp_token;
+                    CalculateReissuanceToken(temp_token, issuance_details->entropy, true);
+                    if (temp_token == issuance_details->reissuance_token && blind_details) {
+                    CScript blindingScript(CScript() << OP_RETURN << std::vector<unsigned char>(txNew.vin[reissuance_index].prevout.hash.begin(), txNew.vin[reissuance_index].prevout.hash.end()) << txNew.vin[reissuance_index].prevout.n);
+                        issuance_asset_keys.resize(reissuance_index);
+                        issuance_asset_keys.push_back(GetBlindingKey(&blindingScript));
+                        blind_details->num_to_blind++;
+                    }
+                }
+            }
+
+            // Do "initial blinding" for fee estimation purposes
+            CMutableTransaction tx_blinded = txNew;
+            if (blind_details) {
+                if (!fillBlindDetails(blind_details, this, tx_blinded, selected_coins, error)) {
+                    return false;
+                }
+                txNew = tx_blinded; // sigh, `fillBlindDetails` may have modified txNew
+
+                int ret = BlindTransaction(blind_details->i_amount_blinds, blind_details->i_asset_blinds, blind_details->i_assets, blind_details->i_amounts, blind_details->o_amount_blinds, blind_details->o_asset_blinds, blind_details->o_pubkeys, issuance_asset_keys, issuance_token_keys, tx_blinded);
+                assert(ret != -1);
+                if (ret != blind_details->num_to_blind) {
+                    error = _("Unable to blind the transaction properly. This should not happen.");
+                    return false;
+                }
+
+                tx_sizes = CalculateMaximumSignedTxSize(CTransaction(tx_blinded), this, &coin_control);
+            } else {
+                tx_sizes = CalculateMaximumSignedTxSize(CTransaction(txNew), this, &coin_control);
+            }
+            auto change_position = txNew.vout.begin() + nChangePosInOut;
+            // end ELEMENTS
 
             // Calculate the transaction fee
-            tx_sizes = CalculateMaximumSignedTxSize(CTransaction(txNew), this, coin_control.fAllowWatchOnly);
             nBytes = tx_sizes.first;
             if (nBytes < 0) {
                 error = _("Signing transaction failed");
@@ -4065,33 +3746,52 @@
             // Subtract fee from the change output if not subtrating it from recipient outputs
             CAmount fee_needed = nFeeRet;
             if (nSubtractFeeFromAmount == 0) {
-                change_position->nValue -= fee_needed;
+                change_position->nValue = change_position->nValue.GetAmount() - fee_needed;
             }
 
             // We want to drop the change to fees if:
             // 1. The change output would be dust
             // 2. The change is within the (almost) exact match window, i.e. it is less than or equal to the cost of the change output (cost_of_change)
-            CAmount change_amount = change_position->nValue;
+            CAmount change_amount = change_position->nValue.GetAmount();
             if (IsDust(*change_position, coin_selection_params.m_discard_feerate) || change_amount <= coin_selection_params.m_cost_of_change)
             {
+                txNew.vout.erase(change_position);
+
+                change_pos[nChangePosInOut] = std::nullopt;
+                tx_blinded.vout.erase(tx_blinded.vout.begin() + nChangePosInOut);
+                if (tx_blinded.witness.vtxoutwit.size() > (unsigned) nChangePosInOut) {
+                    tx_blinded.witness.vtxoutwit.erase(tx_blinded.witness.vtxoutwit.begin() + nChangePosInOut);
+                }
+                if (blind_details) {
+                    bool was_blinded = blind_details->o_pubkeys[nChangePosInOut].IsValid();
+
+                    blind_details->o_amounts.erase(blind_details->o_amounts.begin() + nChangePosInOut);
+                    blind_details->o_assets.erase(blind_details->o_assets.begin() + nChangePosInOut);
+                    blind_details->o_pubkeys.erase(blind_details->o_pubkeys.begin() + nChangePosInOut);
+                    // If change_amount == 0, we did not increment num_to_blind initially
+                    // and therefore do not need to decrement it here.
+                    if (was_blinded) {
+                        blind_details->num_to_blind--;
+                        blind_details->change_to_blind--;
+                    }
+                }
+                change_amount = 0;
                 nChangePosInOut = -1;
-                change_amount = 0;
-                txNew.vout.erase(change_position);
 
                 // Because we have dropped this change, the tx size and required fee will be different, so let's recalculate those
-                tx_sizes = CalculateMaximumSignedTxSize(CTransaction(txNew), this, coin_control.fAllowWatchOnly);
+                tx_sizes = CalculateMaximumSignedTxSize(CTransaction(tx_blinded), this, &coin_control);
                 nBytes = tx_sizes.first;
                 fee_needed = coin_selection_params.m_effective_feerate.GetFee(nBytes);
             }
 
             // Update nFeeRet in case fee_needed changed due to dropping the change output
-            if (fee_needed <= change_and_fee - change_amount) {
-                nFeeRet = change_and_fee - change_amount;
+            if (fee_needed <= map_change_and_fee.at(policyAsset) - change_amount) {
+                nFeeRet = map_change_and_fee.at(policyAsset) - change_amount;
             }
 
             // Reduce output values for subtractFeeFromAmount
             if (nSubtractFeeFromAmount != 0) {
-                CAmount to_reduce = fee_needed + change_amount - change_and_fee;
+                CAmount to_reduce = fee_needed + change_amount - map_change_and_fee.at(policyAsset);
                 int i = 0;
                 bool fFirst = true;
                 for (const auto& recipient : vecSend)
@@ -4103,24 +3803,31 @@
 
                     if (recipient.fSubtractFeeFromAmount)
                     {
-                        txout.nValue -= to_reduce / nSubtractFeeFromAmount; // Subtract fee equally from each selected recipient
+                        CAmount value = txout.nValue.GetAmount();
+                        if (recipient.asset != policyAsset) {
+                            error = Untranslated(strprintf("Wallet does not support more than one type of fee at a time, therefore can not subtract fee from address amount, which is of a different asset id. fee asset: %s recipient asset: %s", policyAsset.GetHex(), recipient.asset.GetHex()));
+                            return false;
+                        }
+
+                        value -= to_reduce / nSubtractFeeFromAmount; // Subtract fee equally from each selected recipient
 
                         if (fFirst) // first receiver pays the remainder not divisible by output count
                         {
                             fFirst = false;
-                            txout.nValue -= to_reduce % nSubtractFeeFromAmount;
+                            value -= to_reduce % nSubtractFeeFromAmount;
                         }
->>>>>>> 6b254814
 
                         // Error if this output is reduced to be below dust
                         if (IsDust(txout, chain().relayDustFee())) {
-                            if (txout.nValue < 0) {
+                            if (value < 0) {
                                 error = _("The transaction amount is too small to pay the fee");
                             } else {
                                 error = _("The transaction amount is too small to send after the fee has been deducted");
                             }
                             return false;
                         }
+
+                        txout.nValue = value;
                     }
                     ++i;
                 }
@@ -4128,9 +3835,71 @@
             }
 
             // Give up if change keypool ran out and change is required
-            for (const auto& it : vChangePosInOut) {
-                if (mapScriptChange[it.first].second == dummy_script) {
-                    return false;
+            for (const auto& maybe_change_asset : change_pos) {
+                if (maybe_change_asset) {
+                    auto used = mapScriptChange.extract(*maybe_change_asset);
+                    if (used.mapped().second == dummy_script) {
+                        return false;
+                    }
+                }
+            }
+
+            // ELEMENTS update fee output
+            if (g_con_elementsmode) {
+                for (auto& txout : txNew.vout) {
+                    if (txout.IsFee()) {
+                        txout.nValue = nFeeRet;
+                        break;
+                    }
+                }
+            }
+
+            // ELEMENTS do actual blinding
+            if (blind_details) {
+                // Print blinded transaction info before we possibly blow it away when !sign.
+                std::string summary = "CreateTransaction created blinded transaction:\nIN: ";
+                for (unsigned int i = 0; i < selected_coins.size(); ++i) {
+                    if (i > 0) {
+                        summary += "    ";
+                    }
+                    summary += strprintf("#%d: %s [%s] (%s [%s])\n", i,
+                        selected_coins[i].value,
+                        selected_coins[i].txout.nValue.IsExplicit() ? "explicit" : "blinded",
+                        selected_coins[i].asset.GetHex(),
+                        selected_coins[i].txout.nAsset.IsExplicit() ? "explicit" : "blinded"
+                    );
+                }
+                summary += "OUT: ";
+                for (unsigned int i = 0; i < txNew.vout.size(); ++i) {
+                    if (i > 0) {
+                        summary += "     ";
+                    }
+                    const CTxOut& unblinded = txNew.vout[i];
+                    summary += strprintf("#%d: %s%s [%s] (%s [%s])\n", i,
+                        txNew.vout[i].IsFee() ? "[fee] " : "",
+                        unblinded.nValue.GetAmount(),
+                        txNew.vout[i].nValue.IsExplicit() ? "explicit" : "blinded",
+                        unblinded.nAsset.GetAsset().GetHex(),
+                        txNew.vout[i].nAsset.IsExplicit() ? "explicit" : "blinded"
+                    );
+                }
+                WalletLogPrintf(summary+"\n");
+
+                // Wipe output blinding factors and start over
+                blind_details->o_amount_blinds.clear();
+                blind_details->o_asset_blinds.clear();
+                for (unsigned int i = 0; i < txNew.vout.size(); i++) {
+                    blind_details->o_amounts[i] = txNew.vout[i].nValue.GetAmount();
+                    assert(blind_details->o_assets[i] == txNew.vout[i].nAsset.GetAsset());
+                }
+
+                if (sign) {
+                    int ret = BlindTransaction(blind_details->i_amount_blinds, blind_details->i_asset_blinds, blind_details->i_assets, blind_details->i_amounts, blind_details->o_amount_blinds, blind_details->o_asset_blinds,  blind_details->o_pubkeys, issuance_asset_keys, issuance_token_keys, txNew);
+                    assert(ret != -1);
+                    if (ret != blind_details->num_to_blind) {
+                        error = _("Unable to blind the transaction properly. This should not happen.");
+                        return false;
+                    }
                 }
             }
         }
@@ -4142,9 +3911,7 @@
                 continue;
             }
 
-            if (vChangePosInOut.find(it.first) == vChangePosInOut.end()) {
-                reservedest[index]->ReturnDestination();
-            }
+            reservedest[index]->ReturnDestination();
         }
 
         // Note how the sequence number is set to non-maxint so that
@@ -4166,53 +3933,11 @@
             inwit.scriptWitness.SetNull();
         }
 
-        // Do the same things for unblinded version of tx when applicable
-        if (blind_details) {
-            for (auto& input : blind_details->tx_unblinded_unsigned.vin) {
-                input.nSequence = nSequence;
-            }
-        }
-
-        // Print blinded transaction info before we possibly blow it away when !sign.
-        if (blind_details) {
-            std::string summary = "CreateTransaction created blinded transaction:\nIN: ";
-            for (unsigned int i = 0; i < selected_coins.size(); ++i) {
-                if (i > 0) {
-                    summary += "    ";
-                }
-                summary += strprintf("#%d: %s [%s] (%s [%s])\n", i,
-                    selected_coins[i].value,
-                    selected_coins[i].txout.nValue.IsExplicit() ? "explicit" : "blinded",
-                    selected_coins[i].asset.GetHex(),
-                    selected_coins[i].txout.nAsset.IsExplicit() ? "explicit" : "blinded"
-                );
-            }
-            summary += "OUT: ";
-            for (unsigned int i = 0; i < txNew.vout.size(); ++i) {
-                if (i > 0) {
-                    summary += "     ";
-                }
-                CTxOut unblinded = blind_details->tx_unblinded_unsigned.vout[i];
-                summary += strprintf("#%d: %s%s [%s] (%s [%s])\n", i,
-                    txNew.vout[i].IsFee() ? "[fee] " : "",
-                    unblinded.nValue.GetAmount(),
-                    txNew.vout[i].nValue.IsExplicit() ? "explicit" : "blinded",
-                    unblinded.nAsset.GetAsset().GetHex(),
-                    txNew.vout[i].nAsset.IsExplicit() ? "explicit" : "blinded"
-                );
-            }
-            WalletLogPrintf(summary+"\n");
-        }
-
         if (sign) {
             if (!SignTransaction(txNew)) {
                 error = _("Signing transaction failed");
                 return false;
             }
-        } else if (blind_details) {
-            // "sign" also means blind for the purposes of making a complete tx
-            // or just funding one properly
-            txNew = blind_details->tx_unblinded_unsigned;
         }
 
         // Normalize the witness in case it is not serialized before mempool
