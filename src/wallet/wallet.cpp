--- conflicted
+++ resolved
@@ -3882,8 +3882,7 @@
         // to avoid conflicting with other possible uses of nSequence,
         // and in the spirit of "smallest possible change from prior
         // behavior."
-<<<<<<< HEAD
-        const uint32_t nSequence = coin_control.m_signal_bip125_rbf.get_value_or(m_signal_rbf) ? MAX_BIP125_RBF_SEQUENCE : (CTxIn::SEQUENCE_FINAL - 1);
+        const uint32_t nSequence = coin_control.m_signal_bip125_rbf.value_or(m_signal_rbf) ? MAX_BIP125_RBF_SEQUENCE : (CTxIn::SEQUENCE_FINAL - 1);
         for (auto& input : txNew.vin) {
             // Remove sigs and then set sequence
             input.scriptSig = CScript();
@@ -3892,11 +3891,6 @@
         // Also remove witness data for scripts
         for (auto& inwit : txNew.witness.vtxinwit) {
             inwit.scriptWitness.SetNull();
-=======
-        const uint32_t nSequence = coin_control.m_signal_bip125_rbf.value_or(m_signal_rbf) ? MAX_BIP125_RBF_SEQUENCE : (CTxIn::SEQUENCE_FINAL - 1);
-        for (const auto& coin : selected_coins) {
-            txNew.vin.push_back(CTxIn(coin.outpoint, CScript(), nSequence));
->>>>>>> 68c7acf6
         }
 
         // Do the same things for unblinded version of tx when applicable
