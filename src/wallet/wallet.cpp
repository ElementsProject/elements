--- conflicted
+++ resolved
@@ -1135,13 +1135,8 @@
         if (currentconfirm == 0 && !wtx.isAbandoned()) {
             // If the orig tx was not in block/mempool, none of its spends can be in mempool
             assert(!wtx.InMempool());
-<<<<<<< HEAD
-            wtx.setAbandoned();
+            wtx.m_state = TxStateInactive{/*abandoned=*/true};
             wtx.MarkDirty(*this);
-=======
-            wtx.m_state = TxStateInactive{/*abandoned=*/true};
-            wtx.MarkDirty();
->>>>>>> cf241525
             batch.WriteTx(wtx);
             NotifyTransactionChanged(wtx.GetHash(), CT_UPDATED);
             // Iterate over all its outputs, and mark transactions in the wallet that spend them abandoned too
@@ -1192,16 +1187,8 @@
         if (conflictconfirms < currentconfirm) {
             // Block is 'more conflicted' than current confirm; update.
             // Mark transaction as conflicted with this block.
-<<<<<<< HEAD
-            wtx.m_confirm.nIndex = 0;
-            wtx.m_confirm.hashBlock = hashBlock;
-            wtx.m_confirm.block_height = conflicting_height;
-            wtx.setConflicted();
+            wtx.m_state = TxStateConflicted{hashBlock, conflicting_height};
             wtx.MarkDirty(*this);
-=======
-            wtx.m_state = TxStateConflicted{hashBlock, conflicting_height};
-            wtx.MarkDirty();
->>>>>>> cf241525
             batch.WriteTx(wtx);
             // Iterate over all its outputs, and mark transactions in the wallet that spend them conflicted too
             TxSpends::const_iterator iter = mapTxSpends.lower_bound(COutPoint(now, 0));
