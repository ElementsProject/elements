--- conflicted
+++ resolved
@@ -3426,11 +3426,8 @@
                 }
 
                 CAmount nFeeNeeded;
-<<<<<<< HEAD
-                if (!IsWhitelistAsset(feeAsset)) {
-=======
+
                 if(!IsPolicy(feeAsset)){
->>>>>>> 9c6716df
                     nFeeNeeded = GetMinimumFee(nBytes, currentConfirmationTarget, mempool);
                     if (coinControl && nFeeNeeded > 0 && coinControl->nMinimumTotalFee > nFeeNeeded) {
                         nFeeNeeded = coinControl->nMinimumTotalFee;
@@ -3440,20 +3437,11 @@
 
                     // If we made it here and we aren't even able to meet the relay fee on the next pass, give up
                     // because we must be at the maximum allowed fee, if this is not a policy Tx
-<<<<<<< HEAD
                     if ((nFeeNeeded < ::minRelayTxFee.GetFee(nBytes))) {
-                        if (!IsAllPolicy(txUnblindedAndUnsigned)){
+                        if (!IsAllPolicy(txUnblindedAndUnsigned)) {
                             strFailReason = _("Transaction too large for fee policy");
-                            return std::vector<CWalletTx>();
+                            return false;
                         }
-=======
-                    if ((nFeeNeeded < ::minRelayTxFee.GetFee(nBytes)))
-                    {
-		          if(!IsAllPolicy(txUnblindedAndUnsigned)){
-			         strFailReason = _("Transaction too large for fee policy");
-			         return false;
-		          }
->>>>>>> 9c6716df
                     }
                 } else {
                     nFeeNeeded = 0;
