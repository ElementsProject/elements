// Copyright (c) 2009-2010 Satoshi Nakamoto
// Copyright (c) 2009-2020 The Bitcoin Core developers
// Distributed under the MIT software license, see the accompanying
// file COPYING or http://www.opensource.org/licenses/mit-license.php.

#include <wallet/wallet.h>

#include <chain.h>
#include <consensus/consensus.h>
#include <consensus/validation.h>
#include <fs.h>
#include <interfaces/chain.h>
#include <interfaces/wallet.h>
#include <key.h>
#include <key_io.h>
#include <outputtype.h>
#include <pegins.h>
#include <policy/fees.h>
#include <policy/policy.h>
#include <primitives/block.h>
#include <primitives/transaction.h>
#include <psbt.h>
#include <script/descriptor.h>
#include <script/pegins.h>
#include <script/script.h>
#include <script/signingprovider.h>
#include <txmempool.h>
#include <util/bip32.h>
#include <util/check.h>
#include <util/error.h>
#include <util/fees.h>
#include <util/moneystr.h>
#include <util/rbf.h>
#include <util/string.h>
#include <util/translation.h>
#include <validation.h>
#include <wallet/coincontrol.h>
#include <wallet/fees.h>
#include <wallet/external_signer_scriptpubkeyman.h>

#include <univalue.h>

#include <algorithm>
#include <assert.h>
#include <optional>

#include <boost/algorithm/string/replace.hpp>

#include <blind.h>
#include <issuance.h>
#include <crypto/hmac_sha256.h>
#include <random.h>

using interfaces::FoundBlock;

const std::map<uint64_t,std::string> WALLET_FLAG_CAVEATS{
    {WALLET_FLAG_AVOID_REUSE,
        "You need to rescan the blockchain in order to correctly mark used "
        "destinations in the past. Until this is done, some destinations may "
        "be considered unused, even if the opposite is the case."
    },
};

static const size_t OUTPUT_GROUP_MAX_ENTRIES = 10;

RecursiveMutex cs_wallets;
static std::vector<std::shared_ptr<CWallet>> vpwallets GUARDED_BY(cs_wallets);
static std::list<LoadWalletFn> g_load_wallet_fns GUARDED_BY(cs_wallets);

bool AddWalletSetting(interfaces::Chain& chain, const std::string& wallet_name)
{
    util::SettingsValue setting_value = chain.getRwSetting("wallet");
    if (!setting_value.isArray()) setting_value.setArray();
    for (const util::SettingsValue& value : setting_value.getValues()) {
        if (value.isStr() && value.get_str() == wallet_name) return true;
    }
    setting_value.push_back(wallet_name);
    return chain.updateRwSetting("wallet", setting_value);
}

bool RemoveWalletSetting(interfaces::Chain& chain, const std::string& wallet_name)
{
    util::SettingsValue setting_value = chain.getRwSetting("wallet");
    if (!setting_value.isArray()) return true;
    util::SettingsValue new_value(util::SettingsValue::VARR);
    for (const util::SettingsValue& value : setting_value.getValues()) {
        if (!value.isStr() || value.get_str() != wallet_name) new_value.push_back(value);
    }
    if (new_value.size() == setting_value.size()) return true;
    return chain.updateRwSetting("wallet", new_value);
}

static void UpdateWalletSetting(interfaces::Chain& chain,
                                const std::string& wallet_name,
                                std::optional<bool> load_on_startup,
                                std::vector<bilingual_str>& warnings)
{
    if (!load_on_startup) return;
    if (load_on_startup.value() && !AddWalletSetting(chain, wallet_name)) {
        warnings.emplace_back(Untranslated("Wallet load on startup setting could not be updated, so wallet may not be loaded next node startup."));
    } else if (!load_on_startup.value() && !RemoveWalletSetting(chain, wallet_name)) {
        warnings.emplace_back(Untranslated("Wallet load on startup setting could not be updated, so wallet may still be loaded next node startup."));
    }
}

bool AddWallet(const std::shared_ptr<CWallet>& wallet)
{
    LOCK(cs_wallets);
    assert(wallet);
    std::vector<std::shared_ptr<CWallet>>::const_iterator i = std::find(vpwallets.begin(), vpwallets.end(), wallet);
    if (i != vpwallets.end()) return false;
    vpwallets.push_back(wallet);
    wallet->ConnectScriptPubKeyManNotifiers();
    wallet->NotifyCanGetAddressesChanged();
    return true;
}

bool RemoveWallet(const std::shared_ptr<CWallet>& wallet, std::optional<bool> load_on_start, std::vector<bilingual_str>& warnings)
{
    assert(wallet);

    interfaces::Chain& chain = wallet->chain();
    std::string name = wallet->GetName();

    // Unregister with the validation interface which also drops shared ponters.
    wallet->m_chain_notifications_handler.reset();
    LOCK(cs_wallets);
    std::vector<std::shared_ptr<CWallet>>::iterator i = std::find(vpwallets.begin(), vpwallets.end(), wallet);
    if (i == vpwallets.end()) return false;
    vpwallets.erase(i);

    // Write the wallet setting
    UpdateWalletSetting(chain, name, load_on_start, warnings);

    return true;
}

bool RemoveWallet(const std::shared_ptr<CWallet>& wallet, std::optional<bool> load_on_start)
{
    std::vector<bilingual_str> warnings;
    return RemoveWallet(wallet, load_on_start, warnings);
}

std::vector<std::shared_ptr<CWallet>> GetWallets()
{
    LOCK(cs_wallets);
    return vpwallets;
}

std::shared_ptr<CWallet> GetWallet(const std::string& name)
{
    LOCK(cs_wallets);
    for (const std::shared_ptr<CWallet>& wallet : vpwallets) {
        if (wallet->GetName() == name) return wallet;
    }
    return nullptr;
}

std::unique_ptr<interfaces::Handler> HandleLoadWallet(LoadWalletFn load_wallet)
{
    LOCK(cs_wallets);
    auto it = g_load_wallet_fns.emplace(g_load_wallet_fns.end(), std::move(load_wallet));
    return interfaces::MakeHandler([it] { LOCK(cs_wallets); g_load_wallet_fns.erase(it); });
}

static Mutex g_loading_wallet_mutex;
static Mutex g_wallet_release_mutex;
static std::condition_variable g_wallet_release_cv;
static std::set<std::string> g_loading_wallet_set GUARDED_BY(g_loading_wallet_mutex);
static std::set<std::string> g_unloading_wallet_set GUARDED_BY(g_wallet_release_mutex);

// Custom deleter for shared_ptr<CWallet>.
static void ReleaseWallet(CWallet* wallet)
{
    const std::string name = wallet->GetName();
    wallet->WalletLogPrintf("Releasing wallet\n");
    wallet->Flush();
    delete wallet;
    // Wallet is now released, notify UnloadWallet, if any.
    {
        LOCK(g_wallet_release_mutex);
        if (g_unloading_wallet_set.erase(name) == 0) {
            // UnloadWallet was not called for this wallet, all done.
            return;
        }
    }
    g_wallet_release_cv.notify_all();
}

void UnloadWallet(std::shared_ptr<CWallet>&& wallet)
{
    // Mark wallet for unloading.
    const std::string name = wallet->GetName();
    {
        LOCK(g_wallet_release_mutex);
        auto it = g_unloading_wallet_set.insert(name);
        assert(it.second);
    }
    // The wallet can be in use so it's not possible to explicitly unload here.
    // Notify the unload intent so that all remaining shared pointers are
    // released.
    wallet->NotifyUnload();

    // Time to ditch our shared_ptr and wait for ReleaseWallet call.
    wallet.reset();
    {
        WAIT_LOCK(g_wallet_release_mutex, lock);
        while (g_unloading_wallet_set.count(name) == 1) {
            g_wallet_release_cv.wait(lock);
        }
    }
}

namespace {
std::shared_ptr<CWallet> LoadWalletInternal(interfaces::Chain& chain, const std::string& name, std::optional<bool> load_on_start, const DatabaseOptions& options, DatabaseStatus& status, bilingual_str& error, std::vector<bilingual_str>& warnings)
{
    try {
        std::unique_ptr<WalletDatabase> database = MakeWalletDatabase(name, options, status, error);
        if (!database) {
            error = Untranslated("Wallet file verification failed.") + Untranslated(" ") + error;
            return nullptr;
        }

        std::shared_ptr<CWallet> wallet = CWallet::Create(chain, name, std::move(database), options.create_flags, error, warnings);
        if (!wallet) {
            error = Untranslated("Wallet loading failed.") + Untranslated(" ") + error;
            status = DatabaseStatus::FAILED_LOAD;
            return nullptr;
        }
        AddWallet(wallet);
        wallet->postInitProcess();

        // Write the wallet setting
        UpdateWalletSetting(chain, name, load_on_start, warnings);

        return wallet;
    } catch (const std::runtime_error& e) {
        error = Untranslated(e.what());
        status = DatabaseStatus::FAILED_LOAD;
        return nullptr;
    }
}
} // namespace

std::shared_ptr<CWallet> LoadWallet(interfaces::Chain& chain, const std::string& name, std::optional<bool> load_on_start, const DatabaseOptions& options, DatabaseStatus& status, bilingual_str& error, std::vector<bilingual_str>& warnings)
{
    auto result = WITH_LOCK(g_loading_wallet_mutex, return g_loading_wallet_set.insert(name));
    if (!result.second) {
        error = Untranslated("Wallet already loading.");
        status = DatabaseStatus::FAILED_LOAD;
        return nullptr;
    }
    auto wallet = LoadWalletInternal(chain, name, load_on_start, options, status, error, warnings);
    WITH_LOCK(g_loading_wallet_mutex, g_loading_wallet_set.erase(result.first));
    return wallet;
}

std::shared_ptr<CWallet> CreateWallet(interfaces::Chain& chain, const std::string& name, std::optional<bool> load_on_start, DatabaseOptions& options, DatabaseStatus& status, bilingual_str& error, std::vector<bilingual_str>& warnings)
{
    uint64_t wallet_creation_flags = options.create_flags;
    const SecureString& passphrase = options.create_passphrase;

    if (wallet_creation_flags & WALLET_FLAG_DESCRIPTORS) options.require_format = DatabaseFormat::SQLITE;

    // Indicate that the wallet is actually supposed to be blank and not just blank to make it encrypted
    bool create_blank = (wallet_creation_flags & WALLET_FLAG_BLANK_WALLET);

    // Born encrypted wallets need to be created blank first.
    if (!passphrase.empty()) {
        wallet_creation_flags |= WALLET_FLAG_BLANK_WALLET;
    }

    // Private keys must be disabled for an external signer wallet
    if ((wallet_creation_flags & WALLET_FLAG_EXTERNAL_SIGNER) && !(wallet_creation_flags & WALLET_FLAG_DISABLE_PRIVATE_KEYS)) {
        error = Untranslated("Private keys must be disabled when using an external signer");
        status = DatabaseStatus::FAILED_CREATE;
        return nullptr;
    }

    // Descriptor support must be enabled for an external signer wallet
    if ((wallet_creation_flags & WALLET_FLAG_EXTERNAL_SIGNER) && !(wallet_creation_flags & WALLET_FLAG_DESCRIPTORS)) {
        error = Untranslated("Descriptor support must be enabled when using an external signer");
        status = DatabaseStatus::FAILED_CREATE;
        return nullptr;
    }

    // Wallet::Verify will check if we're trying to create a wallet with a duplicate name.
    std::unique_ptr<WalletDatabase> database = MakeWalletDatabase(name, options, status, error);
    if (!database) {
        error = Untranslated("Wallet file verification failed.") + Untranslated(" ") + error;
        status = DatabaseStatus::FAILED_VERIFY;
        return nullptr;
    }

    // Do not allow a passphrase when private keys are disabled
    if (!passphrase.empty() && (wallet_creation_flags & WALLET_FLAG_DISABLE_PRIVATE_KEYS)) {
        error = Untranslated("Passphrase provided but private keys are disabled. A passphrase is only used to encrypt private keys, so cannot be used for wallets with private keys disabled.");
        status = DatabaseStatus::FAILED_CREATE;
        return nullptr;
    }

    // Make the wallet
    std::shared_ptr<CWallet> wallet = CWallet::Create(chain, name, std::move(database), wallet_creation_flags, error, warnings);
    if (!wallet) {
        error = Untranslated("Wallet creation failed.") + Untranslated(" ") + error;
        status = DatabaseStatus::FAILED_CREATE;
        return nullptr;
    }

    // Encrypt the wallet
    if (!passphrase.empty() && !(wallet_creation_flags & WALLET_FLAG_DISABLE_PRIVATE_KEYS)) {
        if (!wallet->EncryptWallet(passphrase)) {
            error = Untranslated("Error: Wallet created but failed to encrypt.");
            status = DatabaseStatus::FAILED_ENCRYPT;
            return nullptr;
        }
        if (!create_blank) {
            // Unlock the wallet
            if (!wallet->Unlock(passphrase)) {
                error = Untranslated("Error: Wallet was encrypted but could not be unlocked");
                status = DatabaseStatus::FAILED_ENCRYPT;
                return nullptr;
            }

            // Set a seed for the wallet
            {
                LOCK(wallet->cs_wallet);
                if (wallet->IsWalletFlagSet(WALLET_FLAG_DESCRIPTORS)) {
                    wallet->SetupDescriptorScriptPubKeyMans();
                } else {
                    for (auto spk_man : wallet->GetActiveScriptPubKeyMans()) {
                        if (!spk_man->SetupGeneration()) {
                            error = Untranslated("Unable to generate initial keys");
                            status = DatabaseStatus::FAILED_CREATE;
                            return nullptr;
                        }
                    }
                }
            }

            // Relock the wallet
            wallet->Lock();
        }
    }
    AddWallet(wallet);
    wallet->postInitProcess();

    // Write the wallet settings
    UpdateWalletSetting(chain, name, load_on_start, warnings);

    status = DatabaseStatus::SUCCESS;
    return wallet;
}

/** @defgroup mapWallet
 *
 * @{
 */

std::string COutput::ToString() const
{
    return strprintf("COutput(%s, %d, %d) [%s] [%s]", tx->GetHash().ToString(), i, nDepth, FormatMoney(tx->GetOutputValueOut(i)), tx->GetOutputAsset(i).GetHex());
}

const CWalletTx* CWallet::GetWalletTx(const uint256& hash) const
{
    AssertLockHeld(cs_wallet);
    std::map<uint256, CWalletTx>::const_iterator it = mapWallet.find(hash);
    if (it == mapWallet.end())
        return nullptr;
    return &(it->second);
}

void CWallet::UpgradeKeyMetadata()
{
    if (IsLocked() || IsWalletFlagSet(WALLET_FLAG_KEY_ORIGIN_METADATA)) {
        return;
    }

    auto spk_man = GetLegacyScriptPubKeyMan();
    if (!spk_man) {
        return;
    }

    spk_man->UpgradeKeyMetadata();
    SetWalletFlag(WALLET_FLAG_KEY_ORIGIN_METADATA);
}

bool CWallet::Unlock(const SecureString& strWalletPassphrase, bool accept_no_keys)
{
    CCrypter crypter;
    CKeyingMaterial _vMasterKey;

    {
        LOCK(cs_wallet);
        for (const MasterKeyMap::value_type& pMasterKey : mapMasterKeys)
        {
            if(!crypter.SetKeyFromPassphrase(strWalletPassphrase, pMasterKey.second.vchSalt, pMasterKey.second.nDeriveIterations, pMasterKey.second.nDerivationMethod))
                return false;
            if (!crypter.Decrypt(pMasterKey.second.vchCryptedKey, _vMasterKey))
                continue; // try another master key
            if (Unlock(_vMasterKey, accept_no_keys)) {
                // Now that we've unlocked, upgrade the key metadata
                UpgradeKeyMetadata();
                return true;
            }
        }
    }
    return false;
}

bool CWallet::ChangeWalletPassphrase(const SecureString& strOldWalletPassphrase, const SecureString& strNewWalletPassphrase)
{
    bool fWasLocked = IsLocked();

    {
        LOCK(cs_wallet);
        Lock();

        CCrypter crypter;
        CKeyingMaterial _vMasterKey;
        for (MasterKeyMap::value_type& pMasterKey : mapMasterKeys)
        {
            if(!crypter.SetKeyFromPassphrase(strOldWalletPassphrase, pMasterKey.second.vchSalt, pMasterKey.second.nDeriveIterations, pMasterKey.second.nDerivationMethod))
                return false;
            if (!crypter.Decrypt(pMasterKey.second.vchCryptedKey, _vMasterKey))
                return false;
            if (Unlock(_vMasterKey))
            {
                int64_t nStartTime = GetTimeMillis();
                crypter.SetKeyFromPassphrase(strNewWalletPassphrase, pMasterKey.second.vchSalt, pMasterKey.second.nDeriveIterations, pMasterKey.second.nDerivationMethod);
                pMasterKey.second.nDeriveIterations = static_cast<unsigned int>(pMasterKey.second.nDeriveIterations * (100 / ((double)(GetTimeMillis() - nStartTime))));

                nStartTime = GetTimeMillis();
                crypter.SetKeyFromPassphrase(strNewWalletPassphrase, pMasterKey.second.vchSalt, pMasterKey.second.nDeriveIterations, pMasterKey.second.nDerivationMethod);
                pMasterKey.second.nDeriveIterations = (pMasterKey.second.nDeriveIterations + static_cast<unsigned int>(pMasterKey.second.nDeriveIterations * 100 / ((double)(GetTimeMillis() - nStartTime)))) / 2;

                if (pMasterKey.second.nDeriveIterations < 25000)
                    pMasterKey.second.nDeriveIterations = 25000;

                WalletLogPrintf("Wallet passphrase changed to an nDeriveIterations of %i\n", pMasterKey.second.nDeriveIterations);

                if (!crypter.SetKeyFromPassphrase(strNewWalletPassphrase, pMasterKey.second.vchSalt, pMasterKey.second.nDeriveIterations, pMasterKey.second.nDerivationMethod))
                    return false;
                if (!crypter.Encrypt(_vMasterKey, pMasterKey.second.vchCryptedKey))
                    return false;
                WalletBatch(GetDatabase()).WriteMasterKey(pMasterKey.first, pMasterKey.second);
                if (fWasLocked)
                    Lock();
                return true;
            }
        }
    }

    return false;
}

void CWallet::chainStateFlushed(const CBlockLocator& loc)
{
    WalletBatch batch(GetDatabase());
    batch.WriteBestBlock(loc);
}

void CWallet::SetMinVersion(enum WalletFeature nVersion, WalletBatch* batch_in)
{
    LOCK(cs_wallet);
    if (nWalletVersion >= nVersion)
        return;
    nWalletVersion = nVersion;

    {
        WalletBatch* batch = batch_in ? batch_in : new WalletBatch(GetDatabase());
        if (nWalletVersion > 40000)
            batch->WriteMinVersion(nWalletVersion);
        if (!batch_in)
            delete batch;
    }
}

std::set<uint256> CWallet::GetConflicts(const uint256& txid) const
{
    std::set<uint256> result;
    AssertLockHeld(cs_wallet);

    std::map<uint256, CWalletTx>::const_iterator it = mapWallet.find(txid);
    if (it == mapWallet.end())
        return result;
    const CWalletTx& wtx = it->second;

    std::pair<TxSpends::const_iterator, TxSpends::const_iterator> range;

    for (const CTxIn& txin : wtx.tx->vin)
    {
        if (mapTxSpends.count(txin.prevout) <= 1)
            continue;  // No conflict if zero or one spends
        range = mapTxSpends.equal_range(txin.prevout);
        for (TxSpends::const_iterator _it = range.first; _it != range.second; ++_it)
            result.insert(_it->second);
    }
    return result;
}

bool CWallet::HasWalletSpend(const uint256& txid) const
{
    AssertLockHeld(cs_wallet);
    auto iter = mapTxSpends.lower_bound(COutPoint(txid, 0));
    return (iter != mapTxSpends.end() && iter->first.hash == txid);
}

void CWallet::Flush()
{
    GetDatabase().Flush();
}

void CWallet::Close()
{
    GetDatabase().Close();
}

void CWallet::SyncMetaData(std::pair<TxSpends::iterator, TxSpends::iterator> range)
{
    // We want all the wallet transactions in range to have the same metadata as
    // the oldest (smallest nOrderPos).
    // So: find smallest nOrderPos:

    int nMinOrderPos = std::numeric_limits<int>::max();
    const CWalletTx* copyFrom = nullptr;
    for (TxSpends::iterator it = range.first; it != range.second; ++it) {
        const CWalletTx* wtx = &mapWallet.at(it->second);
        if (wtx->nOrderPos < nMinOrderPos) {
            nMinOrderPos = wtx->nOrderPos;
            copyFrom = wtx;
        }
    }

    if (!copyFrom) {
        return;
    }

    // Now copy data from copyFrom to rest:
    for (TxSpends::iterator it = range.first; it != range.second; ++it)
    {
        const uint256& hash = it->second;
        CWalletTx* copyTo = &mapWallet.at(hash);
        if (copyFrom == copyTo) continue;
        assert(copyFrom && "Oldest wallet transaction in range assumed to have been found.");
        if (!copyFrom->IsEquivalentTo(*copyTo)) continue;
        copyTo->mapValue = copyFrom->mapValue;
        copyTo->vOrderForm = copyFrom->vOrderForm;
        // fTimeReceivedIsTxTime not copied on purpose
        // nTimeReceived not copied on purpose
        copyTo->nTimeSmart = copyFrom->nTimeSmart;
        copyTo->fFromMe = copyFrom->fFromMe;
        // nOrderPos not copied on purpose
        // cached members not copied on purpose
    }
}

/**
 * Outpoint is spent if any non-conflicted transaction
 * spends it:
 */
bool CWallet::IsSpent(const uint256& hash, unsigned int n) const
{
    const COutPoint outpoint(hash, n);
    std::pair<TxSpends::const_iterator, TxSpends::const_iterator> range;
    range = mapTxSpends.equal_range(outpoint);

    for (TxSpends::const_iterator it = range.first; it != range.second; ++it)
    {
        const uint256& wtxid = it->second;
        std::map<uint256, CWalletTx>::const_iterator mit = mapWallet.find(wtxid);
        if (mit != mapWallet.end()) {
            int depth = mit->second.GetDepthInMainChain();
            if (depth > 0  || (depth == 0 && !mit->second.isAbandoned()))
                return true; // Spent
        }
    }
    return false;
}

void CWallet::AddToSpends(const COutPoint& outpoint, const uint256& wtxid)
{
    mapTxSpends.insert(std::make_pair(outpoint, wtxid));

    setLockedCoins.erase(outpoint);

    std::pair<TxSpends::iterator, TxSpends::iterator> range;
    range = mapTxSpends.equal_range(outpoint);
    SyncMetaData(range);
}


void CWallet::AddToSpends(const uint256& wtxid)
{
    auto it = mapWallet.find(wtxid);
    assert(it != mapWallet.end());
    const CWalletTx& thisTx = it->second;
    if (thisTx.IsCoinBase()) // Coinbases don't spend anything!
        return;

    for (const CTxIn& txin : thisTx.tx->vin)
        AddToSpends(txin.prevout, wtxid);
}

bool CWallet::EncryptWallet(const SecureString& strWalletPassphrase)
{
    if (IsCrypted())
        return false;

    CKeyingMaterial _vMasterKey;

    _vMasterKey.resize(WALLET_CRYPTO_KEY_SIZE);
    GetStrongRandBytes(&_vMasterKey[0], WALLET_CRYPTO_KEY_SIZE);

    CMasterKey kMasterKey;

    kMasterKey.vchSalt.resize(WALLET_CRYPTO_SALT_SIZE);
    GetStrongRandBytes(&kMasterKey.vchSalt[0], WALLET_CRYPTO_SALT_SIZE);

    CCrypter crypter;
    int64_t nStartTime = GetTimeMillis();
    crypter.SetKeyFromPassphrase(strWalletPassphrase, kMasterKey.vchSalt, 25000, kMasterKey.nDerivationMethod);
    kMasterKey.nDeriveIterations = static_cast<unsigned int>(2500000 / ((double)(GetTimeMillis() - nStartTime)));

    nStartTime = GetTimeMillis();
    crypter.SetKeyFromPassphrase(strWalletPassphrase, kMasterKey.vchSalt, kMasterKey.nDeriveIterations, kMasterKey.nDerivationMethod);
    kMasterKey.nDeriveIterations = (kMasterKey.nDeriveIterations + static_cast<unsigned int>(kMasterKey.nDeriveIterations * 100 / ((double)(GetTimeMillis() - nStartTime)))) / 2;

    if (kMasterKey.nDeriveIterations < 25000)
        kMasterKey.nDeriveIterations = 25000;

    WalletLogPrintf("Encrypting Wallet with an nDeriveIterations of %i\n", kMasterKey.nDeriveIterations);

    if (!crypter.SetKeyFromPassphrase(strWalletPassphrase, kMasterKey.vchSalt, kMasterKey.nDeriveIterations, kMasterKey.nDerivationMethod))
        return false;
    if (!crypter.Encrypt(_vMasterKey, kMasterKey.vchCryptedKey))
        return false;

    {
        LOCK(cs_wallet);
        mapMasterKeys[++nMasterKeyMaxID] = kMasterKey;
        WalletBatch* encrypted_batch = new WalletBatch(GetDatabase());
        if (!encrypted_batch->TxnBegin()) {
            delete encrypted_batch;
            encrypted_batch = nullptr;
            return false;
        }
        encrypted_batch->WriteMasterKey(nMasterKeyMaxID, kMasterKey);

        for (const auto& spk_man_pair : m_spk_managers) {
            auto spk_man = spk_man_pair.second.get();
            if (!spk_man->Encrypt(_vMasterKey, encrypted_batch)) {
                encrypted_batch->TxnAbort();
                delete encrypted_batch;
                encrypted_batch = nullptr;
                // We now probably have half of our keys encrypted in memory, and half not...
                // die and let the user reload the unencrypted wallet.
                assert(false);
            }
        }

        // Encryption was introduced in version 0.4.0
        SetMinVersion(FEATURE_WALLETCRYPT, encrypted_batch);

        if (!encrypted_batch->TxnCommit()) {
            delete encrypted_batch;
            encrypted_batch = nullptr;
            // We now have keys encrypted in memory, but not on disk...
            // die to avoid confusion and let the user reload the unencrypted wallet.
            assert(false);
        }

        delete encrypted_batch;
        encrypted_batch = nullptr;

        Lock();
        Unlock(strWalletPassphrase);

        // If we are using descriptors, make new descriptors with a new seed
        if (IsWalletFlagSet(WALLET_FLAG_DESCRIPTORS) && !IsWalletFlagSet(WALLET_FLAG_BLANK_WALLET)) {
            SetupDescriptorScriptPubKeyMans();
        } else if (auto spk_man = GetLegacyScriptPubKeyMan()) {
            // if we are using HD, replace the HD seed with a new one
            if (spk_man->IsHDEnabled()) {
                if (!spk_man->SetupGeneration(true)) {
                    return false;
                }
            }
        }
        Lock();

        // Need to completely rewrite the wallet file; if we don't, bdb might keep
        // bits of the unencrypted private key in slack space in the database file.
        GetDatabase().Rewrite();

        // BDB seems to have a bad habit of writing old data into
        // slack space in .dat files; that is bad if the old data is
        // unencrypted private keys. So:
        GetDatabase().ReloadDbEnv();

    }
    NotifyStatusChanged(this);

    return true;
}

DBErrors CWallet::ReorderTransactions()
{
    LOCK(cs_wallet);
    WalletBatch batch(GetDatabase());

    // Old wallets didn't have any defined order for transactions
    // Probably a bad idea to change the output of this

    // First: get all CWalletTx into a sorted-by-time multimap.
    typedef std::multimap<int64_t, CWalletTx*> TxItems;
    TxItems txByTime;

    for (auto& entry : mapWallet)
    {
        CWalletTx* wtx = &entry.second;
        txByTime.insert(std::make_pair(wtx->nTimeReceived, wtx));
    }

    nOrderPosNext = 0;
    std::vector<int64_t> nOrderPosOffsets;
    for (TxItems::iterator it = txByTime.begin(); it != txByTime.end(); ++it)
    {
        CWalletTx *const pwtx = (*it).second;
        int64_t& nOrderPos = pwtx->nOrderPos;

        if (nOrderPos == -1)
        {
            nOrderPos = nOrderPosNext++;
            nOrderPosOffsets.push_back(nOrderPos);

            if (!batch.WriteTx(*pwtx))
                return DBErrors::LOAD_FAIL;
        }
        else
        {
            int64_t nOrderPosOff = 0;
            for (const int64_t& nOffsetStart : nOrderPosOffsets)
            {
                if (nOrderPos >= nOffsetStart)
                    ++nOrderPosOff;
            }
            nOrderPos += nOrderPosOff;
            nOrderPosNext = std::max(nOrderPosNext, nOrderPos + 1);

            if (!nOrderPosOff)
                continue;

            // Since we're changing the order, write it back
            if (!batch.WriteTx(*pwtx))
                return DBErrors::LOAD_FAIL;
        }
    }
    batch.WriteOrderPosNext(nOrderPosNext);

    return DBErrors::LOAD_OK;
}

int64_t CWallet::IncOrderPosNext(WalletBatch* batch)
{
    AssertLockHeld(cs_wallet);
    int64_t nRet = nOrderPosNext++;
    if (batch) {
        batch->WriteOrderPosNext(nOrderPosNext);
    } else {
        WalletBatch(GetDatabase()).WriteOrderPosNext(nOrderPosNext);
    }
    return nRet;
}

void CWallet::MarkDirty()
{
    {
        LOCK(cs_wallet);
        for (std::pair<const uint256, CWalletTx>& item : mapWallet)
            item.second.MarkDirty();
    }
}

bool CWallet::MarkReplaced(const uint256& originalHash, const uint256& newHash)
{
    LOCK(cs_wallet);

    auto mi = mapWallet.find(originalHash);

    // There is a bug if MarkReplaced is not called on an existing wallet transaction.
    assert(mi != mapWallet.end());

    CWalletTx& wtx = (*mi).second;

    // Ensure for now that we're not overwriting data
    assert(wtx.mapValue.count("replaced_by_txid") == 0);

    wtx.mapValue["replaced_by_txid"] = newHash.ToString();

    // Refresh mempool status without waiting for transactionRemovedFromMempool
    // notification so the wallet is in an internally consistent state and
    // immediately knows the old transaction should not be considered trusted
    // and is eligible to be abandoned
    wtx.fInMempool = chain().isInMempool(originalHash);

    WalletBatch batch(GetDatabase());

    bool success = true;
    if (!batch.WriteTx(wtx)) {
        WalletLogPrintf("%s: Updating batch tx %s failed\n", __func__, wtx.GetHash().ToString());
        success = false;
    }

    NotifyTransactionChanged(this, originalHash, CT_UPDATED);

    return success;
}

void CWallet::SetSpentKeyState(WalletBatch& batch, const uint256& hash, unsigned int n, bool used, std::set<CTxDestination>& tx_destinations)
{
    AssertLockHeld(cs_wallet);
    const CWalletTx* srctx = GetWalletTx(hash);
    if (!srctx) return;

    CTxDestination dst;
    if (ExtractDestination(srctx->tx->vout[n].scriptPubKey, dst)) {
        if (IsMine(dst)) {
            if (used && !GetDestData(dst, "used", nullptr)) {
                if (AddDestData(batch, dst, "used", "p")) { // p for "present", opposite of absent (null)
                    tx_destinations.insert(dst);
                }
            } else if (!used && GetDestData(dst, "used", nullptr)) {
                EraseDestData(batch, dst, "used");
            }
        }
    }
}

bool CWallet::IsSpentKey(const uint256& hash, unsigned int n) const
{
    AssertLockHeld(cs_wallet);
    const CWalletTx* srctx = GetWalletTx(hash);
    if (srctx) {
        assert(srctx->tx->vout.size() > n);
        CTxDestination dest;
        if (!ExtractDestination(srctx->tx->vout[n].scriptPubKey, dest)) {
            return false;
        }
        if (GetDestData(dest, "used", nullptr)) {
            return true;
        }
        if (IsLegacy()) {
            LegacyScriptPubKeyMan* spk_man = GetLegacyScriptPubKeyMan();
            assert(spk_man != nullptr);
            for (const auto& keyid : GetAffectedKeys(srctx->tx->vout[n].scriptPubKey, *spk_man)) {
                WitnessV0KeyHash wpkh_dest(keyid);
                if (GetDestData(wpkh_dest, "used", nullptr)) {
                    return true;
                }
                ScriptHash sh_wpkh_dest(GetScriptForDestination(wpkh_dest));
                if (GetDestData(sh_wpkh_dest, "used", nullptr)) {
                    return true;
                }
                PKHash pkh_dest(keyid);
                if (GetDestData(pkh_dest, "used", nullptr)) {
                    return true;
                }
            }
        }
    }
    return false;
}

CWalletTx* CWallet::AddToWallet(CTransactionRef tx, const CWalletTx::Confirmation& confirm, const UpdateWalletTxFn& update_wtx, bool fFlushOnClose)
{
    LOCK(cs_wallet);

    WalletBatch batch(GetDatabase(), fFlushOnClose);

    uint256 hash = tx->GetHash();

    if (IsWalletFlagSet(WALLET_FLAG_AVOID_REUSE)) {
        // Mark used destinations
        std::set<CTxDestination> tx_destinations;

        for (const CTxIn& txin : tx->vin) {
            const COutPoint& op = txin.prevout;
            SetSpentKeyState(batch, op.hash, op.n, true, tx_destinations);
        }

        MarkDestinationsDirty(tx_destinations);
    }

    // Inserts only if not already there, returns tx inserted or tx found
    auto ret = mapWallet.emplace(std::piecewise_construct, std::forward_as_tuple(hash), std::forward_as_tuple(this, tx));
    CWalletTx& wtx = (*ret.first).second;
    bool fInsertedNew = ret.second;
    bool fUpdated = update_wtx && update_wtx(wtx, fInsertedNew);
    if (fInsertedNew) {
        wtx.m_confirm = confirm;
        wtx.nTimeReceived = chain().getAdjustedTime();
        wtx.nOrderPos = IncOrderPosNext(&batch);
        wtx.m_it_wtxOrdered = wtxOrdered.insert(std::make_pair(wtx.nOrderPos, &wtx));
        wtx.nTimeSmart = ComputeTimeSmart(wtx);
        AddToSpends(hash);
    }

    if (!fInsertedNew)
    {
        if (confirm.status != wtx.m_confirm.status) {
            wtx.m_confirm.status = confirm.status;
            wtx.m_confirm.nIndex = confirm.nIndex;
            wtx.m_confirm.hashBlock = confirm.hashBlock;
            wtx.m_confirm.block_height = confirm.block_height;
            fUpdated = true;
        } else {
            assert(wtx.m_confirm.nIndex == confirm.nIndex);
            assert(wtx.m_confirm.hashBlock == confirm.hashBlock);
            assert(wtx.m_confirm.block_height == confirm.block_height);
        }
        // If we have a witness-stripped version of this transaction, and we
        // see a new version with a witness, then we must be upgrading a pre-segwit
        // wallet.  Store the new version of the transaction with the witness,
        // as the stripped-version must be invalid.
        // TODO: Store all versions of the transaction, instead of just one.
        if (tx->HasWitness() && !wtx.tx->HasWitness()) {
            wtx.SetTx(tx);
            fUpdated = true;
        }
    }

    //// debug print
    WalletLogPrintf("AddToWallet %s  %s%s\n", hash.ToString(), (fInsertedNew ? "new" : ""), (fUpdated ? "update" : ""));

    // Write to disk
    if (fInsertedNew || fUpdated)
        if (!batch.WriteTx(wtx))
            return nullptr;

    // Break debit/credit balance caches:
    wtx.MarkDirty();

    // Notify UI of new or updated transaction
    NotifyTransactionChanged(this, hash, fInsertedNew ? CT_NEW : CT_UPDATED);

#if HAVE_SYSTEM
    // notify an external script when a wallet transaction comes in or is updated
    std::string strCmd = gArgs.GetArg("-walletnotify", "");

    if (!strCmd.empty())
    {
        boost::replace_all(strCmd, "%s", hash.GetHex());
        if (confirm.status == CWalletTx::Status::CONFIRMED)
        {
            boost::replace_all(strCmd, "%b", confirm.hashBlock.GetHex());
            boost::replace_all(strCmd, "%h", ToString(confirm.block_height));
        } else {
            boost::replace_all(strCmd, "%b", "unconfirmed");
            boost::replace_all(strCmd, "%h", "-1");
        }
#ifndef WIN32
        // Substituting the wallet name isn't currently supported on windows
        // because windows shell escaping has not been implemented yet:
        // https://github.com/bitcoin/bitcoin/pull/13339#issuecomment-537384875
        // A few ways it could be implemented in the future are described in:
        // https://github.com/bitcoin/bitcoin/pull/13339#issuecomment-461288094
        boost::replace_all(strCmd, "%w", ShellEscape(GetName()));
#endif
        std::thread t(runCommand, strCmd);
        t.detach(); // thread runs free
    }
#endif

    return &wtx;
}

bool CWallet::LoadToWallet(const uint256& hash, const UpdateWalletTxFn& fill_wtx)
{
    const auto& ins = mapWallet.emplace(std::piecewise_construct, std::forward_as_tuple(hash), std::forward_as_tuple(this, nullptr));
    CWalletTx& wtx = ins.first->second;
    if (!fill_wtx(wtx, ins.second)) {
        return false;
    }
    // If wallet doesn't have a chain (e.g wallet-tool), don't bother to update txn.
    if (HaveChain()) {
        bool active;
        int height;
        if (chain().findBlock(wtx.m_confirm.hashBlock, FoundBlock().inActiveChain(active).height(height)) && active) {
            // Update cached block height variable since it not stored in the
            // serialized transaction.
            wtx.m_confirm.block_height = height;
        } else if (wtx.isConflicted() || wtx.isConfirmed()) {
            // If tx block (or conflicting block) was reorged out of chain
            // while the wallet was shutdown, change tx status to UNCONFIRMED
            // and reset block height, hash, and index. ABANDONED tx don't have
            // associated blocks and don't need to be updated. The case where a
            // transaction was reorged out while online and then reconfirmed
            // while offline is covered by the rescan logic.
            wtx.setUnconfirmed();
            wtx.m_confirm.hashBlock = uint256();
            wtx.m_confirm.block_height = 0;
            wtx.m_confirm.nIndex = 0;
        }
    }
    if (/* insertion took place */ ins.second) {
        wtx.m_it_wtxOrdered = wtxOrdered.insert(std::make_pair(wtx.nOrderPos, &wtx));
    }
    AddToSpends(hash);
    for (const CTxIn& txin : wtx.tx->vin) {
        auto it = mapWallet.find(txin.prevout.hash);
        if (it != mapWallet.end()) {
            CWalletTx& prevtx = it->second;
            if (prevtx.isConflicted()) {
                MarkConflicted(prevtx.m_confirm.hashBlock, prevtx.m_confirm.block_height, wtx.GetHash());
            }
        }
    }
    return true;
}

bool CWallet::AddToWalletIfInvolvingMe(const CTransactionRef& ptx, CWalletTx::Confirmation confirm, bool fUpdate)
{
    const CTransaction& tx = *ptx;
    {
        AssertLockHeld(cs_wallet);

        if (!confirm.hashBlock.IsNull()) {
            for (const CTxIn& txin : tx.vin) {
                std::pair<TxSpends::const_iterator, TxSpends::const_iterator> range = mapTxSpends.equal_range(txin.prevout);
                while (range.first != range.second) {
                    if (range.first->second != tx.GetHash()) {
                        WalletLogPrintf("Transaction %s (in block %s) conflicts with wallet transaction %s (both spend %s:%i)\n", tx.GetHash().ToString(), confirm.hashBlock.ToString(), range.first->second.ToString(), range.first->first.hash.ToString(), range.first->first.n);
                        MarkConflicted(confirm.hashBlock, confirm.block_height, range.first->second);
                    }
                    range.first++;
                }
            }
        }

        bool fExisted = mapWallet.count(tx.GetHash()) != 0;
        if (fExisted && !fUpdate) return false;
        if (fExisted || IsMine(tx) || IsFromMe(tx))
        {
            /* Check if any keys in the wallet keypool that were supposed to be unused
             * have appeared in a new transaction. If so, remove those keys from the keypool.
             * This can happen when restoring an old wallet backup that does not contain
             * the mostly recently created transactions from newer versions of the wallet.
             */

            // loop though all outputs
            for (const CTxOut& txout: tx.vout) {
                for (const auto& spk_man_pair : m_spk_managers) {
                    spk_man_pair.second->MarkUnusedAddresses(txout.scriptPubKey);
                }
            }

            // Block disconnection override an abandoned tx as unconfirmed
            // which means user may have to call abandontransaction again
            return AddToWallet(MakeTransactionRef(tx), confirm, /* update_wtx= */ nullptr, /* fFlushOnClose= */ false);
        }
    }
    return false;
}

bool CWallet::TransactionCanBeAbandoned(const uint256& hashTx) const
{
    LOCK(cs_wallet);
    const CWalletTx* wtx = GetWalletTx(hashTx);
    return wtx && !wtx->isAbandoned() && wtx->GetDepthInMainChain() == 0 && !wtx->InMempool();
}

void CWallet::MarkInputsDirty(const CTransactionRef& tx)
{
    for (const CTxIn& txin : tx->vin) {
        auto it = mapWallet.find(txin.prevout.hash);
        if (it != mapWallet.end()) {
            it->second.MarkDirty();
        }
    }
}

bool CWallet::AbandonTransaction(const uint256& hashTx)
{
    LOCK(cs_wallet);

    WalletBatch batch(GetDatabase());

    std::set<uint256> todo;
    std::set<uint256> done;

    // Can't mark abandoned if confirmed or in mempool
    auto it = mapWallet.find(hashTx);
    assert(it != mapWallet.end());
    const CWalletTx& origtx = it->second;
    if (origtx.GetDepthInMainChain() != 0 || origtx.InMempool()) {
        return false;
    }

    todo.insert(hashTx);

    while (!todo.empty()) {
        uint256 now = *todo.begin();
        todo.erase(now);
        done.insert(now);
        auto it = mapWallet.find(now);
        assert(it != mapWallet.end());
        CWalletTx& wtx = it->second;
        int currentconfirm = wtx.GetDepthInMainChain();
        // If the orig tx was not in block, none of its spends can be
        assert(currentconfirm <= 0);
        // if (currentconfirm < 0) {Tx and spends are already conflicted, no need to abandon}
        if (currentconfirm == 0 && !wtx.isAbandoned()) {
            // If the orig tx was not in block/mempool, none of its spends can be in mempool
            assert(!wtx.InMempool());
            wtx.setAbandoned();
            wtx.MarkDirty();
            batch.WriteTx(wtx);
            NotifyTransactionChanged(this, wtx.GetHash(), CT_UPDATED);
            // Iterate over all its outputs, and mark transactions in the wallet that spend them abandoned too
            TxSpends::const_iterator iter = mapTxSpends.lower_bound(COutPoint(now, 0));
            while (iter != mapTxSpends.end() && iter->first.hash == now) {
                if (!done.count(iter->second)) {
                    todo.insert(iter->second);
                }
                iter++;
            }
            // If a transaction changes 'conflicted' state, that changes the balance
            // available of the outputs it spends. So force those to be recomputed
            MarkInputsDirty(wtx.tx);
        }
    }

    return true;
}

void CWallet::MarkConflicted(const uint256& hashBlock, int conflicting_height, const uint256& hashTx)
{
    LOCK(cs_wallet);

    int conflictconfirms = (m_last_block_processed_height - conflicting_height + 1) * -1;
    // If number of conflict confirms cannot be determined, this means
    // that the block is still unknown or not yet part of the main chain,
    // for example when loading the wallet during a reindex. Do nothing in that
    // case.
    if (conflictconfirms >= 0)
        return;

    // Do not flush the wallet here for performance reasons
    WalletBatch batch(GetDatabase(), false);

    std::set<uint256> todo;
    std::set<uint256> done;

    todo.insert(hashTx);

    while (!todo.empty()) {
        uint256 now = *todo.begin();
        todo.erase(now);
        done.insert(now);
        auto it = mapWallet.find(now);
        assert(it != mapWallet.end());
        CWalletTx& wtx = it->second;
        int currentconfirm = wtx.GetDepthInMainChain();
        if (conflictconfirms < currentconfirm) {
            // Block is 'more conflicted' than current confirm; update.
            // Mark transaction as conflicted with this block.
            wtx.m_confirm.nIndex = 0;
            wtx.m_confirm.hashBlock = hashBlock;
            wtx.m_confirm.block_height = conflicting_height;
            wtx.setConflicted();
            wtx.MarkDirty();
            batch.WriteTx(wtx);
            // Iterate over all its outputs, and mark transactions in the wallet that spend them conflicted too
            TxSpends::const_iterator iter = mapTxSpends.lower_bound(COutPoint(now, 0));
            while (iter != mapTxSpends.end() && iter->first.hash == now) {
                 if (!done.count(iter->second)) {
                     todo.insert(iter->second);
                 }
                 iter++;
            }
            // If a transaction changes 'conflicted' state, that changes the balance
            // available of the outputs it spends. So force those to be recomputed
            MarkInputsDirty(wtx.tx);
        }
    }
}

void CWallet::SyncTransaction(const CTransactionRef& ptx, CWalletTx::Confirmation confirm, bool update_tx)
{
    if (!AddToWalletIfInvolvingMe(ptx, confirm, update_tx))
        return; // Not one of ours

    // If a transaction changes 'conflicted' state, that changes the balance
    // available of the outputs it spends. So force those to be
    // recomputed, also:
    MarkInputsDirty(ptx);
}

void CWallet::transactionAddedToMempool(const CTransactionRef& tx, uint64_t mempool_sequence) {
    LOCK(cs_wallet);
    SyncTransaction(tx, {CWalletTx::Status::UNCONFIRMED, /* block height */ 0, /* block hash */ {}, /* index */ 0});

    auto it = mapWallet.find(tx->GetHash());
    if (it != mapWallet.end()) {
        it->second.fInMempool = true;
    }
}

void CWallet::transactionRemovedFromMempool(const CTransactionRef& tx, MemPoolRemovalReason reason, uint64_t mempool_sequence) {
    LOCK(cs_wallet);
    auto it = mapWallet.find(tx->GetHash());
    if (it != mapWallet.end()) {
        it->second.fInMempool = false;
    }
    // Handle transactions that were removed from the mempool because they
    // conflict with transactions in a newly connected block.
    if (reason == MemPoolRemovalReason::CONFLICT) {
        // Trigger external -walletnotify notifications for these transactions.
        // Set Status::UNCONFIRMED instead of Status::CONFLICTED for a few reasons:
        //
        // 1. The transactionRemovedFromMempool callback does not currently
        //    provide the conflicting block's hash and height, and for backwards
        //    compatibility reasons it may not be not safe to store conflicted
        //    wallet transactions with a null block hash. See
        //    https://github.com/bitcoin/bitcoin/pull/18600#discussion_r420195993.
        // 2. For most of these transactions, the wallet's internal conflict
        //    detection in the blockConnected handler will subsequently call
        //    MarkConflicted and update them with CONFLICTED status anyway. This
        //    applies to any wallet transaction that has inputs spent in the
        //    block, or that has ancestors in the wallet with inputs spent by
        //    the block.
        // 3. Longstanding behavior since the sync implementation in
        //    https://github.com/bitcoin/bitcoin/pull/9371 and the prior sync
        //    implementation before that was to mark these transactions
        //    unconfirmed rather than conflicted.
        //
        // Nothing described above should be seen as an unchangeable requirement
        // when improving this code in the future. The wallet's heuristics for
        // distinguishing between conflicted and unconfirmed transactions are
        // imperfect, and could be improved in general, see
        // https://github.com/bitcoin-core/bitcoin-devwiki/wiki/Wallet-Transaction-Conflict-Tracking
        SyncTransaction(tx, {CWalletTx::Status::UNCONFIRMED, /* block height */ 0, /* block hash */ {}, /* index */ 0});
    }
}

void CWallet::blockConnected(const CBlock& block, int height)
{
    const uint256& block_hash = block.GetHash();
    LOCK(cs_wallet);

    m_last_block_processed_height = height;
    m_last_block_processed = block_hash;
    for (size_t index = 0; index < block.vtx.size(); index++) {
        SyncTransaction(block.vtx[index], {CWalletTx::Status::CONFIRMED, height, block_hash, (int)index});
        transactionRemovedFromMempool(block.vtx[index], MemPoolRemovalReason::BLOCK, 0 /* mempool_sequence */);
    }
}

void CWallet::blockDisconnected(const CBlock& block, int height)
{
    LOCK(cs_wallet);

    // At block disconnection, this will change an abandoned transaction to
    // be unconfirmed, whether or not the transaction is added back to the mempool.
    // User may have to call abandontransaction again. It may be addressed in the
    // future with a stickier abandoned state or even removing abandontransaction call.
    m_last_block_processed_height = height - 1;
    m_last_block_processed = block.hashPrevBlock;
    for (const CTransactionRef& ptx : block.vtx) {
        SyncTransaction(ptx, {CWalletTx::Status::UNCONFIRMED, /* block height */ 0, /* block hash */ {}, /* index */ 0});
    }
}

void CWallet::updatedBlockTip()
{
    m_best_block_time = GetTime();
}


void CWallet::BlockUntilSyncedToCurrentChain() const {
    AssertLockNotHeld(cs_wallet);
    // Skip the queue-draining stuff if we know we're caught up with
    // ::ChainActive().Tip(), otherwise put a callback in the validation interface queue and wait
    // for the queue to drain enough to execute it (indicating we are caught up
    // at least with the time we entered this function).
    uint256 last_block_hash = WITH_LOCK(cs_wallet, return m_last_block_processed);
    chain().waitForNotificationsIfTipChanged(last_block_hash);
}


isminetype CWallet::IsMine(const CTxIn &txin) const
{
    AssertLockHeld(cs_wallet);
    std::map<uint256, CWalletTx>::const_iterator mi = mapWallet.find(txin.prevout.hash);
    if (mi != mapWallet.end())
    {
        const CWalletTx& prev = (*mi).second;
        if (txin.prevout.n < prev.tx->vout.size())
            return IsMine(prev.tx->vout[txin.prevout.n]);
    }
    return ISMINE_NO;
}

// Note that this function doesn't distinguish between a 0-valued input,
// and a not-"is mine" (according to the filter) input.
CAmountMap CWallet::GetDebit(const CTxIn &txin, const isminefilter& filter) const
{
    {
        LOCK(cs_wallet);
        std::map<uint256, CWalletTx>::const_iterator mi = mapWallet.find(txin.prevout.hash);
        if (mi != mapWallet.end())
        {
            const CWalletTx& prev = (*mi).second;
            if (txin.prevout.n < prev.tx->vout.size())
                if (IsMine(prev.tx->vout[txin.prevout.n]) & filter) {
                    CAmountMap amounts;
                    amounts[prev.GetOutputAsset(txin.prevout.n)] = std::max<CAmount>(0, prev.GetOutputValueOut(txin.prevout.n));
                    return amounts;
                }
        }
    }
    return CAmountMap();
}

isminetype CWallet::IsMine(const CTxOut& txout) const
{
    AssertLockHeld(cs_wallet);
    return IsMine(txout.scriptPubKey);
}

isminetype CWallet::IsMine(const CTxDestination& dest) const
{
    AssertLockHeld(cs_wallet);
    return IsMine(GetScriptForDestination(dest));
}

isminetype CWallet::IsMine(const CScript& script) const
{
    AssertLockHeld(cs_wallet);
    isminetype result = ISMINE_NO;
    for (const auto& spk_man_pair : m_spk_managers) {
        result = std::max(result, spk_man_pair.second->IsMine(script));
    }
    return result;
}

CAmountMap CWallet::GetCredit(const CTransaction& tx, const size_t out_index, const isminefilter& filter) const
{
    {
        LOCK(cs_wallet);
        std::map<uint256, CWalletTx>::const_iterator mi = mapWallet.find(tx.GetHash());
        if (mi != mapWallet.end())
        {
            const CWalletTx& wtx = (*mi).second;
            if (out_index < wtx.tx->vout.size() && IsMine(wtx.tx->vout[out_index]) & filter) {
                CAmountMap amounts;
                amounts[wtx.GetOutputAsset(out_index)] = std::max<CAmount>(0, wtx.GetOutputValueOut(out_index));
                return amounts;
            }
        }
    }
    return CAmountMap();
}

bool CWallet::IsChange(const CTxOut& txout) const
{
    return IsChange(txout.scriptPubKey);
}

bool CWallet::IsChange(const CScript& script) const
{
    // TODO: fix handling of 'change' outputs. The assumption is that any
    // payment to a script that is ours, but is not in the address book
    // is change. That assumption is likely to break when we implement multisignature
    // wallets that return change back into a multi-signature-protected address;
    // a better way of identifying which outputs are 'the send' and which are
    // 'the change' will need to be implemented (maybe extend CWalletTx to remember
    // which output, if any, was change).
    AssertLockHeld(cs_wallet);
    if (IsMine(script))
    {
        CTxDestination address;
        if (!ExtractDestination(script, address))
            return true;
        if (!FindAddressBookEntry(address)) {
            return true;
        }
    }
    return false;
}

CAmountMap CWallet::GetChange(const CTxOut& txout) const
{
    AssertLockHeld(cs_wallet);

    CAmountMap change;
    change[txout.nAsset.GetAsset()] = txout.nValue.GetAmount();
    if (!MoneyRange(change))
        throw std::runtime_error(std::string(__func__) + ": value out of range");
    return (IsChange(txout) ? change : CAmountMap());
}

bool CWallet::IsMine(const CTransaction& tx) const
{
    AssertLockHeld(cs_wallet);
    for (const CTxOut& txout : tx.vout)
        if (IsMine(txout))
            return true;
    return false;
}

bool CWallet::IsFromMe(const CTransaction& tx) const
{
    return (GetDebit(tx, ISMINE_ALL) > CAmountMap());
}

CAmountMap CWallet::GetDebit(const CTransaction& tx, const isminefilter& filter) const
{
    CAmountMap nDebit;
    for (const CTxIn& txin : tx.vin)
    {
        nDebit += GetDebit(txin, filter);
        if (!MoneyRange(nDebit))
            throw std::runtime_error(std::string(__func__) + ": value out of range");
    }
    return nDebit;
}

bool CWallet::IsAllFromMe(const CTransaction& tx, const isminefilter& filter) const
{
    LOCK(cs_wallet);

    for (const CTxIn& txin : tx.vin)
    {
        auto mi = mapWallet.find(txin.prevout.hash);
        if (mi == mapWallet.end())
            return false; // any unknown inputs can't be from us

        const CWalletTx& prev = (*mi).second;

        if (txin.prevout.n >= prev.tx->vout.size())
            return false; // invalid input!

        if (!(IsMine(prev.tx->vout[txin.prevout.n]) & filter))
            return false;
    }
    return true;
}

CAmountMap CWallet::GetCredit(const CWalletTx& wtx, const isminefilter& filter) const {
    CAmountMap nCredit;
    for (unsigned int i = 0; i < wtx.tx->vout.size(); ++i) {
        if (IsMine(wtx.tx->vout[i]) & filter) {
            CAmount credit = std::max<CAmount>(0, wtx.GetOutputValueOut(i));
            if (!MoneyRange(credit))
                throw std::runtime_error(std::string(__func__) + ": value out of range");

            nCredit[wtx.GetOutputAsset(i)] += credit;
            if (!MoneyRange(nCredit))
                throw std::runtime_error(std::string(__func__) + ": value out of range");
        }
    }
    return nCredit;
}

CAmountMap CWallet::GetChange(const CWalletTx& wtx) const {
    CAmountMap nChange;
    for (unsigned int i = 0; i < wtx.tx->vout.size(); ++i) {
        if (IsChange(wtx.tx->vout[i])) {
            CAmount change = wtx.GetOutputValueOut(i);
            if (change < 0) {
                continue;
            }

            if (!MoneyRange(change))
                throw std::runtime_error(std::string(__func__) + ": value out of range");

            nChange[wtx.GetOutputAsset(i)] += change;
            if (!MoneyRange(nChange))
                throw std::runtime_error(std::string(__func__) + ": value out of range");
        }
    }
    return nChange;
}

CAmountMap CWallet::GetChange(const CTransaction& tx) const
{
    LOCK(cs_wallet);
    CAmountMap nChange;
    for (const CTxOut& txout : tx.vout)
    {
        nChange += GetChange(txout);
        if (!MoneyRange(nChange))
            throw std::runtime_error(std::string(__func__) + ": value out of range");
    }
    return nChange;
}

bool CWallet::IsHDEnabled() const
{
    // All Active ScriptPubKeyMans must be HD for this to be true
    bool result = true;
    for (const auto& spk_man : GetActiveScriptPubKeyMans()) {
        result &= spk_man->IsHDEnabled();
    }
    return result;
}

bool CWallet::CanGetAddresses(bool internal) const
{
    LOCK(cs_wallet);
    if (m_spk_managers.empty()) return false;
    for (OutputType t : OUTPUT_TYPES) {
        auto spk_man = GetScriptPubKeyMan(t, internal);
        if (spk_man && spk_man->CanGetAddresses(internal)) {
            return true;
        }
    }
    return false;
}

void CWallet::SetWalletFlag(uint64_t flags)
{
    LOCK(cs_wallet);
    m_wallet_flags |= flags;
    if (!WalletBatch(GetDatabase()).WriteWalletFlags(m_wallet_flags))
        throw std::runtime_error(std::string(__func__) + ": writing wallet flags failed");
}

void CWallet::UnsetWalletFlag(uint64_t flag)
{
    WalletBatch batch(GetDatabase());
    UnsetWalletFlagWithDB(batch, flag);
}

void CWallet::UnsetWalletFlagWithDB(WalletBatch& batch, uint64_t flag)
{
    LOCK(cs_wallet);
    m_wallet_flags &= ~flag;
    if (!batch.WriteWalletFlags(m_wallet_flags))
        throw std::runtime_error(std::string(__func__) + ": writing wallet flags failed");
}

void CWallet::UnsetBlankWalletFlag(WalletBatch& batch)
{
    UnsetWalletFlagWithDB(batch, WALLET_FLAG_BLANK_WALLET);
}

bool CWallet::IsWalletFlagSet(uint64_t flag) const
{
    return (m_wallet_flags & flag);
}

bool CWallet::LoadWalletFlags(uint64_t flags)
{
    LOCK(cs_wallet);
    if (((flags & KNOWN_WALLET_FLAGS) >> 32) ^ (flags >> 32)) {
        // contains unknown non-tolerable wallet flags
        return false;
    }
    m_wallet_flags = flags;

    return true;
}

bool CWallet::AddWalletFlags(uint64_t flags)
{
    LOCK(cs_wallet);
    // We should never be writing unknown non-tolerable wallet flags
    assert(((flags & KNOWN_WALLET_FLAGS) >> 32) == (flags >> 32));
    if (!WalletBatch(GetDatabase()).WriteWalletFlags(flags)) {
        throw std::runtime_error(std::string(__func__) + ": writing wallet flags failed");
    }

    return LoadWalletFlags(flags);
}

int64_t CWalletTx::GetTxTime() const
{
    int64_t n = nTimeSmart;
    return n ? n : nTimeReceived;
}

// Helper for producing a max-sized low-S low-R signature (eg 71 bytes)
// or a max-sized low-S signature (e.g. 72 bytes) if use_max_sig is true
static bool DummySignInput(const SigningProvider* provider, CMutableTransaction& tx, const size_t nIn, const CTxOut& txout, bool use_max_sig)
{
    // Fill in dummy signatures for fee calculation.
    const CScript& scriptPubKey = txout.scriptPubKey;
    SignatureData sigdata;

    if (!ProduceSignature(*provider, use_max_sig ? DUMMY_MAXIMUM_SIGNATURE_CREATOR : DUMMY_SIGNATURE_CREATOR, scriptPubKey, sigdata)) {
        return false;
    }
    UpdateTransaction(tx, nIn, sigdata);
    return true;
}

// Helper for producing a bunch of max-sized low-S low-R signatures (eg 71 bytes)
bool CWallet::DummySignTx(CMutableTransaction &txNew, const std::vector<CTxOut> &txouts, const CCoinControl* coin_control) const
{
    // Fill in dummy signatures for fee calculation.
    int nIn = 0;
    for (const auto& txout : txouts)
    {
        std::unique_ptr<SigningProvider> provider = GetSolvingProvider(txout.scriptPubKey);
        // Use max sig if watch only inputs were used or if this particular input is an external input
        bool use_max_sig = coin_control && (coin_control->fAllowWatchOnly || (coin_control && coin_control->IsExternalSelected(txNew.vin[nIn].prevout)));
        if (!provider || !DummySignInput(provider.get(), txNew, nIn, txout, use_max_sig)) {
            if (!coin_control || !DummySignInput(&coin_control->m_external_provider, txNew, nIn, txout, use_max_sig)) {
                return false;
            }
        }

        nIn++;
    }
    return true;
}

bool CWallet::ImportScripts(const std::set<CScript> scripts, int64_t timestamp)
{
    auto spk_man = GetLegacyScriptPubKeyMan();
    if (!spk_man) {
        return false;
    }
    LOCK(spk_man->cs_KeyStore);
    return spk_man->ImportScripts(scripts, timestamp);
}

bool CWallet::ImportPrivKeys(const std::map<CKeyID, CKey>& privkey_map, const int64_t timestamp)
{
    auto spk_man = GetLegacyScriptPubKeyMan();
    if (!spk_man) {
        return false;
    }
    LOCK(spk_man->cs_KeyStore);
    return spk_man->ImportPrivKeys(privkey_map, timestamp);
}

bool CWallet::ImportPubKeys(const std::vector<CKeyID>& ordered_pubkeys, const std::map<CKeyID, CPubKey>& pubkey_map, const std::map<CKeyID, std::pair<CPubKey, KeyOriginInfo>>& key_origins, const bool add_keypool, const bool internal, const int64_t timestamp)
{
    auto spk_man = GetLegacyScriptPubKeyMan();
    if (!spk_man) {
        return false;
    }
    LOCK(spk_man->cs_KeyStore);
    return spk_man->ImportPubKeys(ordered_pubkeys, pubkey_map, key_origins, add_keypool, internal, timestamp);
}

bool CWallet::ImportScriptPubKeys(const std::string& label, const std::set<CScript>& script_pub_keys, const bool have_solving_data, const bool apply_label, const int64_t timestamp)
{
    auto spk_man = GetLegacyScriptPubKeyMan();
    if (!spk_man) {
        return false;
    }
    LOCK(spk_man->cs_KeyStore);
    if (!spk_man->ImportScriptPubKeys(script_pub_keys, have_solving_data, timestamp)) {
        return false;
    }
    if (apply_label) {
        WalletBatch batch(GetDatabase());
        for (const CScript& script : script_pub_keys) {
            CTxDestination dest;
            ExtractDestination(script, dest);
            if (IsValidDestination(dest)) {
                SetAddressBookWithDB(batch, dest, label, "receive");
            }
        }
    }
    return true;
}

// Returns pair of vsize and weight
std::pair<int64_t, int64_t> CalculateMaximumSignedTxSize(const CTransaction &tx, const CWallet *wallet, const CCoinControl* coin_control)
{
    std::vector<CTxOut> txouts;
    // Look up the inputs. The inputs are either in the wallet, or in coin_control.
    for (const CTxIn& input : tx.vin) {
        const auto mi = wallet->mapWallet.find(input.prevout.hash);
        if (mi != wallet->mapWallet.end()) {
            assert(input.prevout.n < mi->second.tx->vout.size());
            txouts.emplace_back(mi->second.tx->vout[input.prevout.n]);
        } else if (coin_control) {
            CTxOut txout;
            if (!coin_control->GetExternalOutput(input.prevout, txout)) {
                return std::make_pair(-1, -1);
            }
            txouts.emplace_back(txout);
        } else {
            return std::make_pair(-1, -1);
        }
    }
    return CalculateMaximumSignedTxSize(tx, wallet, txouts, coin_control);
}

// txouts needs to be in the order of tx.vin
std::pair<int64_t, int64_t> CalculateMaximumSignedTxSize(const CTransaction &tx, const CWallet *wallet, const std::vector<CTxOut>& txouts, const CCoinControl* coin_control)
{
    CMutableTransaction txNew(tx);
    if (!wallet->DummySignTx(txNew, txouts, coin_control)) {
        return std::make_pair(-1, -1);
    }
    CTransaction ctx(txNew);
    int64_t vsize = GetVirtualTransactionSize(ctx);
    int64_t weight = GetTransactionWeight(ctx);
    return std::make_pair(vsize, weight);
}

int CalculateMaximumSignedInputSize(const CTxOut& txout, const SigningProvider* provider, bool use_max_sig) {
    CMutableTransaction txn;
    txn.vin.push_back(CTxIn(COutPoint()));
    if (!provider || !DummySignInput(provider, txn, 0, txout, use_max_sig)) {
        return -1;
    }
    return GetVirtualTransactionInputSize(CTransaction(txn));
}

int CalculateMaximumSignedInputSize(const CTxOut& txout, const CWallet* wallet, bool use_max_sig)
{
    std::unique_ptr<SigningProvider> provider = wallet->GetSolvingProvider(txout.scriptPubKey);
    return CalculateMaximumSignedInputSize(txout, provider.get(), use_max_sig);
}

void CWalletTx::GetAmounts(std::list<COutputEntry>& listReceived,
                           std::list<COutputEntry>& listSent, CAmount& nFee, const isminefilter& filter) const
{
    nFee = 0;
    listReceived.clear();
    listSent.clear();

    // Compute fee:
    CAmountMap mapDebit = GetDebit(filter);
    if (mapDebit > CAmountMap()) // debit>0 means we signed/sent this transaction
    {
        nFee = -GetFeeMap(*tx)[::policyAsset];
    }

    LOCK(pwallet->cs_wallet);
    // Sent/received.
    for (unsigned int i = 0; i < tx->vout.size(); ++i)
    {
        const CTxOut& txout = tx->vout[i];
        CAmount output_value = GetOutputValueOut(i);
        // Don't list unknown assets
        isminetype fIsMine = output_value != -1 ?  pwallet->IsMine(txout) : ISMINE_NO;
        // Only need to handle txouts if AT LEAST one of these is true:
        //   1) they debit from us (sent)
        //   2) the output is to us (received)
        if (mapDebit > CAmountMap())
        {
            // Don't report 'change' txouts
            if (pwallet->IsChange(txout))
                continue;
        }
        else if (!(fIsMine & filter))
            continue;

        // In either case, we need to get the destination address
        CTxDestination address;

        if (!ExtractDestination(txout.scriptPubKey, address) && !txout.scriptPubKey.IsUnspendable())
        {
            pwallet->WalletLogPrintf("CWalletTx::GetAmounts: Unknown transaction type found, txid %s\n",
                                    this->GetHash().ToString());
            address = CNoDestination();
        }

        COutputEntry output = {address, output_value, (int)i, GetOutputAsset(i), GetOutputAmountBlindingFactor(i), GetOutputAssetBlindingFactor(i)};

        // If we are debited by the transaction, add the output as a "sent" entry
        if (mapDebit > CAmountMap() && !txout.IsFee())
            listSent.push_back(output);

        // If we are receiving the output, add it as a "received" entry
        if (fIsMine & filter)
            listReceived.push_back(output);
    }

}

/**
 * Scan active chain for relevant transactions after importing keys. This should
 * be called whenever new keys are added to the wallet, with the oldest key
 * creation time.
 *
 * @return Earliest timestamp that could be successfully scanned from. Timestamp
 * returned will be higher than startTime if relevant blocks could not be read.
 */
int64_t CWallet::RescanFromTime(int64_t startTime, const WalletRescanReserver& reserver, bool update)
{
    // Find starting block. May be null if nCreateTime is greater than the
    // highest blockchain timestamp, in which case there is nothing that needs
    // to be scanned.
    int start_height = 0;
    uint256 start_block;
    bool start = chain().findFirstBlockWithTimeAndHeight(startTime - TIMESTAMP_WINDOW, 0, FoundBlock().hash(start_block).height(start_height));
    WalletLogPrintf("%s: Rescanning last %i blocks\n", __func__, start ? WITH_LOCK(cs_wallet, return GetLastBlockHeight()) - start_height + 1 : 0);

    if (start) {
        // TODO: this should take into account failure by ScanResult::USER_ABORT
        ScanResult result = ScanForWalletTransactions(start_block, start_height, {} /* max_height */, reserver, update);
        if (result.status == ScanResult::FAILURE) {
            int64_t time_max;
            CHECK_NONFATAL(chain().findBlock(result.last_failed_block, FoundBlock().maxTime(time_max)));
            return time_max + TIMESTAMP_WINDOW + 1;
        }
    }
    return startTime;
}

/**
 * Scan the block chain (starting in start_block) for transactions
 * from or to us. If fUpdate is true, found transactions that already
 * exist in the wallet will be updated.
 *
 * @param[in] start_block Scan starting block. If block is not on the active
 *                        chain, the scan will return SUCCESS immediately.
 * @param[in] start_height Height of start_block
 * @param[in] max_height  Optional max scanning height. If unset there is
 *                        no maximum and scanning can continue to the tip
 *
 * @return ScanResult returning scan information and indicating success or
 *         failure. Return status will be set to SUCCESS if scan was
 *         successful. FAILURE if a complete rescan was not possible (due to
 *         pruning or corruption). USER_ABORT if the rescan was aborted before
 *         it could complete.
 *
 * @pre Caller needs to make sure start_block (and the optional stop_block) are on
 * the main chain after to the addition of any new keys you want to detect
 * transactions for.
 */
CWallet::ScanResult CWallet::ScanForWalletTransactions(const uint256& start_block, int start_height, std::optional<int> max_height, const WalletRescanReserver& reserver, bool fUpdate)
{
    int64_t nNow = GetTime();
    int64_t start_time = GetTimeMillis();

    assert(reserver.isReserved());

    uint256 block_hash = start_block;
    ScanResult result;

    WalletLogPrintf("Rescan started from block %s...\n", start_block.ToString());

    fAbortRescan = false;
    ShowProgress(strprintf("%s " + _("Rescanning...").translated, GetDisplayName()), 0); // show rescan progress in GUI as dialog or on splashscreen, if -rescan on startup
    uint256 tip_hash = WITH_LOCK(cs_wallet, return GetLastBlockHash());
    uint256 end_hash = tip_hash;
    if (max_height) chain().findAncestorByHeight(tip_hash, *max_height, FoundBlock().hash(end_hash));
    double progress_begin = chain().guessVerificationProgress(block_hash);
    double progress_end = chain().guessVerificationProgress(end_hash);
    double progress_current = progress_begin;
    int block_height = start_height;
    while (!fAbortRescan && !chain().shutdownRequested()) {
        if (progress_end - progress_begin > 0.0) {
            m_scanning_progress = (progress_current - progress_begin) / (progress_end - progress_begin);
        } else { // avoid divide-by-zero for single block scan range (i.e. start and stop hashes are equal)
            m_scanning_progress = 0;
        }
        if (block_height % 100 == 0 && progress_end - progress_begin > 0.0) {
            ShowProgress(strprintf("%s " + _("Rescanning...").translated, GetDisplayName()), std::max(1, std::min(99, (int)(m_scanning_progress * 100))));
        }
        if (GetTime() >= nNow + 60) {
            nNow = GetTime();
            WalletLogPrintf("Still rescanning. At block %d. Progress=%f\n", block_height, progress_current);
        }

        // Read block data
        CBlock block;
        chain().findBlock(block_hash, FoundBlock().data(block));

        // Find next block separately from reading data above, because reading
        // is slow and there might be a reorg while it is read.
        bool block_still_active = false;
        bool next_block = false;
        uint256 next_block_hash;
        chain().findBlock(block_hash, FoundBlock().inActiveChain(block_still_active).nextBlock(FoundBlock().inActiveChain(next_block).hash(next_block_hash)));

        if (!block.IsNull()) {
            LOCK(cs_wallet);
            if (!block_still_active) {
                // Abort scan if current block is no longer active, to prevent
                // marking transactions as coming from the wrong block.
                result.last_failed_block = block_hash;
                result.status = ScanResult::FAILURE;
                break;
            }
            for (size_t posInBlock = 0; posInBlock < block.vtx.size(); ++posInBlock) {
                SyncTransaction(block.vtx[posInBlock], {CWalletTx::Status::CONFIRMED, block_height, block_hash, (int)posInBlock}, fUpdate);
            }
            // scan succeeded, record block as most recent successfully scanned
            result.last_scanned_block = block_hash;
            result.last_scanned_height = block_height;
        } else {
            // could not scan block, keep scanning but record this block as the most recent failure
            result.last_failed_block = block_hash;
            result.status = ScanResult::FAILURE;
        }
        if (max_height && block_height >= *max_height) {
            break;
        }
        {
            if (!next_block) {
                // break successfully when rescan has reached the tip, or
                // previous block is no longer on the chain due to a reorg
                break;
            }

            // increment block and verification progress
            block_hash = next_block_hash;
            ++block_height;
            progress_current = chain().guessVerificationProgress(block_hash);

            // handle updated tip hash
            const uint256 prev_tip_hash = tip_hash;
            tip_hash = WITH_LOCK(cs_wallet, return GetLastBlockHash());
            if (!max_height && prev_tip_hash != tip_hash) {
                // in case the tip has changed, update progress max
                progress_end = chain().guessVerificationProgress(tip_hash);
            }
        }
    }
    ShowProgress(strprintf("%s " + _("Rescanning...").translated, GetDisplayName()), 100); // hide progress dialog in GUI
    if (block_height && fAbortRescan) {
        WalletLogPrintf("Rescan aborted at block %d. Progress=%f\n", block_height, progress_current);
        result.status = ScanResult::USER_ABORT;
    } else if (block_height && chain().shutdownRequested()) {
        WalletLogPrintf("Rescan interrupted by shutdown request at block %d. Progress=%f\n", block_height, progress_current);
        result.status = ScanResult::USER_ABORT;
    } else {
        WalletLogPrintf("Rescan completed in %15dms\n", GetTimeMillis() - start_time);
    }
    return result;
}

void CWallet::ReacceptWalletTransactions()
{
    // If transactions aren't being broadcasted, don't let them into local mempool either
    if (!fBroadcastTransactions)
        return;
    std::map<int64_t, CWalletTx*> mapSorted;

    // Sort pending wallet transactions based on their initial wallet insertion order
    for (std::pair<const uint256, CWalletTx>& item : mapWallet) {
        const uint256& wtxid = item.first;
        CWalletTx& wtx = item.second;
        assert(wtx.GetHash() == wtxid);

        int nDepth = wtx.GetDepthInMainChain();

        if (!wtx.IsCoinBase() && (nDepth == 0 && !wtx.isAbandoned())) {
            mapSorted.insert(std::make_pair(wtx.nOrderPos, &wtx));
        }
    }

    // Try to add wallet transactions to memory pool
    for (const std::pair<const int64_t, CWalletTx*>& item : mapSorted) {
        CWalletTx& wtx = *(item.second);
        std::string unused_err_string;
        wtx.SubmitMemoryPoolAndRelay(unused_err_string, false);
    }
}

bool CWalletTx::SubmitMemoryPoolAndRelay(std::string& err_string, bool relay)
{
    // Can't relay if wallet is not broadcasting
    if (!pwallet->GetBroadcastTransactions()) return false;
    // Don't relay abandoned transactions
    if (isAbandoned()) return false;
    // Don't try to submit coinbase transactions. These would fail anyway but would
    // cause log spam.
    if (IsCoinBase()) return false;
    // Don't try to submit conflicted or confirmed transactions.
    if (GetDepthInMainChain() != 0) return false;

    // Submit transaction to mempool for relay
    pwallet->WalletLogPrintf("Submitting wtx %s to mempool for relay\n", GetHash().ToString());
    // We must set fInMempool here - while it will be re-set to true by the
    // entered-mempool callback, if we did not there would be a race where a
    // user could call sendmoney in a loop and hit spurious out of funds errors
    // because we think that this newly generated transaction's change is
    // unavailable as we're not yet aware that it is in the mempool.
    //
    // Irrespective of the failure reason, un-marking fInMempool
    // out-of-order is incorrect - it should be unmarked when
    // TransactionRemovedFromMempool fires.
    bool ret = pwallet->chain().broadcastTransaction(tx, pwallet->m_default_max_tx_fee, relay, err_string);
    fInMempool |= ret;
    return ret;
}

std::set<uint256> CWalletTx::GetConflicts() const
{
    std::set<uint256> result;
    if (pwallet != nullptr)
    {
        uint256 myHash = GetHash();
        result = pwallet->GetConflicts(myHash);
        result.erase(myHash);
    }
    return result;
}

CAmountMap CWalletTx::GetCachableAmount(AmountType type, const isminefilter& filter, bool recalculate) const
{
    auto& amount = m_amounts[type];
    if (recalculate || !amount.m_cached[filter]) {
        amount.Set(filter, type == DEBIT ? pwallet->GetDebit(*tx, filter) : pwallet->GetCredit(*this, filter));
        m_is_cache_empty = false;
    }
    return amount.m_value[filter];
}

CAmountMap CWalletTx::GetDebit(const isminefilter& filter) const
{
    if (tx->vin.empty())
        return CAmountMap();

    CAmountMap debit;
    if (filter & ISMINE_SPENDABLE) {
        debit += GetCachableAmount(DEBIT, ISMINE_SPENDABLE);
    }
    if (filter & ISMINE_WATCH_ONLY) {
        debit += GetCachableAmount(DEBIT, ISMINE_WATCH_ONLY);
    }
    return debit;
}

CAmountMap CWalletTx::GetCredit(const isminefilter& filter) const
{
    // Must wait until coinbase is safely deep enough in the chain before valuing it
    if (IsImmatureCoinBase())
        return CAmountMap();

    CAmountMap credit;
    if (filter & ISMINE_SPENDABLE) {
        // GetBalance can assume transactions in mapWallet won't change
        credit += GetCachableAmount(CREDIT, ISMINE_SPENDABLE);
    }
    if (filter & ISMINE_WATCH_ONLY) {
        credit += GetCachableAmount(CREDIT, ISMINE_WATCH_ONLY);
    }
    return credit;
}

CAmountMap CWalletTx::GetImmatureCredit(bool fUseCache) const
{
    if (IsImmatureCoinBase() && IsInMainChain()) {
        return GetCachableAmount(IMMATURE_CREDIT, ISMINE_SPENDABLE, !fUseCache);
    }

    return CAmountMap();
}

CAmountMap CWalletTx::GetAvailableCredit(bool fUseCache, const isminefilter& filter) const
{
    if (pwallet == nullptr)
        return CAmountMap();

    // Avoid caching ismine for NO or ALL cases (could remove this check and simplify in the future).
    bool allow_cache = (filter & ISMINE_ALL) && (filter & ISMINE_ALL) != ISMINE_ALL;

    // Must wait until coinbase is safely deep enough in the chain before valuing it
    if (IsImmatureCoinBase())
        return CAmountMap();

    if (fUseCache && allow_cache && m_amounts[AVAILABLE_CREDIT].m_cached[filter]) {
        return m_amounts[AVAILABLE_CREDIT].m_value[filter];
    }

    bool allow_used_addresses = (filter & ISMINE_USED) || !pwallet->IsWalletFlagSet(WALLET_FLAG_AVOID_REUSE);
    CAmountMap nCredit;
    uint256 hashTx = GetHash();
    for (unsigned int i = 0; i < tx->vout.size(); i++)
    {
        if (!pwallet->IsSpent(hashTx, i) && (allow_used_addresses || !pwallet->IsSpentKey(hashTx, i))) {
            if (pwallet->IsMine(tx->vout[i]) & filter) {
                CAmount credit = std::max<CAmount>(0, GetOutputValueOut(i));
                if (!MoneyRange(credit))
                    throw std::runtime_error(std::string(__func__) + ": value out of range");

                nCredit[GetOutputAsset(i)] += std::max<CAmount>(0, GetOutputValueOut(i));
                if (!MoneyRange(nCredit))
                    throw std::runtime_error(std::string(__func__) + ": value out of range");
            }
        }
    }

    if (allow_cache) {
        m_amounts[AVAILABLE_CREDIT].Set(filter, nCredit);
        m_is_cache_empty = false;
    }

    return nCredit;
}

CAmountMap CWalletTx::GetImmatureWatchOnlyCredit(const bool fUseCache) const
{
    if (IsImmatureCoinBase() && IsInMainChain()) {
        return GetCachableAmount(IMMATURE_CREDIT, ISMINE_WATCH_ONLY, !fUseCache);
    }

    return CAmountMap();
}

CAmountMap CWalletTx::GetChange() const
{
    if (fChangeCached)
        return nChangeCached;
    nChangeCached = pwallet->GetChange(*this);
    fChangeCached = true;
    return nChangeCached;
}

bool CWalletTx::InMempool() const
{
    return fInMempool;
}

bool CWalletTx::IsTrusted() const
{
    std::set<uint256> trusted_parents;
    LOCK(pwallet->cs_wallet);
    return pwallet->IsTrusted(*this, trusted_parents);
}

bool CWallet::IsTrusted(const CWalletTx& wtx, std::set<uint256>& trusted_parents) const
{
    AssertLockHeld(cs_wallet);
    // Quick answer in most cases
    if (!chain().checkFinalTx(*wtx.tx)) return false;
    int nDepth = wtx.GetDepthInMainChain();
    if (nDepth >= 1) return true;
    if (nDepth < 0) return false;
    // using wtx's cached debit
    if (!m_spend_zero_conf_change || !wtx.IsFromMe(ISMINE_ALL)) return false;

    // Don't trust unconfirmed transactions from us unless they are in the mempool.
    if (!wtx.InMempool()) return false;

    // Trusted if all inputs are from us and are in the mempool:
    for (const CTxIn& txin : wtx.tx->vin)
    {
        // Transactions not sent by us: not trusted
        const CWalletTx* parent = GetWalletTx(txin.prevout.hash);
        if (parent == nullptr) return false;
        const CTxOut& parentOut = parent->tx->vout[txin.prevout.n];
        // Check that this specific input being spent is trusted
        if (IsMine(parentOut) != ISMINE_SPENDABLE) return false;
        // If we've already trusted this parent, continue
        if (trusted_parents.count(parent->GetHash())) continue;
        // Recurse to check that the parent is also trusted
        if (!IsTrusted(*parent, trusted_parents)) return false;
        trusted_parents.insert(parent->GetHash());
    }
    return true;
}

bool CWalletTx::IsEquivalentTo(const CWalletTx& _tx) const
{
        CMutableTransaction tx1 {*this->tx};
        CMutableTransaction tx2 {*_tx.tx};
        for (auto& txin : tx1.vin) txin.scriptSig = CScript();
        for (auto& txin : tx2.vin) txin.scriptSig = CScript();
        return CTransaction(tx1) == CTransaction(tx2);
}

CAmountMap CWalletTx::GetIssuanceAssets(unsigned int input_index) const {
    CAmountMap ret;
    CAsset asset, token;
    GetIssuanceAssets(input_index, &asset, &token);
    if (!asset.IsNull()) {
        ret[asset] = GetIssuanceAmount(input_index, false);
    }
    if (!token.IsNull()) {
        ret[token] = GetIssuanceAmount(input_index, true);
    }
    return ret;
}

// Rebroadcast transactions from the wallet. We do this on a random timer
// to slightly obfuscate which transactions come from our wallet.
//
// Ideally, we'd only resend transactions that we think should have been
// mined in the most recent block. Any transaction that wasn't in the top
// blockweight of transactions in the mempool shouldn't have been mined,
// and so is probably just sitting in the mempool waiting to be confirmed.
// Rebroadcasting does nothing to speed up confirmation and only damages
// privacy.
void CWallet::ResendWalletTransactions()
{
    // During reindex, importing and IBD, old wallet transactions become
    // unconfirmed. Don't resend them as that would spam other nodes.
    if (!chain().isReadyToBroadcast()) return;

    // Do this infrequently and randomly to avoid giving away
    // that these are our transactions.
    if (GetTime() < nNextResend || !fBroadcastTransactions) return;
    bool fFirst = (nNextResend == 0);
    // resend 12-36 hours from now, ~1 day on average.
    nNextResend = GetTime() + (12 * 60 * 60) + GetRand(24 * 60 * 60);
    if (fFirst) return;

    int submitted_tx_count = 0;

    { // cs_wallet scope
        LOCK(cs_wallet);

        // Relay transactions
        for (std::pair<const uint256, CWalletTx>& item : mapWallet) {
            CWalletTx& wtx = item.second;
            // Attempt to rebroadcast all txes more than 5 minutes older than
            // the last block. SubmitMemoryPoolAndRelay() will not rebroadcast
            // any confirmed or conflicting txs.
            if (wtx.nTimeReceived > m_best_block_time - 5 * 60) continue;
            std::string unused_err_string;
            if (wtx.SubmitMemoryPoolAndRelay(unused_err_string, true)) ++submitted_tx_count;
        }
    } // cs_wallet

    if (submitted_tx_count > 0) {
        WalletLogPrintf("%s: resubmit %u unconfirmed transactions\n", __func__, submitted_tx_count);
    }
}

/** @} */ // end of mapWallet

void MaybeResendWalletTxs()
{
    for (const std::shared_ptr<CWallet>& pwallet : GetWallets()) {
        pwallet->ResendWalletTransactions();
    }
}


/** @defgroup Actions
 *
 * @{
 */


CWallet::Balance CWallet::GetBalance(const int min_depth, bool avoid_reuse) const
{
    Balance ret;
    isminefilter reuse_filter = avoid_reuse ? ISMINE_NO : ISMINE_USED;
    {
        LOCK(cs_wallet);
        std::set<uint256> trusted_parents;
        for (const auto& entry : mapWallet)
        {
            const CWalletTx& wtx = entry.second;
            const bool is_trusted{IsTrusted(wtx, trusted_parents)};
            const int tx_depth{wtx.GetDepthInMainChain()};
            const CAmountMap tx_credit_mine{wtx.GetAvailableCredit(/* fUseCache */ true, ISMINE_SPENDABLE | reuse_filter)};
            const CAmountMap tx_credit_watchonly{wtx.GetAvailableCredit(/* fUseCache */ true, ISMINE_WATCH_ONLY | reuse_filter)};
            if (is_trusted && tx_depth >= min_depth) {
                ret.m_mine_trusted += tx_credit_mine;
                ret.m_watchonly_trusted += tx_credit_watchonly;
            }
            if (!is_trusted && tx_depth == 0 && wtx.InMempool()) {
                ret.m_mine_untrusted_pending += tx_credit_mine;
                ret.m_watchonly_untrusted_pending += tx_credit_watchonly;
            }
            ret.m_mine_immature += wtx.GetImmatureCredit();
            ret.m_watchonly_immature += wtx.GetImmatureWatchOnlyCredit();
        }
    }
    return ret;
}

CAmountMap CWallet::GetAvailableBalance(const CCoinControl* coinControl) const
{
    LOCK(cs_wallet);

    CAmountMap balance;
    std::vector<COutput> vCoins;
    AvailableCoins(vCoins, true, coinControl);
    for (const COutput& out : vCoins) {
        if (out.fSpendable) {
            CAmount amt = out.tx->GetOutputValueOut(out.i);
            if (amt < 0) {
                continue;
            }
            balance[out.tx->GetOutputAsset(out.i)] += amt;
        }
    }
    return balance;
}

void CWallet::AvailableCoins(std::vector<COutput> &vCoins, bool fOnlySafe, const CCoinControl *coinControl, const CAmount &nMinimumAmount, const CAmount &nMaximumAmount, const CAmount &nMinimumSumAmount, const uint64_t nMaximumCount, const CAsset* asset_filter) const
{
    AssertLockHeld(cs_wallet);

    vCoins.clear();
    CAmount nTotal = 0;
    // Either the WALLET_FLAG_AVOID_REUSE flag is not set (in which case we always allow), or we default to avoiding, and only in the case where
    // a coin control object is provided, and has the avoid address reuse flag set to false, do we allow already used addresses
    bool allow_used_addresses = !IsWalletFlagSet(WALLET_FLAG_AVOID_REUSE) || (coinControl && !coinControl->m_avoid_address_reuse);
    const int min_depth = {coinControl ? coinControl->m_min_depth : DEFAULT_MIN_DEPTH};
    const int max_depth = {coinControl ? coinControl->m_max_depth : DEFAULT_MAX_DEPTH};

    std::set<uint256> trusted_parents;
    for (const auto& entry : mapWallet)
    {
        const uint256& wtxid = entry.first;
        const CWalletTx& wtx = entry.second;

        if (!chain().checkFinalTx(*wtx.tx)) {
            continue;
        }

        if (wtx.IsImmatureCoinBase())
            continue;

        int nDepth = wtx.GetDepthInMainChain();
        if (nDepth < 0)
            continue;

        // We should not consider coins which aren't at least in our mempool
        // It's possible for these to be conflicted via ancestors which we may never be able to detect
        if (nDepth == 0 && !wtx.InMempool())
            continue;

        bool safeTx = IsTrusted(wtx, trusted_parents);

        // We should not consider coins from transactions that are replacing
        // other transactions.
        //
        // Example: There is a transaction A which is replaced by bumpfee
        // transaction B. In this case, we want to prevent creation of
        // a transaction B' which spends an output of B.
        //
        // Reason: If transaction A were initially confirmed, transactions B
        // and B' would no longer be valid, so the user would have to create
        // a new transaction C to replace B'. However, in the case of a
        // one-block reorg, transactions B' and C might BOTH be accepted,
        // when the user only wanted one of them. Specifically, there could
        // be a 1-block reorg away from the chain where transactions A and C
        // were accepted to another chain where B, B', and C were all
        // accepted.
        if (nDepth == 0 && wtx.mapValue.count("replaces_txid")) {
            safeTx = false;
        }

        // Similarly, we should not consider coins from transactions that
        // have been replaced. In the example above, we would want to prevent
        // creation of a transaction A' spending an output of A, because if
        // transaction B were initially confirmed, conflicting with A and
        // A', we wouldn't want to the user to create a transaction D
        // intending to replace A', but potentially resulting in a scenario
        // where A, A', and D could all be accepted (instead of just B and
        // D, or just A and A' like the user would want).
        if (nDepth == 0 && wtx.mapValue.count("replaced_by_txid")) {
            safeTx = false;
        }

        if (fOnlySafe && !safeTx) {
            continue;
        }

        if (nDepth < min_depth || nDepth > max_depth) {
            continue;
        }

        for (unsigned int i = 0; i < wtx.tx->vout.size(); i++) {
            // Only consider selected coins if add_inputs is false
            if (coinControl && !coinControl->m_add_inputs && !coinControl->IsSelected(COutPoint(entry.first, i))) {
                continue;
            }

            CAmount outValue = wtx.GetOutputValueOut(i);
            CAsset asset = wtx.GetOutputAsset(i);
            if (asset_filter && asset != *asset_filter) {
                continue;
            }
            if (outValue < nMinimumAmount || outValue > nMaximumAmount)
                continue;

            if (coinControl && coinControl->HasSelected() && !coinControl->fAllowOtherInputs && !coinControl->IsSelected(COutPoint(entry.first, i)))
                continue;

            if (IsLockedCoin(entry.first, i))
                continue;

            if (IsSpent(wtxid, i))
                continue;

            isminetype mine = IsMine(wtx.tx->vout[i]);

            if (mine == ISMINE_NO) {
                continue;
            }

            if (!allow_used_addresses && IsSpentKey(wtxid, i)) {
                continue;
            }

            std::unique_ptr<SigningProvider> provider = GetSolvingProvider(wtx.tx->vout[i].scriptPubKey);

            bool solvable = provider ? IsSolvable(*provider, wtx.tx->vout[i].scriptPubKey) : false;
            bool spendable = ((mine & ISMINE_SPENDABLE) != ISMINE_NO) || (((mine & ISMINE_WATCH_ONLY) != ISMINE_NO) && (coinControl && coinControl->fAllowWatchOnly && solvable));

            vCoins.push_back(COutput(&wtx, i, nDepth, spendable, solvable, safeTx, (coinControl && coinControl->fAllowWatchOnly)));

            // Checks the sum amount of all UTXO's.
            if (nMinimumSumAmount != MAX_MONEY) {
                nTotal += outValue;

                if (nTotal >= nMinimumSumAmount) {
                    return;
                }
            }

            // Checks the maximum number of UTXO's.
            if (nMaximumCount > 0 && vCoins.size() >= nMaximumCount) {
                return;
            }
        }
    }
}

std::map<CTxDestination, std::vector<COutput>> CWallet::ListCoins() const
{
    AssertLockHeld(cs_wallet);

    std::map<CTxDestination, std::vector<COutput>> result;
    std::vector<COutput> availableCoins;

    AvailableCoins(availableCoins);

    for (const COutput& coin : availableCoins) {
        CTxDestination address;
        if ((coin.fSpendable || (IsWalletFlagSet(WALLET_FLAG_DISABLE_PRIVATE_KEYS) && coin.fSolvable)) &&
            ExtractDestination(FindNonChangeParentOutput(*coin.tx->tx, coin.i).scriptPubKey, address)) {
            result[address].emplace_back(std::move(coin));
        }
    }

    std::vector<COutPoint> lockedCoins;
    ListLockedCoins(lockedCoins);
    // Include watch-only for LegacyScriptPubKeyMan wallets without private keys
    const bool include_watch_only = GetLegacyScriptPubKeyMan() && IsWalletFlagSet(WALLET_FLAG_DISABLE_PRIVATE_KEYS);
    const isminetype is_mine_filter = include_watch_only ? ISMINE_WATCH_ONLY : ISMINE_SPENDABLE;
    for (const COutPoint& output : lockedCoins) {
        auto it = mapWallet.find(output.hash);
        if (it != mapWallet.end()) {
            int depth = it->second.GetDepthInMainChain();
            if (depth >= 0 && output.n < it->second.tx->vout.size() &&
                IsMine(it->second.tx->vout[output.n]) == is_mine_filter
            ) {
                CTxDestination address;
                if (ExtractDestination(FindNonChangeParentOutput(*it->second.tx, output.n).scriptPubKey, address)) {
                    result[address].emplace_back(
                        &it->second, output.n, depth, true /* spendable */, true /* solvable */, false /* safe */);
                }
            }
        }
    }

    return result;
}

const CTxOut& CWallet::FindNonChangeParentOutput(const CTransaction& tx, int output) const
{
    AssertLockHeld(cs_wallet);
    const CTransaction* ptx = &tx;
    int n = output;
    while (IsChange(ptx->vout[n]) && ptx->vin.size() > 0) {
        const COutPoint& prevout = ptx->vin[0].prevout;
        auto it = mapWallet.find(prevout.hash);
        if (it == mapWallet.end() || it->second.tx->vout.size() <= prevout.n ||
            !IsMine(it->second.tx->vout[prevout.n])) {
            break;
        }
        ptx = it->second.tx.get();
        n = prevout.n;
    }
    return ptx->vout[n];
}

bool CWallet::SelectCoinsMinConf(const CAmountMap& mapTargetValue, const CoinEligibilityFilter& eligibility_filter, std::vector<COutput> coins,
                                 std::set<CInputCoin>& setCoinsRet, CAmountMap& mapValueRet, const CoinSelectionParams& coin_selection_params, bool& bnb_used) const
{
    setCoinsRet.clear();
    mapValueRet.clear();

    if (coin_selection_params.use_bnb && mapTargetValue.size() == 1) {
        // Get the feerate for effective value.
        // When subtracting the fee from the outputs, we want the effective feerate to be 0
        CFeeRate effective_feerate{0};
        if (!coin_selection_params.m_subtract_fee_outputs) {
            effective_feerate = coin_selection_params.m_effective_feerate;
        }

        std::vector<OutputGroup> groups = GroupOutputs(coins, !coin_selection_params.m_avoid_partial_spends, effective_feerate, coin_selection_params.m_long_term_feerate, eligibility_filter, true /* positive_only */);

        // ELEMENTS:
        CAsset asset = mapTargetValue.begin()->first;
        CAmount nTargetValue = mapTargetValue.begin()->second;
        // Get output groups that only contain this asset.
        std::vector<OutputGroup> asset_groups;
        for (OutputGroup g : groups) {
            bool add = true;
            for (CInputCoin c : g.m_outputs) {
                if (c.asset != asset) {
                    add = false;
                    break;
                }
            }

            if (add) {
                asset_groups.push_back(g);
            }
        }
        // END ELEMENTS

        // Calculate cost of change
        CAmount cost_of_change = coin_selection_params.m_discard_feerate.GetFee(coin_selection_params.change_spend_size) + coin_selection_params.m_effective_feerate.GetFee(coin_selection_params.change_output_size);

        // Calculate the fees for things that aren't inputs
        CAmount not_input_fees = coin_selection_params.m_effective_feerate.GetFee(coin_selection_params.tx_noinputs_size);
        bnb_used = true;
        CAmount nValueRet;
        bool ret = SelectCoinsBnB(groups, nTargetValue, cost_of_change, setCoinsRet, nValueRet, not_input_fees);
        mapValueRet[asset] = nValueRet;
        return ret;
    } else {
        std::vector<OutputGroup> groups = GroupOutputs(coins, !coin_selection_params.m_avoid_partial_spends, CFeeRate(0), CFeeRate(0), eligibility_filter, false /* positive_only */);

        bnb_used = false;
        return KnapsackSolver(mapTargetValue, groups, setCoinsRet, mapValueRet);
    }
}

bool CWallet::SelectCoins(const std::vector<COutput>& vAvailableCoins, const CAmountMap& mapTargetValue, std::set<CInputCoin>& setCoinsRet, CAmountMap& mapValueRet, const CCoinControl& coin_control, CoinSelectionParams& coin_selection_params, bool& bnb_used) const
{
    AssertLockHeld(cs_wallet); // mapWallet
    std::vector<COutput> vCoins(vAvailableCoins);
    CAmountMap value_to_select = mapTargetValue;

    // Default to bnb was not used. If we use it, we set it later
    bnb_used = false;

    // coin control -> return all selected outputs (we want all selected to go into the transaction for sure)
    if (coin_control.HasSelected() && !coin_control.fAllowOtherInputs)
    {
        for (const COutput& out : vCoins)
        {
            if (!out.fSpendable)
                 continue;

            CAmount amt = out.tx->GetOutputValueOut(out.i);
            if (amt < 0) {
                continue;
            }
            mapValueRet[out.tx->GetOutputAsset(out.i)] += amt;
            setCoinsRet.insert(out.GetInputCoin());
        }
        return (mapValueRet >= mapTargetValue);
    }

    // calculate value from preset inputs and store them
    std::set<CInputCoin> setPresetCoins;
    CAmountMap mapValueFromPresetInputs;

    std::vector<COutPoint> vPresetInputs;
    coin_control.ListSelected(vPresetInputs);
    for (const COutPoint& outpoint : vPresetInputs)
    {
        std::map<uint256, CWalletTx>::const_iterator it = mapWallet.find(outpoint.hash);
        // ELEMENTS: this code pulled from unmerged Core PR #17211
        int input_bytes = -1;
        CTxOut txout;
        CInputCoin coin(outpoint, txout, 0); // dummy initialization
        if (it != mapWallet.end()) {
            const CWalletTx& wtx = it->second;
            // Clearly invalid input, fail
            if (wtx.tx->vout.size() <= outpoint.n) {
                return false;
            }
            // Just to calculate the marginal byte size
            if (wtx.GetOutputValueOut(outpoint.n) < 0) {
                continue;
            }
            input_bytes = wtx.GetSpendSize(outpoint.n, false);
            txout = wtx.tx->vout[outpoint.n];
            // ELEMENTS: must assign coin from wtx if we can, so the wallet
            //  can look up any confidential amounts/assets
            coin = CInputCoin(&wtx, outpoint.n, input_bytes);
        }
        if (input_bytes == -1) {
            // The input is external. We either did not find the tx in mapWallet, or we did but couldn't compute the input size with wallet data
            if (!coin_control.GetExternalOutput(outpoint, txout)) {
                // Not ours, and we don't have solving data.
                return false;
            }
            input_bytes = CalculateMaximumSignedInputSize(txout, &coin_control.m_external_provider, /* use_max_sig */ true);
            // ELEMENTS: one more try to get a signed input size: for pegins,
            //  the outpoint is provided as external data but the information
            //  needed to spend is in the wallet (not the external provider,
            //  as the user is expecting the wallet to remember this information
            //  after they called getpeginaddress). So try estimating size with
            //  the wallet rather than the external provider.
            if (input_bytes == -1) {
                input_bytes = CalculateMaximumSignedInputSize(txout, this, /* use_max_sig */ true);
            }
            if (!txout.nValue.IsExplicit() || !txout.nAsset.IsExplicit()) {
                return false; // We can't get its value, so abort
            }
            coin = CInputCoin(outpoint, txout, input_bytes);
        }

        mapValueFromPresetInputs[coin.asset] += coin.value;
        if (coin.m_input_bytes <= 0) {
            // ELEMENTS: if we're here we can't compute the coin's effective value. At
            //  this point in the rebase this is only used for BnB, and our functional
            //  tests expect the user to get a "missing data" error rather than an
            //  "insufficient funds" error, which means we need some way to make
            //  SelectCoins pass. So rather than "return false;" as in upstream we
            //  just turn off bnb and keep going.
            coin_selection_params.use_bnb = false;
            coin.m_input_bytes = 0;
        }
        coin.effective_value = coin.value - coin_selection_params.m_effective_feerate.GetFee(coin.m_input_bytes);
        if (coin_selection_params.use_bnb) {
            value_to_select[coin.asset] -= coin.effective_value;
        } else {
            value_to_select[coin.asset] -= coin.value;
        }
        setPresetCoins.insert(coin);
    }

    // remove preset inputs from vCoins so that Coin Selection doesn't pick them.
    for (std::vector<COutput>::iterator it = vCoins.begin(); it != vCoins.end() && coin_control.HasSelected();)
    {
        if (setPresetCoins.count(it->GetInputCoin()))
            it = vCoins.erase(it);
        else
            ++it;
    }

    unsigned int limit_ancestor_count = 0;
    unsigned int limit_descendant_count = 0;
    chain().getPackageLimits(limit_ancestor_count, limit_descendant_count);
    const size_t max_ancestors = (size_t)std::max<int64_t>(1, limit_ancestor_count);
    const size_t max_descendants = (size_t)std::max<int64_t>(1, limit_descendant_count);
    const bool fRejectLongChains = gArgs.GetBoolArg("-walletrejectlongchains", DEFAULT_WALLET_REJECT_LONG_CHAINS);

    // ELEMENTS: filter coins for assets we are interested in; always keep policyAsset for fees
    for (std::vector<COutput>::iterator it = vCoins.begin(); it != vCoins.end() && coin_control.HasSelected();) {
        CAsset asset = it->GetInputCoin().asset;
        if (asset != ::policyAsset && mapTargetValue.find(asset) == mapTargetValue.end()) {
            it = vCoins.erase(it);
        } else {
            ++it;
        }
    }

    // form groups from remaining coins; note that preset coins will not
    // automatically have their associated (same address) coins included
    if (coin_control.m_avoid_partial_spends && vCoins.size() > OUTPUT_GROUP_MAX_ENTRIES) {
        // Cases where we have 11+ outputs all pointing to the same destination may result in
        // privacy leaks as they will potentially be deterministically sorted. We solve that by
        // explicitly shuffling the outputs before processing
        Shuffle(vCoins.begin(), vCoins.end(), FastRandomContext());
    }
<<<<<<< HEAD

    // We will have to do coin selection on the difference between the target and the provided values.
    // If value_to_select <= 0 for all asset types, we are done; but unlike in Bitcoin, this may be
    // true for some assets whlie being false for others. So clear all the "completed" assets out
    // of value_to_select before calling SelectCoinsMinConf.
    for (CAmountMap::const_iterator it = value_to_select.begin(); it != value_to_select.end();) {
        if (it->second <= 0) {
            it = value_to_select.erase(it);
        } else {
            ++it;
        }
    }

    bool res = value_to_select.empty() ||
        SelectCoinsMinConf(value_to_select, CoinEligibilityFilter(1, 6, 0), vCoins, setCoinsRet, mapValueRet, coin_selection_params, bnb_used) ||
        SelectCoinsMinConf(value_to_select, CoinEligibilityFilter(1, 1, 0), vCoins, setCoinsRet, mapValueRet, coin_selection_params, bnb_used) ||
        (m_spend_zero_conf_change && SelectCoinsMinConf(value_to_select, CoinEligibilityFilter(0, 1, 2), vCoins, setCoinsRet, mapValueRet, coin_selection_params, bnb_used)) ||
        (m_spend_zero_conf_change && SelectCoinsMinConf(value_to_select, CoinEligibilityFilter(0, 1, std::min((size_t)4, max_ancestors/3), std::min((size_t)4, max_descendants/3)), vCoins, setCoinsRet, mapValueRet, coin_selection_params, bnb_used)) ||
        (m_spend_zero_conf_change && SelectCoinsMinConf(value_to_select, CoinEligibilityFilter(0, 1, max_ancestors/2, max_descendants/2), vCoins, setCoinsRet, mapValueRet, coin_selection_params, bnb_used)) ||
        (m_spend_zero_conf_change && SelectCoinsMinConf(value_to_select, CoinEligibilityFilter(0, 1, max_ancestors-1, max_descendants-1, true /* include_partial_groups */), vCoins, setCoinsRet, mapValueRet, coin_selection_params, bnb_used)) ||
        (m_spend_zero_conf_change && !fRejectLongChains && SelectCoinsMinConf(value_to_select, CoinEligibilityFilter(0, 1, std::numeric_limits<uint64_t>::max(), std::numeric_limits<uint64_t>::max(), true /* include_partial_groups */), vCoins, setCoinsRet, mapValueRet, coin_selection_params, bnb_used));
=======
>>>>>>> d9ae6ec8

    // Coin Selection attempts to select inputs from a pool of eligible UTXOs to fund the
    // transaction at a target feerate. If an attempt fails, more attempts may be made using a more
    // permissive CoinEligibilityFilter.
    const bool res = [&] {
        // Pre-selected inputs already cover the target amount.
        if (value_to_select <= 0) return true;

        // If possible, fund the transaction with confirmed UTXOs only. Prefer at least six
        // confirmations on outputs received from other wallets and only spend confirmed change.
        if (SelectCoinsMinConf(value_to_select, CoinEligibilityFilter(1, 6, 0), vCoins, setCoinsRet, nValueRet, coin_selection_params, bnb_used)) return true;
        if (SelectCoinsMinConf(value_to_select, CoinEligibilityFilter(1, 1, 0), vCoins, setCoinsRet, nValueRet, coin_selection_params, bnb_used)) return true;

        // Fall back to using zero confirmation change (but with as few ancestors in the mempool as
        // possible) if we cannot fund the transaction otherwise. We never spend unconfirmed
        // outputs received from other wallets.
        if (m_spend_zero_conf_change) {
            if (SelectCoinsMinConf(value_to_select, CoinEligibilityFilter(0, 1, 2), vCoins, setCoinsRet, nValueRet, coin_selection_params, bnb_used)) return true;
            if (SelectCoinsMinConf(value_to_select, CoinEligibilityFilter(0, 1, std::min((size_t)4, max_ancestors/3), std::min((size_t)4, max_descendants/3)),
                                   vCoins, setCoinsRet, nValueRet, coin_selection_params, bnb_used)) {
                return true;
            }
            if (SelectCoinsMinConf(value_to_select, CoinEligibilityFilter(0, 1, max_ancestors/2, max_descendants/2),
                                   vCoins, setCoinsRet, nValueRet, coin_selection_params, bnb_used)) {
                return true;
            }
            // If partial groups are allowed, relax the requirement of spending OutputGroups (groups
            // of UTXOs sent to the same address, which are obviously controlled by a single wallet)
            // in their entirety.
            if (SelectCoinsMinConf(value_to_select, CoinEligibilityFilter(0, 1, max_ancestors-1, max_descendants-1, true /* include_partial_groups */),
                                   vCoins, setCoinsRet, nValueRet, coin_selection_params, bnb_used)) {
                return true;
            }
            // Try with unlimited ancestors/descendants. The transaction will still need to meet
            // mempool ancestor/descendant policy to be accepted to mempool and broadcasted, but
            // OutputGroups use heuristics that may overestimate ancestor/descendant counts.
            if (!fRejectLongChains && SelectCoinsMinConf(value_to_select,
                                      CoinEligibilityFilter(0, 1, std::numeric_limits<uint64_t>::max(), std::numeric_limits<uint64_t>::max(), true /* include_partial_groups */),
                                      vCoins, setCoinsRet, nValueRet, coin_selection_params, bnb_used)) {
                return true;
            }
        }
        // Coin Selection failed.
        return false;
    }();

    // SelectCoinsMinConf clears setCoinsRet, so add the preset inputs from coin_control to the coinset
    util::insert(setCoinsRet, setPresetCoins);

    // add preset inputs to the total value selected
    mapValueRet += mapValueFromPresetInputs;

    return res;
}

bool CWallet::SignTransaction(CMutableTransaction& tx) const
{
    AssertLockHeld(cs_wallet);

    // Build coins map
    std::map<COutPoint, Coin> coins;
    for (auto& input : tx.vin) {
        std::map<uint256, CWalletTx>::const_iterator mi = mapWallet.find(input.prevout.hash);
        if(mi == mapWallet.end() || input.prevout.n >= mi->second.tx->vout.size()) {
            return false;
        }
        const CWalletTx& wtx = mi->second;
        coins[input.prevout] = Coin(wtx.tx->vout[input.prevout.n], wtx.m_confirm.block_height, wtx.IsCoinBase());
    }
    std::map<int, std::string> input_errors;
    return SignTransaction(tx, coins, SIGHASH_ALL, input_errors);
}

bool CWallet::SignTransaction(CMutableTransaction& tx, const std::map<COutPoint, Coin>& coins, int sighash, std::map<int, std::string>& input_errors) const
{
    // Try to sign with all ScriptPubKeyMans
    tx.witness.vtxinwit.resize(tx.vin.size());
    for (ScriptPubKeyMan* spk_man : GetAllScriptPubKeyMans()) {
        // spk_man->SignTransaction will return true if the transaction is complete,
        // so we can exit early and return true if that happens
        if (spk_man->SignTransaction(tx, coins, sighash, input_errors)) {
            return true;
        }
    }

    // At this point, one input was not fully signed otherwise we would have exited already
    return false;
}

// ELEMENTS: split FillPSBT into FillPSBData and SignPSBT
TransactionError CWallet::FillPSBTData(PartiallySignedTransaction& psbtx, bool bip32derivs) const
{
    LOCK(cs_wallet);

    // Get all of the previous transactions
    for (unsigned int i = 0; i < psbtx.tx->vin.size(); ++i) {
        const CTxIn& txin = psbtx.tx->vin[i];
        PSBTInput& input = psbtx.inputs.at(i);

        if (PSBTInputSigned(input)) {
            continue;
        }

        // If we have no utxo, grab it from the wallet.
        if (!input.non_witness_utxo) {
            const uint256& txhash = txin.prevout.hash;
            const auto it = mapWallet.find(txhash);
            if (it != mapWallet.end()) {
                const CWalletTx& wtx = it->second;
                // We only need the non_witness_utxo, which is a superset of the witness_utxo.
                //   The signing code will switch to the smaller witness_utxo if this is ok.
                input.non_witness_utxo = wtx.tx;

                // ELEMENTS: Grab the CA data
                CAmount val_tmp;
                wtx.GetNonIssuanceBlindingData(txin.prevout.n, nullptr, &val_tmp, &input.value_blinding_factor, &input.asset, &input.asset_blinding_factor);
                if (val_tmp != -1) {
                    input.value = val_tmp;
                }
            }
        }
    }

    // Fill in information from ScriptPubKeyMans
    // Because each ScriptPubKeyMan may be able to fill more than one input, we need to keep track of each ScriptPubKeyMan that has filled this psbt.
    // Each iteration, we may fill more inputs than the input that is specified in that iteration.
    // We assume that each input is filled by only one ScriptPubKeyMan
    std::set<uint256> visited_spk_mans;
    for (unsigned int i = 0; i < psbtx.tx->vin.size(); ++i) {
        const CTxIn& txin = psbtx.tx->vin[i];
        PSBTInput& input = psbtx.inputs.at(i);

        if (PSBTInputSigned(input)) {
            continue;
        }

        // Get the scriptPubKey to know which ScriptPubKeyMan to use
        CScript script;
        if (!input.witness_utxo.IsNull()) {
            script = input.witness_utxo.scriptPubKey;
        } else if (input.non_witness_utxo) {
            if (txin.prevout.n >= input.non_witness_utxo->vout.size()) {
                return TransactionError::MISSING_INPUTS;
            }
            script = input.non_witness_utxo->vout[txin.prevout.n].scriptPubKey;
        } else {
            // There's no UTXO so we can just skip this now
            continue;
        }
        SignatureData sigdata;
        input.FillSignatureData(sigdata);
        std::set<ScriptPubKeyMan*> spk_mans = GetScriptPubKeyMans(script, sigdata);
        if (spk_mans.size() == 0) {
            continue;
        }

        for (auto& spk_man : spk_mans) {
            // If we've already been signed by this spk_man, skip it
            if (visited_spk_mans.count(spk_man->GetID()) > 0) {
                continue;
            }

            // Fill in the information from the spk_man
            // ELEMENTS: Get key origin info for input, if bip32derivs is true. Does not actually sign anything.
            TransactionError res = spk_man->FillPSBT(psbtx, 1, false /* don't sign */, bip32derivs);
            if (res != TransactionError::OK) {
                return res;
            }

            // Add this spk_man to visited_spk_mans so we can skip it later
            visited_spk_mans.insert(spk_man->GetID());
        }
    }

    return TransactionError::OK;
}

TransactionError CWallet::SignPSBT(PartiallySignedTransaction& psbtx, bool& complete, int sighash_type, bool sign, bool imbalance_ok, bool bip32derivs, size_t* n_signed) const
{
    // If we're signing, check that the transaction is not still in need of blinding
    if (sign) {
        for (const PSBTOutput& o : psbtx.outputs) {
            if (o.blinding_pubkey.IsValid()) {
                return TransactionError::BLINDING_REQUIRED;
            }
        }
    }

    if (n_signed) {
        *n_signed = 0;
    }

    // Save the original transaction since we need to munge it temporarily, which would violate the PSBT rules
    CTransaction oldtx = CTransaction(*psbtx.tx);

    LOCK(cs_wallet);
    CMutableTransaction& tx = *psbtx.tx;
    tx.witness.vtxoutwit.resize(tx.vout.size());

    // Stuff in auxiliary CA blinding data, if we have it
    for (unsigned int i = 0; i < tx.vout.size(); ++i) {
        PSBTOutput& output = psbtx.outputs.at(i);
        CTxOut& out = tx.vout[i];

        if (!output.value_commitment.IsNull()) {
            out.nValue = output.value_commitment;
        }
        if (!output.asset_commitment.IsNull()) {
            out.nAsset = output.asset_commitment;
        }
        if (!output.nonce_commitment.IsNull()) {
            out.nNonce = output.nonce_commitment;
        }

        // The signature can't depend on witness contents, so these are technically not necessary to sign.
        // HOWEVER, as long as we're checking that values balance before signing, they are required.
        CTxOutWitness& outwit = tx.witness.vtxoutwit[i];
        if (!output.range_proof.empty()) {
            outwit.vchRangeproof = output.range_proof;
        }
        if (!output.surjection_proof.empty()) {
            outwit.vchSurjectionproof = output.surjection_proof;
        }
    }

    // Stuff in the peg-in data
    for (unsigned int i = 0; i < tx.vin.size(); ++i) {
        PSBTInput& input = psbtx.inputs[i];
        if (input.value && input.peg_in_tx.index() != 0 && input.txout_proof.index() != 0 && !input.claim_script.empty() && !input.genesis_hash.IsNull()) {
            CScriptWitness pegin_witness;
            if (Params().GetConsensus().ParentChainHasPow()) {
                const auto btc_peg_in_tx = std::get_if<Sidechain::Bitcoin::CTransactionRef>(&input.peg_in_tx);
                const auto btc_txout_proof = std::get_if<Sidechain::Bitcoin::CMerkleBlock>(&input.txout_proof);
                pegin_witness = CreatePeginWitness(*input.value, input.asset, input.genesis_hash, input.claim_script, *btc_peg_in_tx, *btc_txout_proof);
            } else {
                const auto elem_peg_in_tx = std::get_if<CTransactionRef>(&input.peg_in_tx);
                const auto elem_txout_proof = std::get_if<CMerkleBlock>(&input.txout_proof);
                pegin_witness = CreatePeginWitness(*input.value, input.asset, input.genesis_hash, input.claim_script, *elem_peg_in_tx, *elem_txout_proof);
            }
            tx.vin[i].m_is_pegin = true;
            tx.witness.vtxinwit[i].m_pegin_witness = pegin_witness;
            // Set the witness utxo
            input.witness_utxo = GetPeginOutputFromWitness(tx.witness.vtxinwit[i].m_pegin_witness);
        }
    }

    // This is a convenience/usability check -- it's not invalid to sign an unbalanced transaction, but it's easy to shoot yourself in the foot.
    if (!imbalance_ok) {
        // Get UTXOs for all inputs, to check that amounts balance before signing.
        std::vector<CTxOut> inputs_utxos;
        for (size_t i = 0; i < psbtx.inputs.size(); ++i) {
            PSBTInput& inp = psbtx.inputs[i];
            if (inp.non_witness_utxo) {
                if (inp.non_witness_utxo->GetHash() != tx.vin[i].prevout.hash) {
                    return TransactionError::INVALID_PSBT;
                }
                if (!inp.witness_utxo.IsNull() && inp.non_witness_utxo->vout[tx.vin[i].prevout.n] != inp.witness_utxo) {
                    return TransactionError::INVALID_PSBT;
                }
                inputs_utxos.push_back(inp.non_witness_utxo->vout[tx.vin[i].prevout.n]);
            } else if (!inp.witness_utxo.IsNull()) {
                inputs_utxos.push_back(inp.witness_utxo);
            } else {
                return TransactionError::UTXOS_MISSING_BALANCE_CHECK;
            }
        }

        CTransaction tx_tmp(tx);
        if (!VerifyAmounts(inputs_utxos, tx_tmp, nullptr, false)) {
            return TransactionError::VALUE_IMBALANCE;
        }
    }

    for (ScriptPubKeyMan* spk_man : GetAllScriptPubKeyMans()) {
        int n_signed_this_spkm = 0;
        // ELEMENTS: Here we _only_ sign, and do not e.g. fill in key origin data.
        TransactionError res = spk_man->FillPSBT(psbtx, sighash_type, sign, bip32derivs, &n_signed_this_spkm);
        if (res != TransactionError::OK) {
            return res;
        }

        if (n_signed) {
            (*n_signed) += n_signed_this_spkm;
        }
    }

    // Complete if every input is now signed
    complete = true;
    for (const auto& input : psbtx.inputs) {
        complete &= PSBTInputSigned(input);
    }

    // Restore the saved transaction, to remove our temporary munging.
    psbtx.tx = (CMutableTransaction)oldtx;

    return TransactionError::OK;
}

// This function remains for backwards compatibility. It will not succeed in Elements unless everything involved is non-blinded.
TransactionError CWallet::FillPSBT(PartiallySignedTransaction& psbtx, bool& complete, int sighash_type, bool sign, bool bip32derivs, size_t* n_signed) const
{
    complete = false;
    TransactionError te;
    te = FillPSBTData(psbtx, bip32derivs);
    if (te != TransactionError::OK) {
        return te;
    }
    // For backwards compatibility, do not check if amounts balance before signing in this case.
    te = SignPSBT(psbtx, complete, sighash_type, sign, true, bip32derivs, n_signed);
    if (te != TransactionError::OK) {
        return te;
    }
    return TransactionError::OK;
}

SigningResult CWallet::SignMessage(const std::string& message, const PKHash& pkhash, std::string& str_sig) const
{
    SignatureData sigdata;
    CScript script_pub_key = GetScriptForDestination(pkhash);
    for (const auto& spk_man_pair : m_spk_managers) {
        if (spk_man_pair.second->CanProvide(script_pub_key, sigdata)) {
            return spk_man_pair.second->SignMessage(message, pkhash, str_sig);
        }
    }
    return SigningResult::PRIVATE_KEY_NOT_AVAILABLE;
}

bool CWallet::FundTransaction(CMutableTransaction& tx, CAmount& nFeeRet, int& nChangePosInOut, bilingual_str& error, bool lockUnspents, const std::set<int>& setSubtractFeeFromOutputs, CCoinControl coinControl)
{
    std::vector<CRecipient> vecSend;

    // Turn the txout set into a CRecipient vector.
    for (size_t idx = 0; idx < tx.vout.size(); idx++) {
        const CTxOut& txOut = tx.vout[idx];

        // ELEMENTS:
        if (!txOut.nValue.IsExplicit() || !txOut.nAsset.IsExplicit()) {
            error = _("Pre-funded amounts must be non-blinded");
            return false;
        }

        // Fee outputs should not be added to avoid overpayment of fees
        if (txOut.IsFee()) {
            continue;
        }

        CRecipient recipient = {txOut.scriptPubKey, txOut.nValue.GetAmount(), txOut.nAsset.GetAsset(), CPubKey(txOut.nNonce.vchCommitment), setSubtractFeeFromOutputs.count(idx) == 1};
        vecSend.push_back(recipient);
    }

    coinControl.fAllowOtherInputs = true;

    for (const CTxIn& txin : tx.vin) {
        coinControl.Select(txin.prevout);
    }

    // Acquire the locks to prevent races to the new locked unspents between the
    // CreateTransaction call and LockCoin calls (when lockUnspents is true).
    LOCK(cs_wallet);

    CTransactionRef tx_new;
    FeeCalculation fee_calc_out;
    auto blind_details = g_con_elementsmode ? std::make_unique<BlindDetails>() : nullptr;
    if (!CreateTransaction(vecSend, tx_new, nFeeRet, nChangePosInOut, error, coinControl, fee_calc_out, false, blind_details.get())) {
        return false;
    }

    // Wipe outputs and output witness and re-add one by one
    tx.vout.clear();
    tx.witness.vtxoutwit.clear();
    for (unsigned int i = 0; i < tx_new->vout.size(); i++) {
        const CTxOut& out = tx_new->vout[i];
        tx.vout.push_back(out);
        if (tx_new->witness.vtxoutwit.size() > i) {
            // We want to re-add previously existing outwitnesses
            // even though we don't create any new ones
            const CTxOutWitness& outwit = tx_new->witness.vtxoutwit[i];
            tx.witness.vtxoutwit.push_back(outwit);
        }
    }

    // Add new txins while keeping original txin scriptSig/order.
    for (const CTxIn& txin : tx_new->vin) {
        if (!coinControl.IsSelected(txin.prevout)) {
            tx.vin.push_back(txin);

        }
        if (lockUnspents) {
            LockCoin(txin.prevout);
        }

    }

    return true;
}

static bool IsCurrentForAntiFeeSniping(interfaces::Chain& chain, const uint256& block_hash)
{
    if (chain.isInitialBlockDownload()) {
        return false;
    }
    constexpr int64_t MAX_ANTI_FEE_SNIPING_TIP_AGE = 8 * 60 * 60; // in seconds
    int64_t block_time;
    CHECK_NONFATAL(chain.findBlock(block_hash, FoundBlock().time(block_time)));
    if (block_time < (GetTime() - MAX_ANTI_FEE_SNIPING_TIP_AGE)) {
        return false;
    }
    return true;
}

/**
 * Return a height-based locktime for new transactions (uses the height of the
 * current chain tip unless we are not synced with the current chain
 */
static uint32_t GetLocktimeForNewTransaction(interfaces::Chain& chain, const uint256& block_hash, int block_height)
{
    uint32_t locktime;
    // Discourage fee sniping.
    //
    // For a large miner the value of the transactions in the best block and
    // the mempool can exceed the cost of deliberately attempting to mine two
    // blocks to orphan the current best block. By setting nLockTime such that
    // only the next block can include the transaction, we discourage this
    // practice as the height restricted and limited blocksize gives miners
    // considering fee sniping fewer options for pulling off this attack.
    //
    // A simple way to think about this is from the wallet's point of view we
    // always want the blockchain to move forward. By setting nLockTime this
    // way we're basically making the statement that we only want this
    // transaction to appear in the next block; we don't want to potentially
    // encourage reorgs by allowing transactions to appear at lower heights
    // than the next block in forks of the best chain.
    //
    // Of course, the subsidy is high enough, and transaction volume low
    // enough, that fee sniping isn't a problem yet, but by implementing a fix
    // now we ensure code won't be written that makes assumptions about
    // nLockTime that preclude a fix later.
    if (IsCurrentForAntiFeeSniping(chain, block_hash)) {
        locktime = block_height;

        // Secondly occasionally randomly pick a nLockTime even further back, so
        // that transactions that are delayed after signing for whatever reason,
        // e.g. high-latency mix networks and some CoinJoin implementations, have
        // better privacy.
        if (GetRandInt(10) == 0)
            locktime = std::max(0, (int)locktime - GetRandInt(100));
    } else {
        // If our chain is lagging behind, we can't discourage fee sniping nor help
        // the privacy of high-latency transactions. To avoid leaking a potentially
        // unique "nLockTime fingerprint", set nLockTime to a constant.
        locktime = 0;
    }
    assert(locktime < LOCKTIME_THRESHOLD);
    return locktime;
}

OutputType CWallet::TransactionChangeType(const std::optional<OutputType>& change_type, const std::vector<CRecipient>& vecSend) const
{
    // If -changetype is specified, always use that change type.
    if (change_type) {
        return *change_type;
    }

    // if m_default_address_type is legacy, use legacy address as change (even
    // if some of the outputs are P2WPKH or P2WSH).
    if (m_default_address_type == OutputType::LEGACY) {
        return OutputType::LEGACY;
    }

    // if any destination is P2WPKH or P2WSH, use P2WPKH for the change
    // output.
    for (const auto& recipient : vecSend) {
        // Check if any destination contains a witness program:
        int witnessversion = 0;
        std::vector<unsigned char> witnessprogram;
        if (recipient.scriptPubKey.IsWitnessProgram(witnessversion, witnessprogram)) {
            return OutputType::BECH32;
        }
    }

    // else use m_default_address_type for change
    return m_default_address_type;
}

// Reset all non-global blinding details.
void resetBlindDetails(BlindDetails* det) {
    det->i_amount_blinds.clear();
    det->i_asset_blinds.clear();
    det->i_assets.clear();
    det->i_amounts.clear();

    det->o_amounts.clear();
    det->o_pubkeys.clear();
    det->o_amount_blinds.clear();
    det->o_assets.clear();
    det->o_asset_blinds.clear();

    det->tx_unblinded_unsigned = CMutableTransaction();
    det->num_to_blind = 0;
    det->change_to_blind = 0;
    det->only_recipient_blind_index = -1;
    det->only_change_pos = -1;
}

bool fillBlindDetails(BlindDetails* det, CWallet* wallet, CMutableTransaction& txNew, std::vector<CInputCoin>& selected_coins, bilingual_str& error) {
    int num_inputs_blinded = 0;

    // Fill in input blinding details
    for (const CInputCoin& coin : selected_coins) {
        det->i_amount_blinds.push_back(coin.bf_value);
        det->i_asset_blinds.push_back(coin.bf_asset);
        det->i_assets.push_back(coin.asset);
        det->i_amounts.push_back(coin.value);
        if (coin.txout.nValue.IsCommitment() || coin.txout.nAsset.IsCommitment()) {
            num_inputs_blinded++;
        }
    }
    // Fill in output blinding details
    for (size_t nOut = 0; nOut < txNew.vout.size(); nOut++) {
        //TODO(CA) consider removing all blind setting before BlindTransaction as they get cleared anyway
        det->o_amount_blinds.push_back(uint256());
        det->o_asset_blinds.push_back(uint256());
        det->o_assets.push_back(txNew.vout[nOut].nAsset.GetAsset());
        det->o_amounts.push_back(txNew.vout[nOut].nValue.GetAmount());
    }

    // There are a few edge-cases of blinding we need to take care of
    //
    // First, if there are blinded inputs but not outputs to blind
    // We need this to go through, even though no privacy is gained.
    if (num_inputs_blinded > 0 &&  det->num_to_blind == 0) {
        // We need to make sure to dupe an asset that is in input set
        //TODO Have blinding do some extremely minimal rangeproof
        CTxOut newTxOut(det->o_assets.back(), 0, CScript() << OP_RETURN);
        txNew.vout.push_back(newTxOut);
        det->o_pubkeys.push_back(wallet->GetBlindingPubKey(newTxOut.scriptPubKey));
        det->o_amount_blinds.push_back(uint256());
        det->o_asset_blinds.push_back(uint256());
        det->o_amounts.push_back(0);
        det->o_assets.push_back(det->o_assets.back());
        det->num_to_blind++;
        wallet->WalletLogPrintf("Adding OP_RETURN output to complete blinding since there are %d blinded inputs and no blinded outputs\n", num_inputs_blinded);

        // No blinded inputs, but 1 blinded output
    } else if (num_inputs_blinded == 0 && det->num_to_blind == 1) {
        if (det->change_to_blind == 1) {
            // Only 1 blinded change, unblind the change
            //TODO Split up change instead if possible
            if (det->ignore_blind_failure) {
                det->num_to_blind--;
                det->change_to_blind--;
                txNew.vout[det->only_change_pos].nNonce.SetNull();
                det->o_pubkeys[det->only_change_pos] = CPubKey();
                det->o_amount_blinds[det->only_change_pos] = uint256();
                det->o_asset_blinds[det->only_change_pos] = uint256();
                wallet->WalletLogPrintf("Unblinding change at index %d due to lack of inputs and other outputs being blinded.\n", det->only_change_pos);
            } else {
                error = _("Change output could not be blinded as there are no blinded inputs and no other blinded outputs.");
                return false;
            }
        } else {
            // 1 blinded destination
            // TODO Attempt to get a blinded input, OR add unblinded coin to make blinded change
            assert(det->only_recipient_blind_index != -1);
            if (det->ignore_blind_failure) {
                det->num_to_blind--;
                txNew.vout[det->only_recipient_blind_index].nNonce.SetNull();
                det->o_pubkeys[det->only_recipient_blind_index] = CPubKey();
                det->o_amount_blinds[det->only_recipient_blind_index] = uint256();
                det->o_asset_blinds[det->only_recipient_blind_index] = uint256();
                wallet->WalletLogPrintf("Unblinding single blinded output at index %d due to lack of inputs and other outputs being blinded.\n", det->only_recipient_blind_index);
            } else {
                error = _("Transaction output could not be blinded as there are no blinded inputs and no other blinded outputs.");
                return false;
            }
        }
    }
    // All other combinations should work.
    return true;
}

bool CWallet::CreateTransactionInternal(
        const std::vector<CRecipient>& vecSend,
        CTransactionRef& tx,
        CAmount& nFeeRet,
        int& nChangePosInOut,
        bilingual_str& error,
        const CCoinControl& coin_control,
        FeeCalculation& fee_calc_out,
        bool sign,
        BlindDetails* blind_details,
        const IssuanceDetails* issuance_details)
{
    if (blind_details || issuance_details) {
        assert(g_con_elementsmode);
    }

    CAmountMap mapValue;
    // Always assume that we are at least sending policyAsset.
    mapValue[::policyAsset] = 0;
    std::vector<std::unique_ptr<ReserveDestination>> reservedest;
    const OutputType change_type = TransactionChangeType(coin_control.m_change_type ? *coin_control.m_change_type : m_default_change_type, vecSend);
    reservedest.emplace_back(new ReserveDestination(this, change_type)); // policy asset
    int nChangePosRequest = nChangePosInOut;
    std::map<CAsset, int> vChangePosInOut;
    unsigned int nSubtractFeeFromAmount = 0;

    std::set<CAsset> assets_seen;
    for (const auto& recipient : vecSend)
    {
        // Pad change keys to cover total possible number of assets
        // One already exists(for policyAsset), so one for each destination
        if (assets_seen.insert(recipient.asset).second) {
            reservedest.emplace_back(new ReserveDestination(this, change_type));
        }

        // Skip over issuance outputs, no need to select those coins
        if (recipient.asset == CAsset(uint256S("1")) || recipient.asset == CAsset(uint256S("2"))) {
            continue;
        }

        if (g_con_elementsmode && recipient.asset.IsNull()) {
            error = _("No asset provided for recipient");
            return false;
        }

        if (mapValue[recipient.asset] < 0 || recipient.nAmount < 0) {
            error = _("Transaction amounts must not be negative");
            return false;
        }
        mapValue[recipient.asset] += recipient.nAmount;

        if (recipient.fSubtractFeeFromAmount)
            nSubtractFeeFromAmount++;
    }
    if (vecSend.empty())
    {
        error = _("Transaction must have at least one recipient");
        return false;
    }

    CMutableTransaction txNew;
    FeeCalculation feeCalc;
    CAmount nFeeNeeded;
    std::pair<int64_t, int64_t> tx_sizes;
    int nBytes;
    {
        std::set<CInputCoin> setCoins;

        // Preserve order of selected inputs for surjection proofs
        std::vector<CInputCoin> selected_coins;

        // A map that keeps track of the change script for each asset and also
        // the index of the reservedest used for that script (-1 if none).
        std::map<CAsset, std::pair<int, CScript>> mapScriptChange;

        LOCK(cs_wallet);
        txNew.nLockTime = GetLocktimeForNewTransaction(chain(), GetLastBlockHash(), GetLastBlockHeight());
        {
            CScript dummy_script = CScript() << 0x00;
            std::vector<COutput> vAvailableCoins;
            AvailableCoins(vAvailableCoins, true, &coin_control, 1, MAX_MONEY, MAX_MONEY, 0);
            CoinSelectionParams coin_selection_params; // Parameters for coin selection, init with dummy
            coin_selection_params.m_avoid_partial_spends = coin_control.m_avoid_partial_spends;

            mapScriptChange.clear();
            if (coin_control.destChange.size() > 0) {
                for (const auto& dest : coin_control.destChange) {
                    // No need to test we cover all assets.  We produce error for that later.
                    mapScriptChange[dest.first] = std::pair<int, CScript>(-1, GetScriptForDestination(dest.second));
                }
            } else { // no coin control: send change to newly generated address
                // Note: We use a new key here to keep it from being obvious which side is the change.
                //  The drawback is that by not reusing a previous key, the change may be lost if a
                //  backup is restored, if the backup doesn't have the new private key for the change.
                //  If we reused the old key, it would be possible to add code to look for and
                //  rediscover unknown transactions that were written with keys of ours to recover
                //  post-backup change.

                // One change script per output asset.
                size_t index = 0;
                for (const auto& value : mapValue) {
                    // Reserve a new key pair from key pool. If it fails, provide a dummy
                    // destination in case we don't need change.
                    CTxDestination dest;
                    if (index >= reservedest.size() || !reservedest[index]->GetReservedDestination(dest, true)) {
                        error = _("Transaction needs a change address, but we can't generate it. Please call keypoolrefill first.");
                        // ELEMENTS: We need to put a dummy destination here. Core uses an empty script
                        //  but we can't because empty scripts indicate fees (which trigger assertation
                        //  failures in `BlindTransaction`). We also set the index to -1, indicating
                        //  that this destination is not actually used, and therefore should not be
                        //  returned by the `ReturnDestination` loop below.
                        mapScriptChange[value.first] = std::pair<int, CScript>(-1, dummy_script);
                    } else {
                        mapScriptChange[value.first] = std::pair<int, CScript>(index, GetScriptForDestination(dest));
                        ++index;
                    }
                }

                // Also make sure we have change scripts for the pre-selected inputs.
                std::vector<COutPoint> vPresetInputs;
                coin_control.ListSelected(vPresetInputs);
                for (const COutPoint& presetInput : vPresetInputs) {
                    CAsset asset;
                    std::map<uint256, CWalletTx>::const_iterator it = mapWallet.find(presetInput.hash);
                    CTxOut txout;
                    if (it != mapWallet.end()) {
                         asset = it->second.GetOutputAsset(presetInput.n);
                    } else if (coin_control.GetExternalOutput(presetInput, txout)) {
                        asset = txout.nAsset.GetAsset();
                    } else {
                        // Ignore this here, will fail more gracefully later.
                        continue;
                    }

                    if (mapScriptChange.find(asset) != mapScriptChange.end()) {
                        // This asset already has a change script.
                        continue;
                    }

                    CTxDestination dest;
                    if (index >= reservedest.size() || !reservedest[index]->GetReservedDestination(dest, true)) {
                        error = _("Keypool ran out, please call keypoolrefill first");
                        return false;
                    }

                    CScript scriptChange = GetScriptForDestination(dest);
                    // A valid destination implies a change script (and
                    // vice-versa). An empty change script will abort later, if the
                    // change keypool ran out, but change is required.
                    CHECK_NONFATAL(IsValidDestination(dest) != (scriptChange == dummy_script));
                    mapScriptChange[asset] = std::pair<int, CScript>(index, scriptChange);
                    ++index;
                }
            }
            assert(mapScriptChange.size() > 0);

            CTxOut change_prototype_txout(mapScriptChange.begin()->first, 0, mapScriptChange.begin()->second.second);
            // TODO CA: Set this for each change output
            coin_selection_params.change_output_size = GetSerializeSize(change_prototype_txout);
            if (g_con_elementsmode) {
                // Assume blinded output for coin selection purposes. Over-paying is ok!
                change_prototype_txout.nAsset.vchCommitment.resize(33);
                change_prototype_txout.nValue.vchCommitment.resize(33);
                change_prototype_txout.nNonce.vchCommitment.resize(33);
                coin_selection_params.change_output_size = GetSerializeSize(change_prototype_txout);
                coin_selection_params.change_output_size += (MAX_RANGEPROOF_SIZE + DEFAULT_SURJECTIONPROOF_SIZE + WITNESS_SCALE_FACTOR - 1)/WITNESS_SCALE_FACTOR;
            }

            // Set discard feerate
            coin_selection_params.m_discard_feerate = GetDiscardRate(*this);

            // Get the fee rate to use effective values in coin selection
            coin_selection_params.m_effective_feerate = GetMinimumFeeRate(*this, coin_control, &feeCalc);
            // Do not, ever, assume that it's fine to change the fee rate if the user has explicitly
            // provided one
            if (coin_control.m_feerate && coin_selection_params.m_effective_feerate > *coin_control.m_feerate) {
                error = strprintf(_("Fee rate (%s) is lower than the minimum fee rate setting (%s)"), coin_control.m_feerate->ToString(FeeEstimateMode::SAT_VB), coin_selection_params.m_effective_feerate.ToString(FeeEstimateMode::SAT_VB));
                return false;
            }
            if (feeCalc.reason == FeeReason::FALLBACK && !m_allow_fallback_fee) {
                // eventually allow a fallback fee
                error = _("Fee estimation failed. Fallbackfee is disabled. Wait a few blocks or enable -fallbackfee.");
                return false;
            }

            // Get long term estimate
            CCoinControl cc_temp;
            cc_temp.m_confirm_target = chain().estimateMaxBlocks();
            coin_selection_params.m_long_term_feerate = GetMinimumFeeRate(*this, cc_temp, nullptr);

            // ELEMENTS:
            // Start with tiny non-zero fee for issuance entropy and loop until there is enough fee
            nFeeRet = 1;
            bool pick_new_inputs = true;
            CAmountMap mapValueIn;

            // BnB selector is the only selector used when this is true.
            // That should only happen on the first pass through the loop.
            coin_selection_params.use_bnb = true;
            coin_selection_params.m_subtract_fee_outputs = nSubtractFeeFromAmount != 0; // If we are doing subtract fee from recipient, don't use effective values
            //ELEMENTS: stopgap solution to https://github.com/bitcoin/bitcoin/issues/20347
            bool one_more_try_20347 = false;
            // Start with no fee and loop until there is enough fee
            while (true)
            {
                if (blind_details) {
                    // Clear out previous blinding/data info as needed
                    resetBlindDetails(blind_details);
                }

                // We need to output the position of the policyAsset change output.
                // So we keep track of the change position of all assets
                // individually and set the export variable in the end.
                vChangePosInOut.clear();
                if (nChangePosRequest >= 0) {
                    vChangePosInOut[::policyAsset] = nChangePosRequest;
                }

                txNew.vin.clear();
                txNew.vout.clear();
                txNew.witness.SetNull();
                bool fFirst = true;

                CAmountMap mapValueToSelect = mapValue;
                if (nSubtractFeeFromAmount == 0)
                    mapValueToSelect[::policyAsset] += nFeeRet;

                // vouts to the payees
                if (!coin_selection_params.m_subtract_fee_outputs) {
                    coin_selection_params.tx_noinputs_size = 11; // Static vsize overhead + outputs vsize. 4 nVersion, 4 nLocktime, 1 input count, 1 output count, 1 witness overhead (dummy, flag, stack size)
                }

                // Account for the fee output in the tx.
                if (g_con_elementsmode) {
                    CTxOut fee(::policyAsset, nFeeRet, CScript());
                    assert(fee.IsFee());
                    coin_selection_params.tx_noinputs_size += ::GetSerializeSize(fee, PROTOCOL_VERSION);
                }

                for (const auto& recipient : vecSend)
                {
                    CTxOut txout(recipient.asset, recipient.nAmount, recipient.scriptPubKey);
                    txout.nNonce.vchCommitment = std::vector<unsigned char>(recipient.confidentiality_key.begin(), recipient.confidentiality_key.end());

                    if (recipient.fSubtractFeeFromAmount)
                    {
                        if (recipient.asset != policyAsset) {
                            error = Untranslated(strprintf("Wallet does not support more than one type of fee at a time, therefore can not subtract fee from address amount, which is of a different asset id. fee asset: %s recipient asset: %s", policyAsset.GetHex(), recipient.asset.GetHex()));
                            return false;
                        }

                        assert(nSubtractFeeFromAmount != 0);
                        txout.nValue = txout.nValue.GetAmount() - nFeeRet / nSubtractFeeFromAmount; // Subtract fee equally from each selected recipient

                        if (fFirst) // first receiver pays the remainder not divisible by output count
                        {
                            fFirst = false;
                            txout.nValue = txout.nValue.GetAmount() - nFeeRet % nSubtractFeeFromAmount;
                        }
                    }
                    // ELEMENTS: Core's logic isn't great here. We should be computing
                    // cost of making output + future spend. We're not as concerned
                    // about dust anyways, so let's focus upstream.
                    if (recipient.asset == policyAsset && IsDust(txout, chain().relayDustFee()))
                    {
                        if (recipient.fSubtractFeeFromAmount && nFeeRet > 0)
                        {
                            if (txout.nValue.GetAmount() < 0)
                                error = _("The transaction amount is too small to pay the fee");
                            else
                                error = _("The transaction amount is too small to send after the fee has been deducted");
                        }
                        else
                            error = _("Transaction amount too small");
                        return false;
                    }

                    // Include the fee cost for outputs. Note this is only used for BnB right now
                    if (!coin_selection_params.m_subtract_fee_outputs) {
                        coin_selection_params.tx_noinputs_size += ::GetSerializeSize(txout, PROTOCOL_VERSION);
                    }
                    txNew.vout.push_back(txout);

                    if (blind_details) {
                        blind_details->o_pubkeys.push_back(recipient.confidentiality_key);
                        if (blind_details->o_pubkeys.back().IsFullyValid()) {
                            blind_details->num_to_blind++;
                            blind_details->only_recipient_blind_index = txNew.vout.size()-1;
                            coin_selection_params.tx_noinputs_size += (MAX_RANGEPROOF_SIZE + DEFAULT_SURJECTIONPROOF_SIZE + WITNESS_SCALE_FACTOR - 1)/WITNESS_SCALE_FACTOR;
                        }
                    }
                }

                // Choose coins to use
                bool bnb_used = false;
                if (pick_new_inputs) {
                    mapValueIn.clear();
                    setCoins.clear();
                    int change_spend_size = CalculateMaximumSignedInputSize(change_prototype_txout, this);
                    // If the wallet doesn't know how to sign change output, assume p2sh-p2wpkh
                    // as lower-bound to allow BnB to do it's thing
                    if (change_spend_size == -1) {
                        coin_selection_params.change_spend_size = DUMMY_NESTED_P2WPKH_INPUT_SIZE;
                    } else {
                        coin_selection_params.change_spend_size = (size_t)change_spend_size;
                    }
                    if (!SelectCoins(vAvailableCoins, mapValueToSelect, setCoins, mapValueIn, coin_control, coin_selection_params, bnb_used))
                    {
                        // If BnB was used, it was the first pass. No longer the first pass and continue loop with knapsack.
                        if (bnb_used) {
                            coin_selection_params.use_bnb = false;
                            continue;
                        }
                        else {
                            error = _("Insufficient funds");
                            return false;
                        }
                    }
                } else {
                    bnb_used = false;
                }

                const CAmountMap mapChange = mapValueIn - mapValueToSelect;

                for(const auto& assetChange : mapChange) {
                    if (assetChange.second == 0) {
                        vChangePosInOut.erase(assetChange.first);
                        continue;
                    }

                    // Fill a vout to ourself
                    const std::map<CAsset, std::pair<int, CScript>>::const_iterator itScript = mapScriptChange.find(assetChange.first);
                    if (itScript == mapScriptChange.end()) {
                        error = Untranslated(strprintf("No change destination provided for asset %s", assetChange.first.GetHex()));
                        return false;
                    }

                    CTxOut newTxOut(assetChange.first, assetChange.second, itScript->second.second);

                    // Never create dust outputs; if we would, just
                    // add the dust to the fee.
                    // The nChange when BnB is used is always going to go to fees.
                    if (assetChange.first == policyAsset && (IsDust(newTxOut, coin_selection_params.m_discard_feerate) || bnb_used))
                    {
                        vChangePosInOut.erase(assetChange.first);
                        nFeeRet += assetChange.second;
                    }
                    else
                    {
                        std::map<CAsset, int>::const_iterator itPos = vChangePosInOut.find(assetChange.first);
                        if (itPos == vChangePosInOut.end())
                        {
                            // Insert change txn at random position:
                            int newPos = GetRandInt(txNew.vout.size()+1);

                            // Update existing entries in vChangePos that have been moved.
                            for (std::map<CAsset, int>::iterator it = vChangePosInOut.begin(); it != vChangePosInOut.end(); ++it) {
                                if (it->second >= newPos) {
                                    it->second++;
                                }
                            }

                            vChangePosInOut[assetChange.first] = newPos;
                        }
                        else if ((unsigned int)itPos->second > txNew.vout.size())
                        {
                            error = _("Change index out of range");
                            return false;
                        }

                        std::vector<CTxOut>::iterator position = txNew.vout.begin()+vChangePosInOut[assetChange.first];
                        if (blind_details) {
                            CPubKey blind_pub = GetBlindingPubKey(itScript->second.second);
                            blind_details->o_pubkeys.insert(blind_details->o_pubkeys.begin() + vChangePosInOut[assetChange.first], blind_pub);
                            assert(blind_pub.IsFullyValid());
                            blind_details->num_to_blind++;
                            blind_details->change_to_blind++;
                            blind_details->only_change_pos = vChangePosInOut[assetChange.first];
                            // Place the blinding pubkey here in case of fundraw calls
                            newTxOut.nNonce.vchCommitment = std::vector<unsigned char>(blind_pub.begin(), blind_pub.end());
                        }
                        txNew.vout.insert(position, newTxOut);
                    }
                }
                // Set the correct nChangePosInOut for output.  Should be policyAsset's position.
                std::map<CAsset, int>::const_iterator itPos = vChangePosInOut.find(::policyAsset);
                if (itPos != vChangePosInOut.end()) {
                    nChangePosInOut = itPos->second;
                } else {
                    // no policy change inserted; others assets may have been
                    nChangePosInOut = -1;
                }

                // Add fee output.
                if (g_con_elementsmode) {
                    CTxOut fee(::policyAsset, nFeeRet, CScript());
                    assert(fee.IsFee());
                    txNew.vout.push_back(fee);
                    if (blind_details) {
                        blind_details->o_pubkeys.push_back(CPubKey());
                    }
                }

                // Set token input if reissuing
                int reissuance_index = -1;
                uint256 token_blinding;

                // Elements: Shuffle here to preserve random ordering for surjection proofs
                selected_coins = std::vector<CInputCoin>(setCoins.begin(), setCoins.end());
                Shuffle(selected_coins.begin(), selected_coins.end(), FastRandomContext());

                // Dummy fill vin for maximum size estimation
                //
                for (const CInputCoin& coin : selected_coins) {
                    txNew.vin.push_back(CTxIn(coin.outpoint, CScript()));

                    if (issuance_details && coin.asset == issuance_details->reissuance_token) {
                        reissuance_index = txNew.vin.size() - 1;
                        token_blinding = coin.bf_asset;
                    }
                }

                std::vector<CKey> issuance_asset_keys;
                std::vector<CKey> issuance_token_keys;
                if (issuance_details) {
                    // Fill in issuances now that inputs are set
                    assert(txNew.vin.size() > 0);
                    int asset_index = -1;
                    int token_index = -1;
                    for (unsigned int i = 0; i < txNew.vout.size(); i++) {
                        if (txNew.vout[i].nAsset.IsExplicit() && txNew.vout[i].nAsset.GetAsset()  == CAsset(uint256S("1"))) {
                            asset_index = i;
                        } else if (txNew.vout[i].nAsset.IsExplicit() && txNew.vout[i].nAsset.GetAsset() == CAsset(uint256S("2"))) {
                            token_index = i;
                        }
                    }
                    // Initial issuance request
                    if (issuance_details->reissuance_asset.IsNull() && issuance_details->reissuance_token.IsNull() && (asset_index != -1 || token_index != -1)) {
                        uint256 entropy;
                        CAsset asset;
                        CAsset token;
                        //TODO take optional contract hash
                        // Initial issuance always uses vin[0]
                        GenerateAssetEntropy(entropy, txNew.vin[0].prevout, uint256());
                        CalculateAsset(asset, entropy);
                        CalculateReissuanceToken(token, entropy, issuance_details->blind_issuance);
                        CScript blindingScript(CScript() << OP_RETURN << std::vector<unsigned char>(txNew.vin[0].prevout.hash.begin(), txNew.vin[0].prevout.hash.end()) << txNew.vin[0].prevout.n);
                        // We're making asset outputs, fill out asset type and issuance input
                        if (asset_index != -1) {
                            txNew.vin[0].assetIssuance.nAmount = txNew.vout[asset_index].nValue;

                            txNew.vout[asset_index].nAsset = asset;
                            if (issuance_details->blind_issuance && blind_details) {
                                issuance_asset_keys.push_back(GetBlindingKey(&blindingScript));
                                blind_details->num_to_blind++;
                            }
                        }
                        // We're making reissuance token outputs
                        if (token_index != -1) {
                            txNew.vin[0].assetIssuance.nInflationKeys = txNew.vout[token_index].nValue;
                            txNew.vout[token_index].nAsset = token;
                            if (issuance_details->blind_issuance && blind_details) {
                                issuance_token_keys.push_back(GetBlindingKey(&blindingScript));
                                blind_details->num_to_blind++;

                                // If we're blinding a token issuance and no assets, we must make
                                // the asset issuance a blinded commitment to 0
                                if (asset_index == -1) {
                                    txNew.vin[0].assetIssuance.nAmount = 0;
                                    issuance_asset_keys.push_back(GetBlindingKey(&blindingScript));
                                    blind_details->num_to_blind++;
                                }
                            }
                        }
                    // Asset being reissued with explicitly named asset/token
                    } else if (asset_index != -1) {
                        assert(reissuance_index != -1);
                        // Fill in output with issuance
                        txNew.vout[asset_index].nAsset = issuance_details->reissuance_asset;

                        // Fill in issuance
                        // Blinding revealing underlying asset
                        txNew.vin[reissuance_index].assetIssuance.assetBlindingNonce = token_blinding;
                        txNew.vin[reissuance_index].assetIssuance.assetEntropy = issuance_details->entropy;
                        txNew.vin[reissuance_index].assetIssuance.nAmount = txNew.vout[asset_index].nValue;

                        // If blinded token derivation, blind the issuance
                        CAsset temp_token;
                        CalculateReissuanceToken(temp_token, issuance_details->entropy, true);
                        if (temp_token == issuance_details->reissuance_token && blind_details) {
                            CScript blindingScript(CScript() << OP_RETURN << std::vector<unsigned char>(txNew.vin[reissuance_index].prevout.hash.begin(), txNew.vin[reissuance_index].prevout.hash.end()) << txNew.vin[reissuance_index].prevout.n);
                            issuance_asset_keys.resize(reissuance_index);
                            issuance_asset_keys.push_back(GetBlindingKey(&blindingScript));
                            blind_details->num_to_blind++;
                        }
                    }
                }

                if (blind_details) {
                    if (!fillBlindDetails(blind_details, this, txNew, selected_coins, error)) {
                        return false;
                    }

                    // Keep a backup of transaction in case re-blinding necessary
                    blind_details->tx_unblinded_unsigned = txNew;
                    int ret = BlindTransaction(blind_details->i_amount_blinds, blind_details->i_asset_blinds, blind_details->i_assets, blind_details->i_amounts, blind_details->o_amount_blinds, blind_details->o_asset_blinds,  blind_details->o_pubkeys, issuance_asset_keys, issuance_token_keys, txNew);
                    assert(ret != -1);
                    if (ret != blind_details->num_to_blind) {
                        error = _("Unable to blind the transaction properly. This should not happen.");
                        return false;
                    }
                }

                tx_sizes = CalculateMaximumSignedTxSize(CTransaction(txNew), this, &coin_control);
                nBytes = tx_sizes.first;
                if (nBytes < 0) {
                    error = _("Missing solving data for estimating transaction size");
                    return false;
                }

                // Remove blinding if we're not actually signing
                if (blind_details && !sign) {
                    txNew = blind_details->tx_unblinded_unsigned;
                }

                nFeeNeeded = coin_selection_params.m_effective_feerate.GetFee(nBytes);
                if (nFeeRet >= nFeeNeeded) {
                    // Reduce fee to only the needed amount if possible. This
                    // prevents potential overpayment in fees if the coins
                    // selected to meet nFeeNeeded result in a transaction that
                    // requires less fee than the prior iteration.

                    // If we have no change and a big enough excess fee, then
                    // try to construct transaction again only without picking
                    // new inputs. We now know we only need the smaller fee
                    // (because of reduced tx size) and so we should add a
                    // change output. Only try this once.
                    if (nChangePosInOut == -1 && nSubtractFeeFromAmount == 0 && pick_new_inputs) {
                        unsigned int tx_size_with_change = nBytes + coin_selection_params.change_output_size + 2; // Add 2 as a buffer in case increasing # of outputs changes compact size
                        CAmount fee_needed_with_change = coin_selection_params.m_effective_feerate.GetFee(tx_size_with_change);
                        CAmount minimum_value_for_change = GetDustThreshold(change_prototype_txout, coin_selection_params.m_discard_feerate);
                        if (nFeeRet >= fee_needed_with_change + minimum_value_for_change) {
                            pick_new_inputs = false;
                            nFeeRet = fee_needed_with_change;
                            continue;
                        }
                    }

                    // If we have change output already, just increase it
                    if (nFeeRet > nFeeNeeded && nChangePosInOut != -1 && nSubtractFeeFromAmount == 0) {
                        CAmount extraFeePaid = nFeeRet - nFeeNeeded;

                        // If blinding we need to edit the unblinded tx and re-blind. Otherwise just edit the tx.
                        if (blind_details) {
                            txNew = blind_details->tx_unblinded_unsigned;
                            std::vector<CTxOut>::iterator change_position = txNew.vout.begin() + nChangePosInOut;
                            change_position->nValue = change_position->nValue.GetAmount() + extraFeePaid;
                            blind_details->o_amounts[nChangePosInOut] = change_position->nValue.GetAmount();

                            nFeeRet -= extraFeePaid;
                            txNew.vout.back().nValue = nFeeRet; // update fee output
                            blind_details->o_amounts.back() = nFeeRet;

                            // Wipe output blinding factors and start over
                            blind_details->o_amount_blinds.clear();

                            blind_details->o_asset_blinds.clear();

                            // Re-blind tx after editing and change.
                            blind_details->tx_unblinded_unsigned = txNew;
                            int ret = BlindTransaction(blind_details->i_amount_blinds, blind_details->i_asset_blinds, blind_details->i_assets, blind_details->i_amounts, blind_details->o_amount_blinds, blind_details->o_asset_blinds,  blind_details->o_pubkeys, issuance_asset_keys, issuance_token_keys, txNew);
                            assert(ret != -1);
                            if (ret != blind_details->num_to_blind) {
                                error = _("Unable to blind the transaction properly. This should not happen.");
                                return false;
                            }
                        } else {
                            std::vector<CTxOut>::iterator change_position = txNew.vout.begin() + nChangePosInOut;
                            change_position->nValue = change_position->nValue.GetAmount() + extraFeePaid;
                            nFeeRet -= extraFeePaid;
                            if (g_con_elementsmode) {
                                txNew.vout.back().nValue = nFeeRet; // update fee output
                            }
                        }
                    }
                    break; // Done, enough fee included.
                }
                else if (!pick_new_inputs && !one_more_try_20347) {
                    // This shouldn't happen, we should have had enough excess
                    // fee to pay for the new output and still meet nFeeNeeded
                    // Or we should have just subtracted fee from recipients and
                    // nFeeNeeded should not have changed
                    error = _("Transaction fee and change calculation failed");
                    return false;
                }

                // Try to reduce change to include necessary fee
                if (nChangePosInOut != -1 && nSubtractFeeFromAmount == 0) {
                    CAmount additionalFeeNeeded = nFeeNeeded - nFeeRet;

                    // If blinding we need to edit the unblinded tx and re-blind. Otherwise just edit the tx.
                    if (blind_details) {
                        txNew = blind_details->tx_unblinded_unsigned;
                        std::vector<CTxOut>::iterator change_position = txNew.vout.begin() + nChangePosInOut;
                        // Only reduce change if remaining amount is still a large enough output.
                        if (change_position->nValue.GetAmount() >= MIN_FINAL_CHANGE + additionalFeeNeeded) {
                            change_position->nValue = change_position->nValue.GetAmount() - additionalFeeNeeded;
                            blind_details->o_amounts[nChangePosInOut] = change_position->nValue.GetAmount();

                            nFeeRet += additionalFeeNeeded;
                            txNew.vout.back().nValue = nFeeRet; // update fee output
                            blind_details->o_amounts.back() = nFeeRet; // update change details
                            // Wipe output blinding factors and start over
                            blind_details->o_amount_blinds.clear();

                            blind_details->o_asset_blinds.clear();

                            // Re-blind tx after editing and change.
                            blind_details->tx_unblinded_unsigned = txNew;
                            int ret = BlindTransaction(blind_details->i_amount_blinds, blind_details->i_asset_blinds, blind_details->i_assets, blind_details->i_amounts, blind_details->o_amount_blinds, blind_details->o_asset_blinds,  blind_details->o_pubkeys, issuance_asset_keys, issuance_token_keys, txNew);
                            assert(ret != -1);
                            if (ret != blind_details->num_to_blind) {
                                error = _("Unable to blind the transaction properly. This should not happen.");
                                return false;
                            }
                            break; // Done, able to increase fee from change
                        }
                    } else {
                        std::vector<CTxOut>::iterator change_position = txNew.vout.begin() + nChangePosInOut;
                        // Only reduce change if remaining amount is still a large enough output.
                        if (change_position->nValue.GetAmount() >= MIN_FINAL_CHANGE + additionalFeeNeeded) {
                            change_position->nValue = change_position->nValue.GetAmount() - additionalFeeNeeded;
                            nFeeRet += additionalFeeNeeded;
                            if (g_con_elementsmode) {
                                txNew.vout.back().nValue = nFeeRet; // update fee output
                            }
                            break; // Done, able to increase fee from change
                        }
                    }
                }

                // If subtracting fee from recipients, we now know what fee we
                // need to subtract, we have no reason to reselect inputs
                // In case we used branch-and-bound, this could result in our transaction
                // since increasing since we force-elided change on this iteration for bnb.
                // In this case we turn on `one_more_try` so that `!pick_new_inputs` doesn't
                // cause the loop to fail. This is a stopgap. See Core #20347.
                one_more_try_20347 = false;
                if (nSubtractFeeFromAmount > 0) {
                    pick_new_inputs = false;
                    one_more_try_20347 = bnb_used;
                }

                // Include more fee and try again.
                nFeeRet = nFeeNeeded;
                coin_selection_params.use_bnb = false;
                continue;
            }

            // Give up if change keypool ran out and change is required
            for (const auto& it : vChangePosInOut) {
                if (mapScriptChange[it.first].second == dummy_script) {
                    return false;
                }
            }
        }

        // Release any change keys that we didn't use.
        for (const auto& it : mapScriptChange) {
            int index = it.second.first;
            if (index < 0) {
                continue;
            }

            if (vChangePosInOut.find(it.first) == vChangePosInOut.end()) {
                reservedest[index]->ReturnDestination();
            }
        }

        // Note how the sequence number is set to non-maxint so that
        // the nLockTime set above actually works.
        //
        // BIP125 defines opt-in RBF as any nSequence < maxint-1, so
        // we use the highest possible value in that range (maxint-2)
        // to avoid conflicting with other possible uses of nSequence,
        // and in the spirit of "smallest possible change from prior
        // behavior."
        const uint32_t nSequence = coin_control.m_signal_bip125_rbf.value_or(m_signal_rbf) ? MAX_BIP125_RBF_SEQUENCE : (CTxIn::SEQUENCE_FINAL - 1);
        for (auto& input : txNew.vin) {
            // Remove sigs and then set sequence
            input.scriptSig = CScript();
            input.nSequence = nSequence;
        }
        // Also remove witness data for scripts
        for (auto& inwit : txNew.witness.vtxinwit) {
            inwit.scriptWitness.SetNull();
        }

        // Do the same things for unblinded version of tx when applicable
        if (blind_details) {
            for (auto& input : blind_details->tx_unblinded_unsigned.vin) {
                input.nSequence = nSequence;
            }
        }

        // Print blinded transaction info before we possibly blow it away when !sign.
        if (blind_details) {
            std::string summary = "CreateTransaction created blinded transaction:\nIN: ";
            for (unsigned int i = 0; i < selected_coins.size(); ++i) {
                if (i > 0) {
                    summary += "    ";
                }
                summary += strprintf("#%d: %s [%s] (%s [%s])\n", i,
                    selected_coins[i].value,
                    selected_coins[i].txout.nValue.IsExplicit() ? "explicit" : "blinded",
                    selected_coins[i].asset.GetHex(),
                    selected_coins[i].txout.nAsset.IsExplicit() ? "explicit" : "blinded"
                );
            }
            summary += "OUT: ";
            for (unsigned int i = 0; i < txNew.vout.size(); ++i) {
                if (i > 0) {
                    summary += "     ";
                }
                CTxOut unblinded = blind_details->tx_unblinded_unsigned.vout[i];
                summary += strprintf("#%d: %s%s [%s] (%s [%s])\n", i,
                    txNew.vout[i].IsFee() ? "[fee] " : "",
                    unblinded.nValue.GetAmount(),
                    txNew.vout[i].nValue.IsExplicit() ? "explicit" : "blinded",
                    unblinded.nAsset.GetAsset().GetHex(),
                    txNew.vout[i].nAsset.IsExplicit() ? "explicit" : "blinded"
                );
            }
            WalletLogPrintf(summary+"\n");
        }

        if (sign) {
            if (!SignTransaction(txNew)) {
                error = _("Signing transaction failed");
                return false;
            }
        } else if (blind_details) {
            // "sign" also means blind for the purposes of making a complete tx
            // or just funding one properly
            txNew = blind_details->tx_unblinded_unsigned;
        }

        // Normalize the witness in case it is not serialized before mempool
        if (!txNew.HasWitness()) {
            txNew.witness.SetNull();
        }

        // Return the constructed transaction data.
        tx = MakeTransactionRef(std::move(txNew));

        // Limit size
        if ((sign && GetTransactionWeight(*tx) > MAX_STANDARD_TX_WEIGHT) ||
            (!sign && tx_sizes.second > MAX_STANDARD_TX_WEIGHT))
        {
            error = _("Transaction too large");
            return false;
        }
    }

    if (nFeeRet > m_default_max_tx_fee) {
        error = TransactionErrorString(TransactionError::MAX_FEE_EXCEEDED);
        return false;
    }

    if (gArgs.GetBoolArg("-walletrejectlongchains", DEFAULT_WALLET_REJECT_LONG_CHAINS)) {
        // Lastly, ensure this tx will pass the mempool's chain limits
        if (!chain().checkChainLimits(tx)) {
            error = _("Transaction has too long of a mempool chain");
            return false;
        }
    }

    // Before we return success, we assume any change key will be used to prevent
    // accidental re-use.
    for (auto& reservedest_ : reservedest) {
        reservedest_->KeepDestination();
    }
    fee_calc_out = feeCalc;

    WalletLogPrintf("Fee Calculation: Fee:%d Bytes:%u Needed:%d Tgt:%d (requested %d) Reason:\"%s\" Decay %.5f: Estimation: (%g - %g) %.2f%% %.1f/(%.1f %d mem %.1f out) Fail: (%g - %g) %.2f%% %.1f/(%.1f %d mem %.1f out)\n",
              nFeeRet, nBytes, nFeeNeeded, feeCalc.returnedTarget, feeCalc.desiredTarget, StringForFeeReason(feeCalc.reason), feeCalc.est.decay,
              feeCalc.est.pass.start, feeCalc.est.pass.end,
              (feeCalc.est.pass.totalConfirmed + feeCalc.est.pass.inMempool + feeCalc.est.pass.leftMempool) > 0.0 ? 100 * feeCalc.est.pass.withinTarget / (feeCalc.est.pass.totalConfirmed + feeCalc.est.pass.inMempool + feeCalc.est.pass.leftMempool) : 0.0,
              feeCalc.est.pass.withinTarget, feeCalc.est.pass.totalConfirmed, feeCalc.est.pass.inMempool, feeCalc.est.pass.leftMempool,
              feeCalc.est.fail.start, feeCalc.est.fail.end,
              (feeCalc.est.fail.totalConfirmed + feeCalc.est.fail.inMempool + feeCalc.est.fail.leftMempool) > 0.0 ? 100 * feeCalc.est.fail.withinTarget / (feeCalc.est.fail.totalConfirmed + feeCalc.est.fail.inMempool + feeCalc.est.fail.leftMempool) : 0.0,
              feeCalc.est.fail.withinTarget, feeCalc.est.fail.totalConfirmed, feeCalc.est.fail.inMempool, feeCalc.est.fail.leftMempool);
    return true;
}

bool CWallet::CreateTransaction(
        const std::vector<CRecipient>& vecSend,
        CTransactionRef& tx,
        CAmount& nFeeRet,
        int& nChangePosInOut,
        bilingual_str& error,
        const CCoinControl& coin_control,
        FeeCalculation& fee_calc_out,
        bool sign,
        BlindDetails* blind_details,
        const IssuanceDetails* issuance_details)
{
    int nChangePosIn = nChangePosInOut;
    Assert(!tx); // tx is an out-param. TODO change the return type from bool to tx (or nullptr)
    bool res = CreateTransactionInternal(vecSend, tx, nFeeRet, nChangePosInOut, error, coin_control, fee_calc_out, sign, blind_details, issuance_details);
    // try with avoidpartialspends unless it's enabled already
    if (res && nFeeRet > 0 /* 0 means non-functional fee rate estimation */ && m_max_aps_fee > -1 && !coin_control.m_avoid_partial_spends) {
        CCoinControl tmp_cc = coin_control;
        tmp_cc.m_avoid_partial_spends = true;
        CAmount nFeeRet2;
        CTransactionRef tx2;
        int nChangePosInOut2 = nChangePosIn;
        bilingual_str error2; // fired and forgotten; if an error occurs, we discard the results
        BlindDetails blind_details2;
        BlindDetails *blind_details2_ptr = blind_details ? &blind_details2 : nullptr;
        if (CreateTransactionInternal(vecSend, tx2, nFeeRet2, nChangePosInOut2, error2, tmp_cc, fee_calc_out, sign, blind_details2_ptr, issuance_details)) {
            // if fee of this alternative one is within the range of the max fee, we use this one
            const bool use_aps = nFeeRet2 <= nFeeRet + m_max_aps_fee;
            WalletLogPrintf("Fee non-grouped = %lld, grouped = %lld, using %s\n", nFeeRet, nFeeRet2, use_aps ? "grouped" : "non-grouped");
            if (use_aps) {
                tx = tx2;
                nFeeRet = nFeeRet2;
                nChangePosInOut = nChangePosInOut2;
                if (blind_details) {
                    *blind_details = blind_details2;
                }
            }
        }
    }
    return res;
}

void CWallet::CommitTransaction(CTransactionRef tx, mapValue_t mapValue, std::vector<std::pair<std::string, std::string>> orderForm, const BlindDetails* blind_details)
{
    LOCK(cs_wallet);
    WalletLogPrintf("CommitTransaction:\n%s", tx->ToString()); /* Continued */

    // Add tx to wallet, because if it has change it's also ours,
    // otherwise just for transaction history.
    AddToWallet(tx, {}, [&](CWalletTx& wtx, bool new_tx) {
        CHECK_NONFATAL(wtx.mapValue.empty());
        CHECK_NONFATAL(wtx.vOrderForm.empty());
        wtx.mapValue = std::move(mapValue);
        wtx.vOrderForm = std::move(orderForm);
        wtx.fTimeReceivedIsTxTime = true;
        wtx.fFromMe = true;
        // ELEMENTS: Write down blinding information
        if (blind_details) {
            assert(blind_details->o_amounts.size() == wtx.tx->vout.size());
            assert(blind_details->o_asset_blinds.size() == wtx.tx->vout.size());
            assert(blind_details->o_amount_blinds.size() == wtx.tx->vout.size());
            for (unsigned int i = 0; i < blind_details->o_amounts.size(); i++) {
                wtx.SetBlindingData(i, blind_details->o_pubkeys[i], blind_details->o_amounts[i], blind_details->o_amount_blinds[i], blind_details->o_assets[i], blind_details->o_asset_blinds[i]);
            }
        }
        return true;
    });

    // Notify that old coins are spent
    for (const CTxIn& txin : tx->vin) {
        // ELEMENTS: Pegins are not in our UTXO set.
        if (txin.m_is_pegin)
            continue;

        CWalletTx &coin = mapWallet.at(txin.prevout.hash);
        coin.MarkDirty();
        NotifyTransactionChanged(this, coin.GetHash(), CT_UPDATED);
    }

    // Get the inserted-CWalletTx from mapWallet so that the
    // fInMempool flag is cached properly
    CWalletTx& wtx = mapWallet.at(tx->GetHash());

    if (!fBroadcastTransactions) {
        // Don't submit tx to the mempool
        return;
    }

    std::string err_string;
    if (!wtx.SubmitMemoryPoolAndRelay(err_string, true)) {
        WalletLogPrintf("CommitTransaction(): Transaction cannot be broadcast immediately, %s\n", err_string);
        // TODO: if we expect the failure to be long term or permanent, instead delete wtx from the wallet and return failure.
    }
}

DBErrors CWallet::LoadWallet(bool& fFirstRunRet)
{
    LOCK(cs_wallet);

    fFirstRunRet = false;
    DBErrors nLoadWalletRet = WalletBatch(GetDatabase()).LoadWallet(this);
    if (nLoadWalletRet == DBErrors::NEED_REWRITE)
    {
        if (GetDatabase().Rewrite("\x04pool"))
        {
            for (const auto& spk_man_pair : m_spk_managers) {
                spk_man_pair.second->RewriteDB();
            }
        }
    }

    // This wallet is in its first run if there are no ScriptPubKeyMans and it isn't blank or no privkeys
    fFirstRunRet = m_spk_managers.empty() && !IsWalletFlagSet(WALLET_FLAG_DISABLE_PRIVATE_KEYS) && !IsWalletFlagSet(WALLET_FLAG_BLANK_WALLET);
    if (fFirstRunRet) {
        assert(m_external_spk_managers.empty());
        assert(m_internal_spk_managers.empty());
    }

    if (nLoadWalletRet != DBErrors::LOAD_OK)
        return nLoadWalletRet;

    return DBErrors::LOAD_OK;
}

DBErrors CWallet::ZapSelectTx(std::vector<uint256>& vHashIn, std::vector<uint256>& vHashOut)
{
    AssertLockHeld(cs_wallet);
    DBErrors nZapSelectTxRet = WalletBatch(GetDatabase()).ZapSelectTx(vHashIn, vHashOut);
    for (const uint256& hash : vHashOut) {
        const auto& it = mapWallet.find(hash);
        wtxOrdered.erase(it->second.m_it_wtxOrdered);
        for (const auto& txin : it->second.tx->vin)
            mapTxSpends.erase(txin.prevout);
        mapWallet.erase(it);
        NotifyTransactionChanged(this, hash, CT_DELETED);
    }

    if (nZapSelectTxRet == DBErrors::NEED_REWRITE)
    {
        if (GetDatabase().Rewrite("\x04pool"))
        {
            for (const auto& spk_man_pair : m_spk_managers) {
                spk_man_pair.second->RewriteDB();
            }
        }
    }

    if (nZapSelectTxRet != DBErrors::LOAD_OK)
        return nZapSelectTxRet;

    MarkDirty();

    return DBErrors::LOAD_OK;
}

bool CWallet::SetAddressBookWithDB(WalletBatch& batch, const CTxDestination& address, const std::string& strName, const std::string& strPurpose)
{
    bool fUpdated = false;
    bool is_mine;
    {
        LOCK(cs_wallet);
        std::map<CTxDestination, CAddressBookData>::iterator mi = m_address_book.find(address);
        fUpdated = (mi != m_address_book.end() && !mi->second.IsChange());
        m_address_book[address].SetLabel(strName);
        if (!strPurpose.empty()) /* update purpose only if requested */
            m_address_book[address].purpose = strPurpose;
        is_mine = IsMine(address) != ISMINE_NO;
    }
    NotifyAddressBookChanged(this, address, strName, is_mine,
                             strPurpose, (fUpdated ? CT_UPDATED : CT_NEW) );
    if (!strPurpose.empty() && !batch.WritePurpose(EncodeDestination(address), strPurpose))
        return false;
    return batch.WriteName(EncodeDestination(address), strName);
}

bool CWallet::SetAddressBook(const CTxDestination& address, const std::string& strName, const std::string& strPurpose)
{
    WalletBatch batch(GetDatabase());
    return SetAddressBookWithDB(batch, address, strName, strPurpose);
}

bool CWallet::DelAddressBook(const CTxDestination& address)
{
    bool is_mine;
    WalletBatch batch(GetDatabase());
    {
        LOCK(cs_wallet);
        // If we want to delete receiving addresses, we need to take care that DestData "used" (and possibly newer DestData) gets preserved (and the "deleted" address transformed into a change entry instead of actually being deleted)
        // NOTE: This isn't a problem for sending addresses because they never have any DestData yet!
        // When adding new DestData, it should be considered here whether to retain or delete it (or move it?).
        if (IsMine(address)) {
            WalletLogPrintf("%s called with IsMine address, NOT SUPPORTED. Please report this bug! %s\n", __func__, PACKAGE_BUGREPORT);
            return false;
        }
        // Delete destdata tuples associated with address
        std::string strAddress = EncodeDestination(address);
        for (const std::pair<const std::string, std::string> &item : m_address_book[address].destdata)
        {
            batch.EraseDestData(strAddress, item.first);
        }
        m_address_book.erase(address);
        is_mine = IsMine(address) != ISMINE_NO;
    }

    NotifyAddressBookChanged(this, address, "", is_mine, "", CT_DELETED);

    batch.ErasePurpose(EncodeDestination(address));
    return batch.EraseName(EncodeDestination(address));
}

size_t CWallet::KeypoolCountExternalKeys() const
{
    AssertLockHeld(cs_wallet);

    unsigned int count = 0;
    for (auto spk_man : GetActiveScriptPubKeyMans()) {
        count += spk_man->KeypoolCountExternalKeys();
    }

    return count;
}

unsigned int CWallet::GetKeyPoolSize() const
{
    AssertLockHeld(cs_wallet);

    unsigned int count = 0;
    for (auto spk_man : GetActiveScriptPubKeyMans()) {
        count += spk_man->GetKeyPoolSize();
    }
    return count;
}

bool CWallet::TopUpKeyPool(unsigned int kpSize)
{
    LOCK(cs_wallet);
    bool res = true;
    for (auto spk_man : GetActiveScriptPubKeyMans()) {
        res &= spk_man->TopUp(kpSize);
    }
    return res;
}

/// ELEMENTS: get PAK online key
bool CWallet::GetOnlinePakKey(CPubKey& online_pubkey, std::string& error)
{
    LegacyScriptPubKeyMan* spk_man = GetLegacyScriptPubKeyMan();
    if (spk_man) {
        return spk_man->GetOnlinePakKey(online_pubkey, error);
    }
    return false;
}
/// end ELEMENTS

bool CWallet::GetNewDestination(const OutputType type, const std::string label, CTxDestination& dest, std::string& error, bool add_blinding_key)
{
    LOCK(cs_wallet);
    error.clear();
    bool result = false;
    auto spk_man = GetScriptPubKeyMan(type, false /* internal */);
    if (spk_man) {
        spk_man->TopUp();
        result = spk_man->GetNewDestination(type, dest, error);
        if (add_blinding_key) {
            CPubKey blinding_pubkey = GetBlindingPubKey(GetScriptForDestination(dest));
            std::visit(SetBlindingPubKeyVisitor(blinding_pubkey), dest);
        }
    } else {
        error = strprintf("Error: No %s addresses available.", FormatOutputType(type));
    }
    if (result) {
        SetAddressBook(dest, label, "receive");
    }

    return result;
}

bool CWallet::GetNewChangeDestination(const OutputType type, CTxDestination& dest, std::string& error, bool add_blinding_key)
{
    LOCK(cs_wallet);
    error.clear();

    ReserveDestination reservedest(this, type);
    if (!reservedest.GetReservedDestination(dest, true)) {
        error = _("Error: Keypool ran out, please call keypoolrefill first").translated;
        return false;
    }
    if (add_blinding_key) {
        CPubKey blinding_pubkey = GetBlindingPubKey(GetScriptForDestination(dest));
        reservedest.SetBlindingPubKey(blinding_pubkey, dest);
    }

    reservedest.KeepDestination();
    return true;
}

int64_t CWallet::GetOldestKeyPoolTime() const
{
    LOCK(cs_wallet);
    int64_t oldestKey = std::numeric_limits<int64_t>::max();
    for (const auto& spk_man_pair : m_spk_managers) {
        oldestKey = std::min(oldestKey, spk_man_pair.second->GetOldestKeyPoolTime());
    }
    return oldestKey;
}

void CWallet::MarkDestinationsDirty(const std::set<CTxDestination>& destinations) {
    for (auto& entry : mapWallet) {
        CWalletTx& wtx = entry.second;
        if (wtx.m_is_cache_empty) continue;
        for (unsigned int i = 0; i < wtx.tx->vout.size(); i++) {
            CTxDestination dst;
            if (ExtractDestination(wtx.tx->vout[i].scriptPubKey, dst) && destinations.count(dst)) {
                wtx.MarkDirty();
                break;
            }
        }
    }
}

std::map<CTxDestination, CAmount> CWallet::GetAddressBalances() const
{
    std::map<CTxDestination, CAmount> balances;

    {
        LOCK(cs_wallet);
        std::set<uint256> trusted_parents;
        for (const auto& walletEntry : mapWallet)
        {
            const CWalletTx& wtx = walletEntry.second;

            if (!IsTrusted(wtx, trusted_parents))
                continue;

            if (wtx.IsImmatureCoinBase())
                continue;

            int nDepth = wtx.GetDepthInMainChain();
            if (nDepth < (wtx.IsFromMe(ISMINE_ALL) ? 0 : 1))
                continue;

            for (unsigned int i = 0; i < wtx.tx->vout.size(); i++)
            {
                CTxDestination addr;
                if (!IsMine(wtx.tx->vout[i]))
                    continue;
                if(!ExtractDestination(wtx.tx->vout[i].scriptPubKey, addr))
                    continue;

                CAmount n = IsSpent(walletEntry.first, i) ? 0 : wtx.GetOutputValueOut(i);
                if (n < 0) {
                    continue;
                }
                balances[addr] += n;
            }
        }
    }

    return balances;
}

std::set< std::set<CTxDestination> > CWallet::GetAddressGroupings() const
{
    AssertLockHeld(cs_wallet);
    std::set< std::set<CTxDestination> > groupings;
    std::set<CTxDestination> grouping;

    for (const auto& walletEntry : mapWallet)
    {
        const CWalletTx& wtx = walletEntry.second;

        if (wtx.tx->vin.size() > 0)
        {
            bool any_mine = false;
            // group all input addresses with each other
            for (const CTxIn& txin : wtx.tx->vin)
            {
                CTxDestination address;
                if(!IsMine(txin)) /* If this input isn't mine, ignore it */
                    continue;
                if(!ExtractDestination(mapWallet.at(txin.prevout.hash).tx->vout[txin.prevout.n].scriptPubKey, address))
                    continue;
                grouping.insert(address);
                any_mine = true;
            }

            // group change with input addresses
            if (any_mine)
            {
               for (const CTxOut& txout : wtx.tx->vout)
                   if (IsChange(txout))
                   {
                       CTxDestination txoutAddr;
                       if(!ExtractDestination(txout.scriptPubKey, txoutAddr))
                           continue;
                       grouping.insert(txoutAddr);
                   }
            }
            if (grouping.size() > 0)
            {
                groupings.insert(grouping);
                grouping.clear();
            }
        }

        // group lone addrs by themselves
        for (const auto& txout : wtx.tx->vout)
            if (IsMine(txout))
            {
                CTxDestination address;
                if(!ExtractDestination(txout.scriptPubKey, address))
                    continue;
                grouping.insert(address);
                groupings.insert(grouping);
                grouping.clear();
            }
    }

    std::set< std::set<CTxDestination>* > uniqueGroupings; // a set of pointers to groups of addresses
    std::map< CTxDestination, std::set<CTxDestination>* > setmap;  // map addresses to the unique group containing it
    for (std::set<CTxDestination> _grouping : groupings)
    {
        // make a set of all the groups hit by this new group
        std::set< std::set<CTxDestination>* > hits;
        std::map< CTxDestination, std::set<CTxDestination>* >::iterator it;
        for (const CTxDestination& address : _grouping)
            if ((it = setmap.find(address)) != setmap.end())
                hits.insert((*it).second);

        // merge all hit groups into a new single group and delete old groups
        std::set<CTxDestination>* merged = new std::set<CTxDestination>(_grouping);
        for (std::set<CTxDestination>* hit : hits)
        {
            merged->insert(hit->begin(), hit->end());
            uniqueGroupings.erase(hit);
            delete hit;
        }
        uniqueGroupings.insert(merged);

        // update setmap
        for (const CTxDestination& element : *merged)
            setmap[element] = merged;
    }

    std::set< std::set<CTxDestination> > ret;
    for (const std::set<CTxDestination>* uniqueGrouping : uniqueGroupings)
    {
        ret.insert(*uniqueGrouping);
        delete uniqueGrouping;
    }

    return ret;
}

std::set<CTxDestination> CWallet::GetLabelAddresses(const std::string& label) const
{
    LOCK(cs_wallet);
    std::set<CTxDestination> result;
    for (const std::pair<const CTxDestination, CAddressBookData>& item : m_address_book)
    {
        if (item.second.IsChange()) continue;
        const CTxDestination& address = item.first;
        const std::string& strName = item.second.GetLabel();
        if (strName == label)
            result.insert(address);
    }
    return result;
}

bool ReserveDestination::GetReservedDestination(CTxDestination& dest, bool internal)
{
    m_spk_man = pwallet->GetScriptPubKeyMan(type, internal);
    if (!m_spk_man) {
        return false;
    }


    if (nIndex == -1)
    {
        m_spk_man->TopUp();

        CKeyPool keypool;
        if (!m_spk_man->GetReservedDestination(type, internal, address, nIndex, keypool)) {
            return false;
        }
        fInternal = keypool.fInternal;
    }
    dest = address;
    return true;
}

void ReserveDestination::SetBlindingPubKey(const CPubKey& blinding_pubkey, CTxDestination& dest)
{
    std::visit(SetBlindingPubKeyVisitor(blinding_pubkey), address);
    dest = address;
}

void ReserveDestination::KeepDestination()
{
    if (nIndex != -1) {
        m_spk_man->KeepDestination(nIndex, type);
    }
    nIndex = -1;
    address = CNoDestination();
}

void ReserveDestination::ReturnDestination()
{
    if (nIndex != -1) {
        m_spk_man->ReturnDestination(nIndex, fInternal, address);
    }
    nIndex = -1;
    address = CNoDestination();
}

bool CWallet::DisplayAddress(const CTxDestination& dest)
{
#ifdef ENABLE_EXTERNAL_SIGNER
    CScript scriptPubKey = GetScriptForDestination(dest);
    const auto spk_man = GetScriptPubKeyMan(scriptPubKey);
    if (spk_man == nullptr) {
        return false;
    }
    auto signer_spk_man = dynamic_cast<ExternalSignerScriptPubKeyMan*>(spk_man);
    if (signer_spk_man == nullptr) {
        return false;
    }
    ExternalSigner signer = ExternalSignerScriptPubKeyMan::GetExternalSigner();
    return signer_spk_man->DisplayAddress(scriptPubKey, signer);
#else
    return false;
#endif
}

void CWallet::LockCoin(const COutPoint& output)
{
    AssertLockHeld(cs_wallet);
    setLockedCoins.insert(output);
}

void CWallet::UnlockCoin(const COutPoint& output)
{
    AssertLockHeld(cs_wallet);
    setLockedCoins.erase(output);
}

void CWallet::UnlockAllCoins()
{
    AssertLockHeld(cs_wallet);
    setLockedCoins.clear();
}

bool CWallet::IsLockedCoin(uint256 hash, unsigned int n) const
{
    AssertLockHeld(cs_wallet);
    COutPoint outpt(hash, n);

    return (setLockedCoins.count(outpt) > 0);
}

void CWallet::ListLockedCoins(std::vector<COutPoint>& vOutpts) const
{
    AssertLockHeld(cs_wallet);
    for (std::set<COutPoint>::iterator it = setLockedCoins.begin();
         it != setLockedCoins.end(); it++) {
        COutPoint outpt = (*it);
        vOutpts.push_back(outpt);
    }
}

/** @} */ // end of Actions

void CWallet::GetKeyBirthTimes(std::map<CKeyID, int64_t>& mapKeyBirth) const {
    AssertLockHeld(cs_wallet);
    mapKeyBirth.clear();

    LegacyScriptPubKeyMan* spk_man = GetLegacyScriptPubKeyMan();
    assert(spk_man != nullptr);
    LOCK(spk_man->cs_KeyStore);

    // get birth times for keys with metadata
    for (const auto& entry : spk_man->mapKeyMetadata) {
        if (entry.second.nCreateTime) {
            mapKeyBirth[entry.first] = entry.second.nCreateTime;
        }
    }

    // map in which we'll infer heights of other keys
    std::map<CKeyID, const CWalletTx::Confirmation*> mapKeyFirstBlock;
    CWalletTx::Confirmation max_confirm;
    max_confirm.block_height = GetLastBlockHeight() > 144 ? GetLastBlockHeight() - 144 : 0; // the tip can be reorganized; use a 144-block safety margin
    CHECK_NONFATAL(chain().findAncestorByHeight(GetLastBlockHash(), max_confirm.block_height, FoundBlock().hash(max_confirm.hashBlock)));
    for (const CKeyID &keyid : spk_man->GetKeys()) {
        if (mapKeyBirth.count(keyid) == 0)
            mapKeyFirstBlock[keyid] = &max_confirm;
    }

    // if there are no such keys, we're done
    if (mapKeyFirstBlock.empty())
        return;

    // find first block that affects those keys, if there are any left
    for (const auto& entry : mapWallet) {
        // iterate over all wallet transactions...
        const CWalletTx &wtx = entry.second;
        if (wtx.m_confirm.status == CWalletTx::CONFIRMED) {
            // ... which are already in a block
            for (const CTxOut &txout : wtx.tx->vout) {
                // iterate over all their outputs
                for (const auto &keyid : GetAffectedKeys(txout.scriptPubKey, *spk_man)) {
                    // ... and all their affected keys
                    auto rit = mapKeyFirstBlock.find(keyid);
                    if (rit != mapKeyFirstBlock.end() && wtx.m_confirm.block_height < rit->second->block_height) {
                        rit->second = &wtx.m_confirm;
                    }
                }
            }
        }
    }

    // Extract block timestamps for those keys
    for (const auto& entry : mapKeyFirstBlock) {
        int64_t block_time;
        CHECK_NONFATAL(chain().findBlock(entry.second->hashBlock, FoundBlock().time(block_time)));
        mapKeyBirth[entry.first] = block_time - TIMESTAMP_WINDOW; // block times can be 2h off
    }
}

/**
 * Compute smart timestamp for a transaction being added to the wallet.
 *
 * Logic:
 * - If sending a transaction, assign its timestamp to the current time.
 * - If receiving a transaction outside a block, assign its timestamp to the
 *   current time.
 * - If receiving a block with a future timestamp, assign all its (not already
 *   known) transactions' timestamps to the current time.
 * - If receiving a block with a past timestamp, before the most recent known
 *   transaction (that we care about), assign all its (not already known)
 *   transactions' timestamps to the same timestamp as that most-recent-known
 *   transaction.
 * - If receiving a block with a past timestamp, but after the most recent known
 *   transaction, assign all its (not already known) transactions' timestamps to
 *   the block time.
 *
 * For more information see CWalletTx::nTimeSmart,
 * https://bitcointalk.org/?topic=54527, or
 * https://github.com/bitcoin/bitcoin/pull/1393.
 */
unsigned int CWallet::ComputeTimeSmart(const CWalletTx& wtx) const
{
    unsigned int nTimeSmart = wtx.nTimeReceived;
    if (!wtx.isUnconfirmed() && !wtx.isAbandoned()) {
        int64_t blocktime;
        if (chain().findBlock(wtx.m_confirm.hashBlock, FoundBlock().time(blocktime))) {
            int64_t latestNow = wtx.nTimeReceived;
            int64_t latestEntry = 0;

            // Tolerate times up to the last timestamp in the wallet not more than 5 minutes into the future
            int64_t latestTolerated = latestNow + 300;
            const TxItems& txOrdered = wtxOrdered;
            for (auto it = txOrdered.rbegin(); it != txOrdered.rend(); ++it) {
                CWalletTx* const pwtx = it->second;
                if (pwtx == &wtx) {
                    continue;
                }
                int64_t nSmartTime;
                nSmartTime = pwtx->nTimeSmart;
                if (!nSmartTime) {
                    nSmartTime = pwtx->nTimeReceived;
                }
                if (nSmartTime <= latestTolerated) {
                    latestEntry = nSmartTime;
                    if (nSmartTime > latestNow) {
                        latestNow = nSmartTime;
                    }
                    break;
                }
            }

            nTimeSmart = std::max(latestEntry, std::min(blocktime, latestNow));
        } else {
            WalletLogPrintf("%s: found %s in block %s not in index\n", __func__, wtx.GetHash().ToString(), wtx.m_confirm.hashBlock.ToString());
        }
    }
    return nTimeSmart;
}

bool CWallet::AddDestData(WalletBatch& batch, const CTxDestination &dest, const std::string &key, const std::string &value)
{
    if (std::get_if<CNoDestination>(&dest))
        return false;

    m_address_book[dest].destdata.insert(std::make_pair(key, value));
    return batch.WriteDestData(EncodeDestination(dest), key, value);
}

bool CWallet::EraseDestData(WalletBatch& batch, const CTxDestination &dest, const std::string &key)
{
    if (!m_address_book[dest].destdata.erase(key))
        return false;
    return batch.EraseDestData(EncodeDestination(dest), key);
}

void CWallet::LoadDestData(const CTxDestination &dest, const std::string &key, const std::string &value)
{
    m_address_book[dest].destdata.insert(std::make_pair(key, value));
}

bool CWallet::GetDestData(const CTxDestination &dest, const std::string &key, std::string *value) const
{
    std::map<CTxDestination, CAddressBookData>::const_iterator i = m_address_book.find(dest);
    if(i != m_address_book.end())
    {
        CAddressBookData::StringMap::const_iterator j = i->second.destdata.find(key);
        if(j != i->second.destdata.end())
        {
            if(value)
                *value = j->second;
            return true;
        }
    }
    return false;
}

std::vector<std::string> CWallet::GetDestValues(const std::string& prefix) const
{
    std::vector<std::string> values;
    for (const auto& address : m_address_book) {
        for (const auto& data : address.second.destdata) {
            if (!data.first.compare(0, prefix.size(), prefix)) {
                values.emplace_back(data.second);
            }
        }
    }
    return values;
}

std::unique_ptr<WalletDatabase> MakeWalletDatabase(const std::string& name, const DatabaseOptions& options, DatabaseStatus& status, bilingual_str& error_string)
{
    // Do some checking on wallet path. It should be either a:
    //
    // 1. Path where a directory can be created.
    // 2. Path to an existing directory.
    // 3. Path to a symlink to a directory.
    // 4. For backwards compatibility, the name of a data file in -walletdir.
    const fs::path wallet_path = fsbridge::AbsPathJoin(GetWalletDir(), name);
    fs::file_type path_type = fs::symlink_status(wallet_path).type();
    if (!(path_type == fs::file_not_found || path_type == fs::directory_file ||
          (path_type == fs::symlink_file && fs::is_directory(wallet_path)) ||
          (path_type == fs::regular_file && fs::path(name).filename() == name))) {
        error_string = Untranslated(strprintf(
              "Invalid -wallet path '%s'. -wallet path should point to a directory where wallet.dat and "
              "database/log.?????????? files can be stored, a location where such a directory could be created, "
              "or (for backwards compatibility) the name of an existing data file in -walletdir (%s)",
              name, GetWalletDir()));
        status = DatabaseStatus::FAILED_BAD_PATH;
        return nullptr;
    }
    return MakeDatabase(wallet_path, options, status, error_string);
}

std::shared_ptr<CWallet> CWallet::Create(interfaces::Chain& chain, const std::string& name, std::unique_ptr<WalletDatabase> database, uint64_t wallet_creation_flags, bilingual_str& error, std::vector<bilingual_str>& warnings)
{
    const std::string& walletFile = database->Filename();

    chain.initMessage(_("Loading wallet...").translated);

    int64_t nStart = GetTimeMillis();
    bool fFirstRun = true;
    // TODO: Can't use std::make_shared because we need a custom deleter but
    // should be possible to use std::allocate_shared.
    std::shared_ptr<CWallet> walletInstance(new CWallet(&chain, name, std::move(database)), ReleaseWallet);
    DBErrors nLoadWalletRet = walletInstance->LoadWallet(fFirstRun);
    if (nLoadWalletRet != DBErrors::LOAD_OK) {
        if (nLoadWalletRet == DBErrors::CORRUPT) {
            error = strprintf(_("Error loading %s: Wallet corrupted"), walletFile);
            return nullptr;
        }
        else if (nLoadWalletRet == DBErrors::NONCRITICAL_ERROR)
        {
            warnings.push_back(strprintf(_("Error reading %s! All keys read correctly, but transaction data"
                                           " or address book entries might be missing or incorrect."),
                walletFile));
        }
        else if (nLoadWalletRet == DBErrors::TOO_NEW) {
            error = strprintf(_("Error loading %s: Wallet requires newer version of %s"), walletFile, PACKAGE_NAME);
            return nullptr;
        }
        else if (nLoadWalletRet == DBErrors::NEED_REWRITE)
        {
            error = strprintf(_("Wallet needed to be rewritten: restart %s to complete"), PACKAGE_NAME);
            return nullptr;
        }
        else {
            error = strprintf(_("Error loading %s"), walletFile);
            return nullptr;
        }
    }

    if (fFirstRun)
    {
        // ensure this wallet.dat can only be opened by clients supporting HD with chain split and expects no default key
        walletInstance->SetMinVersion(FEATURE_LATEST);

        walletInstance->AddWalletFlags(wallet_creation_flags);

        // Only create LegacyScriptPubKeyMan when not descriptor wallet
        if (!walletInstance->IsWalletFlagSet(WALLET_FLAG_DESCRIPTORS)) {
            walletInstance->SetupLegacyScriptPubKeyMan();
        }

        if ((wallet_creation_flags & WALLET_FLAG_EXTERNAL_SIGNER) || !(wallet_creation_flags & (WALLET_FLAG_DISABLE_PRIVATE_KEYS | WALLET_FLAG_BLANK_WALLET))) {
            LOCK(walletInstance->cs_wallet);
            if (walletInstance->IsWalletFlagSet(WALLET_FLAG_DESCRIPTORS)) {
                walletInstance->SetupDescriptorScriptPubKeyMans();
                // SetupDescriptorScriptPubKeyMans already calls SetupGeneration for us so we don't need to call SetupGeneration separately
            } else {
                // Legacy wallets need SetupGeneration here.
                for (auto spk_man : walletInstance->GetActiveScriptPubKeyMans()) {
                    if (!spk_man->SetupGeneration()) {
                        error = _("Unable to generate initial keys");
                        return nullptr;
                    }
                }
            }
        }

        walletInstance->chainStateFlushed(chain.getTipLocator());
    } else if (wallet_creation_flags & WALLET_FLAG_DISABLE_PRIVATE_KEYS) {
        // Make it impossible to disable private keys after creation
        error = strprintf(_("Error loading %s: Private keys can only be disabled during creation"), walletFile);
        return NULL;
    } else if (walletInstance->IsWalletFlagSet(WALLET_FLAG_DISABLE_PRIVATE_KEYS)) {
        for (auto spk_man : walletInstance->GetActiveScriptPubKeyMans()) {
            if (spk_man->HavePrivateKeys()) {
                warnings.push_back(strprintf(_("Warning: Private keys detected in wallet {%s} with disabled private keys"), walletFile));
                break;
            }
        }
    }

    if (!gArgs.GetArg("-addresstype", "").empty()) {
        if (!ParseOutputType(gArgs.GetArg("-addresstype", ""), walletInstance->m_default_address_type)) {
            error = strprintf(_("Unknown address type '%s'"), gArgs.GetArg("-addresstype", ""));
            return nullptr;
        }
    }

    if (!gArgs.GetArg("-changetype", "").empty()) {
        OutputType out_type;
        if (!ParseOutputType(gArgs.GetArg("-changetype", ""), out_type)) {
            error = strprintf(_("Unknown change type '%s'"), gArgs.GetArg("-changetype", ""));
            return nullptr;
        }
        walletInstance->m_default_change_type = out_type;
    }

    if (gArgs.IsArgSet("-mintxfee")) {
        CAmount n = 0;
        if (!ParseMoney(gArgs.GetArg("-mintxfee", ""), n) || 0 == n) {
            error = AmountErrMsg("mintxfee", gArgs.GetArg("-mintxfee", ""));
            return nullptr;
        }
        if (n > HIGH_TX_FEE_PER_KB) {
            warnings.push_back(AmountHighWarn("-mintxfee") + Untranslated(" ") +
                               _("This is the minimum transaction fee you pay on every transaction."));
        }
        walletInstance->m_min_fee = CFeeRate(n);
    }

    if (gArgs.IsArgSet("-maxapsfee")) {
        const std::string max_aps_fee{gArgs.GetArg("-maxapsfee", "")};
        CAmount n = 0;
        if (max_aps_fee == "-1") {
            n = -1;
        } else if (!ParseMoney(max_aps_fee, n)) {
            error = AmountErrMsg("maxapsfee", max_aps_fee);
            return nullptr;
        }
        if (n > HIGH_APS_FEE) {
            warnings.push_back(AmountHighWarn("-maxapsfee") + Untranslated(" ") +
                              _("This is the maximum transaction fee you pay (in addition to the normal fee) to prioritize partial spend avoidance over regular coin selection."));
        }
        walletInstance->m_max_aps_fee = n;
    }

    if (gArgs.IsArgSet("-fallbackfee")) {
        CAmount nFeePerK = 0;
        if (!ParseMoney(gArgs.GetArg("-fallbackfee", ""), nFeePerK)) {
            error = strprintf(_("Invalid amount for -fallbackfee=<amount>: '%s'"), gArgs.GetArg("-fallbackfee", ""));
            return nullptr;
        }
        if (nFeePerK > HIGH_TX_FEE_PER_KB) {
            warnings.push_back(AmountHighWarn("-fallbackfee") + Untranslated(" ") +
                               _("This is the transaction fee you may pay when fee estimates are not available."));
        }
        walletInstance->m_fallback_fee = CFeeRate(nFeePerK);
    }
    // Disable fallback fee in case value was set to 0, enable if non-null value
    walletInstance->m_allow_fallback_fee = walletInstance->m_fallback_fee.GetFeePerK() != 0;

    if (gArgs.IsArgSet("-discardfee")) {
        CAmount nFeePerK = 0;
        if (!ParseMoney(gArgs.GetArg("-discardfee", ""), nFeePerK)) {
            error = strprintf(_("Invalid amount for -discardfee=<amount>: '%s'"), gArgs.GetArg("-discardfee", ""));
            return nullptr;
        }
        if (nFeePerK > HIGH_TX_FEE_PER_KB) {
            warnings.push_back(AmountHighWarn("-discardfee") + Untranslated(" ") +
                               _("This is the transaction fee you may discard if change is smaller than dust at this level"));
        }
        walletInstance->m_discard_rate = CFeeRate(nFeePerK);
    }
    if (gArgs.IsArgSet("-paytxfee")) {
        CAmount nFeePerK = 0;
        if (!ParseMoney(gArgs.GetArg("-paytxfee", ""), nFeePerK)) {
            error = AmountErrMsg("paytxfee", gArgs.GetArg("-paytxfee", ""));
            return nullptr;
        }
        if (nFeePerK > HIGH_TX_FEE_PER_KB) {
            warnings.push_back(AmountHighWarn("-paytxfee") + Untranslated(" ") +
                               _("This is the transaction fee you will pay if you send a transaction."));
        }
        walletInstance->m_pay_tx_fee = CFeeRate(nFeePerK, 1000);
        if (walletInstance->m_pay_tx_fee < chain.relayMinFee()) {
            error = strprintf(_("Invalid amount for -paytxfee=<amount>: '%s' (must be at least %s)"),
                gArgs.GetArg("-paytxfee", ""), chain.relayMinFee().ToString());
            return nullptr;
        }
    }

    if (gArgs.IsArgSet("-maxtxfee")) {
        CAmount nMaxFee = 0;
        if (!ParseMoney(gArgs.GetArg("-maxtxfee", ""), nMaxFee)) {
            error = AmountErrMsg("maxtxfee", gArgs.GetArg("-maxtxfee", ""));
            return nullptr;
        }
        if (nMaxFee > HIGH_MAX_TX_FEE) {
            warnings.push_back(_("-maxtxfee is set very high! Fees this large could be paid on a single transaction."));
        }
        if (CFeeRate(nMaxFee, 1000) < chain.relayMinFee()) {
            error = strprintf(_("Invalid amount for -maxtxfee=<amount>: '%s' (must be at least the minrelay fee of %s to prevent stuck transactions)"),
                gArgs.GetArg("-maxtxfee", ""), chain.relayMinFee().ToString());
            return nullptr;
        }
        walletInstance->m_default_max_tx_fee = nMaxFee;
    }

    if (chain.relayMinFee().GetFeePerK() > HIGH_TX_FEE_PER_KB) {
        warnings.push_back(AmountHighWarn("-minrelaytxfee") + Untranslated(" ") +
                           _("The wallet will avoid paying less than the minimum relay fee."));
    }

    walletInstance->m_confirm_target = gArgs.GetArg("-txconfirmtarget", DEFAULT_TX_CONFIRM_TARGET);
    walletInstance->m_spend_zero_conf_change = gArgs.GetBoolArg("-spendzeroconfchange", DEFAULT_SPEND_ZEROCONF_CHANGE);
    walletInstance->m_signal_rbf = gArgs.GetBoolArg("-walletrbf", DEFAULT_WALLET_RBF);

    walletInstance->WalletLogPrintf("Wallet completed loading in %15dms\n", GetTimeMillis() - nStart);

    // Try to top up keypool. No-op if the wallet is locked.
    walletInstance->TopUpKeyPool();

    LOCK(walletInstance->cs_wallet);

    // Register wallet with validationinterface. It's done before rescan to avoid
    // missing block connections between end of rescan and validation subscribing.
    // Because of wallet lock being hold, block connection notifications are going to
    // be pending on the validation-side until lock release. It's likely to have
    // block processing duplicata (if rescan block range overlaps with notification one)
    // but we guarantee at least than wallet state is correct after notifications delivery.
    // This is temporary until rescan and notifications delivery are unified under same
    // interface.
    walletInstance->m_chain_notifications_handler = walletInstance->chain().handleNotifications(walletInstance);

    int rescan_height = 0;
    if (!gArgs.GetBoolArg("-rescan", false))
    {
        WalletBatch batch(walletInstance->GetDatabase());
        CBlockLocator locator;
        if (batch.ReadBestBlock(locator)) {
            if (const std::optional<int> fork_height = chain.findLocatorFork(locator)) {
                rescan_height = *fork_height;
            }
        }
    }

    const std::optional<int> tip_height = chain.getHeight();
    if (tip_height) {
        walletInstance->m_last_block_processed = chain.getBlockHash(*tip_height);
        walletInstance->m_last_block_processed_height = *tip_height;
    } else {
        walletInstance->m_last_block_processed.SetNull();
        walletInstance->m_last_block_processed_height = -1;
    }

    if (tip_height && *tip_height != rescan_height)
    {
        // We can't rescan beyond non-pruned blocks, stop and throw an error.
        // This might happen if a user uses an old wallet within a pruned node
        // or if they ran -disablewallet for a longer time, then decided to re-enable
        if (chain.havePruned()) {
            // Exit early and print an error.
            // If a block is pruned after this check, we will load the wallet,
            // but fail the rescan with a generic error.
            int block_height = *tip_height;
            while (block_height > 0 && chain.haveBlockOnDisk(block_height - 1) && rescan_height != block_height) {
                --block_height;
            }

            if (rescan_height != block_height) {
                error = _("Prune: last wallet synchronisation goes beyond pruned data. You need to -reindex (download the whole blockchain again in case of pruned node)");
                return nullptr;
            }
        }

        chain.initMessage(_("Rescanning...").translated);
        walletInstance->WalletLogPrintf("Rescanning last %i blocks (from block %i)...\n", *tip_height - rescan_height, rescan_height);

        // No need to read and scan block if block was created before
        // our wallet birthday (as adjusted for block time variability)
        std::optional<int64_t> time_first_key;
        for (auto spk_man : walletInstance->GetAllScriptPubKeyMans()) {
            int64_t time = spk_man->GetTimeFirstKey();
            if (!time_first_key || time < *time_first_key) time_first_key = time;
        }
        if (time_first_key) {
            chain.findFirstBlockWithTimeAndHeight(*time_first_key - TIMESTAMP_WINDOW, rescan_height, FoundBlock().height(rescan_height));
        }

        {
            WalletRescanReserver reserver(*walletInstance);
            if (!reserver.reserve() || (ScanResult::SUCCESS != walletInstance->ScanForWalletTransactions(chain.getBlockHash(rescan_height), rescan_height, {} /* max height */, reserver, true /* update */).status)) {
                error = _("Failed to rescan the wallet during initialization");
                return nullptr;
            }
        }
        walletInstance->chainStateFlushed(chain.getTipLocator());
        walletInstance->GetDatabase().IncrementUpdateCounter();
    }

    {
        LOCK(cs_wallets);
        for (auto& load_wallet : g_load_wallet_fns) {
            load_wallet(interfaces::MakeWallet(walletInstance));
        }
    }

    walletInstance->SetBroadcastTransactions(gArgs.GetBoolArg("-walletbroadcast", DEFAULT_WALLETBROADCAST));

    {
        walletInstance->WalletLogPrintf("setKeyPool.size() = %u\n",      walletInstance->GetKeyPoolSize());
        walletInstance->WalletLogPrintf("mapWallet.size() = %u\n",       walletInstance->mapWallet.size());
        walletInstance->WalletLogPrintf("m_address_book.size() = %u\n",  walletInstance->m_address_book.size());
    }

    return walletInstance;
}

const CAddressBookData* CWallet::FindAddressBookEntry(const CTxDestination& dest, bool allow_change) const
{
    const auto& address_book_it = m_address_book.find(dest);
    if (address_book_it == m_address_book.end()) return nullptr;
    if ((!allow_change) && address_book_it->second.IsChange()) {
        return nullptr;
    }
    return &address_book_it->second;
}

bool CWallet::UpgradeWallet(int version, bilingual_str& error)
{
    int prev_version = GetVersion();
    if (version == 0) {
        WalletLogPrintf("Performing wallet upgrade to %i\n", FEATURE_LATEST);
        version = FEATURE_LATEST;
    } else {
        WalletLogPrintf("Allowing wallet upgrade up to %i\n", version);
    }
    if (version < prev_version) {
        error = strprintf(_("Cannot downgrade wallet from version %i to version %i. Wallet version unchanged."), prev_version, version);
        return false;
    }

    LOCK(cs_wallet);

    // Do not upgrade versions to any version between HD_SPLIT and FEATURE_PRE_SPLIT_KEYPOOL unless already supporting HD_SPLIT
    if (!CanSupportFeature(FEATURE_HD_SPLIT) && version >= FEATURE_HD_SPLIT && version < FEATURE_PRE_SPLIT_KEYPOOL) {
        error = strprintf(_("Cannot upgrade a non HD split wallet from version %i to version %i without upgrading to support pre-split keypool. Please use version %i or no version specified."), prev_version, version, FEATURE_PRE_SPLIT_KEYPOOL);
        return false;
    }

    // Permanently upgrade to the version
    SetMinVersion(GetClosestWalletFeature(version));

    for (auto spk_man : GetActiveScriptPubKeyMans()) {
        if (!spk_man->Upgrade(prev_version, version, error)) {
            return false;
        }
    }
    return true;
}

void CWallet::postInitProcess()
{
    LOCK(cs_wallet);

    // Add wallet transactions that aren't already in a block to mempool
    // Do this here as mempool requires genesis block to be loaded
    ReacceptWalletTransactions();

    // Update wallet transactions with current mempool transactions.
    chain().requestMempoolTransactions(*this);
}

bool CWallet::BackupWallet(const std::string& strDest) const
{
    return GetDatabase().Backup(strDest);
}

CKeyPool::CKeyPool()
{
    nTime = GetTime();
    fInternal = false;
    m_pre_split = false;
}

CKeyPool::CKeyPool(const CPubKey& vchPubKeyIn, bool internalIn)
{
    nTime = GetTime();
    vchPubKey = vchPubKeyIn;
    fInternal = internalIn;
    m_pre_split = false;
}

int CWalletTx::GetDepthInMainChain() const
{
    assert(pwallet != nullptr);
    AssertLockHeld(pwallet->cs_wallet);
    if (isUnconfirmed() || isAbandoned()) return 0;

    return (pwallet->GetLastBlockHeight() - m_confirm.block_height + 1) * (isConflicted() ? -1 : 1);
}

int CWalletTx::GetBlocksToMaturity() const
{
    if (!IsCoinBase())
        return 0;
    int chain_depth = GetDepthInMainChain();
    assert(chain_depth >= 0); // coinbase tx should not be conflicted
    return std::max(0, (COINBASE_MATURITY+1) - chain_depth);
}

bool CWalletTx::IsImmatureCoinBase() const
{
    // note GetBlocksToMaturity is 0 for non-coinbase tx
    return GetBlocksToMaturity() > 0;
}

std::vector<OutputGroup> CWallet::GroupOutputs(const std::vector<COutput>& outputs, bool separate_coins, const CFeeRate& effective_feerate, const CFeeRate& long_term_feerate, const CoinEligibilityFilter& filter, bool positive_only) const
{
    std::vector<OutputGroup> groups_out;

    if (separate_coins) {
        // Single coin means no grouping. Each COutput gets its own OutputGroup.
        for (const COutput& output : outputs) {
            // Skip outputs we cannot spend
            if (!output.fSpendable) continue;

            size_t ancestors, descendants;
            chain().getTransactionAncestry(output.tx->GetHash(), ancestors, descendants);
            CInputCoin input_coin = output.GetInputCoin();

            // Make an OutputGroup containing just this output
            OutputGroup group{effective_feerate, long_term_feerate};
            group.Insert(input_coin, output.nDepth, output.tx->IsFromMe(ISMINE_ALL), ancestors, descendants, positive_only);

            // Check the OutputGroup's eligibility. Only add the eligible ones.
            if (positive_only && group.effective_value <= 0) continue;
            if (group.m_outputs.size() > 0 && group.EligibleForSpending(filter)) groups_out.push_back(group);
        }
        return groups_out;
    }

    // We want to combine COutputs that have the same scriptPubKey into single OutputGroups
    // except when there are more than OUTPUT_GROUP_MAX_ENTRIES COutputs grouped in an OutputGroup.
    // To do this, we maintain a map where the key is the scriptPubKey and the value is a vector of OutputGroups.
    // For each COutput, we check if the scriptPubKey is in the map, and if it is, the COutput's CInputCoin is added
    // to the last OutputGroup in the vector for the scriptPubKey. When the last OutputGroup has
    // OUTPUT_GROUP_MAX_ENTRIES CInputCoins, a new OutputGroup is added to the end of the vector.
    std::map<CScript, std::vector<OutputGroup>> spk_to_groups_map;
    for (const auto& output : outputs) {
        // Skip outputs we cannot spend
        if (!output.fSpendable) continue;

        size_t ancestors, descendants;
        chain().getTransactionAncestry(output.tx->GetHash(), ancestors, descendants);
        CInputCoin input_coin = output.GetInputCoin();
        CScript spk = input_coin.txout.scriptPubKey;

        std::vector<OutputGroup>& groups = spk_to_groups_map[spk];

        if (groups.size() == 0) {
            // No OutputGroups for this scriptPubKey yet, add one
            groups.emplace_back(effective_feerate, long_term_feerate);
        }

        // Get the last OutputGroup in the vector so that we can add the CInputCoin to it
        // A pointer is used here so that group can be reassigned later if it is full.
        OutputGroup* group = &groups.back();

        // Check if this OutputGroup is full. We limit to OUTPUT_GROUP_MAX_ENTRIES when using -avoidpartialspends
        // to avoid surprising users with very high fees.
        if (group->m_outputs.size() >= OUTPUT_GROUP_MAX_ENTRIES) {
            // The last output group is full, add a new group to the vector and use that group for the insertion
            groups.emplace_back(effective_feerate, long_term_feerate);
            group = &groups.back();
        }

        // Add the input_coin to group
        group->Insert(input_coin, output.nDepth, output.tx->IsFromMe(ISMINE_ALL), ancestors, descendants, positive_only);
    }

    // Now we go through the entire map and pull out the OutputGroups
    for (const auto& spk_and_groups_pair: spk_to_groups_map) {
        const std::vector<OutputGroup>& groups_per_spk= spk_and_groups_pair.second;

        // Go through the vector backwards. This allows for the first item we deal with being the partial group.
        for (auto group_it = groups_per_spk.rbegin(); group_it != groups_per_spk.rend(); group_it++) {
            const OutputGroup& group = *group_it;

            // Don't include partial groups if there are full groups too and we don't want partial groups
            if (group_it == groups_per_spk.rbegin() && groups_per_spk.size() > 1 && !filter.m_include_partial_groups) {
                continue;
            }

            // Check the OutputGroup's eligibility. Only add the eligible ones.
            if (positive_only && group.effective_value <= 0) continue;
            if (group.m_outputs.size() > 0 && group.EligibleForSpending(filter)) groups_out.push_back(group);
        }
    }

    return groups_out;
}

bool CWallet::IsCrypted() const
{
    return HasEncryptionKeys();
}

bool CWallet::IsLocked() const
{
    if (!IsCrypted()) {
        return false;
    }
    LOCK(cs_wallet);
    return vMasterKey.empty();
}

bool CWallet::Lock()
{
    if (!IsCrypted())
        return false;

    {
        LOCK(cs_wallet);
        vMasterKey.clear();
    }

    NotifyStatusChanged(this);
    return true;
}

bool CWallet::Unlock(const CKeyingMaterial& vMasterKeyIn, bool accept_no_keys)
{
    {
        LOCK(cs_wallet);
        for (const auto& spk_man_pair : m_spk_managers) {
            if (!spk_man_pair.second->CheckDecryptionKey(vMasterKeyIn, accept_no_keys)) {
                return false;
            }
        }
        vMasterKey = vMasterKeyIn;
    }
    NotifyStatusChanged(this);
    return true;
}

std::set<ScriptPubKeyMan*> CWallet::GetActiveScriptPubKeyMans() const
{
    std::set<ScriptPubKeyMan*> spk_mans;
    for (bool internal : {false, true}) {
        for (OutputType t : OUTPUT_TYPES) {
            auto spk_man = GetScriptPubKeyMan(t, internal);
            if (spk_man) {
                spk_mans.insert(spk_man);
            }
        }
    }
    return spk_mans;
}

std::set<ScriptPubKeyMan*> CWallet::GetAllScriptPubKeyMans() const
{
    std::set<ScriptPubKeyMan*> spk_mans;
    for (const auto& spk_man_pair : m_spk_managers) {
        spk_mans.insert(spk_man_pair.second.get());
    }
    return spk_mans;
}

ScriptPubKeyMan* CWallet::GetScriptPubKeyMan(const OutputType& type, bool internal) const
{
    const std::map<OutputType, ScriptPubKeyMan*>& spk_managers = internal ? m_internal_spk_managers : m_external_spk_managers;
    std::map<OutputType, ScriptPubKeyMan*>::const_iterator it = spk_managers.find(type);
    if (it == spk_managers.end()) {
        WalletLogPrintf("%s scriptPubKey Manager for output type %d does not exist\n", internal ? "Internal" : "External", static_cast<int>(type));
        return nullptr;
    }
    return it->second;
}

std::set<ScriptPubKeyMan*> CWallet::GetScriptPubKeyMans(const CScript& script, SignatureData& sigdata) const
{
    std::set<ScriptPubKeyMan*> spk_mans;
    for (const auto& spk_man_pair : m_spk_managers) {
        if (spk_man_pair.second->CanProvide(script, sigdata)) {
            spk_mans.insert(spk_man_pair.second.get());
        }
    }
    return spk_mans;
}

ScriptPubKeyMan* CWallet::GetScriptPubKeyMan(const CScript& script) const
{
    SignatureData sigdata;
    for (const auto& spk_man_pair : m_spk_managers) {
        if (spk_man_pair.second->CanProvide(script, sigdata)) {
            return spk_man_pair.second.get();
        }
    }
    return nullptr;
}

const CKeyingMaterial& CWallet::GetEncryptionKey() const
{
    return vMasterKey;
}

bool CWallet::HasEncryptionKeys() const
{
    return !mapMasterKeys.empty();
}

ScriptPubKeyMan* CWallet::GetScriptPubKeyMan(const uint256& id) const
{
    if (m_spk_managers.count(id) > 0) {
        return m_spk_managers.at(id).get();
    }
    return nullptr;
}

std::unique_ptr<SigningProvider> CWallet::GetSolvingProvider(const CScript& script) const
{
    SignatureData sigdata;
    return GetSolvingProvider(script, sigdata);
}

std::unique_ptr<SigningProvider> CWallet::GetSolvingProvider(const CScript& script, SignatureData& sigdata) const
{
    for (const auto& spk_man_pair : m_spk_managers) {
        if (spk_man_pair.second->CanProvide(script, sigdata)) {
            return spk_man_pair.second->GetSolvingProvider(script);
        }
    }
    return nullptr;
}

LegacyScriptPubKeyMan* CWallet::GetLegacyScriptPubKeyMan() const
{
    if (IsWalletFlagSet(WALLET_FLAG_DESCRIPTORS)) {
        return nullptr;
    }
    // Legacy wallets only have one ScriptPubKeyMan which is a LegacyScriptPubKeyMan.
    // Everything in m_internal_spk_managers and m_external_spk_managers point to the same legacyScriptPubKeyMan.
    auto it = m_internal_spk_managers.find(OutputType::LEGACY);
    if (it == m_internal_spk_managers.end()) return nullptr;
    return dynamic_cast<LegacyScriptPubKeyMan*>(it->second);
}

LegacyScriptPubKeyMan* CWallet::GetOrCreateLegacyScriptPubKeyMan()
{
    SetupLegacyScriptPubKeyMan();
    return GetLegacyScriptPubKeyMan();
}

void CWallet::SetupLegacyScriptPubKeyMan()
{
    if (!m_internal_spk_managers.empty() || !m_external_spk_managers.empty() || !m_spk_managers.empty() || IsWalletFlagSet(WALLET_FLAG_DESCRIPTORS)) {
        return;
    }

    auto spk_manager = std::unique_ptr<ScriptPubKeyMan>(new LegacyScriptPubKeyMan(*this));
    for (const auto& type : OUTPUT_TYPES) {
        m_internal_spk_managers[type] = spk_manager.get();
        m_external_spk_managers[type] = spk_manager.get();
    }
    m_spk_managers[spk_manager->GetID()] = std::move(spk_manager);
}

//
// ELEMENTS WALLET ADDITIONS
//

bool CWallet::SetOnlinePubKey(const CPubKey& online_key_in)
{
    LOCK(cs_wallet);
    if (!WalletBatch(GetDatabase()).WriteOnlineKey(online_key_in)) {
        return false;
    }
    online_key = online_key_in;
    return true;
}

bool CWallet::SetOfflineXPubKey(const CExtPubKey& offline_xpub_in)
{
    LOCK(cs_wallet);
    if (!WalletBatch(GetDatabase()).WriteOfflineXPubKey(offline_xpub_in)) {
        return false;
    }
    offline_xpub = offline_xpub_in;
    return true;
}

bool CWallet::SetOfflineDescriptor(const std::string& offline_desc_in)
{
    LOCK(cs_wallet);
    if (!WalletBatch(GetDatabase()).WriteOfflineDescriptor(offline_desc_in)) {
        return false;
    }
    offline_desc = offline_desc_in;
    return true;
}

bool CWallet::SetOfflineCounter(int counter) {
    LOCK(cs_wallet);
    if (!WalletBatch(GetDatabase()).WriteOfflineCounter(counter)) {
        return false;
    }
    offline_counter = counter;
    return true;
}

unsigned int CWalletTx::GetPseudoInputOffset(const unsigned int input_index, const bool reissuance_token) const
{
    // There is no mapValue space for null issuances
    assert(reissuance_token ? !tx->vin[input_index].assetIssuance.nInflationKeys.IsNull() : !tx->vin[input_index].assetIssuance.nAmount.IsNull());
    unsigned int mapvalue_loc = 0;
    for (unsigned int i = 0; i < tx->vin.size()*2; i++) {
        if (input_index == i/2 && (reissuance_token ? 1 : 0) == i % 2) {
            break;
        }
        if (!tx->vin[i/2].assetIssuance.IsNull()) {
            if ((i % 2 == 0 && !tx->vin[i/2].assetIssuance.nAmount.IsNull()) ||
                    (i % 2 == 1 && !tx->vin[i/2].assetIssuance.nInflationKeys.IsNull())) {
                mapvalue_loc++;
            }
        }
    }
    return mapvalue_loc;
}

void CWalletTx::SetBlindingData(const unsigned int map_index, const CPubKey& blinding_pubkey, const CAmount value, const uint256& value_factor, const CAsset& asset, const uint256& asset_factor)
{
    if (mapValue["blindingdata"].size() < (map_index + 1) * 138) {
        mapValue["blindingdata"].resize((tx->vout.size() + GetNumIssuances(*tx)) * 138);
    }

    unsigned char* it = (unsigned char*)(&mapValue["blindingdata"][0]) + 138 * map_index;

    *it = 1;
    memcpy(&*(it + 1), &value, 8);
    memcpy(&*(it + 9), value_factor.begin(), 32);
    memcpy(&*(it + 41), asset_factor.begin(), 32);
    memcpy(&*(it + 73), asset.begin(), 32);
    if (blinding_pubkey.IsFullyValid()) {
        memcpy(&*(it + 105), blinding_pubkey.begin(), 33);
    } else {
        memset(&*(it + 105), 0, 33);
    }

}

void CWalletTx::GetBlindingData(const unsigned int map_index, const std::vector<unsigned char>& vchRangeproof, const CConfidentialValue& conf_value, const CConfidentialAsset& conf_asset, const CConfidentialNonce nonce, const CScript& scriptPubKey, CPubKey* blinding_pubkey_out, CAmount* value_out, uint256* value_factor_out, CAsset* asset_out, uint256* asset_factor_out) const
{
    // Blinding data is cached in a serialized record mapWallet["blindingdata"].
    // It contains a concatenation byte vectors, 74 bytes per txout or pseudo-input.
    // Each consists of:
    // * 1 byte boolean marker (has the output been computed)?
    // * 8 bytes value (-1 if unknown)
    // * 32 bytes value blinding factor
    // * 32 bytes asset blinding factor
    // * 32 bytes asset
    // * 33 bytes blinding pubkey (ECDH pubkey of the destination)
    // This is really ugly, and should use CDataStream serialization instead.

    if (mapValue["blindingdata"].size() < (map_index + 1) * 138) {
        mapValue["blindingdata"].resize((tx->vout.size() + GetNumIssuances(*tx)) * 138);
    }

    unsigned char* it = (unsigned char*)(&mapValue["blindingdata"][0]) + 138 * map_index;

    CAmount amount = -1;
    CPubKey pubkey;
    uint256 value_factor;
    CAsset asset_tag;
    uint256 asset_factor;

    if (*it == 1) {
        memcpy(&amount, &*(it + 1), 8);
        memcpy(value_factor.begin(), &*(it + 9), 32);
        memcpy(asset_factor.begin(), &*(it + 41), 32);
        memcpy(asset_tag.begin(), &*(it + 73), 32);
        pubkey.Set(it + 105, it + 138);

        if (conf_value.IsExplicit()) {
            assert(conf_value.GetAmount() == amount);
        }
    } else {
        pwallet->ComputeBlindingData(conf_value, conf_asset, nonce, scriptPubKey, vchRangeproof, amount, pubkey, value_factor, asset_tag, asset_factor);
        *it = 1;
        memcpy(&*(it + 1), &amount, 8);
        memcpy(&*(it + 9), value_factor.begin(), 32);
        memcpy(&*(it + 41), asset_factor.begin(), 32);
        memcpy(&*(it + 73), asset_tag.begin(), 32);
        if (pubkey.IsFullyValid()) {
            memcpy(&*(it + 105), pubkey.begin(), 33);
        } else {
            memset(&*(it + 105), 0, 33);
        }
    }

    if (value_out) *value_out = amount;
    if (blinding_pubkey_out) *blinding_pubkey_out = pubkey;
    if (value_factor_out) *value_factor_out = value_factor;
    if (asset_factor_out) *asset_factor_out = asset_factor;
    if (asset_out) *asset_out = asset_tag;
}

void CWalletTx::GetNonIssuanceBlindingData(const unsigned int output_index, CPubKey* blinding_pubkey_out, CAmount* value_out, uint256* value_factor_out, CAsset* asset_out, uint256* asset_factor_out) const {
    assert(output_index < tx->vout.size());
    const CTxOut& out = tx->vout[output_index];
    const CTxWitness& wit = tx->witness;
    GetBlindingData(output_index, wit.vtxoutwit.size() <= output_index ? std::vector<unsigned char>() : wit.vtxoutwit[output_index].vchRangeproof, out.nValue, out.nAsset, out.nNonce, out.scriptPubKey,
        blinding_pubkey_out, value_out, value_factor_out, asset_out, asset_factor_out);
}

void CWallet::ConnectScriptPubKeyManNotifiers()
{
    for (const auto& spk_man : GetActiveScriptPubKeyMans()) {
        spk_man->NotifyWatchonlyChanged.connect(NotifyWatchonlyChanged);
        spk_man->NotifyCanGetAddressesChanged.connect(NotifyCanGetAddressesChanged);
    }
}

void CWallet::LoadDescriptorScriptPubKeyMan(uint256 id, WalletDescriptor& desc)
{
    if (IsWalletFlagSet(WALLET_FLAG_EXTERNAL_SIGNER)) {
#ifdef ENABLE_EXTERNAL_SIGNER
        auto spk_manager = std::unique_ptr<ScriptPubKeyMan>(new ExternalSignerScriptPubKeyMan(*this, desc));
        m_spk_managers[id] = std::move(spk_manager);
#else
        throw std::runtime_error(std::string(__func__) + ": Compiled without external signing support (required for external signing)");
#endif
    } else {
        auto spk_manager = std::unique_ptr<ScriptPubKeyMan>(new DescriptorScriptPubKeyMan(*this, desc));
        m_spk_managers[id] = std::move(spk_manager);
    }
}

void CWallet::SetupDescriptorScriptPubKeyMans()
{
    AssertLockHeld(cs_wallet);

    if (!IsWalletFlagSet(WALLET_FLAG_EXTERNAL_SIGNER)) {
        // Make a seed
        CKey seed_key;
        seed_key.MakeNewKey(true);
        CPubKey seed = seed_key.GetPubKey();
        assert(seed_key.VerifyPubKey(seed));

        // Get the extended key
        CExtKey master_key;
        master_key.SetSeed(seed_key.begin(), seed_key.size());

        for (bool internal : {false, true}) {
            for (OutputType t : OUTPUT_TYPES) {
                auto spk_manager = std::unique_ptr<DescriptorScriptPubKeyMan>(new DescriptorScriptPubKeyMan(*this, internal));
                if (IsCrypted()) {
                    if (IsLocked()) {
                        throw std::runtime_error(std::string(__func__) + ": Wallet is locked, cannot setup new descriptors");
                    }
                    if (!spk_manager->CheckDecryptionKey(vMasterKey) && !spk_manager->Encrypt(vMasterKey, nullptr)) {
                        throw std::runtime_error(std::string(__func__) + ": Could not encrypt new descriptors");
                    }
                }
                spk_manager->SetupDescriptorGeneration(master_key, t);
                uint256 id = spk_manager->GetID();
                m_spk_managers[id] = std::move(spk_manager);
                AddActiveScriptPubKeyMan(id, t, internal);
            }
        }
    } else {
#ifdef ENABLE_EXTERNAL_SIGNER
        ExternalSigner signer = ExternalSignerScriptPubKeyMan::GetExternalSigner();

        // TODO: add account parameter
        int account = 0;
        UniValue signer_res = signer.GetDescriptors(account);

        if (!signer_res.isObject()) throw std::runtime_error(std::string(__func__) + ": Unexpected result");
        for (bool internal : {false, true}) {
            const UniValue& descriptor_vals = find_value(signer_res, internal ? "internal" : "receive");
            if (!descriptor_vals.isArray()) throw std::runtime_error(std::string(__func__) + ": Unexpected result");
            for (const UniValue& desc_val : descriptor_vals.get_array().getValues()) {
                std::string desc_str = desc_val.getValStr();
                FlatSigningProvider keys;
                std::string dummy_error;
                std::unique_ptr<Descriptor> desc = Parse(desc_str, keys, dummy_error, false);
                if (!desc->GetOutputType()) {
                    continue;
                }
                OutputType t =  *desc->GetOutputType();
                auto spk_manager = std::unique_ptr<ExternalSignerScriptPubKeyMan>(new ExternalSignerScriptPubKeyMan(*this, internal));
                spk_manager->SetupDescriptor(std::move(desc));
                uint256 id = spk_manager->GetID();
                m_spk_managers[id] = std::move(spk_manager);
                AddActiveScriptPubKeyMan(id, t, internal);
            }
        }
#else
        throw std::runtime_error(std::string(__func__) + ": Compiled without external signing support (required for external signing)");
#endif // ENABLE_EXTERNAL_SIGNER
    }
}

void CWallet::AddActiveScriptPubKeyMan(uint256 id, OutputType type, bool internal)
{
    WalletBatch batch(GetDatabase());
    if (!batch.WriteActiveScriptPubKeyMan(static_cast<uint8_t>(type), id, internal)) {
        throw std::runtime_error(std::string(__func__) + ": writing active ScriptPubKeyMan id failed");
    }
    LoadActiveScriptPubKeyMan(id, type, internal);
}

void CWallet::LoadActiveScriptPubKeyMan(uint256 id, OutputType type, bool internal)
{
    WalletLogPrintf("Setting spkMan to active: id = %s, type = %d, internal = %d\n", id.ToString(), static_cast<int>(type), static_cast<int>(internal));
    auto& spk_mans = internal ? m_internal_spk_managers : m_external_spk_managers;
    auto spk_man = m_spk_managers.at(id).get();
    spk_man->SetInternal(internal);
    spk_mans[type] = spk_man;

    NotifyCanGetAddressesChanged();
}

bool CWallet::IsLegacy() const
{
    if (m_internal_spk_managers.count(OutputType::LEGACY) == 0) {
        return false;
    }
    auto spk_man = dynamic_cast<LegacyScriptPubKeyMan*>(m_internal_spk_managers.at(OutputType::LEGACY));
    return spk_man != nullptr;
}

DescriptorScriptPubKeyMan* CWallet::GetDescriptorScriptPubKeyMan(const WalletDescriptor& desc) const
{
    for (auto& spk_man_pair : m_spk_managers) {
        // Try to downcast to DescriptorScriptPubKeyMan then check if the descriptors match
        DescriptorScriptPubKeyMan* spk_manager = dynamic_cast<DescriptorScriptPubKeyMan*>(spk_man_pair.second.get());
        if (spk_manager != nullptr && spk_manager->HasWalletDescriptor(desc)) {
            return spk_manager;
        }
    }

    return nullptr;
}

ScriptPubKeyMan* CWallet::AddWalletDescriptor(WalletDescriptor& desc, const FlatSigningProvider& signing_provider, const std::string& label, bool internal)
{
    if (!IsWalletFlagSet(WALLET_FLAG_DESCRIPTORS)) {
        WalletLogPrintf("Cannot add WalletDescriptor to a non-descriptor wallet\n");
        return nullptr;
    }

    LOCK(cs_wallet);
    auto new_spk_man = std::unique_ptr<DescriptorScriptPubKeyMan>(new DescriptorScriptPubKeyMan(*this, desc));

    // If we already have this descriptor, remove it from the maps but add the existing cache to desc
    auto old_spk_man = GetDescriptorScriptPubKeyMan(desc);
    if (old_spk_man) {
        WalletLogPrintf("Update existing descriptor: %s\n", desc.descriptor->ToString());

        {
            LOCK(old_spk_man->cs_desc_man);
            new_spk_man->SetCache(old_spk_man->GetWalletDescriptor().cache);
        }

        // Remove from maps of active spkMans
        auto old_spk_man_id = old_spk_man->GetID();
        for (bool internal : {false, true}) {
            for (OutputType t : OUTPUT_TYPES) {
                auto active_spk_man = GetScriptPubKeyMan(t, internal);
                if (active_spk_man && active_spk_man->GetID() == old_spk_man_id) {
                    if (internal) {
                        m_internal_spk_managers.erase(t);
                    } else {
                        m_external_spk_managers.erase(t);
                    }
                    break;
                }
            }
        }
        m_spk_managers.erase(old_spk_man_id);
    }

    // Add the private keys to the descriptor
    for (const auto& entry : signing_provider.keys) {
        const CKey& key = entry.second;
        new_spk_man->AddDescriptorKey(key, key.GetPubKey());
    }

    // Top up key pool, the manager will generate new scriptPubKeys internally
    if (!new_spk_man->TopUp()) {
        WalletLogPrintf("Could not top up scriptPubKeys\n");
        return nullptr;
    }

    // Apply the label if necessary
    // Note: we disable labels for ranged descriptors
    if (!desc.descriptor->IsRange()) {
        auto script_pub_keys = new_spk_man->GetScriptPubKeys();
        if (script_pub_keys.empty()) {
            WalletLogPrintf("Could not generate scriptPubKeys (cache is empty)\n");
            return nullptr;
        }

        CTxDestination dest;
        if (!internal && ExtractDestination(script_pub_keys.at(0), dest)) {
            SetAddressBook(dest, label, "receive");
        }
    }

    // Save the descriptor to memory
    auto ret = new_spk_man.get();
    m_spk_managers[new_spk_man->GetID()] = std::move(new_spk_man);

    // Save the descriptor to DB
    ret->WriteDescriptor();

    return ret;
}

CAmount CWalletTx::GetOutputValueOut(unsigned int output_index) const {
    CAmount ret;
    GetNonIssuanceBlindingData(output_index, nullptr, &ret, nullptr, nullptr, nullptr);
    return ret;
}

uint256 CWalletTx::GetOutputAmountBlindingFactor(unsigned int output_index) const {
    uint256 ret;
    GetNonIssuanceBlindingData(output_index, nullptr, nullptr, &ret, nullptr, nullptr);
    return ret;
}

uint256 CWalletTx::GetOutputAssetBlindingFactor(unsigned int output_index) const {
    uint256 ret;
    GetNonIssuanceBlindingData(output_index, nullptr, nullptr, nullptr, nullptr, &ret);
    return ret;
}

CAsset CWalletTx::GetOutputAsset(unsigned int output_index) const {
    CAsset ret;
    GetNonIssuanceBlindingData(output_index, nullptr, nullptr, nullptr, &ret, nullptr);
    return ret;
}

CPubKey CWalletTx::GetOutputBlindingPubKey(unsigned int output_index) const {
    CPubKey ret;
    GetNonIssuanceBlindingData(output_index, &ret, nullptr, nullptr, nullptr, nullptr);
    return ret;
}

void CWalletTx::GetIssuanceAssets(unsigned int input_index, CAsset* out_asset, CAsset* out_reissuance_token) const {
    assert(input_index < tx->vin.size());
    const CAssetIssuance& issuance = tx->vin[input_index].assetIssuance;

    if (out_asset && issuance.nAmount.IsNull()) {
        out_asset->SetNull();
        out_asset = nullptr;
    }
    if (out_reissuance_token && issuance.nInflationKeys.IsNull()) {
        out_reissuance_token->SetNull();
        out_reissuance_token = nullptr;
    }
    if (!(out_asset || out_reissuance_token)) return;

    if (issuance.assetBlindingNonce.IsNull()) {
        uint256 entropy;
        GenerateAssetEntropy(entropy, tx->vin[input_index].prevout, issuance.assetEntropy);
        if (out_reissuance_token) {
            CalculateReissuanceToken(*out_reissuance_token, entropy, issuance.nAmount.IsCommitment());
        }
        if (out_asset) {
            CalculateAsset(*out_asset, entropy);
        }
    }
    else {
        if (out_reissuance_token) {
            // Re-issuances don't emit issuance tokens
            out_reissuance_token->SetNull();
        }
        if (out_asset) {
            CalculateAsset(*out_asset, issuance.assetEntropy);
        }
    }
}

uint256 CWalletTx::GetIssuanceBlindingFactor(unsigned int input_index, bool reissuance_token) const {
    assert(input_index < tx->vin.size());
    CAsset asset;
    const CAssetIssuance& issuance = tx->vin[input_index].assetIssuance;
    const CTxWitness& wit = tx->witness;
    GetIssuanceAssets(input_index, reissuance_token ? nullptr : &asset, reissuance_token ? &asset : nullptr);
    if (asset.IsNull()) {
        return uint256();
    }
    const std::vector<unsigned char>& rangeproof = wit.vtxinwit.size() <= input_index ? std::vector<unsigned char>() : (reissuance_token ? wit.vtxinwit[input_index].vchInflationKeysRangeproof : wit.vtxinwit[input_index].vchIssuanceAmountRangeproof);
    unsigned int mapValueInd = GetPseudoInputOffset(input_index, reissuance_token)+tx->vout.size();

    uint256 ret;
    CScript blindingScript(CScript() << OP_RETURN << std::vector<unsigned char>(tx->vin[input_index].prevout.hash.begin(), tx->vin[input_index].prevout.hash.end()) << tx->vin[input_index].prevout.n);
    GetBlindingData(mapValueInd, rangeproof, reissuance_token ? issuance.nInflationKeys : issuance.nAmount, CConfidentialAsset(asset), CConfidentialNonce(), blindingScript, nullptr, nullptr, &ret, nullptr, nullptr);
    return ret;
}

CAmount CWalletTx::GetIssuanceAmount(unsigned int input_index, bool reissuance_token) const {
    assert(input_index < tx->vin.size());
    CAsset asset;
    const CAssetIssuance& issuance = tx->vin[input_index].assetIssuance;
    const CTxWitness& wit = tx->witness;
    GetIssuanceAssets(input_index, reissuance_token ? nullptr : &asset, reissuance_token ? &asset : nullptr);
    if (asset.IsNull()) {
        return -1;
    }
    unsigned int mapValueInd = GetPseudoInputOffset(input_index, reissuance_token)+tx->vout.size();
    const std::vector<unsigned char>& rangeproof = wit.vtxinwit.size() <= input_index ? std::vector<unsigned char>() : (reissuance_token ? wit.vtxinwit[input_index].vchInflationKeysRangeproof : wit.vtxinwit[input_index].vchIssuanceAmountRangeproof);

    CAmount ret;
    CScript blindingScript(CScript() << OP_RETURN << std::vector<unsigned char>(tx->vin[input_index].prevout.hash.begin(), tx->vin[input_index].prevout.hash.end()) << tx->vin[input_index].prevout.n);
    GetBlindingData(mapValueInd, rangeproof, reissuance_token ? issuance.nInflationKeys : issuance.nAmount, CConfidentialAsset(asset), CConfidentialNonce(), blindingScript, nullptr, &ret, nullptr, nullptr, nullptr);
    return ret;
}

void CWallet::ComputeBlindingData(const CConfidentialValue& conf_value, const CConfidentialAsset& conf_asset, const CConfidentialNonce& nonce, const CScript& scriptPubKey, const std::vector<unsigned char>& vchRangeproof, CAmount& value, CPubKey& blinding_pubkey, uint256& value_factor, CAsset& asset, uint256& asset_factor) const
{
    if (conf_value.IsExplicit() && conf_asset.IsExplicit()) {
        value = conf_value.GetAmount();
        asset = conf_asset.GetAsset();
        blinding_pubkey = CPubKey();
        value_factor.SetNull();
        asset_factor.SetNull();
        return;
    }

    CKey blinding_key;
    if ((blinding_key = GetBlindingKey(&scriptPubKey)).IsValid()) {
        // For outputs using derived blinding.
        if (UnblindConfidentialPair(blinding_key, conf_value, conf_asset, nonce, scriptPubKey, vchRangeproof, value, value_factor, asset, asset_factor)) {
            // TODO: make sure SetBlindingData sets it as receiver's blinding pubkey
            blinding_pubkey = blinding_key.GetPubKey();
            return;
        }
    }

    value = -1;
    blinding_pubkey = CPubKey();
    value_factor.SetNull();
    asset.SetNull();
    asset_factor.SetNull();
}

void CWalletTx::WipeUnknownBlindingData()
{
    for (unsigned int n = 0; n < tx->vout.size(); n++) {
        if (GetOutputValueOut(n) == -1) {
            mapValue["blindingdata"][138 * n] = 0;
        }
    }
    for (unsigned int n = 0; n < tx->vin.size(); n++) {
        if (!tx->vin[n].assetIssuance.nAmount.IsNull()) {
            if (GetIssuanceAmount(n, false) == -1) {
                mapValue["blindingdata"][138 * (tx->vout.size() + GetPseudoInputOffset(n, false))] = 0;
            }
        }
        if (!tx->vin[n].assetIssuance.nInflationKeys.IsNull()) {
            if (GetIssuanceAmount(n, true) == -1) {
                mapValue["blindingdata"][138 * (tx->vout.size() + GetPseudoInputOffset(n, true))] = 0;
            }
        }
    }
}

std::map<uint256, std::pair<CAsset, CAsset> > CWallet::GetReissuanceTokenTypes() const {
    std::map<uint256, std::pair<CAsset, CAsset> > tokenMap;
    {
        LOCK(cs_wallet);
        for (std::map<uint256, CWalletTx>::const_iterator it = mapWallet.begin(); it != mapWallet.end(); ++it) {
            const CWalletTx* pcoin = &(*it).second;
            CAsset asset;
            CAsset token;
            uint256 entropy;
            for (unsigned int input_index = 0; input_index < pcoin->tx->vin.size(); input_index++) {
                const CAssetIssuance& issuance = pcoin->tx->vin[input_index].assetIssuance;
                if (issuance.IsNull()) {
                    continue;
                }
                // Only looking at initial issuances
                if (issuance.assetBlindingNonce.IsNull()) {
                    GenerateAssetEntropy(entropy, pcoin->tx->vin[input_index].prevout, issuance.assetEntropy);
                    CalculateAsset(asset, entropy);
                    // TODO handle the case with null nAmount (not decided yet)
                    CalculateReissuanceToken(token, entropy, issuance.nAmount.IsCommitment());
                    tokenMap[entropy] = std::make_pair(token, asset);
                }
            }
        }
    }
    return tokenMap;
}

CKey CWallet::GetBlindingKey(const CScript* script) const
{
    CKey key;

    if (script != NULL) {
        std::map<CScriptID, uint256>::const_iterator it = mapSpecificBlindingKeys.find(CScriptID(*script));
        if (it != mapSpecificBlindingKeys.end()) {
            key.Set(it->second.begin(), it->second.end(), true);
            if (key.IsValid()) {
                return key;
            }
        }
    }

    if (script != NULL && !blinding_derivation_key.IsNull()) {
        unsigned char vch[32];
        CHMAC_SHA256(blinding_derivation_key.begin(), blinding_derivation_key.size()).Write(&((*script)[0]), script->size()).Finalize(vch);
        key.Set(&vch[0], &vch[32], true);
        if (key.IsValid()) {
            return key;
        }
    }

    return CKey();
}

CPubKey CWallet::GetBlindingPubKey(const CScript& script) const
{
    CKey key = GetBlindingKey(&script);
    if (key.IsValid()) {
        return key.GetPubKey();
    }

    return CPubKey();
}

bool CWallet::LoadSpecificBlindingKey(const CScriptID& scriptid, const uint256& key)
{
    AssertLockHeld(cs_wallet); // mapSpecificBlindingKeys
    mapSpecificBlindingKeys[scriptid] = key;
    return true;
}

bool CWallet::AddSpecificBlindingKey(const CScriptID& scriptid, const uint256& key)
{
    AssertLockHeld(cs_wallet); // mapSpecificBlindingKeys
    if (!LoadSpecificBlindingKey(scriptid, key))
        return false;

    return WalletBatch(GetDatabase()).WriteSpecificBlindingKey(scriptid, key);
}

bool CWallet::SetMasterBlindingKey(const uint256& key)
{
    AssertLockHeld(cs_wallet);
    if (!WalletBatch(GetDatabase()).WriteBlindingDerivationKey(key)) {
        return false;
    }
    blinding_derivation_key = key;
    return true;
}

// END ELEMENTS
//
<|MERGE_RESOLUTION|>--- conflicted
+++ resolved
@@ -2665,7 +2665,6 @@
         // explicitly shuffling the outputs before processing
         Shuffle(vCoins.begin(), vCoins.end(), FastRandomContext());
     }
-<<<<<<< HEAD
 
     // We will have to do coin selection on the difference between the target and the provided values.
     // If value_to_select <= 0 for all asset types, we are done; but unlike in Bitcoin, this may be
@@ -2679,47 +2678,36 @@
         }
     }
 
-    bool res = value_to_select.empty() ||
-        SelectCoinsMinConf(value_to_select, CoinEligibilityFilter(1, 6, 0), vCoins, setCoinsRet, mapValueRet, coin_selection_params, bnb_used) ||
-        SelectCoinsMinConf(value_to_select, CoinEligibilityFilter(1, 1, 0), vCoins, setCoinsRet, mapValueRet, coin_selection_params, bnb_used) ||
-        (m_spend_zero_conf_change && SelectCoinsMinConf(value_to_select, CoinEligibilityFilter(0, 1, 2), vCoins, setCoinsRet, mapValueRet, coin_selection_params, bnb_used)) ||
-        (m_spend_zero_conf_change && SelectCoinsMinConf(value_to_select, CoinEligibilityFilter(0, 1, std::min((size_t)4, max_ancestors/3), std::min((size_t)4, max_descendants/3)), vCoins, setCoinsRet, mapValueRet, coin_selection_params, bnb_used)) ||
-        (m_spend_zero_conf_change && SelectCoinsMinConf(value_to_select, CoinEligibilityFilter(0, 1, max_ancestors/2, max_descendants/2), vCoins, setCoinsRet, mapValueRet, coin_selection_params, bnb_used)) ||
-        (m_spend_zero_conf_change && SelectCoinsMinConf(value_to_select, CoinEligibilityFilter(0, 1, max_ancestors-1, max_descendants-1, true /* include_partial_groups */), vCoins, setCoinsRet, mapValueRet, coin_selection_params, bnb_used)) ||
-        (m_spend_zero_conf_change && !fRejectLongChains && SelectCoinsMinConf(value_to_select, CoinEligibilityFilter(0, 1, std::numeric_limits<uint64_t>::max(), std::numeric_limits<uint64_t>::max(), true /* include_partial_groups */), vCoins, setCoinsRet, mapValueRet, coin_selection_params, bnb_used));
-=======
->>>>>>> d9ae6ec8
-
     // Coin Selection attempts to select inputs from a pool of eligible UTXOs to fund the
     // transaction at a target feerate. If an attempt fails, more attempts may be made using a more
     // permissive CoinEligibilityFilter.
     const bool res = [&] {
         // Pre-selected inputs already cover the target amount.
-        if (value_to_select <= 0) return true;
+        if (value_to_select.empty()) return true;
 
         // If possible, fund the transaction with confirmed UTXOs only. Prefer at least six
         // confirmations on outputs received from other wallets and only spend confirmed change.
-        if (SelectCoinsMinConf(value_to_select, CoinEligibilityFilter(1, 6, 0), vCoins, setCoinsRet, nValueRet, coin_selection_params, bnb_used)) return true;
-        if (SelectCoinsMinConf(value_to_select, CoinEligibilityFilter(1, 1, 0), vCoins, setCoinsRet, nValueRet, coin_selection_params, bnb_used)) return true;
+        if (SelectCoinsMinConf(value_to_select, CoinEligibilityFilter(1, 6, 0), vCoins, setCoinsRet, mapValueRet, coin_selection_params, bnb_used)) return true;
+        if (SelectCoinsMinConf(value_to_select, CoinEligibilityFilter(1, 1, 0), vCoins, setCoinsRet, mapValueRet, coin_selection_params, bnb_used)) return true;
 
         // Fall back to using zero confirmation change (but with as few ancestors in the mempool as
         // possible) if we cannot fund the transaction otherwise. We never spend unconfirmed
         // outputs received from other wallets.
         if (m_spend_zero_conf_change) {
-            if (SelectCoinsMinConf(value_to_select, CoinEligibilityFilter(0, 1, 2), vCoins, setCoinsRet, nValueRet, coin_selection_params, bnb_used)) return true;
+            if (SelectCoinsMinConf(value_to_select, CoinEligibilityFilter(0, 1, 2), vCoins, setCoinsRet, mapValueRet, coin_selection_params, bnb_used)) return true;
             if (SelectCoinsMinConf(value_to_select, CoinEligibilityFilter(0, 1, std::min((size_t)4, max_ancestors/3), std::min((size_t)4, max_descendants/3)),
-                                   vCoins, setCoinsRet, nValueRet, coin_selection_params, bnb_used)) {
+                                   vCoins, setCoinsRet, mapValueRet, coin_selection_params, bnb_used)) {
                 return true;
             }
             if (SelectCoinsMinConf(value_to_select, CoinEligibilityFilter(0, 1, max_ancestors/2, max_descendants/2),
-                                   vCoins, setCoinsRet, nValueRet, coin_selection_params, bnb_used)) {
+                                   vCoins, setCoinsRet, mapValueRet, coin_selection_params, bnb_used)) {
                 return true;
             }
             // If partial groups are allowed, relax the requirement of spending OutputGroups (groups
             // of UTXOs sent to the same address, which are obviously controlled by a single wallet)
             // in their entirety.
             if (SelectCoinsMinConf(value_to_select, CoinEligibilityFilter(0, 1, max_ancestors-1, max_descendants-1, true /* include_partial_groups */),
-                                   vCoins, setCoinsRet, nValueRet, coin_selection_params, bnb_used)) {
+                                   vCoins, setCoinsRet, mapValueRet, coin_selection_params, bnb_used)) {
                 return true;
             }
             // Try with unlimited ancestors/descendants. The transaction will still need to meet
@@ -2727,7 +2715,7 @@
             // OutputGroups use heuristics that may overestimate ancestor/descendant counts.
             if (!fRejectLongChains && SelectCoinsMinConf(value_to_select,
                                       CoinEligibilityFilter(0, 1, std::numeric_limits<uint64_t>::max(), std::numeric_limits<uint64_t>::max(), true /* include_partial_groups */),
-                                      vCoins, setCoinsRet, nValueRet, coin_selection_params, bnb_used)) {
+                                      vCoins, setCoinsRet, mapValueRet, coin_selection_params, bnb_used)) {
                 return true;
             }
         }
