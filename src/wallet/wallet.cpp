// Copyright (c) 2009-2010 Satoshi Nakamoto
// Copyright (c) 2009-2020 The Bitcoin Core developers
// Distributed under the MIT software license, see the accompanying
// file COPYING or http://www.opensource.org/licenses/mit-license.php.

#include <wallet/wallet.h>

#include <chain.h>
#include <consensus/consensus.h>
#include <consensus/validation.h>
#include <fs.h>
#include <interfaces/chain.h>
#include <interfaces/wallet.h>
#include <key.h>
#include <key_io.h>
#include <policy/fees.h>
#include <policy/policy.h>
#include <primitives/block.h>
#include <primitives/transaction.h>
#include <script/descriptor.h>
#include <script/script.h>
#include <script/signingprovider.h>
#include <util/bip32.h>
#include <util/error.h>
#include <util/fees.h>
#include <util/moneystr.h>
#include <util/rbf.h>
#include <util/translation.h>
#include <util/validation.h>
#include <validation.h>
#include <wallet/coincontrol.h>
#include <wallet/fees.h>

#include <algorithm>
#include <assert.h>

#include <boost/algorithm/string/replace.hpp>

#include <blind.h>
#include <issuance.h>
#include <crypto/hmac_sha256.h>
#include <random.h>

const std::map<uint64_t,std::string> WALLET_FLAG_CAVEATS{
    {WALLET_FLAG_AVOID_REUSE,
        "You need to rescan the blockchain in order to correctly mark used "
        "destinations in the past. Until this is done, some destinations may "
        "be considered unused, even if the opposite is the case."
    },
};

static const size_t OUTPUT_GROUP_MAX_ENTRIES = 10;

static RecursiveMutex cs_wallets;
static std::vector<std::shared_ptr<CWallet>> vpwallets GUARDED_BY(cs_wallets);
static std::list<LoadWalletFn> g_load_wallet_fns GUARDED_BY(cs_wallets);

bool AddWallet(const std::shared_ptr<CWallet>& wallet)
{
    LOCK(cs_wallets);
    assert(wallet);
    std::vector<std::shared_ptr<CWallet>>::const_iterator i = std::find(vpwallets.begin(), vpwallets.end(), wallet);
    if (i != vpwallets.end()) return false;
    vpwallets.push_back(wallet);
    return true;
}

bool RemoveWallet(const std::shared_ptr<CWallet>& wallet)
{
    LOCK(cs_wallets);
    assert(wallet);
    std::vector<std::shared_ptr<CWallet>>::iterator i = std::find(vpwallets.begin(), vpwallets.end(), wallet);
    if (i == vpwallets.end()) return false;
    vpwallets.erase(i);
    return true;
}

bool HasWallets()
{
    LOCK(cs_wallets);
    return !vpwallets.empty();
}

std::vector<std::shared_ptr<CWallet>> GetWallets()
{
    LOCK(cs_wallets);
    return vpwallets;
}

std::shared_ptr<CWallet> GetWallet(const std::string& name)
{
    LOCK(cs_wallets);
    for (const std::shared_ptr<CWallet>& wallet : vpwallets) {
        if (wallet->GetName() == name) return wallet;
    }
    return nullptr;
}

std::unique_ptr<interfaces::Handler> HandleLoadWallet(LoadWalletFn load_wallet)
{
    LOCK(cs_wallets);
    auto it = g_load_wallet_fns.emplace(g_load_wallet_fns.end(), std::move(load_wallet));
    return interfaces::MakeHandler([it] { LOCK(cs_wallets); g_load_wallet_fns.erase(it); });
}

static Mutex g_wallet_release_mutex;
static std::condition_variable g_wallet_release_cv;
static std::set<std::string> g_unloading_wallet_set;

// Custom deleter for shared_ptr<CWallet>.
static void ReleaseWallet(CWallet* wallet)
{
    // Unregister and delete the wallet right after BlockUntilSyncedToCurrentChain
    // so that it's in sync with the current chainstate.
    const std::string name = wallet->GetName();
    wallet->WalletLogPrintf("Releasing wallet\n");
    wallet->BlockUntilSyncedToCurrentChain();
    wallet->Flush();
    wallet->m_chain_notifications_handler.reset();
    delete wallet;
    // Wallet is now released, notify UnloadWallet, if any.
    {
        LOCK(g_wallet_release_mutex);
        if (g_unloading_wallet_set.erase(name) == 0) {
            // UnloadWallet was not called for this wallet, all done.
            return;
        }
    }
    g_wallet_release_cv.notify_all();
}

void UnloadWallet(std::shared_ptr<CWallet>&& wallet)
{
    // Mark wallet for unloading.
    const std::string name = wallet->GetName();
    {
        LOCK(g_wallet_release_mutex);
        auto it = g_unloading_wallet_set.insert(name);
        assert(it.second);
    }
    // The wallet can be in use so it's not possible to explicitly unload here.
    // Notify the unload intent so that all remaining shared pointers are
    // released.
    wallet->NotifyUnload();
    // Time to ditch our shared_ptr and wait for ReleaseWallet call.
    wallet.reset();
    {
        WAIT_LOCK(g_wallet_release_mutex, lock);
        while (g_unloading_wallet_set.count(name) == 1) {
            g_wallet_release_cv.wait(lock);
        }
    }
}

std::shared_ptr<CWallet> LoadWallet(interfaces::Chain& chain, const WalletLocation& location, std::string& error, std::vector<std::string>& warnings)
{
    if (!CWallet::Verify(chain, location, false, error, warnings)) {
        error = "Wallet file verification failed: " + error;
        return nullptr;
    }

    std::shared_ptr<CWallet> wallet = CWallet::CreateWalletFromFile(chain, location, error, warnings);
    if (!wallet) {
        error = "Wallet loading failed: " + error;
        return nullptr;
    }
    AddWallet(wallet);
    wallet->postInitProcess();
    return wallet;
}

std::shared_ptr<CWallet> LoadWallet(interfaces::Chain& chain, const std::string& name, std::string& error, std::vector<std::string>& warnings)
{
    return LoadWallet(chain, WalletLocation(name), error, warnings);
}

WalletCreationStatus CreateWallet(interfaces::Chain& chain, const SecureString& passphrase, uint64_t wallet_creation_flags, const std::string& name, std::string& error, std::vector<std::string>& warnings, std::shared_ptr<CWallet>& result)
{
    // Indicate that the wallet is actually supposed to be blank and not just blank to make it encrypted
    bool create_blank = (wallet_creation_flags & WALLET_FLAG_BLANK_WALLET);

    // Born encrypted wallets need to be created blank first.
    if (!passphrase.empty()) {
        wallet_creation_flags |= WALLET_FLAG_BLANK_WALLET;
    }

    // Check the wallet file location
    WalletLocation location(name);
    if (location.Exists()) {
        error = "Wallet " + location.GetName() + " already exists.";
        return WalletCreationStatus::CREATION_FAILED;
    }

    // Wallet::Verify will check if we're trying to create a wallet with a duplicate name.
    if (!CWallet::Verify(chain, location, false, error, warnings)) {
        error = "Wallet file verification failed: " + error;
        return WalletCreationStatus::CREATION_FAILED;
    }

    // Do not allow a passphrase when private keys are disabled
    if (!passphrase.empty() && (wallet_creation_flags & WALLET_FLAG_DISABLE_PRIVATE_KEYS)) {
        error = "Passphrase provided but private keys are disabled. A passphrase is only used to encrypt private keys, so cannot be used for wallets with private keys disabled.";
        return WalletCreationStatus::CREATION_FAILED;
    }

    // Make the wallet
    std::shared_ptr<CWallet> wallet = CWallet::CreateWalletFromFile(chain, location, error, warnings, wallet_creation_flags);
    if (!wallet) {
        error = "Wallet creation failed: " + error;
        return WalletCreationStatus::CREATION_FAILED;
    }

    // Encrypt the wallet
    if (!passphrase.empty() && !(wallet_creation_flags & WALLET_FLAG_DISABLE_PRIVATE_KEYS)) {
        if (!wallet->EncryptWallet(passphrase)) {
            error = "Error: Wallet created but failed to encrypt.";
            return WalletCreationStatus::ENCRYPTION_FAILED;
        }
        if (!create_blank) {
            // Unlock the wallet
            if (!wallet->Unlock(passphrase)) {
                error = "Error: Wallet was encrypted but could not be unlocked";
                return WalletCreationStatus::ENCRYPTION_FAILED;
            }

            // Set a seed for the wallet
            {
                if (auto spk_man = wallet->m_spk_man.get()) {
                    if (!spk_man->SetupGeneration()) {
                        error = "Unable to generate initial keys";
                        return WalletCreationStatus::CREATION_FAILED;
                    }
                }
            }

            // Relock the wallet
            wallet->Lock();
        }
    }
    AddWallet(wallet);
    wallet->postInitProcess();
    result = wallet;
    return WalletCreationStatus::SUCCESS;
}

const uint256 CWalletTx::ABANDON_HASH(uint256S("0000000000000000000000000000000000000000000000000000000000000001"));

/** @defgroup mapWallet
 *
 * @{
 */

std::string COutput::ToString() const
{
    return strprintf("COutput(%s, %d, %d) [%s] [%s]", tx->GetHash().ToString(), i, nDepth, FormatMoney(tx->GetOutputValueOut(i)), tx->GetOutputAsset(i).GetHex());
}

const CWalletTx* CWallet::GetWalletTx(const uint256& hash) const
{
    LOCK(cs_wallet);
    std::map<uint256, CWalletTx>::const_iterator it = mapWallet.find(hash);
    if (it == mapWallet.end())
        return nullptr;
    return &(it->second);
}

void CWallet::UpgradeKeyMetadata()
{
    if (IsLocked() || IsWalletFlagSet(WALLET_FLAG_KEY_ORIGIN_METADATA)) {
        return;
    }

    if (m_spk_man) {
        AssertLockHeld(m_spk_man->cs_wallet);
        m_spk_man->UpgradeKeyMetadata();
    }
    SetWalletFlag(WALLET_FLAG_KEY_ORIGIN_METADATA);
}

bool CWallet::Unlock(const SecureString& strWalletPassphrase, bool accept_no_keys)
{
    CCrypter crypter;
    CKeyingMaterial _vMasterKey;

    {
        LOCK(cs_wallet);
        for (const MasterKeyMap::value_type& pMasterKey : mapMasterKeys)
        {
            if(!crypter.SetKeyFromPassphrase(strWalletPassphrase, pMasterKey.second.vchSalt, pMasterKey.second.nDeriveIterations, pMasterKey.second.nDerivationMethod))
                return false;
            if (!crypter.Decrypt(pMasterKey.second.vchCryptedKey, _vMasterKey))
                continue; // try another master key
            if (Unlock(_vMasterKey, accept_no_keys)) {
                // Now that we've unlocked, upgrade the key metadata
                UpgradeKeyMetadata();
                return true;
            }
        }
    }
    return false;
}

bool CWallet::ChangeWalletPassphrase(const SecureString& strOldWalletPassphrase, const SecureString& strNewWalletPassphrase)
{
    bool fWasLocked = IsLocked();

    {
        LOCK(cs_wallet);
        Lock();

        CCrypter crypter;
        CKeyingMaterial _vMasterKey;
        for (MasterKeyMap::value_type& pMasterKey : mapMasterKeys)
        {
            if(!crypter.SetKeyFromPassphrase(strOldWalletPassphrase, pMasterKey.second.vchSalt, pMasterKey.second.nDeriveIterations, pMasterKey.second.nDerivationMethod))
                return false;
            if (!crypter.Decrypt(pMasterKey.second.vchCryptedKey, _vMasterKey))
                return false;
            if (Unlock(_vMasterKey))
            {
                int64_t nStartTime = GetTimeMillis();
                crypter.SetKeyFromPassphrase(strNewWalletPassphrase, pMasterKey.second.vchSalt, pMasterKey.second.nDeriveIterations, pMasterKey.second.nDerivationMethod);
                pMasterKey.second.nDeriveIterations = static_cast<unsigned int>(pMasterKey.second.nDeriveIterations * (100 / ((double)(GetTimeMillis() - nStartTime))));

                nStartTime = GetTimeMillis();
                crypter.SetKeyFromPassphrase(strNewWalletPassphrase, pMasterKey.second.vchSalt, pMasterKey.second.nDeriveIterations, pMasterKey.second.nDerivationMethod);
                pMasterKey.second.nDeriveIterations = (pMasterKey.second.nDeriveIterations + static_cast<unsigned int>(pMasterKey.second.nDeriveIterations * 100 / ((double)(GetTimeMillis() - nStartTime)))) / 2;

                if (pMasterKey.second.nDeriveIterations < 25000)
                    pMasterKey.second.nDeriveIterations = 25000;

                WalletLogPrintf("Wallet passphrase changed to an nDeriveIterations of %i\n", pMasterKey.second.nDeriveIterations);

                if (!crypter.SetKeyFromPassphrase(strNewWalletPassphrase, pMasterKey.second.vchSalt, pMasterKey.second.nDeriveIterations, pMasterKey.second.nDerivationMethod))
                    return false;
                if (!crypter.Encrypt(_vMasterKey, pMasterKey.second.vchCryptedKey))
                    return false;
                WalletBatch(*database).WriteMasterKey(pMasterKey.first, pMasterKey.second);
                if (fWasLocked)
                    Lock();
                return true;
            }
        }
    }

    return false;
}

void CWallet::ChainStateFlushed(const CBlockLocator& loc)
{
    WalletBatch batch(*database);
    batch.WriteBestBlock(loc);
}

void CWallet::SetMinVersion(enum WalletFeature nVersion, WalletBatch* batch_in, bool fExplicit)
{
    LOCK(cs_wallet);
    if (nWalletVersion >= nVersion)
        return;

    // when doing an explicit upgrade, if we pass the max version permitted, upgrade all the way
    if (fExplicit && nVersion > nWalletMaxVersion)
            nVersion = FEATURE_LATEST;

    nWalletVersion = nVersion;

    if (nVersion > nWalletMaxVersion)
        nWalletMaxVersion = nVersion;

    {
        WalletBatch* batch = batch_in ? batch_in : new WalletBatch(*database);
        if (nWalletVersion > 40000)
            batch->WriteMinVersion(nWalletVersion);
        if (!batch_in)
            delete batch;
    }
}

bool CWallet::SetMaxVersion(int nVersion)
{
    LOCK(cs_wallet);
    // cannot downgrade below current version
    if (nWalletVersion > nVersion)
        return false;

    nWalletMaxVersion = nVersion;

    return true;
}

std::set<uint256> CWallet::GetConflicts(const uint256& txid) const
{
    std::set<uint256> result;
    AssertLockHeld(cs_wallet);

    std::map<uint256, CWalletTx>::const_iterator it = mapWallet.find(txid);
    if (it == mapWallet.end())
        return result;
    const CWalletTx& wtx = it->second;

    std::pair<TxSpends::const_iterator, TxSpends::const_iterator> range;

    for (const CTxIn& txin : wtx.tx->vin)
    {
        if (mapTxSpends.count(txin.prevout) <= 1)
            continue;  // No conflict if zero or one spends
        range = mapTxSpends.equal_range(txin.prevout);
        for (TxSpends::const_iterator _it = range.first; _it != range.second; ++_it)
            result.insert(_it->second);
    }
    return result;
}

bool CWallet::HasWalletSpend(const uint256& txid) const
{
    AssertLockHeld(cs_wallet);
    auto iter = mapTxSpends.lower_bound(COutPoint(txid, 0));
    return (iter != mapTxSpends.end() && iter->first.hash == txid);
}

void CWallet::Flush(bool shutdown)
{
    database->Flush(shutdown);
}

void CWallet::SyncMetaData(std::pair<TxSpends::iterator, TxSpends::iterator> range)
{
    // We want all the wallet transactions in range to have the same metadata as
    // the oldest (smallest nOrderPos).
    // So: find smallest nOrderPos:

    int nMinOrderPos = std::numeric_limits<int>::max();
    const CWalletTx* copyFrom = nullptr;
    for (TxSpends::iterator it = range.first; it != range.second; ++it) {
        const CWalletTx* wtx = &mapWallet.at(it->second);
        if (wtx->nOrderPos < nMinOrderPos) {
            nMinOrderPos = wtx->nOrderPos;
            copyFrom = wtx;
        }
    }

    if (!copyFrom) {
        return;
    }

    // Now copy data from copyFrom to rest:
    for (TxSpends::iterator it = range.first; it != range.second; ++it)
    {
        const uint256& hash = it->second;
        CWalletTx* copyTo = &mapWallet.at(hash);
        if (copyFrom == copyTo) continue;
        assert(copyFrom && "Oldest wallet transaction in range assumed to have been found.");
        if (!copyFrom->IsEquivalentTo(*copyTo)) continue;
        copyTo->mapValue = copyFrom->mapValue;
        copyTo->vOrderForm = copyFrom->vOrderForm;
        // fTimeReceivedIsTxTime not copied on purpose
        // nTimeReceived not copied on purpose
        copyTo->nTimeSmart = copyFrom->nTimeSmart;
        copyTo->fFromMe = copyFrom->fFromMe;
        // nOrderPos not copied on purpose
        // cached members not copied on purpose
    }
}

/**
 * Outpoint is spent if any non-conflicted transaction
 * spends it:
 */
bool CWallet::IsSpent(const uint256& hash, unsigned int n) const
{
    const COutPoint outpoint(hash, n);
    std::pair<TxSpends::const_iterator, TxSpends::const_iterator> range;
    range = mapTxSpends.equal_range(outpoint);

    for (TxSpends::const_iterator it = range.first; it != range.second; ++it)
    {
        const uint256& wtxid = it->second;
        std::map<uint256, CWalletTx>::const_iterator mit = mapWallet.find(wtxid);
        if (mit != mapWallet.end()) {
            int depth = mit->second.GetDepthInMainChain();
            if (depth > 0  || (depth == 0 && !mit->second.isAbandoned()))
                return true; // Spent
        }
    }
    return false;
}

void CWallet::AddToSpends(const COutPoint& outpoint, const uint256& wtxid)
{
    mapTxSpends.insert(std::make_pair(outpoint, wtxid));

    setLockedCoins.erase(outpoint);

    std::pair<TxSpends::iterator, TxSpends::iterator> range;
    range = mapTxSpends.equal_range(outpoint);
    SyncMetaData(range);
}


void CWallet::AddToSpends(const uint256& wtxid)
{
    auto it = mapWallet.find(wtxid);
    assert(it != mapWallet.end());
    CWalletTx& thisTx = it->second;
    if (thisTx.IsCoinBase()) // Coinbases don't spend anything!
        return;

    for (const CTxIn& txin : thisTx.tx->vin)
        AddToSpends(txin.prevout, wtxid);
}

bool CWallet::EncryptWallet(const SecureString& strWalletPassphrase)
{
    if (IsCrypted())
        return false;

    CKeyingMaterial _vMasterKey;

    _vMasterKey.resize(WALLET_CRYPTO_KEY_SIZE);
    GetStrongRandBytes(&_vMasterKey[0], WALLET_CRYPTO_KEY_SIZE);

    CMasterKey kMasterKey;

    kMasterKey.vchSalt.resize(WALLET_CRYPTO_SALT_SIZE);
    GetStrongRandBytes(&kMasterKey.vchSalt[0], WALLET_CRYPTO_SALT_SIZE);

    CCrypter crypter;
    int64_t nStartTime = GetTimeMillis();
    crypter.SetKeyFromPassphrase(strWalletPassphrase, kMasterKey.vchSalt, 25000, kMasterKey.nDerivationMethod);
    kMasterKey.nDeriveIterations = static_cast<unsigned int>(2500000 / ((double)(GetTimeMillis() - nStartTime)));

    nStartTime = GetTimeMillis();
    crypter.SetKeyFromPassphrase(strWalletPassphrase, kMasterKey.vchSalt, kMasterKey.nDeriveIterations, kMasterKey.nDerivationMethod);
    kMasterKey.nDeriveIterations = (kMasterKey.nDeriveIterations + static_cast<unsigned int>(kMasterKey.nDeriveIterations * 100 / ((double)(GetTimeMillis() - nStartTime)))) / 2;

    if (kMasterKey.nDeriveIterations < 25000)
        kMasterKey.nDeriveIterations = 25000;

    WalletLogPrintf("Encrypting Wallet with an nDeriveIterations of %i\n", kMasterKey.nDeriveIterations);

    if (!crypter.SetKeyFromPassphrase(strWalletPassphrase, kMasterKey.vchSalt, kMasterKey.nDeriveIterations, kMasterKey.nDerivationMethod))
        return false;
    if (!crypter.Encrypt(_vMasterKey, kMasterKey.vchCryptedKey))
        return false;

    {
        LOCK(cs_wallet);
        mapMasterKeys[++nMasterKeyMaxID] = kMasterKey;
        WalletBatch* encrypted_batch = new WalletBatch(*database);
        if (!encrypted_batch->TxnBegin()) {
            delete encrypted_batch;
            encrypted_batch = nullptr;
            return false;
        }
        encrypted_batch->WriteMasterKey(nMasterKeyMaxID, kMasterKey);

        if (auto spk_man = m_spk_man.get()) {
            if (!spk_man->Encrypt(_vMasterKey, encrypted_batch)) {
                encrypted_batch->TxnAbort();
                delete encrypted_batch;
                encrypted_batch = nullptr;
                // We now probably have half of our keys encrypted in memory, and half not...
                // die and let the user reload the unencrypted wallet.
                assert(false);
            }
        }

        // Encryption was introduced in version 0.4.0
        SetMinVersion(FEATURE_WALLETCRYPT, encrypted_batch, true);

        if (!encrypted_batch->TxnCommit()) {
            delete encrypted_batch;
            encrypted_batch = nullptr;
            // We now have keys encrypted in memory, but not on disk...
            // die to avoid confusion and let the user reload the unencrypted wallet.
            assert(false);
        }

        delete encrypted_batch;
        encrypted_batch = nullptr;

        Lock();
        Unlock(strWalletPassphrase);

        // if we are using HD, replace the HD seed with a new one
        if (auto spk_man = m_spk_man.get()) {
            if (spk_man->IsHDEnabled()) {
                if (!spk_man->SetupGeneration(true)) {
                    return false;
                }
            }
        }
        Lock();

        // Need to completely rewrite the wallet file; if we don't, bdb might keep
        // bits of the unencrypted private key in slack space in the database file.
        database->Rewrite();

        // BDB seems to have a bad habit of writing old data into
        // slack space in .dat files; that is bad if the old data is
        // unencrypted private keys. So:
        database->ReloadDbEnv();

    }
    NotifyStatusChanged(this);

    return true;
}

DBErrors CWallet::ReorderTransactions()
{
    LOCK(cs_wallet);
    WalletBatch batch(*database);

    // Old wallets didn't have any defined order for transactions
    // Probably a bad idea to change the output of this

    // First: get all CWalletTx into a sorted-by-time multimap.
    typedef std::multimap<int64_t, CWalletTx*> TxItems;
    TxItems txByTime;

    for (auto& entry : mapWallet)
    {
        CWalletTx* wtx = &entry.second;
        txByTime.insert(std::make_pair(wtx->nTimeReceived, wtx));
    }

    nOrderPosNext = 0;
    std::vector<int64_t> nOrderPosOffsets;
    for (TxItems::iterator it = txByTime.begin(); it != txByTime.end(); ++it)
    {
        CWalletTx *const pwtx = (*it).second;
        int64_t& nOrderPos = pwtx->nOrderPos;

        if (nOrderPos == -1)
        {
            nOrderPos = nOrderPosNext++;
            nOrderPosOffsets.push_back(nOrderPos);

            if (!batch.WriteTx(*pwtx))
                return DBErrors::LOAD_FAIL;
        }
        else
        {
            int64_t nOrderPosOff = 0;
            for (const int64_t& nOffsetStart : nOrderPosOffsets)
            {
                if (nOrderPos >= nOffsetStart)
                    ++nOrderPosOff;
            }
            nOrderPos += nOrderPosOff;
            nOrderPosNext = std::max(nOrderPosNext, nOrderPos + 1);

            if (!nOrderPosOff)
                continue;

            // Since we're changing the order, write it back
            if (!batch.WriteTx(*pwtx))
                return DBErrors::LOAD_FAIL;
        }
    }
    batch.WriteOrderPosNext(nOrderPosNext);

    return DBErrors::LOAD_OK;
}

int64_t CWallet::IncOrderPosNext(WalletBatch* batch)
{
    AssertLockHeld(cs_wallet);
    int64_t nRet = nOrderPosNext++;
    if (batch) {
        batch->WriteOrderPosNext(nOrderPosNext);
    } else {
        WalletBatch(*database).WriteOrderPosNext(nOrderPosNext);
    }
    return nRet;
}

void CWallet::MarkDirty()
{
    {
        LOCK(cs_wallet);
        for (std::pair<const uint256, CWalletTx>& item : mapWallet)
            item.second.MarkDirty();
    }
}

bool CWallet::MarkReplaced(const uint256& originalHash, const uint256& newHash)
{
    LOCK(cs_wallet);

    auto mi = mapWallet.find(originalHash);

    // There is a bug if MarkReplaced is not called on an existing wallet transaction.
    assert(mi != mapWallet.end());

    CWalletTx& wtx = (*mi).second;

    // Ensure for now that we're not overwriting data
    assert(wtx.mapValue.count("replaced_by_txid") == 0);

    wtx.mapValue["replaced_by_txid"] = newHash.ToString();

    WalletBatch batch(*database, "r+");

    bool success = true;
    if (!batch.WriteTx(wtx)) {
        WalletLogPrintf("%s: Updating batch tx %s failed\n", __func__, wtx.GetHash().ToString());
        success = false;
    }

    NotifyTransactionChanged(this, originalHash, CT_UPDATED);

    return success;
}

void CWallet::SetUsedDestinationState(WalletBatch& batch, const uint256& hash, unsigned int n, bool used, std::set<CTxDestination>& tx_destinations)
{
    AssertLockHeld(cs_wallet);
    const CWalletTx* srctx = GetWalletTx(hash);
    if (!srctx) return;

    CTxDestination dst;
    if (ExtractDestination(srctx->tx->vout[n].scriptPubKey, dst)) {
        if (IsMine(dst)) {
            if (used && !GetDestData(dst, "used", nullptr)) {
                if (AddDestData(batch, dst, "used", "p")) { // p for "present", opposite of absent (null)
                    tx_destinations.insert(dst);
                }
            } else if (!used && GetDestData(dst, "used", nullptr)) {
                EraseDestData(batch, dst, "used");
            }
        }
    }
}

bool CWallet::IsUsedDestination(const uint256& hash, unsigned int n) const
{
    AssertLockHeld(cs_wallet);
    CTxDestination dst;
    const CWalletTx* srctx = GetWalletTx(hash);
    if (srctx) {
        assert(srctx->tx->vout.size() > n);
        LegacyScriptPubKeyMan* spk_man = GetLegacyScriptPubKeyMan();
        // When descriptor wallets arrive, these additional checks are
        // likely superfluous and can be optimized out
        assert(spk_man != nullptr);
        for (const auto& keyid : GetAffectedKeys(srctx->tx->vout[n].scriptPubKey, *spk_man)) {
            WitnessV0KeyHash wpkh_dest(keyid);
            if (GetDestData(wpkh_dest, "used", nullptr)) {
                return true;
            }
            ScriptHash sh_wpkh_dest(GetScriptForDestination(wpkh_dest));
            if (GetDestData(sh_wpkh_dest, "used", nullptr)) {
                return true;
            }
            PKHash pkh_dest(keyid);
            if (GetDestData(pkh_dest, "used", nullptr)) {
                return true;
            }
        }
    }
    return false;
}

bool CWallet::AddToWallet(const CWalletTx& wtxIn, bool fFlushOnClose)
{
    LOCK(cs_wallet);

    WalletBatch batch(*database, "r+", fFlushOnClose);

    uint256 hash = wtxIn.GetHash();

    if (IsWalletFlagSet(WALLET_FLAG_AVOID_REUSE)) {
        // Mark used destinations
        std::set<CTxDestination> tx_destinations;

        for (const CTxIn& txin : wtxIn.tx->vin) {
            const COutPoint& op = txin.prevout;
            SetUsedDestinationState(batch, op.hash, op.n, true, tx_destinations);
        }

        MarkDestinationsDirty(tx_destinations);
    }

    // Inserts only if not already there, returns tx inserted or tx found
    std::pair<std::map<uint256, CWalletTx>::iterator, bool> ret = mapWallet.insert(std::make_pair(hash, wtxIn));
    CWalletTx& wtx = (*ret.first).second;
    wtx.BindWallet(this);
    bool fInsertedNew = ret.second;
    if (fInsertedNew) {
        wtx.nTimeReceived = chain().getAdjustedTime();
        wtx.nOrderPos = IncOrderPosNext(&batch);
        wtx.m_it_wtxOrdered = wtxOrdered.insert(std::make_pair(wtx.nOrderPos, &wtx));
        wtx.nTimeSmart = ComputeTimeSmart(wtx);
        AddToSpends(hash);
    }

    bool fUpdated = false;
    if (!fInsertedNew)
    {
        if (wtxIn.m_confirm.status != wtx.m_confirm.status) {
            wtx.m_confirm.status = wtxIn.m_confirm.status;
            wtx.m_confirm.nIndex = wtxIn.m_confirm.nIndex;
            wtx.m_confirm.hashBlock = wtxIn.m_confirm.hashBlock;
            wtx.m_confirm.block_height = wtxIn.m_confirm.block_height;
            fUpdated = true;
        } else {
            assert(wtx.m_confirm.nIndex == wtxIn.m_confirm.nIndex);
            assert(wtx.m_confirm.hashBlock == wtxIn.m_confirm.hashBlock);
            assert(wtx.m_confirm.block_height == wtxIn.m_confirm.block_height);
        }
        if (wtxIn.fFromMe && wtxIn.fFromMe != wtx.fFromMe)
        {
            wtx.fFromMe = wtxIn.fFromMe;
            fUpdated = true;
        }
        // If we have a witness-stripped version of this transaction, and we
        // see a new version with a witness, then we must be upgrading a pre-segwit
        // wallet.  Store the new version of the transaction with the witness,
        // as the stripped-version must be invalid.
        // TODO: Store all versions of the transaction, instead of just one.
        if (wtxIn.tx->HasWitness() && !wtx.tx->HasWitness()) {
            wtx.SetTx(wtxIn.tx);
            fUpdated = true;
        }
    }

    //// debug print
    WalletLogPrintf("AddToWallet %s  %s%s\n", wtxIn.GetHash().ToString(), (fInsertedNew ? "new" : ""), (fUpdated ? "update" : ""));

    // Write to disk
    if (fInsertedNew || fUpdated)
        if (!batch.WriteTx(wtx))
            return false;

    // Break debit/credit balance caches:
    wtx.MarkDirty();

    // Notify UI of new or updated transaction
    NotifyTransactionChanged(this, hash, fInsertedNew ? CT_NEW : CT_UPDATED);

#if HAVE_SYSTEM
    // notify an external script when a wallet transaction comes in or is updated
    std::string strCmd = gArgs.GetArg("-walletnotify", "");

    if (!strCmd.empty())
    {
        boost::replace_all(strCmd, "%s", wtxIn.GetHash().GetHex());
        std::thread t(runCommand, strCmd);
        t.detach(); // thread runs free
    }
#endif

    return true;
}

void CWallet::LoadToWallet(CWalletTx& wtxIn)
{
    // If wallet doesn't have a chain (e.g bitcoin-wallet), lock can't be taken.
    auto locked_chain = LockChain();
    if (locked_chain) {
        Optional<int> block_height = locked_chain->getBlockHeight(wtxIn.m_confirm.hashBlock);
        if (block_height) {
            // Update cached block height variable since it not stored in the
            // serialized transaction.
            wtxIn.m_confirm.block_height = *block_height;
        } else if (wtxIn.isConflicted() || wtxIn.isConfirmed()) {
            // If tx block (or conflicting block) was reorged out of chain
            // while the wallet was shutdown, change tx status to UNCONFIRMED
            // and reset block height, hash, and index. ABANDONED tx don't have
            // associated blocks and don't need to be updated. The case where a
            // transaction was reorged out while online and then reconfirmed
            // while offline is covered by the rescan logic.
            wtxIn.setUnconfirmed();
            wtxIn.m_confirm.hashBlock = uint256();
            wtxIn.m_confirm.block_height = 0;
            wtxIn.m_confirm.nIndex = 0;
        }
    }
    uint256 hash = wtxIn.GetHash();
    const auto& ins = mapWallet.emplace(hash, wtxIn);
    CWalletTx& wtx = ins.first->second;
    wtx.BindWallet(this);
    if (/* insertion took place */ ins.second) {
        wtx.m_it_wtxOrdered = wtxOrdered.insert(std::make_pair(wtx.nOrderPos, &wtx));
    }
    AddToSpends(hash);
    for (const CTxIn& txin : wtx.tx->vin) {
        auto it = mapWallet.find(txin.prevout.hash);
        if (it != mapWallet.end()) {
            CWalletTx& prevtx = it->second;
            if (prevtx.isConflicted()) {
                MarkConflicted(prevtx.m_confirm.hashBlock, prevtx.m_confirm.block_height, wtx.GetHash());
            }
        }
    }
}

bool CWallet::AddToWalletIfInvolvingMe(const CTransactionRef& ptx, CWalletTx::Confirmation confirm, bool fUpdate)
{
    const CTransaction& tx = *ptx;
    {
        AssertLockHeld(cs_wallet);

        if (!confirm.hashBlock.IsNull()) {
            for (const CTxIn& txin : tx.vin) {
                std::pair<TxSpends::const_iterator, TxSpends::const_iterator> range = mapTxSpends.equal_range(txin.prevout);
                while (range.first != range.second) {
                    if (range.first->second != tx.GetHash()) {
                        WalletLogPrintf("Transaction %s (in block %s) conflicts with wallet transaction %s (both spend %s:%i)\n", tx.GetHash().ToString(), confirm.hashBlock.ToString(), range.first->second.ToString(), range.first->first.hash.ToString(), range.first->first.n);
                        MarkConflicted(confirm.hashBlock, confirm.block_height, range.first->second);
                    }
                    range.first++;
                }
            }
        }

        bool fExisted = mapWallet.count(tx.GetHash()) != 0;
        if (fExisted && !fUpdate) return false;
        if (fExisted || IsMine(tx) || IsFromMe(tx))
        {
            /* Check if any keys in the wallet keypool that were supposed to be unused
             * have appeared in a new transaction. If so, remove those keys from the keypool.
             * This can happen when restoring an old wallet backup that does not contain
             * the mostly recently created transactions from newer versions of the wallet.
             */

            // loop though all outputs
            for (const CTxOut& txout: tx.vout) {
                if (auto spk_man = m_spk_man.get()) {
                    spk_man->MarkUnusedAddresses(txout.scriptPubKey);
                }
            }

            CWalletTx wtx(this, ptx);

            // Block disconnection override an abandoned tx as unconfirmed
            // which means user may have to call abandontransaction again
            wtx.m_confirm = confirm;

            return AddToWallet(wtx, false);
        }
    }
    return false;
}

bool CWallet::TransactionCanBeAbandoned(const uint256& hashTx) const
{
    auto locked_chain = chain().lock();
    LOCK(cs_wallet);
    const CWalletTx* wtx = GetWalletTx(hashTx);
    return wtx && !wtx->isAbandoned() && wtx->GetDepthInMainChain() == 0 && !wtx->InMempool();
}

void CWallet::MarkInputsDirty(const CTransactionRef& tx)
{
    for (const CTxIn& txin : tx->vin) {
        auto it = mapWallet.find(txin.prevout.hash);
        if (it != mapWallet.end()) {
            it->second.MarkDirty();
        }
    }
}

bool CWallet::AbandonTransaction(const uint256& hashTx)
{
    auto locked_chain = chain().lock(); // Temporary. Removed in upcoming lock cleanup
    LOCK(cs_wallet);

    WalletBatch batch(*database, "r+");

    std::set<uint256> todo;
    std::set<uint256> done;

    // Can't mark abandoned if confirmed or in mempool
    auto it = mapWallet.find(hashTx);
    assert(it != mapWallet.end());
    CWalletTx& origtx = it->second;
    if (origtx.GetDepthInMainChain() != 0 || origtx.InMempool()) {
        return false;
    }

    todo.insert(hashTx);

    while (!todo.empty()) {
        uint256 now = *todo.begin();
        todo.erase(now);
        done.insert(now);
        auto it = mapWallet.find(now);
        assert(it != mapWallet.end());
        CWalletTx& wtx = it->second;
        int currentconfirm = wtx.GetDepthInMainChain();
        // If the orig tx was not in block, none of its spends can be
        assert(currentconfirm <= 0);
        // if (currentconfirm < 0) {Tx and spends are already conflicted, no need to abandon}
        if (currentconfirm == 0 && !wtx.isAbandoned()) {
            // If the orig tx was not in block/mempool, none of its spends can be in mempool
            assert(!wtx.InMempool());
            wtx.setAbandoned();
            wtx.MarkDirty();
            batch.WriteTx(wtx);
            NotifyTransactionChanged(this, wtx.GetHash(), CT_UPDATED);
            // Iterate over all its outputs, and mark transactions in the wallet that spend them abandoned too
            TxSpends::const_iterator iter = mapTxSpends.lower_bound(COutPoint(now, 0));
            while (iter != mapTxSpends.end() && iter->first.hash == now) {
                if (!done.count(iter->second)) {
                    todo.insert(iter->second);
                }
                iter++;
            }
            // If a transaction changes 'conflicted' state, that changes the balance
            // available of the outputs it spends. So force those to be recomputed
            MarkInputsDirty(wtx.tx);
        }
    }

    return true;
}

void CWallet::MarkConflicted(const uint256& hashBlock, int conflicting_height, const uint256& hashTx)
{
    auto locked_chain = chain().lock();
    LOCK(cs_wallet);

    int conflictconfirms = (m_last_block_processed_height - conflicting_height + 1) * -1;
    // If number of conflict confirms cannot be determined, this means
    // that the block is still unknown or not yet part of the main chain,
    // for example when loading the wallet during a reindex. Do nothing in that
    // case.
    if (conflictconfirms >= 0)
        return;

    // Do not flush the wallet here for performance reasons
    WalletBatch batch(*database, "r+", false);

    std::set<uint256> todo;
    std::set<uint256> done;

    todo.insert(hashTx);

    while (!todo.empty()) {
        uint256 now = *todo.begin();
        todo.erase(now);
        done.insert(now);
        auto it = mapWallet.find(now);
        assert(it != mapWallet.end());
        CWalletTx& wtx = it->second;
        int currentconfirm = wtx.GetDepthInMainChain();
        if (conflictconfirms < currentconfirm) {
            // Block is 'more conflicted' than current confirm; update.
            // Mark transaction as conflicted with this block.
            wtx.m_confirm.nIndex = 0;
            wtx.m_confirm.hashBlock = hashBlock;
            wtx.m_confirm.block_height = conflicting_height;
            wtx.setConflicted();
            wtx.MarkDirty();
            batch.WriteTx(wtx);
            // Iterate over all its outputs, and mark transactions in the wallet that spend them conflicted too
            TxSpends::const_iterator iter = mapTxSpends.lower_bound(COutPoint(now, 0));
            while (iter != mapTxSpends.end() && iter->first.hash == now) {
                 if (!done.count(iter->second)) {
                     todo.insert(iter->second);
                 }
                 iter++;
            }
            // If a transaction changes 'conflicted' state, that changes the balance
            // available of the outputs it spends. So force those to be recomputed
            MarkInputsDirty(wtx.tx);
        }
    }
}

void CWallet::SyncTransaction(const CTransactionRef& ptx, CWalletTx::Confirmation confirm, bool update_tx)
{
    if (!AddToWalletIfInvolvingMe(ptx, confirm, update_tx))
        return; // Not one of ours

    // If a transaction changes 'conflicted' state, that changes the balance
    // available of the outputs it spends. So force those to be
    // recomputed, also:
    MarkInputsDirty(ptx);
}

void CWallet::TransactionAddedToMempool(const CTransactionRef& ptx) {
    auto locked_chain = chain().lock();
    LOCK(cs_wallet);
    CWalletTx::Confirmation confirm(CWalletTx::Status::UNCONFIRMED, /* block_height */ 0, {}, /* nIndex */ 0);
    SyncTransaction(ptx, confirm);

    auto it = mapWallet.find(ptx->GetHash());
    if (it != mapWallet.end()) {
        it->second.fInMempool = true;
    }
}

void CWallet::TransactionRemovedFromMempool(const CTransactionRef &ptx) {
    LOCK(cs_wallet);
    auto it = mapWallet.find(ptx->GetHash());
    if (it != mapWallet.end()) {
        it->second.fInMempool = false;
    }
}

void CWallet::BlockConnected(const CBlock& block, const std::vector<CTransactionRef>& vtxConflicted, int height)
{
    const uint256& block_hash = block.GetHash();
    auto locked_chain = chain().lock();
    LOCK(cs_wallet);

    m_last_block_processed_height = height;
    m_last_block_processed = block_hash;
    for (size_t index = 0; index < block.vtx.size(); index++) {
        CWalletTx::Confirmation confirm(CWalletTx::Status::CONFIRMED, height, block_hash, index);
        SyncTransaction(block.vtx[index], confirm);
        TransactionRemovedFromMempool(block.vtx[index]);
    }
    for (const CTransactionRef& ptx : vtxConflicted) {
        TransactionRemovedFromMempool(ptx);
    }
}

void CWallet::BlockDisconnected(const CBlock& block, int height)
{
    auto locked_chain = chain().lock();
    LOCK(cs_wallet);

    // At block disconnection, this will change an abandoned transaction to
    // be unconfirmed, whether or not the transaction is added back to the mempool.
    // User may have to call abandontransaction again. It may be addressed in the
    // future with a stickier abandoned state or even removing abandontransaction call.
    m_last_block_processed_height = height - 1;
    m_last_block_processed = block.hashPrevBlock;
    for (const CTransactionRef& ptx : block.vtx) {
        CWalletTx::Confirmation confirm(CWalletTx::Status::UNCONFIRMED, /* block_height */ 0, {}, /* nIndex */ 0);
        SyncTransaction(ptx, confirm);
    }
}

void CWallet::UpdatedBlockTip()
{
    m_best_block_time = GetTime();
}


void CWallet::BlockUntilSyncedToCurrentChain() {
    AssertLockNotHeld(cs_wallet);
    // Skip the queue-draining stuff if we know we're caught up with
    // ::ChainActive().Tip(), otherwise put a callback in the validation interface queue and wait
    // for the queue to drain enough to execute it (indicating we are caught up
    // at least with the time we entered this function).
    uint256 last_block_hash = WITH_LOCK(cs_wallet, return m_last_block_processed);
    chain().waitForNotificationsIfTipChanged(last_block_hash);
}


isminetype CWallet::IsMine(const CTxIn &txin) const
{
    {
        LOCK(cs_wallet);
        std::map<uint256, CWalletTx>::const_iterator mi = mapWallet.find(txin.prevout.hash);
        if (mi != mapWallet.end())
        {
            const CWalletTx& prev = (*mi).second;
            if (txin.prevout.n < prev.tx->vout.size())
                return IsMine(prev.tx->vout[txin.prevout.n]);
        }
    }
    return ISMINE_NO;
}

// Note that this function doesn't distinguish between a 0-valued input,
// and a not-"is mine" (according to the filter) input.
CAmountMap CWallet::GetDebit(const CTxIn &txin, const isminefilter& filter) const
{
    {
        LOCK(cs_wallet);
        std::map<uint256, CWalletTx>::const_iterator mi = mapWallet.find(txin.prevout.hash);
        if (mi != mapWallet.end())
        {
            const CWalletTx& prev = (*mi).second;
            if (txin.prevout.n < prev.tx->vout.size())
                if (IsMine(prev.tx->vout[txin.prevout.n]) & filter) {
                    CAmountMap amounts;
                    amounts[prev.GetOutputAsset(txin.prevout.n)] = std::max<CAmount>(0, prev.GetOutputValueOut(txin.prevout.n));
                    return amounts;
                }
        }
    }
    return CAmountMap();
}

isminetype CWallet::IsMine(const CTxOut& txout) const
{
    return IsMine(txout.scriptPubKey);
}

isminetype CWallet::IsMine(const CTxDestination& dest) const
{
    return IsMine(GetScriptForDestination(dest));
}

isminetype CWallet::IsMine(const CScript& script) const
{
    isminetype result = ISMINE_NO;
    if (auto spk_man = m_spk_man.get()) {
        result = spk_man->IsMine(script);
    }
    return result;
}

CAmountMap CWallet::GetCredit(const CTransaction& tx, const size_t out_index, const isminefilter& filter) const
{
    {
        LOCK(cs_wallet);
        std::map<uint256, CWalletTx>::const_iterator mi = mapWallet.find(tx.GetHash());
        if (mi != mapWallet.end())
        {
            const CWalletTx& wtx = (*mi).second;
            if (out_index < wtx.tx->vout.size() && IsMine(wtx.tx->vout[out_index]) & filter) {
                CAmountMap amounts;
                amounts[wtx.GetOutputAsset(out_index)] = std::max<CAmount>(0, wtx.GetOutputValueOut(out_index));
                return amounts;
            }
        }
    }
    return CAmountMap();
}

bool CWallet::IsChange(const CTxOut& txout) const
{
    return IsChange(txout.scriptPubKey);
}

bool CWallet::IsChange(const CScript& script) const
{
    // TODO: fix handling of 'change' outputs. The assumption is that any
    // payment to a script that is ours, but is not in the address book
    // is change. That assumption is likely to break when we implement multisignature
    // wallets that return change back into a multi-signature-protected address;
    // a better way of identifying which outputs are 'the send' and which are
    // 'the change' will need to be implemented (maybe extend CWalletTx to remember
    // which output, if any, was change).
    if (IsMine(script))
    {
        CTxDestination address;
        if (!ExtractDestination(script, address))
            return true;

        LOCK(cs_wallet);
        if (!mapAddressBook.count(address))
            return true;
    }
    return false;
}

CAmountMap CWallet::GetChange(const CTxOut& txout) const
{
    CAmountMap change;
    change[txout.nAsset.GetAsset()] = txout.nValue.GetAmount();
    if (!MoneyRange(change))
        throw std::runtime_error(std::string(__func__) + ": value out of range");
    return (IsChange(txout) ? change : CAmountMap());
}

bool CWallet::IsMine(const CTransaction& tx) const
{
    for (const CTxOut& txout : tx.vout)
        if (IsMine(txout))
            return true;
    return false;
}

bool CWallet::IsFromMe(const CTransaction& tx) const
{
    return (GetDebit(tx, ISMINE_ALL) > CAmountMap());
}

CAmountMap CWallet::GetDebit(const CTransaction& tx, const isminefilter& filter) const
{
    CAmountMap nDebit;
    for (const CTxIn& txin : tx.vin)
    {
        nDebit += GetDebit(txin, filter);
        if (!MoneyRange(nDebit))
            throw std::runtime_error(std::string(__func__) + ": value out of range");
    }
    return nDebit;
}

bool CWallet::IsAllFromMe(const CTransaction& tx, const isminefilter& filter) const
{
    LOCK(cs_wallet);

    for (const CTxIn& txin : tx.vin)
    {
        auto mi = mapWallet.find(txin.prevout.hash);
        if (mi == mapWallet.end())
            return false; // any unknown inputs can't be from us

        const CWalletTx& prev = (*mi).second;

        if (txin.prevout.n >= prev.tx->vout.size())
            return false; // invalid input!

        if (!(IsMine(prev.tx->vout[txin.prevout.n]) & filter))
            return false;
    }
    return true;
}

CAmountMap CWallet::GetCredit(const CWalletTx& wtx, const isminefilter& filter) const {
    CAmountMap nCredit;
    for (unsigned int i = 0; i < wtx.tx->vout.size(); ++i) {
        if (IsMine(wtx.tx->vout[i]) & filter) {
            CAmount credit = std::max<CAmount>(0, wtx.GetOutputValueOut(i));
            if (!MoneyRange(credit))
                throw std::runtime_error(std::string(__func__) + ": value out of range");

            nCredit[wtx.GetOutputAsset(i)] += credit;
            if (!MoneyRange(nCredit))
                throw std::runtime_error(std::string(__func__) + ": value out of range");
        }
    }
    return nCredit;
}

CAmountMap CWallet::GetChange(const CWalletTx& wtx) const {
    CAmountMap nChange;
    for (unsigned int i = 0; i < wtx.tx->vout.size(); ++i) {
        if (IsChange(wtx.tx->vout[i])) {
            CAmount change = wtx.GetOutputValueOut(i);
            if (change < 0) {
                continue;
            }

            if (!MoneyRange(change))
                throw std::runtime_error(std::string(__func__) + ": value out of range");

            nChange[wtx.GetOutputAsset(i)] += change;
            if (!MoneyRange(nChange))
                throw std::runtime_error(std::string(__func__) + ": value out of range");
        }
    }
    return nChange;
}

CAmountMap CWallet::GetChange(const CTransaction& tx) const
{
    CAmountMap nChange;
    for (const CTxOut& txout : tx.vout)
    {
        nChange += GetChange(txout);
        if (!MoneyRange(nChange))
            throw std::runtime_error(std::string(__func__) + ": value out of range");
    }
    return nChange;
}

bool CWallet::IsHDEnabled() const
{
    bool result = true;
    if (auto spk_man = m_spk_man.get()) {
        result &= spk_man->IsHDEnabled();
    }
    return result;
}

bool CWallet::CanGetAddresses(bool internal)
{
    {
        auto spk_man = m_spk_man.get();
        if (spk_man && spk_man->CanGetAddresses(internal)) {
            return true;
        }
    }
    return false;
}

void CWallet::SetWalletFlag(uint64_t flags)
{
    LOCK(cs_wallet);
    m_wallet_flags |= flags;
    if (!WalletBatch(*database).WriteWalletFlags(m_wallet_flags))
        throw std::runtime_error(std::string(__func__) + ": writing wallet flags failed");
}

void CWallet::UnsetWalletFlag(uint64_t flag)
{
    WalletBatch batch(*database);
    UnsetWalletFlagWithDB(batch, flag);
}

void CWallet::UnsetWalletFlagWithDB(WalletBatch& batch, uint64_t flag)
{
    LOCK(cs_wallet);
    m_wallet_flags &= ~flag;
    if (!batch.WriteWalletFlags(m_wallet_flags))
        throw std::runtime_error(std::string(__func__) + ": writing wallet flags failed");
}

void CWallet::UnsetBlankWalletFlag(WalletBatch& batch)
{
    UnsetWalletFlagWithDB(batch, WALLET_FLAG_BLANK_WALLET);
}

bool CWallet::IsWalletFlagSet(uint64_t flag) const
{
    return (m_wallet_flags & flag);
}

bool CWallet::SetWalletFlags(uint64_t overwriteFlags, bool memonly)
{
    LOCK(cs_wallet);
    m_wallet_flags = overwriteFlags;
    if (((overwriteFlags & KNOWN_WALLET_FLAGS) >> 32) ^ (overwriteFlags >> 32)) {
        // contains unknown non-tolerable wallet flags
        return false;
    }
    if (!memonly && !WalletBatch(*database).WriteWalletFlags(m_wallet_flags)) {
        throw std::runtime_error(std::string(__func__) + ": writing wallet flags failed");
    }

    return true;
}

int64_t CWalletTx::GetTxTime() const
{
    int64_t n = nTimeSmart;
    return n ? n : nTimeReceived;
}

// Helper for producing a max-sized low-S low-R signature (eg 71 bytes)
// or a max-sized low-S signature (e.g. 72 bytes) if use_max_sig is true
static bool DummySignInput(const SigningProvider* provider, CMutableTransaction& tx, const size_t nIn, const CTxOut& txout, bool use_max_sig)
{
    // Fill in dummy signatures for fee calculation.
    const CScript& scriptPubKey = txout.scriptPubKey;
    SignatureData sigdata;

    if (!ProduceSignature(*provider, use_max_sig ? DUMMY_MAXIMUM_SIGNATURE_CREATOR : DUMMY_SIGNATURE_CREATOR, scriptPubKey, sigdata)) {
        return false;
    }
    UpdateTransaction(tx, nIn, sigdata);
    return true;
}

// Helper for producing a bunch of max-sized low-S low-R signatures (eg 71 bytes)
bool CWallet::DummySignTx(CMutableTransaction &txNew, const std::vector<CTxOut> &txouts, const CCoinControl* coin_control) const
{
    // Fill in dummy signatures for fee calculation.
    int nIn = 0;
    for (const auto& txout : txouts)
    {
        const SigningProvider* provider = GetSigningProvider(txout.scriptPubKey);
        // Use max sig if watch only inputs were used or if this particular input is an external input
        bool use_max_sig = coin_control && (coin_control->fAllowWatchOnly || (coin_control && coin_control->IsExternalSelected(txNew.vin[nIn].prevout)));
        if (!provider || !DummySignInput(provider, txNew, nIn, txout, use_max_sig)) {
            if (!coin_control || !DummySignInput(&coin_control->m_external_provider, txNew, nIn, txout, use_max_sig)) {
                return false;
            }
        }

        nIn++;
    }
    return true;
}

bool CWallet::ImportScripts(const std::set<CScript> scripts, int64_t timestamp)
{
    auto spk_man = GetLegacyScriptPubKeyMan();
    if (!spk_man) {
        return false;
    }
    AssertLockHeld(spk_man->cs_wallet);
    return spk_man->ImportScripts(scripts, timestamp);
}

bool CWallet::ImportPrivKeys(const std::map<CKeyID, CKey>& privkey_map, const int64_t timestamp)
{
    auto spk_man = GetLegacyScriptPubKeyMan();
    if (!spk_man) {
        return false;
    }
    AssertLockHeld(spk_man->cs_wallet);
    return spk_man->ImportPrivKeys(privkey_map, timestamp);
}

bool CWallet::ImportPubKeys(const std::vector<CKeyID>& ordered_pubkeys, const std::map<CKeyID, CPubKey>& pubkey_map, const std::map<CKeyID, std::pair<CPubKey, KeyOriginInfo>>& key_origins, const bool add_keypool, const bool internal, const int64_t timestamp)
{
    auto spk_man = GetLegacyScriptPubKeyMan();
    if (!spk_man) {
        return false;
    }
    AssertLockHeld(spk_man->cs_wallet);
    return spk_man->ImportPubKeys(ordered_pubkeys, pubkey_map, key_origins, add_keypool, internal, timestamp);
}

bool CWallet::ImportScriptPubKeys(const std::string& label, const std::set<CScript>& script_pub_keys, const bool have_solving_data, const bool apply_label, const int64_t timestamp)
{
    auto spk_man = GetLegacyScriptPubKeyMan();
    if (!spk_man) {
        return false;
    }
    AssertLockHeld(spk_man->cs_wallet);
    if (!spk_man->ImportScriptPubKeys(script_pub_keys, have_solving_data, timestamp)) {
        return false;
    }
    if (apply_label) {
        WalletBatch batch(*database);
        for (const CScript& script : script_pub_keys) {
            CTxDestination dest;
            ExtractDestination(script, dest);
            if (IsValidDestination(dest)) {
                SetAddressBookWithDB(batch, dest, label, "receive");
            }
        }
    }
    return true;
}

int64_t CalculateMaximumSignedTxSize(const CTransaction &tx, const CWallet *wallet, const CCoinControl* coin_control)
{
    std::vector<CTxOut> txouts;
    // Look up the inputs. The inputs are either in the wallet, or in coin_control.
    for (const CTxIn& input : tx.vin) {
        const auto mi = wallet->mapWallet.find(input.prevout.hash);
        if (mi != wallet->mapWallet.end()) {
            assert(input.prevout.n < mi->second.tx->vout.size());
            txouts.emplace_back(mi->second.tx->vout[input.prevout.n]);
        } else if (coin_control) {
            CTxOut txout;
            if (!coin_control->GetExternalOutput(input.prevout, txout)) {
                return -1;
            }
            txouts.emplace_back(txout);
        } else {
            return -1;
        }
    }
    return CalculateMaximumSignedTxSize(tx, wallet, txouts, coin_control);
}

// txouts needs to be in the order of tx.vin
int64_t CalculateMaximumSignedTxSize(const CTransaction &tx, const CWallet *wallet, const std::vector<CTxOut>& txouts, const CCoinControl* coin_control)
{
    CMutableTransaction txNew(tx);
    if (!wallet->DummySignTx(txNew, txouts, coin_control)) {
        return -1;
    }
    return GetVirtualTransactionSize(CTransaction(txNew));
}

int CalculateMaximumSignedInputSize(const CTxOut& txout, const SigningProvider* provider, bool use_max_sig) {
    CMutableTransaction txn;
    txn.vin.push_back(CTxIn(COutPoint()));
    if (!provider || !DummySignInput(provider, txn, 0, txout, use_max_sig)) {
        return -1;
    }
    return GetVirtualTransactionInputSize(CTransaction(txn));
}

int CalculateMaximumSignedInputSize(const CTxOut& txout, const CWallet* wallet, bool use_max_sig)
{
    const SigningProvider* provider = wallet->GetSigningProvider(txout.scriptPubKey);
    return CalculateMaximumSignedInputSize(txout, provider, use_max_sig);
}

void CWalletTx::GetAmounts(std::list<COutputEntry>& listReceived,
                           std::list<COutputEntry>& listSent, CAmount& nFee, const isminefilter& filter) const
{
    nFee = 0;
    listReceived.clear();
    listSent.clear();

    // Compute fee:
    CAmountMap mapDebit = GetDebit(filter);
    if (mapDebit > CAmountMap()) // debit>0 means we signed/sent this transaction
    {
        nFee = -GetFeeMap(*tx)[::policyAsset];
    }

    // Sent/received.
    for (unsigned int i = 0; i < tx->vout.size(); ++i)
    {
        const CTxOut& txout = tx->vout[i];
        CAmount output_value = GetOutputValueOut(i);
        // Don't list unknown assets
        isminetype fIsMine = output_value != -1 ?  pwallet->IsMine(txout) : ISMINE_NO;
        // Only need to handle txouts if AT LEAST one of these is true:
        //   1) they debit from us (sent)
        //   2) the output is to us (received)
        if (mapDebit > CAmountMap())
        {
            // Don't report 'change' txouts
            if (pwallet->IsChange(txout))
                continue;
        }
        else if (!(fIsMine & filter))
            continue;

        // In either case, we need to get the destination address
        CTxDestination address;

        if (!ExtractDestination(txout.scriptPubKey, address) && !txout.scriptPubKey.IsUnspendable())
        {
            pwallet->WalletLogPrintf("CWalletTx::GetAmounts: Unknown transaction type found, txid %s\n",
                                    this->GetHash().ToString());
            address = CNoDestination();
        }

        COutputEntry output = {address, output_value, (int)i, GetOutputAsset(i), GetOutputAmountBlindingFactor(i), GetOutputAssetBlindingFactor(i)};

        // If we are debited by the transaction, add the output as a "sent" entry
        if (mapDebit > CAmountMap() && !txout.IsFee())
            listSent.push_back(output);

        // If we are receiving the output, add it as a "received" entry
        if (fIsMine & filter)
            listReceived.push_back(output);
    }

}

/**
 * Scan active chain for relevant transactions after importing keys. This should
 * be called whenever new keys are added to the wallet, with the oldest key
 * creation time.
 *
 * @return Earliest timestamp that could be successfully scanned from. Timestamp
 * returned will be higher than startTime if relevant blocks could not be read.
 */
int64_t CWallet::RescanFromTime(int64_t startTime, const WalletRescanReserver& reserver, bool update)
{
    // Find starting block. May be null if nCreateTime is greater than the
    // highest blockchain timestamp, in which case there is nothing that needs
    // to be scanned.
    uint256 start_block;
    {
        auto locked_chain = chain().lock();
        const Optional<int> start_height = locked_chain->findFirstBlockWithTimeAndHeight(startTime - TIMESTAMP_WINDOW, 0, &start_block);
        const Optional<int> tip_height = locked_chain->getHeight();
        WalletLogPrintf("%s: Rescanning last %i blocks\n", __func__, tip_height && start_height ? *tip_height - *start_height + 1 : 0);
    }

    if (!start_block.IsNull()) {
        // TODO: this should take into account failure by ScanResult::USER_ABORT
        ScanResult result = ScanForWalletTransactions(start_block, {} /* stop_block */, reserver, update);
        if (result.status == ScanResult::FAILURE) {
            int64_t time_max;
            if (!chain().findBlock(result.last_failed_block, nullptr /* block */, nullptr /* time */, &time_max)) {
                throw std::logic_error("ScanForWalletTransactions returned invalid block hash");
            }
            return time_max + TIMESTAMP_WINDOW + 1;
        }
    }
    return startTime;
}

/**
 * Scan the block chain (starting in start_block) for transactions
 * from or to us. If fUpdate is true, found transactions that already
 * exist in the wallet will be updated.
 *
 * @param[in] start_block Scan starting block. If block is not on the active
 *                        chain, the scan will return SUCCESS immediately.
 * @param[in] stop_block  Scan ending block. If block is not on the active
 *                        chain, the scan will continue until it reaches the
 *                        chain tip.
 *
 * @return ScanResult returning scan information and indicating success or
 *         failure. Return status will be set to SUCCESS if scan was
 *         successful. FAILURE if a complete rescan was not possible (due to
 *         pruning or corruption). USER_ABORT if the rescan was aborted before
 *         it could complete.
 *
 * @pre Caller needs to make sure start_block (and the optional stop_block) are on
 * the main chain after to the addition of any new keys you want to detect
 * transactions for.
 */
CWallet::ScanResult CWallet::ScanForWalletTransactions(const uint256& start_block, const uint256& stop_block, const WalletRescanReserver& reserver, bool fUpdate)
{
    int64_t nNow = GetTime();
    int64_t start_time = GetTimeMillis();

    assert(reserver.isReserved());

    uint256 block_hash = start_block;
    ScanResult result;

    WalletLogPrintf("Rescan started from block %s...\n", start_block.ToString());

    fAbortRescan = false;
    ShowProgress(strprintf("%s " + _("Rescanning...").translated, GetDisplayName()), 0); // show rescan progress in GUI as dialog or on splashscreen, if -rescan on startup
    uint256 tip_hash;
    // The way the 'block_height' is initialized is just a workaround for the gcc bug #47679 since version 4.6.0.
    Optional<int> block_height = MakeOptional(false, int());
    double progress_begin;
    double progress_end;
    {
        auto locked_chain = chain().lock();
        if (Optional<int> tip_height = locked_chain->getHeight()) {
            tip_hash = locked_chain->getBlockHash(*tip_height);
        }
        block_height = locked_chain->getBlockHeight(block_hash);
        progress_begin = chain().guessVerificationProgress(block_hash);
        progress_end = chain().guessVerificationProgress(stop_block.IsNull() ? tip_hash : stop_block);
    }
    double progress_current = progress_begin;
    while (block_height && !fAbortRescan && !chain().shutdownRequested()) {
        m_scanning_progress = (progress_current - progress_begin) / (progress_end - progress_begin);
        if (*block_height % 100 == 0 && progress_end - progress_begin > 0.0) {
            ShowProgress(strprintf("%s " + _("Rescanning...").translated, GetDisplayName()), std::max(1, std::min(99, (int)(m_scanning_progress * 100))));
        }
        if (GetTime() >= nNow + 60) {
            nNow = GetTime();
            WalletLogPrintf("Still rescanning. At block %d. Progress=%f\n", *block_height, progress_current);
        }

        CBlock block;
        if (chain().findBlock(block_hash, &block) && !block.IsNull()) {
            auto locked_chain = chain().lock();
            LOCK(cs_wallet);
            if (!locked_chain->getBlockHeight(block_hash)) {
                // Abort scan if current block is no longer active, to prevent
                // marking transactions as coming from the wrong block.
                // TODO: This should return success instead of failure, see
                // https://github.com/bitcoin/bitcoin/pull/14711#issuecomment-458342518
                result.last_failed_block = block_hash;
                result.status = ScanResult::FAILURE;
                break;
            }
            for (size_t posInBlock = 0; posInBlock < block.vtx.size(); ++posInBlock) {
                CWalletTx::Confirmation confirm(CWalletTx::Status::CONFIRMED, *block_height, block_hash, posInBlock);
                SyncTransaction(block.vtx[posInBlock], confirm, fUpdate);
            }
            // scan succeeded, record block as most recent successfully scanned
            result.last_scanned_block = block_hash;
            result.last_scanned_height = *block_height;
        } else {
            // could not scan block, keep scanning but record this block as the most recent failure
            result.last_failed_block = block_hash;
            result.status = ScanResult::FAILURE;
        }
        if (block_hash == stop_block) {
            break;
        }
        {
            auto locked_chain = chain().lock();
            Optional<int> tip_height = locked_chain->getHeight();
            if (!tip_height || *tip_height <= block_height || !locked_chain->getBlockHeight(block_hash)) {
                // break successfully when rescan has reached the tip, or
                // previous block is no longer on the chain due to a reorg
                break;
            }

            // increment block and verification progress
            block_hash = locked_chain->getBlockHash(++*block_height);
            progress_current = chain().guessVerificationProgress(block_hash);

            // handle updated tip hash
            const uint256 prev_tip_hash = tip_hash;
            tip_hash = locked_chain->getBlockHash(*tip_height);
            if (stop_block.IsNull() && prev_tip_hash != tip_hash) {
                // in case the tip has changed, update progress max
                progress_end = chain().guessVerificationProgress(tip_hash);
            }
        }
    }
    ShowProgress(strprintf("%s " + _("Rescanning...").translated, GetDisplayName()), 100); // hide progress dialog in GUI
    if (block_height && fAbortRescan) {
        WalletLogPrintf("Rescan aborted at block %d. Progress=%f\n", *block_height, progress_current);
        result.status = ScanResult::USER_ABORT;
    } else if (block_height && chain().shutdownRequested()) {
        WalletLogPrintf("Rescan interrupted by shutdown request at block %d. Progress=%f\n", *block_height, progress_current);
        result.status = ScanResult::USER_ABORT;
    } else {
        WalletLogPrintf("Rescan completed in %15dms\n", GetTimeMillis() - start_time);
    }
    return result;
}

void CWallet::ReacceptWalletTransactions()
{
    // If transactions aren't being broadcasted, don't let them into local mempool either
    if (!fBroadcastTransactions)
        return;
    std::map<int64_t, CWalletTx*> mapSorted;

    // Sort pending wallet transactions based on their initial wallet insertion order
    for (std::pair<const uint256, CWalletTx>& item : mapWallet) {
        const uint256& wtxid = item.first;
        CWalletTx& wtx = item.second;
        assert(wtx.GetHash() == wtxid);

        int nDepth = wtx.GetDepthInMainChain();

        if (!wtx.IsCoinBase() && (nDepth == 0 && !wtx.isAbandoned())) {
            mapSorted.insert(std::make_pair(wtx.nOrderPos, &wtx));
        }
    }

    // Try to add wallet transactions to memory pool
    for (const std::pair<const int64_t, CWalletTx*>& item : mapSorted) {
        CWalletTx& wtx = *(item.second);
        std::string unused_err_string;
        wtx.SubmitMemoryPoolAndRelay(unused_err_string, false);
    }
}

bool CWalletTx::SubmitMemoryPoolAndRelay(std::string& err_string, bool relay)
{
    // Can't relay if wallet is not broadcasting
    if (!pwallet->GetBroadcastTransactions()) return false;
    // Don't relay abandoned transactions
    if (isAbandoned()) return false;
    // Don't try to submit coinbase transactions. These would fail anyway but would
    // cause log spam.
    if (IsCoinBase()) return false;
    // Don't try to submit conflicted or confirmed transactions.
    if (GetDepthInMainChain() != 0) return false;

    // Submit transaction to mempool for relay
    pwallet->WalletLogPrintf("Submitting wtx %s to mempool for relay\n", GetHash().ToString());
    // We must set fInMempool here - while it will be re-set to true by the
    // entered-mempool callback, if we did not there would be a race where a
    // user could call sendmoney in a loop and hit spurious out of funds errors
    // because we think that this newly generated transaction's change is
    // unavailable as we're not yet aware that it is in the mempool.
    //
    // Irrespective of the failure reason, un-marking fInMempool
    // out-of-order is incorrect - it should be unmarked when
    // TransactionRemovedFromMempool fires.
    bool ret = pwallet->chain().broadcastTransaction(tx, err_string, pwallet->m_default_max_tx_fee, relay);
    fInMempool |= ret;
    return ret;
}

std::set<uint256> CWalletTx::GetConflicts() const
{
    std::set<uint256> result;
    if (pwallet != nullptr)
    {
        uint256 myHash = GetHash();
        result = pwallet->GetConflicts(myHash);
        result.erase(myHash);
    }
    return result;
}

CAmountMap CWalletTx::GetCachableAmount(AmountType type, const isminefilter& filter, bool recalculate) const
{
    auto& amount = m_amounts[type];
    if (recalculate || !amount.m_cached[filter]) {
<<<<<<< HEAD
        amount.Set(filter, type == DEBIT ? pwallet->GetDebit(*tx, filter) : pwallet->GetCredit(*this, filter));
=======
        amount.Set(filter, type == DEBIT ? pwallet->GetDebit(*tx, filter) : pwallet->GetCredit(*tx, filter));
        m_is_cache_empty = false;
>>>>>>> 7fb94c0e
    }
    return amount.m_value[filter];
}

CAmountMap CWalletTx::GetDebit(const isminefilter& filter) const
{
    if (tx->vin.empty())
        return CAmountMap();

    CAmountMap debit;
    if (filter & ISMINE_SPENDABLE) {
        debit += GetCachableAmount(DEBIT, ISMINE_SPENDABLE);
    }
    if (filter & ISMINE_WATCH_ONLY) {
        debit += GetCachableAmount(DEBIT, ISMINE_WATCH_ONLY);
    }
    return debit;
}

CAmountMap CWalletTx::GetCredit(const isminefilter& filter) const
{
    // Must wait until coinbase is safely deep enough in the chain before valuing it
    if (IsImmatureCoinBase())
        return CAmountMap();

    CAmountMap credit;
    if (filter & ISMINE_SPENDABLE) {
        // GetBalance can assume transactions in mapWallet won't change
        credit += GetCachableAmount(CREDIT, ISMINE_SPENDABLE);
    }
    if (filter & ISMINE_WATCH_ONLY) {
        credit += GetCachableAmount(CREDIT, ISMINE_WATCH_ONLY);
    }
    return credit;
}

CAmountMap CWalletTx::GetImmatureCredit(bool fUseCache) const
{
    if (IsImmatureCoinBase() && IsInMainChain()) {
        return GetCachableAmount(IMMATURE_CREDIT, ISMINE_SPENDABLE, !fUseCache);
    }

    return CAmountMap();
}

CAmountMap CWalletTx::GetAvailableCredit(bool fUseCache, const isminefilter& filter) const
{
    if (pwallet == nullptr)
        return CAmountMap();

    // Avoid caching ismine for NO or ALL cases (could remove this check and simplify in the future).
    bool allow_cache = (filter & ISMINE_ALL) && (filter & ISMINE_ALL) != ISMINE_ALL;

    // Must wait until coinbase is safely deep enough in the chain before valuing it
    if (IsImmatureCoinBase())
        return CAmountMap();

    if (fUseCache && allow_cache && m_amounts[AVAILABLE_CREDIT].m_cached[filter]) {
        return m_amounts[AVAILABLE_CREDIT].m_value[filter];
    }

    bool allow_used_addresses = (filter & ISMINE_USED) || !pwallet->IsWalletFlagSet(WALLET_FLAG_AVOID_REUSE);
    CAmountMap nCredit;
    uint256 hashTx = GetHash();
    for (unsigned int i = 0; i < tx->vout.size(); i++)
    {
        if (!pwallet->IsSpent(hashTx, i) && (allow_used_addresses || !pwallet->IsUsedDestination(hashTx, i))) {
            if (pwallet->IsMine(tx->vout[i]) & filter) {
                CAmount credit = std::max<CAmount>(0, GetOutputValueOut(i));
                if (!MoneyRange(credit))
                    throw std::runtime_error(std::string(__func__) + ": value out of range");

                nCredit[GetOutputAsset(i)] += std::max<CAmount>(0, GetOutputValueOut(i));
                if (!MoneyRange(nCredit))
                    throw std::runtime_error(std::string(__func__) + ": value out of range");
            }
        }
    }

    if (allow_cache) {
        m_amounts[AVAILABLE_CREDIT].Set(filter, nCredit);
        m_is_cache_empty = false;
    }

    return nCredit;
}

CAmountMap CWalletTx::GetImmatureWatchOnlyCredit(const bool fUseCache) const
{
    if (IsImmatureCoinBase() && IsInMainChain()) {
        return GetCachableAmount(IMMATURE_CREDIT, ISMINE_WATCH_ONLY, !fUseCache);
    }

    return CAmountMap();
}

CAmountMap CWalletTx::GetChange() const
{
    if (fChangeCached)
        return nChangeCached;
    nChangeCached = pwallet->GetChange(*this);
    fChangeCached = true;
    return nChangeCached;
}

bool CWalletTx::InMempool() const
{
    return fInMempool;
}

bool CWalletTx::IsTrusted(interfaces::Chain::Lock& locked_chain) const
{
    std::set<uint256> s;
    return IsTrusted(locked_chain, s);
}

bool CWalletTx::IsTrusted(interfaces::Chain::Lock& locked_chain, std::set<uint256>& trusted_parents) const
{
    // Quick answer in most cases
    if (!locked_chain.checkFinalTx(*tx)) return false;
    int nDepth = GetDepthInMainChain();
    if (nDepth >= 1) return true;
    if (nDepth < 0) return false;
    // using wtx's cached debit
    if (!pwallet->m_spend_zero_conf_change || !IsFromMe(ISMINE_ALL)) return false;

    // Don't trust unconfirmed transactions from us unless they are in the mempool.
    if (!InMempool()) return false;

    // Trusted if all inputs are from us and are in the mempool:
    for (const CTxIn& txin : tx->vin)
    {
        // Transactions not sent by us: not trusted
        const CWalletTx* parent = pwallet->GetWalletTx(txin.prevout.hash);
        if (parent == nullptr) return false;
        const CTxOut& parentOut = parent->tx->vout[txin.prevout.n];
        // Check that this specific input being spent is trusted
        if (pwallet->IsMine(parentOut) != ISMINE_SPENDABLE) return false;
        // If we've already trusted this parent, continue
        if (trusted_parents.count(parent->GetHash())) continue;
        // Recurse to check that the parent is also trusted
        if (!parent->IsTrusted(locked_chain, trusted_parents)) return false;
        trusted_parents.insert(parent->GetHash());
    }
    return true;
}

bool CWalletTx::IsEquivalentTo(const CWalletTx& _tx) const
{
        CMutableTransaction tx1 {*this->tx};
        CMutableTransaction tx2 {*_tx.tx};
        for (auto& txin : tx1.vin) txin.scriptSig = CScript();
        for (auto& txin : tx2.vin) txin.scriptSig = CScript();
        return CTransaction(tx1) == CTransaction(tx2);
}

CAmountMap CWalletTx::GetIssuanceAssets(unsigned int input_index) const {
    CAmountMap ret;
    CAsset asset, token;
    GetIssuanceAssets(input_index, &asset, &token);
    if (!asset.IsNull()) {
        ret[asset] = GetIssuanceAmount(input_index, false);
    }
    if (!token.IsNull()) {
        ret[token] = GetIssuanceAmount(input_index, true);
    }
    return ret;
}

// Rebroadcast transactions from the wallet. We do this on a random timer
// to slightly obfuscate which transactions come from our wallet.
//
// Ideally, we'd only resend transactions that we think should have been
// mined in the most recent block. Any transaction that wasn't in the top
// blockweight of transactions in the mempool shouldn't have been mined,
// and so is probably just sitting in the mempool waiting to be confirmed.
// Rebroadcasting does nothing to speed up confirmation and only damages
// privacy.
void CWallet::ResendWalletTransactions()
{
    // During reindex, importing and IBD, old wallet transactions become
    // unconfirmed. Don't resend them as that would spam other nodes.
    if (!chain().isReadyToBroadcast()) return;

    // Do this infrequently and randomly to avoid giving away
    // that these are our transactions.
    if (GetTime() < nNextResend || !fBroadcastTransactions) return;
    bool fFirst = (nNextResend == 0);
    nNextResend = GetTime() + GetRand(30 * 60);
    if (fFirst) return;

    // Only do it if there's been a new block since last time
    if (m_best_block_time < nLastResend) return;
    nLastResend = GetTime();

    int submitted_tx_count = 0;

    { // locked_chain and cs_wallet scope
        auto locked_chain = chain().lock();
        LOCK(cs_wallet);

        // Relay transactions
        for (std::pair<const uint256, CWalletTx>& item : mapWallet) {
            CWalletTx& wtx = item.second;
            // Attempt to rebroadcast all txes more than 5 minutes older than
            // the last block. SubmitMemoryPoolAndRelay() will not rebroadcast
            // any confirmed or conflicting txs.
            if (wtx.nTimeReceived > m_best_block_time - 5 * 60) continue;
            std::string unused_err_string;
            if (wtx.SubmitMemoryPoolAndRelay(unused_err_string, true)) ++submitted_tx_count;
        }
    } // locked_chain and cs_wallet

    if (submitted_tx_count > 0) {
        WalletLogPrintf("%s: resubmit %u unconfirmed transactions\n", __func__, submitted_tx_count);
    }
}

/** @} */ // end of mapWallet

void MaybeResendWalletTxs()
{
    for (const std::shared_ptr<CWallet>& pwallet : GetWallets()) {
        pwallet->ResendWalletTransactions();
    }
}


/** @defgroup Actions
 *
 * @{
 */


CWallet::Balance CWallet::GetBalance(const int min_depth, bool avoid_reuse) const
{
    Balance ret;
    isminefilter reuse_filter = avoid_reuse ? ISMINE_NO : ISMINE_USED;
    {
        auto locked_chain = chain().lock();
        LOCK(cs_wallet);
        std::set<uint256> trusted_parents;
        for (const auto& entry : mapWallet)
        {
            const CWalletTx& wtx = entry.second;
            const bool is_trusted{wtx.IsTrusted(*locked_chain, trusted_parents)};
            const int tx_depth{wtx.GetDepthInMainChain()};
            const CAmountMap tx_credit_mine{wtx.GetAvailableCredit(/* fUseCache */ true, ISMINE_SPENDABLE | reuse_filter)};
            const CAmountMap tx_credit_watchonly{wtx.GetAvailableCredit(/* fUseCache */ true, ISMINE_WATCH_ONLY | reuse_filter)};
            if (is_trusted && tx_depth >= min_depth) {
                ret.m_mine_trusted += tx_credit_mine;
                ret.m_watchonly_trusted += tx_credit_watchonly;
            }
            if (!is_trusted && tx_depth == 0 && wtx.InMempool()) {
                ret.m_mine_untrusted_pending += tx_credit_mine;
                ret.m_watchonly_untrusted_pending += tx_credit_watchonly;
            }
            ret.m_mine_immature += wtx.GetImmatureCredit();
            ret.m_watchonly_immature += wtx.GetImmatureWatchOnlyCredit();
        }
    }
    return ret;
}

CAmountMap CWallet::GetAvailableBalance(const CCoinControl* coinControl) const
{
    auto locked_chain = chain().lock();
    LOCK(cs_wallet);

    CAmountMap balance;
    std::vector<COutput> vCoins;
    AvailableCoins(*locked_chain, vCoins, true, coinControl);
    for (const COutput& out : vCoins) {
        if (out.fSpendable) {
            CAmount amt = out.tx->GetOutputValueOut(out.i);
            if (amt < 0) {
                continue;
            }
            balance[out.tx->GetOutputAsset(out.i)] += amt;
        }
    }
    return balance;
}

void CWallet::AvailableCoins(interfaces::Chain::Lock& locked_chain, std::vector<COutput> &vCoins, bool fOnlySafe, const CCoinControl *coinControl, const CAmount &nMinimumAmount, const CAmount &nMaximumAmount, const CAmount &nMinimumSumAmount, const uint64_t nMaximumCount, const CAsset* asset_filter) const
{
    AssertLockHeld(cs_wallet);

    vCoins.clear();
    CAmount nTotal = 0;
    // Either the WALLET_FLAG_AVOID_REUSE flag is not set (in which case we always allow), or we default to avoiding, and only in the case where
    // a coin control object is provided, and has the avoid address reuse flag set to false, do we allow already used addresses
    bool allow_used_addresses = !IsWalletFlagSet(WALLET_FLAG_AVOID_REUSE) || (coinControl && !coinControl->m_avoid_address_reuse);
    const int min_depth = {coinControl ? coinControl->m_min_depth : DEFAULT_MIN_DEPTH};
    const int max_depth = {coinControl ? coinControl->m_max_depth : DEFAULT_MAX_DEPTH};

    std::set<uint256> trusted_parents;
    for (const auto& entry : mapWallet)
    {
        const uint256& wtxid = entry.first;
        const CWalletTx& wtx = entry.second;

        if (!locked_chain.checkFinalTx(*wtx.tx)) {
            continue;
        }

        if (wtx.IsImmatureCoinBase())
            continue;

        int nDepth = wtx.GetDepthInMainChain();
        if (nDepth < 0)
            continue;

        // We should not consider coins which aren't at least in our mempool
        // It's possible for these to be conflicted via ancestors which we may never be able to detect
        if (nDepth == 0 && !wtx.InMempool())
            continue;

        bool safeTx = wtx.IsTrusted(locked_chain, trusted_parents);

        // We should not consider coins from transactions that are replacing
        // other transactions.
        //
        // Example: There is a transaction A which is replaced by bumpfee
        // transaction B. In this case, we want to prevent creation of
        // a transaction B' which spends an output of B.
        //
        // Reason: If transaction A were initially confirmed, transactions B
        // and B' would no longer be valid, so the user would have to create
        // a new transaction C to replace B'. However, in the case of a
        // one-block reorg, transactions B' and C might BOTH be accepted,
        // when the user only wanted one of them. Specifically, there could
        // be a 1-block reorg away from the chain where transactions A and C
        // were accepted to another chain where B, B', and C were all
        // accepted.
        if (nDepth == 0 && wtx.mapValue.count("replaces_txid")) {
            safeTx = false;
        }

        // Similarly, we should not consider coins from transactions that
        // have been replaced. In the example above, we would want to prevent
        // creation of a transaction A' spending an output of A, because if
        // transaction B were initially confirmed, conflicting with A and
        // A', we wouldn't want to the user to create a transaction D
        // intending to replace A', but potentially resulting in a scenario
        // where A, A', and D could all be accepted (instead of just B and
        // D, or just A and A' like the user would want).
        if (nDepth == 0 && wtx.mapValue.count("replaced_by_txid")) {
            safeTx = false;
        }

        if (fOnlySafe && !safeTx) {
            continue;
        }

        if (nDepth < min_depth || nDepth > max_depth) {
            continue;
        }

        for (unsigned int i = 0; i < wtx.tx->vout.size(); i++) {
            CAmount outValue = wtx.GetOutputValueOut(i);
            CAsset asset = wtx.GetOutputAsset(i);
            if (asset_filter && asset != *asset_filter) {
                continue;
            }
            if (outValue < nMinimumAmount || outValue > nMaximumAmount)
                continue;

            if (coinControl && coinControl->HasSelected() && !coinControl->fAllowOtherInputs && !coinControl->IsSelected(COutPoint(entry.first, i)))
                continue;

            if (IsLockedCoin(entry.first, i))
                continue;

            if (IsSpent(wtxid, i))
                continue;

            isminetype mine = IsMine(wtx.tx->vout[i]);

            if (mine == ISMINE_NO) {
                continue;
            }

            if (!allow_used_addresses && IsUsedDestination(wtxid, i)) {
                continue;
            }

            const SigningProvider* provider = GetSigningProvider(wtx.tx->vout[i].scriptPubKey);

            bool solvable = provider ? IsSolvable(*provider, wtx.tx->vout[i].scriptPubKey) : false;
            bool spendable = ((mine & ISMINE_SPENDABLE) != ISMINE_NO) || (((mine & ISMINE_WATCH_ONLY) != ISMINE_NO) && (coinControl && coinControl->fAllowWatchOnly && solvable));

            vCoins.push_back(COutput(&wtx, i, nDepth, spendable, solvable, safeTx, (coinControl && coinControl->fAllowWatchOnly)));

            // Checks the sum amount of all UTXO's.
            if (nMinimumSumAmount != MAX_MONEY) {
                nTotal += outValue;

                if (nTotal >= nMinimumSumAmount) {
                    return;
                }
            }

            // Checks the maximum number of UTXO's.
            if (nMaximumCount > 0 && vCoins.size() >= nMaximumCount) {
                return;
            }
        }
    }
}

std::map<CTxDestination, std::vector<COutput>> CWallet::ListCoins(interfaces::Chain::Lock& locked_chain) const
{
    AssertLockHeld(cs_wallet);

    std::map<CTxDestination, std::vector<COutput>> result;
    std::vector<COutput> availableCoins;

    AvailableCoins(locked_chain, availableCoins);

    for (const COutput& coin : availableCoins) {
        CTxDestination address;
        if ((coin.fSpendable || (IsWalletFlagSet(WALLET_FLAG_DISABLE_PRIVATE_KEYS) && coin.fSolvable)) &&
            ExtractDestination(FindNonChangeParentOutput(*coin.tx->tx, coin.i).scriptPubKey, address)) {
            result[address].emplace_back(std::move(coin));
        }
    }

    std::vector<COutPoint> lockedCoins;
    ListLockedCoins(lockedCoins);
    // Include watch-only for LegacyScriptPubKeyMan wallets without private keys
    const bool include_watch_only = GetLegacyScriptPubKeyMan() && IsWalletFlagSet(WALLET_FLAG_DISABLE_PRIVATE_KEYS);
    const isminetype is_mine_filter = include_watch_only ? ISMINE_WATCH_ONLY : ISMINE_SPENDABLE;
    for (const COutPoint& output : lockedCoins) {
        auto it = mapWallet.find(output.hash);
        if (it != mapWallet.end()) {
            int depth = it->second.GetDepthInMainChain();
            if (depth >= 0 && output.n < it->second.tx->vout.size() &&
                IsMine(it->second.tx->vout[output.n]) == is_mine_filter
            ) {
                CTxDestination address;
                if (ExtractDestination(FindNonChangeParentOutput(*it->second.tx, output.n).scriptPubKey, address)) {
                    result[address].emplace_back(
                        &it->second, output.n, depth, true /* spendable */, true /* solvable */, false /* safe */);
                }
            }
        }
    }

    return result;
}

const CTxOut& CWallet::FindNonChangeParentOutput(const CTransaction& tx, int output) const
{
    const CTransaction* ptx = &tx;
    int n = output;
    while (IsChange(ptx->vout[n]) && ptx->vin.size() > 0) {
        const COutPoint& prevout = ptx->vin[0].prevout;
        auto it = mapWallet.find(prevout.hash);
        if (it == mapWallet.end() || it->second.tx->vout.size() <= prevout.n ||
            !IsMine(it->second.tx->vout[prevout.n])) {
            break;
        }
        ptx = it->second.tx.get();
        n = prevout.n;
    }
    return ptx->vout[n];
}

bool CWallet::SelectCoinsMinConf(const CAmountMap& mapTargetValue, const CoinEligibilityFilter& eligibility_filter, std::vector<OutputGroup> groups,
                                 std::set<CInputCoin>& setCoinsRet, CAmountMap& mapValueRet, const CoinSelectionParams& coin_selection_params, bool& bnb_used) const
{
    setCoinsRet.clear();
    mapValueRet.clear();

    std::vector<OutputGroup> utxo_pool;
    if (coin_selection_params.use_bnb && mapTargetValue.size() == 1) {
        // ELEMENTS:
        CAsset asset = mapTargetValue.begin()->first;
        CAmount nTargetValue = mapTargetValue.begin()->second;
        // Get output groups that only contain this asset.
        std::vector<OutputGroup> asset_groups;
        for (OutputGroup g : groups) {
            bool add = true;
            for (CInputCoin c : g.m_outputs) {
                if (c.asset != asset) {
                    add = false;
                    break;
                }
            }

            if (add) {
                asset_groups.push_back(g);
            }
        }
        // END ELEMENTS

        // Get long term estimate
        FeeCalculation feeCalc;
        CCoinControl temp;
        temp.m_confirm_target = 1008;
        CFeeRate long_term_feerate = GetMinimumFeeRate(*this, temp, &feeCalc);

        // Calculate cost of change
        CAmount cost_of_change = GetDiscardRate(*this).GetFee(coin_selection_params.change_spend_size) + coin_selection_params.effective_fee.GetFee(coin_selection_params.change_output_size);

        // Filter by the min conf specs and add to utxo_pool and calculate effective value
        for (OutputGroup& group : asset_groups) {
            if (!group.EligibleForSpending(eligibility_filter)) continue;

            group.fee = 0;
            group.long_term_fee = 0;
            group.effective_value = 0;
            for (auto it = group.m_outputs.begin(); it != group.m_outputs.end(); ) {
                const CInputCoin& coin = *it;
                CAmount effective_value = coin.value - (coin.m_input_bytes < 0 ? 0 : coin_selection_params.effective_fee.GetFee(coin.m_input_bytes));
                // Only include outputs that are positive effective value (i.e. not dust)
                if (effective_value > 0) {
                    group.fee += coin.m_input_bytes < 0 ? 0 : coin_selection_params.effective_fee.GetFee(coin.m_input_bytes);
                    group.long_term_fee += coin.m_input_bytes < 0 ? 0 : long_term_feerate.GetFee(coin.m_input_bytes);
                    if (coin_selection_params.m_subtract_fee_outputs) {
                        group.effective_value += coin.value;
                    } else {
                        group.effective_value += effective_value;
                    }
                    ++it;
                } else {
                    it = group.Discard(coin);
                }
            }
            if (group.effective_value > 0) utxo_pool.push_back(group);
        }
        // Calculate the fees for things that aren't inputs
        CAmount not_input_fees = coin_selection_params.effective_fee.GetFee(coin_selection_params.tx_noinputs_size);
        bnb_used = true;
        CAmount nValueRet;
        bool ret = SelectCoinsBnB(utxo_pool, nTargetValue, cost_of_change, setCoinsRet, nValueRet, not_input_fees);
        mapValueRet[asset] = nValueRet;
        return ret;
    } else {
        // Filter by the min conf specs and add to utxo_pool
        for (const OutputGroup& group : groups) {
            if (!group.EligibleForSpending(eligibility_filter)) continue;
            utxo_pool.push_back(group);
        }
        bnb_used = false;
        return KnapsackSolver(mapTargetValue, utxo_pool, setCoinsRet, mapValueRet);
    }
}

bool CWallet::SelectCoins(const std::vector<COutput>& vAvailableCoins, const CAmountMap& mapTargetValue, std::set<CInputCoin>& setCoinsRet, CAmountMap& mapValueRet, const CCoinControl& coin_control, CoinSelectionParams& coin_selection_params, bool& bnb_used) const
{
    AssertLockHeld(cs_wallet); // mapWallet
    std::vector<COutput> vCoins(vAvailableCoins);
    CAmountMap value_to_select = mapTargetValue;

    // Default to bnb was not used. If we use it, we set it later
    bnb_used = false;

    // coin control -> return all selected outputs (we want all selected to go into the transaction for sure)
    if (coin_control.HasSelected() && !coin_control.fAllowOtherInputs)
    {
        for (const COutput& out : vCoins)
        {
            if (!out.fSpendable)
                 continue;

            CAmount amt = out.tx->GetOutputValueOut(out.i);
            if (amt < 0) {
                continue;
            }
            mapValueRet[out.tx->GetOutputAsset(out.i)] += amt;
            setCoinsRet.insert(out.GetInputCoin());
        }
        return (mapValueRet >= mapTargetValue);
    }

    // calculate value from preset inputs and store them
    std::set<CInputCoin> setPresetCoins;
    CAmountMap mapValueFromPresetInputs;

    std::vector<COutPoint> vPresetInputs;
    coin_control.ListSelected(vPresetInputs);
    for (const COutPoint& outpoint : vPresetInputs)
    {
        std::map<uint256, CWalletTx>::const_iterator it = mapWallet.find(outpoint.hash);
        // ELEMENTS: this code pulled from unmerged Core PR #17211
        int input_bytes = -1;
        CTxOut txout;
        CInputCoin coin(outpoint, txout, 0); // dummy initialization
        if (it != mapWallet.end()) {
            const CWalletTx& wtx = it->second;
            // Clearly invalid input, fail
            if (wtx.tx->vout.size() <= outpoint.n) {
                return false;
            }
            // Just to calculate the marginal byte size
            if (wtx.GetOutputValueOut(outpoint.n) < 0) {
                continue;
            }
            input_bytes = wtx.GetSpendSize(outpoint.n, false);
            txout = wtx.tx->vout[outpoint.n];
            // ELEMENTS: must assign coin from wtx if we can, so the wallet
            //  can look up any confidential amounts/assets
            coin = CInputCoin(&wtx, outpoint.n, input_bytes);
        }
        if (input_bytes == -1) {
            // The input is external. We either did not find the tx in mapWallet, or we did but couldn't compute the input size with wallet data
            if (!coin_control.GetExternalOutput(outpoint, txout)) {
                // Not ours, and we don't have solving data.
                return false;
            }
            input_bytes = CalculateMaximumSignedInputSize(txout, &coin_control.m_external_provider, /* use_max_sig */ true);
            // ELEMENTS: one more try to get a signed input size: for pegins,
            //  the outpoint is provided as external data but the information
            //  needed to spend is in the wallet (not the external provider,
            //  as the user is expecting the wallet to remember this information
            //  after they called getpeginaddress). So try estimating size with
            //  the wallet rather than the external provider.
            if (input_bytes == -1) {
                input_bytes = CalculateMaximumSignedInputSize(txout, this, /* use_max_sig */ true);
            }
            if (!txout.nValue.IsExplicit() || !txout.nAsset.IsExplicit()) {
                return false; // We can't get its value, so abort
            }
            coin = CInputCoin(outpoint, txout, input_bytes);
        }

        mapValueFromPresetInputs[coin.asset] += coin.value;
        if (coin.m_input_bytes <= 0) {
            // ELEMENTS: if we're here we can't compute the coin's effective value. At
	    //  this point in the rebase this is only used for BnB, and our functional
            //  tests expect the user to get a "missing data" error rather than an
            //  "insufficient funds" error, which means we need some way to make
            //  SelectCoins pass. So rather than "return false;" as in upstream we
            //  just turn off bnb and keep going.
            coin_selection_params.use_bnb = false;
            coin.m_input_bytes = 0;
        }
        coin.effective_value = coin.value - coin_selection_params.effective_fee.GetFee(coin.m_input_bytes);
        if (coin_selection_params.use_bnb) {
            value_to_select[coin.asset] -= coin.effective_value;
        } else {
            value_to_select[coin.asset] -= coin.value;
        }
        setPresetCoins.insert(coin);
    }

    // remove preset inputs from vCoins
    for (std::vector<COutput>::iterator it = vCoins.begin(); it != vCoins.end() && coin_control.HasSelected();)
    {
        if (setPresetCoins.count(it->GetInputCoin()))
            it = vCoins.erase(it);
        else
            ++it;
    }

    // ELEMENTS: filter coins for assets we are interested in; always keep policyAsset for fees
    for (std::vector<COutput>::iterator it = vCoins.begin(); it != vCoins.end() && coin_control.HasSelected();) {
        CAsset asset = it->GetInputCoin().asset;
        if (asset != ::policyAsset && mapTargetValue.find(asset) == mapTargetValue.end()) {
            it = vCoins.erase(it);
        } else {
            ++it;
        }
    }

    // form groups from remaining coins; note that preset coins will not
    // automatically have their associated (same address) coins included
    if (coin_control.m_avoid_partial_spends && vCoins.size() > OUTPUT_GROUP_MAX_ENTRIES) {
        // Cases where we have 11+ outputs all pointing to the same destination may result in
        // privacy leaks as they will potentially be deterministically sorted. We solve that by
        // explicitly shuffling the outputs before processing
        Shuffle(vCoins.begin(), vCoins.end(), FastRandomContext());
    }
    std::vector<OutputGroup> groups = GroupOutputs(vCoins, !coin_control.m_avoid_partial_spends);

    unsigned int limit_ancestor_count;
    unsigned int limit_descendant_count;
    chain().getPackageLimits(limit_ancestor_count, limit_descendant_count);
    size_t max_ancestors = (size_t)std::max<int64_t>(1, limit_ancestor_count);
    size_t max_descendants = (size_t)std::max<int64_t>(1, limit_descendant_count);
    bool fRejectLongChains = gArgs.GetBoolArg("-walletrejectlongchains", DEFAULT_WALLET_REJECT_LONG_CHAINS);

    // We will have to do coin selection on the difference between the target and the provided values.
    // If value_to_select <= 0 for all asset types, we are done; but unlike in Bitcoin, this may be
    // true for some assets whlie being false for others. So clear all the "completed" assets out
    // of value_to_select before calling SelectCoinsMinConf.
    for (CAmountMap::const_iterator it = value_to_select.begin(); it != value_to_select.end();) {
        if (it->second <= 0) {
            it = value_to_select.erase(it);
        } else {
            ++it;
        }
    }

    bool res = value_to_select.empty() ||
        SelectCoinsMinConf(value_to_select, CoinEligibilityFilter(1, 6, 0), groups, setCoinsRet, mapValueRet, coin_selection_params, bnb_used) ||
        SelectCoinsMinConf(value_to_select, CoinEligibilityFilter(1, 1, 0), groups, setCoinsRet, mapValueRet, coin_selection_params, bnb_used) ||
        (m_spend_zero_conf_change && SelectCoinsMinConf(value_to_select, CoinEligibilityFilter(0, 1, 2), groups, setCoinsRet, mapValueRet, coin_selection_params, bnb_used)) ||
        (m_spend_zero_conf_change && SelectCoinsMinConf(value_to_select, CoinEligibilityFilter(0, 1, std::min((size_t)4, max_ancestors/3), std::min((size_t)4, max_descendants/3)), groups, setCoinsRet, mapValueRet, coin_selection_params, bnb_used)) ||
        (m_spend_zero_conf_change && SelectCoinsMinConf(value_to_select, CoinEligibilityFilter(0, 1, max_ancestors/2, max_descendants/2), groups, setCoinsRet, mapValueRet, coin_selection_params, bnb_used)) ||
        (m_spend_zero_conf_change && SelectCoinsMinConf(value_to_select, CoinEligibilityFilter(0, 1, max_ancestors-1, max_descendants-1), groups, setCoinsRet, mapValueRet, coin_selection_params, bnb_used)) ||
        (m_spend_zero_conf_change && !fRejectLongChains && SelectCoinsMinConf(value_to_select, CoinEligibilityFilter(0, 1, std::numeric_limits<uint64_t>::max()), groups, setCoinsRet, mapValueRet, coin_selection_params, bnb_used));

    // because SelectCoinsMinConf clears the setCoinsRet, we now add the possible inputs to the coinset
    util::insert(setCoinsRet, setPresetCoins);

    // add preset inputs to the total value selected
    mapValueRet += mapValueFromPresetInputs;

    return res;
}

bool CWallet::SignTransaction(CMutableTransaction& tx)
{
    AssertLockHeld(cs_wallet);

    // sign the new tx
    int nIn = 0;
    for (auto& input : tx.vin) {
        std::map<uint256, CWalletTx>::const_iterator mi = mapWallet.find(input.prevout.hash);
        if(mi == mapWallet.end() || input.prevout.n >= mi->second.tx->vout.size()) {
            return false;
        }
        const CScript& scriptPubKey = mi->second.tx->vout[input.prevout.n].scriptPubKey;
        const CConfidentialValue& amount = mi->second.tx->vout[input.prevout.n].nValue;
        SignatureData sigdata;

        const SigningProvider* provider = GetSigningProvider(scriptPubKey);
        if (!provider) {
            // We don't know about this scriptpbuKey;
            return false;
        }

        if (!ProduceSignature(*provider, MutableTransactionSignatureCreator(&tx, nIn, amount, SIGHASH_ALL), scriptPubKey, sigdata)) {
            return false;
        }
        UpdateTransaction(tx, nIn, sigdata);
        nIn++;
    }
    return true;
}

bool CWallet::FundTransaction(CMutableTransaction& tx, CAmount& nFeeRet, int& nChangePosInOut, std::string& strFailReason, bool lockUnspents, const std::set<int>& setSubtractFeeFromOutputs, CCoinControl coinControl)
{
    std::vector<CRecipient> vecSend;

    // Turn the txout set into a CRecipient vector.
    for (size_t idx = 0; idx < tx.vout.size(); idx++) {
        const CTxOut& txOut = tx.vout[idx];

        // ELEMENTS:
        if (!txOut.nValue.IsExplicit() || !txOut.nAsset.IsExplicit()) {
            strFailReason = _("Pre-funded amounts must be non-blinded").translated;
            return false;
        }

        // Fee outputs should not be added to avoid overpayment of fees
        if (txOut.IsFee()) {
            continue;
        }

        CRecipient recipient = {txOut.scriptPubKey, txOut.nValue.GetAmount(), txOut.nAsset.GetAsset(), CPubKey(txOut.nNonce.vchCommitment), setSubtractFeeFromOutputs.count(idx) == 1};
        vecSend.push_back(recipient);
    }

    coinControl.fAllowOtherInputs = true;

    for (const CTxIn& txin : tx.vin) {
        coinControl.Select(txin.prevout);
    }

    // Acquire the locks to prevent races to the new locked unspents between the
    // CreateTransaction call and LockCoin calls (when lockUnspents is true).
    auto locked_chain = chain().lock();
    LOCK(cs_wallet);

    CTransactionRef tx_new;
    BlindDetails* blind_details = g_con_elementsmode ? new BlindDetails() : NULL;
    if (!CreateTransaction(*locked_chain, vecSend, tx_new, nFeeRet, nChangePosInOut, strFailReason, coinControl, false, blind_details)) {
        return false;
    }

    // Wipe outputs and output witness and re-add one by one
    tx.vout.clear();
    tx.witness.vtxoutwit.clear();
    for (unsigned int i = 0; i < tx_new->vout.size(); i++) {
        const CTxOut& out = tx_new->vout[i];
        tx.vout.push_back(out);
        if (tx_new->witness.vtxoutwit.size() > i) {
            // We want to re-add previously existing outwitnesses
            // even though we don't create any new ones
            const CTxOutWitness& outwit = tx_new->witness.vtxoutwit[i];
            tx.witness.vtxoutwit.push_back(outwit);
        }
    }

    // Add new txins while keeping original txin scriptSig/order.
    for (const CTxIn& txin : tx_new->vin) {
        if (!coinControl.IsSelected(txin.prevout)) {
            tx.vin.push_back(txin);

            if (lockUnspents) {
                LockCoin(txin.prevout);
            }
        }
    }

    return true;
}

static bool IsCurrentForAntiFeeSniping(interfaces::Chain& chain, interfaces::Chain::Lock& locked_chain)
{
    if (chain.isInitialBlockDownload()) {
        return false;
    }
    constexpr int64_t MAX_ANTI_FEE_SNIPING_TIP_AGE = 8 * 60 * 60; // in seconds
    if (locked_chain.getBlockTime(*locked_chain.getHeight()) < (GetTime() - MAX_ANTI_FEE_SNIPING_TIP_AGE)) {
        return false;
    }
    return true;
}

/**
 * Return a height-based locktime for new transactions (uses the height of the
 * current chain tip unless we are not synced with the current chain
 */
static uint32_t GetLocktimeForNewTransaction(interfaces::Chain& chain, interfaces::Chain::Lock& locked_chain)
{
    uint32_t const height = locked_chain.getHeight().get_value_or(-1);
    uint32_t locktime;
    // Discourage fee sniping.
    //
    // For a large miner the value of the transactions in the best block and
    // the mempool can exceed the cost of deliberately attempting to mine two
    // blocks to orphan the current best block. By setting nLockTime such that
    // only the next block can include the transaction, we discourage this
    // practice as the height restricted and limited blocksize gives miners
    // considering fee sniping fewer options for pulling off this attack.
    //
    // A simple way to think about this is from the wallet's point of view we
    // always want the blockchain to move forward. By setting nLockTime this
    // way we're basically making the statement that we only want this
    // transaction to appear in the next block; we don't want to potentially
    // encourage reorgs by allowing transactions to appear at lower heights
    // than the next block in forks of the best chain.
    //
    // Of course, the subsidy is high enough, and transaction volume low
    // enough, that fee sniping isn't a problem yet, but by implementing a fix
    // now we ensure code won't be written that makes assumptions about
    // nLockTime that preclude a fix later.
    if (IsCurrentForAntiFeeSniping(chain, locked_chain)) {
        locktime = height;

        // Secondly occasionally randomly pick a nLockTime even further back, so
        // that transactions that are delayed after signing for whatever reason,
        // e.g. high-latency mix networks and some CoinJoin implementations, have
        // better privacy.
        if (GetRandInt(10) == 0)
            locktime = std::max(0, (int)locktime - GetRandInt(100));
    } else {
        // If our chain is lagging behind, we can't discourage fee sniping nor help
        // the privacy of high-latency transactions. To avoid leaking a potentially
        // unique "nLockTime fingerprint", set nLockTime to a constant.
        locktime = 0;
    }
    assert(locktime <= height);
    assert(locktime < LOCKTIME_THRESHOLD);
    return locktime;
}

OutputType CWallet::TransactionChangeType(OutputType change_type, const std::vector<CRecipient>& vecSend)
{
    // If -changetype is specified, always use that change type.
    if (change_type != OutputType::CHANGE_AUTO) {
        return change_type;
    }

    // if m_default_address_type is legacy, use legacy address as change (even
    // if some of the outputs are P2WPKH or P2WSH).
    if (m_default_address_type == OutputType::LEGACY) {
        return OutputType::LEGACY;
    }

    // if any destination is P2WPKH or P2WSH, use P2WPKH for the change
    // output.
    for (const auto& recipient : vecSend) {
        // Check if any destination contains a witness program:
        int witnessversion = 0;
        std::vector<unsigned char> witnessprogram;
        if (recipient.scriptPubKey.IsWitnessProgram(witnessversion, witnessprogram)) {
            return OutputType::BECH32;
        }
    }

    // else use m_default_address_type for change
    return m_default_address_type;
}

// Reset all non-global blinding details.
void resetBlindDetails(BlindDetails* det) {
    det->i_amount_blinds.clear();
    det->i_asset_blinds.clear();
    det->i_assets.clear();
    det->i_amounts.clear();

    det->o_amounts.clear();
    det->o_pubkeys.clear();
    det->o_amount_blinds.clear();
    det->o_assets.clear();
    det->o_asset_blinds.clear();

    det->tx_unblinded_unsigned = CMutableTransaction();
    det->num_to_blind = 0;
    det->change_to_blind = 0;
    det->only_recipient_blind_index = -1;
    det->only_change_pos = -1;
}

bool fillBlindDetails(BlindDetails* det, CWallet* wallet, CMutableTransaction& txNew, std::vector<CInputCoin>& selected_coins, std::string& strFailReason) {
    int num_inputs_blinded = 0;

    // Fill in input blinding details
    for (const CInputCoin& coin : selected_coins) {
        det->i_amount_blinds.push_back(coin.bf_value);
        det->i_asset_blinds.push_back(coin.bf_asset);
        det->i_assets.push_back(coin.asset);
        det->i_amounts.push_back(coin.value);
        if (coin.txout.nValue.IsCommitment() || coin.txout.nAsset.IsCommitment()) {
            num_inputs_blinded++;
        }
    }
    // Fill in output blinding details
    for (size_t nOut = 0; nOut < txNew.vout.size(); nOut++) {
        //TODO(CA) consider removing all blind setting before BlindTransaction as they get cleared anyway
        det->o_amount_blinds.push_back(uint256());
        det->o_asset_blinds.push_back(uint256());
        det->o_assets.push_back(txNew.vout[nOut].nAsset.GetAsset());
        det->o_amounts.push_back(txNew.vout[nOut].nValue.GetAmount());
    }

    // There are a few edge-cases of blinding we need to take care of
    //
    // First, if there are blinded inputs but not outputs to blind
    // We need this to go through, even though no privacy is gained.
    if (num_inputs_blinded > 0 &&  det->num_to_blind == 0) {
        // We need to make sure to dupe an asset that is in input set
        //TODO Have blinding do some extremely minimal rangeproof
        CTxOut newTxOut(det->o_assets.back(), 0, CScript() << OP_RETURN);
        txNew.vout.push_back(newTxOut);
        det->o_pubkeys.push_back(wallet->GetBlindingPubKey(newTxOut.scriptPubKey));
        det->o_amount_blinds.push_back(uint256());
        det->o_asset_blinds.push_back(uint256());
        det->o_amounts.push_back(0);
        det->o_assets.push_back(det->o_assets.back());
        det->num_to_blind++;
        wallet->WalletLogPrintf("Adding OP_RETURN output to complete blinding since there are %d blinded inputs and no blinded outputs\n", num_inputs_blinded);

        // No blinded inputs, but 1 blinded output
    } else if (num_inputs_blinded == 0 && det->num_to_blind == 1) {
        if (det->change_to_blind == 1) {
            // Only 1 blinded change, unblind the change
            //TODO Split up change instead if possible
            if (det->ignore_blind_failure) {
                det->num_to_blind--;
                det->change_to_blind--;
                txNew.vout[det->only_change_pos].nNonce.SetNull();
                det->o_pubkeys[det->only_change_pos] = CPubKey();
                det->o_amount_blinds[det->only_change_pos] = uint256();
                det->o_asset_blinds[det->only_change_pos] = uint256();
                wallet->WalletLogPrintf("Unblinding change at index %d due to lack of inputs and other outputs being blinded.\n", det->only_change_pos);
            } else {
                strFailReason = _("Change output could not be blinded as there are no blinded inputs and no other blinded outputs.").translated;
                return false;
            }
        } else {
            // 1 blinded destination
            // TODO Attempt to get a blinded input, OR add unblinded coin to make blinded change
            assert(det->only_recipient_blind_index != -1);
            if (det->ignore_blind_failure) {
                det->num_to_blind--;
                txNew.vout[det->only_recipient_blind_index].nNonce.SetNull();
                det->o_pubkeys[det->only_recipient_blind_index] = CPubKey();
                det->o_amount_blinds[det->only_recipient_blind_index] = uint256();
                det->o_asset_blinds[det->only_recipient_blind_index] = uint256();
                wallet->WalletLogPrintf("Unblinding single blinded output at index %d due to lack of inputs and other outputs being blinded.\n", det->only_recipient_blind_index);
            } else {
                strFailReason = _("Transaction output could not be blinded as there are no blinded inputs and no other blinded outputs.").translated;
                return false;
            }
        }
    }
    // All other combinations should work.
    return true;
}

bool CWallet::CreateTransaction(interfaces::Chain::Lock& locked_chain, const std::vector<CRecipient>& vecSend, CTransactionRef& tx, CAmount& nFeeRet, int& nChangePosInOut, std::string& strFailReason, const CCoinControl& coin_control, bool sign, BlindDetails* blind_details, const IssuanceDetails* issuance_details) {
    if (blind_details || issuance_details) {
        assert(g_con_elementsmode);
    }

    CAmountMap mapValue;
    // Always assume that we are at least sending policyAsset.
    mapValue[::policyAsset] = 0;
    std::vector<std::unique_ptr<ReserveDestination>> reservedest;
    const OutputType change_type = TransactionChangeType(coin_control.m_change_type ? *coin_control.m_change_type : m_default_change_type, vecSend);
    reservedest.emplace_back(new ReserveDestination(this, change_type)); // policy asset
    int nChangePosRequest = nChangePosInOut;
    std::map<CAsset, int> vChangePosInOut;
    unsigned int nSubtractFeeFromAmount = 0;

    std::set<CAsset> assets_seen;
    for (const auto& recipient : vecSend)
    {
        // Pad change keys to cover total possible number of assets
        // One already exists(for policyAsset), so one for each destination
        if (assets_seen.insert(recipient.asset).second) {
            reservedest.emplace_back(new ReserveDestination(this, change_type));
        }

        // Skip over issuance outputs, no need to select those coins
        if (recipient.asset == CAsset(uint256S("1")) || recipient.asset == CAsset(uint256S("2"))) {
            continue;
        }

        if (g_con_elementsmode && recipient.asset.IsNull()) {
            strFailReason = _("No asset provided for recipient").translated;
            return false;
        }

        if (mapValue[recipient.asset] < 0 || recipient.nAmount < 0) {
            strFailReason = _("Transaction amounts must not be negative").translated;
            return false;
        }
        mapValue[recipient.asset] += recipient.nAmount;

        if (recipient.fSubtractFeeFromAmount)
            nSubtractFeeFromAmount++;
    }
    if (vecSend.empty())
    {
        strFailReason = _("Transaction must have at least one recipient").translated;
        return false;
    }

    CMutableTransaction txNew;

    txNew.nLockTime = GetLocktimeForNewTransaction(chain(), locked_chain);

    FeeCalculation feeCalc;
    CAmount nFeeNeeded;
    int nBytes;
    {
        std::set<CInputCoin> setCoins;

        // Preserve order of selected inputs for surjection proofs
        std::vector<CInputCoin> selected_coins;

        // A map that keeps track of the change script for each asset and also
        // the index of the reservedest used for that script (-1 if none).
        std::map<CAsset, std::pair<int, CScript>> mapScriptChange;

        auto locked_chain = chain().lock();
        LOCK(cs_wallet);
        {
            std::vector<COutput> vAvailableCoins;
            AvailableCoins(*locked_chain, vAvailableCoins, true, &coin_control, 1, MAX_MONEY, MAX_MONEY, 0);
            CoinSelectionParams coin_selection_params; // Parameters for coin selection, init with dummy

            mapScriptChange.clear();
            if (coin_control.destChange.size() > 0) {
                for (const auto& dest : coin_control.destChange) {
                    // No need to test we cover all assets.  We produce error for that later.
                    mapScriptChange[dest.first] = std::pair<int, CScript>(-1, GetScriptForDestination(dest.second));
                }
            } else { // no coin control: send change to newly generated address
                // Note: We use a new key here to keep it from being obvious which side is the change.
                //  The drawback is that by not reusing a previous key, the change may be lost if a
                //  backup is restored, if the backup doesn't have the new private key for the change.
                //  If we reused the old key, it would be possible to add code to look for and
                //  rediscover unknown transactions that were written with keys of ours to recover
                //  post-backup change.

                // Reserve a new key pair from key pool
                if (!CanGetAddresses(true)) {
                    strFailReason = _("Can't generate a change-address key. No keys in the internal keypool and can't generate any keys.").translated;
                    return false;
                }

                // One change script per output asset.
                size_t index = 0;
                for (const auto& value : mapValue) {
                    CTxDestination dest;
                    if (index >= reservedest.size() || !reservedest[index]->GetReservedDestination(dest, true)) {
                        strFailReason = _("Keypool ran out, please call keypoolrefill first").translated;
                        return false;
                    }

                    mapScriptChange[value.first] = std::pair<int, CScript>(index, GetScriptForDestination(dest));
                    ++index;
                }

                // Also make sure we have change scripts for the pre-selected inputs.
                std::vector<COutPoint> vPresetInputs;
                coin_control.ListSelected(vPresetInputs);
                for (const COutPoint& presetInput : vPresetInputs) {
                    CAsset asset;
                    std::map<uint256, CWalletTx>::const_iterator it = mapWallet.find(presetInput.hash);
                    CTxOut txout;
                    if (it != mapWallet.end()) {
                         asset = it->second.GetOutputAsset(presetInput.n);
                    } else if (coin_control.GetExternalOutput(presetInput, txout)) {
                        asset = txout.nAsset.GetAsset();
                    } else {
                        // Ignore this here, will fail more gracefully later.
                        continue;
                    }

                    if (mapScriptChange.find(asset) != mapScriptChange.end()) {
                        // This asset already has a change script.
                        continue;
                    }

                    CTxDestination dest;
                    if (index >= reservedest.size() || !reservedest[index]->GetReservedDestination(dest, true)) {
                        strFailReason = _("Keypool ran out, please call keypoolrefill first").translated;
                        return false;
                    }

                    mapScriptChange[asset] = std::pair<int, CScript>(index, GetScriptForDestination(dest));
                    ++index;
                }
            }
            assert(mapScriptChange.size() > 0);

            CTxOut change_prototype_txout(mapScriptChange.begin()->first, 0, mapScriptChange.begin()->second.second);
            // TODO CA: Set this for each change output
            coin_selection_params.change_output_size = GetSerializeSize(change_prototype_txout);
            if (g_con_elementsmode) {
                // Assume blinded output for coin selection purposes. Over-paying is ok!
                change_prototype_txout.nAsset.vchCommitment.resize(33);
                change_prototype_txout.nValue.vchCommitment.resize(33);
                change_prototype_txout.nNonce.vchCommitment.resize(33);
                coin_selection_params.change_output_size = GetSerializeSize(change_prototype_txout);
                coin_selection_params.change_output_size += (MAX_RANGEPROOF_SIZE + DEFAULT_SURJECTIONPROOF_SIZE + WITNESS_SCALE_FACTOR - 1)/WITNESS_SCALE_FACTOR;
            }

            CFeeRate discard_rate = GetDiscardRate(*this);

            // Get the fee rate to use effective values in coin selection
            CFeeRate nFeeRateNeeded = GetMinimumFeeRate(*this, coin_control, &feeCalc);

            // ELEMENTS:
            // Start with tiny non-zero fee for issuance entropy and loop until there is enough fee
            nFeeRet = 1;
            bool pick_new_inputs = true;
            CAmountMap mapValueIn;

            // BnB selector is the only selector used when this is true.
            // That should only happen on the first pass through the loop.
            coin_selection_params.use_bnb = true;
            coin_selection_params.m_subtract_fee_outputs = nSubtractFeeFromAmount != 0; // If we are doing subtract fee from recipient, don't use effective values
            //ELEMENTS: stopgap solution to https://github.com/bitcoin/bitcoin/issues/20347
            bool one_more_try_20347 = false;
            // Start with no fee and loop until there is enough fee
            while (true)
            {
                if (blind_details) {
                    // Clear out previous blinding/data info as needed
                    resetBlindDetails(blind_details);
                }

                // We need to output the position of the policyAsset change output.
                // So we keep track of the change position of all assets
                // individually and set the export variable in the end.
                vChangePosInOut.clear();
                if (nChangePosRequest >= 0) {
                    vChangePosInOut[::policyAsset] = nChangePosRequest;
                }

                txNew.vin.clear();
                txNew.vout.clear();
                txNew.witness.SetNull();
                bool fFirst = true;

                CAmountMap mapValueToSelect = mapValue;
                if (nSubtractFeeFromAmount == 0)
                    mapValueToSelect[::policyAsset] += nFeeRet;

                // vouts to the payees
                if (!coin_selection_params.m_subtract_fee_outputs) {
                    coin_selection_params.tx_noinputs_size = 11; // Static vsize overhead + outputs vsize. 4 nVersion, 4 nLocktime, 1 input count, 1 output count, 1 witness overhead (dummy, flag, stack size)
                }
                for (const auto& recipient : vecSend)
                {
                    CTxOut txout(recipient.asset, recipient.nAmount, recipient.scriptPubKey);
                    txout.nNonce.vchCommitment = std::vector<unsigned char>(recipient.confidentiality_key.begin(), recipient.confidentiality_key.end());

                    if (recipient.fSubtractFeeFromAmount)
                    {
                        if (recipient.asset != policyAsset) {
                            strFailReason = strprintf("Wallet does not support more than one type of fee at a time, therefore can not subtract fee from address amount, which is of a different asset id. fee asset: %s recipient asset: %s", policyAsset.GetHex(), recipient.asset.GetHex());
                            return false;
                        }

                        assert(nSubtractFeeFromAmount != 0);
                        txout.nValue = txout.nValue.GetAmount() - nFeeRet / nSubtractFeeFromAmount; // Subtract fee equally from each selected recipient

                        if (fFirst) // first receiver pays the remainder not divisible by output count
                        {
                            fFirst = false;
                            txout.nValue = txout.nValue.GetAmount() - nFeeRet % nSubtractFeeFromAmount;
                        }
                    }
                    // Include the fee cost for outputs. Note this is only used for BnB right now
                    if (!coin_selection_params.m_subtract_fee_outputs) {
                        coin_selection_params.tx_noinputs_size += ::GetSerializeSize(txout, PROTOCOL_VERSION);
                    }

                    // ELEMENTS: Core's logic isn't great here. We should be computing
                    // cost of making output + future spend. We're not as concerned
                    // about dust anyways, so let's focus upstream.
                    if (recipient.asset == policyAsset && IsDust(txout, chain().relayDustFee()))
                    {
                        if (recipient.fSubtractFeeFromAmount && nFeeRet > 0)
                        {
                            if (txout.nValue.GetAmount() < 0)
                                strFailReason = _("The transaction amount is too small to pay the fee").translated;
                            else
                                strFailReason = _("The transaction amount is too small to send after the fee has been deducted").translated;
                        }
                        else
                            strFailReason = _("Transaction amount too small").translated;
                        return false;
                    }
                    txNew.vout.push_back(txout);
                    if (blind_details) {
                        blind_details->o_pubkeys.push_back(recipient.confidentiality_key);
                        if (blind_details->o_pubkeys.back().IsFullyValid()) {
                            blind_details->num_to_blind++;
                            blind_details->only_recipient_blind_index = txNew.vout.size()-1;
                        }
                    }
                }

                // Choose coins to use
                bool bnb_used = false;
                if (pick_new_inputs) {
                    mapValueIn.clear();
                    setCoins.clear();
                    int change_spend_size = CalculateMaximumSignedInputSize(change_prototype_txout, this);
                    // If the wallet doesn't know how to sign change output, assume p2sh-p2wpkh
                    // as lower-bound to allow BnB to do it's thing
                    if (change_spend_size == -1) {
                        coin_selection_params.change_spend_size = DUMMY_NESTED_P2WPKH_INPUT_SIZE;
                    } else {
                        coin_selection_params.change_spend_size = (size_t)change_spend_size;
                    }
                    coin_selection_params.effective_fee = nFeeRateNeeded;
                    if (!SelectCoins(vAvailableCoins, mapValueToSelect, setCoins, mapValueIn, coin_control, coin_selection_params, bnb_used))
                    {
                        // If BnB was used, it was the first pass. No longer the first pass and continue loop with knapsack.
                        if (bnb_used) {
                            coin_selection_params.use_bnb = false;
                            continue;
                        }
                        else {
                            strFailReason = _("Insufficient funds").translated;
                            return false;
                        }
                    }
                } else {
                    bnb_used = false;
                }

                const CAmountMap mapChange = mapValueIn - mapValueToSelect;

                for(const auto& assetChange : mapChange) {
                    if (assetChange.second == 0) {
                        vChangePosInOut.erase(assetChange.first);
                        continue;
                    }

                    // Fill a vout to ourself
                    const std::map<CAsset, std::pair<int, CScript>>::const_iterator itScript = mapScriptChange.find(assetChange.first);
                    if (itScript == mapScriptChange.end()) {
                        strFailReason = strprintf("No change destination provided for asset %s", assetChange.first.GetHex());
                        return false;
                    }

                    CTxOut newTxOut(assetChange.first, assetChange.second, itScript->second.second);

                    // Never create dust outputs; if we would, just
                    // add the dust to the fee.
                    // The nChange when BnB is used is always going to go to fees.
                    if (assetChange.first == policyAsset && (IsDust(newTxOut, discard_rate) || bnb_used))
                    {
                        vChangePosInOut.erase(assetChange.first);
                        nFeeRet += assetChange.second;
                    }
                    else
                    {
                        std::map<CAsset, int>::const_iterator itPos = vChangePosInOut.find(assetChange.first);
                        if (itPos == vChangePosInOut.end())
                        {
                            // Insert change txn at random position:
                            int newPos = GetRandInt(txNew.vout.size()+1);

                            // Update existing entries in vChangePos that have been moved.
                            for (std::map<CAsset, int>::iterator it = vChangePosInOut.begin(); it != vChangePosInOut.end(); ++it) {
                                if (it->second >= newPos) {
                                    it->second++;
                                }
                            }

                            vChangePosInOut[assetChange.first] = newPos;
                        }
                        else if ((unsigned int)itPos->second > txNew.vout.size())
                        {
                            strFailReason = _("Change index out of range").translated;
                            return false;
                        }

                        std::vector<CTxOut>::iterator position = txNew.vout.begin()+vChangePosInOut[assetChange.first];
                        if (blind_details) {
                            CPubKey blind_pub = GetBlindingPubKey(itScript->second.second);
                            blind_details->o_pubkeys.insert(blind_details->o_pubkeys.begin() + vChangePosInOut[assetChange.first], blind_pub);
                            assert(blind_pub.IsFullyValid());
                            blind_details->num_to_blind++;
                            blind_details->change_to_blind++;
                            blind_details->only_change_pos = vChangePosInOut[assetChange.first];
                            // Place the blinding pubkey here in case of fundraw calls
                            newTxOut.nNonce.vchCommitment = std::vector<unsigned char>(blind_pub.begin(), blind_pub.end());
                        }
                        txNew.vout.insert(position, newTxOut);
                    }
                }
                // Set the correct nChangePosInOut for output.  Should be policyAsset's position.
                std::map<CAsset, int>::const_iterator itPos = vChangePosInOut.find(::policyAsset);
                if (itPos != vChangePosInOut.end()) {
                    nChangePosInOut = itPos->second;
                } else {
                    // no policy change inserted; others assets may have been
                    nChangePosInOut = -1;
                }

                // Add fee output.
                if (g_con_elementsmode) {
                    CTxOut fee(::policyAsset, nFeeRet, CScript());
                    assert(fee.IsFee());
                    txNew.vout.push_back(fee);
                    if (blind_details) {
                        blind_details->o_pubkeys.push_back(CPubKey());
                    }
                }

                // Set token input if reissuing
                int reissuance_index = -1;
                uint256 token_blinding;

                // Elements: Shuffle here to preserve random ordering for surjection proofs
                selected_coins = std::vector<CInputCoin>(setCoins.begin(), setCoins.end());
                Shuffle(selected_coins.begin(), selected_coins.end(), FastRandomContext());

                // Dummy fill vin for maximum size estimation
                //
                for (const CInputCoin& coin : selected_coins) {
                    txNew.vin.push_back(CTxIn(coin.outpoint, CScript()));

                    if (issuance_details && coin.asset == issuance_details->reissuance_token) {
                        reissuance_index = txNew.vin.size() - 1;
                        token_blinding = coin.bf_asset;
                    }
                }

                std::vector<CKey> issuance_asset_keys;
                std::vector<CKey> issuance_token_keys;
                if (issuance_details) {
                    // Fill in issuances now that inputs are set
                    assert(txNew.vin.size() > 0);
                    int asset_index = -1;
                    int token_index = -1;
                    for (unsigned int i = 0; i < txNew.vout.size(); i++) {
                        if (txNew.vout[i].nAsset.IsExplicit() && txNew.vout[i].nAsset.GetAsset()  == CAsset(uint256S("1"))) {
                            asset_index = i;
                        } else if (txNew.vout[i].nAsset.IsExplicit() && txNew.vout[i].nAsset.GetAsset() == CAsset(uint256S("2"))) {
                            token_index = i;
                        }
                    }
                    // Initial issuance request
                    if (issuance_details->reissuance_asset.IsNull() && issuance_details->reissuance_token.IsNull() && (asset_index != -1 || token_index != -1)) {
                        uint256 entropy;
                        CAsset asset;
                        CAsset token;
                        //TODO take optional contract hash
                        // Initial issuance always uses vin[0]
                        GenerateAssetEntropy(entropy, txNew.vin[0].prevout, uint256());
                        CalculateAsset(asset, entropy);
                        CalculateReissuanceToken(token, entropy, issuance_details->blind_issuance);
                        CScript blindingScript(CScript() << OP_RETURN << std::vector<unsigned char>(txNew.vin[0].prevout.hash.begin(), txNew.vin[0].prevout.hash.end()) << txNew.vin[0].prevout.n);
                        // We're making asset outputs, fill out asset type and issuance input
                        if (asset_index != -1) {
                            txNew.vin[0].assetIssuance.nAmount = txNew.vout[asset_index].nValue;

                            txNew.vout[asset_index].nAsset = asset;
                            if (issuance_details->blind_issuance && blind_details) {
                                issuance_asset_keys.push_back(GetBlindingKey(&blindingScript));
                                blind_details->num_to_blind++;
                            }
                        }
                        // We're making reissuance token outputs
                        if (token_index != -1) {
                            txNew.vin[0].assetIssuance.nInflationKeys = txNew.vout[token_index].nValue;
                            txNew.vout[token_index].nAsset = token;
                            if (issuance_details->blind_issuance && blind_details) {
                                issuance_token_keys.push_back(GetBlindingKey(&blindingScript));
                                blind_details->num_to_blind++;

                                // If we're blinding a token issuance and no assets, we must make
                                // the asset issuance a blinded commitment to 0
                                if (asset_index == -1) {
                                    txNew.vin[0].assetIssuance.nAmount = 0;
                                    issuance_asset_keys.push_back(GetBlindingKey(&blindingScript));
                                    blind_details->num_to_blind++;
                                }
                            }
                        }
                    // Asset being reissued with explicitly named asset/token
                    } else if (asset_index != -1) {
                        assert(reissuance_index != -1);
                        // Fill in output with issuance
                        txNew.vout[asset_index].nAsset = issuance_details->reissuance_asset;

                        // Fill in issuance
                        // Blinding revealing underlying asset
                        txNew.vin[reissuance_index].assetIssuance.assetBlindingNonce = token_blinding;
                        txNew.vin[reissuance_index].assetIssuance.assetEntropy = issuance_details->entropy;
                        txNew.vin[reissuance_index].assetIssuance.nAmount = txNew.vout[asset_index].nValue;

                        // If blinded token derivation, blind the issuance
                        CAsset temp_token;
                        CalculateReissuanceToken(temp_token, issuance_details->entropy, true);
                        if (temp_token == issuance_details->reissuance_token && blind_details) {
                            CScript blindingScript(CScript() << OP_RETURN << std::vector<unsigned char>(txNew.vin[reissuance_index].prevout.hash.begin(), txNew.vin[reissuance_index].prevout.hash.end()) << txNew.vin[reissuance_index].prevout.n);
                            issuance_asset_keys.resize(reissuance_index);
                            issuance_asset_keys.push_back(GetBlindingKey(&blindingScript));
                            blind_details->num_to_blind++;
                        }
                    }
                }

                if (blind_details) {
                    if (!fillBlindDetails(blind_details, this, txNew, selected_coins, strFailReason)) {
                        return false;
                    }

                    // Keep a backup of transaction in case re-blinding necessary
                    blind_details->tx_unblinded_unsigned = txNew;
                    int ret = BlindTransaction(blind_details->i_amount_blinds, blind_details->i_asset_blinds, blind_details->i_assets, blind_details->i_amounts, blind_details->o_amount_blinds, blind_details->o_asset_blinds,  blind_details->o_pubkeys, issuance_asset_keys, issuance_token_keys, txNew);
                    assert(ret != -1);
                    if (ret != blind_details->num_to_blind) {
                        strFailReason = _("Unable to blind the transaction properly. This should not happen.").translated;
                        return false;
                    }
                }

                nBytes = CalculateMaximumSignedTxSize(CTransaction(txNew), this, &coin_control);
                if (nBytes < 0) {
                    strFailReason = _("Missing solving data for estimating transaction size").translated;
                    return false;
                }

                // Remove blinding if we're not actually signing
                if (blind_details && !sign) {
                    txNew = blind_details->tx_unblinded_unsigned;
                }

                nFeeNeeded = GetMinimumFee(*this, nBytes, coin_control, &feeCalc);
                if (feeCalc.reason == FeeReason::FALLBACK && !m_allow_fallback_fee) {
                    // eventually allow a fallback fee
                    strFailReason = _("Fee estimation failed. Fallbackfee is disabled. Wait a few blocks or enable -fallbackfee.").translated;
                    return false;
                }

                if (nFeeRet >= nFeeNeeded) {
                    // Reduce fee to only the needed amount if possible. This
                    // prevents potential overpayment in fees if the coins
                    // selected to meet nFeeNeeded result in a transaction that
                    // requires less fee than the prior iteration.

                    // If we have no change and a big enough excess fee, then
                    // try to construct transaction again only without picking
                    // new inputs. We now know we only need the smaller fee
                    // (because of reduced tx size) and so we should add a
                    // change output. Only try this once.
                    if (nChangePosInOut == -1 && nSubtractFeeFromAmount == 0 && pick_new_inputs) {
                        unsigned int tx_size_with_change = nBytes + coin_selection_params.change_output_size + 2; // Add 2 as a buffer in case increasing # of outputs changes compact size
                        CAmount fee_needed_with_change = GetMinimumFee(*this, tx_size_with_change, coin_control, nullptr);
                        CAmount minimum_value_for_change = GetDustThreshold(change_prototype_txout, discard_rate);
                        if (nFeeRet >= fee_needed_with_change + minimum_value_for_change) {
                            pick_new_inputs = false;
                            nFeeRet = fee_needed_with_change;
                            continue;
                        }
                    }

                    // If we have change output already, just increase it
                    if (nFeeRet > nFeeNeeded && nChangePosInOut != -1 && nSubtractFeeFromAmount == 0) {
                        CAmount extraFeePaid = nFeeRet - nFeeNeeded;

                        // If blinding we need to edit the unblinded tx and re-blind. Otherwise just edit the tx.
                        if (blind_details) {
                            txNew = blind_details->tx_unblinded_unsigned;
                            std::vector<CTxOut>::iterator change_position = txNew.vout.begin() + nChangePosInOut;
                            change_position->nValue = change_position->nValue.GetAmount() + extraFeePaid;
                            blind_details->o_amounts[nChangePosInOut] = change_position->nValue.GetAmount();

                            nFeeRet -= extraFeePaid;
                            txNew.vout.back().nValue = nFeeRet; // update fee output
                            blind_details->o_amounts.back() = nFeeRet;

                            // Wipe output blinding factors and start over
                            blind_details->o_amount_blinds.clear();

                            blind_details->o_asset_blinds.clear();

                            // Re-blind tx after editing and change.
                            blind_details->tx_unblinded_unsigned = txNew;
                            int ret = BlindTransaction(blind_details->i_amount_blinds, blind_details->i_asset_blinds, blind_details->i_assets, blind_details->i_amounts, blind_details->o_amount_blinds, blind_details->o_asset_blinds,  blind_details->o_pubkeys, issuance_asset_keys, issuance_token_keys, txNew);
                            assert(ret != -1);
                            if (ret != blind_details->num_to_blind) {
                                strFailReason = _("Unable to blind the transaction properly. This should not happen.").translated;
                                return false;
                            }
                        } else {
                            std::vector<CTxOut>::iterator change_position = txNew.vout.begin() + nChangePosInOut;
                            change_position->nValue = change_position->nValue.GetAmount() + extraFeePaid;
                            nFeeRet -= extraFeePaid;
                            if (g_con_elementsmode) {
                                txNew.vout.back().nValue = nFeeRet; // update fee output
                            }
                        }
                    }
                    break; // Done, enough fee included.
                }
                else if (!pick_new_inputs && !one_more_try_20347) {
                    // This shouldn't happen, we should have had enough excess
                    // fee to pay for the new output and still meet nFeeNeeded
                    // Or we should have just subtracted fee from recipients and
                    // nFeeNeeded should not have changed
                    strFailReason = _("Transaction fee and change calculation failed").translated;
                    return false;
                }

                // Try to reduce change to include necessary fee
                if (nChangePosInOut != -1 && nSubtractFeeFromAmount == 0) {
                    CAmount additionalFeeNeeded = nFeeNeeded - nFeeRet;

                    // If blinding we need to edit the unblinded tx and re-blind. Otherwise just edit the tx.
                    if (blind_details) {
                        txNew = blind_details->tx_unblinded_unsigned;
                        std::vector<CTxOut>::iterator change_position = txNew.vout.begin() + nChangePosInOut;
                        // Only reduce change if remaining amount is still a large enough output.
                        if (change_position->nValue.GetAmount() >= MIN_FINAL_CHANGE + additionalFeeNeeded) {
                            change_position->nValue = change_position->nValue.GetAmount() - additionalFeeNeeded;
                            blind_details->o_amounts[nChangePosInOut] = change_position->nValue.GetAmount();

                            nFeeRet += additionalFeeNeeded;
                            txNew.vout.back().nValue = nFeeRet; // update fee output
                            blind_details->o_amounts.back() = nFeeRet; // update change details
                            // Wipe output blinding factors and start over
                            blind_details->o_amount_blinds.clear();

                            blind_details->o_asset_blinds.clear();

                            // Re-blind tx after editing and change.
                            blind_details->tx_unblinded_unsigned = txNew;
                            int ret = BlindTransaction(blind_details->i_amount_blinds, blind_details->i_asset_blinds, blind_details->i_assets, blind_details->i_amounts, blind_details->o_amount_blinds, blind_details->o_asset_blinds,  blind_details->o_pubkeys, issuance_asset_keys, issuance_token_keys, txNew);
                            assert(ret != -1);
                            if (ret != blind_details->num_to_blind) {
                                strFailReason = _("Unable to blind the transaction properly. This should not happen.").translated;
                                return false;
                            }
                            break; // Done, able to increase fee from change
                        }
                    } else {
                        std::vector<CTxOut>::iterator change_position = txNew.vout.begin() + nChangePosInOut;
                        // Only reduce change if remaining amount is still a large enough output.
                        if (change_position->nValue.GetAmount() >= MIN_FINAL_CHANGE + additionalFeeNeeded) {
                            change_position->nValue = change_position->nValue.GetAmount() - additionalFeeNeeded;
                            nFeeRet += additionalFeeNeeded;
                            if (g_con_elementsmode) {
                                txNew.vout.back().nValue = nFeeRet; // update fee output
                            }
                            break; // Done, able to increase fee from change
                        }
                    }
                }

                // If subtracting fee from recipients, we now know what fee we
                // need to subtract, we have no reason to reselect inputs
                // In case we used branch-and-bound, this could result in our transaction
                // since increasing since we force-elided change on this iteration for bnb.
                // In this case we turn on `one_more_try` so that `!pick_new_inputs` doesn't
                // cause the loop to fail. This is a stopgap. See Core #20347.
                one_more_try_20347 = false;
                if (nSubtractFeeFromAmount > 0) {
                    pick_new_inputs = false;
                    one_more_try_20347 = bnb_used;
                }

                // Include more fee and try again.
                nFeeRet = nFeeNeeded;
                coin_selection_params.use_bnb = false;
                continue;
            }
        }

        // Release any change keys that we didn't use.
        for (const auto& it : mapScriptChange) {
            int index = it.second.first;
            if (index < 0) {
                continue;
            }

            if (vChangePosInOut.find(it.first) == vChangePosInOut.end()) {
                reservedest[index]->ReturnDestination();
            }
        }

        // Note how the sequence number is set to non-maxint so that
        // the nLockTime set above actually works.
        //
        // BIP125 defines opt-in RBF as any nSequence < maxint-1, so
        // we use the highest possible value in that range (maxint-2)
        // to avoid conflicting with other possible uses of nSequence,
        // and in the spirit of "smallest possible change from prior
        // behavior."
        const uint32_t nSequence = coin_control.m_signal_bip125_rbf.get_value_or(m_signal_rbf) ? MAX_BIP125_RBF_SEQUENCE : (CTxIn::SEQUENCE_FINAL - 1);
        for (auto& input : txNew.vin) {
            // Remove sigs and then set sequence
            input.scriptSig = CScript();
            input.nSequence = nSequence;
        }
        // Also remove witness data for scripts
        for (auto& inwit : txNew.witness.vtxinwit) {
            inwit.scriptWitness.SetNull();
        }

        // Do the same things for unblinded version of tx when applicable
        if (blind_details) {
            for (auto& input : blind_details->tx_unblinded_unsigned.vin) {
                input.nSequence = nSequence;
            }
        }

        // Print blinded transaction info before we possibly blow it away when !sign.
        if (blind_details) {
            std::string summary = "CreateTransaction created blinded transaction:\nIN: ";
            for (unsigned int i = 0; i < selected_coins.size(); ++i) {
                if (i > 0) {
                    summary += "    ";
                }
                summary += strprintf("#%d: %s [%s] (%s [%s])\n", i,
                    selected_coins[i].value,
                    selected_coins[i].txout.nValue.IsExplicit() ? "explicit" : "blinded",
                    selected_coins[i].asset.GetHex(),
                    selected_coins[i].txout.nAsset.IsExplicit() ? "explicit" : "blinded"
                );
            }
            summary += "OUT: ";
            for (unsigned int i = 0; i < txNew.vout.size(); ++i) {
                if (i > 0) {
                    summary += "     ";
                }
                CTxOut unblinded = blind_details->tx_unblinded_unsigned.vout[i];
                summary += strprintf("#%d: %s%s [%s] (%s [%s])\n", i,
                    txNew.vout[i].IsFee() ? "[fee] " : "",
                    unblinded.nValue.GetAmount(),
                    txNew.vout[i].nValue.IsExplicit() ? "explicit" : "blinded",
                    unblinded.nAsset.GetAsset().GetHex(),
                    txNew.vout[i].nAsset.IsExplicit() ? "explicit" : "blinded"
                );
            }
            WalletLogPrintf(summary+"\n");
        }

        if (sign)
        {
            int nIn = 0;
            for (const auto& coin : selected_coins)
            {
                const CScript& scriptPubKey = coin.txout.scriptPubKey;
                SignatureData sigdata;

                const SigningProvider* provider = GetSigningProvider(scriptPubKey);
                if (!provider || !ProduceSignature(*provider, MutableTransactionSignatureCreator(&txNew, nIn, coin.txout.nValue, SIGHASH_ALL), scriptPubKey, sigdata))
                {
                    strFailReason = _("Signing transaction failed").translated;
                    return false;
                } else {
                    UpdateTransaction(txNew, nIn, sigdata);
                }

                nIn++;
            }
        } else if (blind_details) {
            // "sign" also means blind for the purposes of making a complete tx
            // or just funding one properly
            txNew = blind_details->tx_unblinded_unsigned;
        }

        // Normalize the witness in case it is not serialized before mempool
        if (!txNew.HasWitness()) {
            txNew.witness.SetNull();
        }

        // Return the constructed transaction data.
        tx = MakeTransactionRef(std::move(txNew));

        // Limit size
        if (GetTransactionWeight(*tx) > MAX_STANDARD_TX_WEIGHT)
        {
            strFailReason = _("Transaction too large").translated;
            return false;
        }
    }

    if (nFeeRet > m_default_max_tx_fee) {
        strFailReason = TransactionErrorString(TransactionError::MAX_FEE_EXCEEDED);
        return false;
    }

    if (gArgs.GetBoolArg("-walletrejectlongchains", DEFAULT_WALLET_REJECT_LONG_CHAINS)) {
        // Lastly, ensure this tx will pass the mempool's chain limits
        if (!chain().checkChainLimits(tx)) {
            strFailReason = _("Transaction has too long of a mempool chain").translated;
            return false;
        }
    }

    // Before we return success, we assume any change key will be used to prevent
    // accidental re-use.
    for (auto& reservedest_ : reservedest) {
        reservedest_->KeepDestination();
    }

    WalletLogPrintf("Fee Calculation: Fee:%d Bytes:%u Needed:%d Tgt:%d (requested %d) Reason:\"%s\" Decay %.5f: Estimation: (%g - %g) %.2f%% %.1f/(%.1f %d mem %.1f out) Fail: (%g - %g) %.2f%% %.1f/(%.1f %d mem %.1f out)\n",
              nFeeRet, nBytes, nFeeNeeded, feeCalc.returnedTarget, feeCalc.desiredTarget, StringForFeeReason(feeCalc.reason), feeCalc.est.decay,
              feeCalc.est.pass.start, feeCalc.est.pass.end,
              100 * feeCalc.est.pass.withinTarget / (feeCalc.est.pass.totalConfirmed + feeCalc.est.pass.inMempool + feeCalc.est.pass.leftMempool),
              feeCalc.est.pass.withinTarget, feeCalc.est.pass.totalConfirmed, feeCalc.est.pass.inMempool, feeCalc.est.pass.leftMempool,
              feeCalc.est.fail.start, feeCalc.est.fail.end,
              100 * feeCalc.est.fail.withinTarget / (feeCalc.est.fail.totalConfirmed + feeCalc.est.fail.inMempool + feeCalc.est.fail.leftMempool),
              feeCalc.est.fail.withinTarget, feeCalc.est.fail.totalConfirmed, feeCalc.est.fail.inMempool, feeCalc.est.fail.leftMempool);
    return true;
}

void CWallet::CommitTransaction(CTransactionRef tx, mapValue_t mapValue, std::vector<std::pair<std::string, std::string>> orderForm, const BlindDetails* blind_details)
{
    auto locked_chain = chain().lock();
    LOCK(cs_wallet);

    CWalletTx wtxNew(this, std::move(tx));
    wtxNew.mapValue = std::move(mapValue);
    wtxNew.vOrderForm = std::move(orderForm);
    wtxNew.fTimeReceivedIsTxTime = true;
    wtxNew.fFromMe = true;

    // Write down blinding information
    if (blind_details) {
        assert(blind_details->o_amounts.size() == wtxNew.tx->vout.size());
        assert(blind_details->o_asset_blinds.size() == wtxNew.tx->vout.size());
        assert(blind_details->o_amount_blinds.size() == wtxNew.tx->vout.size());
        for (unsigned int i = 0; i < blind_details->o_amounts.size(); i++) {
            wtxNew.SetBlindingData(i, blind_details->o_pubkeys[i], blind_details->o_amounts[i], blind_details->o_amount_blinds[i], blind_details->o_assets[i], blind_details->o_asset_blinds[i]);
        }
    }

    WalletLogPrintf("CommitTransaction:\n%s", wtxNew.tx->ToString()); /* Continued */

    // Add tx to wallet, because if it has change it's also ours,
    // otherwise just for transaction history.
    AddToWallet(wtxNew);

    // Notify that old coins are spent
    for (const CTxIn& txin : wtxNew.tx->vin)
    {
        // Pegins are not in our UTXO set.
        if (txin.m_is_pegin)
            continue;

        CWalletTx &coin = mapWallet.at(txin.prevout.hash);
        coin.BindWallet(this);
        NotifyTransactionChanged(this, coin.GetHash(), CT_UPDATED);
    }

    // Get the inserted-CWalletTx from mapWallet so that the
    // fInMempool flag is cached properly
    CWalletTx& wtx = mapWallet.at(wtxNew.GetHash());

    if (!fBroadcastTransactions) {
        // Don't submit tx to the mempool
        return;
    }

    std::string err_string;
    if (!wtx.SubmitMemoryPoolAndRelay(err_string, true)) {
        WalletLogPrintf("CommitTransaction(): Transaction cannot be broadcast immediately, %s\n", err_string);
        // TODO: if we expect the failure to be long term or permanent, instead delete wtx from the wallet and return failure.
    }
}

DBErrors CWallet::LoadWallet(bool& fFirstRunRet)
{
    // Even if we don't use this lock in this function, we want to preserve
    // lock order in LoadToWallet if query of chain state is needed to know
    // tx status. If lock can't be taken (e.g bitcoin-wallet), tx confirmation
    // status may be not reliable.
    auto locked_chain = LockChain();
    LOCK(cs_wallet);

    fFirstRunRet = false;
    DBErrors nLoadWalletRet = WalletBatch(*database,"cr+").LoadWallet(this);
    if (nLoadWalletRet == DBErrors::NEED_REWRITE)
    {
        if (database->Rewrite("\x04pool"))
        {
            if (auto spk_man = m_spk_man.get()) {
                spk_man->RewriteDB();
            }
        }
    }

    {
        LOCK(cs_KeyStore);
        // This wallet is in its first run if all of these are empty
        fFirstRunRet = mapKeys.empty() && mapCryptedKeys.empty() && mapWatchKeys.empty() && setWatchOnly.empty() && mapScripts.empty()
            && !IsWalletFlagSet(WALLET_FLAG_DISABLE_PRIVATE_KEYS) && !IsWalletFlagSet(WALLET_FLAG_BLANK_WALLET);
    }

    if (nLoadWalletRet != DBErrors::LOAD_OK)
        return nLoadWalletRet;

    return DBErrors::LOAD_OK;
}

DBErrors CWallet::ZapSelectTx(std::vector<uint256>& vHashIn, std::vector<uint256>& vHashOut)
{
    AssertLockHeld(cs_wallet);
    DBErrors nZapSelectTxRet = WalletBatch(*database, "cr+").ZapSelectTx(vHashIn, vHashOut);
    for (uint256 hash : vHashOut) {
        const auto& it = mapWallet.find(hash);
        wtxOrdered.erase(it->second.m_it_wtxOrdered);
        mapWallet.erase(it);
        NotifyTransactionChanged(this, hash, CT_DELETED);
    }

    if (nZapSelectTxRet == DBErrors::NEED_REWRITE)
    {
        if (database->Rewrite("\x04pool"))
        {
            if (auto spk_man = m_spk_man.get()) {
                spk_man->RewriteDB();
            }
        }
    }

    if (nZapSelectTxRet != DBErrors::LOAD_OK)
        return nZapSelectTxRet;

    MarkDirty();

    return DBErrors::LOAD_OK;
}

DBErrors CWallet::ZapWalletTx(std::vector<CWalletTx>& vWtx)
{
    DBErrors nZapWalletTxRet = WalletBatch(*database,"cr+").ZapWalletTx(vWtx);
    if (nZapWalletTxRet == DBErrors::NEED_REWRITE)
    {
        if (database->Rewrite("\x04pool"))
        {
            if (auto spk_man = m_spk_man.get()) {
                spk_man->RewriteDB();
            }
        }
    }

    if (nZapWalletTxRet != DBErrors::LOAD_OK)
        return nZapWalletTxRet;

    return DBErrors::LOAD_OK;
}

bool CWallet::SetAddressBookWithDB(WalletBatch& batch, const CTxDestination& address, const std::string& strName, const std::string& strPurpose)
{
    bool fUpdated = false;
    {
        LOCK(cs_wallet);
        std::map<CTxDestination, CAddressBookData>::iterator mi = mapAddressBook.find(address);
        fUpdated = mi != mapAddressBook.end();
        mapAddressBook[address].name = strName;
        if (!strPurpose.empty()) /* update purpose only if requested */
            mapAddressBook[address].purpose = strPurpose;
    }
    NotifyAddressBookChanged(this, address, strName, IsMine(address) != ISMINE_NO,
                             strPurpose, (fUpdated ? CT_UPDATED : CT_NEW) );
    if (!strPurpose.empty() && !batch.WritePurpose(EncodeDestination(address), strPurpose))
        return false;
    return batch.WriteName(EncodeDestination(address), strName);
}

bool CWallet::SetAddressBook(const CTxDestination& address, const std::string& strName, const std::string& strPurpose)
{
    WalletBatch batch(*database);
    return SetAddressBookWithDB(batch, address, strName, strPurpose);
}

bool CWallet::DelAddressBook(const CTxDestination& address)
{
    {
        LOCK(cs_wallet);

        // Delete destdata tuples associated with address
        std::string strAddress = EncodeDestination(address);
        for (const std::pair<const std::string, std::string> &item : mapAddressBook[address].destdata)
        {
            WalletBatch(*database).EraseDestData(strAddress, item.first);
        }
        mapAddressBook.erase(address);
    }

    NotifyAddressBookChanged(this, address, "", IsMine(address) != ISMINE_NO, "", CT_DELETED);

    WalletBatch(*database).ErasePurpose(EncodeDestination(address));
    return WalletBatch(*database).EraseName(EncodeDestination(address));
}

size_t CWallet::KeypoolCountExternalKeys()
{
    AssertLockHeld(cs_wallet);

    unsigned int count = 0;
    if (auto spk_man = m_spk_man.get()) {
        AssertLockHeld(spk_man->cs_wallet);
        count += spk_man->KeypoolCountExternalKeys();
    }

    return count;
}

unsigned int CWallet::GetKeyPoolSize() const
{
    AssertLockHeld(cs_wallet);

    unsigned int count = 0;
    if (auto spk_man = m_spk_man.get()) {
        count += spk_man->GetKeyPoolSize();
    }
    return count;
}

bool CWallet::TopUpKeyPool(unsigned int kpSize)
{
    bool res = true;
    if (auto spk_man = m_spk_man.get()) {
        res &= spk_man->TopUp(kpSize);
    }
    return res;
}

/// ELEMENTS: get PAK online key
bool CWallet::GetOnlinePakKey(CPubKey& online_pubkey, std::string& error)
{
    error.clear();
    auto spk_man = m_spk_man.get();
    if (spk_man) {
        if (!spk_man->GetKeyFromPool(online_pubkey, OutputType::BECH32)) {
            error = "Error: Keypool ran out, please call keypoolrefill first";
            return false;
        }
        return true;
    }
    return false;
}
/// end ELEMENTS

bool CWallet::GetNewDestination(const OutputType type, const std::string label, CTxDestination& dest, std::string& error, bool add_blinding_key)
{
    LOCK(cs_wallet);
    error.clear();
    bool result = false;
    auto spk_man = m_spk_man.get();
    if (spk_man) {
        spk_man->TopUp();
        result = spk_man->GetNewDestination(type, dest, error, add_blinding_key);
    }
    if (result) {
        SetAddressBook(dest, label, "receive");
    }

    return result;
}

bool CWallet::GetNewChangeDestination(const OutputType type, CTxDestination& dest, std::string& error, bool add_blinding_key)
{
    error.clear();

    ReserveDestination reservedest(this, type);
    if (!reservedest.GetReservedDestination(dest, true)) {
        error = "Error: Keypool ran out, please call keypoolrefill first";
        return false;
    }
    if (add_blinding_key) {
        CPubKey blinding_pubkey = GetBlindingPubKey(GetScriptForDestination(dest));
        reservedest.SetBlindingPubKey(blinding_pubkey, dest);
    }

    reservedest.KeepDestination();
    return true;
}

int64_t CWallet::GetOldestKeyPoolTime()
{
    int64_t oldestKey = std::numeric_limits<int64_t>::max();
    if (auto spk_man = m_spk_man.get()) {
        oldestKey = spk_man->GetOldestKeyPoolTime();
    }
    return oldestKey;
}

void CWallet::MarkDestinationsDirty(const std::set<CTxDestination>& destinations) {
    for (auto& entry : mapWallet) {
        CWalletTx& wtx = entry.second;
        if (wtx.m_is_cache_empty) continue;
        for (unsigned int i = 0; i < wtx.tx->vout.size(); i++) {
            CTxDestination dst;
            if (ExtractDestination(wtx.tx->vout[i].scriptPubKey, dst) && destinations.count(dst)) {
                wtx.MarkDirty();
                break;
            }
        }
    }
}

std::map<CTxDestination, CAmount> CWallet::GetAddressBalances(interfaces::Chain::Lock& locked_chain)
{
    std::map<CTxDestination, CAmount> balances;

    {
        LOCK(cs_wallet);
        std::set<uint256> trusted_parents;
        for (const auto& walletEntry : mapWallet)
        {
            const CWalletTx& wtx = walletEntry.second;

            if (!wtx.IsTrusted(locked_chain, trusted_parents))
                continue;

            if (wtx.IsImmatureCoinBase())
                continue;

            int nDepth = wtx.GetDepthInMainChain();
            if (nDepth < (wtx.IsFromMe(ISMINE_ALL) ? 0 : 1))
                continue;

            for (unsigned int i = 0; i < wtx.tx->vout.size(); i++)
            {
                CTxDestination addr;
                if (!IsMine(wtx.tx->vout[i]))
                    continue;
                if(!ExtractDestination(wtx.tx->vout[i].scriptPubKey, addr))
                    continue;

                CAmount n = IsSpent(walletEntry.first, i) ? 0 : wtx.GetOutputValueOut(i);

                if (!balances.count(addr))
                    balances[addr] = 0;

                if (n < 0) {
                    continue;
                }
                balances[addr] += n;
            }
        }
    }

    return balances;
}

std::set< std::set<CTxDestination> > CWallet::GetAddressGroupings()
{
    AssertLockHeld(cs_wallet);
    std::set< std::set<CTxDestination> > groupings;
    std::set<CTxDestination> grouping;

    for (const auto& walletEntry : mapWallet)
    {
        const CWalletTx& wtx = walletEntry.second;

        if (wtx.tx->vin.size() > 0)
        {
            bool any_mine = false;
            // group all input addresses with each other
            for (const CTxIn& txin : wtx.tx->vin)
            {
                CTxDestination address;
                if(!IsMine(txin)) /* If this input isn't mine, ignore it */
                    continue;
                if(!ExtractDestination(mapWallet.at(txin.prevout.hash).tx->vout[txin.prevout.n].scriptPubKey, address))
                    continue;
                grouping.insert(address);
                any_mine = true;
            }

            // group change with input addresses
            if (any_mine)
            {
               for (const CTxOut& txout : wtx.tx->vout)
                   if (IsChange(txout))
                   {
                       CTxDestination txoutAddr;
                       if(!ExtractDestination(txout.scriptPubKey, txoutAddr))
                           continue;
                       grouping.insert(txoutAddr);
                   }
            }
            if (grouping.size() > 0)
            {
                groupings.insert(grouping);
                grouping.clear();
            }
        }

        // group lone addrs by themselves
        for (const auto& txout : wtx.tx->vout)
            if (IsMine(txout))
            {
                CTxDestination address;
                if(!ExtractDestination(txout.scriptPubKey, address))
                    continue;
                grouping.insert(address);
                groupings.insert(grouping);
                grouping.clear();
            }
    }

    std::set< std::set<CTxDestination>* > uniqueGroupings; // a set of pointers to groups of addresses
    std::map< CTxDestination, std::set<CTxDestination>* > setmap;  // map addresses to the unique group containing it
    for (std::set<CTxDestination> _grouping : groupings)
    {
        // make a set of all the groups hit by this new group
        std::set< std::set<CTxDestination>* > hits;
        std::map< CTxDestination, std::set<CTxDestination>* >::iterator it;
        for (const CTxDestination& address : _grouping)
            if ((it = setmap.find(address)) != setmap.end())
                hits.insert((*it).second);

        // merge all hit groups into a new single group and delete old groups
        std::set<CTxDestination>* merged = new std::set<CTxDestination>(_grouping);
        for (std::set<CTxDestination>* hit : hits)
        {
            merged->insert(hit->begin(), hit->end());
            uniqueGroupings.erase(hit);
            delete hit;
        }
        uniqueGroupings.insert(merged);

        // update setmap
        for (const CTxDestination& element : *merged)
            setmap[element] = merged;
    }

    std::set< std::set<CTxDestination> > ret;
    for (const std::set<CTxDestination>* uniqueGrouping : uniqueGroupings)
    {
        ret.insert(*uniqueGrouping);
        delete uniqueGrouping;
    }

    return ret;
}

std::set<CTxDestination> CWallet::GetLabelAddresses(const std::string& label) const
{
    LOCK(cs_wallet);
    std::set<CTxDestination> result;
    for (const std::pair<const CTxDestination, CAddressBookData>& item : mapAddressBook)
    {
        const CTxDestination& address = item.first;
        const std::string& strName = item.second.name;
        if (strName == label)
            result.insert(address);
    }
    return result;
}

bool ReserveDestination::GetReservedDestination(CTxDestination& dest, bool internal)
{
    m_spk_man = pwallet->GetLegacyScriptPubKeyMan();
    if (!m_spk_man) {
        return false;
    }


    if (nIndex == -1)
    {
        m_spk_man->TopUp();

        CKeyPool keypool;
        if (!m_spk_man->GetReservedDestination(type, internal, address, nIndex, keypool)) {
            return false;
        }
        fInternal = keypool.fInternal;
    }
    dest = address;
    return true;
}

void ReserveDestination::SetBlindingPubKey(const CPubKey& blinding_pubkey, CTxDestination& dest)
{
    boost::apply_visitor(SetBlindingPubKeyVisitor(blinding_pubkey), address);
    dest = address;
}

void ReserveDestination::KeepDestination()
{
    if (nIndex != -1) {
        m_spk_man->KeepDestination(nIndex, type);
    }
    nIndex = -1;
    address = CNoDestination();
}

void ReserveDestination::ReturnDestination()
{
    if (nIndex != -1) {
        m_spk_man->ReturnDestination(nIndex, fInternal, address);
    }
    nIndex = -1;
    address = CNoDestination();
}

void CWallet::LockCoin(const COutPoint& output)
{
    AssertLockHeld(cs_wallet);
    setLockedCoins.insert(output);
}

void CWallet::UnlockCoin(const COutPoint& output)
{
    AssertLockHeld(cs_wallet);
    setLockedCoins.erase(output);
}

void CWallet::UnlockAllCoins()
{
    AssertLockHeld(cs_wallet);
    setLockedCoins.clear();
}

bool CWallet::IsLockedCoin(uint256 hash, unsigned int n) const
{
    AssertLockHeld(cs_wallet);
    COutPoint outpt(hash, n);

    return (setLockedCoins.count(outpt) > 0);
}

void CWallet::ListLockedCoins(std::vector<COutPoint>& vOutpts) const
{
    AssertLockHeld(cs_wallet);
    for (std::set<COutPoint>::iterator it = setLockedCoins.begin();
         it != setLockedCoins.end(); it++) {
        COutPoint outpt = (*it);
        vOutpts.push_back(outpt);
    }
}

/** @} */ // end of Actions

void CWallet::GetKeyBirthTimes(interfaces::Chain::Lock& locked_chain, std::map<CKeyID, int64_t>& mapKeyBirth) const {
    AssertLockHeld(cs_wallet);
    mapKeyBirth.clear();

    LegacyScriptPubKeyMan* spk_man = GetLegacyScriptPubKeyMan();
    assert(spk_man != nullptr);
    AssertLockHeld(spk_man->cs_wallet);

    // get birth times for keys with metadata
    for (const auto& entry : spk_man->mapKeyMetadata) {
        if (entry.second.nCreateTime) {
            mapKeyBirth[entry.first] = entry.second.nCreateTime;
        }
    }

    // map in which we'll infer heights of other keys
    const Optional<int> tip_height = locked_chain.getHeight();
    const int max_height = tip_height && *tip_height > 144 ? *tip_height - 144 : 0; // the tip can be reorganized; use a 144-block safety margin
    std::map<CKeyID, int> mapKeyFirstBlock;
    for (const CKeyID &keyid : spk_man->GetKeys()) {
        if (mapKeyBirth.count(keyid) == 0)
            mapKeyFirstBlock[keyid] = max_height;
    }

    // if there are no such keys, we're done
    if (mapKeyFirstBlock.empty())
        return;

    // find first block that affects those keys, if there are any left
    for (const auto& entry : mapWallet) {
        // iterate over all wallet transactions...
        const CWalletTx &wtx = entry.second;
        if (Optional<int> height = locked_chain.getBlockHeight(wtx.m_confirm.hashBlock)) {
            // ... which are already in a block
            for (const CTxOut &txout : wtx.tx->vout) {
                // iterate over all their outputs
                for (const auto &keyid : GetAffectedKeys(txout.scriptPubKey, *spk_man)) {
                    // ... and all their affected keys
                    std::map<CKeyID, int>::iterator rit = mapKeyFirstBlock.find(keyid);
                    if (rit != mapKeyFirstBlock.end() && *height < rit->second)
                        rit->second = *height;
                }
            }
        }
    }

    // Extract block timestamps for those keys
    for (const auto& entry : mapKeyFirstBlock)
        mapKeyBirth[entry.first] = locked_chain.getBlockTime(entry.second) - TIMESTAMP_WINDOW; // block times can be 2h off
}

/**
 * Compute smart timestamp for a transaction being added to the wallet.
 *
 * Logic:
 * - If sending a transaction, assign its timestamp to the current time.
 * - If receiving a transaction outside a block, assign its timestamp to the
 *   current time.
 * - If receiving a block with a future timestamp, assign all its (not already
 *   known) transactions' timestamps to the current time.
 * - If receiving a block with a past timestamp, before the most recent known
 *   transaction (that we care about), assign all its (not already known)
 *   transactions' timestamps to the same timestamp as that most-recent-known
 *   transaction.
 * - If receiving a block with a past timestamp, but after the most recent known
 *   transaction, assign all its (not already known) transactions' timestamps to
 *   the block time.
 *
 * For more information see CWalletTx::nTimeSmart,
 * https://bitcointalk.org/?topic=54527, or
 * https://github.com/bitcoin/bitcoin/pull/1393.
 */
unsigned int CWallet::ComputeTimeSmart(const CWalletTx& wtx) const
{
    unsigned int nTimeSmart = wtx.nTimeReceived;
    if (!wtx.isUnconfirmed() && !wtx.isAbandoned()) {
        int64_t blocktime;
        if (chain().findBlock(wtx.m_confirm.hashBlock, nullptr /* block */, &blocktime)) {
            int64_t latestNow = wtx.nTimeReceived;
            int64_t latestEntry = 0;

            // Tolerate times up to the last timestamp in the wallet not more than 5 minutes into the future
            int64_t latestTolerated = latestNow + 300;
            const TxItems& txOrdered = wtxOrdered;
            for (auto it = txOrdered.rbegin(); it != txOrdered.rend(); ++it) {
                CWalletTx* const pwtx = it->second;
                if (pwtx == &wtx) {
                    continue;
                }
                int64_t nSmartTime;
                nSmartTime = pwtx->nTimeSmart;
                if (!nSmartTime) {
                    nSmartTime = pwtx->nTimeReceived;
                }
                if (nSmartTime <= latestTolerated) {
                    latestEntry = nSmartTime;
                    if (nSmartTime > latestNow) {
                        latestNow = nSmartTime;
                    }
                    break;
                }
            }

            nTimeSmart = std::max(latestEntry, std::min(blocktime, latestNow));
        } else {
            WalletLogPrintf("%s: found %s in block %s not in index\n", __func__, wtx.GetHash().ToString(), wtx.m_confirm.hashBlock.ToString());
        }
    }
    return nTimeSmart;
}

bool CWallet::AddDestData(WalletBatch& batch, const CTxDestination &dest, const std::string &key, const std::string &value)
{
    if (boost::get<CNoDestination>(&dest))
        return false;

    mapAddressBook[dest].destdata.insert(std::make_pair(key, value));
    return batch.WriteDestData(EncodeDestination(dest), key, value);
}

bool CWallet::EraseDestData(WalletBatch& batch, const CTxDestination &dest, const std::string &key)
{
    if (!mapAddressBook[dest].destdata.erase(key))
        return false;
    return batch.EraseDestData(EncodeDestination(dest), key);
}

void CWallet::LoadDestData(const CTxDestination &dest, const std::string &key, const std::string &value)
{
    mapAddressBook[dest].destdata.insert(std::make_pair(key, value));
}

bool CWallet::GetDestData(const CTxDestination &dest, const std::string &key, std::string *value) const
{
    std::map<CTxDestination, CAddressBookData>::const_iterator i = mapAddressBook.find(dest);
    if(i != mapAddressBook.end())
    {
        CAddressBookData::StringMap::const_iterator j = i->second.destdata.find(key);
        if(j != i->second.destdata.end())
        {
            if(value)
                *value = j->second;
            return true;
        }
    }
    return false;
}

std::vector<std::string> CWallet::GetDestValues(const std::string& prefix) const
{
    std::vector<std::string> values;
    for (const auto& address : mapAddressBook) {
        for (const auto& data : address.second.destdata) {
            if (!data.first.compare(0, prefix.size(), prefix)) {
                values.emplace_back(data.second);
            }
        }
    }
    return values;
}

bool CWallet::Verify(interfaces::Chain& chain, const WalletLocation& location, bool salvage_wallet, std::string& error_string, std::vector<std::string>& warnings)
{
    // Do some checking on wallet path. It should be either a:
    //
    // 1. Path where a directory can be created.
    // 2. Path to an existing directory.
    // 3. Path to a symlink to a directory.
    // 4. For backwards compatibility, the name of a data file in -walletdir.
    LOCK(cs_wallets);
    const fs::path& wallet_path = location.GetPath();
    fs::file_type path_type = fs::symlink_status(wallet_path).type();
    if (!(path_type == fs::file_not_found || path_type == fs::directory_file ||
          (path_type == fs::symlink_file && fs::is_directory(wallet_path)) ||
          (path_type == fs::regular_file && fs::path(location.GetName()).filename() == location.GetName()))) {
        error_string = strprintf(
              "Invalid -wallet path '%s'. -wallet path should point to a directory where wallet.dat and "
              "database/log.?????????? files can be stored, a location where such a directory could be created, "
              "or (for backwards compatibility) the name of an existing data file in -walletdir (%s)",
              location.GetName(), GetWalletDir());
        return false;
    }

    // Make sure that the wallet path doesn't clash with an existing wallet path
    if (IsWalletLoaded(wallet_path)) {
        error_string = strprintf("Error loading wallet %s. Duplicate -wallet filename specified.", location.GetName());
        return false;
    }

    // Keep same database environment instance across Verify/Recover calls below.
    std::unique_ptr<WalletDatabase> database = WalletDatabase::Create(wallet_path);

    try {
        if (!WalletBatch::VerifyEnvironment(wallet_path, error_string)) {
            return false;
        }
    } catch (const fs::filesystem_error& e) {
        error_string = strprintf("Error loading wallet %s. %s", location.GetName(), fsbridge::get_filesystem_error_message(e));
        return false;
    }

    if (salvage_wallet) {
        // Recover readable keypairs:
        CWallet dummyWallet(&chain, WalletLocation(), WalletDatabase::CreateDummy());
        std::string backup_filename;
        // Even if we don't use this lock in this function, we want to preserve
        // lock order in LoadToWallet if query of chain state is needed to know
        // tx status. If lock can't be taken, tx confirmation status may be not
        // reliable.
        auto locked_chain = dummyWallet.LockChain();
        if (!WalletBatch::Recover(wallet_path, (void *)&dummyWallet, WalletBatch::RecoverKeysOnlyFilter, backup_filename)) {
            return false;
        }
    }

    return WalletBatch::VerifyDatabaseFile(wallet_path, warnings, error_string);
}

std::shared_ptr<CWallet> CWallet::CreateWalletFromFile(interfaces::Chain& chain, const WalletLocation& location, std::string& error, std::vector<std::string>& warnings, uint64_t wallet_creation_flags)
{
    const std::string walletFile = WalletDataFilePath(location.GetPath()).string();

    // needed to restore wallet transaction meta data after -zapwallettxes
    std::vector<CWalletTx> vWtx;

    if (gArgs.GetBoolArg("-zapwallettxes", false)) {
        chain.initMessage(_("Zapping all transactions from wallet...").translated);

        std::unique_ptr<CWallet> tempWallet = MakeUnique<CWallet>(&chain, location, WalletDatabase::Create(location.GetPath()));
        DBErrors nZapWalletRet = tempWallet->ZapWalletTx(vWtx);
        if (nZapWalletRet != DBErrors::LOAD_OK) {
            error = strprintf(_("Error loading %s: Wallet corrupted").translated, walletFile);
            return nullptr;
        }
    }

    chain.initMessage(_("Loading wallet...").translated);

    int64_t nStart = GetTimeMillis();
    bool fFirstRun = true;
    // TODO: Can't use std::make_shared because we need a custom deleter but
    // should be possible to use std::allocate_shared.
    std::shared_ptr<CWallet> walletInstance(new CWallet(&chain, location, WalletDatabase::Create(location.GetPath())), ReleaseWallet);
    DBErrors nLoadWalletRet = walletInstance->LoadWallet(fFirstRun);
    if (nLoadWalletRet != DBErrors::LOAD_OK) {
        if (nLoadWalletRet == DBErrors::CORRUPT) {
            error = strprintf(_("Error loading %s: Wallet corrupted").translated, walletFile);
            return nullptr;
        }
        else if (nLoadWalletRet == DBErrors::NONCRITICAL_ERROR)
        {
            warnings.push_back(strprintf(_("Error reading %s! All keys read correctly, but transaction data"
                                          " or address book entries might be missing or incorrect.").translated,
                walletFile));
        }
        else if (nLoadWalletRet == DBErrors::TOO_NEW) {
            error = strprintf(_("Error loading %s: Wallet requires newer version of %s").translated, walletFile, PACKAGE_NAME);
            return nullptr;
        }
        else if (nLoadWalletRet == DBErrors::NEED_REWRITE)
        {
            error = strprintf(_("Wallet needed to be rewritten: restart %s to complete").translated, PACKAGE_NAME);
            return nullptr;
        }
        else {
            error = strprintf(_("Error loading %s").translated, walletFile);
            return nullptr;
        }
    }

    int prev_version = walletInstance->GetVersion();
    if (gArgs.GetBoolArg("-upgradewallet", fFirstRun))
    {
        int nMaxVersion = gArgs.GetArg("-upgradewallet", 0);
        if (nMaxVersion == 0) // the -upgradewallet without argument case
        {
            walletInstance->WalletLogPrintf("Performing wallet upgrade to %i\n", FEATURE_LATEST);
            nMaxVersion = FEATURE_LATEST;
            walletInstance->SetMinVersion(FEATURE_LATEST); // permanently upgrade the wallet immediately
        }
        else
            walletInstance->WalletLogPrintf("Allowing wallet upgrade up to %i\n", nMaxVersion);
        if (nMaxVersion < walletInstance->GetVersion())
        {
            error = _("Cannot downgrade wallet").translated;
            return nullptr;
        }
        walletInstance->SetMaxVersion(nMaxVersion);
    }

    // Upgrade to HD if explicit upgrade
    if (gArgs.GetBoolArg("-upgradewallet", false)) {
        LOCK(walletInstance->cs_wallet);

        // Do not upgrade versions to any version between HD_SPLIT and FEATURE_PRE_SPLIT_KEYPOOL unless already supporting HD_SPLIT
        int max_version = walletInstance->GetVersion();
        if (!walletInstance->CanSupportFeature(FEATURE_HD_SPLIT) && max_version >= FEATURE_HD_SPLIT && max_version < FEATURE_PRE_SPLIT_KEYPOOL) {
            error = _("Cannot upgrade a non HD split wallet without upgrading to support pre split keypool. Please use -upgradewallet=169900 or -upgradewallet with no version specified.").translated;
            return nullptr;
        }

        if (auto spk_man = walletInstance->m_spk_man.get()) {
            if (!spk_man->Upgrade(prev_version, error)) {
                return nullptr;
            }
        }
    }

    if (fFirstRun)
    {
        // ensure this wallet.dat can only be opened by clients supporting HD with chain split and expects no default key
        walletInstance->SetMinVersion(FEATURE_LATEST);

        walletInstance->SetWalletFlags(wallet_creation_flags, false);
        if (!(wallet_creation_flags & (WALLET_FLAG_DISABLE_PRIVATE_KEYS | WALLET_FLAG_BLANK_WALLET))) {
            if (auto spk_man = walletInstance->m_spk_man.get()) {
                if (!spk_man->SetupGeneration()) {
                    error = _("Unable to generate initial keys").translated;
                    return nullptr;
                }
            }
        }

        auto locked_chain = chain.lock();
        walletInstance->ChainStateFlushed(locked_chain->getTipLocator());
    } else if (wallet_creation_flags & WALLET_FLAG_DISABLE_PRIVATE_KEYS) {
        // Make it impossible to disable private keys after creation
        error = strprintf(_("Error loading %s: Private keys can only be disabled during creation").translated, walletFile);
        return NULL;
    } else if (walletInstance->IsWalletFlagSet(WALLET_FLAG_DISABLE_PRIVATE_KEYS)) {
        if (walletInstance->m_spk_man) {
            if (walletInstance->m_spk_man->HavePrivateKeys()) {
                warnings.push_back(strprintf(_("Warning: Private keys detected in wallet {%s} with disabled private keys").translated, walletFile));
            }
        }
    }

    if (!gArgs.GetArg("-addresstype", "").empty() && !ParseOutputType(gArgs.GetArg("-addresstype", ""), walletInstance->m_default_address_type)) {
        error = strprintf(_("Unknown address type '%s'").translated, gArgs.GetArg("-addresstype", ""));
        return nullptr;
    }

    if (!gArgs.GetArg("-changetype", "").empty() && !ParseOutputType(gArgs.GetArg("-changetype", ""), walletInstance->m_default_change_type)) {
        error = strprintf(_("Unknown change type '%s'").translated, gArgs.GetArg("-changetype", ""));
        return nullptr;
    }

    if (gArgs.IsArgSet("-mintxfee")) {
        CAmount n = 0;
        if (!ParseMoney(gArgs.GetArg("-mintxfee", ""), n) || 0 == n) {
            error = AmountErrMsg("mintxfee", gArgs.GetArg("-mintxfee", "")).translated;
            return nullptr;
        }
        if (n > HIGH_TX_FEE_PER_KB) {
            warnings.push_back(AmountHighWarn("-mintxfee").translated + " " +
                              _("This is the minimum transaction fee you pay on every transaction.").translated);
        }
        walletInstance->m_min_fee = CFeeRate(n);
    }

    if (gArgs.IsArgSet("-fallbackfee")) {
        CAmount nFeePerK = 0;
        if (!ParseMoney(gArgs.GetArg("-fallbackfee", ""), nFeePerK)) {
            error = strprintf(_("Invalid amount for -fallbackfee=<amount>: '%s'").translated, gArgs.GetArg("-fallbackfee", ""));
            return nullptr;
        }
        if (nFeePerK > HIGH_TX_FEE_PER_KB) {
            warnings.push_back(AmountHighWarn("-fallbackfee").translated + " " +
                              _("This is the transaction fee you may pay when fee estimates are not available.").translated);
        }
        walletInstance->m_fallback_fee = CFeeRate(nFeePerK);
    }
    // Disable fallback fee in case value was set to 0, enable if non-null value
    walletInstance->m_allow_fallback_fee = walletInstance->m_fallback_fee.GetFeePerK() != 0;

    if (gArgs.IsArgSet("-discardfee")) {
        CAmount nFeePerK = 0;
        if (!ParseMoney(gArgs.GetArg("-discardfee", ""), nFeePerK)) {
            error = strprintf(_("Invalid amount for -discardfee=<amount>: '%s'").translated, gArgs.GetArg("-discardfee", ""));
            return nullptr;
        }
        if (nFeePerK > HIGH_TX_FEE_PER_KB) {
            warnings.push_back(AmountHighWarn("-discardfee").translated + " " +
                              _("This is the transaction fee you may discard if change is smaller than dust at this level").translated);
        }
        walletInstance->m_discard_rate = CFeeRate(nFeePerK);
    }
    if (gArgs.IsArgSet("-paytxfee")) {
        CAmount nFeePerK = 0;
        if (!ParseMoney(gArgs.GetArg("-paytxfee", ""), nFeePerK)) {
            error = AmountErrMsg("paytxfee", gArgs.GetArg("-paytxfee", "")).translated;
            return nullptr;
        }
        if (nFeePerK > HIGH_TX_FEE_PER_KB) {
            warnings.push_back(AmountHighWarn("-paytxfee").translated + " " +
                              _("This is the transaction fee you will pay if you send a transaction.").translated);
        }
        walletInstance->m_pay_tx_fee = CFeeRate(nFeePerK, 1000);
        if (walletInstance->m_pay_tx_fee < chain.relayMinFee()) {
            error = strprintf(_("Invalid amount for -paytxfee=<amount>: '%s' (must be at least %s)").translated,
                gArgs.GetArg("-paytxfee", ""), chain.relayMinFee().ToString());
            return nullptr;
        }
    }

    if (gArgs.IsArgSet("-maxtxfee")) {
        CAmount nMaxFee = 0;
        if (!ParseMoney(gArgs.GetArg("-maxtxfee", ""), nMaxFee)) {
            error = AmountErrMsg("maxtxfee", gArgs.GetArg("-maxtxfee", "")).translated;
            return nullptr;
        }
        if (nMaxFee > HIGH_MAX_TX_FEE) {
            warnings.push_back(_("-maxtxfee is set very high! Fees this large could be paid on a single transaction.").translated);
        }
        if (CFeeRate(nMaxFee, 1000) < chain.relayMinFee()) {
            error = strprintf(_("Invalid amount for -maxtxfee=<amount>: '%s' (must be at least the minrelay fee of %s to prevent stuck transactions)").translated,
                                       gArgs.GetArg("-maxtxfee", ""), chain.relayMinFee().ToString());
            return nullptr;
        }
        walletInstance->m_default_max_tx_fee = nMaxFee;
    }

    if (chain.relayMinFee().GetFeePerK() > HIGH_TX_FEE_PER_KB) {
        warnings.push_back(AmountHighWarn("-minrelaytxfee").translated + " " +
                    _("The wallet will avoid paying less than the minimum relay fee.").translated);
    }

    walletInstance->m_confirm_target = gArgs.GetArg("-txconfirmtarget", DEFAULT_TX_CONFIRM_TARGET);
    walletInstance->m_spend_zero_conf_change = gArgs.GetBoolArg("-spendzeroconfchange", DEFAULT_SPEND_ZEROCONF_CHANGE);
    walletInstance->m_signal_rbf = gArgs.GetBoolArg("-walletrbf", DEFAULT_WALLET_RBF);

    walletInstance->WalletLogPrintf("Wallet completed loading in %15dms\n", GetTimeMillis() - nStart);

    // Try to top up keypool. No-op if the wallet is locked.
    walletInstance->TopUpKeyPool();

    auto locked_chain = chain.lock();
    LOCK(walletInstance->cs_wallet);

    int rescan_height = 0;
    if (!gArgs.GetBoolArg("-rescan", false))
    {
        WalletBatch batch(*walletInstance->database);
        CBlockLocator locator;
        if (batch.ReadBestBlock(locator)) {
            if (const Optional<int> fork_height = locked_chain->findLocatorFork(locator)) {
                rescan_height = *fork_height;
            }
        }
    }

    const Optional<int> tip_height = locked_chain->getHeight();
    if (tip_height) {
        walletInstance->m_last_block_processed = locked_chain->getBlockHash(*tip_height);
        walletInstance->m_last_block_processed_height = *tip_height;
    } else {
        walletInstance->m_last_block_processed.SetNull();
        walletInstance->m_last_block_processed_height = -1;
    }

    if (tip_height && *tip_height != rescan_height)
    {
        // We can't rescan beyond non-pruned blocks, stop and throw an error.
        // This might happen if a user uses an old wallet within a pruned node
        // or if they ran -disablewallet for a longer time, then decided to re-enable
        if (chain.havePruned()) {
            // Exit early and print an error.
            // If a block is pruned after this check, we will load the wallet,
            // but fail the rescan with a generic error.
            int block_height = *tip_height;
            while (block_height > 0 && locked_chain->haveBlockOnDisk(block_height - 1) && rescan_height != block_height) {
                --block_height;
            }

            if (rescan_height != block_height) {
                error = _("Prune: last wallet synchronisation goes beyond pruned data. You need to -reindex (download the whole blockchain again in case of pruned node)").translated;
                return nullptr;
            }
        }

        chain.initMessage(_("Rescanning...").translated);
        walletInstance->WalletLogPrintf("Rescanning last %i blocks (from block %i)...\n", *tip_height - rescan_height, rescan_height);

        // No need to read and scan block if block was created before
        // our wallet birthday (as adjusted for block time variability)
        Optional<int64_t> time_first_key;
        if (auto spk_man = walletInstance->m_spk_man.get()) {
            int64_t time = spk_man->GetTimeFirstKey();
            if (!time_first_key || time < *time_first_key) time_first_key = time;
        }
        if (time_first_key) {
            if (Optional<int> first_block = locked_chain->findFirstBlockWithTimeAndHeight(*time_first_key - TIMESTAMP_WINDOW, rescan_height, nullptr)) {
                rescan_height = *first_block;
            }
        }

        {
            WalletRescanReserver reserver(walletInstance.get());
            if (!reserver.reserve() || (ScanResult::SUCCESS != walletInstance->ScanForWalletTransactions(locked_chain->getBlockHash(rescan_height), {} /* stop block */, reserver, true /* update */).status)) {
                error = _("Failed to rescan the wallet during initialization").translated;
                return nullptr;
            }
        }
        walletInstance->ChainStateFlushed(locked_chain->getTipLocator());
        walletInstance->database->IncrementUpdateCounter();

        // Restore wallet transaction metadata after -zapwallettxes=1
        if (gArgs.GetBoolArg("-zapwallettxes", false) && gArgs.GetArg("-zapwallettxes", "1") != "2")
        {
            WalletBatch batch(*walletInstance->database);

            for (const CWalletTx& wtxOld : vWtx)
            {
                uint256 hash = wtxOld.GetHash();
                std::map<uint256, CWalletTx>::iterator mi = walletInstance->mapWallet.find(hash);
                if (mi != walletInstance->mapWallet.end())
                {
                    const CWalletTx* copyFrom = &wtxOld;
                    CWalletTx* copyTo = &mi->second;
                    copyTo->mapValue = copyFrom->mapValue;
                    copyTo->vOrderForm = copyFrom->vOrderForm;
                    copyTo->nTimeReceived = copyFrom->nTimeReceived;
                    copyTo->nTimeSmart = copyFrom->nTimeSmart;
                    copyTo->fFromMe = copyFrom->fFromMe;
                    copyTo->nOrderPos = copyFrom->nOrderPos;
                    batch.WriteTx(*copyTo);
                }
            }
        }
    }

    {
        LOCK(cs_wallets);
        for (auto& load_wallet : g_load_wallet_fns) {
            load_wallet(interfaces::MakeWallet(walletInstance));
        }
    }

    // Register with the validation interface. It's ok to do this after rescan since we're still holding locked_chain.
    walletInstance->handleNotifications();

    walletInstance->SetBroadcastTransactions(gArgs.GetBoolArg("-walletbroadcast", DEFAULT_WALLETBROADCAST));

    {
        walletInstance->WalletLogPrintf("setKeyPool.size() = %u\n",      walletInstance->GetKeyPoolSize());
        walletInstance->WalletLogPrintf("mapWallet.size() = %u\n",       walletInstance->mapWallet.size());
        walletInstance->WalletLogPrintf("mapAddressBook.size() = %u\n",  walletInstance->mapAddressBook.size());
    }

    return walletInstance;
}

void CWallet::handleNotifications()
{
    m_chain_notifications_handler = m_chain->handleNotifications(*this);
}

void CWallet::postInitProcess()
{
    auto locked_chain = chain().lock();
    LOCK(cs_wallet);

    // Add wallet transactions that aren't already in a block to mempool
    // Do this here as mempool requires genesis block to be loaded
    ReacceptWalletTransactions();

    // Update wallet transactions with current mempool transactions.
    chain().requestMempoolTransactions(*this);
}

bool CWallet::BackupWallet(const std::string& strDest)
{
    return database->Backup(strDest);
}

CKeyPool::CKeyPool()
{
    nTime = GetTime();
    fInternal = false;
    m_pre_split = false;
}

CKeyPool::CKeyPool(const CPubKey& vchPubKeyIn, bool internalIn)
{
    nTime = GetTime();
    vchPubKey = vchPubKeyIn;
    fInternal = internalIn;
    m_pre_split = false;
}

int CWalletTx::GetDepthInMainChain() const
{
    assert(pwallet != nullptr);
    AssertLockHeld(pwallet->cs_wallet);
    if (isUnconfirmed() || isAbandoned()) return 0;

    return (pwallet->GetLastBlockHeight() - m_confirm.block_height + 1) * (isConflicted() ? -1 : 1);
}

int CWalletTx::GetBlocksToMaturity() const
{
    if (!IsCoinBase())
        return 0;
    int chain_depth = GetDepthInMainChain();
    assert(chain_depth >= 0); // coinbase tx should not be conflicted
    return std::max(0, (COINBASE_MATURITY+1) - chain_depth);
}

bool CWalletTx::IsImmatureCoinBase() const
{
    // note GetBlocksToMaturity is 0 for non-coinbase tx
    return GetBlocksToMaturity() > 0;
}

std::vector<OutputGroup> CWallet::GroupOutputs(const std::vector<COutput>& outputs, bool single_coin) const {
    std::vector<OutputGroup> groups;
    std::map<std::pair<CAsset, CTxDestination>, OutputGroup> gmap;
    std::pair<CAsset, CTxDestination> dst;
    for (const auto& output : outputs) {
        if (output.fSpendable) {
            CInputCoin input_coin = output.GetInputCoin();
            dst.first = input_coin.asset;

            size_t ancestors, descendants;
            chain().getTransactionAncestry(output.tx->GetHash(), ancestors, descendants);
            if (!single_coin && ExtractDestination(output.tx->tx->vout[output.i].scriptPubKey, dst.second)) {
                // Limit output groups to no more than 10 entries, to protect
                // against inadvertently creating a too-large transaction
                // when using -avoidpartialspends
                if (gmap[dst].m_outputs.size() >= OUTPUT_GROUP_MAX_ENTRIES) {
                    groups.push_back(gmap[dst]);
                    gmap.erase(dst);
                }
                gmap[dst].Insert(input_coin, output.nDepth, output.tx->IsFromMe(ISMINE_ALL), ancestors, descendants);
            } else {
                groups.emplace_back(input_coin, output.nDepth, output.tx->IsFromMe(ISMINE_ALL), ancestors, descendants);
            }
        }
    }
    if (!single_coin) {
        for (const auto& it : gmap) groups.push_back(it.second);
    }
    return groups;
}

bool CWallet::IsCrypted() const
{
    return HasEncryptionKeys();
}

bool CWallet::IsLocked() const
{
    if (!IsCrypted()) {
        return false;
    }
    LOCK(cs_KeyStore);
    return vMasterKey.empty();
}

bool CWallet::Lock()
{
    if (!IsCrypted())
        return false;

    {
        LOCK(cs_KeyStore);
        vMasterKey.clear();
    }

    NotifyStatusChanged(this);
    return true;
}

bool CWallet::Unlock(const CKeyingMaterial& vMasterKeyIn, bool accept_no_keys)
{
    {
        LOCK(cs_KeyStore);
        if (m_spk_man) {
            if (!m_spk_man->CheckDecryptionKey(vMasterKeyIn, accept_no_keys)) {
                return false;
            }
        }
        vMasterKey = vMasterKeyIn;
    }
    NotifyStatusChanged(this);
    return true;
}

ScriptPubKeyMan* CWallet::GetScriptPubKeyMan(const CScript& script) const
{
    return m_spk_man.get();
}

const CKeyingMaterial& CWallet::GetEncryptionKey() const
{
    return vMasterKey;
}
 
bool CWallet::HasEncryptionKeys() const
{
    return !mapMasterKeys.empty();
}

const SigningProvider* CWallet::GetSigningProvider(const CScript& script) const
{
    return m_spk_man.get();
}

const SigningProvider* CWallet::GetSigningProvider(const CScript& script, SignatureData& sigdata) const
{
    return m_spk_man.get();
}

LegacyScriptPubKeyMan* CWallet::GetLegacyScriptPubKeyMan() const
{
    return m_spk_man.get();
}

//
// ELEMENTS WALLET ADDITIONS
//

bool CWallet::SetOnlinePubKey(const CPubKey& online_key_in)
{
    LOCK(cs_wallet);
    if (!WalletBatch(*database).WriteOnlineKey(online_key_in)) {
        return false;
    }
    online_key = online_key_in;
    return true;
}

bool CWallet::SetOfflineXPubKey(const CExtPubKey& offline_xpub_in)
{
    LOCK(cs_wallet);
    if (!WalletBatch(*database).WriteOfflineXPubKey(offline_xpub_in)) {
        return false;
    }
    offline_xpub = offline_xpub_in;
    return true;
}

bool CWallet::SetOfflineDescriptor(const std::string& offline_desc_in)
{
    LOCK(cs_wallet);
    if (!WalletBatch(*database).WriteOfflineDescriptor(offline_desc_in)) {
        return false;
    }
    offline_desc = offline_desc_in;
    return true;
}

bool CWallet::SetOfflineCounter(int counter) {
    LOCK(cs_wallet);
    if (!WalletBatch(*database).WriteOfflineCounter(counter)) {
        return false;
    }
    offline_counter = counter;
    return true;
}

unsigned int CWalletTx::GetPseudoInputOffset(const unsigned int input_index, const bool reissuance_token) const
{
    // There is no mapValue space for null issuances
    assert(reissuance_token ? !tx->vin[input_index].assetIssuance.nInflationKeys.IsNull() : !tx->vin[input_index].assetIssuance.nAmount.IsNull());
    unsigned int mapvalue_loc = 0;
    for (unsigned int i = 0; i < tx->vin.size()*2; i++) {
        if (input_index == i/2 && (reissuance_token ? 1 : 0) == i % 2) {
            break;
        }
        if (!tx->vin[i/2].assetIssuance.IsNull()) {
            if ((i % 2 == 0 && !tx->vin[i/2].assetIssuance.nAmount.IsNull()) ||
                    (i % 2 == 1 && !tx->vin[i/2].assetIssuance.nInflationKeys.IsNull())) {
                mapvalue_loc++;
            }
        }
    }
    return mapvalue_loc;
}

void CWalletTx::SetBlindingData(const unsigned int map_index, const CPubKey& blinding_pubkey, const CAmount value, const uint256& value_factor, const CAsset& asset, const uint256& asset_factor)
{
    if (mapValue["blindingdata"].size() < (map_index + 1) * 138) {
        mapValue["blindingdata"].resize((tx->vout.size() + GetNumIssuances(*tx)) * 138);
    }

    unsigned char* it = (unsigned char*)(&mapValue["blindingdata"][0]) + 138 * map_index;

    *it = 1;
    memcpy(&*(it + 1), &value, 8);
    memcpy(&*(it + 9), value_factor.begin(), 32);
    memcpy(&*(it + 41), asset_factor.begin(), 32);
    memcpy(&*(it + 73), asset.begin(), 32);
    if (blinding_pubkey.IsFullyValid()) {
        memcpy(&*(it + 105), blinding_pubkey.begin(), 33);
    } else {
        memset(&*(it + 105), 0, 33);
    }

}

void CWalletTx::GetBlindingData(const unsigned int map_index, const std::vector<unsigned char>& vchRangeproof, const CConfidentialValue& conf_value, const CConfidentialAsset& conf_asset, const CConfidentialNonce nonce, const CScript& scriptPubKey, CPubKey* blinding_pubkey_out, CAmount* value_out, uint256* value_factor_out, CAsset* asset_out, uint256* asset_factor_out) const
{
    // Blinding data is cached in a serialized record mapWallet["blindingdata"].
    // It contains a concatenation byte vectors, 74 bytes per txout or pseudo-input.
    // Each consists of:
    // * 1 byte boolean marker (has the output been computed)?
    // * 8 bytes value (-1 if unknown)
    // * 32 bytes value blinding factor
    // * 32 bytes asset blinding factor
    // * 32 bytes asset
    // * 33 bytes blinding pubkey (ECDH pubkey of the destination)
    // This is really ugly, and should use CDataStream serialization instead.

    if (mapValue["blindingdata"].size() < (map_index + 1) * 138) {
        mapValue["blindingdata"].resize((tx->vout.size() + GetNumIssuances(*tx)) * 138);
    }

    unsigned char* it = (unsigned char*)(&mapValue["blindingdata"][0]) + 138 * map_index;

    CAmount amount = -1;
    CPubKey pubkey;
    uint256 value_factor;
    CAsset asset_tag;
    uint256 asset_factor;

    if (*it == 1) {
        memcpy(&amount, &*(it + 1), 8);
        memcpy(value_factor.begin(), &*(it + 9), 32);
        memcpy(asset_factor.begin(), &*(it + 41), 32);
        memcpy(asset_tag.begin(), &*(it + 73), 32);
        pubkey.Set(it + 105, it + 138);

        if (conf_value.IsExplicit()) {
            assert(conf_value.GetAmount() == amount);
        }
    } else {
        pwallet->ComputeBlindingData(conf_value, conf_asset, nonce, scriptPubKey, vchRangeproof, amount, pubkey, value_factor, asset_tag, asset_factor);
        *it = 1;
        memcpy(&*(it + 1), &amount, 8);
        memcpy(&*(it + 9), value_factor.begin(), 32);
        memcpy(&*(it + 41), asset_factor.begin(), 32);
        memcpy(&*(it + 73), asset_tag.begin(), 32);
        if (pubkey.IsFullyValid()) {
            memcpy(&*(it + 105), pubkey.begin(), 33);
        } else {
            memset(&*(it + 105), 0, 33);
        }
    }

    if (value_out) *value_out = amount;
    if (blinding_pubkey_out) *blinding_pubkey_out = pubkey;
    if (value_factor_out) *value_factor_out = value_factor;
    if (asset_factor_out) *asset_factor_out = asset_factor;
    if (asset_out) *asset_out = asset_tag;
}

void CWalletTx::GetNonIssuanceBlindingData(const unsigned int output_index, CPubKey* blinding_pubkey_out, CAmount* value_out, uint256* value_factor_out, CAsset* asset_out, uint256* asset_factor_out) const {
    assert(output_index < tx->vout.size());
    const CTxOut& out = tx->vout[output_index];
    const CTxWitness& wit = tx->witness;
    GetBlindingData(output_index, wit.vtxoutwit.size() <= output_index ? std::vector<unsigned char>() : wit.vtxoutwit[output_index].vchRangeproof, out.nValue, out.nAsset, out.nNonce, out.scriptPubKey,
        blinding_pubkey_out, value_out, value_factor_out, asset_out, asset_factor_out);
}

CAmount CWalletTx::GetOutputValueOut(unsigned int output_index) const {
    CAmount ret;
    GetNonIssuanceBlindingData(output_index, nullptr, &ret, nullptr, nullptr, nullptr);
    return ret;
}

uint256 CWalletTx::GetOutputAmountBlindingFactor(unsigned int output_index) const {
    uint256 ret;
    GetNonIssuanceBlindingData(output_index, nullptr, nullptr, &ret, nullptr, nullptr);
    return ret;
}

uint256 CWalletTx::GetOutputAssetBlindingFactor(unsigned int output_index) const {
    uint256 ret;
    GetNonIssuanceBlindingData(output_index, nullptr, nullptr, nullptr, nullptr, &ret);
    return ret;
}

CAsset CWalletTx::GetOutputAsset(unsigned int output_index) const {
    CAsset ret;
    GetNonIssuanceBlindingData(output_index, nullptr, nullptr, nullptr, &ret, nullptr);
    return ret;
}

CPubKey CWalletTx::GetOutputBlindingPubKey(unsigned int output_index) const {
    CPubKey ret;
    GetNonIssuanceBlindingData(output_index, &ret, nullptr, nullptr, nullptr, nullptr);
    return ret;
}

void CWalletTx::GetIssuanceAssets(unsigned int input_index, CAsset* out_asset, CAsset* out_reissuance_token) const {
    assert(input_index < tx->vin.size());
    const CAssetIssuance& issuance = tx->vin[input_index].assetIssuance;

    if (out_asset && issuance.nAmount.IsNull()) {
        out_asset->SetNull();
        out_asset = nullptr;
    }
    if (out_reissuance_token && issuance.nInflationKeys.IsNull()) {
        out_reissuance_token->SetNull();
        out_reissuance_token = nullptr;
    }
    if (!(out_asset || out_reissuance_token)) return;

    if (issuance.assetBlindingNonce.IsNull()) {
        uint256 entropy;
        GenerateAssetEntropy(entropy, tx->vin[input_index].prevout, issuance.assetEntropy);
        if (out_reissuance_token) {
            CalculateReissuanceToken(*out_reissuance_token, entropy, issuance.nAmount.IsCommitment());
        }
        if (out_asset) {
            CalculateAsset(*out_asset, entropy);
        }
    }
    else {
        if (out_reissuance_token) {
            // Re-issuances don't emit issuance tokens
            out_reissuance_token->SetNull();
        }
        if (out_asset) {
            CalculateAsset(*out_asset, issuance.assetEntropy);
        }
    }
}

uint256 CWalletTx::GetIssuanceBlindingFactor(unsigned int input_index, bool reissuance_token) const {
    assert(input_index < tx->vin.size());
    CAsset asset;
    const CAssetIssuance& issuance = tx->vin[input_index].assetIssuance;
    const CTxWitness& wit = tx->witness;
    GetIssuanceAssets(input_index, reissuance_token ? nullptr : &asset, reissuance_token ? &asset : nullptr);
    if (asset.IsNull()) {
        return uint256();
    }
    const std::vector<unsigned char>& rangeproof = wit.vtxinwit.size() <= input_index ? std::vector<unsigned char>() : (reissuance_token ? wit.vtxinwit[input_index].vchInflationKeysRangeproof : wit.vtxinwit[input_index].vchIssuanceAmountRangeproof);
    unsigned int mapValueInd = GetPseudoInputOffset(input_index, reissuance_token)+tx->vout.size();

    uint256 ret;
    CScript blindingScript(CScript() << OP_RETURN << std::vector<unsigned char>(tx->vin[input_index].prevout.hash.begin(), tx->vin[input_index].prevout.hash.end()) << tx->vin[input_index].prevout.n);
    GetBlindingData(mapValueInd, rangeproof, reissuance_token ? issuance.nInflationKeys : issuance.nAmount, CConfidentialAsset(asset), CConfidentialNonce(), blindingScript, nullptr, nullptr, &ret, nullptr, nullptr);
    return ret;
}

CAmount CWalletTx::GetIssuanceAmount(unsigned int input_index, bool reissuance_token) const {
    assert(input_index < tx->vin.size());
    CAsset asset;
    const CAssetIssuance& issuance = tx->vin[input_index].assetIssuance;
    const CTxWitness& wit = tx->witness;
    GetIssuanceAssets(input_index, reissuance_token ? nullptr : &asset, reissuance_token ? &asset : nullptr);
    if (asset.IsNull()) {
        return -1;
    }
    unsigned int mapValueInd = GetPseudoInputOffset(input_index, reissuance_token)+tx->vout.size();
    const std::vector<unsigned char>& rangeproof = wit.vtxinwit.size() <= input_index ? std::vector<unsigned char>() : (reissuance_token ? wit.vtxinwit[input_index].vchInflationKeysRangeproof : wit.vtxinwit[input_index].vchIssuanceAmountRangeproof);

    CAmount ret;
    CScript blindingScript(CScript() << OP_RETURN << std::vector<unsigned char>(tx->vin[input_index].prevout.hash.begin(), tx->vin[input_index].prevout.hash.end()) << tx->vin[input_index].prevout.n);
    GetBlindingData(mapValueInd, rangeproof, reissuance_token ? issuance.nInflationKeys : issuance.nAmount, CConfidentialAsset(asset), CConfidentialNonce(), blindingScript, nullptr, &ret, nullptr, nullptr, nullptr);
    return ret;
}

void CWallet::ComputeBlindingData(const CConfidentialValue& conf_value, const CConfidentialAsset& conf_asset, const CConfidentialNonce& nonce, const CScript& scriptPubKey, const std::vector<unsigned char>& vchRangeproof, CAmount& value, CPubKey& blinding_pubkey, uint256& value_factor, CAsset& asset, uint256& asset_factor) const
{
    if (conf_value.IsExplicit() && conf_asset.IsExplicit()) {
        value = conf_value.GetAmount();
        asset = conf_asset.GetAsset();
        blinding_pubkey = CPubKey();
        value_factor.SetNull();
        asset_factor.SetNull();
        return;
    }

    CKey blinding_key;
    if ((blinding_key = GetBlindingKey(&scriptPubKey)).IsValid()) {
        // For outputs using derived blinding.
        if (UnblindConfidentialPair(blinding_key, conf_value, conf_asset, nonce, scriptPubKey, vchRangeproof, value, value_factor, asset, asset_factor)) {
            // TODO: make sure SetBlindingData sets it as receiver's blinding pubkey
            blinding_pubkey = blinding_key.GetPubKey();
            return;
        }
    }

    value = -1;
    blinding_pubkey = CPubKey();
    value_factor.SetNull();
    asset.SetNull();
    asset_factor.SetNull();
}

void CWalletTx::WipeUnknownBlindingData()
{
    for (unsigned int n = 0; n < tx->vout.size(); n++) {
        if (GetOutputValueOut(n) == -1) {
            mapValue["blindingdata"][138 * n] = 0;
        }
    }
    for (unsigned int n = 0; n < tx->vin.size(); n++) {
        if (!tx->vin[n].assetIssuance.nAmount.IsNull()) {
            if (GetIssuanceAmount(n, false) == -1) {
                mapValue["blindingdata"][138 * (tx->vout.size() + GetPseudoInputOffset(n, false))] = 0;
            }
        }
        if (!tx->vin[n].assetIssuance.nInflationKeys.IsNull()) {
            if (GetIssuanceAmount(n, true) == -1) {
                mapValue["blindingdata"][138 * (tx->vout.size() + GetPseudoInputOffset(n, true))] = 0;
            }
        }
    }
}

std::map<uint256, std::pair<CAsset, CAsset> > CWallet::GetReissuanceTokenTypes() const {
    std::map<uint256, std::pair<CAsset, CAsset> > tokenMap;
    {
        auto locked_chain = chain().lock();
        LOCK(cs_wallet);
        for (std::map<uint256, CWalletTx>::const_iterator it = mapWallet.begin(); it != mapWallet.end(); ++it) {
            const CWalletTx* pcoin = &(*it).second;
            CAsset asset;
            CAsset token;
            uint256 entropy;
            for (unsigned int input_index = 0; input_index < pcoin->tx->vin.size(); input_index++) {
                const CAssetIssuance& issuance = pcoin->tx->vin[input_index].assetIssuance;
                if (issuance.IsNull()) {
                    continue;
                }
                // Only looking at initial issuances
                if (issuance.assetBlindingNonce.IsNull()) {
                    GenerateAssetEntropy(entropy, pcoin->tx->vin[input_index].prevout, issuance.assetEntropy);
                    CalculateAsset(asset, entropy);
                    // TODO handle the case with null nAmount (not decided yet)
                    CalculateReissuanceToken(token, entropy, issuance.nAmount.IsCommitment());
                    tokenMap[entropy] = std::make_pair(token, asset);
                }
            }
        }
    }
    return tokenMap;
}

CKey CWallet::GetBlindingKey(const CScript* script) const
{
    CKey key;

    if (script != NULL) {
        std::map<CScriptID, uint256>::const_iterator it = mapSpecificBlindingKeys.find(CScriptID(*script));
        if (it != mapSpecificBlindingKeys.end()) {
            key.Set(it->second.begin(), it->second.end(), true);
            if (key.IsValid()) {
                return key;
            }
        }
    }

    if (script != NULL && !blinding_derivation_key.IsNull()) {
        unsigned char vch[32];
        CHMAC_SHA256(blinding_derivation_key.begin(), blinding_derivation_key.size()).Write(&((*script)[0]), script->size()).Finalize(vch);
        key.Set(&vch[0], &vch[32], true);
        if (key.IsValid()) {
            return key;
        }
    }

    return CKey();
}

CPubKey CWallet::GetBlindingPubKey(const CScript& script) const
{
    CKey key = GetBlindingKey(&script);
    if (key.IsValid()) {
        return key.GetPubKey();
    }

    return CPubKey();
}

bool CWallet::LoadSpecificBlindingKey(const CScriptID& scriptid, const uint256& key)
{
    AssertLockHeld(cs_wallet); // mapSpecificBlindingKeys
    mapSpecificBlindingKeys[scriptid] = key;
    return true;
}

bool CWallet::AddSpecificBlindingKey(const CScriptID& scriptid, const uint256& key)
{
    AssertLockHeld(cs_wallet); // mapSpecificBlindingKeys
    if (!LoadSpecificBlindingKey(scriptid, key))
        return false;

    return WalletBatch(*database).WriteSpecificBlindingKey(scriptid, key);
}

bool CWallet::SetMasterBlindingKey(const uint256& key)
{
    AssertLockHeld(cs_wallet);
    if (!WalletBatch(*database).WriteBlindingDerivationKey(key)) {
        return false;
    }
    blinding_derivation_key = key;
    return true;
}

// END ELEMENTS
//
<|MERGE_RESOLUTION|>--- conflicted
+++ resolved
@@ -1852,12 +1852,8 @@
 {
     auto& amount = m_amounts[type];
     if (recalculate || !amount.m_cached[filter]) {
-<<<<<<< HEAD
         amount.Set(filter, type == DEBIT ? pwallet->GetDebit(*tx, filter) : pwallet->GetCredit(*this, filter));
-=======
-        amount.Set(filter, type == DEBIT ? pwallet->GetDebit(*tx, filter) : pwallet->GetCredit(*tx, filter));
         m_is_cache_empty = false;
->>>>>>> 7fb94c0e
     }
     return amount.m_value[filter];
 }
