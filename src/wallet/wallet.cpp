--- conflicted
+++ resolved
@@ -1825,12 +1825,8 @@
     return false;
 }
 
-<<<<<<< HEAD
 // ELEMENTS: split FillPSBT into FillPSBData and SignPSBT
 TransactionError CWallet::FillPSBTData(PartiallySignedTransaction& psbtx, bool bip32derivs, bool include_explicit) const
-=======
-TransactionError CWallet::FillPSBT(PartiallySignedTransaction& psbtx, bool& complete, int sighash_type, bool sign, bool bip32derivs, size_t * n_signed, bool finalize) const
->>>>>>> 383d350b
 {
     const PrecomputedTransactionData txdata = PrecomputePSBTData(psbtx);
     LOCK(cs_wallet);
@@ -1907,7 +1903,7 @@
 
             // Fill in the information from the spk_man
             // ELEMENTS: Get key origin info for input, if bip32derivs is true. Does not actually sign anything.
-            TransactionError res = spk_man->FillPSBT(psbtx, txdata, 1, false /* don't sign */, bip32derivs);
+            TransactionError res = spk_man->FillPSBT(psbtx, txdata, 1, false /* don't sign */, bip32derivs, nullptr, false);
             if (res != TransactionError::OK) {
                 return res;
             }
@@ -1955,7 +1951,7 @@
     // Blind the PSBT
     return BlindPSBT(psbtx, our_input_data, our_issuances_to_blind);
 }
-TransactionError CWallet::SignPSBT(PartiallySignedTransaction& psbtx, bool& complete, int sighash_type, bool sign, bool imbalance_ok, bool bip32derivs, size_t* n_signed) const
+TransactionError CWallet::SignPSBT(PartiallySignedTransaction& psbtx, bool& complete, int sighash_type, bool sign, bool imbalance_ok, bool bip32derivs, size_t* n_signed, bool finalize) const
 {
     LOCK(cs_wallet);
 
@@ -2112,12 +2108,8 @@
     const PrecomputedTransactionData txdata = PrecomputePSBTData(psbtx);
     for (ScriptPubKeyMan* spk_man : GetAllScriptPubKeyMans()) {
         int n_signed_this_spkm = 0;
-<<<<<<< HEAD
         // ELEMENTS: Here we _only_ sign, and do not e.g. fill in key origin data.
-        TransactionError res = spk_man->FillPSBT(psbtx, txdata, sighash_type, sign, bip32derivs, &n_signed_this_spkm);
-=======
         TransactionError res = spk_man->FillPSBT(psbtx, txdata, sighash_type, sign, bip32derivs, &n_signed_this_spkm, finalize);
->>>>>>> 383d350b
         if (res != TransactionError::OK) {
             return res;
         }
@@ -2137,7 +2129,7 @@
 }
 
 // This function remains for backwards compatibility. It will not succeed in Elements unless everything involved is non-blinded.
-TransactionError CWallet::FillPSBT(PartiallySignedTransaction& psbtx, bool& complete, int sighash_type, bool sign, bool bip32derivs, bool imbalance_ok, size_t* n_signed, bool include_explicit) const
+TransactionError CWallet::FillPSBT(PartiallySignedTransaction& psbtx, bool& complete, int sighash_type, bool sign, bool bip32derivs, bool imbalance_ok, size_t* n_signed, bool include_explicit, bool finalize) const
 {
     complete = false;
     TransactionError te;
@@ -2146,7 +2138,7 @@
         return te;
     }
     // For backwards compatibility, do not check if amounts balance before signing in this case.
-    te = SignPSBT(psbtx, complete, sighash_type, sign, imbalance_ok, bip32derivs, n_signed);
+    te = SignPSBT(psbtx, complete, sighash_type, sign, imbalance_ok, bip32derivs, n_signed, finalize);
     if (te != TransactionError::OK) {
         return te;
     }
