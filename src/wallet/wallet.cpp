// Copyright (c) 2009-2010 Satoshi Nakamoto
// Copyright (c) 2009-2016 The Bitcoin Core developers
// Distributed under the MIT software license, see the accompanying
// file COPYING or http://www.opensource.org/licenses/mit-license.php.

#include "wallet/wallet.h"

#include "base58.h"
#include "checkpoints.h"
#include "chain.h"
#include "wallet/coincontrol.h"
#include "consensus/consensus.h"
#include "consensus/validation.h"
#include "crypto/hmac_sha256.h"
#include "key.h"
#include "keystore.h"
#include "validation.h"
#include "issuance.h"
#include "net.h"
#include "policy/policy.h"
#include "primitives/block.h"
#include "primitives/transaction.h"
#include "script/script.h"
#include "script/sign.h"
#include "timedata.h"
#include "txmempool.h"
#include "util.h"
#include "ui_interface.h"
#include "utilmoneystr.h"

#include <assert.h>

#include <boost/algorithm/string/replace.hpp>
#include <boost/filesystem.hpp>
#include <boost/thread.hpp>

#include <secp256k1.h>

using namespace std;

CWallet* pwalletMain = NULL;

/** Transaction fee set by the user */
CFeeRate payTxFee(DEFAULT_TRANSACTION_FEE);
unsigned int nTxConfirmTarget = DEFAULT_TX_CONFIRM_TARGET;
bool bSpendZeroConfChange = DEFAULT_SPEND_ZEROCONF_CHANGE;
bool fSendFreeTransactions = DEFAULT_SEND_FREE_TRANSACTIONS;

const char * DEFAULT_WALLET_DAT = "wallet.dat";
const uint32_t BIP32_HARDENED_KEY_LIMIT = 0x80000000;

/**
 * Fees smaller than this (in satoshi) are considered zero fee (for transaction creation)
 * Override with -mintxfee
 */
CFeeRate CWallet::minTxFee = CFeeRate(DEFAULT_TRANSACTION_MINFEE);
/**
 * If fee estimation does not have enough data to provide estimates, use this fee instead.
 * Has no effect if not using fee estimation
 * Override with -fallbackfee
 */
CFeeRate CWallet::fallbackFee = CFeeRate(DEFAULT_FALLBACK_FEE);

const uint256 CMerkleTx::ABANDON_HASH(uint256S("0000000000000000000000000000000000000000000000000000000000000001"));

/** @defgroup mapWallet
 *
 * @{
 */

struct CompareValueOnly
{
    bool operator()(const pair<CAmount, pair<const CWalletTx*, unsigned int> >& t1,
                    const pair<CAmount, pair<const CWalletTx*, unsigned int> >& t2) const
    {
        return t1.first < t2.first;
    }
};

std::string COutput::ToString() const
{
    return strprintf("COutput(%s, %d, %d) [%s]", tx->GetHash().ToString(), i, nDepth, FormatMoney(tx->GetOutputValueOut(i)));
}

const CWalletTx* CWallet::GetWalletTx(const uint256& hash) const
{
    LOCK(cs_wallet);
    std::map<uint256, CWalletTx>::const_iterator it = mapWallet.find(hash);
    if (it == mapWallet.end())
        return NULL;
    return &(it->second);
}

CPubKey CWallet::GenerateNewKey()
{
    AssertLockHeld(cs_wallet); // mapKeyMetadata
    bool fCompressed = CanSupportFeature(FEATURE_COMPRPUBKEY); // default to compressed public keys if we want 0.6.0 wallets

    CKey secret;

    // Create new metadata
    int64_t nCreationTime = GetTime();
    CKeyMetadata metadata(nCreationTime);

    // use HD key derivation if HD was enabled during wallet creation
    if (IsHDEnabled()) {
        DeriveNewChildKey(metadata, secret);
    } else {
        secret.MakeNewKey(fCompressed);
    }

    // Compressed public keys were introduced in version 0.6.0
    if (fCompressed)
        SetMinVersion(FEATURE_COMPRPUBKEY);

    CPubKey pubKeyPreTweak = secret.GetPubKey();
    metadata.derivedPubKey = pubKeyPreTweak;

    if (Params().EmbedContract()) {
        // use the active block contract hash to generate keys - if this is not available use the local contract
        uint256 contract = chainActive.Tip() ? chainActive.Tip()->hashContract : GetContractHash(); // for BIP-175
        if (!contract.IsNull())
        {
            pubKeyPreTweak.AddTweakToPubKey((unsigned char*)contract.begin()); //tweak pubkey for reverse testing
            secret.AddTweakToPrivKey((unsigned char*)contract.begin()); //do actual tweaking of private key
        }
    }

    CPubKey pubkey = secret.GetPubKey();
    assert(secret.VerifyPubKey(pubkey));

    if (Params().EmbedContract())
        assert(pubKeyPreTweak == pubkey);

    mapKeyMetadata[pubkey.GetID()] = metadata;
    UpdateTimeFirstKey(nCreationTime);

    if (!AddKeyPubKey(secret, pubkey))
        throw std::runtime_error(std::string(__func__) + ": AddKey failed");
    return pubkey;
}

void CWallet::DeriveNewChildKey(CKeyMetadata& metadata, CKey& secret)
{
    // for now we use a fixed keypath scheme of m/0'/0'/k
    CKey key;                      //master key seed (256bit)
    CExtKey masterKey;             //hd master key
    CExtKey accountKey;            //key at m/0'
    CExtKey externalChainChildKey; //key at m/0'/0'
    CExtKey childKey;              //key at m/0'/0'/<n>'

    // try to get the master key
    if (!GetKey(hdChain.masterKeyID, key))
        throw std::runtime_error(std::string(__func__) + ": Master key not found");

    masterKey.SetMaster(key.begin(), key.size());

    // derive m/0'
    // use hardened derivation (child keys >= 0x80000000 are hardened after bip32)
    masterKey.Derive(accountKey, BIP32_HARDENED_KEY_LIMIT);

    // derive m/0'/0'
    accountKey.Derive(externalChainChildKey, BIP32_HARDENED_KEY_LIMIT);

    // derive child key at next index, skip keys already known to the wallet
    do {
        // always derive hardened keys
        // childIndex | BIP32_HARDENED_KEY_LIMIT = derive childIndex in hardened child-index-range
        // example: 1 | BIP32_HARDENED_KEY_LIMIT == 0x80000001 == 2147483649
        externalChainChildKey.Derive(childKey, hdChain.nExternalChainCounter | BIP32_HARDENED_KEY_LIMIT);
        metadata.hdKeypath = "m/0'/0'/" + std::to_string(hdChain.nExternalChainCounter) + "'";
        metadata.hdMasterKeyID = hdChain.masterKeyID;
        // increment childkey index
        hdChain.nExternalChainCounter++;
    } while (HaveKey(childKey.key.GetPubKey().GetID()));
    secret = childKey.key;

    // update the chain model in the database
    if (!CWalletDB(strWalletFile).WriteHDChain(hdChain))
        throw std::runtime_error(std::string(__func__) + ": Writing HD chain model failed");
}

bool CWallet::AddKeyPubKey(const CKey& secret, const CPubKey &pubkey)
{
    AssertLockHeld(cs_wallet); // mapKeyMetadata
    if (!CCryptoKeyStore::AddKeyPubKey(secret, pubkey))
        return false;

    // check if we need to remove from watch-only
    CScript script;
    script = GetScriptForDestination(pubkey.GetID());
    if (HaveWatchOnly(script))
        RemoveWatchOnly(script);
    script = GetScriptForRawPubKey(pubkey);
    if (HaveWatchOnly(script))
        RemoveWatchOnly(script);

    if (!fFileBacked)
        return true;
    if (!IsCrypted()) {
        return CWalletDB(strWalletFile).WriteKey(pubkey,
                                                 secret.GetPrivKey(),
                                                 mapKeyMetadata[pubkey.GetID()]);
    }
    return true;
}

bool CWallet::AddCryptedKey(const CPubKey &vchPubKey,
                            const vector<unsigned char> &vchCryptedSecret)
{
    if (!CCryptoKeyStore::AddCryptedKey(vchPubKey, vchCryptedSecret))
        return false;
    if (!fFileBacked)
        return true;
    {
        LOCK(cs_wallet);
        if (pwalletdbEncryption)
            return pwalletdbEncryption->WriteCryptedKey(vchPubKey,
                                                        vchCryptedSecret,
                                                        mapKeyMetadata[vchPubKey.GetID()]);
        else
            return CWalletDB(strWalletFile).WriteCryptedKey(vchPubKey,
                                                            vchCryptedSecret,
                                                            mapKeyMetadata[vchPubKey.GetID()]);
    }
    return false;
}

bool CWallet::LoadKeyMetadata(const CTxDestination& keyID, const CKeyMetadata &meta)
{
    AssertLockHeld(cs_wallet); // mapKeyMetadata
    UpdateTimeFirstKey(meta.nCreateTime);
    mapKeyMetadata[keyID] = meta;
    return true;
}

bool CWallet::LoadCryptedKey(const CPubKey &vchPubKey, const std::vector<unsigned char> &vchCryptedSecret)
{
    return CCryptoKeyStore::AddCryptedKey(vchPubKey, vchCryptedSecret);
}

void CWallet::UpdateTimeFirstKey(int64_t nCreateTime)
{
    AssertLockHeld(cs_wallet);
    if (nCreateTime <= 1) {
        // Cannot determine birthday information, so set the wallet birthday to
        // the beginning of time.
        nTimeFirstKey = 1;
    } else if (!nTimeFirstKey || nCreateTime < nTimeFirstKey) {
        nTimeFirstKey = nCreateTime;
    }
}

bool CWallet::AddCScript(const CScript& redeemScript)
{
    if (!CCryptoKeyStore::AddCScript(redeemScript))
        return false;
    if (!fFileBacked)
        return true;
    return CWalletDB(strWalletFile).WriteCScript(Hash160(redeemScript), redeemScript);
}

bool CWallet::LoadCScript(const CScript& redeemScript)
{
    /* A sanity check was added in pull #3843 to avoid adding redeemScripts
     * that never can be redeemed. However, old wallets may still contain
     * these. Do not add them to the wallet and warn. */
    if (redeemScript.size() > MAX_SCRIPT_ELEMENT_SIZE)
    {
        std::string strAddr = CBitcoinAddress(CScriptID(redeemScript)).ToString();
        LogPrintf("%s: Warning: This wallet contains a redeemScript of size %i which exceeds maximum size %i thus can never be redeemed. Do not use address %s.\n",
            __func__, redeemScript.size(), MAX_SCRIPT_ELEMENT_SIZE, strAddr);
        return true;
    }

    return CCryptoKeyStore::AddCScript(redeemScript);
}

bool CWallet::AddWatchOnly(const CScript& dest)
{
    if (!CCryptoKeyStore::AddWatchOnly(dest))
        return false;
    const CKeyMetadata& meta = mapKeyMetadata[CScriptID(dest)];
    UpdateTimeFirstKey(meta.nCreateTime);
    NotifyWatchonlyChanged(true);
    if (!fFileBacked)
        return true;
    return CWalletDB(strWalletFile).WriteWatchOnly(dest, meta);
}

bool CWallet::AddWatchOnly(const CScript& dest, int64_t nCreateTime)
{
    mapKeyMetadata[CScriptID(dest)].nCreateTime = nCreateTime;
    return AddWatchOnly(dest);
}

bool CWallet::RemoveWatchOnly(const CScript &dest)
{
    AssertLockHeld(cs_wallet);
    if (!CCryptoKeyStore::RemoveWatchOnly(dest))
        return false;
    if (!HaveWatchOnly())
        NotifyWatchonlyChanged(false);
    if (fFileBacked)
        if (!CWalletDB(strWalletFile).EraseWatchOnly(dest))
            return false;

    return true;
}

bool CWallet::LoadWatchOnly(const CScript &dest)
{
    return CCryptoKeyStore::AddWatchOnly(dest);
}

bool CWallet::Unlock(const SecureString& strWalletPassphrase)
{
    CCrypter crypter;
    CKeyingMaterial vMasterKey;

    {
        LOCK(cs_wallet);
        BOOST_FOREACH(const MasterKeyMap::value_type& pMasterKey, mapMasterKeys)
        {
            if(!crypter.SetKeyFromPassphrase(strWalletPassphrase, pMasterKey.second.vchSalt, pMasterKey.second.nDeriveIterations, pMasterKey.second.nDerivationMethod))
                return false;
            if (!crypter.Decrypt(pMasterKey.second.vchCryptedKey, vMasterKey))
                continue; // try another master key
            if (CCryptoKeyStore::Unlock(vMasterKey))
                return true;
        }
    }
    return false;
}

bool CWallet::ChangeWalletPassphrase(const SecureString& strOldWalletPassphrase, const SecureString& strNewWalletPassphrase)
{
    bool fWasLocked = IsLocked();

    {
        LOCK(cs_wallet);
        Lock();

        CCrypter crypter;
        CKeyingMaterial vMasterKey;
        BOOST_FOREACH(MasterKeyMap::value_type& pMasterKey, mapMasterKeys)
        {
            if(!crypter.SetKeyFromPassphrase(strOldWalletPassphrase, pMasterKey.second.vchSalt, pMasterKey.second.nDeriveIterations, pMasterKey.second.nDerivationMethod))
                return false;
            if (!crypter.Decrypt(pMasterKey.second.vchCryptedKey, vMasterKey))
                return false;
            if (CCryptoKeyStore::Unlock(vMasterKey))
            {
                int64_t nStartTime = GetTimeMillis();
                crypter.SetKeyFromPassphrase(strNewWalletPassphrase, pMasterKey.second.vchSalt, pMasterKey.second.nDeriveIterations, pMasterKey.second.nDerivationMethod);
                pMasterKey.second.nDeriveIterations = pMasterKey.second.nDeriveIterations * (100 / ((double)(GetTimeMillis() - nStartTime)));

                nStartTime = GetTimeMillis();
                crypter.SetKeyFromPassphrase(strNewWalletPassphrase, pMasterKey.second.vchSalt, pMasterKey.second.nDeriveIterations, pMasterKey.second.nDerivationMethod);
                pMasterKey.second.nDeriveIterations = (pMasterKey.second.nDeriveIterations + pMasterKey.second.nDeriveIterations * 100 / ((double)(GetTimeMillis() - nStartTime))) / 2;

                if (pMasterKey.second.nDeriveIterations < 25000)
                    pMasterKey.second.nDeriveIterations = 25000;

                LogPrintf("Wallet passphrase changed to an nDeriveIterations of %i\n", pMasterKey.second.nDeriveIterations);

                if (!crypter.SetKeyFromPassphrase(strNewWalletPassphrase, pMasterKey.second.vchSalt, pMasterKey.second.nDeriveIterations, pMasterKey.second.nDerivationMethod))
                    return false;
                if (!crypter.Encrypt(vMasterKey, pMasterKey.second.vchCryptedKey))
                    return false;
                CWalletDB(strWalletFile).WriteMasterKey(pMasterKey.first, pMasterKey.second);
                if (fWasLocked)
                    Lock();
                return true;
            }
        }
    }

    return false;
}

void CWallet::SetBestChain(const CBlockLocator& loc)
{
    CWalletDB walletdb(strWalletFile);
    walletdb.WriteBestBlock(loc);
}

bool CWallet::SetMinVersion(enum WalletFeature nVersion, CWalletDB* pwalletdbIn, bool fExplicit)
{
    LOCK(cs_wallet); // nWalletVersion
    if (nWalletVersion >= nVersion)
        return true;

    // when doing an explicit upgrade, if we pass the max version permitted, upgrade all the way
    if (fExplicit && nVersion > nWalletMaxVersion)
            nVersion = FEATURE_LATEST;

    nWalletVersion = nVersion;

    if (nVersion > nWalletMaxVersion)
        nWalletMaxVersion = nVersion;

    if (fFileBacked)
    {
        CWalletDB* pwalletdb = pwalletdbIn ? pwalletdbIn : new CWalletDB(strWalletFile);
        if (nWalletVersion > 40000)
            pwalletdb->WriteMinVersion(nWalletVersion);
        if (!pwalletdbIn)
            delete pwalletdb;
    }

    return true;
}

bool CWallet::SetMaxVersion(int nVersion)
{
    LOCK(cs_wallet); // nWalletVersion, nWalletMaxVersion
    // cannot downgrade below current version
    if (nWalletVersion > nVersion)
        return false;

    nWalletMaxVersion = nVersion;

    return true;
}

set<uint256> CWallet::GetConflicts(const uint256& txid) const
{
    set<uint256> result;
    AssertLockHeld(cs_wallet);

    std::map<uint256, CWalletTx>::const_iterator it = mapWallet.find(txid);
    if (it == mapWallet.end())
        return result;
    const CWalletTx& wtx = it->second;

    std::pair<TxSpends::const_iterator, TxSpends::const_iterator> range;

    BOOST_FOREACH(const CTxIn& txin, wtx.tx->vin)
    {
        if (mapTxSpends.count(txin.prevout) <= 1)
            continue;  // No conflict if zero or one spends
        range = mapTxSpends.equal_range(txin.prevout);
        for (TxSpends::const_iterator _it = range.first; _it != range.second; ++_it)
            result.insert(_it->second);
    }
    return result;
}

bool CWallet::HasWalletSpend(const uint256& txid) const
{
    AssertLockHeld(cs_wallet);
    auto iter = mapTxSpends.lower_bound(COutPoint(txid, 0));
    return (iter != mapTxSpends.end() && iter->first.hash == txid);
}

void CWallet::Flush(bool shutdown)
{
    bitdb.Flush(shutdown);
}

bool CWallet::Verify()
{
    if (GetBoolArg("-disablewallet", DEFAULT_DISABLE_WALLET))
        return true;

    LogPrintf("Using BerkeleyDB version %s\n", DbEnv::version(0, 0, 0));
    std::string walletFile = GetArg("-wallet", DEFAULT_WALLET_DAT);

    LogPrintf("Using wallet %s\n", walletFile);
    uiInterface.InitMessage(_("Verifying wallet..."));

    // Wallet file must be a plain filename without a directory
    if (walletFile != boost::filesystem::basename(walletFile) + boost::filesystem::extension(walletFile))
        return InitError(strprintf(_("Wallet %s resides outside data directory %s"), walletFile, GetDataDir().string()));

    if (!bitdb.Open(GetDataDir()))
    {
        // try moving the database env out of the way
        boost::filesystem::path pathDatabase = GetDataDir() / "database";
        boost::filesystem::path pathDatabaseBak = GetDataDir() / strprintf("database.%d.bak", GetTime());
        try {
            boost::filesystem::rename(pathDatabase, pathDatabaseBak);
            LogPrintf("Moved old %s to %s. Retrying.\n", pathDatabase.string(), pathDatabaseBak.string());
        } catch (const boost::filesystem::filesystem_error&) {
            // failure is ok (well, not really, but it's not worse than what we started with)
        }

        // try again
        if (!bitdb.Open(GetDataDir())) {
            // if it still fails, it probably means we can't even create the database env
            return InitError(strprintf(_("Error initializing wallet database environment %s!"), GetDataDir()));
        }
    }

    if (GetBoolArg("-salvagewallet", false))
    {
        // Recover readable keypairs:
        if (!CWalletDB::Recover(bitdb, walletFile, true))
            return false;
    }

    if (boost::filesystem::exists(GetDataDir() / walletFile))
    {
        CDBEnv::VerifyResult r = bitdb.Verify(walletFile, CWalletDB::Recover);
        if (r == CDBEnv::RECOVER_OK)
        {
            InitWarning(strprintf(_("Warning: Wallet file corrupt, data salvaged!"
                                         " Original %s saved as %s in %s; if"
                                         " your balance or transactions are incorrect you should"
                                         " restore from a backup."),
                walletFile, "wallet.{timestamp}.bak", GetDataDir()));
        }
        if (r == CDBEnv::RECOVER_FAIL)
            return InitError(strprintf(_("%s corrupt, salvage failed"), walletFile));
    }

    return true;
}

void CWallet::SyncMetaData(pair<TxSpends::iterator, TxSpends::iterator> range)
{
    // We want all the wallet transactions in range to have the same metadata as
    // the oldest (smallest nOrderPos).
    // So: find smallest nOrderPos:

    int nMinOrderPos = std::numeric_limits<int>::max();
    const CWalletTx* copyFrom = NULL;
    for (TxSpends::iterator it = range.first; it != range.second; ++it)
    {
        const uint256& hash = it->second;
        int n = mapWallet[hash].nOrderPos;
        if (n < nMinOrderPos)
        {
            nMinOrderPos = n;
            copyFrom = &mapWallet[hash];
        }
    }
    // Now copy data from copyFrom to rest:
    for (TxSpends::iterator it = range.first; it != range.second; ++it)
    {
        const uint256& hash = it->second;
        CWalletTx* copyTo = &mapWallet[hash];
        if (copyFrom == copyTo) continue;
        if (!copyFrom->IsEquivalentTo(*copyTo)) continue;
        copyTo->mapValue = copyFrom->mapValue;
        copyTo->vOrderForm = copyFrom->vOrderForm;
        // fTimeReceivedIsTxTime not copied on purpose
        // nTimeReceived not copied on purpose
        copyTo->nTimeSmart = copyFrom->nTimeSmart;
        copyTo->fFromMe = copyFrom->fFromMe;
        copyTo->strFromAccount = copyFrom->strFromAccount;
        // nOrderPos not copied on purpose
        // cached members not copied on purpose
    }
}

/**
 * Outpoint is spent if any non-conflicted transaction
 * spends it:
 */
bool CWallet::IsSpent(const uint256& hash, unsigned int n) const
{
    const COutPoint outpoint(hash, n);
    pair<TxSpends::const_iterator, TxSpends::const_iterator> range;
    range = mapTxSpends.equal_range(outpoint);

    for (TxSpends::const_iterator it = range.first; it != range.second; ++it)
    {
        const uint256& wtxid = it->second;
        std::map<uint256, CWalletTx>::const_iterator mit = mapWallet.find(wtxid);
        if (mit != mapWallet.end()) {
            int depth = mit->second.GetDepthInMainChain();
            if (depth > 0  || (depth == 0 && !mit->second.isAbandoned()))
                return true; // Spent
        }
    }
    return false;
}

void CWallet::AddToSpends(const COutPoint& outpoint, const uint256& wtxid)
{
    mapTxSpends.insert(make_pair(outpoint, wtxid));

    pair<TxSpends::iterator, TxSpends::iterator> range;
    range = mapTxSpends.equal_range(outpoint);
    SyncMetaData(range);
}


void CWallet::AddToSpends(const uint256& wtxid)
{
    assert(mapWallet.count(wtxid));
    CWalletTx& thisTx = mapWallet[wtxid];
    if (thisTx.IsCoinBase()) // Coinbases don't spend anything!
        return;

    BOOST_FOREACH(const CTxIn& txin, thisTx.tx->vin)
        AddToSpends(txin.prevout, wtxid);
}

bool CWallet::EncryptWallet(const SecureString& strWalletPassphrase)
{
    if (IsCrypted())
        return false;

    CKeyingMaterial vMasterKey;

    vMasterKey.resize(WALLET_CRYPTO_KEY_SIZE);
    GetStrongRandBytes(&vMasterKey[0], WALLET_CRYPTO_KEY_SIZE);

    CMasterKey kMasterKey;

    kMasterKey.vchSalt.resize(WALLET_CRYPTO_SALT_SIZE);
    GetStrongRandBytes(&kMasterKey.vchSalt[0], WALLET_CRYPTO_SALT_SIZE);

    CCrypter crypter;
    int64_t nStartTime = GetTimeMillis();
    crypter.SetKeyFromPassphrase(strWalletPassphrase, kMasterKey.vchSalt, 25000, kMasterKey.nDerivationMethod);
    kMasterKey.nDeriveIterations = 2500000 / ((double)(GetTimeMillis() - nStartTime));

    nStartTime = GetTimeMillis();
    crypter.SetKeyFromPassphrase(strWalletPassphrase, kMasterKey.vchSalt, kMasterKey.nDeriveIterations, kMasterKey.nDerivationMethod);
    kMasterKey.nDeriveIterations = (kMasterKey.nDeriveIterations + kMasterKey.nDeriveIterations * 100 / ((double)(GetTimeMillis() - nStartTime))) / 2;

    if (kMasterKey.nDeriveIterations < 25000)
        kMasterKey.nDeriveIterations = 25000;

    LogPrintf("Encrypting Wallet with an nDeriveIterations of %i\n", kMasterKey.nDeriveIterations);

    if (!crypter.SetKeyFromPassphrase(strWalletPassphrase, kMasterKey.vchSalt, kMasterKey.nDeriveIterations, kMasterKey.nDerivationMethod))
        return false;
    if (!crypter.Encrypt(vMasterKey, kMasterKey.vchCryptedKey))
        return false;

    {
        LOCK(cs_wallet);
        mapMasterKeys[++nMasterKeyMaxID] = kMasterKey;
        if (fFileBacked)
        {
            assert(!pwalletdbEncryption);
            pwalletdbEncryption = new CWalletDB(strWalletFile);
            if (!pwalletdbEncryption->TxnBegin()) {
                delete pwalletdbEncryption;
                pwalletdbEncryption = NULL;
                return false;
            }
            pwalletdbEncryption->WriteMasterKey(nMasterKeyMaxID, kMasterKey);
        }

        if (!EncryptKeys(vMasterKey))
        {
            if (fFileBacked) {
                pwalletdbEncryption->TxnAbort();
                delete pwalletdbEncryption;
            }
            // We now probably have half of our keys encrypted in memory, and half not...
            // die and let the user reload the unencrypted wallet.
            assert(false);
        }

        // Encryption was introduced in version 0.4.0
        SetMinVersion(FEATURE_WALLETCRYPT, pwalletdbEncryption, true);

        if (fFileBacked)
        {
            if (!pwalletdbEncryption->TxnCommit()) {
                delete pwalletdbEncryption;
                // We now have keys encrypted in memory, but not on disk...
                // die to avoid confusion and let the user reload the unencrypted wallet.
                assert(false);
            }

            delete pwalletdbEncryption;
            pwalletdbEncryption = NULL;
        }

        Lock();
        Unlock(strWalletPassphrase);

        // if we are using HD, replace the HD master key (seed) with a new one
        if (IsHDEnabled()) {
            CKey key;
            CPubKey masterPubKey = GenerateNewHDMasterKey();
            if (!SetHDMasterKey(masterPubKey))
                return false;
        }

        NewKeyPool();
        Lock();

        // Need to completely rewrite the wallet file; if we don't, bdb might keep
        // bits of the unencrypted private key in slack space in the database file.
        CDB::Rewrite(strWalletFile);

    }
    NotifyStatusChanged(this);

    return true;
}

DBErrors CWallet::ReorderTransactions()
{
    LOCK(cs_wallet);
    CWalletDB walletdb(strWalletFile);

    // Old wallets didn't have any defined order for transactions
    // Probably a bad idea to change the output of this

    // First: get all CWalletTx and CAccountingEntry into a sorted-by-time multimap.
    typedef pair<CWalletTx*, CAccountingEntry*> TxPair;
    typedef multimap<int64_t, TxPair > TxItems;
    TxItems txByTime;

    for (map<uint256, CWalletTx>::iterator it = mapWallet.begin(); it != mapWallet.end(); ++it)
    {
        CWalletTx* wtx = &((*it).second);
        txByTime.insert(make_pair(wtx->nTimeReceived, TxPair(wtx, (CAccountingEntry*)0)));
    }
    list<CAccountingEntry> acentries;
    walletdb.ListAccountCreditDebit("", acentries);
    BOOST_FOREACH(CAccountingEntry& entry, acentries)
    {
        txByTime.insert(make_pair(entry.nTime, TxPair((CWalletTx*)0, &entry)));
    }

    nOrderPosNext = 0;
    std::vector<int64_t> nOrderPosOffsets;
    for (TxItems::iterator it = txByTime.begin(); it != txByTime.end(); ++it)
    {
        CWalletTx *const pwtx = (*it).second.first;
        CAccountingEntry *const pacentry = (*it).second.second;
        int64_t& nOrderPos = (pwtx != 0) ? pwtx->nOrderPos : pacentry->nOrderPos;

        if (nOrderPos == -1)
        {
            nOrderPos = nOrderPosNext++;
            nOrderPosOffsets.push_back(nOrderPos);

            if (pwtx)
            {
                if (!walletdb.WriteTx(*pwtx))
                    return DB_LOAD_FAIL;
            }
            else
                if (!walletdb.WriteAccountingEntry(pacentry->nEntryNo, *pacentry))
                    return DB_LOAD_FAIL;
        }
        else
        {
            int64_t nOrderPosOff = 0;
            BOOST_FOREACH(const int64_t& nOffsetStart, nOrderPosOffsets)
            {
                if (nOrderPos >= nOffsetStart)
                    ++nOrderPosOff;
            }
            nOrderPos += nOrderPosOff;
            nOrderPosNext = std::max(nOrderPosNext, nOrderPos + 1);

            if (!nOrderPosOff)
                continue;

            // Since we're changing the order, write it back
            if (pwtx)
            {
                if (!walletdb.WriteTx(*pwtx))
                    return DB_LOAD_FAIL;
            }
            else
                if (!walletdb.WriteAccountingEntry(pacentry->nEntryNo, *pacentry))
                    return DB_LOAD_FAIL;
        }
    }
    walletdb.WriteOrderPosNext(nOrderPosNext);

    return DB_LOAD_OK;
}

int64_t CWallet::IncOrderPosNext(CWalletDB *pwalletdb)
{
    AssertLockHeld(cs_wallet); // nOrderPosNext
    int64_t nRet = nOrderPosNext++;
    if (pwalletdb) {
        pwalletdb->WriteOrderPosNext(nOrderPosNext);
    } else {
        CWalletDB(strWalletFile).WriteOrderPosNext(nOrderPosNext);
    }
    return nRet;
}

bool CWallet::AccountMove(std::string strFrom, std::string strTo, CAmount nAmount, std::string strComment)
{
    CWalletDB walletdb(strWalletFile);
    if (!walletdb.TxnBegin())
        return false;

    int64_t nNow = GetAdjustedTime();

    // Debit
    CAccountingEntry debit;
    debit.nOrderPos = IncOrderPosNext(&walletdb);
    debit.strAccount = strFrom;
    debit.nCreditDebit = -nAmount;
    debit.nTime = nNow;
    debit.strOtherAccount = strTo;
    debit.strComment = strComment;
    AddAccountingEntry(debit, &walletdb);

    // Credit
    CAccountingEntry credit;
    credit.nOrderPos = IncOrderPosNext(&walletdb);
    credit.strAccount = strTo;
    credit.nCreditDebit = nAmount;
    credit.nTime = nNow;
    credit.strOtherAccount = strFrom;
    credit.strComment = strComment;
    AddAccountingEntry(credit, &walletdb);

    if (!walletdb.TxnCommit())
        return false;

    return true;
}

bool CWallet::GetAccountPubkey(CPubKey &pubKey, std::string strAccount, bool bForceNew)
{
    CWalletDB walletdb(strWalletFile);

    CAccount account;
    walletdb.ReadAccount(strAccount, account);

    if (!bForceNew) {
        if (!account.vchPubKey.IsValid())
            bForceNew = true;
        else {
            // Check if the current key has been used
            CScript scriptPubKey = GetScriptForDestination(account.vchPubKey.GetID());
            for (map<uint256, CWalletTx>::iterator it = mapWallet.begin();
                 it != mapWallet.end() && account.vchPubKey.IsValid();
                 ++it)
                BOOST_FOREACH(const CTxOut& txout, (*it).second.tx->vout)
                    if (txout.scriptPubKey == scriptPubKey) {
                        bForceNew = true;
                        break;
                    }
        }
    }

    // Generate a new key
    if (bForceNew) {
        if (!GetKeyFromPool(account.vchPubKey))
            return false;

        SetAddressBook(account.vchPubKey.GetID(), strAccount, "receive");
        walletdb.WriteAccount(strAccount, account);
    }

    pubKey = account.vchPubKey;

    return true;
}

void CWallet::MarkDirty()
{
    {
        LOCK(cs_wallet);
        BOOST_FOREACH(PAIRTYPE(const uint256, CWalletTx)& item, mapWallet)
            item.second.MarkDirty();
    }
}

bool CWallet::MarkReplaced(const uint256& originalHash, const uint256& newHash)
{
    LOCK(cs_wallet);

    auto mi = mapWallet.find(originalHash);

    // There is a bug if MarkReplaced is not called on an existing wallet transaction.
    assert(mi != mapWallet.end());

    CWalletTx& wtx = (*mi).second;

    // Ensure for now that we're not overwriting data
    assert(wtx.mapValue.count("replaced_by_txid") == 0);

    wtx.mapValue["replaced_by_txid"] = newHash.ToString();

    CWalletDB walletdb(strWalletFile, "r+");

    bool success = true;
    if (!walletdb.WriteTx(wtx)) {
        LogPrintf("%s: Updating walletdb tx %s failed", __func__, wtx.GetHash().ToString());
        success = false;
    }

    NotifyTransactionChanged(this, originalHash, CT_UPDATED);

    return success;
}

bool CWallet::AddToWallet(const CWalletTx& wtxIn, bool fFlushOnClose)
{
    LOCK(cs_wallet);

    CWalletDB walletdb(strWalletFile, "r+", fFlushOnClose);

    uint256 hash = wtxIn.GetHash();

    // Inserts only if not already there, returns tx inserted or tx found
    pair<map<uint256, CWalletTx>::iterator, bool> ret = mapWallet.insert(make_pair(hash, wtxIn));
    CWalletTx& wtx = (*ret.first).second;
    wtx.BindWallet(this);
    bool fInsertedNew = ret.second;
    if (fInsertedNew)
    {
        wtx.nTimeReceived = GetAdjustedTime();
        wtx.nOrderPos = IncOrderPosNext(&walletdb);
        wtxOrdered.insert(make_pair(wtx.nOrderPos, TxPair(&wtx, (CAccountingEntry*)0)));

        wtx.nTimeSmart = wtx.nTimeReceived;
        if (!wtxIn.hashUnset())
        {
            if (mapBlockIndex.count(wtxIn.hashBlock))
            {
                int64_t latestNow = wtx.nTimeReceived;
                int64_t latestEntry = 0;
                {
                    // Tolerate times up to the last timestamp in the wallet not more than 5 minutes into the future
                    int64_t latestTolerated = latestNow + 300;
                    const TxItems & txOrdered = wtxOrdered;
                    for (TxItems::const_reverse_iterator it = txOrdered.rbegin(); it != txOrdered.rend(); ++it)
                    {
                        CWalletTx *const pwtx = (*it).second.first;
                        if (pwtx == &wtx)
                            continue;
                        CAccountingEntry *const pacentry = (*it).second.second;
                        int64_t nSmartTime;
                        if (pwtx)
                        {
                            nSmartTime = pwtx->nTimeSmart;
                            if (!nSmartTime)
                                nSmartTime = pwtx->nTimeReceived;
                        }
                        else
                            nSmartTime = pacentry->nTime;
                        if (nSmartTime <= latestTolerated)
                        {
                            latestEntry = nSmartTime;
                            if (nSmartTime > latestNow)
                                latestNow = nSmartTime;
                            break;
                        }
                    }
                }

                int64_t blocktime = mapBlockIndex[wtxIn.hashBlock]->GetBlockTime();
                wtx.nTimeSmart = std::max(latestEntry, std::min(blocktime, latestNow));
            }
            else
                LogPrintf("AddToWallet(): found %s in block %s not in index\n",
                         wtxIn.GetHash().ToString(),
                         wtxIn.hashBlock.ToString());
        }
        AddToSpends(hash);
    }

    bool fUpdated = false;
    if (!fInsertedNew)
    {
        // Merge
        if (!wtxIn.hashUnset() && wtxIn.hashBlock != wtx.hashBlock)
        {
            wtx.hashBlock = wtxIn.hashBlock;
            fUpdated = true;
        }
        // If no longer abandoned, update
        if (wtxIn.hashBlock.IsNull() && wtx.isAbandoned())
        {
            wtx.hashBlock = wtxIn.hashBlock;
            fUpdated = true;
        }
        if (wtxIn.nIndex != -1 && (wtxIn.nIndex != wtx.nIndex))
        {
            wtx.nIndex = wtxIn.nIndex;
            fUpdated = true;
        }
        if (wtxIn.fFromMe && wtxIn.fFromMe != wtx.fFromMe)
        {
            wtx.fFromMe = wtxIn.fFromMe;
            fUpdated = true;
        }
    }

    //// debug print
    LogPrintf("AddToWallet %s  %s%s\n", wtxIn.GetHash().ToString(), (fInsertedNew ? "new" : ""), (fUpdated ? "update" : ""));

    // Write to disk
    if (fInsertedNew || fUpdated)
        if (!walletdb.WriteTx(wtx))
            return false;

    // Break debit/credit balance caches:
    wtx.MarkDirty();

    // Notify UI of new or updated transaction
    NotifyTransactionChanged(this, hash, fInsertedNew ? CT_NEW : CT_UPDATED);

    // notify an external script when a wallet transaction comes in or is updated
    std::string strCmd = GetArg("-walletnotify", "");

    if ( !strCmd.empty())
    {
        boost::replace_all(strCmd, "%s", wtxIn.GetHash().GetHex());
        boost::thread t(runCommand, strCmd); // thread runs free
    }

    return true;
}

bool CWallet::LoadToWallet(const CWalletTx& wtxIn)
{
    uint256 hash = wtxIn.GetHash();

    mapWallet[hash] = wtxIn;
    CWalletTx& wtx = mapWallet[hash];
    wtx.BindWallet(this);
    wtxOrdered.insert(make_pair(wtx.nOrderPos, TxPair(&wtx, (CAccountingEntry*)0)));
    AddToSpends(hash);
    BOOST_FOREACH(const CTxIn& txin, wtx.tx->vin) {
        if (mapWallet.count(txin.prevout.hash)) {
            CWalletTx& prevtx = mapWallet[txin.prevout.hash];
            if (prevtx.nIndex == -1 && !prevtx.hashUnset()) {
                MarkConflicted(prevtx.hashBlock, wtx.GetHash());
            }
        }
    }

    return true;
}

/**
 * Add a transaction to the wallet, or update it.  pIndex and posInBlock should
 * be set when the transaction was known to be included in a block.  When
 * posInBlock = SYNC_TRANSACTION_NOT_IN_BLOCK (-1) , then wallet state is not
 * updated in AddToWallet, but notifications happen and cached balances are
 * marked dirty.
 * If fUpdate is true, existing transactions will be updated.
 * TODO: One exception to this is that the abandoned state is cleared under the
 * assumption that any further notification of a transaction that was considered
 * abandoned is an indication that it is not safe to be considered abandoned.
 * Abandoned state should probably be more carefuly tracked via different
 * posInBlock signals or by checking mempool presence when necessary.
 */
bool CWallet::AddToWalletIfInvolvingMe(const CTransaction& tx, const CBlockIndex* pIndex, int posInBlock, bool fUpdate)
{
    {
        AssertLockHeld(cs_wallet);
        
        if (posInBlock != -1) {
            BOOST_FOREACH(const CTxIn& txin, tx.vin) {
                std::pair<TxSpends::const_iterator, TxSpends::const_iterator> range = mapTxSpends.equal_range(txin.prevout);
                while (range.first != range.second) {
                    if (range.first->second != tx.GetHash()) {
                        LogPrintf("Transaction %s (in block %s) conflicts with wallet transaction %s (both spend %s:%i)\n", tx.GetHash().ToString(), pIndex->GetBlockHash().ToString(), range.first->second.ToString(), range.first->first.hash.ToString(), range.first->first.n);
                        MarkConflicted(pIndex->GetBlockHash(), range.first->second);
                    }
                    range.first++;
                }
            }
        }

        bool fExisted = mapWallet.count(tx.GetHash()) != 0;
        if (fExisted && !fUpdate) return false;
        if (fExisted || IsMine(tx) || IsFromMe(tx))
        {
            CWalletTx wtx(this, MakeTransactionRef(tx));

            // Get merkle branch if transaction was found in a block
            if (posInBlock != -1)
                wtx.SetMerkleBranch(pIndex, posInBlock);

            return AddToWallet(wtx, false);
        }
    }
    return false;
}

bool CWallet::AbandonTransaction(const uint256& hashTx)
{
    LOCK2(cs_main, cs_wallet);

    CWalletDB walletdb(strWalletFile, "r+");

    std::set<uint256> todo;
    std::set<uint256> done;

    // Can't mark abandoned if confirmed or in mempool
    assert(mapWallet.count(hashTx));
    CWalletTx& origtx = mapWallet[hashTx];
    if (origtx.GetDepthInMainChain() > 0 || origtx.InMempool()) {
        return false;
    }

    todo.insert(hashTx);

    while (!todo.empty()) {
        uint256 now = *todo.begin();
        todo.erase(now);
        done.insert(now);
        assert(mapWallet.count(now));
        CWalletTx& wtx = mapWallet[now];
        int currentconfirm = wtx.GetDepthInMainChain();
        // If the orig tx was not in block, none of its spends can be
        assert(currentconfirm <= 0);
        // if (currentconfirm < 0) {Tx and spends are already conflicted, no need to abandon}
        if (currentconfirm == 0 && !wtx.isAbandoned()) {
            // If the orig tx was not in block/mempool, none of its spends can be in mempool
            assert(!wtx.InMempool());
            wtx.nIndex = -1;
            wtx.setAbandoned();
            wtx.MarkDirty();
            walletdb.WriteTx(wtx);
            NotifyTransactionChanged(this, wtx.GetHash(), CT_UPDATED);
            // Iterate over all its outputs, and mark transactions in the wallet that spend them abandoned too
            TxSpends::const_iterator iter = mapTxSpends.lower_bound(COutPoint(hashTx, 0));
            while (iter != mapTxSpends.end() && iter->first.hash == now) {
                if (!done.count(iter->second)) {
                    todo.insert(iter->second);
                }
                iter++;
            }
            // If a transaction changes 'conflicted' state, that changes the balance
            // available of the outputs it spends. So force those to be recomputed
            BOOST_FOREACH(const CTxIn& txin, wtx.tx->vin)
            {
                if (mapWallet.count(txin.prevout.hash))
                    mapWallet[txin.prevout.hash].MarkDirty();
            }
        }
    }

    return true;
}

void CWallet::MarkConflicted(const uint256& hashBlock, const uint256& hashTx)
{
    LOCK2(cs_main, cs_wallet);

    int conflictconfirms = 0;
    if (mapBlockIndex.count(hashBlock)) {
        CBlockIndex* pindex = mapBlockIndex[hashBlock];
        if (chainActive.Contains(pindex)) {
            conflictconfirms = -(chainActive.Height() - pindex->nHeight + 1);
        }
    }
    // If number of conflict confirms cannot be determined, this means
    // that the block is still unknown or not yet part of the main chain,
    // for example when loading the wallet during a reindex. Do nothing in that
    // case.
    if (conflictconfirms >= 0)
        return;

    // Do not flush the wallet here for performance reasons
    CWalletDB walletdb(strWalletFile, "r+", false);

    std::set<uint256> todo;
    std::set<uint256> done;

    todo.insert(hashTx);

    while (!todo.empty()) {
        uint256 now = *todo.begin();
        todo.erase(now);
        done.insert(now);
        assert(mapWallet.count(now));
        CWalletTx& wtx = mapWallet[now];
        int currentconfirm = wtx.GetDepthInMainChain();
        if (conflictconfirms < currentconfirm) {
            // Block is 'more conflicted' than current confirm; update.
            // Mark transaction as conflicted with this block.
            wtx.nIndex = -1;
            wtx.hashBlock = hashBlock;
            wtx.MarkDirty();
            walletdb.WriteTx(wtx);
            // Iterate over all its outputs, and mark transactions in the wallet that spend them conflicted too
            TxSpends::const_iterator iter = mapTxSpends.lower_bound(COutPoint(now, 0));
            while (iter != mapTxSpends.end() && iter->first.hash == now) {
                 if (!done.count(iter->second)) {
                     todo.insert(iter->second);
                 }
                 iter++;
            }
            // If a transaction changes 'conflicted' state, that changes the balance
            // available of the outputs it spends. So force those to be recomputed
            BOOST_FOREACH(const CTxIn& txin, wtx.tx->vin)
            {
                if (mapWallet.count(txin.prevout.hash))
                    mapWallet[txin.prevout.hash].MarkDirty();
            }
        }
    }
}

void CWallet::SyncTransaction(const CTransaction& tx, const CBlockIndex *pindex, int posInBlock)
{
    LOCK2(cs_main, cs_wallet);

    if (!AddToWalletIfInvolvingMe(tx, pindex, posInBlock, true))
        return; // Not one of ours

    // If a transaction changes 'conflicted' state, that changes the balance
    // available of the outputs it spends. So force those to be
    // recomputed, also:
    BOOST_FOREACH(const CTxIn& txin, tx.vin)
    {
        if (mapWallet.count(txin.prevout.hash))
            mapWallet[txin.prevout.hash].MarkDirty();
    }
}


isminetype CWallet::IsMine(const CTxIn &txin) const
{
    {
        LOCK(cs_wallet);
        map<uint256, CWalletTx>::const_iterator mi = mapWallet.find(txin.prevout.hash);
        if (mi != mapWallet.end())
        {
            const CWalletTx& prev = (*mi).second;
            if (txin.prevout.n < prev.tx->vout.size())
                return IsMine(prev.tx->vout[txin.prevout.n]);
        }
    }
    return ISMINE_NO;
}

// Note that this function doesn't distinguish between a 0-valued input,
// and a not-"is mine" (according to the filter) input.
CAmountMap CWallet::GetDebit(const CTxIn &txin, const isminefilter& filter) const
{
    {
        LOCK(cs_wallet);
        std::map<uint256, CWalletTx>::const_iterator mi = mapWallet.find(txin.prevout.hash);
        if (mi != mapWallet.end())
        {
            const CWalletTx& prev = (*mi).second;
            if (txin.prevout.n < prev.tx->vout.size()) {
                if (IsMine(prev.tx->vout[txin.prevout.n]) & filter) {
                    CAmountMap map;
                    map[prev.GetOutputAsset(txin.prevout.n)] = std::max<CAmount>(0, prev.GetOutputValueOut(txin.prevout.n));
                    return map;
                }
            }
        }
    }
    return CAmountMap();
}

isminetype CWallet::IsMine(const CTxOut& txout) const
{
    return ::IsMine(*this, txout.scriptPubKey);
}

bool CWallet::IsChange(const CTxOut& txout) const
{
    // TODO: fix handling of 'change' outputs. The assumption is that any
    // payment to a script that is ours, but is not in the address book
    // is change. That assumption is likely to break when we implement multisignature
    // wallets that return change back into a multi-signature-protected address;
    // a better way of identifying which outputs are 'the send' and which are
    // 'the change' will need to be implemented (maybe extend CWalletTx to remember
    // which output, if any, was change).
    if (::IsMine(*this, txout.scriptPubKey))
    {
        CTxDestination address;
        if (!ExtractDestination(txout.scriptPubKey, address))
            return true;

        LOCK(cs_wallet);
        if (!mapAddressBook.count(address))
            return true;
    }
    return false;
}

bool CWallet::IsMine(const CTransaction& tx) const
{
    BOOST_FOREACH(const CTxOut& txout, tx.vout)
        if (IsMine(txout))
            return true;
    return false;
}

bool CWallet::IsFromMe(const CTransaction& tx) const
{
    return (GetDebit(tx, ISMINE_ALL) > CAmountMap());
}

CAmountMap CWallet::GetDebit(const CTransaction& tx, const isminefilter& filter) const
{
    CAmountMap nDebit;
    BOOST_FOREACH(const CTxIn& txin, tx.vin)
    {
        nDebit += GetDebit(txin, filter);
        if (!MoneyRange(nDebit))
            throw std::runtime_error(std::string(__func__) + ": value out of range");
    }
    return nDebit;
}

bool CWallet::IsAllFromMe(const CTransaction& tx, const isminefilter& filter) const
{
    LOCK(cs_wallet);

    BOOST_FOREACH(const CTxIn& txin, tx.vin)
    {
        auto mi = mapWallet.find(txin.prevout.hash);
        if (mi == mapWallet.end())
            return false; // any unknown inputs can't be from us

        const CWalletTx& prev = (*mi).second;

        if (txin.prevout.n >= prev.tx->vout.size())
            return false; // invalid input!

        if (!(IsMine(prev.tx->vout[txin.prevout.n]) & filter))
            return false;
    }
    return true;
}

CAmountMap CWallet::GetCredit(const CWalletTx& tx, const isminefilter& filter) const
{
    CAmountMap nCredit;
    for (unsigned int i = 0; i < tx.tx->vout.size(); i++)
    {
        nCredit += tx.GetCredit(i, filter);
        if (!MoneyRange(nCredit))
            throw std::runtime_error(std::string(__func__) + ": value out of range");
    }
    return nCredit;
}

CAmountMap CWallet::GetChange(const CWalletTx& tx) const
{
    CAmountMap nChange;
    for (unsigned int i = 0; i < tx.tx->vout.size(); i++)
    {
        nChange += tx.GetChange(i);
        if (!MoneyRange(nChange))
            throw std::runtime_error(std::string(__func__) + ": value out of range");
    }
    return nChange;
}

CPubKey CWallet::GenerateNewHDMasterKey()
{
    CKey key;
    key.MakeNewKey(true);

    int64_t nCreationTime = GetTime();
    CKeyMetadata metadata(nCreationTime);

    // calculate the pubkey
    CPubKey pubkey = key.GetPubKey();
    assert(key.VerifyPubKey(pubkey));

    // set the hd keypath to "m" -> Master, refers the masterkeyid to itself
    metadata.hdKeypath     = "m";
    metadata.hdMasterKeyID = pubkey.GetID();

    {
        LOCK(cs_wallet);

        // mem store the metadata
        mapKeyMetadata[pubkey.GetID()] = metadata;

        // write the key&metadata to the database
        if (!AddKeyPubKey(key, pubkey))
            throw std::runtime_error(std::string(__func__) + ": AddKeyPubKey failed");
    }

    return pubkey;
}

bool CWallet::SetHDMasterKey(const CPubKey& pubkey)
{
    LOCK(cs_wallet);

    // ensure this wallet.dat can only be opened by clients supporting HD
    SetMinVersion(FEATURE_HD);

    // store the keyid (hash160) together with
    // the child index counter in the database
    // as a hdchain object
    CHDChain newHdChain;
    newHdChain.masterKeyID = pubkey.GetID();
    SetHDChain(newHdChain, false);

    return true;
}

bool CWallet::SetHDChain(const CHDChain& chain, bool memonly)
{
    LOCK(cs_wallet);
    if (!memonly && !CWalletDB(strWalletFile).WriteHDChain(chain))
        throw runtime_error(std::string(__func__) + ": writing chain failed");

    hdChain = chain;
    return true;
}

bool CWallet::IsHDEnabled()
{
    return !hdChain.masterKeyID.IsNull();
}

int64_t CWalletTx::GetTxTime() const
{
    int64_t n = nTimeSmart;
    return n ? n : nTimeReceived;
}

int CWalletTx::GetRequestCount() const
{
    // Returns -1 if it wasn't being tracked
    int nRequests = -1;
    {
        LOCK(pwallet->cs_wallet);
        if (IsCoinBase())
        {
            // Generated block
            if (!hashUnset())
            {
                map<uint256, int>::const_iterator mi = pwallet->mapRequestCount.find(hashBlock);
                if (mi != pwallet->mapRequestCount.end())
                    nRequests = (*mi).second;
            }
        }
        else
        {
            // Did anyone request this transaction?
            map<uint256, int>::const_iterator mi = pwallet->mapRequestCount.find(GetHash());
            if (mi != pwallet->mapRequestCount.end())
            {
                nRequests = (*mi).second;

                // How about the block it's in?
                if (nRequests == 0 && !hashUnset())
                {
                    map<uint256, int>::const_iterator _mi = pwallet->mapRequestCount.find(hashBlock);
                    if (_mi != pwallet->mapRequestCount.end())
                        nRequests = (*_mi).second;
                    else
                        nRequests = 1; // If it's in someone else's block it must have got out
                }
            }
        }
    }
    return nRequests;
}

void CWalletTx::GetAmounts(list<COutputEntry>& listReceived,
                           list<COutputEntry>& listSent, CAmount& nFee, string& strSentAccount, const isminefilter& filter) const
{
    nFee = 0;
    listReceived.clear();
    listSent.clear();
    strSentAccount = strFromAccount;

    // Compute fee:
    CAmountMap nDebit = GetDebit(filter);
    if (nDebit > CAmountMap()) // debit>0 means we signed/sent this transaction
    {
        nFee = tx->GetFee().begin()->second;
    }

    CTxDestination addressUnaccounted = CNoDestination();
    int voutUnaccounted = -1;
    CAmountMap nValueUnaccounted = nDebit;
    nValueUnaccounted[tx->GetFee().begin()->first] -= nFee;
    int nUnaccountedOutputs = 0;

    // Sent/received.
    for (unsigned int i = 0; i < tx->vout.size(); ++i)
    {
        const CTxOut& txout = tx->vout[i];
        CAmount nValueOut = GetOutputValueOut(i);
        CAsset asset = GetOutputAsset(i);

        if (nValueOut >= 0) {
            nValueUnaccounted[asset] -= nValueOut;
        }
        isminetype fIsMine = nValueOut >= 0 ? pwallet->IsMine(txout) : ISMINE_NO;
        // Only need to handle txouts if AT LEAST one of these is true:
        //   1) they debit from us (sent)
        //   2) the output is to us (received)
        if (nDebit > CAmountMap())
        {
            // Don't report 'change' txouts
            if (pwallet->IsChange(txout))
                continue;
        }
        else if (!(fIsMine & filter))
            continue;

        // In either case, we need to get the destination address
        CTxDestination address;

        if (!ExtractDestination(txout.scriptPubKey, address) && !txout.scriptPubKey.IsUnspendable())
        {
            LogPrintf("CWalletTx::GetAmounts: Unknown transaction type found, txid %s\n",
                 this->GetHash().ToString());
            address = CNoDestination();
        }

        if (nDebit > CAmountMap() && nValueOut < 0) {
            // This is an output we'd add to listSent, but we don't know its value.
            // Instead just remember its details so we can reconstruct it or
            // correct for it afterwards.
            addressUnaccounted = address;
            voutUnaccounted = i;
            nUnaccountedOutputs++;
            continue;
        }

        COutputEntry output = {address, nValueOut, asset, (int)i, GetOutputBlindingPubKey(i), GetOutputBlindingFactor(i), GetOutputAssetBlindingFactor(i)};

        // If we are debited by the transaction, add the output as a "sent" entry
        if (nDebit > CAmountMap() && !txout.IsFee())
            listSent.push_back(output);

        // If we are receiving the output, add it as a "received" entry
        if (fIsMine & filter)
            listReceived.push_back(output);
    }

    // This should not happen if transaction was created via CreateTransaction
    if (nValueUnaccounted != CAmountMap() && nDebit > CAmountMap()) {
        if (nValueUnaccounted > CAmountMap() && nUnaccountedOutputs == 1) {
            // There is exactly one sent output with unknown value. Reconstruct it.
            CAsset unaccountedAsset;
            for (const auto &entry : nValueUnaccounted) {
                if (entry.second > 0)
                    unaccountedAsset = entry.first;
            }
            COutputEntry unaccounted = {addressUnaccounted, nValueUnaccounted[unaccountedAsset], unaccountedAsset, voutUnaccounted, CPubKey(), uint256(), uint256()};
            listSent.push_back(unaccounted);
        } else {
            // It's not simple. Create synthetic unknown output entries for each asset.
            for (const auto &entry : nValueUnaccounted) {
                if (entry.second > 0) {
                    COutputEntry unaccounted = {CNoDestination(), entry.second, entry.first, -1, CPubKey(), uint256(), uint256()};
                    listSent.push_back(unaccounted);
                }
            }
        }
    }
}

void CWalletTx::GetAccountAmounts(const string& strAccount, CAmount& nReceived,
                                  CAmount& nSent, CAmount& nFee, const isminefilter& filter) const
{
    nReceived = nSent = nFee = 0;

    CAmount allFee;
    string strSentAccount;
    list<COutputEntry> listReceived;
    list<COutputEntry> listSent;
    GetAmounts(listReceived, listSent, allFee, strSentAccount, filter);

    if (strAccount == strSentAccount)
    {
        BOOST_FOREACH(const COutputEntry& s, listSent)
            nSent += s.amount;
        nFee = allFee;
    }
    {
        LOCK(pwallet->cs_wallet);
        BOOST_FOREACH(const COutputEntry& r, listReceived)
        {
            if (pwallet->mapAddressBook.count(r.destination))
            {
                map<CTxDestination, CAddressBookData>::const_iterator mi = pwallet->mapAddressBook.find(r.destination);
                if (mi != pwallet->mapAddressBook.end() && (*mi).second.name == strAccount)
                    nReceived += r.amount;
            }
            else if (strAccount.empty())
            {
                nReceived += r.amount;
            }
        }
    }
}

/**
 * Scan the block chain (starting in pindexStart) for transactions
 * from or to us. If fUpdate is true, found transactions that already
 * exist in the wallet will be updated.
 *
 * Returns pointer to the first block in the last contiguous range that was
 * successfully scanned.
 *
 */
CBlockIndex* CWallet::ScanForWalletTransactions(CBlockIndex* pindexStart, bool fUpdate)
{
    CBlockIndex* ret = nullptr;
    int64_t nNow = GetTime();
    const CChainParams& chainParams = Params();

    CBlockIndex* pindex = pindexStart;
    {
        LOCK2(cs_main, cs_wallet);

        // no need to read and scan block, if block was created before
        // our wallet birthday (as adjusted for block time variability)
        while (pindex && nTimeFirstKey && (pindex->GetBlockTime() < (nTimeFirstKey - 7200)))
            pindex = chainActive.Next(pindex);

        ShowProgress(_("Rescanning..."), 0); // show rescan progress in GUI as dialog or on splashscreen, if -rescan on startup
        double dProgressStart = GuessVerificationProgress(chainParams.TxData(), pindex);
        double dProgressTip = GuessVerificationProgress(chainParams.TxData(), chainActive.Tip());
        while (pindex)
        {
            if (pindex->nHeight % 100 == 0 && dProgressTip - dProgressStart > 0.0)
                ShowProgress(_("Rescanning..."), std::max(1, std::min(99, (int)((GuessVerificationProgress(chainParams.TxData(), pindex) - dProgressStart) / (dProgressTip - dProgressStart) * 100))));

            CBlock block;
            if (ReadBlockFromDisk(block, pindex, Params().GetConsensus())) {
                for (size_t posInBlock = 0; posInBlock < block.vtx.size(); ++posInBlock) {
                    if(fRequireWhitelistCheck || fScanWhitelist){
                        addressWhitelist.RegisterAddress(*block.vtx[posInBlock], pindex);
                    }
<<<<<<< HEAD
=======
                    if(fRecordInflation){
                        UpdateAssetMap(*block.vtx[posInBlock]);
                        UpdateFreezeHistory(*block.vtx[posInBlock],pindex->nHeight);
                    }
>>>>>>> e004a61b
                    AddToWalletIfInvolvingMe(*block.vtx[posInBlock], pindex, posInBlock, fUpdate);
                }
                if (!ret) {
                    ret = pindex;
                }
            } else {
                ret = nullptr;
            }
            pindex = chainActive.Next(pindex);
            if (GetTime() >= nNow + 60) {
                nNow = GetTime();
                LogPrintf("Still rescanning. At block %d. Progress=%f\n", pindex->nHeight, GuessVerificationProgress(chainParams.TxData(), pindex));
            }
        }
        ShowProgress(_("Rescanning..."), 100); // hide progress dialog in GUI
    }
    return ret;
}

void CWallet::ReacceptWalletTransactions()
{
    // If transactions aren't being broadcasted, don't let them into local mempool either
    if (!fBroadcastTransactions)
        return;
    LOCK2(cs_main, cs_wallet);
    std::map<int64_t, CWalletTx*> mapSorted;

    // Sort pending wallet transactions based on their initial wallet insertion order
    BOOST_FOREACH(PAIRTYPE(const uint256, CWalletTx)& item, mapWallet)
    {
        const uint256& wtxid = item.first;
        CWalletTx& wtx = item.second;
        assert(wtx.GetHash() == wtxid);

        int nDepth = wtx.GetDepthInMainChain();

        if (!wtx.IsCoinBase() && (nDepth == 0 && !wtx.isAbandoned())) {
            mapSorted.insert(std::make_pair(wtx.nOrderPos, &wtx));
        }
    }

    // Try to add wallet transactions to memory pool
    BOOST_FOREACH(PAIRTYPE(const int64_t, CWalletTx*)& item, mapSorted)
    {
        CWalletTx& wtx = *(item.second);

        LOCK(mempool.cs);
        CValidationState state;
        wtx.AcceptToMemoryPool(maxTxFee, state);
    }
}

bool CWalletTx::RelayWalletTransaction(CConnman* connman)
{
    assert(pwallet->GetBroadcastTransactions());
    if (!IsCoinBase() && !isAbandoned() && GetDepthInMainChain() == 0)
    {
        CValidationState state;
        /* GetDepthInMainChain already catches known conflicts. */
        if (InMempool() || AcceptToMemoryPool(maxTxFee, state)) {
            LogPrintf("Relaying wtx %s\n", GetHash().ToString());
            if (connman) {
                CInv inv(MSG_TX, GetHash());
                connman->ForEachNode([&inv](CNode* pnode)
                {
                    pnode->PushInventory(inv);
                });
                return true;
            }
        }
    }
    return false;
}

set<uint256> CWalletTx::GetConflicts() const
{
    set<uint256> result;
    if (pwallet != NULL)
    {
        uint256 myHash = GetHash();
        result = pwallet->GetConflicts(myHash);
        result.erase(myHash);
    }
    return result;
}

CAmountMap CWalletTx::GetDebit(const isminefilter& filter) const
{
    if (tx->vin.empty())
        return CAmountMap();

    CAmountMap debit;
    if(filter & ISMINE_SPENDABLE)
    {
        if (fDebitCached)
            debit += nDebitCached;
        else
        {
            nDebitCached = pwallet->GetDebit(*this, ISMINE_SPENDABLE);
            fDebitCached = true;
            debit += nDebitCached;
        }
    }
    if(filter & ISMINE_WATCH_ONLY)
    {
        if(fWatchDebitCached)
            debit += nWatchDebitCached;
        else
        {
            nWatchDebitCached = pwallet->GetDebit(*this, ISMINE_WATCH_ONLY);
            fWatchDebitCached = true;
            debit += nWatchDebitCached;
        }
    }
    return debit;
}

CAmountMap CWalletTx::GetCredit(unsigned int nTxOut, const isminefilter& filter) const
{
    CAmountMap amount;
    if (pwallet->IsMine(tx->vout[nTxOut]) & filter)
        amount[GetOutputAsset(nTxOut)] = GetOutputValueOut(nTxOut);
    // Can be -1 if someone sent us a transaction using a wrong scanning key:
    if (amount[CAsset()] == -1)
        return CAmountMap();
    if (!MoneyRange(amount))
        throw std::runtime_error("CWallet::GetCredit(): value out of range");
    return amount;
}

CAmountMap CWalletTx::GetCredit(const isminefilter& filter) const
{
    // Must wait until coinbase is safely deep enough in the chain before valuing it
    if (IsCoinBase() && GetBlocksToMaturity() > 0)
        return CAmountMap();

    CAmountMap credit;
    if (filter & ISMINE_SPENDABLE)
    {
        // GetBalance can assume transactions in mapWallet won't change
        if (fCreditCached)
            credit += nCreditCached;
        else
        {
            nCreditCached = pwallet->GetCredit(*this, ISMINE_SPENDABLE);
            fCreditCached = true;
            credit += nCreditCached;
        }
    }
    if (filter & ISMINE_WATCH_ONLY)
    {
        if (fWatchCreditCached)
            credit += nWatchCreditCached;
        else
        {
            nWatchCreditCached = pwallet->GetCredit(*this, ISMINE_WATCH_ONLY);
            fWatchCreditCached = true;
            credit += nWatchCreditCached;
        }
    }
    return credit;
}

CAmountMap CWalletTx::GetImmatureCredit(bool fUseCache) const
{
    if (IsCoinBase() && GetBlocksToMaturity() > 0 && IsInMainChain())
    {
        if (fUseCache && fImmatureCreditCached)
            return nImmatureCreditCached;
        nImmatureCreditCached = pwallet->GetCredit(*this, ISMINE_SPENDABLE);
        fImmatureCreditCached = true;
        return nImmatureCreditCached;
    }

    return CAmountMap();
}

CAmountMap CWalletTx::GetAvailableCredit(bool fUseCache) const
{
    if (pwallet == 0)
        return CAmountMap();

    // Must wait until coinbase is safely deep enough in the chain before valuing it
    if (IsCoinBase() && GetBlocksToMaturity() > 0)
        return CAmountMap();

    if (fUseCache && fAvailableCreditCached)
        return nAvailableCreditCached;

    CAmountMap nCredit;
    uint256 hashTx = GetHash();
    for (unsigned int i = 0; i < tx->vout.size(); i++)
    {
        if (!pwallet->IsSpent(hashTx, i))
        {
            nCredit += GetCredit(i, ISMINE_SPENDABLE);
            if (!MoneyRange(nCredit))
                throw std::runtime_error("CWalletTx::GetAvailableCredit() : value out of range");
        }
    }

    nAvailableCreditCached = nCredit;
    fAvailableCreditCached = true;
    return nCredit;
}

CAmountMap CWalletTx::GetImmatureWatchOnlyCredit(const bool& fUseCache) const
{
    if (IsCoinBase() && GetBlocksToMaturity() > 0 && IsInMainChain())
    {
        if (fUseCache && fImmatureWatchCreditCached)
            return nImmatureWatchCreditCached;
        nImmatureWatchCreditCached = pwallet->GetCredit(*this, ISMINE_WATCH_ONLY);
        fImmatureWatchCreditCached = true;
        return nImmatureWatchCreditCached;
    }

    return CAmountMap();
}

CAmountMap CWalletTx::GetAvailableWatchOnlyCredit(const bool& fUseCache) const
{
    if (pwallet == 0)
        return CAmountMap();

    // Must wait until coinbase is safely deep enough in the chain before valuing it
    if (IsCoinBase() && GetBlocksToMaturity() > 0)
        return CAmountMap();

    if (fUseCache && fAvailableWatchCreditCached)
        return nAvailableWatchCreditCached;

    CAmountMap nCredit;
    for (unsigned int i = 0; i < tx->vout.size(); i++)
    {
        if (!pwallet->IsSpent(GetHash(), i))
        {
            nCredit += GetCredit(i, ISMINE_WATCH_ONLY);
            if (!MoneyRange(nCredit))
                throw std::runtime_error("CWalletTx::GetAvailableCredit() : value out of range");
        }
    }

    nAvailableWatchCreditCached = nCredit;
    fAvailableWatchCreditCached = true;
    return nCredit;
}

CAmountMap CWalletTx::GetChange(unsigned int nTxOut) const
{
    CAmountMap amount;
    if (pwallet->IsChange(tx->vout[nTxOut]))
        amount[GetOutputAsset(nTxOut)] = GetOutputValueOut(nTxOut);
    if (!MoneyRange(amount))
        throw std::runtime_error("CWallet::GetChange(): value out of range");
    return amount;
}

CAmountMap CWalletTx::GetChange() const
{
    if (fChangeCached)
        return nChangeCached;
    nChangeCached = pwallet->GetChange(*this);
    fChangeCached = true;
    return nChangeCached;
}

bool CWalletTx::InMempool() const
{
    LOCK(mempool.cs);
    if (mempool.exists(GetHash())) {
        return true;
    }
    return false;
}

bool CWalletTx::IsTrusted() const
{
    // Quick answer in most cases
    if (!CheckFinalTx(*this))
        return false;
    int nDepth = GetDepthInMainChain();
    if (nDepth >= 1)
        return true;
    if (nDepth < 0)
        return false;
    if (!bSpendZeroConfChange || !IsFromMe(ISMINE_ALL)) // using wtx's cached debit
        return false;

    // Don't trust unconfirmed transactions from us unless they are in the mempool.
    if (!InMempool())
        return false;

    // Trusted if all inputs are from us and are in the mempool:
    BOOST_FOREACH(const CTxIn& txin, tx->vin)
    {
        // Transactions not sent by us: not trusted
        const CWalletTx* parent = pwallet->GetWalletTx(txin.prevout.hash);
        if (parent == NULL)
            return false;
        const CTxOut& parentOut = parent->tx->vout[txin.prevout.n];
        if (pwallet->IsMine(parentOut) != ISMINE_SPENDABLE)
            return false;
    }
    return true;
}

bool CWalletTx::IsEquivalentTo(const CWalletTx& _tx) const
{
        CMutableTransaction tx1 = *this->tx;
        CMutableTransaction tx2 = *_tx.tx;
        for (unsigned int i = 0; i < tx1.vin.size(); i++) tx1.vin[i].scriptSig = CScript();
        for (unsigned int i = 0; i < tx2.vin.size(); i++) tx2.vin[i].scriptSig = CScript();
        return CTransaction(tx1) == CTransaction(tx2);
}

void CWalletTx::SetBlindingData(unsigned int mapIndex, CAmount amountIn, CPubKey pubkeyIn, uint256 blindingfactorIn, const CAsset& assetIn, uint256 assetBlindingFactorIn) const
{
    if (mapValue["blindingdata"].size() < (mapIndex + 1) * 138) {
        mapValue["blindingdata"].resize((tx->vout.size() + GetNumIssuances(*tx)) * 138);
    }

    unsigned char* it = (unsigned char*)(&mapValue["blindingdata"][0]) + 138 * mapIndex;

    *it = 1;
    memcpy(&*(it + 1), &amountIn, 8);
    memcpy(&*(it + 9), blindingfactorIn.begin(), 32);
    memcpy(&*(it + 41), assetBlindingFactorIn.begin(), 32);
    memcpy(&*(it + 73), assetIn.begin(), 32);
    if (pubkeyIn.IsValid() && pubkeyIn.size() == 33) {
        memcpy(&*(it + 105), pubkeyIn.begin(), 33);
    } else {
        memset(&*(it + 105), 0, 33);
    }

}

void CWalletTx::GetBlindingData(const unsigned int mapIndex, const std::vector<unsigned char>& vchRangeproof, const CConfidentialValue& confValue, const CConfidentialAsset& confAsset, const CConfidentialNonce nonce, const CScript& scriptPubKey, CAmount* pamountOut, CPubKey* ppubkeyOut, uint256* pblindingfactorOut, CAsset* pAssetOut, uint256* passetBlindingFactorOut) const
{
    // Blinding data is cached in a serialized record mapWallet["blindingdata"].
    // It contains a concatenation byte vectors, 74 bytes per txout or pseudo-input.
    // Each consists of:
    // * 1 byte boolean marker (has the output been computed)?
    // * 8 bytes amount (-1 if unknown)
    // * 32 bytes blinding factor
    // * 32 bytes asset blinding factor
    // * 32 bytes asset
    // * 33 bytes blinding pubkey (ECDH pubkey of the destination)
    // This is really ugly, and should use CDataStream serialization instead.

    if (mapValue["blindingdata"].size() < (mapIndex + 1) * 138) {
        mapValue["blindingdata"].resize((tx->vout.size() + GetNumIssuances(*tx)) * 138);
    }

    unsigned char* it = (unsigned char*)(&mapValue["blindingdata"][0]) + 138 * mapIndex;

    CAmount amount = -1;
    CPubKey pubkey;
    uint256 blindingfactor;
    CAsset asset;
    uint256 assetBlindingFactor;

    if (*it == 1) {
        memcpy(&amount, &*(it + 1), 8);
        memcpy(blindingfactor.begin(), &*(it + 9), 32);
        memcpy(assetBlindingFactor.begin(), &*(it + 41), 32);
        memcpy(asset.begin(), &*(it + 73), 32);
        pubkey.Set(it + 105, it + 138);
    } else {
        pwallet->ComputeBlindingData(confValue, confAsset, nonce, scriptPubKey, vchRangeproof, amount, pubkey, blindingfactor,
            asset, assetBlindingFactor);
        *it = 1;
        memcpy(&*(it + 1), &amount, 8);
        memcpy(&*(it + 9), blindingfactor.begin(), 32);
        memcpy(&*(it + 41), assetBlindingFactor.begin(), 32);
        memcpy(&*(it + 73), asset.begin(), 32);
        if (pubkey.IsValid() && pubkey.size() == 33) {
            memcpy(&*(it + 105), pubkey.begin(), 33);
        } else {
            memset(&*(it + 105), 0, 33);
        }
    }

    if (pamountOut) *pamountOut = amount;
    if (ppubkeyOut) *ppubkeyOut = pubkey;
    if (pblindingfactorOut) *pblindingfactorOut = blindingfactor;
    if (passetBlindingFactorOut) *passetBlindingFactorOut = assetBlindingFactor;
    if (pAssetOut) *pAssetOut = asset;
}

CAmount CWalletTx::GetOutputValueOut(unsigned int nOut) const {
    assert(nOut < tx->vout.size());
    const CTxOut& out = tx->vout[nOut];
    const CTxWitness& wit = tx->wit;
    CAmount ret;
    GetBlindingData(nOut, wit.vtxoutwit.size() <= nOut ? std::vector<unsigned char>() : wit.vtxoutwit[nOut].vchRangeproof, out.nValue, out.nAsset, out.nNonce, out.scriptPubKey, &ret, NULL, NULL, NULL, NULL);
    return ret;
}

uint256 CWalletTx::GetOutputBlindingFactor(unsigned int nOut) const {
    assert(nOut < tx->vout.size());
    const CTxOut& out = tx->vout[nOut];
    const CTxWitness& wit = tx->wit;
    uint256 ret;
    GetBlindingData(nOut, wit.vtxoutwit.size() <= nOut ? std::vector<unsigned char>() : wit.vtxoutwit[nOut].vchRangeproof, out.nValue, out.nAsset, out.nNonce, out.scriptPubKey, NULL, NULL, &ret, NULL, NULL);
    return ret;
}

uint256 CWalletTx::GetOutputAssetBlindingFactor(unsigned int nOut) const {
    assert(nOut < tx->vout.size());
    const CTxOut& out = tx->vout[nOut];
    const CTxWitness& wit = tx->wit;
    uint256 ret;
    GetBlindingData(nOut, wit.vtxoutwit.size() <= nOut ? std::vector<unsigned char>() : wit.vtxoutwit[nOut].vchRangeproof, out.nValue, out.nAsset, out.nNonce, out.scriptPubKey, NULL, NULL, NULL, NULL, &ret);
    return ret;
}

CAsset CWalletTx::GetOutputAsset(unsigned int nOut) const {
    assert(nOut < tx->vout.size());
    const CTxOut& out = tx->vout[nOut];
    const CTxWitness& wit = tx->wit;
    CAsset ret;
    GetBlindingData(nOut, wit.vtxoutwit.size() <= nOut ? std::vector<unsigned char>() : wit.vtxoutwit[nOut].vchRangeproof, out.nValue, out.nAsset, out.nNonce, out.scriptPubKey, NULL, NULL, NULL, &ret, NULL);
    return ret;
}

CPubKey CWalletTx::GetOutputBlindingPubKey(unsigned int nOut) const {
    assert(nOut < tx->vout.size());
    const CTxOut& out = tx->vout[nOut];
    const CTxWitness& wit = tx->wit;
    CPubKey ret;
    GetBlindingData(nOut, wit.vtxoutwit.size() <= nOut ? std::vector<unsigned char>() : wit.vtxoutwit[nOut].vchRangeproof, out.nValue, out.nAsset, out.nNonce, out.scriptPubKey, NULL, &ret, NULL, NULL, NULL);
    return ret;
}

uint256 CWalletTx::GetIssuanceBlindingFactor(unsigned int vinIndex, bool fIssuanceToken) const {
    assert(vinIndex < tx->vin.size());
    CAsset asset;
    const CAssetIssuance& issuance = tx->vin[vinIndex].assetIssuance;
    const CTxWitness& wit = tx->wit;
    if ((issuance.nAmount.IsNull() && !fIssuanceToken) || (issuance.nInflationKeys.IsNull() && fIssuanceToken)) {
        return uint256();
    }
    const std::vector<unsigned char>& rangeproof = wit.vtxinwit.size() <= vinIndex ? std::vector<unsigned char>() : (fIssuanceToken ? wit.vtxinwit[vinIndex].vchInflationKeysRangeproof : wit.vtxinwit[vinIndex].vchIssuanceAmountRangeproof);
    unsigned int mapValueInd = GetPseudoInputOffset(vinIndex, fIssuanceToken)+tx->vout.size();
  if (!issuance.IsReissuance()) {
        uint256 entropy;
        GenerateAssetEntropy(entropy, tx->vin[vinIndex].prevout, issuance.assetEntropy);
        if (fIssuanceToken) {
            CalculateReissuanceToken(asset, entropy, issuance.nInflationKeys.IsCommitment());
        } else {
            CalculateAsset(asset, entropy);
        }
  }
    else {
        if (fIssuanceToken) {
            // Re-issuances don't emit issuance tokens
            return uint256();
        }
        CalculateAsset(asset, issuance.assetEntropy);
    }

    uint256 ret;
    CScript blindingScript(CScript() << OP_RETURN << std::vector<unsigned char>(tx->vin[vinIndex].prevout.hash.begin(), tx->vin[vinIndex].prevout.hash.end()) << tx->vin[vinIndex].prevout.n);
    GetBlindingData(mapValueInd, rangeproof, fIssuanceToken ? issuance.nInflationKeys : issuance.nAmount, CConfidentialAsset(asset), CConfidentialNonce(), blindingScript, NULL, NULL, &ret, NULL, NULL);
    return ret;
}

CAmount CWalletTx::GetIssuanceAmount(unsigned int vinIndex, bool fIssuanceToken) const {
    assert(vinIndex < tx->vin.size());
    CAsset asset;
    CAsset token;
    const CAssetIssuance& issuance = tx->vin[vinIndex].assetIssuance;
    const CTxWitness& wit = tx->wit;
    if ((issuance.nAmount.IsNull() && !fIssuanceToken) || (issuance.nInflationKeys.IsNull() && fIssuanceToken)) {
        return 0;
    }
    unsigned int mapValueInd = GetPseudoInputOffset(vinIndex, fIssuanceToken)+tx->vout.size();
    const std::vector<unsigned char>& rangeproof = wit.vtxinwit.size() <= vinIndex ? std::vector<unsigned char>() : (fIssuanceToken ? wit.vtxinwit[vinIndex].vchInflationKeysRangeproof : wit.vtxinwit[vinIndex].vchIssuanceAmountRangeproof);
    if (!issuance.IsReissuance()) {
        uint256 entropy;
        GenerateAssetEntropy(entropy, tx->vin[vinIndex].prevout, issuance.assetEntropy);
        CalculateReissuanceToken(token, entropy, issuance.nAmount.IsCommitment());
        CalculateAsset(asset, entropy);
    }
    else {
        if (fIssuanceToken) {
            // Re-issuances don't emit issuance tokens
            return -1;
        }
        CalculateAsset(asset, issuance.assetEntropy);
    }

    CAmount ret;
    CScript blindingScript(CScript() << OP_RETURN << std::vector<unsigned char>(tx->vin[vinIndex].prevout.hash.begin(), tx->vin[vinIndex].prevout.hash.end()) << tx->vin[vinIndex].prevout.n);
    GetBlindingData(mapValueInd, rangeproof, fIssuanceToken ? issuance.nInflationKeys : issuance.nAmount, CConfidentialAsset((fIssuanceToken ? token : asset)), CConfidentialNonce(), blindingScript, &ret, NULL, NULL, NULL, NULL);
    return ret;
}

std::vector<uint256> CWallet::ResendWalletTransactionsBefore(int64_t nTime, CConnman* connman)
{
    std::vector<uint256> result;

    LOCK(cs_wallet);
    // Sort them in chronological order
    multimap<unsigned int, CWalletTx*> mapSorted;
    BOOST_FOREACH(PAIRTYPE(const uint256, CWalletTx)& item, mapWallet)
    {
        CWalletTx& wtx = item.second;
        // Don't rebroadcast if newer than nTime:
        if (wtx.nTimeReceived > nTime)
            continue;
        mapSorted.insert(make_pair(wtx.nTimeReceived, &wtx));
    }
    BOOST_FOREACH(PAIRTYPE(const unsigned int, CWalletTx*)& item, mapSorted)
    {
        CWalletTx& wtx = *item.second;
        if (wtx.RelayWalletTransaction(connman))
            result.push_back(wtx.GetHash());
    }
    return result;
}

void CWallet::ResendWalletTransactions(int64_t nBestBlockTime, CConnman* connman)
{
    // Do this infrequently and randomly to avoid giving away
    // that these are our transactions.
    if (GetTime() < nNextResend || !fBroadcastTransactions)
        return;
    bool fFirst = (nNextResend == 0);
    nNextResend = GetTime() + GetRand(30 * 60);
    if (fFirst)
        return;

    // Only do it if there's been a new block since last time
    if (nBestBlockTime < nLastResend)
        return;
    nLastResend = GetTime();

    // Rebroadcast unconfirmed txes older than 5 minutes before the last
    // block was found:
    std::vector<uint256> relayed = ResendWalletTransactionsBefore(nBestBlockTime-5*60, connman);
    if (!relayed.empty())
        LogPrintf("%s: rebroadcast %u unconfirmed transactions\n", __func__, relayed.size());
}

/** @} */ // end of mapWallet




/** @defgroup Actions
 *
 * @{
 */


CAmountMap CWallet::GetBalance() const
{
    CAmountMap nTotal;
    {
        LOCK2(cs_main, cs_wallet);
        for (map<uint256, CWalletTx>::const_iterator it = mapWallet.begin(); it != mapWallet.end(); ++it)
        {
            const CWalletTx* pcoin = &(*it).second;
            if (pcoin->IsTrusted())
                nTotal += pcoin->GetAvailableCredit();
        }
    }

    return nTotal;
}

CAmountMap CWallet::GetUnconfirmedBalance() const
{
    CAmountMap nTotal;
    {
        LOCK2(cs_main, cs_wallet);
        for (map<uint256, CWalletTx>::const_iterator it = mapWallet.begin(); it != mapWallet.end(); ++it)
        {
            const CWalletTx* pcoin = &(*it).second;
            if (!pcoin->IsTrusted() && pcoin->GetDepthInMainChain() == 0 && pcoin->InMempool())
                nTotal += pcoin->GetAvailableCredit();
        }
    }
    return nTotal;
}

CAmountMap CWallet::GetImmatureBalance() const
{
    CAmountMap nTotal;
    {
        LOCK2(cs_main, cs_wallet);
        for (map<uint256, CWalletTx>::const_iterator it = mapWallet.begin(); it != mapWallet.end(); ++it)
        {
            const CWalletTx* pcoin = &(*it).second;
            nTotal += pcoin->GetImmatureCredit();
        }
    }
    return nTotal;
}

CAmountMap CWallet::GetWatchOnlyBalance() const
{
    CAmountMap nTotal;
    {
        LOCK2(cs_main, cs_wallet);
        for (map<uint256, CWalletTx>::const_iterator it = mapWallet.begin(); it != mapWallet.end(); ++it)
        {
            const CWalletTx* pcoin = &(*it).second;
            if (pcoin->IsTrusted())
                nTotal += pcoin->GetAvailableWatchOnlyCredit();
        }
    }

    return nTotal;
}

CAmountMap CWallet::GetUnconfirmedWatchOnlyBalance() const
{
    CAmountMap nTotal;
    {
        LOCK2(cs_main, cs_wallet);
        for (map<uint256, CWalletTx>::const_iterator it = mapWallet.begin(); it != mapWallet.end(); ++it)
        {
            const CWalletTx* pcoin = &(*it).second;
            if (!pcoin->IsTrusted() && pcoin->GetDepthInMainChain() == 0 && pcoin->InMempool())
                nTotal += pcoin->GetAvailableWatchOnlyCredit();
        }
    }
    return nTotal;
}

CAmountMap CWallet::GetImmatureWatchOnlyBalance() const
{
    CAmountMap nTotal;
    {
        LOCK2(cs_main, cs_wallet);
        for (map<uint256, CWalletTx>::const_iterator it = mapWallet.begin(); it != mapWallet.end(); ++it)
        {
            const CWalletTx* pcoin = &(*it).second;
            nTotal += pcoin->GetImmatureWatchOnlyCredit();
        }
    }
    return nTotal;
}

void CWallet::AvailableCoins(vector<COutput>& vCoins, bool fOnlyConfirmed, const CCoinControl *coinControl, bool fIncludeZeroValue) const
{
    vCoins.clear();

    {
        LOCK2(cs_main, cs_wallet);
        for (map<uint256, CWalletTx>::const_iterator it = mapWallet.begin(); it != mapWallet.end(); ++it)
        {
            const uint256& wtxid = it->first;
            const CWalletTx* pcoin = &(*it).second;

            if (!CheckFinalTx(*pcoin))
                continue;

            if (fOnlyConfirmed && !pcoin->IsTrusted())
                continue;

            if (pcoin->IsCoinBase() && pcoin->GetBlocksToMaturity() > 0)
                continue;

            int nDepth = pcoin->GetDepthInMainChain();
            if (nDepth < 0)
                continue;

            // We should not consider coins which aren't at least in our mempool
            // It's possible for these to be conflicted via ancestors which we may never be able to detect
            if (nDepth == 0 && !pcoin->InMempool())
                continue;

            // We should not consider coins from transactions that are replacing
            // other transactions.
            //
            // Example: There is a transaction A which is replaced by bumpfee
            // transaction B. In this case, we want to prevent creation of
            // a transaction B' which spends an output of B.
            //
            // Reason: If transaction A were initially confirmed, transactions B
            // and B' would no longer be valid, so the user would have to create
            // a new transaction C to replace B'. However, in the case of a
            // one-block reorg, transactions B' and C might BOTH be accepted,
            // when the user only wanted one of them. Specifically, there could
            // be a 1-block reorg away from the chain where transactions A and C
            // were accepted to another chain where B, B', and C were all
            // accepted.
            if (nDepth == 0 && fOnlyConfirmed && pcoin->mapValue.count("replaces_txid")) {
                continue;
            }

            // Similarly, we should not consider coins from transactions that
            // have been replaced. In the example above, we would want to prevent
            // creation of a transaction A' spending an output of A, because if
            // transaction B were initially confirmed, conflicting with A and
            // A', we wouldn't want to the user to create a transaction D
            // intending to replace A', but potentially resulting in a scenario
            // where A, A', and D could all be accepted (instead of just B and
            // D, or just A and A' like the user would want).
            if (nDepth == 0 && fOnlyConfirmed && pcoin->mapValue.count("replaced_by_txid")) {
                continue;
            }

            for (unsigned int i = 0; i < pcoin->tx->vout.size(); i++) {
                isminetype mine = IsMine(pcoin->tx->vout[i]);
                if (!(IsSpent(wtxid, i)) && mine != ISMINE_NO &&
                    !IsLockedCoin((*it).first, i) && (pcoin->GetOutputValueOut(i) > 0 || fIncludeZeroValue) &&
                    (!coinControl || !coinControl->HasSelected() || coinControl->fAllowOtherInputs || coinControl->IsSelected(COutPoint((*it).first, i))))
                        vCoins.push_back(COutput(pcoin, i, nDepth,
                                                 ((mine & ISMINE_SPENDABLE) != ISMINE_NO) ||
                                                  (coinControl && coinControl->fAllowWatchOnly && (mine & ISMINE_WATCH_SOLVABLE) != ISMINE_NO),
                                                 (mine & (ISMINE_SPENDABLE | ISMINE_WATCH_SOLVABLE)) != ISMINE_NO));
            }
        }
    }
}

static void ApproximateBestSubset(vector<pair<CAmount, pair<const CWalletTx*,unsigned int> > >vValue, const CAmount& nTotalLower, const CAmount& nTargetValue,
                                  vector<char>& vfBest, CAmount& nBest, int iterations = 1000)
{
    vector<char> vfIncluded;

    vfBest.assign(vValue.size(), true);
    nBest = nTotalLower;

    FastRandomContext insecure_rand;

    for (int nRep = 0; nRep < iterations && nBest != nTargetValue; nRep++)
    {
        vfIncluded.assign(vValue.size(), false);
        CAmount nTotal = 0;
        bool fReachedTarget = false;
        for (int nPass = 0; nPass < 2 && !fReachedTarget; nPass++)
        {
            for (unsigned int i = 0; i < vValue.size(); i++)
            {
                //The solver here uses a randomized algorithm,
                //the randomness serves no real security purpose but is just
                //needed to prevent degenerate behavior and it is important
                //that the rng is fast. We do not use a constant random sequence,
                //because there may be some privacy improvement by making
                //the selection random.
                if (nPass == 0 ? insecure_rand.rand32()&1 : !vfIncluded[i])
                {
                    nTotal += vValue[i].first;
                    vfIncluded[i] = true;
                    if (nTotal >= nTargetValue)
                    {
                        fReachedTarget = true;
                        if (nTotal < nBest)
                        {
                            nBest = nTotal;
                            vfBest = vfIncluded;
                        }
                        nTotal -= vValue[i].first;
                        vfIncluded[i] = false;
                    }
                }
            }
        }
    }
}

typedef std::pair<CAmount, std::pair<const CWalletTx*,unsigned int> > SelectCoin;

bool CWallet::SelectCoinsMinConf(const CAmountMap& mapTargetValue, const int nConfMine, const int nConfTheirs, const uint64_t nMaxAncestors, vector<COutput> vCoins,
                                 set<pair<const CWalletTx*,unsigned int> >& setCoinsRet, CAmountMap& mapValueRet, const CAsset& feeAsset) const
{
    setCoinsRet.clear();
    mapValueRet = CAmountMap();
    CAmountMap mapTotalLower;
    std::map<CAsset, std::vector<SelectCoin> > mapVValue;

    // List of values less than target
    std::map<CAsset, SelectCoin > mapCoinLowestLarger;
    // For all positive assets
    std::set<CAsset> setAssetsToMatch;
    for(std::map<CAsset, CAmount>::const_iterator it = mapTargetValue.begin(); it != mapTargetValue.end(); it++) {
        if (it->second <= 0)
            continue;
        setAssetsToMatch.insert(it->first);
        mapCoinLowestLarger[it->first] = SelectCoin();
        mapCoinLowestLarger[it->first].first = std::numeric_limits<CAmount>::max();
        mapCoinLowestLarger[it->first].second.first = NULL;
        mapTotalLower[it->first] = 0;
        mapVValue[it->first] = std::vector<SelectCoin>();
    }

    random_shuffle(vCoins.begin(), vCoins.end(), GetRandInt);

    // TODO Remove dust rule, remove need for this
    CAmountMap mapTargetValuePlusMinChange = mapTargetValue;
    mapTargetValuePlusMinChange[feeAsset] += MIN_CHANGE;

    BOOST_FOREACH(const COutput &output, vCoins)
    {
        if (!output.fSpendable)
            continue;

        const CWalletTx *pcoin = output.tx;

        if (output.nDepth < (pcoin->IsFromMe(ISMINE_ALL) ? nConfMine : nConfTheirs))
            continue;

        if (!mempool.TransactionWithinChainLimit(pcoin->GetHash(), nMaxAncestors))
            continue;

        int i = output.i;
        CAmount n = pcoin->GetOutputValueOut(i);
        CAsset asset = pcoin->GetOutputAsset(i);

        if (mapTargetValue.count(asset) && mapTargetValue.at(asset) <= 0)
            continue;

        SelectCoin coin = make_pair(n,make_pair(pcoin, i));

        // We've already exactly matched this asset
        if (setAssetsToMatch.count(asset) == 0) {
            continue;
        }
        else if (n == mapTargetValue.at(asset))
        {
            setCoinsRet.insert(coin.second);
            mapValueRet[asset] += coin.first;
            setAssetsToMatch.erase(asset);
        }
        // No minimum output for non-bitcoin assets
        else if (n < mapTargetValuePlusMinChange.at(asset))
        {
            mapVValue[asset].push_back(coin);
            mapTotalLower[asset] += n;
        }
        else if (n < mapCoinLowestLarger.at(asset).first)
        {
            mapCoinLowestLarger[asset] = coin;
        }
    }

    // Exact match using all coins lower than value
    for (std::set<CAsset>::iterator it = setAssetsToMatch.begin(); it != setAssetsToMatch.end(); ) {
        CAsset asset = *it;
        if (mapTotalLower.at(asset) == mapTargetValue.at(asset))
        {
            for (unsigned int i = 0; i < mapVValue[asset].size(); ++i)
            {
                setCoinsRet.insert(mapVValue[asset][i].second);
                mapValueRet[asset] += mapVValue[asset][i].first;
            }
            it = setAssetsToMatch.erase(it);
        }
        else
            ++it;
    }

    // For any particular asset, if sum of small isn't enough, take smallest larger
    for (std::set<CAsset>::iterator it = setAssetsToMatch.begin(); it != setAssetsToMatch.end(); ) {
        CAsset asset = *it;
        if (mapTotalLower.at(asset) < mapTargetValue.at(asset))
        {
            if (mapCoinLowestLarger.at(asset).second.first == NULL)
                return false;
            setCoinsRet.insert(mapCoinLowestLarger[asset].second);
            mapValueRet[asset] += mapCoinLowestLarger[asset].first;
            it = setAssetsToMatch.erase(it);
        }
        else
            ++it;
    }

    // For the assets we haven't yet solved for, we throw each into the stochastic approx section
    for (std::set<CAsset>::iterator it = setAssetsToMatch.begin(); it != setAssetsToMatch.end(); ) {
        CAsset asset = *it;
        std::vector<SelectCoin> vValue = mapVValue[asset];
        // Solve subset sum by stochastic approximation
        std::sort(vValue.begin(), vValue.end(), CompareValueOnly());
        std::reverse(vValue.begin(), vValue.end());
        vector<char> vfBest;
        CAmount vBest;

        ApproximateBestSubset(vValue, mapTotalLower.at(asset), mapTargetValue.at(asset), vfBest, vBest);
        if (vBest != mapTargetValue.at(asset) && mapTotalLower.at(asset) >= mapTargetValuePlusMinChange.at(asset))
                ApproximateBestSubset(vValue, mapTotalLower.at(asset), mapTargetValuePlusMinChange.at(asset), vfBest, vBest);

        // If we have a bigger coin and (either the stochastic approximation didn't find a good solution,
        //                                   or the next bigger coin is closer), return the bigger coin
        if (mapCoinLowestLarger[asset].second.first &&
                ((vBest != mapTargetValue.at(asset) && vBest < mapTargetValuePlusMinChange.at(asset)) || mapCoinLowestLarger.at(asset).first <= vBest))
        {
                setCoinsRet.insert(mapCoinLowestLarger[asset].second);
                mapValueRet[asset] += mapCoinLowestLarger[asset].first;
        }
        else {
                for (unsigned int i = 0; i < vValue.size(); i++)
                if (vfBest[i])
                {
                        setCoinsRet.insert(vValue[i].second);
                        mapValueRet[asset] += vValue[i].first;
                }

                LogPrint("selectcoins", "SelectCoins() best subset: ");
                for (unsigned int i = 0; i < vValue.size(); i++)
                if (vfBest[i])
                        LogPrint("selectcoins", "%s ", FormatMoney(vValue[i].first));
                LogPrint("selectcoins", "total %s\n", FormatMoney(vBest));
        }
        it = setAssetsToMatch.erase(it);
    }

    assert(setAssetsToMatch.empty());
    return true;
}

bool CWallet::SelectCoins(const vector<COutput>& vAvailableCoins, const CAmountMap& mapTargetValue, set<pair<const CWalletTx*,unsigned int> >& setCoinsRet, CAmountMap& mapValueRet, const CCoinControl* coinControl, const CAsset& feeAsset) const
{
    vector<COutput> vCoins(vAvailableCoins);

    // coin control -> return all selected outputs (we want all selected to go into the transaction for sure)
    if (coinControl && coinControl->HasSelected() && !coinControl->fAllowOtherInputs)
    {
        BOOST_FOREACH(const COutput& out, vCoins)
        {
            if (!out.fSpendable)
                continue;
            mapValueRet[out.tx->GetOutputAsset(out.i)] += out.tx->GetOutputValueOut(out.i);
            setCoinsRet.insert(make_pair(out.tx, out.i));
        }
        return (mapValueRet >= mapTargetValue);
    }

    // calculate value from preset inputs and store them
    set<pair<const CWalletTx*, uint32_t> > setPresetCoins;
    CAmountMap mapValueFromPresetInputs;

    std::vector<COutPoint> vPresetInputs;
    if (coinControl)
        coinControl->ListSelected(vPresetInputs);
    BOOST_FOREACH(const COutPoint& outpoint, vPresetInputs)
    {
        map<uint256, CWalletTx>::const_iterator it = mapWallet.find(outpoint.hash);
        if (it != mapWallet.end())
        {
            const CWalletTx* pcoin = &it->second;
            // Clearly invalid input, fail
            if (pcoin->tx->vout.size() <= outpoint.n)
                return false;

            //Reject non-whitelisted 
            if(fRequireWhitelistCheck){
                const CScript& script = pcoin->tx->vout[outpoint.n].scriptPubKey;
                CTxDestination dest;

                if(ExtractDestination(script, dest)){
                    CKeyID keyId = boost::get<CKeyID>(dest);
                    if(!addressWhitelist.is_whitelisted(keyId)) continue;
                }
            }
            
            mapValueFromPresetInputs[pcoin->GetOutputAsset(outpoint.n)] += pcoin->GetOutputValueOut(outpoint.n);
            setPresetCoins.insert(make_pair(pcoin, outpoint.n));
        

        } else
            return false; // TODO: Allow non-wallet inputs
    }

    // remove preset inputs from vCoins
    for (vector<COutput>::iterator it = vCoins.begin(); it != vCoins.end() && coinControl && coinControl->HasSelected();)
    {
        if (setPresetCoins.count(make_pair(it->tx, it->i)))
            it = vCoins.erase(it);
        else
            ++it;
    }

    size_t nMaxChainLength = std::min(GetArg("-limitancestorcount", DEFAULT_ANCESTOR_LIMIT), GetArg("-limitdescendantcount", DEFAULT_DESCENDANT_LIMIT));
    bool fRejectLongChains = GetBoolArg("-walletrejectlongchains", DEFAULT_WALLET_REJECT_LONG_CHAINS);
    CAmountMap mapTargetMinusPreset = mapTargetValue;
    mapTargetMinusPreset -= mapValueFromPresetInputs;

    bool res = mapTargetValue <= mapValueFromPresetInputs ||
        SelectCoinsMinConf(mapTargetMinusPreset, 1, 6, 0, vCoins, setCoinsRet, mapValueRet, feeAsset) ||
        SelectCoinsMinConf(mapTargetMinusPreset, 1, 1, 0, vCoins, setCoinsRet, mapValueRet, feeAsset) ||
        (bSpendZeroConfChange && SelectCoinsMinConf(mapTargetMinusPreset, 0, 1, 2, vCoins, setCoinsRet, mapValueRet, feeAsset)) ||
        (bSpendZeroConfChange && SelectCoinsMinConf(mapTargetMinusPreset, 0, 1, std::min((size_t)4, nMaxChainLength/3), vCoins, setCoinsRet, mapValueRet, feeAsset)) ||
        (bSpendZeroConfChange && SelectCoinsMinConf(mapTargetMinusPreset, 0, 1, nMaxChainLength/2, vCoins, setCoinsRet, mapValueRet, feeAsset)) ||
        (bSpendZeroConfChange && SelectCoinsMinConf(mapTargetMinusPreset, 0, 1, nMaxChainLength, vCoins, setCoinsRet, mapValueRet, feeAsset)) ||
        (bSpendZeroConfChange && !fRejectLongChains && SelectCoinsMinConf(mapTargetMinusPreset, 0, 1, std::numeric_limits<uint64_t>::max(), vCoins, setCoinsRet, mapValueRet, feeAsset));

    // because SelectCoinsMinConf clears the setCoinsRet, we now add the possible inputs to the coinset
    setCoinsRet.insert(setPresetCoins.begin(), setPresetCoins.end());

    // add preset inputs to the total value selected
    mapValueRet += mapValueFromPresetInputs;

    return res;
}

bool CWallet::FundTransaction(CMutableTransaction& tx, CAmount& nFeeRet, bool overrideEstimatedFeeRate, const CFeeRate& specificFeeRate, int& nChangePosInOut, std::string& strFailReason, bool includeWatching, bool lockUnspents, const std::set<int>& setSubtractFeeFromOutputs, bool keepReserveKey, const CTxDestination& destChange)
{
    vector<CRecipient> vecSend;
    std::vector<CReserveKey> vChangeKey;
    // Avoid copying CReserveKeys which causes badness
    vChangeKey.reserve((tx.vin.size()+tx.vout.size())*2);
    std::set<CAsset> setAssets;

    CAsset feeAsset;

    // Turn the txout set into a CRecipient vector
    for (size_t idx = 0; idx < tx.vout.size(); idx++)
    {
        const CTxOut& txOut = tx.vout[idx];
        if (!txOut.nValue.IsExplicit() || !txOut.nAsset.IsExplicit()) {
            strFailReason = _("Pre-funded amounts must be non-blinded");
            return false;
        }
        // Fee outputs should not be added to avoid overpayment of fees
        if (txOut.IsFee()) {
            feeAsset = txOut.nAsset.GetAsset();
            continue;
        }
        CRecipient recipient = {txOut.scriptPubKey, txOut.nValue.GetAmount(), txOut.nAsset.GetAsset(), CPubKey(txOut.nNonce.vchCommitment), false};
        vecSend.push_back(recipient);

        if (setAssets.count(txOut.nAsset.GetAsset()) == 0) {
            vChangeKey.push_back(CReserveKey(this));
            setAssets.insert(txOut.nAsset.GetAsset());
        }
    }

    // Also add reserve keys for inputs, since those could create more change
    // Any excess will never be reserved, so this should be safe.
    for (unsigned int i = 0; i < tx.vin.size(); i++) {
        vChangeKey.push_back(CReserveKey(this));
    }

    // Always add policyAsset, as fees via policyAsset may create change
    if (setAssets.count(policyAsset) == 0) {
        vChangeKey.push_back(CReserveKey(this));
    }

    CCoinControl coinControl;
    coinControl.destChange = destChange;
    coinControl.fAllowOtherInputs = true;
    coinControl.fAllowWatchOnly = includeWatching;
    coinControl.fOverrideFeeRate = overrideEstimatedFeeRate;
    coinControl.nFeeRate = specificFeeRate;

    BOOST_FOREACH(const CTxIn& txin, tx.vin)
        coinControl.Select(txin.prevout);

    CWalletTx wtx;
    if (!CreateTransaction(vecSend, wtx, vChangeKey, nFeeRet, nChangePosInOut, strFailReason, &coinControl, false, NULL, true, NULL, NULL, NULL, feeAsset, true))
        return false;

    // Wipe outputs and output witness and re-add one by one
    tx.vout.clear();
    tx.wit.vtxoutwit.clear();
    for (unsigned int i = 0; i < wtx.tx->vout.size(); i++) {
        const CTxOut& out = wtx.tx->vout[i];
        tx.vout.push_back(out);
        if (wtx.tx->wit.vtxoutwit.size() <= i) {
            continue;
        }
        // We want to re-add previously existing outwitnesses
        // even though we don't create any new ones
        const CTxOutWitness& outwit = wtx.tx->wit.vtxoutwit[i];
        tx.wit.vtxoutwit.push_back(outwit);
    }

    // Add new txins (keeping original txin scriptSig/order)
    BOOST_FOREACH(const CTxIn& txin, wtx.tx->vin)
    {
        if (!coinControl.IsSelected(txin.prevout))
        {
            tx.vin.push_back(txin);

            if (lockUnspents)
            {
              LOCK2(cs_main, cs_wallet);
              LockCoin(txin.prevout);
            }
        }
    }

    // optionally keep the change output key
    if (keepReserveKey) {
        for (auto& changekey : vChangeKey) {
            changekey.KeepKey();
        }
    }
    return true;
}

bool CWallet::CreateTransaction(const vector<CRecipient>& vecSend, CWalletTx& wtxNew, std::vector<CReserveKey>& vChangeKey, CAmount& nFeeRet,
                                int& nChangePosInOut, std::string& strFailReason, const CCoinControl* coinControl, bool sign, std::vector<CAmount> *outAmounts, bool fBlindIssuances, const uint256* issuanceEntropy, const CAsset* reissuanceAsset, const CAsset* reissuanceToken, CAsset feeAsset, bool fIgnoreBlindFail)
{
    // TODO re-enable to support multiple assets in a logical fashion, since the number of possible
    // change positions are number of assets being spent.
    if (nChangePosInOut != -1) {
        strFailReason = _("change position argument has been disabled");
        return false;
    }

    CAmountMap mapValue;
    int nChangePosRequest = nChangePosInOut;
    unsigned int nSubtractFeeFromAmount = 0;
    for (const auto& recipient : vecSend)
    {
        // Skip over issuance outputs, no need to select those coins
        if (recipient.asset == CAsset(uint256S("1")) || recipient.asset == CAsset(uint256S("2"))) {
            // In issuance/reissuance cases pay fees in policyAsset
            feeAsset = policyAsset;
            continue;
        }

        // TODO - should also do this for the case where bytes are appended to OP_RETURN?
        // Just like issuance/re-issuance, when destroying assets pay policyAsset fees
        if (recipient.scriptPubKey == CScript(OP_RETURN) || 
            recipient.scriptPubKey == CScript(OP_REGISTERADDRESS))
            feeAsset =  policyAsset;

        if (mapValue[recipient.asset] < 0 || recipient.nAmount < 0 || recipient.asset.IsNull())
        {
            strFailReason = _("Transaction amounts must not be negative");
            return false;
        }
        mapValue[recipient.asset] += recipient.nAmount;

        if (recipient.fSubtractFeeFromAmount)
        {
            // When subtracting fee from amount choose the first recipient's asset
            // as the fee asset. Since only one asset fee is allowed there should
            // not be more than one recipient to subtract fees from but there is
            // a check later on that raises an exception if something it happens
            if (feeAsset.IsNull() && nSubtractFeeFromAmount == 0)
            {
                feeAsset = recipient.asset;
            }
            nSubtractFeeFromAmount++;
        }
    }

    if (vecSend.empty())
    {
        strFailReason = _("Transaction must have at least one recipient");
        return false;
    }

    // If the asset fee is still not set it means that there is no issuance/reissuance
    // and that fees are subtracted from the senders wallet not from a recipient. The
    // first asset is chosen. This only applies in the sendmany case, as in the when
    // using sendtoaddress a single asset is send and fees are received from it
    if (feeAsset.IsNull())
    {
        feeAsset = vecSend[0].asset;
    }

    wtxNew.fTimeReceivedIsTxTime = true;
    wtxNew.BindWallet(this);
    CMutableTransaction txNew;

    // Discourage fee sniping.
    //
    // For a large miner the value of the transactions in the best block and
    // the mempool can exceed the cost of deliberately attempting to mine two
    // blocks to orphan the current best block. By setting nLockTime such that
    // only the next block can include the transaction, we discourage this
    // practice as the height restricted and limited blocksize gives miners
    // considering fee sniping fewer options for pulling off this attack.
    //
    // A simple way to think about this is from the wallet's point of view we
    // always want the blockchain to move forward. By setting nLockTime this
    // way we're basically making the statement that we only want this
    // transaction to appear in the next block; we don't want to potentially
    // encourage reorgs by allowing transactions to appear at lower heights
    // than the next block in forks of the best chain.
    //
    // Of course, the subsidy is high enough, and transaction volume low
    // enough, that fee sniping isn't a problem yet, but by implementing a fix
    // now we ensure code won't be written that makes assumptions about
    // nLockTime that preclude a fix later.
    txNew.nLockTime = chainActive.Height();

    // Secondly occasionally randomly pick a nLockTime even further back, so
    // that transactions that are delayed after signing for whatever reason,
    // e.g. high-latency mix networks and some CoinJoin implementations, have
    // better privacy.
    if (GetRandInt(10) == 0)
        txNew.nLockTime = std::max(0, (int)txNew.nLockTime - GetRandInt(100));

    assert(txNew.nLockTime <= (unsigned int)chainActive.Height());
    assert(txNew.nLockTime < LOCKTIME_THRESHOLD);

    {
        set<pair<const CWalletTx*,unsigned int> > setCoins;
        // We need to store an unblinded and unsigned version of the transaction
        // in case of !sign
        CMutableTransaction txUnblindedAndUnsigned;
        // Store amounts for storage in mapValue
        std::vector<CAmount> vAmounts;

        std::vector<uint256> input_blinds;
        std::vector<uint256> input_asset_blinds;
        std::vector<CAsset> input_assets;
        std::vector<CAmount> input_amounts;
        std::vector<uint256> output_blinds;
        std::vector<CPubKey> output_pubkeys;
        std::vector<uint256> output_asset_blinds;
        std::vector<CAsset> output_assets;

        LOCK2(cs_main, cs_wallet);
        {
            std::vector<COutput> vAvailableCoins;
            AvailableCoins(vAvailableCoins, true, coinControl);

            nFeeRet = 1;
            // Start with tiny non-zero fee for issuance entropy and loop until there is enough fee
            while (true)
            {
                nChangePosInOut = nChangePosRequest;
                output_pubkeys.clear();
                int numToBlind = 0;
                int changeToBlind = 0;
                int numInputsBlinded = 0;
                // Needed in case of one blinded output that is change and no blind inputs
                int onlyChangePos = -1;
                // Only used to strip blinding if its the only blind output in certain situations
                int onlyRecipientBlindIndex = -1;

                vAmounts.clear();

                txNew.vin.clear();
                txNew.vout.clear();
                txNew.wit.SetNull();
                wtxNew.fFromMe = true;
                bool fFirst = true;

                CAmountMap mapValueToSelect = mapValue;
                if (nSubtractFeeFromAmount == 0)
                    mapValueToSelect[feeAsset] += nFeeRet;
                double dPriority = 0;
                // vouts to the payees
                for (const auto& recipient : vecSend)
                {
                    CTxOut txout(recipient.asset, recipient.nAmount, recipient.scriptPubKey);
                    txout.nNonce.vchCommitment = std::vector<unsigned char>(recipient.confidentiality_key.begin(), recipient.confidentiality_key.end());

                    if (recipient.fSubtractFeeFromAmount)
                    {
                        if (recipient.asset != feeAsset) {
                            strFailReason = strprintf(_("Wallet does not support more than one type of fee at a time, therefore can not subtract fee from address amount, which is of a different asset id. fee asset: %s recipient asset: %s"), feeAsset.GetHex(), recipient.asset.GetHex());
                            return false;
                        }
                        txout.nValue = recipient.nAmount - (nFeeRet / nSubtractFeeFromAmount); // Subtract fee equally from each selected recipient

                        if (fFirst) // first receiver pays the remainder not divisible by output count
                        {
                            fFirst = false;
                            txout.nValue = recipient.nAmount - (nFeeRet / nSubtractFeeFromAmount) - (nFeeRet % nSubtractFeeFromAmount);
                        }
                    }

                    if (recipient.asset == feeAsset && txout.IsDust(::minRelayTxFee))
                    {
                        if (recipient.fSubtractFeeFromAmount && nFeeRet > 0)
                        {
                            if (txout.nValue.GetAmount() < 0)
                                strFailReason = _("The transaction amount is too small to pay the fee");
                            else
                                strFailReason = _("The transaction amount is too small to send after the fee has been deducted");
                        }
                        else
                            strFailReason = _("Transaction amount too small");
                        return false;
                    }
                    txNew.vout.push_back(txout);
                    output_pubkeys.push_back(recipient.confidentiality_key);
                    if (recipient.confidentiality_key.IsFullyValid()) {
                        numToBlind++;
                        onlyRecipientBlindIndex = txNew.vout.size()-1;
                    }
                }

                // Choose coins to use
                CAmountMap mapValueIn;
                setCoins.clear();
                if (!SelectCoins(vAvailableCoins, mapValueToSelect, setCoins, mapValueIn, coinControl, feeAsset))
                {
                    strFailReason = _("Insufficient funds");
                    return false;
                }
                BOOST_FOREACH(PAIRTYPE(const CWalletTx*, unsigned int) pcoin, setCoins)
                {
                    CAmount nCredit = pcoin.first->GetOutputValueOut(pcoin.second);
                    //The coin age after the next block (depth+1) is used instead of the current,
                    //reflecting an assumption the user would accept a bit more delay for
                    //a chance at a free transaction.
                    //But mempool inputs might still be in the mempool, so their age stays 0
                    int age = pcoin.first->GetDepthInMainChain();
                    assert(age >= 0);
                    if (age != 0)
                        age += 1;
                    dPriority += (double)nCredit * age;
                }

                const CAmountMap mapChange = mapValueIn - mapValueToSelect;
                assert(!hasNegativeValue(mapChange));
                unsigned int changeCounter = 0;
                for(std::map<CAsset, CAmount>::const_iterator it = mapChange.begin(); it != mapChange.end(); ++it) {
                    if (it->second > 0)
                    {
                        // Fill a vout to ourself
                        // TODO: pass in scriptChange instead of reservekey so
                        // change transaction isn't always pay-to-bitcoin-address
                        CScript scriptChange;

                        // coin control: send change to custom address
                        if (coinControl && !boost::get<CNoDestination>(&coinControl->destChange))
                            scriptChange = GetScriptForDestination(coinControl->destChange);

                        // no coin control: send change to newly generated address
                        else
                        {
                            // Note: We use a new key here to keep it from being obvious which side is the change.
                            //  The drawback is that by not reusing a previous key, the change may be lost if a
                            //  backup is restored, if the backup doesn't have the new private key for the change.
                            //  If we reused the old key, it would be possible to add code to look for and
                            //  rediscover unknown transactions that were written with keys of ours to recover
                            //  post-backup change.

                            // Reserve a new key pair from key pool
                            CPubKey vchPubKey;
                            bool ret;
                            ret = vChangeKey[changeCounter].GetReservedKey(vchPubKey);
                            if (!ret)
                            {
                                strFailReason = _("Keypool ran out, please call keypoolrefill first");
                                return false;
                            }

                                scriptChange = GetScriptForDestination(vchPubKey.GetID());
                        }

                        CTxOut newTxOut(it->first, it->second, scriptChange);

                        // We do not move dust-change to fees, because the sender would end up paying more than requested.
                        // This would be against the purpose of the all-inclusive feature.
                        // So instead we raise the change and deduct from the recipient.
                        if (nSubtractFeeFromAmount > 0 && newTxOut.IsDust(::minRelayTxFee) && it->first == feeAsset)
                        {
                            CAmount nDust = newTxOut.GetDustThreshold(::minRelayTxFee) - newTxOut.nValue.GetAmount();
                            newTxOut.nValue = newTxOut.nValue.GetAmount() + nDust; // raise change until no more dust
                            for (unsigned int i = 0; i < vecSend.size(); i++) // subtract from first recipient
                            {
                                if (vecSend[i].fSubtractFeeFromAmount)
                                {
                                    txNew.vout[i].nValue = txNew.vout[i].nValue.GetAmount() - nDust;
                                    if (txNew.vout[i].IsDust(dustRelayFee))
                                    {
                                        strFailReason = _("The transaction amount is too small to send after the fee has been deducted");
                                        return false;
                                    }
                                    break;
                                }
                            }
                        }

                        // Never create dust outputs; if we would, just
                        // add the dust to the fee.
                        if (newTxOut.IsDust(dustRelayFee) && it->first == feeAsset)
                        {
                            nChangePosInOut = -1;
                            nFeeRet += it->second;
                            vChangeKey[changeCounter].ReturnKey();
                        }
                        else
                        {
                            if (nChangePosInOut == -1)
                            {
                                // Insert change txn at random position:
                                nChangePosInOut = GetRandInt(txNew.vout.size()+1);
                            }
                            else if ((unsigned int)nChangePosInOut > txNew.vout.size())
                            {
                                strFailReason = _("Change index out of range");
                                return false;
                            }

                            vector<CTxOut>::iterator position = txNew.vout.begin()+nChangePosInOut;
                            CPubKey pubkey = !GetDisableCt() ? GetBlindingPubKey(scriptChange) : CPubKey();
                            newTxOut.nNonce.vchCommitment = std::vector<unsigned char>(pubkey.begin(), pubkey.end());
                            txNew.vout.insert(position, newTxOut);
                            output_pubkeys.insert(output_pubkeys.begin() + nChangePosInOut, pubkey);
                            if (pubkey.IsFullyValid()) {
                                numToBlind++;
                                changeToBlind++;
                            }
                            onlyChangePos = nChangePosInOut;
                            // reset nChangePosInOut for next asset
                            nChangePosInOut = -1;
                        }
                    }
                    else {
                        vChangeKey[changeCounter].ReturnKey();
                    }
                    changeCounter++;
                }

                // Add fee output
                if (nFeeRet > 0) {
                    CTxOut fee(feeAsset, nFeeRet, CScript());
                    assert(fee.IsFee());
                    txNew.vout.push_back(fee);
                    output_pubkeys.push_back(CPubKey());
                }

                // Set token input if reissuing
                int reissuanceIndex = -1;
                uint256 tokenBlinding;

                // Fill vin
                //
                // Note how the sequence number is set to non-maxint so that
                // the nLockTime set above actually works.
                for (const auto& coin : setCoins) {
                    txNew.vin.push_back(CTxIn(coin.first->GetHash(),coin.second,CScript(), std::numeric_limits<unsigned int>::max() - 1));
                    if (reissuanceToken &&
                        coin.first->GetOutputAsset(coin.second) == *reissuanceToken) {
                        reissuanceIndex = txNew.vin.size()-1;
                        tokenBlinding = coin.first->GetOutputAssetBlindingFactor(coin.second);

                        if (tokenBlinding.IsNull()) // issuance was unblinded
                        {
                            tokenBlinding = CAssetIssuance::UNBLINDED_REISSUANCE_NONCE;
                        }
                    }
                }


                // Construct issuances if they exist
                std::vector<CKey> vassetKeys;
                std::vector<CKey> vtokenKeys;
                assert(txNew.vin.size() > 0);
                int assetIndex = -1;
                int tokenIndex = -1;
                for (unsigned int i = 0; i < txNew.vout.size(); i++) {
                    if (txNew.vout[i].nAsset.IsExplicit() && txNew.vout[i].nAsset.GetAsset()  == CAsset(uint256S("1"))) {
                        assetIndex = i;
                    } else if (txNew.vout[i].nAsset.IsExplicit() && txNew.vout[i].nAsset.GetAsset() == CAsset(uint256S("2"))) {
                        tokenIndex = i;
                    }
                }
                // Initial issuance only for now, always uses vin[0]
                if ((!reissuanceAsset || reissuanceAsset->IsNull()) && (!reissuanceToken || reissuanceToken->IsNull()) && (assetIndex != -1 || tokenIndex != -1)) {
                    uint256 entropy;
                    CAsset asset;
                    CAsset token;
                    // TODO take optional contract hash
                    GenerateAssetEntropy(entropy, txNew.vin[0].prevout, uint256());
                    CalculateAsset(asset, entropy);
                    CalculateReissuanceToken(token, entropy, fBlindIssuances);
                    CScript blindingScript(CScript() << OP_RETURN << std::vector<unsigned char>(txNew.vin[0].prevout.hash.begin(), txNew.vin[0].prevout.hash.end()) << txNew.vin[0].prevout.n);
                    // We're making asset outputs, fill out asset type and issuance input
                    if (assetIndex != -1) {
                        txNew.vin[0].assetIssuance.nAmount = txNew.vout[assetIndex].nValue;

                        txNew.vout[assetIndex].nAsset = asset;
                        if (fBlindIssuances) {
                            vassetKeys.push_back(GetBlindingKey(&blindingScript));
                            numToBlind++;
                        }
                    }
                    // We're making reissuance token outputs
                    if (tokenIndex != -1) {
                        txNew.vin[0].assetIssuance.nInflationKeys = txNew.vout[tokenIndex].nValue;
                        txNew.vout[tokenIndex].nAsset = token;
                        if (fBlindIssuances) {
                            vtokenKeys.push_back(GetBlindingKey(&blindingScript));
                            numToBlind++;

                            // If we're blinding a token issuance and no assets, we must make
                            // the asset issuance a blinded commitment to 0
                            if (assetIndex == -1) {
                                txNew.vin[0].assetIssuance.nAmount = 0;
                                vassetKeys.push_back(GetBlindingKey(&blindingScript));
                                numToBlind++;
                            }
                        }
                    }
                // Asset being reissued with explicitly named asset/token
                } else if (assetIndex != -1) {
                    assert(reissuanceIndex != -1);
                    assert(reissuanceAsset);
                    assert(issuanceEntropy);
                    // Fill in output with issuance
                    txNew.vout[assetIndex].nAsset = *reissuanceAsset;

                    // Fill in issuance
                    // Blinding revealing underlying asset
                    txNew.vin[reissuanceIndex].assetIssuance.assetBlindingNonce = tokenBlinding;
                    txNew.vin[reissuanceIndex].assetIssuance.assetEntropy = *issuanceEntropy;
                    txNew.vin[reissuanceIndex].assetIssuance.nAmount = txNew.vout[assetIndex].nValue;

                    // If blinded token derivation, blind the issuance
                    CAsset tempToken;
                    CalculateReissuanceToken(tempToken, *issuanceEntropy, true);
                    if (tempToken == *reissuanceToken) {
                        CScript blindingScript(CScript() << OP_RETURN << std::vector<unsigned char>(txNew.vin[reissuanceIndex].prevout.hash.begin(), txNew.vin[reissuanceIndex].prevout.hash.end()) << txNew.vin[reissuanceIndex].prevout.n);
                        vassetKeys.resize(reissuanceIndex);
                        vassetKeys.push_back(GetBlindingKey(&blindingScript));
                        numToBlind++;
                    }
                }

                LogPrintf("Created transaction (before blinding): %s", CTransaction(txNew).ToString());

                // Create blinded outputs
                input_blinds.clear();
                input_asset_blinds.clear();
                input_assets.clear();
                output_blinds.clear();
                input_amounts.clear();
                output_asset_blinds.clear();
                output_assets.clear();
                BOOST_FOREACH(const PAIRTYPE(const CWalletTx*,unsigned int)& coin, setCoins) {
                    uint256 blind = coin.first->GetOutputBlindingFactor(coin.second);
                    input_blinds.push_back(blind);
                    uint256 asset_blind = coin.first->GetOutputAssetBlindingFactor(coin.second);
                    input_asset_blinds.push_back(asset_blind);
                    CAsset asset = coin.first->GetOutputAsset(coin.second);
                    input_assets.push_back(asset);
                    CAmount amount = coin.first->GetOutputValueOut(coin.second);
                    input_amounts.push_back(amount);
                    if (coin.first->tx->vout[coin.second].nValue.IsCommitment() || coin.first->tx->vout[coin.second].nAsset.IsCommitment()) {
                        numInputsBlinded++;
                    }
                }
                if(outAmounts)
                    outAmounts->clear();
                for (size_t nOut = 0; nOut < txNew.vout.size(); nOut++) {
                    output_blinds.push_back(uint256());
                    output_asset_blinds.push_back(uint256());
                    if (outAmounts)
                        outAmounts->push_back(txNew.vout[nOut].nValue.GetAmount());
                    vAmounts.push_back(txNew.vout[nOut].nValue.GetAmount());
                    output_assets.push_back(txNew.vout[nOut].nAsset.GetAsset());
                }

                // There are a few edge-cases of blinding we need to take care of
                //
                // First, if there are blinded inputs but not outputs to blind
                // We need this to go through, even though no privacy is gained.
                if (numInputsBlinded > 0 &&  numToBlind == 0) {
                    // We need to make sure to dupe an asset that is in input set
                    // TODO Have blinding do some extremely minimal rangeproof
                    CTxOut newTxOut(output_assets.back(), 0, CScript() << OP_RETURN);
                    txNew.vout.push_back(newTxOut);
                    output_pubkeys.push_back(GetBlindingPubKey(newTxOut.scriptPubKey));
                    output_blinds.push_back(uint256());
                    output_asset_blinds.push_back(uint256());
                    output_assets.push_back(output_assets.back());
                    vAmounts.push_back(0);
                    numToBlind++;

                    // No blinded inputs, but 1 blinded output
                } else if (numInputsBlinded == 0 && numToBlind == 1) {
                    if (changeToBlind == 1) {
                        // Only 1 blinded change, unblinded the change
                        // TODO Split up change instead if possible
                        if (fIgnoreBlindFail) {
                            numToBlind--;
                            changeToBlind--;
                            txNew.vout[onlyChangePos].nNonce.SetNull();
                            output_pubkeys[onlyChangePos] = CPubKey();
                            output_blinds[onlyChangePos] = uint256();
                            output_asset_blinds[onlyChangePos] = uint256();
                        } else {
                            strFailReason = _("Change output could not be blinded as there are no blinded inputs and no other blinded outputs.");
                            return false;
                        }
                    } else {
                        // 1 blinded destination
                        // TODO Attempt to get a blinded input, OR add unblinded coin to make blinded change
                        assert(onlyRecipientBlindIndex != -1);
                        if (fIgnoreBlindFail) {
                            numToBlind--;
                            txNew.vout[onlyRecipientBlindIndex].nNonce.SetNull();
                            output_pubkeys[onlyRecipientBlindIndex] = CPubKey();
                            output_blinds[onlyRecipientBlindIndex] = uint256();
                            output_asset_blinds[onlyRecipientBlindIndex] = uint256();
                        } else {
                            strFailReason = _("Transaction output could not be blinded as there are no blinded inputs and no other blinded outputs.");
                            return false;
                        }
                    }
                }
                // All other combinations should work.

                // Keep a backup of transaction in case re-blinding necessary
                txUnblindedAndUnsigned = txNew;
                int ret = BlindTransaction(input_blinds, input_asset_blinds, input_assets, input_amounts, output_blinds, output_asset_blinds,  output_pubkeys, vassetKeys, vtokenKeys, txNew);
                assert(ret != -1);
                if (ret != numToBlind) {
                    strFailReason = _("Unable to blind the transaction properly. This should not happen.");
                    return false;
                }

                // Fill in dummy signatures for fee calculation.
                if (!DummySignTx(txNew, setCoins)) {
                    strFailReason = _("Signing transaction failed");
                    return false;
                }

                unsigned int nBytes = GetVirtualTransactionSize(txNew);

                CTransaction txNewConst(txNew);
                dPriority = txNewConst.ComputePriority(dPriority, nBytes);

                assert(vAmounts.size() == output_pubkeys.size());
                assert(output_pubkeys.size() == output_blinds.size());
                assert(output_blinds.size() == output_asset_blinds.size());
                assert(output_asset_blinds.size() == output_assets.size());

                // Remove scriptSigs to eliminate the fee calculation dummy signatures
                for (auto& vin : txNew.vin) {
                    vin.scriptSig = CScript();
                }

                // Remove blinding as well if we're not actually signing
                if (!sign) {
                    txNew = txUnblindedAndUnsigned;
                }

                // Allow to override the default confirmation target over the CoinControl instance
                int currentConfirmationTarget = nTxConfirmTarget;
                if (coinControl && coinControl->nConfirmTarget > 0)
                    currentConfirmationTarget = coinControl->nConfirmTarget;

                // Can we complete this as a free transaction?
                if (fSendFreeTransactions && nBytes <= MAX_FREE_TRANSACTION_CREATE_SIZE)
                {
                    // Not enough fee: enough priority?
                    double dPriorityNeeded = mempool.estimateSmartPriority(currentConfirmationTarget);
                    // Require at least hard-coded AllowFree.
                    if (dPriority >= dPriorityNeeded && AllowFree(dPriority))
                        break;
                }

                CAmount nFeeNeeded = GetMinimumFee(nBytes, currentConfirmationTarget, mempool);
                if (coinControl && nFeeNeeded > 0 && coinControl->nMinimumTotalFee > nFeeNeeded) {
                    nFeeNeeded = coinControl->nMinimumTotalFee;
                }
                if (coinControl && coinControl->fOverrideFeeRate)
                    nFeeNeeded = coinControl->nFeeRate.GetFee(nBytes);

                // If we made it here and we aren't even able to meet the relay fee on the next pass, give up
                // because we must be at the maximum allowed fee.
                if (nFeeNeeded < ::minRelayTxFee.GetFee(nBytes))
                {
                    strFailReason = _("Transaction too large for fee policy");
                    return false;
                }

                if (nFeeRet >= nFeeNeeded) {
                    /* TODO Push actual blinding outside of loop and reactivate this logic
                    // Reduce fee to only the needed amount if we have change
                    // output to increase.  This prevents potential overpayment
                    // in fees if the coins selected to meet nFeeNeeded result
                    // in a transaction that requires less fee than the prior
                    // iteration.
                    // TODO: The case where nSubtractFeeFromAmount > 0 remains
                    // to be addressed because it requires returning the fee to
                    // the payees and not the change output.
                    // TODO: The case where there is no change output remains
                    // to be addressed so we avoid creating too small an output.
                    if (nFeeRet > nFeeNeeded && nChangePosInOut != -1 && nSubtractFeeFromAmount == 0) {
                        CAmount extraFeePaid = nFeeRet - nFeeNeeded;
                        vector<CTxOut>::iterator change_position = txNew.vout.begin()+nChangePosInOut;
                        change_position->nValue = CConfidentialValue(change_position->nValue.GetAmount() + extraFeePaid);
                        nFeeRet -= extraFeePaid;
                    } */
                    break; // Done, enough fee included.
                }
                /* TODO Push actual blinding outside of loop and reactivate this logic
                // Try to reduce change to include necessary fee
                if (nChangePosInOut != -1 && nSubtractFeeFromAmount == 0) {
                    CAmount additionalFeeNeeded = nFeeNeeded - nFeeRet;
                    vector<CTxOut>::iterator change_position = txNew.vout.begin()+nChangePosInOut;
                    // Only reduce change if remaining amount is still a large enough output.
                    if (change_position->nValue.GetAmount() >= MIN_FINAL_CHANGE + additionalFeeNeeded) {
                        change_position->nValue = CConfidentialValue(change_position->nValue.GetAmount() - additionalFeeNeeded);
                        nFeeRet += additionalFeeNeeded;
                        break; // Done, able to increase fee from change
                    }
                }*/

                // Include more fee and try again.
                nFeeRet = nFeeNeeded;
                continue;
            }
        }

        // TODO Do actual blinding/caching here to allow for amount adjustments until end
        if (sign)
        {
            CTransaction txNewConst(txNew);
            int nIn = 0;
            for (const auto& coin : setCoins)
            {
                const CScript& scriptPubKey = coin.first->tx->vout[coin.second].scriptPubKey;
                SignatureData sigdata;

                if (!ProduceSignature(TransactionSignatureCreator(this, &txNewConst, nIn, coin.first->tx->vout[coin.second].nValue, SIGHASH_ALL), scriptPubKey, sigdata))
                {
                    strFailReason = _("Signing transaction failed");
                    return false;
                } else {
                    UpdateTransaction(txNew, nIn, sigdata);
                }

                nIn++;
            }
        } else {
            // Revert to pre-blinded transaction
            txNew = txUnblindedAndUnsigned;
        }

        // Embed the constructed transaction data in wtxNew.
        wtxNew.SetTx(MakeTransactionRef(std::move(txNew)));

        if (sign) {
            for (unsigned int i = 0; i< vAmounts.size(); i++) {
                assert(!output_assets[i].IsNull());
                wtxNew.SetBlindingData(i, vAmounts[i], output_pubkeys[i], output_blinds[i], output_assets[i], output_asset_blinds[i]);
            }
        }

        // Limit size
        if (GetTransactionWeight(wtxNew) >= MAX_STANDARD_TX_WEIGHT)
        {
            strFailReason = _("Transaction too large");
            return false;
        }
    }

    if (GetBoolArg("-walletrejectlongchains", DEFAULT_WALLET_REJECT_LONG_CHAINS)) {
        // Lastly, ensure this tx will pass the mempool's chain limits
        LockPoints lp;
        std::set<std::pair<uint256, COutPoint> > setPeginsSpent;
        CTxMemPoolEntry entry(wtxNew.tx, 0, CAsset(), 0, 0, 0, 0, false, 0, lp, setPeginsSpent);
        CTxMemPool::setEntries setAncestors;
        size_t nLimitAncestors = GetArg("-limitancestorcount", DEFAULT_ANCESTOR_LIMIT);
        size_t nLimitAncestorSize = GetArg("-limitancestorsize", DEFAULT_ANCESTOR_SIZE_LIMIT)*1000;
        size_t nLimitDescendants = GetArg("-limitdescendantcount", DEFAULT_DESCENDANT_LIMIT);
        size_t nLimitDescendantSize = GetArg("-limitdescendantsize", DEFAULT_DESCENDANT_SIZE_LIMIT)*1000;
        std::string errString;
        if (!mempool.CalculateMemPoolAncestors(entry, setAncestors, nLimitAncestors, nLimitAncestorSize, nLimitDescendants, nLimitDescendantSize, errString)) {
            strFailReason = _("Transaction has too long of a mempool chain");
            return false;
        }
    }
    return true;
}

/**
 * Call after CreateTransaction unless you want to abort
 */
bool CWallet::CommitTransaction(CWalletTx& wtxNew, std::vector<CReserveKey>& reservekey, CConnman* connman, CValidationState& state)
{
    {
        LOCK2(cs_main, cs_wallet);
        LogPrintf("CommitTransaction:\n%s", wtxNew.tx->ToString());
        {
            // Take key pair from key pool so it won't be used again
            for (auto&& key : reservekey)
                key.KeepKey();

            // Add tx to wallet, because if it has change it's also ours,
            // otherwise just for transaction history.
            AddToWallet(wtxNew);

            // Notify that old coins are spent
            BOOST_FOREACH(const CTxIn& txin, wtxNew.tx->vin)
            {
                CWalletTx &coin = mapWallet[txin.prevout.hash];
                coin.BindWallet(this);
                NotifyTransactionChanged(this, coin.GetHash(), CT_UPDATED);
            }
        }

        // Track how many getdata requests our transaction gets
        mapRequestCount[wtxNew.GetHash()] = 0;

        if (fBroadcastTransactions)
        {
            // Broadcast
            if (!wtxNew.AcceptToMemoryPool(maxTxFee, state)) {
                LogPrintf("CommitTransaction(): Transaction cannot be broadcast immediately, %s\n", state.GetRejectReason());
                // TODO: if we expect the failure to be long term or permanent, instead delete wtx from the wallet and return failure.
            } else {
                wtxNew.RelayWalletTransaction(connman);
            }
        }
    }
    return true;
}

void CWallet::ListAccountCreditDebit(const std::string& strAccount, std::list<CAccountingEntry>& entries) {
    CWalletDB walletdb(strWalletFile);
    return walletdb.ListAccountCreditDebit(strAccount, entries);
}

bool CWallet::AddAccountingEntry(const CAccountingEntry& acentry)
{
    CWalletDB walletdb(strWalletFile);

    return AddAccountingEntry(acentry, &walletdb);
}

bool CWallet::AddAccountingEntry(const CAccountingEntry& acentry, CWalletDB *pwalletdb)
{
    if (!pwalletdb->WriteAccountingEntry_Backend(acentry))
        return false;

    laccentries.push_back(acentry);
    CAccountingEntry & entry = laccentries.back();
    wtxOrdered.insert(make_pair(entry.nOrderPos, TxPair((CWalletTx*)0, &entry)));

    return true;
}

CAmount CWallet::GetRequiredFee(unsigned int nTxBytes)
{
    return std::max(minTxFee.GetFee(nTxBytes), ::minRelayTxFee.GetFee(nTxBytes));
}

CAmount CWallet::GetMinimumFee(unsigned int nTxBytes, unsigned int nConfirmTarget, const CTxMemPool& pool)
{
    // payTxFee is the user-set global for desired feerate
    return GetMinimumFee(nTxBytes, nConfirmTarget, pool, payTxFee.GetFee(nTxBytes));
}

CAmount CWallet::GetMinimumFee(unsigned int nTxBytes, unsigned int nConfirmTarget, const CTxMemPool& pool, CAmount targetFee)
{
    CAmount nFeeNeeded = targetFee;
    // User didn't set: use -txconfirmtarget to estimate...
    if (nFeeNeeded == 0) {
        int estimateFoundTarget = nConfirmTarget;
        nFeeNeeded = pool.estimateSmartFee(nConfirmTarget, &estimateFoundTarget).GetFee(nTxBytes);
        // ... unless we don't have enough mempool data for estimatefee, then use fallbackFee
        if (nFeeNeeded == 0)
            nFeeNeeded = fallbackFee.GetFee(nTxBytes);
    }
    // prevent user from paying a fee below minRelayTxFee or minTxFee
    nFeeNeeded = std::max(nFeeNeeded, GetRequiredFee(nTxBytes));
    // But always obey the maximum
    if (nFeeNeeded > maxTxFee)
        nFeeNeeded = maxTxFee;
    return nFeeNeeded;
}




DBErrors CWallet::LoadWallet(bool& fFirstRunRet)
{
    if (!fFileBacked)
        return DB_LOAD_OK;
    fFirstRunRet = false;
    DBErrors nLoadWalletRet = CWalletDB(strWalletFile,"cr+").LoadWallet(this);
    if (nLoadWalletRet == DB_NEED_REWRITE)
    {
        if (CDB::Rewrite(strWalletFile, "\x04pool"))
        {
            LOCK(cs_wallet);
            setKeyPool.clear();
            // Note: can't top-up keypool here, because wallet is locked.
            // User will be prompted to unlock wallet the next operation
            // that requires a new key.
        }
    }

    if (nLoadWalletRet != DB_LOAD_OK)
        return nLoadWalletRet;
    fFirstRunRet = !vchDefaultKey.IsValid();

    uiInterface.LoadWallet(this);

    return DB_LOAD_OK;
}

DBErrors CWallet::ZapSelectTx(vector<uint256>& vHashIn, vector<uint256>& vHashOut)
{
    if (!fFileBacked)
        return DB_LOAD_OK;
    DBErrors nZapSelectTxRet = CWalletDB(strWalletFile,"cr+").ZapSelectTx(this, vHashIn, vHashOut);
    if (nZapSelectTxRet == DB_NEED_REWRITE)
    {
        if (CDB::Rewrite(strWalletFile, "\x04pool"))
        {
            LOCK(cs_wallet);
            setKeyPool.clear();
            // Note: can't top-up keypool here, because wallet is locked.
            // User will be prompted to unlock wallet the next operation
            // that requires a new key.
        }
    }

    if (nZapSelectTxRet != DB_LOAD_OK)
        return nZapSelectTxRet;

    MarkDirty();

    return DB_LOAD_OK;

}

DBErrors CWallet::ZapWalletTx(std::vector<CWalletTx>& vWtx)
{
    if (!fFileBacked)
        return DB_LOAD_OK;
    DBErrors nZapWalletTxRet = CWalletDB(strWalletFile,"cr+").ZapWalletTx(this, vWtx);
    if (nZapWalletTxRet == DB_NEED_REWRITE)
    {
        if (CDB::Rewrite(strWalletFile, "\x04pool"))
        {
            LOCK(cs_wallet);
            setKeyPool.clear();
            // Note: can't top-up keypool here, because wallet is locked.
            // User will be prompted to unlock wallet the next operation
            // that requires a new key.
        }
    }

    if (nZapWalletTxRet != DB_LOAD_OK)
        return nZapWalletTxRet;

    return DB_LOAD_OK;
}


bool CWallet::SetAddressBook(const CTxDestination& address, const string& strName, const string& strPurpose)
{
    bool fUpdated = false;
    {
        LOCK(cs_wallet); // mapAddressBook
        std::map<CTxDestination, CAddressBookData>::iterator mi = mapAddressBook.find(address);
        fUpdated = mi != mapAddressBook.end();
        mapAddressBook[address].name = strName;
        if (!strPurpose.empty()) /* update purpose only if requested */
            mapAddressBook[address].purpose = strPurpose;
    }
    NotifyAddressBookChanged(this, address, strName, ::IsMine(*this, address) != ISMINE_NO,
                             strPurpose, (fUpdated ? CT_UPDATED : CT_NEW) );
    if (!fFileBacked)
        return false;
    if (!strPurpose.empty() && !CWalletDB(strWalletFile).WritePurpose(CBitcoinAddress(address).ToString(), strPurpose))
        return false;
    return CWalletDB(strWalletFile).WriteName(CBitcoinAddress(address).ToString(), strName);
}

bool CWallet::DelAddressBook(const CTxDestination& address)
{
    {
        LOCK(cs_wallet); // mapAddressBook

        if(fFileBacked)
        {
            // Delete destdata tuples associated with address
            std::string strAddress = CBitcoinAddress(address).ToString();
            BOOST_FOREACH(const PAIRTYPE(string, string) &item, mapAddressBook[address].destdata)
            {
                CWalletDB(strWalletFile).EraseDestData(strAddress, item.first);
            }
        }
        mapAddressBook.erase(address);
    }

    NotifyAddressBookChanged(this, address, "", ::IsMine(*this, address) != ISMINE_NO, "", CT_DELETED);

    if (!fFileBacked)
        return false;
    CWalletDB(strWalletFile).ErasePurpose(CBitcoinAddress(address).ToString());
    return CWalletDB(strWalletFile).EraseName(CBitcoinAddress(address).ToString());
}

bool CWallet::SetDefaultKey(const CPubKey &vchPubKey)
{
    if (fFileBacked)
    {
        if (!CWalletDB(strWalletFile).WriteDefaultKey(vchPubKey))
            return false;
    }
    vchDefaultKey = vchPubKey;
    return true;
}

/**
 * Mark old keypool keys as used,
 * and generate all new keys
 */
bool CWallet::NewKeyPool()
{
    {
        LOCK(cs_wallet);
        CWalletDB walletdb(strWalletFile);
        BOOST_FOREACH(int64_t nIndex, setKeyPool)
            walletdb.ErasePool(nIndex);
        setKeyPool.clear();

        if (IsLocked())
            return false;

        int64_t nKeys = max(GetArg("-keypool", DEFAULT_KEYPOOL_SIZE), (int64_t)0);
        for (int i = 0; i < nKeys; i++)
        {
            int64_t nIndex = i+1;
            walletdb.WritePool(nIndex, CKeyPool(GenerateNewKey()));
            setKeyPool.insert(nIndex);
        }
        LogPrintf("CWallet::NewKeyPool wrote %d new keys\n", nKeys);
    }
    return true;
}

bool CWallet::TopUpKeyPool(unsigned int kpSize)
{
    {
        LOCK(cs_wallet);

        if (IsLocked())
            return false;

        CWalletDB walletdb(strWalletFile);

        // Top up key pool
        unsigned int nTargetSize;
        if (kpSize > 0)
            nTargetSize = kpSize;
        else
            nTargetSize = max(GetArg("-keypool", DEFAULT_KEYPOOL_SIZE), (int64_t) 0);

        while (setKeyPool.size() < (nTargetSize + 1))
        {
            int64_t nEnd = 1;
            if (!setKeyPool.empty())
                nEnd = *(--setKeyPool.end()) + 1;
            if (!walletdb.WritePool(nEnd, CKeyPool(GenerateNewKey())))
                throw runtime_error(std::string(__func__) + ": writing generated key failed");
            setKeyPool.insert(nEnd);
            LogPrintf("keypool added key %d, size=%u\n", nEnd, setKeyPool.size());
        }
    }
    return true;
}

void CWallet::ReserveKeyFromKeyPool(int64_t& nIndex, CKeyPool& keypool)
{
    nIndex = -1;
    keypool.vchPubKey = CPubKey();
    {
        LOCK(cs_wallet);

        if (!IsLocked())
            TopUpKeyPool();

        // Get the oldest key
        if(setKeyPool.empty())
            return;

        CWalletDB walletdb(strWalletFile);

        nIndex = *(setKeyPool.begin());
        setKeyPool.erase(setKeyPool.begin());
        if (!walletdb.ReadPool(nIndex, keypool))
            throw runtime_error(std::string(__func__) + ": read failed");
        if (!HaveKey(keypool.vchPubKey.GetID()))
            throw runtime_error(std::string(__func__) + ": unknown key in key pool");
        assert(keypool.vchPubKey.IsValid());
        LogPrintf("keypool reserve %d\n", nIndex);
    }
}

void CWallet::KeepKey(int64_t nIndex)
{
    // Remove from key pool
    if (fFileBacked)
    {
        CWalletDB walletdb(strWalletFile);
        walletdb.ErasePool(nIndex);
    }
    LogPrintf("keypool keep %d\n", nIndex);
}

void CWallet::ReturnKey(int64_t nIndex)
{
    // Return to key pool
    {
        LOCK(cs_wallet);
        setKeyPool.insert(nIndex);
    }
    LogPrintf("keypool return %d\n", nIndex);
}

bool CWallet::GetKeyFromPool(CPubKey& result)
{
    int64_t nIndex = 0;
    CKeyPool keypool;
    {
        LOCK(cs_wallet);
        ReserveKeyFromKeyPool(nIndex, keypool);
        if (nIndex == -1)
        {
            if (IsLocked()) return false;
            result = GenerateNewKey();
            return true;
        }
        KeepKey(nIndex);
        result = keypool.vchPubKey;
    }
    return true;
}

int64_t CWallet::GetOldestKeyPoolTime()
{
    LOCK(cs_wallet);

    // if the keypool is empty, return <NOW>
    if (setKeyPool.empty())
        return GetTime();

    // load oldest key from keypool, get time and return
    CKeyPool keypool;
    CWalletDB walletdb(strWalletFile);
    int64_t nIndex = *(setKeyPool.begin());
    if (!walletdb.ReadPool(nIndex, keypool))
        throw runtime_error(std::string(__func__) + ": read oldest key in keypool failed");
    assert(keypool.vchPubKey.IsValid());
    return keypool.nTime;
}

std::map<CTxDestination, CAmount> CWallet::GetAddressBalances()
{
    map<CTxDestination, CAmount> balances;

    {
        LOCK(cs_wallet);
        BOOST_FOREACH(PAIRTYPE(uint256, CWalletTx) walletEntry, mapWallet)
        {
            CWalletTx *pcoin = &walletEntry.second;

            if (!pcoin->IsTrusted())
                continue;

            if (pcoin->IsCoinBase() && pcoin->GetBlocksToMaturity() > 0)
                continue;

            int nDepth = pcoin->GetDepthInMainChain();
            if (nDepth < (pcoin->IsFromMe(ISMINE_ALL) ? 0 : 1))
                continue;

            for (unsigned int i = 0; i < pcoin->tx->vout.size(); i++)
            {
                CTxDestination addr;
                if (!IsMine(pcoin->tx->vout[i]))
                    continue;
                if(!ExtractDestination(pcoin->tx->vout[i].scriptPubKey, addr))
                    continue;

                CAmount n = IsSpent(walletEntry.first, i) ? 0 : pcoin->GetOutputValueOut(i);

                if (!balances.count(addr))
                    balances[addr] = 0;
                balances[addr] += n;
            }
        }
    }

    return balances;
}

set< set<CTxDestination> > CWallet::GetAddressGroupings()
{
    AssertLockHeld(cs_wallet); // mapWallet
    set< set<CTxDestination> > groupings;
    set<CTxDestination> grouping;

    BOOST_FOREACH(PAIRTYPE(uint256, CWalletTx) walletEntry, mapWallet)
    {
        CWalletTx *pcoin = &walletEntry.second;

        if (pcoin->tx->vin.size() > 0)
        {
            bool any_mine = false;
            // group all input addresses with each other
            BOOST_FOREACH(CTxIn txin, pcoin->tx->vin)
            {
                CTxDestination address;
                if(!IsMine(txin)) /* If this input isn't mine, ignore it */
                    continue;
                if(!ExtractDestination(mapWallet[txin.prevout.hash].tx->vout[txin.prevout.n].scriptPubKey, address))
                    continue;
                grouping.insert(address);
                any_mine = true;
            }

            // group change with input addresses
            if (any_mine)
            {
               BOOST_FOREACH(CTxOut txout, pcoin->tx->vout)
                   if (IsChange(txout))
                   {
                       CTxDestination txoutAddr;
                       if(!ExtractDestination(txout.scriptPubKey, txoutAddr))
                           continue;
                       grouping.insert(txoutAddr);
                   }
            }
            if (grouping.size() > 0)
            {
                groupings.insert(grouping);
                grouping.clear();
            }
        }

        // group lone addrs by themselves
        for (unsigned int i = 0; i < pcoin->tx->vout.size(); i++)
            if (IsMine(pcoin->tx->vout[i]))
            {
                CTxDestination address;
                if(!ExtractDestination(pcoin->tx->vout[i].scriptPubKey, address))
                    continue;
                grouping.insert(address);
                groupings.insert(grouping);
                grouping.clear();
            }
    }

    set< set<CTxDestination>* > uniqueGroupings; // a set of pointers to groups of addresses
    map< CTxDestination, set<CTxDestination>* > setmap;  // map addresses to the unique group containing it
    BOOST_FOREACH(set<CTxDestination> _grouping, groupings)
    {
        // make a set of all the groups hit by this new group
        set< set<CTxDestination>* > hits;
        map< CTxDestination, set<CTxDestination>* >::iterator it;
        BOOST_FOREACH(CTxDestination address, _grouping)
            if ((it = setmap.find(address)) != setmap.end())
                hits.insert((*it).second);

        // merge all hit groups into a new single group and delete old groups
        set<CTxDestination>* merged = new set<CTxDestination>(_grouping);
        BOOST_FOREACH(set<CTxDestination>* hit, hits)
        {
            merged->insert(hit->begin(), hit->end());
            uniqueGroupings.erase(hit);
            delete hit;
        }
        uniqueGroupings.insert(merged);

        // update setmap
        BOOST_FOREACH(CTxDestination element, *merged)
            setmap[element] = merged;
    }

    set< set<CTxDestination> > ret;
    BOOST_FOREACH(set<CTxDestination>* uniqueGrouping, uniqueGroupings)
    {
        ret.insert(*uniqueGrouping);
        delete uniqueGrouping;
    }

    return ret;
}

CAmount CWallet::GetAccountBalance(const std::string& strAccount, int nMinDepth, const isminefilter& filter)
{
    CWalletDB walletdb(strWalletFile);
    return GetAccountBalance(walletdb, strAccount, nMinDepth, filter);
}

CAmount CWallet::GetAccountBalance(CWalletDB& walletdb, const std::string& strAccount, int nMinDepth, const isminefilter& filter)
{
    CAmount nBalance = 0;

    // Tally wallet transactions
    for (map<uint256, CWalletTx>::iterator it = mapWallet.begin(); it != mapWallet.end(); ++it)
    {
        const CWalletTx& wtx = (*it).second;
        if (!CheckFinalTx(wtx) || wtx.GetBlocksToMaturity() > 0 || wtx.GetDepthInMainChain() < 0)
            continue;

        CAmount nReceived, nSent, nFee;
        wtx.GetAccountAmounts(strAccount, nReceived, nSent, nFee, filter);

        if (nReceived != 0 && wtx.GetDepthInMainChain() >= nMinDepth)
            nBalance += nReceived;
        nBalance -= nSent + nFee;
    }

    // Tally internal accounting entries
    nBalance += walletdb.GetAccountCreditDebit(strAccount);

    return nBalance;
}

std::set<CTxDestination> CWallet::GetAccountAddresses(const std::string& strAccount) const
{
    LOCK(cs_wallet);
    set<CTxDestination> result;
    BOOST_FOREACH(const PAIRTYPE(CTxDestination, CAddressBookData)& item, mapAddressBook)
    {
        const CTxDestination& address = item.first;
        const string& strName = item.second.name;
        if (strName == strAccount)
            result.insert(address);
    }
    return result;
}

bool CReserveKey::GetReservedKey(CPubKey& pubkey)
{
    if (nIndex == -1)
    {
        CKeyPool keypool;
        pwallet->ReserveKeyFromKeyPool(nIndex, keypool);
        if (nIndex != -1)
            vchPubKey = keypool.vchPubKey;
        else {
            return false;
        }
    }
    assert(vchPubKey.IsValid());
    pubkey = vchPubKey;
    return true;
}

void CReserveKey::KeepKey()
{
    if (nIndex != -1)
        pwallet->KeepKey(nIndex);
    nIndex = -1;
    vchPubKey = CPubKey();
}

void CReserveKey::ReturnKey()
{
    if (nIndex != -1)
        pwallet->ReturnKey(nIndex);
    nIndex = -1;
    vchPubKey = CPubKey();
}

void CWallet::GetAllReserveKeys(set<CKeyID>& setAddress) const
{
    setAddress.clear();

    CWalletDB walletdb(strWalletFile);

    LOCK2(cs_main, cs_wallet);
    BOOST_FOREACH(const int64_t& id, setKeyPool)
    {
        CKeyPool keypool;
        if (!walletdb.ReadPool(id, keypool))
            throw runtime_error(std::string(__func__) + ": read failed");
        assert(keypool.vchPubKey.IsValid());
        CKeyID keyID = keypool.vchPubKey.GetID();
        if (!HaveKey(keyID))
            throw runtime_error(std::string(__func__) + ": unknown key in key pool");
        setAddress.insert(keyID);
    }
}

void CWallet::UpdatedTransaction(const uint256 &hashTx)
{
    {
        LOCK(cs_wallet);
        // Only notify UI if this transaction is in this wallet
        map<uint256, CWalletTx>::const_iterator mi = mapWallet.find(hashTx);
        if (mi != mapWallet.end())
            NotifyTransactionChanged(this, hashTx, CT_UPDATED);
    }
}

void CWallet::GetScriptForMining(boost::shared_ptr<CReserveScript> &script)
{
    boost::shared_ptr<CReserveKey> rKey(new CReserveKey(this));
    CPubKey pubkey;
    if (!rKey->GetReservedKey(pubkey))
        return;

    script = rKey;
    script->reserveScript = CScript() << ToByteVector(pubkey) << OP_CHECKSIG;
}

void CWallet::LockCoin(const COutPoint& output)
{
    AssertLockHeld(cs_wallet); // setLockedCoins
    setLockedCoins.insert(output);
}

void CWallet::UnlockCoin(const COutPoint& output)
{
    AssertLockHeld(cs_wallet); // setLockedCoins
    setLockedCoins.erase(output);
}

void CWallet::UnlockAllCoins()
{
    AssertLockHeld(cs_wallet); // setLockedCoins
    setLockedCoins.clear();
}

bool CWallet::IsLockedCoin(uint256 hash, unsigned int n) const
{
    AssertLockHeld(cs_wallet); // setLockedCoins
    COutPoint outpt(hash, n);

    return (setLockedCoins.count(outpt) > 0);
}

void CWallet::ListLockedCoins(std::vector<COutPoint>& vOutpts)
{
    AssertLockHeld(cs_wallet); // setLockedCoins
    for (std::set<COutPoint>::iterator it = setLockedCoins.begin();
         it != setLockedCoins.end(); it++) {
        COutPoint outpt = (*it);
        vOutpts.push_back(outpt);
    }
}

/** @} */ // end of Actions

class CAffectedKeysVisitor : public boost::static_visitor<void> {
private:
    const CKeyStore &keystore;
    std::vector<CKeyID> &vKeys;

public:
    CAffectedKeysVisitor(const CKeyStore &keystoreIn, std::vector<CKeyID> &vKeysIn) : keystore(keystoreIn), vKeys(vKeysIn) {}

    void Process(const CScript &script) {
        txnouttype type;
        std::vector<CTxDestination> vDest;
        int nRequired;
        if (ExtractDestinations(script, type, vDest, nRequired)) {
            BOOST_FOREACH(const CTxDestination &dest, vDest)
                boost::apply_visitor(*this, dest);
        }
    }

    void operator()(const CKeyID &keyId) {
        if (keystore.HaveKey(keyId))
            vKeys.push_back(keyId);
    }

    void operator()(const CScriptID &scriptId) {
        CScript script;
        if (keystore.GetCScript(scriptId, script))
            Process(script);
    }

    void operator()(const CNoDestination &none) {}
};

void CWallet::GetKeyBirthTimes(std::map<CTxDestination, int64_t> &mapKeyBirth) const {
    AssertLockHeld(cs_wallet); // mapKeyMetadata
    mapKeyBirth.clear();

    // get birth times for keys with metadata
    for (const auto& entry : mapKeyMetadata) {
        if (entry.second.nCreateTime) {
            mapKeyBirth[entry.first] = entry.second.nCreateTime;
        }
    }

    // map in which we'll infer heights of other keys
    CBlockIndex *pindexMax = chainActive[std::max(0, chainActive.Height() - 144)]; // the tip can be reorganized; use a 144-block safety margin
    std::map<CKeyID, CBlockIndex*> mapKeyFirstBlock;
    std::set<CKeyID> setKeys;
    GetKeys(setKeys);
    BOOST_FOREACH(const CKeyID &keyid, setKeys) {
        if (mapKeyBirth.count(keyid) == 0)
            mapKeyFirstBlock[keyid] = pindexMax;
    }
    setKeys.clear();

    // if there are no such keys, we're done
    if (mapKeyFirstBlock.empty())
        return;

    // find first block that affects those keys, if there are any left
    std::vector<CKeyID> vAffected;
    for (std::map<uint256, CWalletTx>::const_iterator it = mapWallet.begin(); it != mapWallet.end(); it++) {
        // iterate over all wallet transactions...
        const CWalletTx &wtx = (*it).second;
        BlockMap::const_iterator blit = mapBlockIndex.find(wtx.hashBlock);
        if (blit != mapBlockIndex.end() && chainActive.Contains(blit->second)) {
            // ... which are already in a block
            int nHeight = blit->second->nHeight;
            BOOST_FOREACH(const CTxOut &txout, wtx.tx->vout) {
                // iterate over all their outputs
                CAffectedKeysVisitor(*this, vAffected).Process(txout.scriptPubKey);
                BOOST_FOREACH(const CKeyID &keyid, vAffected) {
                    // ... and all their affected keys
                    std::map<CKeyID, CBlockIndex*>::iterator rit = mapKeyFirstBlock.find(keyid);
                    if (rit != mapKeyFirstBlock.end() && nHeight < rit->second->nHeight)
                        rit->second = blit->second;
                }
                vAffected.clear();
            }
        }
    }

    // Extract block timestamps for those keys
    for (std::map<CKeyID, CBlockIndex*>::const_iterator it = mapKeyFirstBlock.begin(); it != mapKeyFirstBlock.end(); it++)
        mapKeyBirth[it->first] = it->second->GetBlockTime() - 7200; // block times can be 2h off
}

bool CWallet::AddDestData(const CTxDestination &dest, const std::string &key, const std::string &value)
{
    if (boost::get<CNoDestination>(&dest))
        return false;

    mapAddressBook[dest].destdata.insert(std::make_pair(key, value));
    if (!fFileBacked)
        return true;
    return CWalletDB(strWalletFile).WriteDestData(CBitcoinAddress(dest).ToString(), key, value);
}

bool CWallet::EraseDestData(const CTxDestination &dest, const std::string &key)
{
    if (!mapAddressBook[dest].destdata.erase(key))
        return false;
    if (!fFileBacked)
        return true;
    return CWalletDB(strWalletFile).EraseDestData(CBitcoinAddress(dest).ToString(), key);
}

bool CWallet::LoadDestData(const CTxDestination &dest, const std::string &key, const std::string &value)
{
    mapAddressBook[dest].destdata.insert(std::make_pair(key, value));
    return true;
}

bool CWallet::GetDestData(const CTxDestination &dest, const std::string &key, std::string *value) const
{
    std::map<CTxDestination, CAddressBookData>::const_iterator i = mapAddressBook.find(dest);
    if(i != mapAddressBook.end())
    {
        CAddressBookData::StringMap::const_iterator j = i->second.destdata.find(key);
        if(j != i->second.destdata.end())
        {
            if(value)
                *value = j->second;
            return true;
        }
    }
    return false;
}

std::string CWallet::GetWalletHelpString(bool showDebug)
{
    std::string strUsage = HelpMessageGroup(_("Wallet options:"));
    strUsage += HelpMessageOpt("-disablewallet", _("Do not load the wallet and disable wallet RPC calls"));
    strUsage += HelpMessageOpt("-disablect", _("Disable usage of confidential transactions and addresses"));
    strUsage += HelpMessageOpt("-keypool=<n>", strprintf(_("Set key pool size to <n> (default: %u)"), DEFAULT_KEYPOOL_SIZE));
    strUsage += HelpMessageOpt("-fallbackfee=<amt>", strprintf(_("A fee rate (in %s/kB) that will be used when fee estimation has insufficient data (default: %s)"),
                                                               CURRENCY_UNIT, FormatMoney(DEFAULT_FALLBACK_FEE)));
    strUsage += HelpMessageOpt("-mintxfee=<amt>", strprintf(_("Fees (in %s/kB) smaller than this are considered zero fee for transaction creation (default: %s)"),
                                                            CURRENCY_UNIT, FormatMoney(DEFAULT_TRANSACTION_MINFEE)));
    strUsage += HelpMessageOpt("-paytxfee=<amt>", strprintf(_("Fee (in %s/kB) to add to transactions you send (default: %s)"),
                                                            CURRENCY_UNIT, FormatMoney(payTxFee.GetFeePerK())));
    strUsage += HelpMessageOpt("-rescan", _("Rescan the block chain for missing wallet transactions on startup"));
    strUsage += HelpMessageOpt("-salvagewallet", _("Attempt to recover private keys from a corrupt wallet on startup"));
    if (showDebug)
        strUsage += HelpMessageOpt("-sendfreetransactions", strprintf(_("Send transactions as zero-fee transactions if possible (default: %u)"), DEFAULT_SEND_FREE_TRANSACTIONS));
    strUsage += HelpMessageOpt("-spendzeroconfchange", strprintf(_("Spend unconfirmed change when sending transactions (default: %u)"), DEFAULT_SPEND_ZEROCONF_CHANGE));
    strUsage += HelpMessageOpt("-txconfirmtarget=<n>", strprintf(_("If paytxfee is not set, include enough fee so transactions begin confirmation on average within n blocks (default: %u)"), DEFAULT_TX_CONFIRM_TARGET));
    strUsage += HelpMessageOpt("-usehd", _("Use hierarchical deterministic key generation (HD) after BIP32. Only has effect during wallet creation/first start") + " " + strprintf(_("(default: %u)"), DEFAULT_USE_HD_WALLET));
    strUsage += HelpMessageOpt("-upgradewallet", _("Upgrade wallet to latest format on startup"));
    strUsage += HelpMessageOpt("-wallet=<file>", _("Specify wallet file (within data directory)") + " " + strprintf(_("(default: %s)"), DEFAULT_WALLET_DAT));
    strUsage += HelpMessageOpt("-walletbroadcast", _("Make the wallet broadcast transactions") + " " + strprintf(_("(default: %u)"), DEFAULT_WALLETBROADCAST));
    strUsage += HelpMessageOpt("-walletnotify=<cmd>", _("Execute command when a wallet transaction changes (%s in cmd is replaced by TxID)"));
    strUsage += HelpMessageOpt("-zapwallettxes=<mode>", _("Delete all wallet transactions and only recover those parts of the blockchain through -rescan on startup") +
                               " " + _("(1 = keep tx meta data e.g. account owner and payment request information, 2 = drop tx meta data)"));

    if (showDebug)
    {
        strUsage += HelpMessageGroup(_("Wallet debugging/testing options:"));

        strUsage += HelpMessageOpt("-dblogsize=<n>", strprintf("Flush wallet database activity from memory to disk log every <n> megabytes (default: %u)", DEFAULT_WALLET_DBLOGSIZE));
        strUsage += HelpMessageOpt("-flushwallet", strprintf("Run a thread to flush wallet periodically (default: %u)", DEFAULT_FLUSHWALLET));
        strUsage += HelpMessageOpt("-privdb", strprintf("Sets the DB_PRIVATE flag in the wallet db environment (default: %u)", DEFAULT_WALLET_PRIVDB));
        strUsage += HelpMessageOpt("-walletrejectlongchains", strprintf(_("Wallet will not create transactions that violate mempool chain limits (default: %u)"), DEFAULT_WALLET_REJECT_LONG_CHAINS));
    }

    return strUsage;
}

CWallet* CWallet::CreateWalletFromFile(const std::string walletFile)
{
    // needed to restore wallet transaction meta data after -zapwallettxes
    std::vector<CWalletTx> vWtx;

    if (GetBoolArg("-zapwallettxes", false)) {
        uiInterface.InitMessage(_("Zapping all transactions from wallet..."));

        CWallet *tempWallet = new CWallet(walletFile);
        DBErrors nZapWalletRet = tempWallet->ZapWalletTx(vWtx);
        if (nZapWalletRet != DB_LOAD_OK) {
            InitError(strprintf(_("Error loading %s: Wallet corrupted"), walletFile));
            return NULL;
        }

        delete tempWallet;
        tempWallet = NULL;
    }

    uiInterface.InitMessage(_("Loading wallet..."));

    int64_t nStart = GetTimeMillis();
    bool fFirstRun = true;
    CWallet *walletInstance = new CWallet(walletFile);
    DBErrors nLoadWalletRet = walletInstance->LoadWallet(fFirstRun);
    if (nLoadWalletRet != DB_LOAD_OK)
    {
        if (nLoadWalletRet == DB_CORRUPT) {
            InitError(strprintf(_("Error loading %s: Wallet corrupted"), walletFile));
            return NULL;
        }
        else if (nLoadWalletRet == DB_NONCRITICAL_ERROR)
        {
            InitWarning(strprintf(_("Error reading %s! All keys read correctly, but transaction data"
                                         " or address book entries might be missing or incorrect."),
                walletFile));
        }
        else if (nLoadWalletRet == DB_TOO_NEW) {
            InitError(strprintf(_("Error loading %s: Wallet requires newer version of %s"), walletFile, _(PACKAGE_NAME)));
            return NULL;
        }
        else if (nLoadWalletRet == DB_NEED_REWRITE)
        {
            InitError(strprintf(_("Wallet needed to be rewritten: restart %s to complete"), _(PACKAGE_NAME)));
            return NULL;
        }
        else {
            InitError(strprintf(_("Error loading %s"), walletFile));
            return NULL;
        }
    }

    if (GetBoolArg("-upgradewallet", fFirstRun))
    {
        int nMaxVersion = GetArg("-upgradewallet", 0);
        if (nMaxVersion == 0) // the -upgradewallet without argument case
        {
            LogPrintf("Performing wallet upgrade to %i\n", FEATURE_LATEST);
            nMaxVersion = CLIENT_VERSION;
            walletInstance->SetMinVersion(FEATURE_LATEST); // permanently upgrade the wallet immediately
        }
        else
            LogPrintf("Allowing wallet upgrade up to %i\n", nMaxVersion);
        if (nMaxVersion < walletInstance->GetVersion())
        {
            InitError(_("Cannot downgrade wallet"));
            return NULL;
        }
        walletInstance->SetMaxVersion(nMaxVersion);
    }

    if (fFirstRun)
    {
        // Create new keyUser and set as default key
        if (GetBoolArg("-usehd", DEFAULT_USE_HD_WALLET) && !walletInstance->IsHDEnabled()) {
            // generate a new master key
            CPubKey masterPubKey = walletInstance->GenerateNewHDMasterKey();
            if (!walletInstance->SetHDMasterKey(masterPubKey))
                throw std::runtime_error(std::string(__func__) + ": Storing master key failed");
        }

        CPubKey newDefaultKey;
        if (walletInstance->GetKeyFromPool(newDefaultKey)) {
            walletInstance->SetDefaultKey(newDefaultKey);
            if (!walletInstance->SetAddressBook(walletInstance->vchDefaultKey.GetID(), "", "receive")) {
                InitError(_("Cannot write default address") += "\n");
                return NULL;
            }
        }

        walletInstance->SetBestChain(chainActive.GetLocator());
    }
    else if (IsArgSet("-usehd")) {
        bool useHD = GetBoolArg("-usehd", DEFAULT_USE_HD_WALLET);
        if (walletInstance->IsHDEnabled() && !useHD) {
            InitError(strprintf(_("Error loading %s: You can't disable HD on a already existing HD wallet"), walletFile));
            return NULL;
        }
        if (!walletInstance->IsHDEnabled() && useHD) {
            InitError(strprintf(_("Error loading %s: You can't enable HD on a already existing non-HD wallet"), walletFile));
            return NULL;
        }
    }

    LogPrintf(" wallet      %15dms\n", GetTimeMillis() - nStart);

    RegisterValidationInterface(walletInstance);

    CBlockIndex *pindexRescan = chainActive.Tip();
    if (GetBoolArg("-rescan", false)){
        pindexRescan = chainActive.Genesis();
    }
    else
    {
        CWalletDB walletdb(walletFile);
        CBlockLocator locator;
        if (walletdb.ReadBestBlock(locator))
            pindexRescan = FindForkInGlobalIndex(chainActive, locator);
        else
            pindexRescan = chainActive.Genesis();
    }
    if (chainActive.Tip() && chainActive.Tip() != pindexRescan)
    {
        //We can't rescan beyond non-pruned blocks, stop and throw an error
        //this might happen if a user uses a old wallet within a pruned node
        // or if he ran -disablewallet for a longer time, then decided to re-enable
        if (fPruneMode)
        {
            CBlockIndex *block = chainActive.Tip();
            while (block && block->pprev && (block->pprev->nStatus & BLOCK_HAVE_DATA) && block->pprev->nTx > 0 && pindexRescan != block)
                block = block->pprev;

            if (pindexRescan != block) {
                InitError(_("Prune: last wallet synchronisation goes beyond pruned data. You need to -reindex (download the whole blockchain again in case of pruned node)"));
                return NULL;
            }
        }

        uiInterface.InitMessage(_("Rescanning..."));
        LogPrintf("Rescanning last %i blocks (from block %i)...\n", chainActive.Height() - pindexRescan->nHeight, pindexRescan->nHeight);
        nStart = GetTimeMillis();
        walletInstance->ScanForWalletTransactions(pindexRescan, true);
        LogPrintf(" rescan      %15dms\n", GetTimeMillis() - nStart);
        walletInstance->SetBestChain(chainActive.GetLocator());
        CWalletDB::IncrementUpdateCounter();

        // Restore wallet transaction metadata after -zapwallettxes=1
        if (GetBoolArg("-zapwallettxes", false) && GetArg("-zapwallettxes", "1") != "2")
        {
            CWalletDB walletdb(walletFile);

            BOOST_FOREACH(const CWalletTx& wtxOld, vWtx)
            {
                uint256 hash = wtxOld.GetHash();
                std::map<uint256, CWalletTx>::iterator mi = walletInstance->mapWallet.find(hash);
                if (mi != walletInstance->mapWallet.end())
                {
                    const CWalletTx* copyFrom = &wtxOld;
                    CWalletTx* copyTo = &mi->second;
                    copyTo->mapValue = copyFrom->mapValue;
                    copyTo->vOrderForm = copyFrom->vOrderForm;
                    copyTo->nTimeReceived = copyFrom->nTimeReceived;
                    copyTo->nTimeSmart = copyFrom->nTimeSmart;
                    copyTo->fFromMe = copyFrom->fFromMe;
                    copyTo->strFromAccount = copyFrom->strFromAccount;
                    copyTo->nOrderPos = copyFrom->nOrderPos;
                    walletdb.WriteTx(*copyTo);
                }
            }
        }
    }
    walletInstance->SetBroadcastTransactions(GetBoolArg("-walletbroadcast", DEFAULT_WALLETBROADCAST));
    walletInstance->SetDisableCt(GetBoolArg("-disablect", DEFAULT_DISABLE_CT));

    {
        LOCK(walletInstance->cs_wallet);
        LogPrintf("setKeyPool.size() = %u\n",      walletInstance->GetKeyPoolSize());
        LogPrintf("mapWallet.size() = %u\n",       walletInstance->mapWallet.size());
        LogPrintf("mapAddressBook.size() = %u\n",  walletInstance->mapAddressBook.size());
    }

    return walletInstance;
}

bool CWallet::InitLoadWallet()
{
    if (GetBoolArg("-disablewallet", DEFAULT_DISABLE_WALLET)) {
        pwalletMain = NULL;
        LogPrintf("Wallet disabled!\n");
        return true;
    }

    std::string walletFile = GetArg("-wallet", DEFAULT_WALLET_DAT);

    CWallet * const pwallet = CreateWalletFromFile(walletFile);
    if (!pwallet) {
        return false;
    }
    pwalletMain = pwallet;

    return true;
}

std::atomic<bool> CWallet::fFlushThreadRunning(false);

void CWallet::postInitProcess(boost::thread_group& threadGroup)
{
    // Add wallet transactions that aren't already in a block to mempool
    // Do this here as mempool requires genesis block to be loaded
    ReacceptWalletTransactions();

    // Run a thread to flush wallet periodically
    if (!CWallet::fFlushThreadRunning.exchange(true)) {
        threadGroup.create_thread(ThreadFlushWalletDB);
    }
}

bool CWallet::ParameterInteraction()
{
    if (GetBoolArg("-disablewallet", DEFAULT_DISABLE_WALLET))
        return true;

    if (GetBoolArg("-blocksonly", DEFAULT_BLOCKSONLY) && SoftSetBoolArg("-walletbroadcast", false)) {
        LogPrintf("%s: parameter interaction: -blocksonly=1 -> setting -walletbroadcast=0\n", __func__);
    }

    if (GetBoolArg("-salvagewallet", false) && SoftSetBoolArg("-rescan", true)) {
        // Rewrite just private keys: rescan to find transactions
        LogPrintf("%s: parameter interaction: -salvagewallet=1 -> setting -rescan=1\n", __func__);
    }

    // -zapwallettx implies a rescan
    if (GetBoolArg("-zapwallettxes", false) && SoftSetBoolArg("-rescan", true)) {
        LogPrintf("%s: parameter interaction: -zapwallettxes=<mode> -> setting -rescan=1\n", __func__);
    }

    if (GetBoolArg("-sysperms", false))
        return InitError("-sysperms is not allowed in combination with enabled wallet functionality");
    if (GetArg("-prune", 0) && GetBoolArg("-rescan", false))
        return InitError(_("Rescans are not possible in pruned mode. You will need to use -reindex which will download the whole blockchain again."));

    if (::minRelayTxFee.GetFeePerK() > HIGH_TX_FEE_PER_KB)
        InitWarning(AmountHighWarn("-minrelaytxfee") + " " +
                    _("The wallet will avoid paying less than the minimum relay fee."));

    if (IsArgSet("-mintxfee"))
    {
        CAmount n = 0;
        if (!ParseMoney(GetArg("-mintxfee", ""), n) || 0 == n)
            return InitError(AmountErrMsg("mintxfee", GetArg("-mintxfee", "")));
        if (n > HIGH_TX_FEE_PER_KB)
            InitWarning(AmountHighWarn("-mintxfee") + " " +
                        _("This is the minimum transaction fee you pay on every transaction."));
        CWallet::minTxFee = CFeeRate(n);
    }
    if (IsArgSet("-fallbackfee"))
    {
        CAmount nFeePerK = 0;
        if (!ParseMoney(GetArg("-fallbackfee", ""), nFeePerK))
            return InitError(strprintf(_("Invalid amount for -fallbackfee=<amount>: '%s'"), GetArg("-fallbackfee", "")));
        if (nFeePerK > HIGH_TX_FEE_PER_KB)
            InitWarning(AmountHighWarn("-fallbackfee") + " " +
                        _("This is the transaction fee you may pay when fee estimates are not available."));
        CWallet::fallbackFee = CFeeRate(nFeePerK);
    }
    if (IsArgSet("-paytxfee"))
    {
        CAmount nFeePerK = 0;
        if (!ParseMoney(GetArg("-paytxfee", ""), nFeePerK))
            return InitError(AmountErrMsg("paytxfee", GetArg("-paytxfee", "")));
        if (nFeePerK > HIGH_TX_FEE_PER_KB)
            InitWarning(AmountHighWarn("-paytxfee") + " " +
                        _("This is the transaction fee you will pay if you send a transaction."));

        payTxFee = CFeeRate(nFeePerK, 1000);
        if (payTxFee < ::minRelayTxFee)
        {
            return InitError(strprintf(_("Invalid amount for -paytxfee=<amount>: '%s' (must be at least %s)"),
                                       GetArg("-paytxfee", ""), ::minRelayTxFee.ToString()));
        }
    }
    if (IsArgSet("-maxtxfee"))
    {
        CAmount nMaxFee = 0;
        if (!ParseMoney(GetArg("-maxtxfee", ""), nMaxFee))
            return InitError(AmountErrMsg("maxtxfee", GetArg("-maxtxfee", "")));
        if (nMaxFee > HIGH_MAX_TX_FEE)
            InitWarning(_("-maxtxfee is set very high! Fees this large could be paid on a single transaction."));
        maxTxFee = nMaxFee;
        if (CFeeRate(maxTxFee, 1000) < ::minRelayTxFee)
        {
            return InitError(strprintf(_("Invalid amount for -maxtxfee=<amount>: '%s' (must be at least the minrelay fee of %s to prevent stuck transactions)"),
                                       GetArg("-maxtxfee", ""), ::minRelayTxFee.ToString()));
        }
    }
    nTxConfirmTarget = GetArg("-txconfirmtarget", DEFAULT_TX_CONFIRM_TARGET);
    bSpendZeroConfChange = GetBoolArg("-spendzeroconfchange", DEFAULT_SPEND_ZEROCONF_CHANGE);
    fSendFreeTransactions = GetBoolArg("-sendfreetransactions", DEFAULT_SEND_FREE_TRANSACTIONS);

    if (fSendFreeTransactions && GetArg("-limitfreerelay", DEFAULT_LIMITFREERELAY) <= 0)
        return InitError("Creation of free transactions with their relay disabled is not supported.");

    return true;
}

bool CWallet::BackupWallet(const std::string& strDest)
{
    if (!fFileBacked)
        return false;
    while (true)
    {
        {
            LOCK(bitdb.cs_db);
            if (!bitdb.mapFileUseCount.count(strWalletFile) || bitdb.mapFileUseCount[strWalletFile] == 0)
            {
                // Flush log data to the dat file
                bitdb.CloseDb(strWalletFile);
                bitdb.CheckpointLSN(strWalletFile);
                bitdb.mapFileUseCount.erase(strWalletFile);

                // Copy wallet file
                boost::filesystem::path pathSrc = GetDataDir() / strWalletFile;
                boost::filesystem::path pathDest(strDest);
                if (boost::filesystem::is_directory(pathDest))
                    pathDest /= strWalletFile;

                try {
#if BOOST_VERSION >= 104000
                    boost::filesystem::copy_file(pathSrc, pathDest, boost::filesystem::copy_option::overwrite_if_exists);
#else
                    boost::filesystem::copy_file(pathSrc, pathDest);
#endif
                    LogPrintf("copied %s to %s\n", strWalletFile, pathDest.string());
                    return true;
                } catch (const boost::filesystem::filesystem_error& e) {
                    LogPrintf("error copying %s to %s - %s\n", strWalletFile, pathDest.string(), e.what());
                    return false;
                }
            }
        }
        MilliSleep(100);
    }
    return false;
}

CKeyPool::CKeyPool()
{
    nTime = GetTime();
}

CKeyPool::CKeyPool(const CPubKey& vchPubKeyIn)
{
    nTime = GetTime();
    vchPubKey = vchPubKeyIn;
}

CWalletKey::CWalletKey(int64_t nExpires)
{
    nTimeCreated = (nExpires ? GetTime() : 0);
    nTimeExpires = nExpires;
}

void CMerkleTx::SetMerkleBranch(const CBlockIndex* pindex, int posInBlock)
{
    // Update the tx's hashBlock
    hashBlock = pindex->GetBlockHash();

    // set the position of the transaction in the block
    nIndex = posInBlock;
}

int CMerkleTx::GetDepthInMainChain(const CBlockIndex* &pindexRet) const
{
    if (hashUnset())
        return 0;

    AssertLockHeld(cs_main);

    // Find the block it claims to be in
    BlockMap::iterator mi = mapBlockIndex.find(hashBlock);
    if (mi == mapBlockIndex.end())
        return 0;
    CBlockIndex* pindex = (*mi).second;
    if (!pindex || !chainActive.Contains(pindex))
        return 0;

    pindexRet = pindex;
    return ((nIndex == -1) ? (-1) : 1) * (chainActive.Height() - pindex->nHeight + 1);
}

int CMerkleTx::GetBlocksToMaturity() const
{
    if (!IsCoinBase())
        return 0;
    return max(0, (COINBASE_MATURITY+1) - GetDepthInMainChain());
}


bool CMerkleTx::AcceptToMemoryPool(const CAmount& nAbsurdFee, CValidationState& state)
{
    return ::AcceptToMemoryPool(mempool, state, tx, true, NULL, NULL, false, nAbsurdFee);
}

CKey CWallet::GetBlindingKey(const CScript* script) const
{
    CKey key;

    if (script != NULL) {
        std::map<CScriptID, uint256>::const_iterator it = mapSpecificBlindingKeys.find(CScriptID(*script));
        if (it != mapSpecificBlindingKeys.end()) {
            key.Set(it->second.begin(), it->second.end(), true);
            if (key.IsValid()) {
                return key;
            }
        }
    }

    if (script != NULL && !blinding_derivation_key.IsNull()) {
        unsigned char vch[32];
        CHMAC_SHA256(blinding_derivation_key.begin(), blinding_derivation_key.size()).Write(&((*script)[0]), script->size()).Finalize(vch);
        key.Set(&vch[0], &vch[32], true);
        if (key.IsValid()) {
            return key;
        }
    }

    return CKey();
}

CPubKey CWallet::GetBlindingPubKey(const CScript& script) const
{
    CKey key = GetBlindingKey(&script);
    if (key.IsValid()) {
        return key.GetPubKey();
    }

    return CPubKey();
}

unsigned int CWalletTx::GetPseudoInputOffset(const unsigned int index, const bool fIssuanceToken) const
{
    // There is no mapValue space for null issuances
    assert(fIssuanceToken ? !tx->vin[index].assetIssuance.nInflationKeys.IsNull() : !tx->vin[index].assetIssuance.nAmount.IsNull());
    unsigned int mapValueLoc = 0;
    for (unsigned int i = 0; i < tx->vin.size()*2; i++) {
        if (index == i/2 && (fIssuanceToken ? 1 : 0) == i % 2) {
            break;
        }
        if (!tx->vin[i/2].assetIssuance.IsNull()) {
            if ((i % 2 == 0 && !tx->vin[i/2].assetIssuance.nAmount.IsNull()) ||
                    (i % 2 == 1 && !tx->vin[i/2].assetIssuance.nInflationKeys.IsNull())) {
                mapValueLoc++;
            }
        }
    }
    return mapValueLoc;
}

bool CWallet::LoadSpecificBlindingKey(const CScriptID& scriptid, const uint256& key)
{
    AssertLockHeld(cs_wallet); // mapSpecificBlindingKeys
    mapSpecificBlindingKeys[scriptid] = key;
    return true;
}

bool CWallet::AddSpecificBlindingKey(const CScriptID& scriptid, const uint256& key)
{
    AssertLockHeld(cs_wallet); // mapSpecificBlindingKeys
    if (!LoadSpecificBlindingKey(scriptid, key))
        return false;

    if (!fFileBacked)
        return true;
    return CWalletDB(strWalletFile).WriteSpecificBlindingKey(scriptid, key);
}

void CWallet::ComputeBlindingData(const CConfidentialValue& confValue, const CConfidentialAsset& confAsset, const CConfidentialNonce& nonce, const CScript& scriptPubKey, const std::vector<unsigned char>& vchRangeproof, CAmount& amount, CPubKey& pubkey, uint256& blindingfactor, CAsset& asset, uint256& assetBlindingFactor) const
{
    if (confValue.IsExplicit() && confAsset.IsExplicit()) {
        amount = confValue.GetAmount();
        asset = confAsset.GetAsset();
        pubkey = CPubKey();
        blindingfactor.SetNull();
        assetBlindingFactor.SetNull();
        return;
    }

    CKey blinding_key;
    if ((blinding_key = GetBlindingKey(&scriptPubKey)).IsValid()) {
        // For outputs using derived blinding.
        if (UnblindConfidentialPair(blinding_key, confValue, confAsset, nonce, scriptPubKey, vchRangeproof, amount, blindingfactor,
                asset, assetBlindingFactor)) {
            pubkey = blinding_key.GetPubKey();
            return;
        }
    }

    amount = -1;
    pubkey = CPubKey();
    blindingfactor.SetNull();
    asset.SetNull();
    assetBlindingFactor.SetNull();
}

void CWalletTx::WipeUnknownBlindingData() const
{
    for (unsigned int n = 0; n < tx->vout.size(); n++) {
        if (GetOutputValueOut(n) == -1) {
            mapValue["blindingdata"][138 * n] = 0;
        }
    }
    for (unsigned int n = 0; n < tx->vin.size(); n++) {
        if (!tx->vin[n].assetIssuance.nAmount.IsNull()) {
            if (GetIssuanceAmount(n, false) == -1) {
                mapValue["blindingdata"][138 * (tx->vout.size() + GetPseudoInputOffset(n, false))] = 0;
            }
        }
        if (!tx->vin[n].assetIssuance.nInflationKeys.IsNull()) {
            if (GetIssuanceAmount(n, true) == -1) {
                mapValue["blindingdata"][138 * (tx->vout.size() + GetPseudoInputOffset(n, true))] = 0;
            }
        }
    }
}

std::map<uint256, std::pair<CAsset, CAsset> > CWallet::GetReissuanceTokenTypes() const
{
    std::map<uint256, std::pair<CAsset, CAsset> > tokenMap;
    {
        LOCK2(cs_main, cs_wallet);
        for (map<uint256, CWalletTx>::const_iterator it = mapWallet.begin(); it != mapWallet.end(); ++it)
        {
            const CWalletTx* pcoin = &(*it).second;
            CAsset asset;
            CAsset token;
            uint256 entropy;
            for (unsigned int vinIndex = 0; vinIndex < pcoin->tx->vin.size(); vinIndex++) {
                const CAssetIssuance& issuance = pcoin->tx->vin[vinIndex].assetIssuance;
                if (issuance.IsNull()) {
                    continue;
                }
                // Only looking at initial issuances
                if (!issuance.IsReissuance()) {
                    GenerateAssetEntropy(entropy, pcoin->tx->vin[vinIndex].prevout, issuance.assetEntropy);
                    CalculateAsset(asset, entropy);
                    // TODO handle the case with null nAmount (not decided yet)
                    CalculateReissuanceToken(token, entropy, issuance.nAmount.IsCommitment());
                    tokenMap[entropy] = std::make_pair(token, asset);
                }
            }
        }
    }
    return tokenMap;
}<|MERGE_RESOLUTION|>--- conflicted
+++ resolved
@@ -1631,13 +1631,10 @@
                     if(fRequireWhitelistCheck || fScanWhitelist){
                         addressWhitelist.RegisterAddress(*block.vtx[posInBlock], pindex);
                     }
-<<<<<<< HEAD
-=======
                     if(fRecordInflation){
                         UpdateAssetMap(*block.vtx[posInBlock]);
                         UpdateFreezeHistory(*block.vtx[posInBlock],pindex->nHeight);
                     }
->>>>>>> e004a61b
                     AddToWalletIfInvolvingMe(*block.vtx[posInBlock], pindex, posInBlock, fUpdate);
                 }
                 if (!ret) {
