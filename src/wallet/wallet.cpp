// Copyright (c) 2009-2010 Satoshi Nakamoto
// Copyright (c) 2009-2022 The Bitcoin Core developers
// Distributed under the MIT software license, see the accompanying
// file COPYING or http://www.opensource.org/licenses/mit-license.php.

#include <wallet/wallet.h>

#include <blindpsbt.h>
#include <blockfilter.h>
#include <chain.h>
#include <consensus/amount.h>
#include <consensus/consensus.h>
#include <consensus/validation.h>
#include <external_signer.h>
#include <interfaces/chain.h>
#include <interfaces/wallet.h>
#include <key.h>
#include <key_io.h>
#include <outputtype.h>
#include <pegins.h>
#include <policy/fees.h>
#include <policy/policy.h>
#include <primitives/block.h>
#include <primitives/transaction.h>
#include <psbt.h>
#include <random.h>
#include <script/descriptor.h>
#include <script/pegins.h>
#include <script/script.h>
#include <script/signingprovider.h>
#include <support/cleanse.h>
#include <txmempool.h>
#include <util/bip32.h>
#include <util/check.h>
#include <util/error.h>
#include <util/fees.h>
#include <util/fs.h>
#include <util/fs_helpers.h>
#include <util/moneystr.h>
#include <util/rbf.h>
#include <util/string.h>
#include <util/system.h>
#include <util/translation.h>
#include <validation.h>
#include <wallet/coincontrol.h>
#include <wallet/context.h>
#include <wallet/external_signer_scriptpubkeyman.h>
#include <wallet/fees.h>

#include <univalue.h>

#include <algorithm>
#include <assert.h>
#include <optional>

#include <blind.h>
#include <issuance.h>
#include <crypto/hmac_sha256.h>

using interfaces::FoundBlock;

namespace wallet {
<<<<<<< HEAD
isminetype InputIsMine(const CWallet& wallet, const COutPoint& txin); // ELEMENTS: forward declaration to remove circular dep on receive.h
const std::map<uint64_t,std::string> WALLET_FLAG_CAVEATS{
    {WALLET_FLAG_AVOID_REUSE,
        "You need to rescan the blockchain in order to correctly mark used "
        "destinations in the past. Until this is done, some destinations may "
        "be considered unused, even if the opposite is the case."
    },
};
=======
>>>>>>> 6a167325

bool AddWalletSetting(interfaces::Chain& chain, const std::string& wallet_name)
{
    util::SettingsValue setting_value = chain.getRwSetting("wallet");
    if (!setting_value.isArray()) setting_value.setArray();
    for (const util::SettingsValue& value : setting_value.getValues()) {
        if (value.isStr() && value.get_str() == wallet_name) return true;
    }
    setting_value.push_back(wallet_name);
    return chain.updateRwSetting("wallet", setting_value);
}

bool RemoveWalletSetting(interfaces::Chain& chain, const std::string& wallet_name)
{
    util::SettingsValue setting_value = chain.getRwSetting("wallet");
    if (!setting_value.isArray()) return true;
    util::SettingsValue new_value(util::SettingsValue::VARR);
    for (const util::SettingsValue& value : setting_value.getValues()) {
        if (!value.isStr() || value.get_str() != wallet_name) new_value.push_back(value);
    }
    if (new_value.size() == setting_value.size()) return true;
    return chain.updateRwSetting("wallet", new_value);
}

static void UpdateWalletSetting(interfaces::Chain& chain,
                                const std::string& wallet_name,
                                std::optional<bool> load_on_startup,
                                std::vector<bilingual_str>& warnings)
{
    if (!load_on_startup) return;
    if (load_on_startup.value() && !AddWalletSetting(chain, wallet_name)) {
        warnings.emplace_back(Untranslated("Wallet load on startup setting could not be updated, so wallet may not be loaded next node startup."));
    } else if (!load_on_startup.value() && !RemoveWalletSetting(chain, wallet_name)) {
        warnings.emplace_back(Untranslated("Wallet load on startup setting could not be updated, so wallet may still be loaded next node startup."));
    }
}

/**
 * Refresh mempool status so the wallet is in an internally consistent state and
 * immediately knows the transaction's status: Whether it can be considered
 * trusted and is eligible to be abandoned ...
 */
static void RefreshMempoolStatus(CWalletTx& tx, interfaces::Chain& chain)
{
    if (chain.isInMempool(tx.GetHash())) {
        tx.m_state = TxStateInMempool();
    } else if (tx.state<TxStateInMempool>()) {
        tx.m_state = TxStateInactive();
    }
}

bool AddWallet(WalletContext& context, const std::shared_ptr<CWallet>& wallet)
{
    LOCK(context.wallets_mutex);
    assert(wallet);
    std::vector<std::shared_ptr<CWallet>>::const_iterator i = std::find(context.wallets.begin(), context.wallets.end(), wallet);
    if (i != context.wallets.end()) return false;
    context.wallets.push_back(wallet);
    wallet->ConnectScriptPubKeyManNotifiers();
    wallet->NotifyCanGetAddressesChanged();
    return true;
}

bool RemoveWallet(WalletContext& context, const std::shared_ptr<CWallet>& wallet, std::optional<bool> load_on_start, std::vector<bilingual_str>& warnings)
{
    assert(wallet);

    interfaces::Chain& chain = wallet->chain();
    std::string name = wallet->GetName();

    // Unregister with the validation interface which also drops shared pointers.
    wallet->m_chain_notifications_handler.reset();
    LOCK(context.wallets_mutex);
    std::vector<std::shared_ptr<CWallet>>::iterator i = std::find(context.wallets.begin(), context.wallets.end(), wallet);
    if (i == context.wallets.end()) return false;
    context.wallets.erase(i);

    // Write the wallet setting
    UpdateWalletSetting(chain, name, load_on_start, warnings);

    return true;
}

bool RemoveWallet(WalletContext& context, const std::shared_ptr<CWallet>& wallet, std::optional<bool> load_on_start)
{
    std::vector<bilingual_str> warnings;
    return RemoveWallet(context, wallet, load_on_start, warnings);
}

std::vector<std::shared_ptr<CWallet>> GetWallets(WalletContext& context)
{
    LOCK(context.wallets_mutex);
    return context.wallets;
}

std::shared_ptr<CWallet> GetDefaultWallet(WalletContext& context, size_t& count)
{
    LOCK(context.wallets_mutex);
    count = context.wallets.size();
    return count == 1 ? context.wallets[0] : nullptr;
}

std::shared_ptr<CWallet> GetWallet(WalletContext& context, const std::string& name)
{
    LOCK(context.wallets_mutex);
    for (const std::shared_ptr<CWallet>& wallet : context.wallets) {
        if (wallet->GetName() == name) return wallet;
    }
    return nullptr;
}

std::unique_ptr<interfaces::Handler> HandleLoadWallet(WalletContext& context, LoadWalletFn load_wallet)
{
    LOCK(context.wallets_mutex);
    auto it = context.wallet_load_fns.emplace(context.wallet_load_fns.end(), std::move(load_wallet));
    return interfaces::MakeCleanupHandler([&context, it] { LOCK(context.wallets_mutex); context.wallet_load_fns.erase(it); });
}

void NotifyWalletLoaded(WalletContext& context, const std::shared_ptr<CWallet>& wallet)
{
    LOCK(context.wallets_mutex);
    for (auto& load_wallet : context.wallet_load_fns) {
        load_wallet(interfaces::MakeWallet(context, wallet));
    }
}

static GlobalMutex g_loading_wallet_mutex;
static GlobalMutex g_wallet_release_mutex;
static std::condition_variable g_wallet_release_cv;
static std::set<std::string> g_loading_wallet_set GUARDED_BY(g_loading_wallet_mutex);
static std::set<std::string> g_unloading_wallet_set GUARDED_BY(g_wallet_release_mutex);

// Custom deleter for shared_ptr<CWallet>.
static void ReleaseWallet(CWallet* wallet)
{
    const std::string name = wallet->GetName();
    wallet->WalletLogPrintf("Releasing wallet\n");
    wallet->Flush();
    delete wallet;
    // Wallet is now released, notify UnloadWallet, if any.
    {
        LOCK(g_wallet_release_mutex);
        if (g_unloading_wallet_set.erase(name) == 0) {
            // UnloadWallet was not called for this wallet, all done.
            return;
        }
    }
    g_wallet_release_cv.notify_all();
}

void UnloadWallet(std::shared_ptr<CWallet>&& wallet)
{
    // Mark wallet for unloading.
    const std::string name = wallet->GetName();
    {
        LOCK(g_wallet_release_mutex);
        auto it = g_unloading_wallet_set.insert(name);
        assert(it.second);
    }
    // The wallet can be in use so it's not possible to explicitly unload here.
    // Notify the unload intent so that all remaining shared pointers are
    // released.
    wallet->NotifyUnload();

    // Time to ditch our shared_ptr and wait for ReleaseWallet call.
    wallet.reset();
    {
        WAIT_LOCK(g_wallet_release_mutex, lock);
        while (g_unloading_wallet_set.count(name) == 1) {
            g_wallet_release_cv.wait(lock);
        }
    }
}

namespace {
std::shared_ptr<CWallet> LoadWalletInternal(WalletContext& context, const std::string& name, std::optional<bool> load_on_start, const DatabaseOptions& options, DatabaseStatus& status, bilingual_str& error, std::vector<bilingual_str>& warnings)
{
    try {
        std::unique_ptr<WalletDatabase> database = MakeWalletDatabase(name, options, status, error);
        if (!database) {
            error = Untranslated("Wallet file verification failed.") + Untranslated(" ") + error;
            return nullptr;
        }

        context.chain->initMessage(_("Loading wallet…").translated);
        std::shared_ptr<CWallet> wallet = CWallet::Create(context, name, std::move(database), options.create_flags, error, warnings);
        if (!wallet) {
            error = Untranslated("Wallet loading failed.") + Untranslated(" ") + error;
            status = DatabaseStatus::FAILED_LOAD;
            return nullptr;
        }

        NotifyWalletLoaded(context, wallet);
        AddWallet(context, wallet);
        wallet->postInitProcess();

        // Write the wallet setting
        UpdateWalletSetting(*context.chain, name, load_on_start, warnings);

        return wallet;
    } catch (const std::runtime_error& e) {
        error = Untranslated(e.what());
        status = DatabaseStatus::FAILED_LOAD;
        return nullptr;
    }
}

class FastWalletRescanFilter
{
public:
    FastWalletRescanFilter(const CWallet& wallet) : m_wallet(wallet)
    {
        // fast rescanning via block filters is only supported by descriptor wallets right now
        assert(!m_wallet.IsLegacy());

        // create initial filter with scripts from all ScriptPubKeyMans
        for (auto spkm : m_wallet.GetAllScriptPubKeyMans()) {
            auto desc_spkm{dynamic_cast<DescriptorScriptPubKeyMan*>(spkm)};
            assert(desc_spkm != nullptr);
            AddScriptPubKeys(desc_spkm);
            // save each range descriptor's end for possible future filter updates
            if (desc_spkm->IsHDEnabled()) {
                m_last_range_ends.emplace(desc_spkm->GetID(), desc_spkm->GetEndRange());
            }
        }
    }

    void UpdateIfNeeded()
    {
        // repopulate filter with new scripts if top-up has happened since last iteration
        for (const auto& [desc_spkm_id, last_range_end] : m_last_range_ends) {
            auto desc_spkm{dynamic_cast<DescriptorScriptPubKeyMan*>(m_wallet.GetScriptPubKeyMan(desc_spkm_id))};
            assert(desc_spkm != nullptr);
            int32_t current_range_end{desc_spkm->GetEndRange()};
            if (current_range_end > last_range_end) {
                AddScriptPubKeys(desc_spkm, last_range_end);
                m_last_range_ends.at(desc_spkm->GetID()) = current_range_end;
            }
        }
    }

    std::optional<bool> MatchesBlock(const uint256& block_hash) const
    {
        return m_wallet.chain().blockFilterMatchesAny(BlockFilterType::BASIC, block_hash, m_filter_set);
    }

private:
    const CWallet& m_wallet;
    /** Map for keeping track of each range descriptor's last seen end range.
      * This information is used to detect whether new addresses were derived
      * (that is, if the current end range is larger than the saved end range)
      * after processing a block and hence a filter set update is needed to
      * take possible keypool top-ups into account.
      */
    std::map<uint256, int32_t> m_last_range_ends;
    GCSFilter::ElementSet m_filter_set;

    void AddScriptPubKeys(const DescriptorScriptPubKeyMan* desc_spkm, int32_t last_range_end = 0)
    {
        for (const auto& script_pub_key : desc_spkm->GetScriptPubKeys(last_range_end)) {
            m_filter_set.emplace(script_pub_key.begin(), script_pub_key.end());
        }
    }
};
} // namespace

std::shared_ptr<CWallet> LoadWallet(WalletContext& context, const std::string& name, std::optional<bool> load_on_start, const DatabaseOptions& options, DatabaseStatus& status, bilingual_str& error, std::vector<bilingual_str>& warnings)
{
    auto result = WITH_LOCK(g_loading_wallet_mutex, return g_loading_wallet_set.insert(name));
    if (!result.second) {
        error = Untranslated("Wallet already loading.");
        status = DatabaseStatus::FAILED_LOAD;
        return nullptr;
    }
    auto wallet = LoadWalletInternal(context, name, load_on_start, options, status, error, warnings);
    WITH_LOCK(g_loading_wallet_mutex, g_loading_wallet_set.erase(result.first));
    return wallet;
}

std::shared_ptr<CWallet> CreateWallet(WalletContext& context, const std::string& name, std::optional<bool> load_on_start, DatabaseOptions& options, DatabaseStatus& status, bilingual_str& error, std::vector<bilingual_str>& warnings)
{
    uint64_t wallet_creation_flags = options.create_flags;
    const SecureString& passphrase = options.create_passphrase;

    if (wallet_creation_flags & WALLET_FLAG_DESCRIPTORS) options.require_format = DatabaseFormat::SQLITE;

    // Indicate that the wallet is actually supposed to be blank and not just blank to make it encrypted
    bool create_blank = (wallet_creation_flags & WALLET_FLAG_BLANK_WALLET);

    // Born encrypted wallets need to be created blank first.
    if (!passphrase.empty()) {
        wallet_creation_flags |= WALLET_FLAG_BLANK_WALLET;
    }

    // Private keys must be disabled for an external signer wallet
    if ((wallet_creation_flags & WALLET_FLAG_EXTERNAL_SIGNER) && !(wallet_creation_flags & WALLET_FLAG_DISABLE_PRIVATE_KEYS)) {
        error = Untranslated("Private keys must be disabled when using an external signer");
        status = DatabaseStatus::FAILED_CREATE;
        return nullptr;
    }

    // Descriptor support must be enabled for an external signer wallet
    if ((wallet_creation_flags & WALLET_FLAG_EXTERNAL_SIGNER) && !(wallet_creation_flags & WALLET_FLAG_DESCRIPTORS)) {
        error = Untranslated("Descriptor support must be enabled when using an external signer");
        status = DatabaseStatus::FAILED_CREATE;
        return nullptr;
    }

    // Do not allow a passphrase when private keys are disabled
    if (!passphrase.empty() && (wallet_creation_flags & WALLET_FLAG_DISABLE_PRIVATE_KEYS)) {
        error = Untranslated("Passphrase provided but private keys are disabled. A passphrase is only used to encrypt private keys, so cannot be used for wallets with private keys disabled.");
        status = DatabaseStatus::FAILED_CREATE;
        return nullptr;
    }

    // Wallet::Verify will check if we're trying to create a wallet with a duplicate name.
    std::unique_ptr<WalletDatabase> database = MakeWalletDatabase(name, options, status, error);
    if (!database) {
        error = Untranslated("Wallet file verification failed.") + Untranslated(" ") + error;
        status = DatabaseStatus::FAILED_VERIFY;
        return nullptr;
    }

    // Make the wallet
    context.chain->initMessage(_("Loading wallet…").translated);
    std::shared_ptr<CWallet> wallet = CWallet::Create(context, name, std::move(database), wallet_creation_flags, error, warnings);
    if (!wallet) {
        error = Untranslated("Wallet creation failed.") + Untranslated(" ") + error;
        status = DatabaseStatus::FAILED_CREATE;
        return nullptr;
    }

    // Encrypt the wallet
    if (!passphrase.empty() && !(wallet_creation_flags & WALLET_FLAG_DISABLE_PRIVATE_KEYS)) {
        if (!wallet->EncryptWallet(passphrase)) {
            error = Untranslated("Error: Wallet created but failed to encrypt.");
            status = DatabaseStatus::FAILED_ENCRYPT;
            return nullptr;
        }
        if (!create_blank) {
            // Unlock the wallet
            if (!wallet->Unlock(passphrase)) {
                error = Untranslated("Error: Wallet was encrypted but could not be unlocked");
                status = DatabaseStatus::FAILED_ENCRYPT;
                return nullptr;
            }

            // Set a seed for the wallet
            {
                LOCK(wallet->cs_wallet);
                if (wallet->IsWalletFlagSet(WALLET_FLAG_DESCRIPTORS)) {
                    wallet->SetupDescriptorScriptPubKeyMans();
                } else {
                    for (auto spk_man : wallet->GetActiveScriptPubKeyMans()) {
                        if (!spk_man->SetupGeneration()) {
                            error = Untranslated("Unable to generate initial keys");
                            status = DatabaseStatus::FAILED_CREATE;
                            return nullptr;
                        }
                    }
                }
            }

            // Relock the wallet
            wallet->Lock();
        }
    }

    NotifyWalletLoaded(context, wallet);
    AddWallet(context, wallet);
    wallet->postInitProcess();

    // Write the wallet settings
    UpdateWalletSetting(*context.chain, name, load_on_start, warnings);

    // Legacy wallets are being deprecated, warn if a newly created wallet is legacy
    if (!(wallet_creation_flags & WALLET_FLAG_DESCRIPTORS)) {
        warnings.push_back(_("Wallet created successfully. The legacy wallet type is being deprecated and support for creating and opening legacy wallets will be removed in the future."));
    }

    status = DatabaseStatus::SUCCESS;
    return wallet;
}

std::shared_ptr<CWallet> RestoreWallet(WalletContext& context, const fs::path& backup_file, const std::string& wallet_name, std::optional<bool> load_on_start, DatabaseStatus& status, bilingual_str& error, std::vector<bilingual_str>& warnings)
{
    DatabaseOptions options;
    ReadDatabaseArgs(*context.args, options);
    options.require_existing = true;

    const fs::path wallet_path = fsbridge::AbsPathJoin(GetWalletDir(), fs::u8path(wallet_name));
    auto wallet_file = wallet_path / "wallet.dat";
    std::shared_ptr<CWallet> wallet;

    try {
        if (!fs::exists(backup_file)) {
            error = Untranslated("Backup file does not exist");
            status = DatabaseStatus::FAILED_INVALID_BACKUP_FILE;
            return nullptr;
        }

        if (fs::exists(wallet_path) || !TryCreateDirectories(wallet_path)) {
            error = Untranslated(strprintf("Failed to create database path '%s'. Database already exists.", fs::PathToString(wallet_path)));
            status = DatabaseStatus::FAILED_ALREADY_EXISTS;
            return nullptr;
        }

        fs::copy_file(backup_file, wallet_file, fs::copy_options::none);

        wallet = LoadWallet(context, wallet_name, load_on_start, options, status, error, warnings);
    } catch (const std::exception& e) {
        assert(!wallet);
        if (!error.empty()) error += Untranslated("\n");
        error += strprintf(Untranslated("Unexpected exception: %s"), e.what());
    }
    if (!wallet) {
        fs::remove_all(wallet_path);
    }

    return wallet;
}

/** @defgroup mapWallet
 *
 * @{
 */

const CWalletTx* CWallet::GetWalletTx(const uint256& hash) const
{
    AssertLockHeld(cs_wallet);
    const auto it = mapWallet.find(hash);
    if (it == mapWallet.end())
        return nullptr;
    return &(it->second);
}

void CWallet::UpgradeKeyMetadata()
{
    if (IsLocked() || IsWalletFlagSet(WALLET_FLAG_KEY_ORIGIN_METADATA)) {
        return;
    }

    auto spk_man = GetLegacyScriptPubKeyMan();
    if (!spk_man) {
        return;
    }

    spk_man->UpgradeKeyMetadata();
    SetWalletFlag(WALLET_FLAG_KEY_ORIGIN_METADATA);
}

void CWallet::UpgradeDescriptorCache()
{
    if (!IsWalletFlagSet(WALLET_FLAG_DESCRIPTORS) || IsLocked() || IsWalletFlagSet(WALLET_FLAG_LAST_HARDENED_XPUB_CACHED)) {
        return;
    }

    for (ScriptPubKeyMan* spkm : GetAllScriptPubKeyMans()) {
        DescriptorScriptPubKeyMan* desc_spkm = dynamic_cast<DescriptorScriptPubKeyMan*>(spkm);
        desc_spkm->UpgradeDescriptorCache();
    }
    SetWalletFlag(WALLET_FLAG_LAST_HARDENED_XPUB_CACHED);
}

bool CWallet::Unlock(const SecureString& strWalletPassphrase, bool accept_no_keys)
{
    CCrypter crypter;
    CKeyingMaterial _vMasterKey;

    {
        LOCK(cs_wallet);
        for (const MasterKeyMap::value_type& pMasterKey : mapMasterKeys)
        {
            if(!crypter.SetKeyFromPassphrase(strWalletPassphrase, pMasterKey.second.vchSalt, pMasterKey.second.nDeriveIterations, pMasterKey.second.nDerivationMethod))
                return false;
            if (!crypter.Decrypt(pMasterKey.second.vchCryptedKey, _vMasterKey))
                continue; // try another master key
            if (Unlock(_vMasterKey, accept_no_keys)) {
                // Now that we've unlocked, upgrade the key metadata
                UpgradeKeyMetadata();
                // Now that we've unlocked, upgrade the descriptor cache
                UpgradeDescriptorCache();
                return true;
            }
        }
    }
    return false;
}

bool CWallet::ChangeWalletPassphrase(const SecureString& strOldWalletPassphrase, const SecureString& strNewWalletPassphrase)
{
    bool fWasLocked = IsLocked();

    {
        LOCK2(m_relock_mutex, cs_wallet);
        Lock();

        CCrypter crypter;
        CKeyingMaterial _vMasterKey;
        for (MasterKeyMap::value_type& pMasterKey : mapMasterKeys)
        {
            if(!crypter.SetKeyFromPassphrase(strOldWalletPassphrase, pMasterKey.second.vchSalt, pMasterKey.second.nDeriveIterations, pMasterKey.second.nDerivationMethod))
                return false;
            if (!crypter.Decrypt(pMasterKey.second.vchCryptedKey, _vMasterKey))
                return false;
            if (Unlock(_vMasterKey))
            {
                int64_t nStartTime = GetTimeMillis();
                crypter.SetKeyFromPassphrase(strNewWalletPassphrase, pMasterKey.second.vchSalt, pMasterKey.second.nDeriveIterations, pMasterKey.second.nDerivationMethod);
                pMasterKey.second.nDeriveIterations = static_cast<unsigned int>(pMasterKey.second.nDeriveIterations * (100 / ((double)(GetTimeMillis() - nStartTime))));

                nStartTime = GetTimeMillis();
                crypter.SetKeyFromPassphrase(strNewWalletPassphrase, pMasterKey.second.vchSalt, pMasterKey.second.nDeriveIterations, pMasterKey.second.nDerivationMethod);
                pMasterKey.second.nDeriveIterations = (pMasterKey.second.nDeriveIterations + static_cast<unsigned int>(pMasterKey.second.nDeriveIterations * 100 / ((double)(GetTimeMillis() - nStartTime)))) / 2;

                if (pMasterKey.second.nDeriveIterations < 25000)
                    pMasterKey.second.nDeriveIterations = 25000;

                WalletLogPrintf("Wallet passphrase changed to an nDeriveIterations of %i\n", pMasterKey.second.nDeriveIterations);

                if (!crypter.SetKeyFromPassphrase(strNewWalletPassphrase, pMasterKey.second.vchSalt, pMasterKey.second.nDeriveIterations, pMasterKey.second.nDerivationMethod))
                    return false;
                if (!crypter.Encrypt(_vMasterKey, pMasterKey.second.vchCryptedKey))
                    return false;
                WalletBatch(GetDatabase()).WriteMasterKey(pMasterKey.first, pMasterKey.second);
                if (fWasLocked)
                    Lock();
                return true;
            }
        }
    }

    return false;
}

void CWallet::chainStateFlushed(const CBlockLocator& loc)
{
    // Don't update the best block until the chain is attached so that in case of a shutdown,
    // the rescan will be restarted at next startup.
    if (m_attaching_chain) {
        return;
    }
    WalletBatch batch(GetDatabase());
    batch.WriteBestBlock(loc);
}

void CWallet::SetMinVersion(enum WalletFeature nVersion, WalletBatch* batch_in)
{
    LOCK(cs_wallet);
    if (nWalletVersion >= nVersion)
        return;
    WalletLogPrintf("Setting minversion to %d\n", nVersion);
    nWalletVersion = nVersion;

    {
        WalletBatch* batch = batch_in ? batch_in : new WalletBatch(GetDatabase());
        if (nWalletVersion > 40000)
            batch->WriteMinVersion(nWalletVersion);
        if (!batch_in)
            delete batch;
    }
}

std::set<uint256> CWallet::GetConflicts(const uint256& txid) const
{
    std::set<uint256> result;
    AssertLockHeld(cs_wallet);

    const auto it = mapWallet.find(txid);
    if (it == mapWallet.end())
        return result;
    const CWalletTx& wtx = it->second;

    std::pair<TxSpends::const_iterator, TxSpends::const_iterator> range;

    for (const CTxIn& txin : wtx.tx->vin)
    {
        if (mapTxSpends.count(txin.prevout) <= 1)
            continue;  // No conflict if zero or one spends
        range = mapTxSpends.equal_range(txin.prevout);
        for (TxSpends::const_iterator _it = range.first; _it != range.second; ++_it)
            result.insert(_it->second);
    }
    return result;
}

bool CWallet::HasWalletSpend(const CTransactionRef& tx) const
{
    AssertLockHeld(cs_wallet);
    const uint256& txid = tx->GetHash();
    for (unsigned int i = 0; i < tx->vout.size(); ++i) {
        if (IsSpent(COutPoint(txid, i))) {
            return true;
        }
    }
    return false;
}

void CWallet::Flush()
{
    GetDatabase().Flush();
}

void CWallet::Close()
{
    GetDatabase().Close();
}

void CWallet::SyncMetaData(std::pair<TxSpends::iterator, TxSpends::iterator> range)
{
    // We want all the wallet transactions in range to have the same metadata as
    // the oldest (smallest nOrderPos).
    // So: find smallest nOrderPos:

    int nMinOrderPos = std::numeric_limits<int>::max();
    const CWalletTx* copyFrom = nullptr;
    for (TxSpends::iterator it = range.first; it != range.second; ++it) {
        const CWalletTx* wtx = &mapWallet.at(it->second);
        if (wtx->nOrderPos < nMinOrderPos) {
            nMinOrderPos = wtx->nOrderPos;
            copyFrom = wtx;
        }
    }

    if (!copyFrom) {
        return;
    }

    // Now copy data from copyFrom to rest:
    for (TxSpends::iterator it = range.first; it != range.second; ++it)
    {
        const uint256& hash = it->second;
        CWalletTx* copyTo = &mapWallet.at(hash);
        if (copyFrom == copyTo) continue;
        assert(copyFrom && "Oldest wallet transaction in range assumed to have been found.");
        if (!copyFrom->IsEquivalentTo(*copyTo)) continue;
        copyTo->mapValue = copyFrom->mapValue;
        copyTo->vOrderForm = copyFrom->vOrderForm;
        // fTimeReceivedIsTxTime not copied on purpose
        // nTimeReceived not copied on purpose
        copyTo->nTimeSmart = copyFrom->nTimeSmart;
        copyTo->fFromMe = copyFrom->fFromMe;
        // nOrderPos not copied on purpose
        // cached members not copied on purpose
    }
}

/**
 * Outpoint is spent if any non-conflicted transaction
 * spends it:
 */
bool CWallet::IsSpent(const COutPoint& outpoint) const
{
    std::pair<TxSpends::const_iterator, TxSpends::const_iterator> range;
    range = mapTxSpends.equal_range(outpoint);

    for (TxSpends::const_iterator it = range.first; it != range.second; ++it) {
        const uint256& wtxid = it->second;
        const auto mit = mapWallet.find(wtxid);
        if (mit != mapWallet.end()) {
            int depth = GetTxDepthInMainChain(mit->second);
            if (depth > 0  || (depth == 0 && !mit->second.isAbandoned()))
                return true; // Spent
        }
    }
    return false;
}

void CWallet::AddToSpends(const COutPoint& outpoint, const uint256& wtxid, WalletBatch* batch)
{
    mapTxSpends.insert(std::make_pair(outpoint, wtxid));

    if (batch) {
        UnlockCoin(outpoint, batch);
    } else {
        WalletBatch temp_batch(GetDatabase());
        UnlockCoin(outpoint, &temp_batch);
    }

    std::pair<TxSpends::iterator, TxSpends::iterator> range;
    range = mapTxSpends.equal_range(outpoint);
    SyncMetaData(range);
}


void CWallet::AddToSpends(const CWalletTx& wtx, WalletBatch* batch)
{
    if (wtx.IsCoinBase()) // Coinbases don't spend anything!
        return;

    for (const CTxIn& txin : wtx.tx->vin)
        AddToSpends(txin.prevout, wtx.GetHash(), batch);
}

bool CWallet::EncryptWallet(const SecureString& strWalletPassphrase)
{
    if (IsCrypted())
        return false;

    CKeyingMaterial _vMasterKey;

    _vMasterKey.resize(WALLET_CRYPTO_KEY_SIZE);
    GetStrongRandBytes(_vMasterKey);

    CMasterKey kMasterKey;

    kMasterKey.vchSalt.resize(WALLET_CRYPTO_SALT_SIZE);
    GetStrongRandBytes(kMasterKey.vchSalt);

    CCrypter crypter;
    int64_t nStartTime = GetTimeMillis();
    crypter.SetKeyFromPassphrase(strWalletPassphrase, kMasterKey.vchSalt, 25000, kMasterKey.nDerivationMethod);
    kMasterKey.nDeriveIterations = static_cast<unsigned int>(2500000 / ((double)(GetTimeMillis() - nStartTime)));

    nStartTime = GetTimeMillis();
    crypter.SetKeyFromPassphrase(strWalletPassphrase, kMasterKey.vchSalt, kMasterKey.nDeriveIterations, kMasterKey.nDerivationMethod);
    kMasterKey.nDeriveIterations = (kMasterKey.nDeriveIterations + static_cast<unsigned int>(kMasterKey.nDeriveIterations * 100 / ((double)(GetTimeMillis() - nStartTime)))) / 2;

    if (kMasterKey.nDeriveIterations < 25000)
        kMasterKey.nDeriveIterations = 25000;

    WalletLogPrintf("Encrypting Wallet with an nDeriveIterations of %i\n", kMasterKey.nDeriveIterations);

    if (!crypter.SetKeyFromPassphrase(strWalletPassphrase, kMasterKey.vchSalt, kMasterKey.nDeriveIterations, kMasterKey.nDerivationMethod))
        return false;
    if (!crypter.Encrypt(_vMasterKey, kMasterKey.vchCryptedKey))
        return false;

    {
        LOCK2(m_relock_mutex, cs_wallet);
        mapMasterKeys[++nMasterKeyMaxID] = kMasterKey;
        WalletBatch* encrypted_batch = new WalletBatch(GetDatabase());
        if (!encrypted_batch->TxnBegin()) {
            delete encrypted_batch;
            encrypted_batch = nullptr;
            return false;
        }
        encrypted_batch->WriteMasterKey(nMasterKeyMaxID, kMasterKey);

        for (const auto& spk_man_pair : m_spk_managers) {
            auto spk_man = spk_man_pair.second.get();
            if (!spk_man->Encrypt(_vMasterKey, encrypted_batch)) {
                encrypted_batch->TxnAbort();
                delete encrypted_batch;
                encrypted_batch = nullptr;
                // We now probably have half of our keys encrypted in memory, and half not...
                // die and let the user reload the unencrypted wallet.
                assert(false);
            }
        }

        // Encryption was introduced in version 0.4.0
        SetMinVersion(FEATURE_WALLETCRYPT, encrypted_batch);

        if (!encrypted_batch->TxnCommit()) {
            delete encrypted_batch;
            encrypted_batch = nullptr;
            // We now have keys encrypted in memory, but not on disk...
            // die to avoid confusion and let the user reload the unencrypted wallet.
            assert(false);
        }

        delete encrypted_batch;
        encrypted_batch = nullptr;

        Lock();
        Unlock(strWalletPassphrase);

        // If we are using descriptors, make new descriptors with a new seed
        if (IsWalletFlagSet(WALLET_FLAG_DESCRIPTORS) && !IsWalletFlagSet(WALLET_FLAG_BLANK_WALLET)) {
            SetupDescriptorScriptPubKeyMans();
        } else if (auto spk_man = GetLegacyScriptPubKeyMan()) {
            // if we are using HD, replace the HD seed with a new one
            if (spk_man->IsHDEnabled()) {
                if (!spk_man->SetupGeneration(true)) {
                    return false;
                }
            }
        }
        Lock();

        // Need to completely rewrite the wallet file; if we don't, bdb might keep
        // bits of the unencrypted private key in slack space in the database file.
        GetDatabase().Rewrite();

        // BDB seems to have a bad habit of writing old data into
        // slack space in .dat files; that is bad if the old data is
        // unencrypted private keys. So:
        GetDatabase().ReloadDbEnv();

    }
    NotifyStatusChanged(this);

    return true;
}

DBErrors CWallet::ReorderTransactions()
{
    LOCK(cs_wallet);
    WalletBatch batch(GetDatabase());

    // Old wallets didn't have any defined order for transactions
    // Probably a bad idea to change the output of this

    // First: get all CWalletTx into a sorted-by-time multimap.
    typedef std::multimap<int64_t, CWalletTx*> TxItems;
    TxItems txByTime;

    for (auto& entry : mapWallet)
    {
        CWalletTx* wtx = &entry.second;
        txByTime.insert(std::make_pair(wtx->nTimeReceived, wtx));
    }

    nOrderPosNext = 0;
    std::vector<int64_t> nOrderPosOffsets;
    for (TxItems::iterator it = txByTime.begin(); it != txByTime.end(); ++it)
    {
        CWalletTx *const pwtx = (*it).second;
        int64_t& nOrderPos = pwtx->nOrderPos;

        if (nOrderPos == -1)
        {
            nOrderPos = nOrderPosNext++;
            nOrderPosOffsets.push_back(nOrderPos);

            if (!batch.WriteTx(*pwtx))
                return DBErrors::LOAD_FAIL;
        }
        else
        {
            int64_t nOrderPosOff = 0;
            for (const int64_t& nOffsetStart : nOrderPosOffsets)
            {
                if (nOrderPos >= nOffsetStart)
                    ++nOrderPosOff;
            }
            nOrderPos += nOrderPosOff;
            nOrderPosNext = std::max(nOrderPosNext, nOrderPos + 1);

            if (!nOrderPosOff)
                continue;

            // Since we're changing the order, write it back
            if (!batch.WriteTx(*pwtx))
                return DBErrors::LOAD_FAIL;
        }
    }
    batch.WriteOrderPosNext(nOrderPosNext);

    return DBErrors::LOAD_OK;
}

int64_t CWallet::IncOrderPosNext(WalletBatch* batch)
{
    AssertLockHeld(cs_wallet);
    int64_t nRet = nOrderPosNext++;
    if (batch) {
        batch->WriteOrderPosNext(nOrderPosNext);
    } else {
        WalletBatch(GetDatabase()).WriteOrderPosNext(nOrderPosNext);
    }
    return nRet;
}

void CWallet::MarkDirty()
{
    {
        LOCK(cs_wallet);
        for (std::pair<const uint256, CWalletTx>& item : mapWallet)
            item.second.MarkDirty(*this);
    }
}

bool CWallet::MarkReplaced(const uint256& originalHash, const uint256& newHash)
{
    LOCK(cs_wallet);

    auto mi = mapWallet.find(originalHash);

    // There is a bug if MarkReplaced is not called on an existing wallet transaction.
    assert(mi != mapWallet.end());

    CWalletTx& wtx = (*mi).second;

    // Ensure for now that we're not overwriting data
    assert(wtx.mapValue.count("replaced_by_txid") == 0);

    wtx.mapValue["replaced_by_txid"] = newHash.ToString();

    // Refresh mempool status without waiting for transactionRemovedFromMempool or transactionAddedToMempool
    RefreshMempoolStatus(wtx, chain());

    WalletBatch batch(GetDatabase());

    bool success = true;
    if (!batch.WriteTx(wtx)) {
        WalletLogPrintf("%s: Updating batch tx %s failed\n", __func__, wtx.GetHash().ToString());
        success = false;
    }

    NotifyTransactionChanged(originalHash, CT_UPDATED);

    return success;
}

void CWallet::SetSpentKeyState(WalletBatch& batch, const uint256& hash, unsigned int n, bool used, std::set<CTxDestination>& tx_destinations)
{
    AssertLockHeld(cs_wallet);
    const CWalletTx* srctx = GetWalletTx(hash);
    if (!srctx) return;

    CTxDestination dst;
    if (ExtractDestination(srctx->tx->vout[n].scriptPubKey, dst)) {
        if (IsMine(dst)) {
            if (used != IsAddressUsed(dst)) {
                if (used) {
                    tx_destinations.insert(dst);
                }
                SetAddressUsed(batch, dst, used);
            }
        }
    }
}

bool CWallet::IsSpentKey(const CScript& scriptPubKey) const
{
    AssertLockHeld(cs_wallet);
    CTxDestination dest;
    if (!ExtractDestination(scriptPubKey, dest)) {
        return false;
    }
    if (IsAddressUsed(dest)) {
        return true;
    }
    if (IsLegacy()) {
        LegacyScriptPubKeyMan* spk_man = GetLegacyScriptPubKeyMan();
        assert(spk_man != nullptr);
        for (const auto& keyid : GetAffectedKeys(scriptPubKey, *spk_man)) {
            WitnessV0KeyHash wpkh_dest(keyid);
            if (IsAddressUsed(wpkh_dest)) {
                return true;
            }
            ScriptHash sh_wpkh_dest(GetScriptForDestination(wpkh_dest));
            if (IsAddressUsed(sh_wpkh_dest)) {
                return true;
            }
            PKHash pkh_dest(keyid);
            if (IsAddressUsed(pkh_dest)) {
                return true;
            }
        }
    }
    return false;
}

CWalletTx* CWallet::AddToWallet(CTransactionRef tx, const TxState& state, const UpdateWalletTxFn& update_wtx, bool fFlushOnClose, bool rescanning_old_block)
{
    LOCK(cs_wallet);

    WalletBatch batch(GetDatabase(), fFlushOnClose);

    uint256 hash = tx->GetHash();

    if (IsWalletFlagSet(WALLET_FLAG_AVOID_REUSE)) {
        // Mark used destinations
        std::set<CTxDestination> tx_destinations;

        for (const CTxIn& txin : tx->vin) {
            const COutPoint& op = txin.prevout;
            SetSpentKeyState(batch, op.hash, op.n, true, tx_destinations);
        }

        MarkDestinationsDirty(tx_destinations);
    }

    // Inserts only if not already there, returns tx inserted or tx found
    auto ret = mapWallet.emplace(std::piecewise_construct, std::forward_as_tuple(hash), std::forward_as_tuple(tx, state));
    CWalletTx& wtx = (*ret.first).second;
    bool fInsertedNew = ret.second;
    bool fUpdated = update_wtx && update_wtx(wtx, fInsertedNew);
    if (fInsertedNew) {
        wtx.nTimeReceived = GetTime();
        wtx.nOrderPos = IncOrderPosNext(&batch);
        wtx.m_it_wtxOrdered = wtxOrdered.insert(std::make_pair(wtx.nOrderPos, &wtx));
        wtx.nTimeSmart = ComputeTimeSmart(wtx, rescanning_old_block);
        AddToSpends(wtx, &batch);
    }

    if (!fInsertedNew)
    {
        if (state.index() != wtx.m_state.index()) {
            wtx.m_state = state;
            fUpdated = true;
        } else {
            assert(TxStateSerializedIndex(wtx.m_state) == TxStateSerializedIndex(state));
            assert(TxStateSerializedBlockHash(wtx.m_state) == TxStateSerializedBlockHash(state));
        }
        // If we have a witness-stripped version of this transaction, and we
        // see a new version with a witness, then we must be upgrading a pre-segwit
        // wallet.  Store the new version of the transaction with the witness,
        // as the stripped-version must be invalid.
        // TODO: Store all versions of the transaction, instead of just one.
        if (tx->HasWitness() && !wtx.tx->HasWitness()) {
            wtx.SetTx(tx);
            fUpdated = true;
        }
    }

    // Mark inactive coinbase transactions and their descendants as abandoned
    if (wtx.IsCoinBase() && wtx.isInactive()) {
        std::vector<CWalletTx*> txs{&wtx};

        TxStateInactive inactive_state = TxStateInactive{/*abandoned=*/true};

        while (!txs.empty()) {
            CWalletTx* desc_tx = txs.back();
            txs.pop_back();
            desc_tx->m_state = inactive_state;
            // Break caches since we have changed the state
            desc_tx->MarkDirty(*this);
            batch.WriteTx(*desc_tx);
            MarkInputsDirty(desc_tx->tx);
            for (unsigned int i = 0; i < desc_tx->tx->vout.size(); ++i) {
                COutPoint outpoint(desc_tx->GetHash(), i);
                std::pair<TxSpends::const_iterator, TxSpends::const_iterator> range = mapTxSpends.equal_range(outpoint);
                for (TxSpends::const_iterator it = range.first; it != range.second; ++it) {
                    const auto wit = mapWallet.find(it->second);
                    if (wit != mapWallet.end()) {
                        txs.push_back(&wit->second);
                    }
                }
            }
        }
    }

    //// debug print
    WalletLogPrintf("AddToWallet %s  %s%s\n", hash.ToString(), (fInsertedNew ? "new" : ""), (fUpdated ? "update" : ""));

    // Write to disk
    if (fInsertedNew || fUpdated)
        if (!batch.WriteTx(wtx))
            return nullptr;

    // Break debit/credit balance caches:
    wtx.MarkDirty(*this);

    // Notify UI of new or updated transaction
    NotifyTransactionChanged(hash, fInsertedNew ? CT_NEW : CT_UPDATED);

#if HAVE_SYSTEM
    // notify an external script when a wallet transaction comes in or is updated
    std::string strCmd = m_notify_tx_changed_script;

    if (!strCmd.empty())
    {
        ReplaceAll(strCmd, "%s", hash.GetHex());
        if (auto* conf = wtx.state<TxStateConfirmed>())
        {
            ReplaceAll(strCmd, "%b", conf->confirmed_block_hash.GetHex());
            ReplaceAll(strCmd, "%h", ToString(conf->confirmed_block_height));
        } else {
            ReplaceAll(strCmd, "%b", "unconfirmed");
            ReplaceAll(strCmd, "%h", "-1");
        }
#ifndef WIN32
        // Substituting the wallet name isn't currently supported on windows
        // because windows shell escaping has not been implemented yet:
        // https://github.com/bitcoin/bitcoin/pull/13339#issuecomment-537384875
        // A few ways it could be implemented in the future are described in:
        // https://github.com/bitcoin/bitcoin/pull/13339#issuecomment-461288094
        ReplaceAll(strCmd, "%w", ShellEscape(GetName()));
#endif
        std::thread t(runCommand, strCmd);
        t.detach(); // thread runs free
    }
#endif

    return &wtx;
}

bool CWallet::LoadToWallet(const uint256& hash, const UpdateWalletTxFn& fill_wtx)
{
    const auto& ins = mapWallet.emplace(std::piecewise_construct, std::forward_as_tuple(hash), std::forward_as_tuple(nullptr, TxStateInactive{}));
    CWalletTx& wtx = ins.first->second;
    if (!fill_wtx(wtx, ins.second)) {
        return false;
    }
    // If wallet doesn't have a chain (e.g when using bitcoin-wallet tool),
    // don't bother to update txn.
    if (HaveChain()) {
        bool active;
        auto lookup_block = [&](const uint256& hash, int& height, TxState& state) {
            // If tx block (or conflicting block) was reorged out of chain
            // while the wallet was shutdown, change tx status to UNCONFIRMED
            // and reset block height, hash, and index. ABANDONED tx don't have
            // associated blocks and don't need to be updated. The case where a
            // transaction was reorged out while online and then reconfirmed
            // while offline is covered by the rescan logic.
            if (!chain().findBlock(hash, FoundBlock().inActiveChain(active).height(height)) || !active) {
                state = TxStateInactive{};
            }
        };
        if (auto* conf = wtx.state<TxStateConfirmed>()) {
            lookup_block(conf->confirmed_block_hash, conf->confirmed_block_height, wtx.m_state);
        } else if (auto* conf = wtx.state<TxStateConflicted>()) {
            lookup_block(conf->conflicting_block_hash, conf->conflicting_block_height, wtx.m_state);
        }
    }
    if (/* insertion took place */ ins.second) {
        wtx.m_it_wtxOrdered = wtxOrdered.insert(std::make_pair(wtx.nOrderPos, &wtx));
    }
    AddToSpends(wtx);
    for (const CTxIn& txin : wtx.tx->vin) {
        auto it = mapWallet.find(txin.prevout.hash);
        if (it != mapWallet.end()) {
            CWalletTx& prevtx = it->second;
            if (auto* prev = prevtx.state<TxStateConflicted>()) {
                MarkConflicted(prev->conflicting_block_hash, prev->conflicting_block_height, wtx.GetHash());
            }
        }
    }
    return true;
}

bool CWallet::AddToWalletIfInvolvingMe(const CTransactionRef& ptx, const SyncTxState& state, bool fUpdate, bool rescanning_old_block)
{
    const CTransaction& tx = *ptx;
    {
        AssertLockHeld(cs_wallet);

        if (auto* conf = std::get_if<TxStateConfirmed>(&state)) {
            for (const CTxIn& txin : tx.vin) {
                std::pair<TxSpends::const_iterator, TxSpends::const_iterator> range = mapTxSpends.equal_range(txin.prevout);
                while (range.first != range.second) {
                    if (range.first->second != tx.GetHash()) {
                        WalletLogPrintf("Transaction %s (in block %s) conflicts with wallet transaction %s (both spend %s:%i)\n", tx.GetHash().ToString(), conf->confirmed_block_hash.ToString(), range.first->second.ToString(), range.first->first.hash.ToString(), range.first->first.n);
                        MarkConflicted(conf->confirmed_block_hash, conf->confirmed_block_height, range.first->second);
                    }
                    range.first++;
                }
            }
        }

        bool fExisted = mapWallet.count(tx.GetHash()) != 0;
        if (fExisted && !fUpdate) return false;
        if (fExisted || IsMine(tx) || IsFromMe(tx))
        {
            /* Check if any keys in the wallet keypool that were supposed to be unused
             * have appeared in a new transaction. If so, remove those keys from the keypool.
             * This can happen when restoring an old wallet backup that does not contain
             * the mostly recently created transactions from newer versions of the wallet.
             */

            // loop though all outputs
            for (const CTxOut& txout: tx.vout) {
                for (const auto& spk_man : GetScriptPubKeyMans(txout.scriptPubKey)) {
                    for (auto &dest : spk_man->MarkUnusedAddresses(txout.scriptPubKey)) {
                        // If internal flag is not defined try to infer it from the ScriptPubKeyMan
                        if (!dest.internal.has_value()) {
                            dest.internal = IsInternalScriptPubKeyMan(spk_man);
                        }

                        // skip if can't determine whether it's a receiving address or not
                        if (!dest.internal.has_value()) continue;

                        // If this is a receiving address and it's not in the address book yet
                        // (e.g. it wasn't generated on this node or we're restoring from backup)
                        // add it to the address book for proper transaction accounting
                        if (!*dest.internal && !FindAddressBookEntry(dest.dest, /* allow_change= */ false)) {
                            SetAddressBook(dest.dest, "", AddressPurpose::RECEIVE);
                        }
                    }
                }
            }

            // Block disconnection override an abandoned tx as unconfirmed
            // which means user may have to call abandontransaction again
            TxState tx_state = std::visit([](auto&& s) -> TxState { return s; }, state);
            CWalletTx* wtx = AddToWallet(MakeTransactionRef(tx), tx_state, /*update_wtx=*/nullptr, /*fFlushOnClose=*/false, rescanning_old_block);
            if (!wtx) {
                // Can only be nullptr if there was a db write error (missing db, read-only db or a db engine internal writing error).
                // As we only store arriving transaction in this process, and we don't want an inconsistent state, let's throw an error.
                throw std::runtime_error("DB error adding transaction to wallet, write failed");
            }
            return true;
        }
    }
    return false;
}

bool CWallet::TransactionCanBeAbandoned(const uint256& hashTx) const
{
    LOCK(cs_wallet);
    const CWalletTx* wtx = GetWalletTx(hashTx);
    return wtx && !wtx->isAbandoned() && GetTxDepthInMainChain(*wtx) == 0 && !wtx->InMempool();
}

void CWallet::MarkInputsDirty(const CTransactionRef& tx)
{
    for (const CTxIn& txin : tx->vin) {
        auto it = mapWallet.find(txin.prevout.hash);
        if (it != mapWallet.end()) {
            it->second.MarkDirty(*this);
        }
    }
}

bool CWallet::AbandonTransaction(const uint256& hashTx)
{
    LOCK(cs_wallet);

    WalletBatch batch(GetDatabase());

    std::set<uint256> todo;
    std::set<uint256> done;

    // Can't mark abandoned if confirmed or in mempool
    auto it = mapWallet.find(hashTx);
    assert(it != mapWallet.end());
    const CWalletTx& origtx = it->second;
    if (GetTxDepthInMainChain(origtx) != 0 || origtx.InMempool()) {
        return false;
    }

    todo.insert(hashTx);

    while (!todo.empty()) {
        uint256 now = *todo.begin();
        todo.erase(now);
        done.insert(now);
        auto it = mapWallet.find(now);
        assert(it != mapWallet.end());
        CWalletTx& wtx = it->second;
        int currentconfirm = GetTxDepthInMainChain(wtx);
        // If the orig tx was not in block, none of its spends can be
        assert(currentconfirm <= 0);
        // if (currentconfirm < 0) {Tx and spends are already conflicted, no need to abandon}
        if (currentconfirm == 0 && !wtx.isAbandoned()) {
            // If the orig tx was not in block/mempool, none of its spends can be in mempool
            assert(!wtx.InMempool());
            wtx.m_state = TxStateInactive{/*abandoned=*/true};
            wtx.MarkDirty(*this);
            batch.WriteTx(wtx);
            NotifyTransactionChanged(wtx.GetHash(), CT_UPDATED);
            // Iterate over all its outputs, and mark transactions in the wallet that spend them abandoned too.
            // States are not permanent, so these transactions can become unabandoned if they are re-added to the
            // mempool, or confirmed in a block, or conflicted.
            // Note: If the reorged coinbase is re-added to the main chain, the descendants that have not had their
            // states change will remain abandoned and will require manual broadcast if the user wants them.
            for (unsigned int i = 0; i < wtx.tx->vout.size(); ++i) {
                std::pair<TxSpends::const_iterator, TxSpends::const_iterator> range = mapTxSpends.equal_range(COutPoint(now, i));
                for (TxSpends::const_iterator iter = range.first; iter != range.second; ++iter) {
                    if (!done.count(iter->second)) {
                        todo.insert(iter->second);
                    }
                }
            }
            // If a transaction changes 'conflicted' state, that changes the balance
            // available of the outputs it spends. So force those to be recomputed
            MarkInputsDirty(wtx.tx);
        }
    }

    return true;
}

void CWallet::MarkConflicted(const uint256& hashBlock, int conflicting_height, const uint256& hashTx)
{
    LOCK(cs_wallet);

    int conflictconfirms = (m_last_block_processed_height - conflicting_height + 1) * -1;
    // If number of conflict confirms cannot be determined, this means
    // that the block is still unknown or not yet part of the main chain,
    // for example when loading the wallet during a reindex. Do nothing in that
    // case.
    if (conflictconfirms >= 0)
        return;

    // Do not flush the wallet here for performance reasons
    WalletBatch batch(GetDatabase(), false);

    std::set<uint256> todo;
    std::set<uint256> done;

    todo.insert(hashTx);

    while (!todo.empty()) {
        uint256 now = *todo.begin();
        todo.erase(now);
        done.insert(now);
        auto it = mapWallet.find(now);
        assert(it != mapWallet.end());
        CWalletTx& wtx = it->second;
        int currentconfirm = GetTxDepthInMainChain(wtx);
        if (conflictconfirms < currentconfirm) {
            // Block is 'more conflicted' than current confirm; update.
            // Mark transaction as conflicted with this block.
            wtx.m_state = TxStateConflicted{hashBlock, conflicting_height};
            wtx.MarkDirty(*this);
            batch.WriteTx(wtx);
            // Iterate over all its outputs, and mark transactions in the wallet that spend them conflicted too
            for (unsigned int i = 0; i < wtx.tx->vout.size(); ++i) {
                std::pair<TxSpends::const_iterator, TxSpends::const_iterator> range = mapTxSpends.equal_range(COutPoint(now, i));
                for (TxSpends::const_iterator iter = range.first; iter != range.second; ++iter) {
                    if (!done.count(iter->second)) {
                        todo.insert(iter->second);
                    }
                }
            }
            // If a transaction changes 'conflicted' state, that changes the balance
            // available of the outputs it spends. So force those to be recomputed
            MarkInputsDirty(wtx.tx);
        }
    }
}

void CWallet::SyncTransaction(const CTransactionRef& ptx, const SyncTxState& state, bool update_tx, bool rescanning_old_block)
{
    if (!AddToWalletIfInvolvingMe(ptx, state, update_tx, rescanning_old_block))
        return; // Not one of ours

    // If a transaction changes 'conflicted' state, that changes the balance
    // available of the outputs it spends. So force those to be
    // recomputed, also:
    MarkInputsDirty(ptx);
}

void CWallet::transactionAddedToMempool(const CTransactionRef& tx) {
    LOCK(cs_wallet);
    SyncTransaction(tx, TxStateInMempool{});

    auto it = mapWallet.find(tx->GetHash());
    if (it != mapWallet.end()) {
        RefreshMempoolStatus(it->second, chain());
    }
}

void CWallet::transactionRemovedFromMempool(const CTransactionRef& tx, MemPoolRemovalReason reason) {
    LOCK(cs_wallet);
    auto it = mapWallet.find(tx->GetHash());
    if (it != mapWallet.end()) {
        RefreshMempoolStatus(it->second, chain());
    }
    // Handle transactions that were removed from the mempool because they
    // conflict with transactions in a newly connected block.
    if (reason == MemPoolRemovalReason::CONFLICT) {
        // Trigger external -walletnotify notifications for these transactions.
        // Set Status::UNCONFIRMED instead of Status::CONFLICTED for a few reasons:
        //
        // 1. The transactionRemovedFromMempool callback does not currently
        //    provide the conflicting block's hash and height, and for backwards
        //    compatibility reasons it may not be not safe to store conflicted
        //    wallet transactions with a null block hash. See
        //    https://github.com/bitcoin/bitcoin/pull/18600#discussion_r420195993.
        // 2. For most of these transactions, the wallet's internal conflict
        //    detection in the blockConnected handler will subsequently call
        //    MarkConflicted and update them with CONFLICTED status anyway. This
        //    applies to any wallet transaction that has inputs spent in the
        //    block, or that has ancestors in the wallet with inputs spent by
        //    the block.
        // 3. Longstanding behavior since the sync implementation in
        //    https://github.com/bitcoin/bitcoin/pull/9371 and the prior sync
        //    implementation before that was to mark these transactions
        //    unconfirmed rather than conflicted.
        //
        // Nothing described above should be seen as an unchangeable requirement
        // when improving this code in the future. The wallet's heuristics for
        // distinguishing between conflicted and unconfirmed transactions are
        // imperfect, and could be improved in general, see
        // https://github.com/bitcoin-core/bitcoin-devwiki/wiki/Wallet-Transaction-Conflict-Tracking
        SyncTransaction(tx, TxStateInactive{});
    }
}

void CWallet::blockConnected(const interfaces::BlockInfo& block)
{
    assert(block.data);
    LOCK(cs_wallet);

    m_last_block_processed_height = block.height;
    m_last_block_processed = block.hash;
    for (size_t index = 0; index < block.data->vtx.size(); index++) {
        SyncTransaction(block.data->vtx[index], TxStateConfirmed{block.hash, block.height, static_cast<int>(index)});
        transactionRemovedFromMempool(block.data->vtx[index], MemPoolRemovalReason::BLOCK);
    }
}

void CWallet::blockDisconnected(const interfaces::BlockInfo& block)
{
    assert(block.data);
    LOCK(cs_wallet);

    // At block disconnection, this will change an abandoned transaction to
    // be unconfirmed, whether or not the transaction is added back to the mempool.
    // User may have to call abandontransaction again. It may be addressed in the
    // future with a stickier abandoned state or even removing abandontransaction call.
    m_last_block_processed_height = block.height - 1;
    m_last_block_processed = *Assert(block.prev_hash);
    for (const CTransactionRef& ptx : Assert(block.data)->vtx) {
        SyncTransaction(ptx, TxStateInactive{});
    }
}

void CWallet::updatedBlockTip()
{
    m_best_block_time = GetTime();
}

void CWallet::BlockUntilSyncedToCurrentChain() const {
    AssertLockNotHeld(cs_wallet);
    // Skip the queue-draining stuff if we know we're caught up with
    // chain().Tip(), otherwise put a callback in the validation interface queue and wait
    // for the queue to drain enough to execute it (indicating we are caught up
    // at least with the time we entered this function).
    uint256 last_block_hash = WITH_LOCK(cs_wallet, return m_last_block_processed);
    chain().waitForNotificationsIfTipChanged(last_block_hash);
}

// Note that this function doesn't distinguish between a 0-valued input,
// and a not-"is mine" (according to the filter) input.
CAmountMap CWallet::GetDebit(const CTxIn &txin, const isminefilter& filter) const
{
    {
        LOCK(cs_wallet);
        const auto mi = mapWallet.find(txin.prevout.hash);
        if (mi != mapWallet.end())
        {
            const CWalletTx& prev = (*mi).second;
            if (txin.prevout.n < prev.tx->vout.size())
                if (IsMine(prev.tx->vout[txin.prevout.n]) & filter) {
                    CAmountMap amounts;
                    amounts[prev.GetOutputAsset(*this, txin.prevout.n)] = std::max<CAmount>(0, prev.GetOutputValueOut(*this, txin.prevout.n));
                    return amounts;
                }
        }
    }
    return CAmountMap();
}

isminetype CWallet::IsMine(const CTxOut& txout) const
{
    AssertLockHeld(cs_wallet);
    return IsMine(txout.scriptPubKey);
}

isminetype CWallet::IsMine(const CTxDestination& dest) const
{
    AssertLockHeld(cs_wallet);
    return IsMine(GetScriptForDestination(dest));
}

isminetype CWallet::IsMine(const CScript& script) const
{
    AssertLockHeld(cs_wallet);
    isminetype result = ISMINE_NO;
    for (const auto& spk_man_pair : m_spk_managers) {
        result = std::max(result, spk_man_pair.second->IsMine(script));
    }
    return result;
}

bool CWallet::IsMine(const CTransaction& tx) const
{
    AssertLockHeld(cs_wallet);
    for (const CTxOut& txout : tx.vout)
        if (IsMine(txout))
            return true;
    return false;
}

isminetype CWallet::IsMine(const COutPoint& outpoint) const
{
    AssertLockHeld(cs_wallet);
    auto wtx = GetWalletTx(outpoint.hash);
    if (!wtx) {
        return ISMINE_NO;
    }
    if (outpoint.n >= wtx->tx->vout.size()) {
        return ISMINE_NO;
    }
    return IsMine(wtx->tx->vout[outpoint.n]);
}

bool CWallet::IsFromMe(const CTransaction& tx) const
{
    return (GetDebit(tx, ISMINE_ALL) > CAmountMap());
}

CAmountMap CWallet::GetDebit(const CTransaction& tx, const isminefilter& filter) const
{
    CAmountMap nDebit;
    for (const CTxIn& txin : tx.vin)
    {
        nDebit += GetDebit(txin, filter);
        if (!MoneyRange(nDebit, Params().GetConsensus().pegged_asset))
            throw std::runtime_error(std::string(__func__) + ": value out of range");
    }
    return nDebit;
}

bool CWallet::IsHDEnabled() const
{
    // All Active ScriptPubKeyMans must be HD for this to be true
    bool result = false;
    for (const auto& spk_man : GetActiveScriptPubKeyMans()) {
        if (!spk_man->IsHDEnabled()) return false;
        result = true;
    }
    return result;
}

bool CWallet::CanGetAddresses(bool internal) const
{
    LOCK(cs_wallet);
    if (m_spk_managers.empty()) return false;
    for (OutputType t : OUTPUT_TYPES) {
        auto spk_man = GetScriptPubKeyMan(t, internal);
        if (spk_man && spk_man->CanGetAddresses(internal)) {
            return true;
        }
    }
    return false;
}

void CWallet::SetWalletFlag(uint64_t flags)
{
    LOCK(cs_wallet);
    m_wallet_flags |= flags;
    if (!WalletBatch(GetDatabase()).WriteWalletFlags(m_wallet_flags))
        throw std::runtime_error(std::string(__func__) + ": writing wallet flags failed");
}

void CWallet::UnsetWalletFlag(uint64_t flag)
{
    WalletBatch batch(GetDatabase());
    UnsetWalletFlagWithDB(batch, flag);
}

void CWallet::UnsetWalletFlagWithDB(WalletBatch& batch, uint64_t flag)
{
    LOCK(cs_wallet);
    m_wallet_flags &= ~flag;
    if (!batch.WriteWalletFlags(m_wallet_flags))
        throw std::runtime_error(std::string(__func__) + ": writing wallet flags failed");
}

void CWallet::UnsetBlankWalletFlag(WalletBatch& batch)
{
    UnsetWalletFlagWithDB(batch, WALLET_FLAG_BLANK_WALLET);
}

bool CWallet::IsWalletFlagSet(uint64_t flag) const
{
    return (m_wallet_flags & flag);
}

bool CWallet::LoadWalletFlags(uint64_t flags)
{
    LOCK(cs_wallet);
    if (((flags & KNOWN_WALLET_FLAGS) >> 32) ^ (flags >> 32)) {
        // contains unknown non-tolerable wallet flags
        return false;
    }
    m_wallet_flags = flags;

    return true;
}

void CWallet::InitWalletFlags(uint64_t flags)
{
    LOCK(cs_wallet);

    // We should never be writing unknown non-tolerable wallet flags
    assert(((flags & KNOWN_WALLET_FLAGS) >> 32) == (flags >> 32));
    // This should only be used once, when creating a new wallet - so current flags are expected to be blank
    assert(m_wallet_flags == 0);

    if (!WalletBatch(GetDatabase()).WriteWalletFlags(flags)) {
        throw std::runtime_error(std::string(__func__) + ": writing wallet flags failed");
    }

    if (!LoadWalletFlags(flags)) assert(false);
}

// Helper for producing a max-sized low-S low-R signature (eg 71 bytes)
// or a max-sized low-S signature (e.g. 72 bytes) if use_max_sig is true
bool DummySignInput(const SigningProvider& provider, CMutableTransaction& tx, const size_t nIn, const CTxOut& txout, bool can_grind_r, const CCoinControl* coin_control) {
    // Fill in dummy signatures for fee calculation.
    const CScript& scriptPubKey = txout.scriptPubKey;
    SignatureData sigdata;

    const CTxIn& tx_in = tx.vin[nIn];
    // Use max sig if watch only inputs were used, if this particular input is an external input,
    // or if this wallet uses an external signer, to ensure a sufficient fee is attained for the requested feerate.
    const bool use_max_sig = coin_control && (coin_control->fAllowWatchOnly || coin_control->IsExternalSelected(tx_in.prevout) || !can_grind_r);
    if (!ProduceSignature(provider, use_max_sig ? DUMMY_MAXIMUM_SIGNATURE_CREATOR : DUMMY_SIGNATURE_CREATOR, scriptPubKey, sigdata)) {
        return false;
    }
    UpdateTransaction(tx, nIn, sigdata);
    return true;
}

bool FillInputToWeight(CMutableTransaction& mtx, size_t nIn, int64_t target_weight)
{
    assert(mtx.vin[nIn].scriptSig.empty());
    assert(mtx.witness.vtxinwit[nIn].scriptWitness.IsNull());

    int64_t txin_weight = GetTransactionInputWeight(CTransaction(mtx), nIn);

    // Do nothing if the weight that should be added is less than the weight that already exists
    if (target_weight < txin_weight) {
        return false;
    }
    if (target_weight == txin_weight) {
        return true;
    }

    // Subtract current txin weight, which should include empty witness stack
    int64_t add_weight = target_weight - txin_weight;
    assert(add_weight > 0);

    // We will want to subtract the size of the Compact Size UInt that will also be serialized.
    // However doing so when the size is near a boundary can result in a problem where it is not
    // possible to have a stack element size and combination to exactly equal a target.
    // To avoid this possibility, if the weight to add is less than 10 bytes greater than
    // a boundary, the size will be split so that 2/3rds will be in one stack element, and
    // the remaining 1/3rd in another. Using 3rds allows us to avoid additional boundaries.
    // 10 bytes is used because that accounts for the maximum size. This does not need to be super precise.
    if ((add_weight >= 253 && add_weight < 263)
        || (add_weight > std::numeric_limits<uint16_t>::max() && add_weight <= std::numeric_limits<uint16_t>::max() + 10)
        || (add_weight > std::numeric_limits<uint32_t>::max() && add_weight <= std::numeric_limits<uint32_t>::max() + 10)) {
        int64_t first_weight = add_weight / 3;
        add_weight -= first_weight;

        first_weight -= GetSizeOfCompactSize(first_weight);
        mtx.witness.vtxinwit[nIn].scriptWitness.stack.emplace(mtx.witness.vtxinwit[nIn].scriptWitness.stack.end(), first_weight, 0);
    }

    add_weight -= GetSizeOfCompactSize(add_weight);
    mtx.witness.vtxinwit[nIn].scriptWitness.stack.emplace(mtx.witness.vtxinwit[nIn].scriptWitness.stack.end(), add_weight, 0);
    assert(GetTransactionInputWeight(CTransaction(mtx), nIn) == target_weight);

    return true;
}

// Helper for producing a bunch of max-sized low-S low-R signatures (eg 71 bytes)
bool CWallet::DummySignTx(CMutableTransaction &txNew, const std::vector<CTxOut> &txouts, const CCoinControl* coin_control) const
{
    // Fill in dummy signatures for fee calculation.
    int nIn = 0;
    const bool can_grind_r = CanGrindR();
    for (const auto& txout : txouts)
    {
        CTxIn& txin = txNew.vin[nIn];
        // If weight was provided, fill the input to that weight
        if (coin_control && coin_control->HasInputWeight(txin.prevout)) {
            if (!FillInputToWeight(txNew, nIn, coin_control->GetInputWeight(txin.prevout))) {
                return false;
            }
            nIn++;
            continue;
        }
        const std::unique_ptr<SigningProvider> provider = GetSolvingProvider(txout.scriptPubKey);
        if (!provider || !DummySignInput(*provider, txNew, nIn, txout, can_grind_r, coin_control)) {
            if (!coin_control || !DummySignInput(coin_control->m_external_provider, txNew, nIn, txout, can_grind_r, coin_control)) {
                return false;
            }
        }

        nIn++;
    }
    return true;
}

bool CWallet::ImportScripts(const std::set<CScript> scripts, int64_t timestamp)
{
    auto spk_man = GetLegacyScriptPubKeyMan();
    if (!spk_man) {
        return false;
    }
    LOCK(spk_man->cs_KeyStore);
    return spk_man->ImportScripts(scripts, timestamp);
}

bool CWallet::ImportPrivKeys(const std::map<CKeyID, CKey>& privkey_map, const int64_t timestamp)
{
    auto spk_man = GetLegacyScriptPubKeyMan();
    if (!spk_man) {
        return false;
    }
    LOCK(spk_man->cs_KeyStore);
    return spk_man->ImportPrivKeys(privkey_map, timestamp);
}

bool CWallet::ImportPubKeys(const std::vector<CKeyID>& ordered_pubkeys, const std::map<CKeyID, CPubKey>& pubkey_map, const std::map<CKeyID, std::pair<CPubKey, KeyOriginInfo>>& key_origins, const bool add_keypool, const bool internal, const int64_t timestamp)
{
    auto spk_man = GetLegacyScriptPubKeyMan();
    if (!spk_man) {
        return false;
    }
    LOCK(spk_man->cs_KeyStore);
    return spk_man->ImportPubKeys(ordered_pubkeys, pubkey_map, key_origins, add_keypool, internal, timestamp);
}

bool CWallet::ImportScriptPubKeys(const std::string& label, const std::set<CScript>& script_pub_keys, const bool have_solving_data, const bool apply_label, const int64_t timestamp)
{
    auto spk_man = GetLegacyScriptPubKeyMan();
    if (!spk_man) {
        return false;
    }
    LOCK(spk_man->cs_KeyStore);
    if (!spk_man->ImportScriptPubKeys(script_pub_keys, have_solving_data, timestamp)) {
        return false;
    }
    if (apply_label) {
        WalletBatch batch(GetDatabase());
        for (const CScript& script : script_pub_keys) {
            CTxDestination dest;
            ExtractDestination(script, dest);
            if (IsValidDestination(dest)) {
                SetAddressBookWithDB(batch, dest, label, AddressPurpose::RECEIVE);
            }
        }
    }
    return true;
}

/**
 * Scan active chain for relevant transactions after importing keys. This should
 * be called whenever new keys are added to the wallet, with the oldest key
 * creation time.
 *
 * @return Earliest timestamp that could be successfully scanned from. Timestamp
 * returned will be higher than startTime if relevant blocks could not be read.
 */
int64_t CWallet::RescanFromTime(int64_t startTime, const WalletRescanReserver& reserver, bool update)
{
    // Find starting block. May be null if nCreateTime is greater than the
    // highest blockchain timestamp, in which case there is nothing that needs
    // to be scanned.
    int start_height = 0;
    uint256 start_block;
    bool start = chain().findFirstBlockWithTimeAndHeight(startTime - TIMESTAMP_WINDOW, 0, FoundBlock().hash(start_block).height(start_height));
    WalletLogPrintf("%s: Rescanning last %i blocks\n", __func__, start ? WITH_LOCK(cs_wallet, return GetLastBlockHeight()) - start_height + 1 : 0);

    if (start) {
        // TODO: this should take into account failure by ScanResult::USER_ABORT
        ScanResult result = ScanForWalletTransactions(start_block, start_height, /*max_height=*/{}, reserver, /*fUpdate=*/update, /*save_progress=*/false);
        if (result.status == ScanResult::FAILURE) {
            int64_t time_max;
            CHECK_NONFATAL(chain().findBlock(result.last_failed_block, FoundBlock().maxTime(time_max)));
            return time_max + TIMESTAMP_WINDOW + 1;
        }
    }
    return startTime;
}

/**
 * Scan the block chain (starting in start_block) for transactions
 * from or to us. If fUpdate is true, found transactions that already
 * exist in the wallet will be updated. If max_height is not set, the
 * mempool will be scanned as well.
 *
 * @param[in] start_block Scan starting block. If block is not on the active
 *                        chain, the scan will return SUCCESS immediately.
 * @param[in] start_height Height of start_block
 * @param[in] max_height  Optional max scanning height. If unset there is
 *                        no maximum and scanning can continue to the tip
 *
 * @return ScanResult returning scan information and indicating success or
 *         failure. Return status will be set to SUCCESS if scan was
 *         successful. FAILURE if a complete rescan was not possible (due to
 *         pruning or corruption). USER_ABORT if the rescan was aborted before
 *         it could complete.
 *
 * @pre Caller needs to make sure start_block (and the optional stop_block) are on
 * the main chain after to the addition of any new keys you want to detect
 * transactions for.
 */
CWallet::ScanResult CWallet::ScanForWalletTransactions(const uint256& start_block, int start_height, std::optional<int> max_height, const WalletRescanReserver& reserver, bool fUpdate, const bool save_progress)
{
    constexpr auto INTERVAL_TIME{60s};
    auto current_time{reserver.now()};
    auto start_time{reserver.now()};

    assert(reserver.isReserved());

    uint256 block_hash = start_block;
    ScanResult result;

    std::unique_ptr<FastWalletRescanFilter> fast_rescan_filter;
    if (!IsLegacy() && chain().hasBlockFilterIndex(BlockFilterType::BASIC)) fast_rescan_filter = std::make_unique<FastWalletRescanFilter>(*this);

    WalletLogPrintf("Rescan started from block %s... (%s)\n", start_block.ToString(),
                    fast_rescan_filter ? "fast variant using block filters" : "slow variant inspecting all blocks");

    fAbortRescan = false;
    ShowProgress(strprintf("%s " + _("Rescanning…").translated, GetDisplayName()), 0); // show rescan progress in GUI as dialog or on splashscreen, if rescan required on startup (e.g. due to corruption)
    uint256 tip_hash = WITH_LOCK(cs_wallet, return GetLastBlockHash());
    uint256 end_hash = tip_hash;
    if (max_height) chain().findAncestorByHeight(tip_hash, *max_height, FoundBlock().hash(end_hash));
    double progress_begin = chain().guessVerificationProgress(block_hash);
    double progress_end = chain().guessVerificationProgress(end_hash);
    double progress_current = progress_begin;
    int block_height = start_height;
    while (!fAbortRescan && !chain().shutdownRequested()) {
        if (progress_end - progress_begin > 0.0) {
            m_scanning_progress = (progress_current - progress_begin) / (progress_end - progress_begin);
        } else { // avoid divide-by-zero for single block scan range (i.e. start and stop hashes are equal)
            m_scanning_progress = 0;
        }
        if (block_height % 100 == 0 && progress_end - progress_begin > 0.0) {
            ShowProgress(strprintf("%s " + _("Rescanning…").translated, GetDisplayName()), std::max(1, std::min(99, (int)(m_scanning_progress * 100))));
        }

        bool next_interval = reserver.now() >= current_time + INTERVAL_TIME;
        if (next_interval) {
            current_time = reserver.now();
            WalletLogPrintf("Still rescanning. At block %d. Progress=%f\n", block_height, progress_current);
        }

        bool fetch_block{true};
        if (fast_rescan_filter) {
            fast_rescan_filter->UpdateIfNeeded();
            auto matches_block{fast_rescan_filter->MatchesBlock(block_hash)};
            if (matches_block.has_value()) {
                if (*matches_block) {
                    LogPrint(BCLog::SCAN, "Fast rescan: inspect block %d [%s] (filter matched)\n", block_height, block_hash.ToString());
                } else {
                    result.last_scanned_block = block_hash;
                    result.last_scanned_height = block_height;
                    fetch_block = false;
                }
            } else {
                LogPrint(BCLog::SCAN, "Fast rescan: inspect block %d [%s] (WARNING: block filter not found!)\n", block_height, block_hash.ToString());
            }
        }

        // Find next block separately from reading data above, because reading
        // is slow and there might be a reorg while it is read.
        bool block_still_active = false;
        bool next_block = false;
        uint256 next_block_hash;
        chain().findBlock(block_hash, FoundBlock().inActiveChain(block_still_active).nextBlock(FoundBlock().inActiveChain(next_block).hash(next_block_hash)));

        if (fetch_block) {
            // Read block data
            CBlock block;
            chain().findBlock(block_hash, FoundBlock().data(block));

            if (!block.IsNull()) {
                LOCK(cs_wallet);
                if (!block_still_active) {
                    // Abort scan if current block is no longer active, to prevent
                    // marking transactions as coming from the wrong block.
                    result.last_failed_block = block_hash;
                    result.status = ScanResult::FAILURE;
                    break;
                }
                for (size_t posInBlock = 0; posInBlock < block.vtx.size(); ++posInBlock) {
                    SyncTransaction(block.vtx[posInBlock], TxStateConfirmed{block_hash, block_height, static_cast<int>(posInBlock)}, fUpdate, /*rescanning_old_block=*/true);
                }
                // scan succeeded, record block as most recent successfully scanned
                result.last_scanned_block = block_hash;
                result.last_scanned_height = block_height;

                if (save_progress && next_interval) {
                    CBlockLocator loc = m_chain->getActiveChainLocator(block_hash);

                    if (!loc.IsNull()) {
                        WalletLogPrintf("Saving scan progress %d.\n", block_height);
                        WalletBatch batch(GetDatabase());
                        batch.WriteBestBlock(loc);
                    }
                }
            } else {
                // could not scan block, keep scanning but record this block as the most recent failure
                result.last_failed_block = block_hash;
                result.status = ScanResult::FAILURE;
            }
        }
        if (max_height && block_height >= *max_height) {
            break;
        }
        {
            if (!next_block) {
                // break successfully when rescan has reached the tip, or
                // previous block is no longer on the chain due to a reorg
                break;
            }

            // increment block and verification progress
            block_hash = next_block_hash;
            ++block_height;
            progress_current = chain().guessVerificationProgress(block_hash);

            // handle updated tip hash
            const uint256 prev_tip_hash = tip_hash;
            tip_hash = WITH_LOCK(cs_wallet, return GetLastBlockHash());
            if (!max_height && prev_tip_hash != tip_hash) {
                // in case the tip has changed, update progress max
                progress_end = chain().guessVerificationProgress(tip_hash);
            }
        }
    }
    if (!max_height) {
        WalletLogPrintf("Scanning current mempool transactions.\n");
        WITH_LOCK(cs_wallet, chain().requestMempoolTransactions(*this));
    }
    ShowProgress(strprintf("%s " + _("Rescanning…").translated, GetDisplayName()), 100); // hide progress dialog in GUI
    if (block_height && fAbortRescan) {
        WalletLogPrintf("Rescan aborted at block %d. Progress=%f\n", block_height, progress_current);
        result.status = ScanResult::USER_ABORT;
    } else if (block_height && chain().shutdownRequested()) {
        WalletLogPrintf("Rescan interrupted by shutdown request at block %d. Progress=%f\n", block_height, progress_current);
        result.status = ScanResult::USER_ABORT;
    } else {
        WalletLogPrintf("Rescan completed in %15dms\n", Ticks<std::chrono::milliseconds>(reserver.now() - start_time));
    }
    return result;
}

bool CWallet::SubmitTxMemoryPoolAndRelay(CWalletTx& wtx, std::string& err_string, bool relay) const
{
    AssertLockHeld(cs_wallet);

    // Can't relay if wallet is not broadcasting
    if (!GetBroadcastTransactions()) return false;
    // Don't relay abandoned transactions
    if (wtx.isAbandoned()) return false;
    // Don't try to submit coinbase transactions. These would fail anyway but would
    // cause log spam.
    if (wtx.IsCoinBase()) return false;
    // Don't try to submit conflicted or confirmed transactions.
    if (GetTxDepthInMainChain(wtx) != 0) return false;

    // Submit transaction to mempool for relay
    WalletLogPrintf("Submitting wtx %s to mempool for relay\n", wtx.GetHash().ToString());
    // We must set TxStateInMempool here. Even though it will also be set later by the
    // entered-mempool callback, if we did not there would be a race where a
    // user could call sendmoney in a loop and hit spurious out of funds errors
    // because we think that this newly generated transaction's change is
    // unavailable as we're not yet aware that it is in the mempool.
    //
    // If broadcast fails for any reason, trying to set wtx.m_state here would be incorrect.
    // If transaction was previously in the mempool, it should be updated when
    // TransactionRemovedFromMempool fires.
    bool ret = chain().broadcastTransaction(wtx.tx, m_default_max_tx_fee, relay, err_string);
    if (ret) wtx.m_state = TxStateInMempool{};
    return ret;
}

std::set<uint256> CWallet::GetTxConflicts(const CWalletTx& wtx) const
{
    AssertLockHeld(cs_wallet);

    const uint256 myHash{wtx.GetHash()};
    std::set<uint256> result{GetConflicts(myHash)};
    result.erase(myHash);
    return result;
}

bool CWallet::ShouldResend() const
{
    // Don't attempt to resubmit if the wallet is configured to not broadcast
    if (!fBroadcastTransactions) return false;

    // During reindex, importing and IBD, old wallet transactions become
    // unconfirmed. Don't resend them as that would spam other nodes.
    // We only allow forcing mempool submission when not relaying to avoid this spam.
    if (!chain().isReadyToBroadcast()) return false;

    // Do this infrequently and randomly to avoid giving away
    // that these are our transactions.
    if (NodeClock::now() < m_next_resend) return false;

    return true;
}

NodeClock::time_point CWallet::GetDefaultNextResend() { return FastRandomContext{}.rand_uniform_delay(NodeClock::now() + 12h, 24h); }

// Resubmit transactions from the wallet to the mempool, optionally asking the
// mempool to relay them. On startup, we will do this for all unconfirmed
// transactions but will not ask the mempool to relay them. We do this on startup
// to ensure that our own mempool is aware of our transactions. There
// is a privacy side effect here as not broadcasting on startup also means that we won't
// inform the world of our wallet's state, particularly if the wallet (or node) is not
// yet synced.
//
// Otherwise this function is called periodically in order to relay our unconfirmed txs.
// We do this on a random timer to slightly obfuscate which transactions
// come from our wallet.
//
// TODO: Ideally, we'd only resend transactions that we think should have been
// mined in the most recent block. Any transaction that wasn't in the top
// blockweight of transactions in the mempool shouldn't have been mined,
// and so is probably just sitting in the mempool waiting to be confirmed.
// Rebroadcasting does nothing to speed up confirmation and only damages
// privacy.
//
// The `force` option results in all unconfirmed transactions being submitted to
// the mempool. This does not necessarily result in those transactions being relayed,
// that depends on the `relay` option. Periodic rebroadcast uses the pattern
// relay=true force=false, while loading into the mempool
// (on start, or after import) uses relay=false force=true.
void CWallet::ResubmitWalletTransactions(bool relay, bool force)
{
    // Don't attempt to resubmit if the wallet is configured to not broadcast,
    // even if forcing.
    if (!fBroadcastTransactions) return;

    int submitted_tx_count = 0;

    { // cs_wallet scope
        LOCK(cs_wallet);

        // First filter for the transactions we want to rebroadcast.
        // We use a set with WalletTxOrderComparator so that rebroadcasting occurs in insertion order
        std::set<CWalletTx*, WalletTxOrderComparator> to_submit;
        for (auto& [txid, wtx] : mapWallet) {
            // Only rebroadcast unconfirmed txs
            if (!wtx.isUnconfirmed()) continue;

            // Attempt to rebroadcast all txes more than 5 minutes older than
            // the last block, or all txs if forcing.
            if (!force && wtx.nTimeReceived > m_best_block_time - 5 * 60) continue;
            to_submit.insert(&wtx);
        }
        // Now try submitting the transactions to the memory pool and (optionally) relay them.
        for (auto wtx : to_submit) {
            std::string unused_err_string;
            if (SubmitTxMemoryPoolAndRelay(*wtx, unused_err_string, relay)) ++submitted_tx_count;
        }
    } // cs_wallet

    if (submitted_tx_count > 0) {
        WalletLogPrintf("%s: resubmit %u unconfirmed transactions\n", __func__, submitted_tx_count);
    }
}

/** @} */ // end of mapWallet

void MaybeResendWalletTxs(WalletContext& context)
{
    for (const std::shared_ptr<CWallet>& pwallet : GetWallets(context)) {
        if (!pwallet->ShouldResend()) continue;
        pwallet->ResubmitWalletTransactions(/*relay=*/true, /*force=*/false);
        pwallet->SetNextResend();
    }
}


/** @defgroup Actions
 *
 * @{
 */

bool CWallet::SignTransaction(CMutableTransaction& tx) const
{
    AssertLockHeld(cs_wallet);

    // Build coins map
    std::map<COutPoint, Coin> coins;
    for (auto& input : tx.vin) {
        const auto mi = mapWallet.find(input.prevout.hash);
        if(mi == mapWallet.end() || input.prevout.n >= mi->second.tx->vout.size()) {
            return false;
        }
        const CWalletTx& wtx = mi->second;
        int prev_height = wtx.state<TxStateConfirmed>() ? wtx.state<TxStateConfirmed>()->confirmed_block_height : 0;
        coins[input.prevout] = Coin(wtx.tx->vout[input.prevout.n], prev_height, wtx.IsCoinBase());
    }
    std::map<int, bilingual_str> input_errors;
    return SignTransaction(tx, coins, SIGHASH_DEFAULT, input_errors);
}

bool CWallet::SignTransaction(CMutableTransaction& tx, const std::map<COutPoint, Coin>& coins, int sighash, std::map<int, bilingual_str>& input_errors) const
{
    // Try to sign with all ScriptPubKeyMans
    tx.witness.vtxinwit.resize(tx.vin.size());
    for (ScriptPubKeyMan* spk_man : GetAllScriptPubKeyMans()) {
        // spk_man->SignTransaction will return true if the transaction is complete,
        // so we can exit early and return true if that happens
        if (spk_man->SignTransaction(tx, coins, sighash, input_errors)) {
            return true;
        }
    }

    // At this point, one input was not fully signed otherwise we would have exited already
    return false;
}

// ELEMENTS: split FillPSBT into FillPSBData and SignPSBT
TransactionError CWallet::FillPSBTData(PartiallySignedTransaction& psbtx, bool bip32derivs, bool include_explicit) const
{
    LOCK(cs_wallet);

    // Get all of the previous transactions
    for (PSBTInput& input : psbtx.inputs) {
        if (PSBTInputSigned(input)) {
            continue;
        }

        // If we have no utxo, grab it from the wallet.
        if (!input.non_witness_utxo) {
            const uint256& txhash = input.prev_txid;
            const auto it = mapWallet.find(txhash);
            if (it != mapWallet.end()) {
                const CWalletTx& wtx = it->second;
                // We only need the non_witness_utxo, which is a superset of the witness_utxo.
                //   The signing code will switch to the smaller witness_utxo if this is ok.
                input.non_witness_utxo = wtx.tx;
                // Set the UTXO rangeproof separately, if it's there
                if (*input.prev_out < wtx.tx->witness.vtxoutwit.size() && !wtx.tx->witness.vtxoutwit[*input.prev_out].vchRangeproof.empty()) {
                    input.m_utxo_rangeproof = wtx.tx->witness.vtxoutwit[*input.prev_out].vchRangeproof;
                }
                const CTxOut& utxo = wtx.tx->vout[*input.prev_out];
                if (include_explicit && utxo.nAsset.IsCommitment()) {
                    const CAsset asset = wtx.GetOutputAsset(*this, *input.prev_out);
                    input.m_explicit_asset = asset.id;
                    CreateBlindAssetProof(input.m_asset_proof, asset, utxo.nAsset, wtx.GetOutputAssetBlindingFactor(*this, *input.prev_out));

                    if (utxo.nValue.IsCommitment()) {
                        input.m_explicit_value = wtx.GetOutputValueOut(*this, *input.prev_out);
                        CreateBlindValueProof(input.m_value_proof, wtx.GetOutputAmountBlindingFactor(*this, *input.prev_out), *input.m_explicit_value, utxo.nValue, utxo.nAsset);
                    }
                }
            }
        }
    }

    const PrecomputedTransactionData txdata = PrecomputePSBTData(psbtx);

    // Fill in information from ScriptPubKeyMans
    // Because each ScriptPubKeyMan may be able to fill more than one input, we need to keep track of each ScriptPubKeyMan that has filled this psbt.
    // Each iteration, we may fill more inputs than the input that is specified in that iteration.
    // We assume that each input is filled by only one ScriptPubKeyMan
    std::set<uint256> visited_spk_mans;
    for (PSBTInput& input : psbtx.inputs) {
        if (PSBTInputSigned(input)) {
            continue;
        }

        // Get the scriptPubKey to know which ScriptPubKeyMan to use
        CScript script;
        if (!input.witness_utxo.IsNull()) {
            script = input.witness_utxo.scriptPubKey;
        } else if (input.non_witness_utxo) {
            if (*input.prev_out >= input.non_witness_utxo->vout.size()) {
                return TransactionError::MISSING_INPUTS;
            }
            script = input.non_witness_utxo->vout[*input.prev_out].scriptPubKey;
        } else {
            // There's no UTXO so we can just skip this now
            continue;
        }
        SignatureData sigdata;
        input.FillSignatureData(sigdata);
        std::set<ScriptPubKeyMan*> spk_mans = GetScriptPubKeyMans(script);
        if (spk_mans.size() == 0) {
            continue;
        }

        for (auto& spk_man : spk_mans) {
            // If we've already been signed by this spk_man, skip it
            if (visited_spk_mans.count(spk_man->GetID()) > 0) {
                continue;
            }

            // Fill in the information from the spk_man
            // ELEMENTS: Get key origin info for input, if bip32derivs is true. Does not actually sign anything.
            TransactionError res = spk_man->FillPSBT(psbtx, txdata, 1, false /* don't sign */, bip32derivs, nullptr, false);
            if (res != TransactionError::OK) {
                return res;
            }

            // Add this spk_man to visited_spk_mans so we can skip it later
            visited_spk_mans.insert(spk_man->GetID());
        }
    }

    return TransactionError::OK;
}

BlindingStatus CWallet::WalletBlindPSBT(PartiallySignedTransaction& psbtx) const
{
    // Gather our input data
    LOCK(cs_wallet);
    std::map<uint32_t, std::tuple<CAmount, CAsset, uint256, uint256>> our_input_data;
    std::map<uint32_t, std::pair<CKey, CKey>> our_issuances_to_blind;
    for (unsigned int i = 0; i < psbtx.inputs.size(); ++i) {
        PSBTInput& input = psbtx.inputs[i];

        if (input.m_peg_in_value && !input.m_peg_in_claim_script.empty()) {
            if (!this->IsMine(CTxOut(Params().GetConsensus().pegged_asset, *input.m_peg_in_value, input.m_peg_in_claim_script))) continue;
            our_input_data[i] = std::make_tuple(*input.m_peg_in_value, Params().GetConsensus().pegged_asset, uint256(), uint256());
        } else {
            if (!InputIsMine(*this, COutPoint(input.prev_txid, *input.prev_out))) continue;
            const CWalletTx* wtx = GetWalletTx(input.prev_txid);
            if (!wtx) continue;
            CPubKey blinding_pubkey;
            CAmount amount;
            uint256 value_blinder;
            CAsset asset;
            uint256 asset_blinder;
            wtx->GetNonIssuanceBlindingData(*this, *input.prev_out, &blinding_pubkey, &amount, &value_blinder, &asset, &asset_blinder);
            our_input_data[i] = std::make_tuple(amount, asset, asset_blinder, value_blinder);
        }

        // Blind issuances on our inputs if at least one commitment was provided.
        if (input.m_issuance_value_commitment.IsCommitment() || input.m_issuance_inflation_keys_commitment.IsCommitment()) {
            CScript blinding_script(CScript() << OP_RETURN << std::vector<unsigned char>(input.prev_txid.begin(), input.prev_txid.end()) << *input.prev_out);
            our_issuances_to_blind[i] = std::make_pair(GetBlindingKey(&blinding_script), GetBlindingKey(&blinding_script));
        }
    }

    // Blind the PSBT
    return BlindPSBT(psbtx, our_input_data, our_issuances_to_blind);
}
TransactionError CWallet::SignPSBT(PartiallySignedTransaction& psbtx, bool& complete, int sighash_type, bool sign, bool imbalance_ok, bool bip32derivs, size_t* n_signed, bool finalize) const
{
    LOCK(cs_wallet);

    // If we're signing, check that the transaction is not still in need of blinding
    // Also check that the amount and asset proofs are valid
    if (sign) {
        for (const PSBTOutput& o : psbtx.outputs) {
            if (o.IsBlinded()) {
                switch (VerifyBlindProofs(o)) {
                    case BlindProofResult::OK:
                        break;
                    case BlindProofResult::NOT_FULLY_BLINDED:
                        return TransactionError::BLINDING_REQUIRED;
                    case BlindProofResult::INVALID_VALUE_PROOF:
                    case BlindProofResult::MISSING_VALUE_PROOF:
                        return TransactionError::INVALID_VALUE_PROOF;
                    case BlindProofResult::INVALID_ASSET_PROOF:
                    case BlindProofResult::MISSING_ASSET_PROOF:
                        return TransactionError::INVALID_ASSET_PROOF;
                }

                if (o.script && IsMine(*o.script)) {
                    CKey blinding_key;
                    if ((blinding_key = GetBlindingKey(&*o.script)).IsValid()) {
                        CAmount value;
                        uint256 value_factor;
                        CAsset asset;
                        uint256 asset_factor;

                        CConfidentialNonce nonce;
                        nonce.vchCommitment.insert(nonce.vchCommitment.end(), o.m_ecdh_pubkey.begin(), o.m_ecdh_pubkey.end());
                        if (UnblindConfidentialPair(blinding_key, o.m_value_commitment, o.m_asset_commitment, nonce, *o.script, o.m_value_rangeproof, value, value_factor, asset, asset_factor)) {
                            // These assertions are cryptographically impossible to trigger, as we
                            // checked the proofs above, and then `UnblindConfidentialPair` checks
                            // the extracted value/asset against the commitments.
                            if (o.amount) {
                                assert(*o.amount == value);
                            }
                            if (!o.m_asset.IsNull()) {
                                assert(CAsset(o.m_asset) == asset);
                            }
                        } else {
                            return TransactionError::MISSING_SIDECHANNEL_DATA;
                        }
                    } else {
                        return TransactionError::MISSING_BLINDING_KEY;
                    }
                }
            }
        }
    }

    if (n_signed) {
        *n_signed = 0;
    }

    CMutableTransaction tx = psbtx.GetUnsignedTx();
    tx.witness.vtxoutwit.resize(tx.vout.size());

    // Stuff in auxiliary CA blinding data, if we have it
    for (unsigned int i = 0; i < tx.vout.size(); ++i) {
        PSBTOutput& output = psbtx.outputs.at(i);
        CTxOut& out = tx.vout[i];

        if (!output.m_value_commitment.IsNull()) {
            out.nValue = output.m_value_commitment;
        } else if (output.amount) {
            out.nValue.SetToAmount(*output.amount);
        }
        if (!output.m_asset_commitment.IsNull()) {
            out.nAsset = output.m_asset_commitment;
        } else if (!output.m_asset.IsNull()) {
            out.nAsset.SetToAsset(CAsset(output.m_asset));
        }
        if (output.m_ecdh_pubkey.IsValid()) {
            // The nonce is actually the ecdh pubkey
            out.nNonce.vchCommitment.clear();
            out.nNonce.vchCommitment.insert(out.nNonce.vchCommitment.end(), output.m_ecdh_pubkey.begin(), output.m_ecdh_pubkey.end());
        }

        // The signature can't depend on witness contents, so these are technically not necessary to sign.
        // HOWEVER, as long as we're checking that values balance before signing, they are required.
        CTxOutWitness& outwit = tx.witness.vtxoutwit[i];
        if (!output.m_value_rangeproof.empty()) {
            outwit.vchRangeproof = output.m_value_rangeproof;
        }
        if (!output.m_asset_surjection_proof.empty()) {
            outwit.vchSurjectionproof = output.m_asset_surjection_proof;
        }
    }

    // Stuff in the peg-in and issuance data
    for (unsigned int i = 0; i < tx.vin.size(); ++i) {
        PSBTInput& input = psbtx.inputs[i];
        CTxIn& txin = tx.vin[i];
        CTxInWitness& txinwit = tx.witness.vtxinwit[i];
        if (input.m_peg_in_value &&
                input.m_peg_in_tx.index() > 0 &&
                input.m_peg_in_txout_proof.index() > 0 &&
                !input.m_peg_in_claim_script.empty() &&
                !input.m_peg_in_genesis_hash.IsNull()) {
            CScriptWitness pegin_witness;
            if (Params().GetConsensus().ParentChainHasPow()) {
                pegin_witness = CreatePeginWitness(*input.m_peg_in_value, Params().GetConsensus().pegged_asset, input.m_peg_in_genesis_hash, input.m_peg_in_claim_script, *std::get_if<Sidechain::Bitcoin::CTransactionRef>(&input.m_peg_in_tx), *std::get_if<Sidechain::Bitcoin::CMerkleBlock>(&input.m_peg_in_txout_proof));
            } else {
                pegin_witness = CreatePeginWitness(*input.m_peg_in_value, Params().GetConsensus().pegged_asset, input.m_peg_in_genesis_hash, input.m_peg_in_claim_script, *std::get_if<CTransactionRef>(&input.m_peg_in_tx), *std::get_if<CMerkleBlock>(&input.m_peg_in_txout_proof));
            }
            tx.vin[i].m_is_pegin = true;
            tx.witness.vtxinwit[i].m_pegin_witness = pegin_witness;
            // Set the witness utxo
            input.witness_utxo = GetPeginOutputFromWitness(tx.witness.vtxinwit[i].m_pegin_witness);
        }
        if (!input.m_issuance_value_commitment.IsNull()) {
            txin.assetIssuance.nAmount = input.m_issuance_value_commitment;
        } else if (input.m_issuance_value) {
            txin.assetIssuance.nAmount.SetToAmount(*input.m_issuance_value);
        } else {
            txin.assetIssuance.nAmount.SetNull();
        }
        if (!input.m_issuance_inflation_keys_commitment.IsNull()) {
            txin.assetIssuance.nInflationKeys = input.m_issuance_inflation_keys_commitment;
        } else if (input.m_issuance_inflation_keys_amount) {
            txin.assetIssuance.nInflationKeys.SetToAmount(*input.m_issuance_inflation_keys_amount);
        } else {
            txin.assetIssuance.nInflationKeys.SetNull();
        }
        if (!input.m_issuance_rangeproof.empty()) {
            txinwit.vchIssuanceAmountRangeproof = input.m_issuance_rangeproof;
        }
        if (!input.m_issuance_inflation_keys_rangeproof.empty()) {
            txinwit.vchInflationKeysRangeproof = input.m_issuance_inflation_keys_rangeproof;
        }
    }

    // This is a convenience/usability check -- it's not invalid to sign an unbalanced transaction, but it's easy to shoot yourself in the foot.
    if (!imbalance_ok) {
        // Get UTXOs for all inputs, to check that amounts balance before signing.
        std::vector<CTxOut> inputs_utxos;
        for (const PSBTInput& input : psbtx.inputs) {
            CTxOut utxo;
            if (!input.GetUTXO(utxo)) {
                return TransactionError::UTXOS_MISSING_BALANCE_CHECK;
            }
            inputs_utxos.push_back(utxo);
        }

        CTransaction tx_tmp(tx);
        if (!VerifyAmounts(inputs_utxos, tx_tmp, nullptr, false)) {
            return TransactionError::VALUE_IMBALANCE;
        }
    }

    // ELEMENTS: precompute transaction data only after munging is done
    const PrecomputedTransactionData txdata = PrecomputePSBTData(psbtx);
    for (ScriptPubKeyMan* spk_man : GetAllScriptPubKeyMans()) {
        int n_signed_this_spkm = 0;
        // ELEMENTS: Here we _only_ sign, and do not e.g. fill in key origin data.
        TransactionError res = spk_man->FillPSBT(psbtx, txdata, sighash_type, sign, bip32derivs, &n_signed_this_spkm, finalize);
        if (res != TransactionError::OK) {
            return res;
        }

        if (n_signed) {
            (*n_signed) += n_signed_this_spkm;
        }
    }

    // Only drop non_witness_utxos if sighash_type != SIGHASH_ANYONECANPAY
    if ((sighash_type & 0x80) != SIGHASH_ANYONECANPAY) {
        // Figure out if any non_witness_utxos should be dropped
        std::vector<unsigned int> to_drop;
        for (unsigned int i = 0; i < psbtx.inputs.size(); ++i) {
            const auto& input = psbtx.inputs.at(i);
            int wit_ver;
            std::vector<unsigned char> wit_prog;
            if (input.witness_utxo.IsNull() || !input.witness_utxo.scriptPubKey.IsWitnessProgram(wit_ver, wit_prog)) {
                // There's a non-segwit input or Segwit v0, so we cannot drop any witness_utxos
                to_drop.clear();
                break;
            }
            if (wit_ver == 0) {
                // Segwit v0, so we cannot drop any non_witness_utxos
                to_drop.clear();
                break;
            }
            if (input.non_witness_utxo) {
                to_drop.push_back(i);
            }
        }

        // Drop the non_witness_utxos that we can drop
        for (unsigned int i : to_drop) {
            psbtx.inputs.at(i).non_witness_utxo = nullptr;
        }
    }

    // Complete if every input is now signed
    complete = true;
    for (const auto& input : psbtx.inputs) {
        complete &= PSBTInputSigned(input);
    }

    return TransactionError::OK;
}

// This function remains for backwards compatibility. It will not succeed in Elements unless everything involved is non-blinded.
TransactionError CWallet::FillPSBT(PartiallySignedTransaction& psbtx, bool& complete, int sighash_type, bool sign, bool bip32derivs, bool imbalance_ok, size_t* n_signed, bool include_explicit, bool finalize) const
{
    complete = false;
    TransactionError te;
    te = FillPSBTData(psbtx, bip32derivs, include_explicit);
    if (te != TransactionError::OK) {
        return te;
    }
    // For backwards compatibility, do not check if amounts balance before signing in this case.
    te = SignPSBT(psbtx, complete, sighash_type, sign, imbalance_ok, bip32derivs, n_signed, finalize);
    if (te != TransactionError::OK) {
        return te;
    }
    return TransactionError::OK;
}

SigningResult CWallet::SignMessage(const std::string& message, const PKHash& pkhash, std::string& str_sig) const
{
    SignatureData sigdata;
    CScript script_pub_key = GetScriptForDestination(pkhash);
    for (const auto& spk_man_pair : m_spk_managers) {
        if (spk_man_pair.second->CanProvide(script_pub_key, sigdata)) {
            LOCK(cs_wallet);  // DescriptorScriptPubKeyMan calls IsLocked which can lock cs_wallet in a deadlocking order
            return spk_man_pair.second->SignMessage(message, pkhash, str_sig);
        }
    }
    return SigningResult::PRIVATE_KEY_NOT_AVAILABLE;
}

OutputType CWallet::TransactionChangeType(const std::optional<OutputType>& change_type, const std::vector<CRecipient>& vecSend) const
{
    // If -changetype is specified, always use that change type.
    if (change_type) {
        return *change_type;
    }

    // if m_default_address_type is legacy, use legacy address as change.
    if (m_default_address_type == OutputType::LEGACY) {
        return OutputType::LEGACY;
    }

    bool any_tr{false};
    bool any_wpkh{false};
    bool any_sh{false};
    bool any_pkh{false};

    for (const auto& recipient : vecSend) {
        std::vector<std::vector<uint8_t>> dummy;
        const TxoutType type{Solver(recipient.scriptPubKey, dummy)};
        if (type == TxoutType::WITNESS_V1_TAPROOT) {
            any_tr = true;
        } else if (type == TxoutType::WITNESS_V0_KEYHASH) {
            any_wpkh = true;
        } else if (type == TxoutType::SCRIPTHASH) {
            any_sh = true;
        } else if (type == TxoutType::PUBKEYHASH) {
            any_pkh = true;
        }
    }

    const bool has_bech32m_spkman(GetScriptPubKeyMan(OutputType::BECH32M, /*internal=*/true));
    if (has_bech32m_spkman && any_tr) {
        // Currently tr is the only type supported by the BECH32M spkman
        return OutputType::BECH32M;
    }
    const bool has_bech32_spkman(GetScriptPubKeyMan(OutputType::BECH32, /*internal=*/true));
    if (has_bech32_spkman && any_wpkh) {
        // Currently wpkh is the only type supported by the BECH32 spkman
        return OutputType::BECH32;
    }
    const bool has_p2sh_segwit_spkman(GetScriptPubKeyMan(OutputType::P2SH_SEGWIT, /*internal=*/true));
    if (has_p2sh_segwit_spkman && any_sh) {
        // Currently sh_wpkh is the only type supported by the P2SH_SEGWIT spkman
        // As of 2021 about 80% of all SH are wrapping WPKH, so use that
        return OutputType::P2SH_SEGWIT;
    }
    const bool has_legacy_spkman(GetScriptPubKeyMan(OutputType::LEGACY, /*internal=*/true));
    if (has_legacy_spkman && any_pkh) {
        // Currently pkh is the only type supported by the LEGACY spkman
        return OutputType::LEGACY;
    }

    if (has_bech32m_spkman) {
        return OutputType::BECH32M;
    }
    if (has_bech32_spkman) {
        return OutputType::BECH32;
    }
    // else use m_default_address_type for change
    return m_default_address_type;
}

void CWallet::CommitTransaction(CTransactionRef tx, mapValue_t mapValue, std::vector<std::pair<std::string, std::string>> orderForm, const BlindDetails* blind_details)
{
    LOCK(cs_wallet);
    WalletLogPrintf("CommitTransaction:\n%s", tx->ToString()); /* Continued */

    // Add tx to wallet, because if it has change it's also ours,
    // otherwise just for transaction history.
    CWalletTx* wtx = AddToWallet(tx, TxStateInactive{}, [&](CWalletTx& wtx, bool new_tx) {
        CHECK_NONFATAL(wtx.mapValue.empty());
        CHECK_NONFATAL(wtx.vOrderForm.empty());
        wtx.mapValue = std::move(mapValue);
        wtx.vOrderForm = std::move(orderForm);
        wtx.fTimeReceivedIsTxTime = true;
        wtx.fFromMe = true;
        // ELEMENTS: Write down blinding information
        if (blind_details) {
            assert(blind_details->o_amounts.size() == wtx.tx->vout.size());
            assert(blind_details->o_asset_blinds.size() == wtx.tx->vout.size());
            assert(blind_details->o_amount_blinds.size() == wtx.tx->vout.size());
            for (unsigned int i = 0; i < blind_details->o_amounts.size(); i++) {
                wtx.SetBlindingData(i, blind_details->o_pubkeys[i], blind_details->o_amounts[i], blind_details->o_amount_blinds[i], blind_details->o_assets[i], blind_details->o_asset_blinds[i]);
            }
        }
        return true;
    });

    // wtx can only be null if the db write failed.
    if (!wtx) {
        throw std::runtime_error(std::string(__func__) + ": Wallet db error, transaction commit failed");
    }

    // Notify that old coins are spent
    for (const CTxIn& txin : tx->vin) {
        // ELEMENTS: Pegins are not in our UTXO set.
        if (txin.m_is_pegin)
            continue;

        CWalletTx &coin = mapWallet.at(txin.prevout.hash);
        coin.MarkDirty(*this);
        NotifyTransactionChanged(coin.GetHash(), CT_UPDATED);
    }

    if (!fBroadcastTransactions) {
        // Don't submit tx to the mempool
        return;
    }

    std::string err_string;
    if (!SubmitTxMemoryPoolAndRelay(*wtx, err_string, true)) {
        WalletLogPrintf("CommitTransaction(): Transaction cannot be broadcast immediately, %s\n", err_string);
        // TODO: if we expect the failure to be long term or permanent, instead delete wtx from the wallet and return failure.
    }
}

DBErrors CWallet::LoadWallet()
{
    LOCK(cs_wallet);

    DBErrors nLoadWalletRet = WalletBatch(GetDatabase()).LoadWallet(this);
    if (nLoadWalletRet == DBErrors::NEED_REWRITE)
    {
        if (GetDatabase().Rewrite("\x04pool"))
        {
            for (const auto& spk_man_pair : m_spk_managers) {
                spk_man_pair.second->RewriteDB();
            }
        }
    }

    if (m_spk_managers.empty()) {
        assert(m_external_spk_managers.empty());
        assert(m_internal_spk_managers.empty());
    }

    return nLoadWalletRet;
}

DBErrors CWallet::ZapSelectTx(std::vector<uint256>& vHashIn, std::vector<uint256>& vHashOut)
{
    AssertLockHeld(cs_wallet);
    DBErrors nZapSelectTxRet = WalletBatch(GetDatabase()).ZapSelectTx(vHashIn, vHashOut);
    for (const uint256& hash : vHashOut) {
        const auto& it = mapWallet.find(hash);
        wtxOrdered.erase(it->second.m_it_wtxOrdered);
        for (const auto& txin : it->second.tx->vin)
            mapTxSpends.erase(txin.prevout);
        mapWallet.erase(it);
        NotifyTransactionChanged(hash, CT_DELETED);
    }

    if (nZapSelectTxRet == DBErrors::NEED_REWRITE)
    {
        if (GetDatabase().Rewrite("\x04pool"))
        {
            for (const auto& spk_man_pair : m_spk_managers) {
                spk_man_pair.second->RewriteDB();
            }
        }
    }

    if (nZapSelectTxRet != DBErrors::LOAD_OK)
        return nZapSelectTxRet;

    MarkDirty();

    return DBErrors::LOAD_OK;
}

bool CWallet::SetAddressBookWithDB(WalletBatch& batch, const CTxDestination& address, const std::string& strName, const std::optional<AddressPurpose>& new_purpose)
{
    bool fUpdated = false;
    bool is_mine;
    std::optional<AddressPurpose> purpose;
    {
        LOCK(cs_wallet);
        std::map<CTxDestination, CAddressBookData>::iterator mi = m_address_book.find(address);
        fUpdated = (mi != m_address_book.end() && !mi->second.IsChange());
        m_address_book[address].SetLabel(strName);
        is_mine = IsMine(address) != ISMINE_NO;
        if (new_purpose) { /* update purpose only if requested */
            purpose = m_address_book[address].purpose = new_purpose;
        } else {
            purpose = m_address_book[address].purpose;
        }
    }
    // In very old wallets, address purpose may not be recorded so we derive it from IsMine
    NotifyAddressBookChanged(address, strName, is_mine,
                             purpose.value_or(is_mine ? AddressPurpose::RECEIVE : AddressPurpose::SEND),
                             (fUpdated ? CT_UPDATED : CT_NEW));
    if (new_purpose && !batch.WritePurpose(EncodeDestination(address), PurposeToString(*new_purpose)))
        return false;
    return batch.WriteName(EncodeDestination(address), strName);
}

bool CWallet::SetAddressBook(const CTxDestination& address, const std::string& strName, const std::optional<AddressPurpose>& purpose)
{
    WalletBatch batch(GetDatabase());
    return SetAddressBookWithDB(batch, address, strName, purpose);
}

bool CWallet::DelAddressBook(const CTxDestination& address)
{
    WalletBatch batch(GetDatabase());
    {
        LOCK(cs_wallet);
        // If we want to delete receiving addresses, we need to take care that DestData "used" (and possibly newer DestData) gets preserved (and the "deleted" address transformed into a change entry instead of actually being deleted)
        // NOTE: This isn't a problem for sending addresses because they never have any DestData yet!
        // When adding new DestData, it should be considered here whether to retain or delete it (or move it?).
        if (IsMine(address)) {
            WalletLogPrintf("%s called with IsMine address, NOT SUPPORTED. Please report this bug! %s\n", __func__, PACKAGE_BUGREPORT);
            return false;
        }
        // Delete destdata tuples associated with address
        std::string strAddress = EncodeDestination(address);
        for (const std::pair<const std::string, std::string> &item : m_address_book[address].destdata)
        {
            batch.EraseDestData(strAddress, item.first);
        }
        m_address_book.erase(address);
    }

    NotifyAddressBookChanged(address, "", /*is_mine=*/false, AddressPurpose::SEND, CT_DELETED);

    batch.ErasePurpose(EncodeDestination(address));
    return batch.EraseName(EncodeDestination(address));
}

size_t CWallet::KeypoolCountExternalKeys() const
{
    AssertLockHeld(cs_wallet);

    auto legacy_spk_man = GetLegacyScriptPubKeyMan();
    if (legacy_spk_man) {
        return legacy_spk_man->KeypoolCountExternalKeys();
    }

    unsigned int count = 0;
    for (auto spk_man : m_external_spk_managers) {
        count += spk_man.second->GetKeyPoolSize();
    }

    return count;
}

unsigned int CWallet::GetKeyPoolSize() const
{
    AssertLockHeld(cs_wallet);

    unsigned int count = 0;
    for (auto spk_man : GetActiveScriptPubKeyMans()) {
        count += spk_man->GetKeyPoolSize();
    }
    return count;
}

bool CWallet::TopUpKeyPool(unsigned int kpSize)
{
    LOCK(cs_wallet);
    bool res = true;
    for (auto spk_man : GetActiveScriptPubKeyMans()) {
        res &= spk_man->TopUp(kpSize);
    }
    return res;
}

/// ELEMENTS: get PAK online key
bool CWallet::GetOnlinePakKey(CPubKey& online_pubkey, std::string& error)
{
    LegacyScriptPubKeyMan* spk_man = GetLegacyScriptPubKeyMan();
    if (spk_man) {
        return spk_man->GetOnlinePakKey(online_pubkey, error);
    }
    return false;
}
/// end ELEMENTS

util::Result<CTxDestination> CWallet::GetNewDestination(const OutputType type, const std::string label, bool add_blinding_key)
{
    LOCK(cs_wallet);
    auto spk_man = GetScriptPubKeyMan(type, /*internal=*/false);
    if (!spk_man) {
        return util::Error{strprintf(_("Error: No %s addresses available."), FormatOutputType(type))};
    }

    auto op_dest = spk_man->GetNewDestination(type);
    if (op_dest) {
        if (add_blinding_key) {
            auto dest = *op_dest;
            CPubKey blinding_pubkey = GetBlindingPubKey(GetScriptForDestination(dest));
            std::visit(SetBlindingPubKeyVisitor(blinding_pubkey), dest);
            op_dest = dest;
        }
        SetAddressBook(*op_dest, label, AddressPurpose::RECEIVE);
    }

    return op_dest;
}

util::Result<CTxDestination> CWallet::GetNewChangeDestination(const OutputType type, bool add_blinding_key)
{
    LOCK(cs_wallet);

    ReserveDestination reservedest(this, type);
    auto op_dest = reservedest.GetReservedDestination(true);
    if (op_dest) {
        reservedest.KeepDestination();
        if (add_blinding_key) {
            CTxDestination dest{*op_dest};
            CPubKey blinding_pubkey = GetBlindingPubKey(GetScriptForDestination(dest));
            std::visit(SetBlindingPubKeyVisitor(blinding_pubkey), dest);
            return dest;
        }
    }

    return op_dest;
}

std::optional<int64_t> CWallet::GetOldestKeyPoolTime() const
{
    LOCK(cs_wallet);
    if (m_spk_managers.empty()) {
        return std::nullopt;
    }

    std::optional<int64_t> oldest_key{std::numeric_limits<int64_t>::max()};
    for (const auto& spk_man_pair : m_spk_managers) {
        oldest_key = std::min(oldest_key, spk_man_pair.second->GetOldestKeyPoolTime());
    }
    return oldest_key;
}

void CWallet::MarkDestinationsDirty(const std::set<CTxDestination>& destinations) {
    for (auto& entry : mapWallet) {
        CWalletTx& wtx = entry.second;
        if (wtx.m_is_cache_empty) continue;
        for (unsigned int i = 0; i < wtx.tx->vout.size(); i++) {
            CTxDestination dst;
            if (ExtractDestination(wtx.tx->vout[i].scriptPubKey, dst) && destinations.count(dst)) {
                wtx.MarkDirty(*this);
                break;
            }
        }
    }
}

void CWallet::ForEachAddrBookEntry(const ListAddrBookFunc& func) const
{
    AssertLockHeld(cs_wallet);
    for (const std::pair<const CTxDestination, CAddressBookData>& item : m_address_book) {
        const auto& entry = item.second;
        func(item.first, entry.GetLabel(), entry.IsChange(), entry.purpose);
    }
}

std::vector<CTxDestination> CWallet::ListAddrBookAddresses(const std::optional<AddrBookFilter>& _filter) const
{
    AssertLockHeld(cs_wallet);
    std::vector<CTxDestination> result;
    AddrBookFilter filter = _filter ? *_filter : AddrBookFilter();
    ForEachAddrBookEntry([&result, &filter](const CTxDestination& dest, const std::string& label, bool is_change, const std::optional<AddressPurpose>& purpose) {
        // Filter by change
        if (filter.ignore_change && is_change) return;
        // Filter by label
        if (filter.m_op_label && *filter.m_op_label != label) return;
        // All good
        result.emplace_back(dest);
    });
    return result;
}

std::set<std::string> CWallet::ListAddrBookLabels(const std::optional<AddressPurpose> purpose) const
{
    AssertLockHeld(cs_wallet);
    std::set<std::string> label_set;
    ForEachAddrBookEntry([&](const CTxDestination& _dest, const std::string& _label,
                             bool _is_change, const std::optional<AddressPurpose>& _purpose) {
        if (_is_change) return;
        if (!purpose || purpose == _purpose) {
            label_set.insert(_label);
        }
    });
    return label_set;
}

util::Result<CTxDestination> ReserveDestination::GetReservedDestination(bool internal)
{
    m_spk_man = pwallet->GetScriptPubKeyMan(type, internal);
    if (!m_spk_man) {
        return util::Error{strprintf(_("Error: No %s addresses available."), FormatOutputType(type))};
    }

    if (nIndex == -1) {
        CKeyPool keypool;
        auto op_address = m_spk_man->GetReservedDestination(type, internal, nIndex, keypool);
        if (!op_address) return op_address;
        address = *op_address;
        fInternal = keypool.fInternal;
    }
    return address;
}

void ReserveDestination::KeepDestination()
{
    if (nIndex != -1) {
        m_spk_man->KeepDestination(nIndex, type);
    }
    nIndex = -1;
    address = CNoDestination();
}

void ReserveDestination::ReturnDestination()
{
    if (nIndex != -1) {
        m_spk_man->ReturnDestination(nIndex, fInternal, address);
    }
    nIndex = -1;
    address = CNoDestination();
}

bool CWallet::DisplayAddress(const CTxDestination& dest)
{
    CScript scriptPubKey = GetScriptForDestination(dest);
    for (const auto& spk_man : GetScriptPubKeyMans(scriptPubKey)) {
        auto signer_spk_man = dynamic_cast<ExternalSignerScriptPubKeyMan *>(spk_man);
        if (signer_spk_man == nullptr) {
            continue;
        }
        ExternalSigner signer = ExternalSignerScriptPubKeyMan::GetExternalSigner();
        return signer_spk_man->DisplayAddress(scriptPubKey, signer);
    }
    return false;
}

bool CWallet::LockCoin(const COutPoint& output, WalletBatch* batch)
{
    AssertLockHeld(cs_wallet);
    setLockedCoins.insert(output);
    if (batch) {
        return batch->WriteLockedUTXO(output);
    }
    return true;
}

bool CWallet::UnlockCoin(const COutPoint& output, WalletBatch* batch)
{
    AssertLockHeld(cs_wallet);
    bool was_locked = setLockedCoins.erase(output);
    if (batch && was_locked) {
        return batch->EraseLockedUTXO(output);
    }
    return true;
}

bool CWallet::UnlockAllCoins()
{
    AssertLockHeld(cs_wallet);
    bool success = true;
    WalletBatch batch(GetDatabase());
    for (auto it = setLockedCoins.begin(); it != setLockedCoins.end(); ++it) {
        success &= batch.EraseLockedUTXO(*it);
    }
    setLockedCoins.clear();
    return success;
}

bool CWallet::IsLockedCoin(const COutPoint& output) const
{
    AssertLockHeld(cs_wallet);
    return setLockedCoins.count(output) > 0;
}

void CWallet::ListLockedCoins(std::vector<COutPoint>& vOutpts) const
{
    AssertLockHeld(cs_wallet);
    for (std::set<COutPoint>::iterator it = setLockedCoins.begin();
         it != setLockedCoins.end(); it++) {
        COutPoint outpt = (*it);
        vOutpts.push_back(outpt);
    }
}

/** @} */ // end of Actions

void CWallet::GetKeyBirthTimes(std::map<CKeyID, int64_t>& mapKeyBirth) const {
    AssertLockHeld(cs_wallet);
    mapKeyBirth.clear();

    // map in which we'll infer heights of other keys
    std::map<CKeyID, const TxStateConfirmed*> mapKeyFirstBlock;
    TxStateConfirmed max_confirm{uint256{}, /*height=*/-1, /*index=*/-1};
    max_confirm.confirmed_block_height = GetLastBlockHeight() > 144 ? GetLastBlockHeight() - 144 : 0; // the tip can be reorganized; use a 144-block safety margin
    CHECK_NONFATAL(chain().findAncestorByHeight(GetLastBlockHash(), max_confirm.confirmed_block_height, FoundBlock().hash(max_confirm.confirmed_block_hash)));

    {
        LegacyScriptPubKeyMan* spk_man = GetLegacyScriptPubKeyMan();
        assert(spk_man != nullptr);
        LOCK(spk_man->cs_KeyStore);

        // get birth times for keys with metadata
        for (const auto& entry : spk_man->mapKeyMetadata) {
            if (entry.second.nCreateTime) {
                mapKeyBirth[entry.first] = entry.second.nCreateTime;
            }
        }

        // Prepare to infer birth heights for keys without metadata
        for (const CKeyID &keyid : spk_man->GetKeys()) {
            if (mapKeyBirth.count(keyid) == 0)
                mapKeyFirstBlock[keyid] = &max_confirm;
        }

        // if there are no such keys, we're done
        if (mapKeyFirstBlock.empty())
            return;

        // find first block that affects those keys, if there are any left
        for (const auto& entry : mapWallet) {
            // iterate over all wallet transactions...
            const CWalletTx &wtx = entry.second;
            if (auto* conf = wtx.state<TxStateConfirmed>()) {
                // ... which are already in a block
                for (const CTxOut &txout : wtx.tx->vout) {
                    // iterate over all their outputs
                    for (const auto &keyid : GetAffectedKeys(txout.scriptPubKey, *spk_man)) {
                        // ... and all their affected keys
                        auto rit = mapKeyFirstBlock.find(keyid);
                        if (rit != mapKeyFirstBlock.end() && conf->confirmed_block_height < rit->second->confirmed_block_height) {
                            rit->second = conf;
                        }
                    }
                }
            }
        }
    }

    // Extract block timestamps for those keys
    for (const auto& entry : mapKeyFirstBlock) {
        int64_t block_time;
        CHECK_NONFATAL(chain().findBlock(entry.second->confirmed_block_hash, FoundBlock().time(block_time)));
        mapKeyBirth[entry.first] = block_time - TIMESTAMP_WINDOW; // block times can be 2h off
    }
}

/**
 * Compute smart timestamp for a transaction being added to the wallet.
 *
 * Logic:
 * - If sending a transaction, assign its timestamp to the current time.
 * - If receiving a transaction outside a block, assign its timestamp to the
 *   current time.
 * - If receiving a transaction during a rescanning process, assign all its
 *   (not already known) transactions' timestamps to the block time.
 * - If receiving a block with a future timestamp, assign all its (not already
 *   known) transactions' timestamps to the current time.
 * - If receiving a block with a past timestamp, before the most recent known
 *   transaction (that we care about), assign all its (not already known)
 *   transactions' timestamps to the same timestamp as that most-recent-known
 *   transaction.
 * - If receiving a block with a past timestamp, but after the most recent known
 *   transaction, assign all its (not already known) transactions' timestamps to
 *   the block time.
 *
 * For more information see CWalletTx::nTimeSmart,
 * https://bitcointalk.org/?topic=54527, or
 * https://github.com/bitcoin/bitcoin/pull/1393.
 */
unsigned int CWallet::ComputeTimeSmart(const CWalletTx& wtx, bool rescanning_old_block) const
{
    std::optional<uint256> block_hash;
    if (auto* conf = wtx.state<TxStateConfirmed>()) {
        block_hash = conf->confirmed_block_hash;
    } else if (auto* conf = wtx.state<TxStateConflicted>()) {
        block_hash = conf->conflicting_block_hash;
    }

    unsigned int nTimeSmart = wtx.nTimeReceived;
    if (block_hash) {
        int64_t blocktime;
        int64_t block_max_time;
        if (chain().findBlock(*block_hash, FoundBlock().time(blocktime).maxTime(block_max_time))) {
            if (rescanning_old_block) {
                nTimeSmart = block_max_time;
            } else {
                int64_t latestNow = wtx.nTimeReceived;
                int64_t latestEntry = 0;

                // Tolerate times up to the last timestamp in the wallet not more than 5 minutes into the future
                int64_t latestTolerated = latestNow + 300;
                const TxItems& txOrdered = wtxOrdered;
                for (auto it = txOrdered.rbegin(); it != txOrdered.rend(); ++it) {
                    CWalletTx* const pwtx = it->second;
                    if (pwtx == &wtx) {
                        continue;
                    }
                    int64_t nSmartTime;
                    nSmartTime = pwtx->nTimeSmart;
                    if (!nSmartTime) {
                        nSmartTime = pwtx->nTimeReceived;
                    }
                    if (nSmartTime <= latestTolerated) {
                        latestEntry = nSmartTime;
                        if (nSmartTime > latestNow) {
                            latestNow = nSmartTime;
                        }
                        break;
                    }
                }

                nTimeSmart = std::max(latestEntry, std::min(blocktime, latestNow));
            }
        } else {
            WalletLogPrintf("%s: found %s in block %s not in index\n", __func__, wtx.GetHash().ToString(), block_hash->ToString());
        }
    }
    return nTimeSmart;
}

bool CWallet::SetAddressUsed(WalletBatch& batch, const CTxDestination& dest, bool used)
{
    const std::string key{"used"};
    if (std::get_if<CNoDestination>(&dest))
        return false;

    if (!used) {
        if (auto* data = util::FindKey(m_address_book, dest)) data->destdata.erase(key);
        return batch.EraseDestData(EncodeDestination(dest), key);
    }

    const std::string value{"1"};
    m_address_book[dest].destdata.insert(std::make_pair(key, value));
    return batch.WriteDestData(EncodeDestination(dest), key, value);
}

void CWallet::LoadDestData(const CTxDestination &dest, const std::string &key, const std::string &value)
{
    m_address_book[dest].destdata.insert(std::make_pair(key, value));
}

bool CWallet::IsAddressUsed(const CTxDestination& dest) const
{
    const std::string key{"used"};
    std::map<CTxDestination, CAddressBookData>::const_iterator i = m_address_book.find(dest);
    if(i != m_address_book.end())
    {
        CAddressBookData::StringMap::const_iterator j = i->second.destdata.find(key);
        if(j != i->second.destdata.end())
        {
            return true;
        }
    }
    return false;
}

std::vector<std::string> CWallet::GetAddressReceiveRequests() const
{
    const std::string prefix{"rr"};
    std::vector<std::string> values;
    for (const auto& address : m_address_book) {
        for (const auto& data : address.second.destdata) {
            if (!data.first.compare(0, prefix.size(), prefix)) {
                values.emplace_back(data.second);
            }
        }
    }
    return values;
}

bool CWallet::SetAddressReceiveRequest(WalletBatch& batch, const CTxDestination& dest, const std::string& id, const std::string& value)
{
    const std::string key{"rr" + id}; // "rr" prefix = "receive request" in destdata
    CAddressBookData& data = m_address_book.at(dest);
    if (value.empty()) {
        if (!batch.EraseDestData(EncodeDestination(dest), key)) return false;
        data.destdata.erase(key);
    } else {
        if (!batch.WriteDestData(EncodeDestination(dest), key, value)) return false;
        data.destdata[key] = value;
    }
    return true;
}

std::unique_ptr<WalletDatabase> MakeWalletDatabase(const std::string& name, const DatabaseOptions& options, DatabaseStatus& status, bilingual_str& error_string)
{
    // Do some checking on wallet path. It should be either a:
    //
    // 1. Path where a directory can be created.
    // 2. Path to an existing directory.
    // 3. Path to a symlink to a directory.
    // 4. For backwards compatibility, the name of a data file in -walletdir.
    const fs::path wallet_path = fsbridge::AbsPathJoin(GetWalletDir(), fs::PathFromString(name));
    fs::file_type path_type = fs::symlink_status(wallet_path).type();
    if (!(path_type == fs::file_type::not_found || path_type == fs::file_type::directory ||
          (path_type == fs::file_type::symlink && fs::is_directory(wallet_path)) ||
          (path_type == fs::file_type::regular && fs::PathFromString(name).filename() == fs::PathFromString(name)))) {
        error_string = Untranslated(strprintf(
              "Invalid -wallet path '%s'. -wallet path should point to a directory where wallet.dat and "
              "database/log.?????????? files can be stored, a location where such a directory could be created, "
              "or (for backwards compatibility) the name of an existing data file in -walletdir (%s)",
              name, fs::quoted(fs::PathToString(GetWalletDir()))));
        status = DatabaseStatus::FAILED_BAD_PATH;
        return nullptr;
    }
    return MakeDatabase(wallet_path, options, status, error_string);
}

std::shared_ptr<CWallet> CWallet::Create(WalletContext& context, const std::string& name, std::unique_ptr<WalletDatabase> database, uint64_t wallet_creation_flags, bilingual_str& error, std::vector<bilingual_str>& warnings)
{
    interfaces::Chain* chain = context.chain;
    ArgsManager& args = *Assert(context.args);
    const std::string& walletFile = database->Filename();

    const auto start{SteadyClock::now()};
    // TODO: Can't use std::make_shared because we need a custom deleter but
    // should be possible to use std::allocate_shared.
    std::shared_ptr<CWallet> walletInstance(new CWallet(chain, name, std::move(database)), ReleaseWallet);
    walletInstance->m_keypool_size = std::max(args.GetIntArg("-keypool", DEFAULT_KEYPOOL_SIZE), int64_t{1});
    walletInstance->m_notify_tx_changed_script = args.GetArg("-walletnotify", "");

    // Load wallet
    bool rescan_required = false;
    DBErrors nLoadWalletRet = walletInstance->LoadWallet();
    if (nLoadWalletRet != DBErrors::LOAD_OK) {
        if (nLoadWalletRet == DBErrors::CORRUPT) {
            error = strprintf(_("Error loading %s: Wallet corrupted"), walletFile);
            return nullptr;
        }
        else if (nLoadWalletRet == DBErrors::NONCRITICAL_ERROR)
        {
            warnings.push_back(strprintf(_("Error reading %s! All keys read correctly, but transaction data"
                                           " or address book entries might be missing or incorrect."),
                walletFile));
        }
        else if (nLoadWalletRet == DBErrors::TOO_NEW) {
            error = strprintf(_("Error loading %s: Wallet requires newer version of %s"), walletFile, PACKAGE_NAME);
            return nullptr;
        }
        else if (nLoadWalletRet == DBErrors::EXTERNAL_SIGNER_SUPPORT_REQUIRED) {
            error = strprintf(_("Error loading %s: External signer wallet being loaded without external signer support compiled"), walletFile);
            return nullptr;
        }
        else if (nLoadWalletRet == DBErrors::NEED_REWRITE)
        {
            error = strprintf(_("Wallet needed to be rewritten: restart %s to complete"), PACKAGE_NAME);
            return nullptr;
        } else if (nLoadWalletRet == DBErrors::NEED_RESCAN) {
            warnings.push_back(strprintf(_("Error reading %s! Transaction data may be missing or incorrect."
                                           " Rescanning wallet."), walletFile));
            rescan_required = true;
        } else if (nLoadWalletRet == DBErrors::UNKNOWN_DESCRIPTOR) {
            error = strprintf(_("Unrecognized descriptor found. Loading wallet %s\n\n"
                                "The wallet might had been created on a newer version.\n"
                                "Please try running the latest software version.\n"), walletFile);
            return nullptr;
        } else if (nLoadWalletRet == DBErrors::UNEXPECTED_LEGACY_ENTRY) {
            error = strprintf(_("Unexpected legacy entry in descriptor wallet found. Loading wallet %s\n\n"
                                "The wallet might have been tampered with or created with malicious intent.\n"), walletFile);
            return nullptr;
        } else {
            error = strprintf(_("Error loading %s"), walletFile);
            return nullptr;
        }
    }

    // This wallet is in its first run if there are no ScriptPubKeyMans and it isn't blank or no privkeys
    const bool fFirstRun = walletInstance->m_spk_managers.empty() &&
                     !walletInstance->IsWalletFlagSet(WALLET_FLAG_DISABLE_PRIVATE_KEYS) &&
                     !walletInstance->IsWalletFlagSet(WALLET_FLAG_BLANK_WALLET);
    if (fFirstRun)
    {
        // ensure this wallet.dat can only be opened by clients supporting HD with chain split and expects no default key
        walletInstance->SetMinVersion(FEATURE_LATEST);

        walletInstance->InitWalletFlags(wallet_creation_flags);

        // Only create LegacyScriptPubKeyMan when not descriptor wallet
        if (!walletInstance->IsWalletFlagSet(WALLET_FLAG_DESCRIPTORS)) {
            walletInstance->SetupLegacyScriptPubKeyMan();
        }

        if ((wallet_creation_flags & WALLET_FLAG_EXTERNAL_SIGNER) || !(wallet_creation_flags & (WALLET_FLAG_DISABLE_PRIVATE_KEYS | WALLET_FLAG_BLANK_WALLET))) {
            LOCK(walletInstance->cs_wallet);
            if (walletInstance->IsWalletFlagSet(WALLET_FLAG_DESCRIPTORS)) {
                walletInstance->SetupDescriptorScriptPubKeyMans();
                // SetupDescriptorScriptPubKeyMans already calls SetupGeneration for us so we don't need to call SetupGeneration separately
            } else {
                // Legacy wallets need SetupGeneration here.
                for (auto spk_man : walletInstance->GetActiveScriptPubKeyMans()) {
                    if (!spk_man->SetupGeneration()) {
                        error = _("Unable to generate initial keys");
                        return nullptr;
                    }
                }
            }
        }

        if (chain) {
            walletInstance->chainStateFlushed(chain->getTipLocator());
        }
    } else if (wallet_creation_flags & WALLET_FLAG_DISABLE_PRIVATE_KEYS) {
        // Make it impossible to disable private keys after creation
        error = strprintf(_("Error loading %s: Private keys can only be disabled during creation"), walletFile);
        return nullptr;
    } else if (walletInstance->IsWalletFlagSet(WALLET_FLAG_DISABLE_PRIVATE_KEYS)) {
        for (auto spk_man : walletInstance->GetActiveScriptPubKeyMans()) {
            if (spk_man->HavePrivateKeys()) {
                warnings.push_back(strprintf(_("Warning: Private keys detected in wallet {%s} with disabled private keys"), walletFile));
                break;
            }
        }
    }

    if (!args.GetArg("-addresstype", "").empty()) {
        std::optional<OutputType> parsed = ParseOutputType(args.GetArg("-addresstype", ""));
        if (!parsed) {
            error = strprintf(_("Unknown address type '%s'"), args.GetArg("-addresstype", ""));
            return nullptr;
        }
        walletInstance->m_default_address_type = parsed.value();
    }

    if (!args.GetArg("-changetype", "").empty()) {
        std::optional<OutputType> parsed = ParseOutputType(args.GetArg("-changetype", ""));
        if (!parsed) {
            error = strprintf(_("Unknown change type '%s'"), args.GetArg("-changetype", ""));
            return nullptr;
        }
        walletInstance->m_default_change_type = parsed.value();
    }

    if (args.IsArgSet("-mintxfee")) {
        std::optional<CAmount> min_tx_fee = ParseMoney(args.GetArg("-mintxfee", ""));
        if (!min_tx_fee) {
            error = AmountErrMsg("mintxfee", args.GetArg("-mintxfee", ""));
            return nullptr;
        } else if (min_tx_fee.value() > HIGH_TX_FEE_PER_KB) {
            warnings.push_back(AmountHighWarn("-mintxfee") + Untranslated(" ") +
                               _("This is the minimum transaction fee you pay on every transaction."));
        }

        walletInstance->m_min_fee = CFeeRate{min_tx_fee.value()};
    }

    if (args.IsArgSet("-maxapsfee")) {
        const std::string max_aps_fee{args.GetArg("-maxapsfee", "")};
        if (max_aps_fee == "-1") {
            walletInstance->m_max_aps_fee = -1;
        } else if (std::optional<CAmount> max_fee = ParseMoney(max_aps_fee)) {
            if (max_fee.value() > HIGH_APS_FEE) {
                warnings.push_back(AmountHighWarn("-maxapsfee") + Untranslated(" ") +
                                  _("This is the maximum transaction fee you pay (in addition to the normal fee) to prioritize partial spend avoidance over regular coin selection."));
            }
            walletInstance->m_max_aps_fee = max_fee.value();
        } else {
            error = AmountErrMsg("maxapsfee", max_aps_fee);
            return nullptr;
        }
    }

    if (args.IsArgSet("-fallbackfee")) {
        std::optional<CAmount> fallback_fee = ParseMoney(args.GetArg("-fallbackfee", ""));
        if (!fallback_fee) {
            error = strprintf(_("Invalid amount for %s=<amount>: '%s'"), "-fallbackfee", args.GetArg("-fallbackfee", ""));
            return nullptr;
        } else if (fallback_fee.value() > HIGH_TX_FEE_PER_KB) {
            warnings.push_back(AmountHighWarn("-fallbackfee") + Untranslated(" ") +
                               _("This is the transaction fee you may pay when fee estimates are not available."));
        }
        walletInstance->m_fallback_fee = CFeeRate(fallback_fee.value());
    } else {
        // ELEMENTS: re-enable fallbackfee at 0.1 sat/byte
        walletInstance->m_fallback_fee = CFeeRate(100);
    }

    // Disable fallback fee in case value was set to 0, enable if non-null value
    walletInstance->m_allow_fallback_fee = walletInstance->m_fallback_fee.GetFeePerK() != 0;

    if (args.IsArgSet("-discardfee")) {
        std::optional<CAmount> discard_fee = ParseMoney(args.GetArg("-discardfee", ""));
        if (!discard_fee) {
            error = strprintf(_("Invalid amount for %s=<amount>: '%s'"), "-discardfee", args.GetArg("-discardfee", ""));
            return nullptr;
        } else if (discard_fee.value() > HIGH_TX_FEE_PER_KB) {
            warnings.push_back(AmountHighWarn("-discardfee") + Untranslated(" ") +
                               _("This is the transaction fee you may discard if change is smaller than dust at this level"));
        }
        walletInstance->m_discard_rate = CFeeRate{discard_fee.value()};
    }

    if (args.IsArgSet("-paytxfee")) {
        std::optional<CAmount> pay_tx_fee = ParseMoney(args.GetArg("-paytxfee", ""));
        if (!pay_tx_fee) {
            error = AmountErrMsg("paytxfee", args.GetArg("-paytxfee", ""));
            return nullptr;
        } else if (pay_tx_fee.value() > HIGH_TX_FEE_PER_KB) {
            warnings.push_back(AmountHighWarn("-paytxfee") + Untranslated(" ") +
                               _("This is the transaction fee you will pay if you send a transaction."));
        }

        walletInstance->m_pay_tx_fee = CFeeRate{pay_tx_fee.value(), 1000};

        if (chain && walletInstance->m_pay_tx_fee < chain->relayMinFee()) {
            error = strprintf(_("Invalid amount for %s=<amount>: '%s' (must be at least %s)"),
                "-paytxfee", args.GetArg("-paytxfee", ""), chain->relayMinFee().ToString());
            return nullptr;
        }
    }

    if (args.IsArgSet("-maxtxfee")) {
        std::optional<CAmount> max_fee = ParseMoney(args.GetArg("-maxtxfee", ""));
        if (!max_fee) {
            error = AmountErrMsg("maxtxfee", args.GetArg("-maxtxfee", ""));
            return nullptr;
        } else if (max_fee.value() > HIGH_MAX_TX_FEE) {
            warnings.push_back(strprintf(_("%s is set very high! Fees this large could be paid on a single transaction."), "-maxtxfee"));
        }

        if (chain && CFeeRate{max_fee.value(), 1000} < chain->relayMinFee()) {
            error = strprintf(_("Invalid amount for %s=<amount>: '%s' (must be at least the minrelay fee of %s to prevent stuck transactions)"),
                "-maxtxfee", args.GetArg("-maxtxfee", ""), chain->relayMinFee().ToString());
            return nullptr;
        }

        walletInstance->m_default_max_tx_fee = max_fee.value();
    }

    if (args.IsArgSet("-consolidatefeerate")) {
        if (std::optional<CAmount> consolidate_feerate = ParseMoney(args.GetArg("-consolidatefeerate", ""))) {
            walletInstance->m_consolidate_feerate = CFeeRate(*consolidate_feerate);
        } else {
            error = AmountErrMsg("consolidatefeerate", args.GetArg("-consolidatefeerate", ""));
            return nullptr;
        }
    }

    // ELEMENTS
    walletInstance->blinded_addresses = args.GetBoolArg("-blindedaddresses", g_con_elementsmode);

    if (chain && chain->relayMinFee().GetFeePerK() > HIGH_TX_FEE_PER_KB) {
        warnings.push_back(AmountHighWarn("-minrelaytxfee") + Untranslated(" ") +
                           _("The wallet will avoid paying less than the minimum relay fee."));
    }

    walletInstance->m_confirm_target = args.GetIntArg("-txconfirmtarget", DEFAULT_TX_CONFIRM_TARGET);
    walletInstance->m_spend_zero_conf_change = args.GetBoolArg("-spendzeroconfchange", DEFAULT_SPEND_ZEROCONF_CHANGE);
    walletInstance->m_signal_rbf = args.GetBoolArg("-walletrbf", DEFAULT_WALLET_RBF);

    walletInstance->WalletLogPrintf("Wallet completed loading in %15dms\n", Ticks<std::chrono::milliseconds>(SteadyClock::now() - start));

    // Try to top up keypool. No-op if the wallet is locked.
    walletInstance->TopUpKeyPool();

    if (chain && !AttachChain(walletInstance, *chain, rescan_required, error, warnings)) {
        return nullptr;
    }

    {
        LOCK(walletInstance->cs_wallet);
        walletInstance->SetBroadcastTransactions(args.GetBoolArg("-walletbroadcast", DEFAULT_WALLETBROADCAST));
        walletInstance->WalletLogPrintf("setKeyPool.size() = %u\n",      walletInstance->GetKeyPoolSize());
        walletInstance->WalletLogPrintf("mapWallet.size() = %u\n",       walletInstance->mapWallet.size());
        walletInstance->WalletLogPrintf("m_address_book.size() = %u\n",  walletInstance->m_address_book.size());
    }

    return walletInstance;
}

bool CWallet::AttachChain(const std::shared_ptr<CWallet>& walletInstance, interfaces::Chain& chain, const bool rescan_required, bilingual_str& error, std::vector<bilingual_str>& warnings)
{
    LOCK(walletInstance->cs_wallet);
    // allow setting the chain if it hasn't been set already but prevent changing it
    assert(!walletInstance->m_chain || walletInstance->m_chain == &chain);
    walletInstance->m_chain = &chain;

    // Unless allowed, ensure wallet files are not reused across chains:
    if (!gArgs.GetBoolArg("-walletcrosschain", DEFAULT_WALLETCROSSCHAIN)) {
        WalletBatch batch(walletInstance->GetDatabase());
        CBlockLocator locator;
        if (batch.ReadBestBlock(locator) && locator.vHave.size() > 0 && chain.getHeight()) {
            // Wallet is assumed to be from another chain, if genesis block in the active
            // chain differs from the genesis block known to the wallet.
            if (chain.getBlockHash(0) != locator.vHave.back()) {
                error = Untranslated("Wallet files should not be reused across chains. Restart bitcoind with -walletcrosschain to override.");
                return false;
            }
        }
    }

    // Register wallet with validationinterface. It's done before rescan to avoid
    // missing block connections between end of rescan and validation subscribing.
    // Because of wallet lock being hold, block connection notifications are going to
    // be pending on the validation-side until lock release. It's likely to have
    // block processing duplicata (if rescan block range overlaps with notification one)
    // but we guarantee at least than wallet state is correct after notifications delivery.
    // However, chainStateFlushed notifications are ignored until the rescan is finished
    // so that in case of a shutdown event, the rescan will be repeated at the next start.
    // This is temporary until rescan and notifications delivery are unified under same
    // interface.
    walletInstance->m_attaching_chain = true; //ignores chainStateFlushed notifications
    walletInstance->m_chain_notifications_handler = walletInstance->chain().handleNotifications(walletInstance);

    // If rescan_required = true, rescan_height remains equal to 0
    int rescan_height = 0;
    if (!rescan_required)
    {
        WalletBatch batch(walletInstance->GetDatabase());
        CBlockLocator locator;
        if (batch.ReadBestBlock(locator)) {
            if (const std::optional<int> fork_height = chain.findLocatorFork(locator)) {
                rescan_height = *fork_height;
            }
        }
    }

    const std::optional<int> tip_height = chain.getHeight();
    if (tip_height) {
        walletInstance->m_last_block_processed = chain.getBlockHash(*tip_height);
        walletInstance->m_last_block_processed_height = *tip_height;
    } else {
        walletInstance->m_last_block_processed.SetNull();
        walletInstance->m_last_block_processed_height = -1;
    }

    if (tip_height && *tip_height != rescan_height)
    {
        // No need to read and scan block if block was created before
        // our wallet birthday (as adjusted for block time variability)
        std::optional<int64_t> time_first_key;
        for (auto spk_man : walletInstance->GetAllScriptPubKeyMans()) {
            int64_t time = spk_man->GetTimeFirstKey();
            if (!time_first_key || time < *time_first_key) time_first_key = time;
        }
        if (time_first_key) {
            FoundBlock found = FoundBlock().height(rescan_height);
            chain.findFirstBlockWithTimeAndHeight(*time_first_key - TIMESTAMP_WINDOW, rescan_height, found);
            if (!found.found) {
                // We were unable to find a block that had a time more recent than our earliest timestamp
                // or a height higher than the wallet was synced to, indicating that the wallet is newer than the
                // current chain tip. Skip rescanning in this case.
                rescan_height = *tip_height;
            }
        }

        // Technically we could execute the code below in any case, but performing the
        // `while` loop below can make startup very slow, so only check blocks on disk
        // if necessary.
        if (chain.havePruned() || chain.hasAssumedValidChain()) {
            int block_height = *tip_height;
            while (block_height > 0 && chain.haveBlockOnDisk(block_height - 1) && rescan_height != block_height) {
                --block_height;
            }

            if (rescan_height != block_height) {
                // We can't rescan beyond blocks we don't have data for, stop and throw an error.
                // This might happen if a user uses an old wallet within a pruned node
                // or if they ran -disablewallet for a longer time, then decided to re-enable
                // Exit early and print an error.
                // It also may happen if an assumed-valid chain is in use and therefore not
                // all block data is available.
                // If a block is pruned after this check, we will load the wallet,
                // but fail the rescan with a generic error.

                error = chain.havePruned() ?
                     _("Prune: last wallet synchronisation goes beyond pruned data. You need to -reindex (download the whole blockchain again in case of pruned node)") :
                     strprintf(_(
                        "Error loading wallet. Wallet requires blocks to be downloaded, "
                        "and software does not currently support loading wallets while "
                        "blocks are being downloaded out of order when using assumeutxo "
                        "snapshots. Wallet should be able to load successfully after "
                        "node sync reaches height %s"), block_height);
                return false;
            }
        }

        chain.initMessage(_("Rescanning…").translated);
        walletInstance->WalletLogPrintf("Rescanning last %i blocks (from block %i)...\n", *tip_height - rescan_height, rescan_height);

        {
            WalletRescanReserver reserver(*walletInstance);
            if (!reserver.reserve() || (ScanResult::SUCCESS != walletInstance->ScanForWalletTransactions(chain.getBlockHash(rescan_height), rescan_height, /*max_height=*/{}, reserver, /*fUpdate=*/true, /*save_progress=*/true).status)) {
                error = _("Failed to rescan the wallet during initialization");
                return false;
            }
        }
        walletInstance->m_attaching_chain = false;
        walletInstance->chainStateFlushed(chain.getTipLocator());
        walletInstance->GetDatabase().IncrementUpdateCounter();
    }
    walletInstance->m_attaching_chain = false;

    return true;
}

const CAddressBookData* CWallet::FindAddressBookEntry(const CTxDestination& dest, bool allow_change) const
{
    const auto& address_book_it = m_address_book.find(dest);
    if (address_book_it == m_address_book.end()) return nullptr;
    if ((!allow_change) && address_book_it->second.IsChange()) {
        return nullptr;
    }
    return &address_book_it->second;
}

bool CWallet::UpgradeWallet(int version, bilingual_str& error)
{
    int prev_version = GetVersion();
    if (version == 0) {
        WalletLogPrintf("Performing wallet upgrade to %i\n", FEATURE_LATEST);
        version = FEATURE_LATEST;
    } else {
        WalletLogPrintf("Allowing wallet upgrade up to %i\n", version);
    }
    if (version < prev_version) {
        error = strprintf(_("Cannot downgrade wallet from version %i to version %i. Wallet version unchanged."), prev_version, version);
        return false;
    }

    LOCK(cs_wallet);

    // Do not upgrade versions to any version between HD_SPLIT and FEATURE_PRE_SPLIT_KEYPOOL unless already supporting HD_SPLIT
    if (!CanSupportFeature(FEATURE_HD_SPLIT) && version >= FEATURE_HD_SPLIT && version < FEATURE_PRE_SPLIT_KEYPOOL) {
        error = strprintf(_("Cannot upgrade a non HD split wallet from version %i to version %i without upgrading to support pre-split keypool. Please use version %i or no version specified."), prev_version, version, FEATURE_PRE_SPLIT_KEYPOOL);
        return false;
    }

    // Permanently upgrade to the version
    SetMinVersion(GetClosestWalletFeature(version));

    for (auto spk_man : GetActiveScriptPubKeyMans()) {
        if (!spk_man->Upgrade(prev_version, version, error)) {
            return false;
        }
    }
    return true;
}

void CWallet::postInitProcess()
{
    // Add wallet transactions that aren't already in a block to mempool
    // Do this here as mempool requires genesis block to be loaded
    ResubmitWalletTransactions(/*relay=*/false, /*force=*/true);

    // Update wallet transactions with current mempool transactions.
    WITH_LOCK(cs_wallet, chain().requestMempoolTransactions(*this));
}

bool CWallet::BackupWallet(const std::string& strDest) const
{
    return GetDatabase().Backup(strDest);
}

CKeyPool::CKeyPool()
{
    nTime = GetTime();
    fInternal = false;
    m_pre_split = false;
}

CKeyPool::CKeyPool(const CPubKey& vchPubKeyIn, bool internalIn)
{
    nTime = GetTime();
    vchPubKey = vchPubKeyIn;
    fInternal = internalIn;
    m_pre_split = false;
}

int CWallet::GetTxDepthInMainChain(const CWalletTx& wtx) const
{
    AssertLockHeld(cs_wallet);
    if (auto* conf = wtx.state<TxStateConfirmed>()) {
        return GetLastBlockHeight() - conf->confirmed_block_height + 1;
    } else if (auto* conf = wtx.state<TxStateConflicted>()) {
        return -1 * (GetLastBlockHeight() - conf->conflicting_block_height + 1);
    } else {
        return 0;
    }
}

int CWallet::GetTxBlocksToMaturity(const CWalletTx& wtx) const
{
    AssertLockHeld(cs_wallet);

    if (!wtx.IsCoinBase()) {
        return 0;
    }
    int chain_depth = GetTxDepthInMainChain(wtx);
    assert(chain_depth >= 0); // coinbase tx should not be conflicted
    return std::max(0, (COINBASE_MATURITY+1) - chain_depth);
}

bool CWallet::IsTxImmatureCoinBase(const CWalletTx& wtx) const
{
    AssertLockHeld(cs_wallet);

    // note GetBlocksToMaturity is 0 for non-coinbase tx
    return GetTxBlocksToMaturity(wtx) > 0;
}

bool CWallet::IsCrypted() const
{
    return HasEncryptionKeys();
}

bool CWallet::IsLocked() const
{
    if (!IsCrypted()) {
        return false;
    }
    LOCK(cs_wallet);
    return vMasterKey.empty();
}

bool CWallet::Lock()
{
    if (!IsCrypted())
        return false;

    {
        LOCK2(m_relock_mutex, cs_wallet);
        if (!vMasterKey.empty()) {
            memory_cleanse(vMasterKey.data(), vMasterKey.size() * sizeof(decltype(vMasterKey)::value_type));
            vMasterKey.clear();
        }
    }

    NotifyStatusChanged(this);
    return true;
}

bool CWallet::Unlock(const CKeyingMaterial& vMasterKeyIn, bool accept_no_keys)
{
    {
        LOCK(cs_wallet);
        for (const auto& spk_man_pair : m_spk_managers) {
            if (!spk_man_pair.second->CheckDecryptionKey(vMasterKeyIn, accept_no_keys)) {
                return false;
            }
        }
        vMasterKey = vMasterKeyIn;
    }
    NotifyStatusChanged(this);
    return true;
}

std::set<ScriptPubKeyMan*> CWallet::GetActiveScriptPubKeyMans() const
{
    std::set<ScriptPubKeyMan*> spk_mans;
    for (bool internal : {false, true}) {
        for (OutputType t : OUTPUT_TYPES) {
            auto spk_man = GetScriptPubKeyMan(t, internal);
            if (spk_man) {
                spk_mans.insert(spk_man);
            }
        }
    }
    return spk_mans;
}

std::set<ScriptPubKeyMan*> CWallet::GetAllScriptPubKeyMans() const
{
    std::set<ScriptPubKeyMan*> spk_mans;
    for (const auto& spk_man_pair : m_spk_managers) {
        spk_mans.insert(spk_man_pair.second.get());
    }
    return spk_mans;
}

ScriptPubKeyMan* CWallet::GetScriptPubKeyMan(const OutputType& type, bool internal) const
{
    const std::map<OutputType, ScriptPubKeyMan*>& spk_managers = internal ? m_internal_spk_managers : m_external_spk_managers;
    std::map<OutputType, ScriptPubKeyMan*>::const_iterator it = spk_managers.find(type);
    if (it == spk_managers.end()) {
        return nullptr;
    }
    return it->second;
}

std::set<ScriptPubKeyMan*> CWallet::GetScriptPubKeyMans(const CScript& script) const
{
    std::set<ScriptPubKeyMan*> spk_mans;
    SignatureData sigdata;
    for (const auto& spk_man_pair : m_spk_managers) {
        if (spk_man_pair.second->CanProvide(script, sigdata)) {
            spk_mans.insert(spk_man_pair.second.get());
        }
    }
    return spk_mans;
}

const CKeyingMaterial& CWallet::GetEncryptionKey() const
{
    return vMasterKey;
}

bool CWallet::HasEncryptionKeys() const
{
    return !mapMasterKeys.empty();
}

ScriptPubKeyMan* CWallet::GetScriptPubKeyMan(const uint256& id) const
{
    if (m_spk_managers.count(id) > 0) {
        return m_spk_managers.at(id).get();
    }
    return nullptr;
}

std::unique_ptr<SigningProvider> CWallet::GetSolvingProvider(const CScript& script) const
{
    SignatureData sigdata;
    return GetSolvingProvider(script, sigdata);
}

std::unique_ptr<SigningProvider> CWallet::GetSolvingProvider(const CScript& script, SignatureData& sigdata) const
{
    for (const auto& spk_man_pair : m_spk_managers) {
        if (spk_man_pair.second->CanProvide(script, sigdata)) {
            return spk_man_pair.second->GetSolvingProvider(script);
        }
    }
    return nullptr;
}

std::vector<WalletDescriptor> CWallet::GetWalletDescriptors(const CScript& script) const
{
    std::vector<WalletDescriptor> descs;
    for (const auto spk_man: GetScriptPubKeyMans(script)) {
        if (const auto desc_spk_man = dynamic_cast<DescriptorScriptPubKeyMan*>(spk_man)) {
            LOCK(desc_spk_man->cs_desc_man);
            descs.push_back(desc_spk_man->GetWalletDescriptor());
        }
    }
    return descs;
}

LegacyScriptPubKeyMan* CWallet::GetLegacyScriptPubKeyMan() const
{
    if (IsWalletFlagSet(WALLET_FLAG_DESCRIPTORS)) {
        return nullptr;
    }
    // Legacy wallets only have one ScriptPubKeyMan which is a LegacyScriptPubKeyMan.
    // Everything in m_internal_spk_managers and m_external_spk_managers point to the same legacyScriptPubKeyMan.
    auto it = m_internal_spk_managers.find(OutputType::LEGACY);
    if (it == m_internal_spk_managers.end()) return nullptr;
    return dynamic_cast<LegacyScriptPubKeyMan*>(it->second);
}

LegacyScriptPubKeyMan* CWallet::GetOrCreateLegacyScriptPubKeyMan()
{
    SetupLegacyScriptPubKeyMan();
    return GetLegacyScriptPubKeyMan();
}

void CWallet::SetupLegacyScriptPubKeyMan()
{
    if (!m_internal_spk_managers.empty() || !m_external_spk_managers.empty() || !m_spk_managers.empty() || IsWalletFlagSet(WALLET_FLAG_DESCRIPTORS)) {
        return;
    }

    auto spk_manager = std::unique_ptr<ScriptPubKeyMan>(new LegacyScriptPubKeyMan(*this, m_keypool_size));
    for (const auto& type : LEGACY_OUTPUT_TYPES) {
        m_internal_spk_managers[type] = spk_manager.get();
        m_external_spk_managers[type] = spk_manager.get();
    }
    m_spk_managers[spk_manager->GetID()] = std::move(spk_manager);
}

//
// ELEMENTS WALLET ADDITIONS
//

bool CWallet::SetOnlinePubKey(const CPubKey& online_key_in)
{
    LOCK(cs_wallet);
    if (!WalletBatch(GetDatabase()).WriteOnlineKey(online_key_in)) {
        return false;
    }
    online_key = online_key_in;
    return true;
}

bool CWallet::SetOfflineXPubKey(const CExtPubKey& offline_xpub_in)
{
    LOCK(cs_wallet);
    if (!WalletBatch(GetDatabase()).WriteOfflineXPubKey(offline_xpub_in)) {
        return false;
    }
    offline_xpub = offline_xpub_in;
    return true;
}

bool CWallet::SetOfflineDescriptor(const std::string& offline_desc_in)
{
    LOCK(cs_wallet);
    if (!WalletBatch(GetDatabase()).WriteOfflineDescriptor(offline_desc_in)) {
        return false;
    }
    offline_desc = offline_desc_in;
    return true;
}

bool CWallet::SetOfflineCounter(int counter) {
    LOCK(cs_wallet);
    if (!WalletBatch(GetDatabase()).WriteOfflineCounter(counter)) {
        return false;
    }
    offline_counter = counter;
    return true;
}

unsigned int CWalletTx::GetPseudoInputOffset(const unsigned int input_index, const bool reissuance_token) const
{
    // There is no mapValue space for null issuances
    assert(reissuance_token ? !tx->vin[input_index].assetIssuance.nInflationKeys.IsNull() : !tx->vin[input_index].assetIssuance.nAmount.IsNull());
    unsigned int mapvalue_loc = 0;
    for (unsigned int i = 0; i < tx->vin.size()*2; i++) {
        if (input_index == i/2 && (reissuance_token ? 1 : 0) == i % 2) {
            break;
        }
        if (!tx->vin[i/2].assetIssuance.IsNull()) {
            if ((i % 2 == 0 && !tx->vin[i/2].assetIssuance.nAmount.IsNull()) ||
                    (i % 2 == 1 && !tx->vin[i/2].assetIssuance.nInflationKeys.IsNull())) {
                mapvalue_loc++;
            }
        }
    }
    return mapvalue_loc;
}

void CWalletTx::SetBlindingData(const unsigned int map_index, const CPubKey& blinding_pubkey, const CAmount value, const uint256& value_factor, const CAsset& asset, const uint256& asset_factor)
{
    if (mapValue["blindingdata"].size() < (map_index + 1) * 138) {
        mapValue["blindingdata"].resize((tx->vout.size() + GetNumIssuances(*tx)) * 138);
    }

    unsigned char* it = (unsigned char*)(&mapValue["blindingdata"][0]) + 138 * map_index;

    *it = 1;
    memcpy(&*(it + 1), &value, 8);
    memcpy(&*(it + 9), value_factor.begin(), 32);
    memcpy(&*(it + 41), asset_factor.begin(), 32);
    memcpy(&*(it + 73), asset.begin(), 32);
    if (blinding_pubkey.IsFullyValid()) {
        memcpy(&*(it + 105), blinding_pubkey.begin(), 33);
    } else {
        memset(&*(it + 105), 0, 33);
    }

}

void CWalletTx::GetBlindingData(const CWallet& wallet, const unsigned int map_index, const std::vector<unsigned char>& vchRangeproof, const CConfidentialValue& conf_value, const CConfidentialAsset& conf_asset, const CConfidentialNonce nonce, const CScript& scriptPubKey, CPubKey* blinding_pubkey_out, CAmount* value_out, uint256* value_factor_out, CAsset* asset_out, uint256* asset_factor_out) const
{
    // Blinding data is cached in a serialized record mapWallet["blindingdata"].
    // It contains a concatenation byte vectors, 74 bytes per txout or pseudo-input.
    // Each consists of:
    // * 1 byte boolean marker (has the output been computed)?
    // * 8 bytes value (-1 if unknown)
    // * 32 bytes value blinding factor
    // * 32 bytes asset blinding factor
    // * 32 bytes asset
    // * 33 bytes blinding pubkey (ECDH pubkey of the destination)
    // This is really ugly, and should use CDataStream serialization instead.

    if (mapValue["blindingdata"].size() < (map_index + 1) * 138) {
        mapValue["blindingdata"].resize((tx->vout.size() + GetNumIssuances(*tx)) * 138);
    }

    unsigned char* it = (unsigned char*)(&mapValue["blindingdata"][0]) + 138 * map_index;

    CAmount amount = -1;
    CPubKey pubkey;
    uint256 value_factor;
    CAsset asset_tag;
    uint256 asset_factor;

    if (*it == 1) {
        memcpy(&amount, &*(it + 1), 8);
        memcpy(value_factor.begin(), &*(it + 9), 32);
        memcpy(asset_factor.begin(), &*(it + 41), 32);
        memcpy(asset_tag.begin(), &*(it + 73), 32);
        pubkey.Set(it + 105, it + 138);

        if (amount != -1 && conf_value.IsExplicit()) {
            assert(conf_value.GetAmount() == amount);
        }
    } else {
        wallet.ComputeBlindingData(conf_value, conf_asset, nonce, scriptPubKey, vchRangeproof, amount, pubkey, value_factor, asset_tag, asset_factor);
        *it = 1;
        memcpy(&*(it + 1), &amount, 8);
        memcpy(&*(it + 9), value_factor.begin(), 32);
        memcpy(&*(it + 41), asset_factor.begin(), 32);
        memcpy(&*(it + 73), asset_tag.begin(), 32);
        if (pubkey.IsFullyValid()) {
            memcpy(&*(it + 105), pubkey.begin(), 33);
        } else {
            memset(&*(it + 105), 0, 33);
        }
    }

    if (value_out) *value_out = amount;
    if (blinding_pubkey_out) *blinding_pubkey_out = pubkey;
    if (value_factor_out) *value_factor_out = value_factor;
    if (asset_factor_out) *asset_factor_out = asset_factor;
    if (asset_out) *asset_out = asset_tag;
}

void CWalletTx::GetNonIssuanceBlindingData(const CWallet& wallet, const unsigned int output_index, CPubKey* blinding_pubkey_out, CAmount* value_out, uint256* value_factor_out, CAsset* asset_out, uint256* asset_factor_out) const {
    assert(output_index < tx->vout.size());
    const CTxOut& out = tx->vout[output_index];
    const CTxWitness& wit = tx->witness;
    GetBlindingData(wallet, output_index, wit.vtxoutwit.size() <= output_index ? std::vector<unsigned char>() : wit.vtxoutwit[output_index].vchRangeproof, out.nValue, out.nAsset, out.nNonce, out.scriptPubKey,
        blinding_pubkey_out, value_out, value_factor_out, asset_out, asset_factor_out);
}

void CWallet::ConnectScriptPubKeyManNotifiers()
{
    for (const auto& spk_man : GetActiveScriptPubKeyMans()) {
        spk_man->NotifyWatchonlyChanged.connect(NotifyWatchonlyChanged);
        spk_man->NotifyCanGetAddressesChanged.connect(NotifyCanGetAddressesChanged);
    }
}

void CWallet::LoadDescriptorScriptPubKeyMan(uint256 id, WalletDescriptor& desc)
{
    if (IsWalletFlagSet(WALLET_FLAG_EXTERNAL_SIGNER)) {
        auto spk_manager = std::unique_ptr<ScriptPubKeyMan>(new ExternalSignerScriptPubKeyMan(*this, desc, m_keypool_size));
        m_spk_managers[id] = std::move(spk_manager);
    } else {
        auto spk_manager = std::unique_ptr<ScriptPubKeyMan>(new DescriptorScriptPubKeyMan(*this, desc, m_keypool_size));
        m_spk_managers[id] = std::move(spk_manager);
    }
}

void CWallet::SetupDescriptorScriptPubKeyMans(const CExtKey& master_key)
{
    AssertLockHeld(cs_wallet);

    for (bool internal : {false, true}) {
        for (OutputType t : OUTPUT_TYPES) {
            auto spk_manager = std::unique_ptr<DescriptorScriptPubKeyMan>(new DescriptorScriptPubKeyMan(*this, m_keypool_size));
            if (IsCrypted()) {
                if (IsLocked()) {
                    throw std::runtime_error(std::string(__func__) + ": Wallet is locked, cannot setup new descriptors");
                }
                if (!spk_manager->CheckDecryptionKey(vMasterKey) && !spk_manager->Encrypt(vMasterKey, nullptr)) {
                    throw std::runtime_error(std::string(__func__) + ": Could not encrypt new descriptors");
                }
            }
            spk_manager->SetupDescriptorGeneration(master_key, t, internal);
            uint256 id = spk_manager->GetID();
            m_spk_managers[id] = std::move(spk_manager);
            AddActiveScriptPubKeyMan(id, t, internal);
        }
    }
}

void CWallet::SetupDescriptorScriptPubKeyMans()
{
    AssertLockHeld(cs_wallet);

    if (!IsWalletFlagSet(WALLET_FLAG_EXTERNAL_SIGNER)) {
        // Make a seed
        CKey seed_key;
        seed_key.MakeNewKey(true);
        CPubKey seed = seed_key.GetPubKey();
        assert(seed_key.VerifyPubKey(seed));

        // Get the extended key
        CExtKey master_key;
        master_key.SetSeed(seed_key);

        SetupDescriptorScriptPubKeyMans(master_key);
    } else {
        ExternalSigner signer = ExternalSignerScriptPubKeyMan::GetExternalSigner();

        // TODO: add account parameter
        int account = 0;
        UniValue signer_res = signer.GetDescriptors(account);

        if (!signer_res.isObject()) throw std::runtime_error(std::string(__func__) + ": Unexpected result");
        for (bool internal : {false, true}) {
            const UniValue& descriptor_vals = find_value(signer_res, internal ? "internal" : "receive");
            if (!descriptor_vals.isArray()) throw std::runtime_error(std::string(__func__) + ": Unexpected result");
            for (const UniValue& desc_val : descriptor_vals.get_array().getValues()) {
                const std::string& desc_str = desc_val.getValStr();
                FlatSigningProvider keys;
                std::string desc_error;
                std::unique_ptr<Descriptor> desc = Parse(desc_str, keys, desc_error, false);
                if (desc == nullptr) {
                    throw std::runtime_error(std::string(__func__) + ": Invalid descriptor \"" + desc_str + "\" (" + desc_error + ")");
                }
                if (!desc->GetOutputType()) {
                    continue;
                }
                OutputType t =  *desc->GetOutputType();
                auto spk_manager = std::unique_ptr<ExternalSignerScriptPubKeyMan>(new ExternalSignerScriptPubKeyMan(*this, m_keypool_size));
                spk_manager->SetupDescriptor(std::move(desc));
                uint256 id = spk_manager->GetID();
                m_spk_managers[id] = std::move(spk_manager);
                AddActiveScriptPubKeyMan(id, t, internal);
            }
        }
    }
}

void CWallet::AddActiveScriptPubKeyMan(uint256 id, OutputType type, bool internal)
{
    WalletBatch batch(GetDatabase());
    if (!batch.WriteActiveScriptPubKeyMan(static_cast<uint8_t>(type), id, internal)) {
        throw std::runtime_error(std::string(__func__) + ": writing active ScriptPubKeyMan id failed");
    }
    LoadActiveScriptPubKeyMan(id, type, internal);
}

void CWallet::LoadActiveScriptPubKeyMan(uint256 id, OutputType type, bool internal)
{
    // Activating ScriptPubKeyManager for a given output and change type is incompatible with legacy wallets.
    // Legacy wallets have only one ScriptPubKeyManager and it's active for all output and change types.
    Assert(IsWalletFlagSet(WALLET_FLAG_DESCRIPTORS));

    WalletLogPrintf("Setting spkMan to active: id = %s, type = %s, internal = %s\n", id.ToString(), FormatOutputType(type), internal ? "true" : "false");
    auto& spk_mans = internal ? m_internal_spk_managers : m_external_spk_managers;
    auto& spk_mans_other = internal ? m_external_spk_managers : m_internal_spk_managers;
    auto spk_man = m_spk_managers.at(id).get();
    spk_mans[type] = spk_man;

    const auto it = spk_mans_other.find(type);
    if (it != spk_mans_other.end() && it->second == spk_man) {
        spk_mans_other.erase(type);
    }

    NotifyCanGetAddressesChanged();
}

void CWallet::DeactivateScriptPubKeyMan(uint256 id, OutputType type, bool internal)
{
    auto spk_man = GetScriptPubKeyMan(type, internal);
    if (spk_man != nullptr && spk_man->GetID() == id) {
        WalletLogPrintf("Deactivate spkMan: id = %s, type = %s, internal = %s\n", id.ToString(), FormatOutputType(type), internal ? "true" : "false");
        WalletBatch batch(GetDatabase());
        if (!batch.EraseActiveScriptPubKeyMan(static_cast<uint8_t>(type), internal)) {
            throw std::runtime_error(std::string(__func__) + ": erasing active ScriptPubKeyMan id failed");
        }

        auto& spk_mans = internal ? m_internal_spk_managers : m_external_spk_managers;
        spk_mans.erase(type);
    }

    NotifyCanGetAddressesChanged();
}

bool CWallet::IsLegacy() const
{
    if (m_internal_spk_managers.count(OutputType::LEGACY) == 0) {
        return false;
    }
    auto spk_man = dynamic_cast<LegacyScriptPubKeyMan*>(m_internal_spk_managers.at(OutputType::LEGACY));
    return spk_man != nullptr;
}

DescriptorScriptPubKeyMan* CWallet::GetDescriptorScriptPubKeyMan(const WalletDescriptor& desc) const
{
    for (auto& spk_man_pair : m_spk_managers) {
        // Try to downcast to DescriptorScriptPubKeyMan then check if the descriptors match
        DescriptorScriptPubKeyMan* spk_manager = dynamic_cast<DescriptorScriptPubKeyMan*>(spk_man_pair.second.get());
        if (spk_manager != nullptr && spk_manager->HasWalletDescriptor(desc)) {
            return spk_manager;
        }
    }

    return nullptr;
}

std::optional<bool> CWallet::IsInternalScriptPubKeyMan(ScriptPubKeyMan* spk_man) const
{
    // Legacy script pubkey man can't be either external or internal
    if (IsLegacy()) {
        return std::nullopt;
    }

    // only active ScriptPubKeyMan can be internal
    if (!GetActiveScriptPubKeyMans().count(spk_man)) {
        return std::nullopt;
    }

    const auto desc_spk_man = dynamic_cast<DescriptorScriptPubKeyMan*>(spk_man);
    if (!desc_spk_man) {
        throw std::runtime_error(std::string(__func__) + ": unexpected ScriptPubKeyMan type.");
    }

    LOCK(desc_spk_man->cs_desc_man);
    const auto& type = desc_spk_man->GetWalletDescriptor().descriptor->GetOutputType();
    assert(type.has_value());

    return GetScriptPubKeyMan(*type, /* internal= */ true) == desc_spk_man;
}

ScriptPubKeyMan* CWallet::AddWalletDescriptor(WalletDescriptor& desc, const FlatSigningProvider& signing_provider, const std::string& label, bool internal)
{
    AssertLockHeld(cs_wallet);

    if (!IsWalletFlagSet(WALLET_FLAG_DESCRIPTORS)) {
        WalletLogPrintf("Cannot add WalletDescriptor to a non-descriptor wallet\n");
        return nullptr;
    }

    auto spk_man = GetDescriptorScriptPubKeyMan(desc);
    if (spk_man) {
        WalletLogPrintf("Update existing descriptor: %s\n", desc.descriptor->ToString());
        spk_man->UpdateWalletDescriptor(desc);
    } else {
        auto new_spk_man = std::unique_ptr<DescriptorScriptPubKeyMan>(new DescriptorScriptPubKeyMan(*this, desc, m_keypool_size));
        spk_man = new_spk_man.get();

        // Save the descriptor to memory
        m_spk_managers[new_spk_man->GetID()] = std::move(new_spk_man);
    }

    // Add the private keys to the descriptor
    for (const auto& entry : signing_provider.keys) {
        const CKey& key = entry.second;
        spk_man->AddDescriptorKey(key, key.GetPubKey());
    }

    // Top up key pool, the manager will generate new scriptPubKeys internally
    if (!spk_man->TopUp()) {
        WalletLogPrintf("Could not top up scriptPubKeys\n");
        return nullptr;
    }

    // Apply the label if necessary
    // Note: we disable labels for ranged descriptors
    if (!desc.descriptor->IsRange()) {
        auto script_pub_keys = spk_man->GetScriptPubKeys();
        if (script_pub_keys.empty()) {
            WalletLogPrintf("Could not generate scriptPubKeys (cache is empty)\n");
            return nullptr;
        }

        if (!internal) {
            for (const auto& script : script_pub_keys) {
                CTxDestination dest;
                if (ExtractDestination(script, dest)) {
                    SetAddressBook(dest, label, AddressPurpose::RECEIVE);
                }
            }
        }
    }

    // Save the descriptor to DB
    spk_man->WriteDescriptor();

    return spk_man;
}

CAmount CWalletTx::GetOutputValueOut(const CWallet& wallet, unsigned int output_index) const {
    CAmount ret;
    GetNonIssuanceBlindingData(wallet, output_index, nullptr, &ret, nullptr, nullptr, nullptr);
    return ret;
}

uint256 CWalletTx::GetOutputAmountBlindingFactor(const CWallet& wallet, unsigned int output_index) const {
    uint256 ret;
    GetNonIssuanceBlindingData(wallet, output_index, nullptr, nullptr, &ret, nullptr, nullptr);
    return ret;
}

uint256 CWalletTx::GetOutputAssetBlindingFactor(const CWallet& wallet, unsigned int output_index) const {
    uint256 ret;
    GetNonIssuanceBlindingData(wallet, output_index, nullptr, nullptr, nullptr, nullptr, &ret);
    return ret;
}

CAsset CWalletTx::GetOutputAsset(const CWallet& wallet, unsigned int output_index) const {
    CAsset ret;
    GetNonIssuanceBlindingData(wallet, output_index, nullptr, nullptr, nullptr, &ret, nullptr);
    return ret;
}

CPubKey CWalletTx::GetOutputBlindingPubKey(const CWallet& wallet, unsigned int output_index) const {
    CPubKey ret;
    GetNonIssuanceBlindingData(wallet, output_index, &ret, nullptr, nullptr, nullptr, nullptr);
    return ret;
}

void CWalletTx::GetIssuanceAssets(unsigned int input_index, CAsset* out_asset, CAsset* out_reissuance_token) const {
    assert(input_index < tx->vin.size());
    const CAssetIssuance& issuance = tx->vin[input_index].assetIssuance;

    if (out_asset && issuance.nAmount.IsNull()) {
        out_asset->SetNull();
        out_asset = nullptr;
    }
    if (out_reissuance_token && issuance.nInflationKeys.IsNull()) {
        out_reissuance_token->SetNull();
        out_reissuance_token = nullptr;
    }
    if (!(out_asset || out_reissuance_token)) return;

    if (issuance.assetBlindingNonce.IsNull()) {
        uint256 entropy;
        GenerateAssetEntropy(entropy, tx->vin[input_index].prevout, issuance.assetEntropy);
        if (out_reissuance_token) {
            CalculateReissuanceToken(*out_reissuance_token, entropy, issuance.nAmount.IsCommitment());
        }
        if (out_asset) {
            CalculateAsset(*out_asset, entropy);
        }
    }
    else {
        if (out_reissuance_token) {
            // Re-issuances don't emit issuance tokens
            out_reissuance_token->SetNull();
        }
        if (out_asset) {
            CalculateAsset(*out_asset, issuance.assetEntropy);
        }
    }
}

uint256 CWalletTx::GetIssuanceBlindingFactor(const CWallet& wallet, unsigned int input_index, bool reissuance_token) const {
    assert(input_index < tx->vin.size());
    CAsset asset;
    const CAssetIssuance& issuance = tx->vin[input_index].assetIssuance;
    const CTxWitness& wit = tx->witness;
    GetIssuanceAssets(input_index, reissuance_token ? nullptr : &asset, reissuance_token ? &asset : nullptr);
    if (asset.IsNull()) {
        return uint256();
    }
    const std::vector<unsigned char>& rangeproof = wit.vtxinwit.size() <= input_index ? std::vector<unsigned char>() : (reissuance_token ? wit.vtxinwit[input_index].vchInflationKeysRangeproof : wit.vtxinwit[input_index].vchIssuanceAmountRangeproof);
    unsigned int mapValueInd = GetPseudoInputOffset(input_index, reissuance_token) + tx->vout.size();

    uint256 ret;
    CScript blindingScript(CScript() << OP_RETURN << std::vector<unsigned char>(tx->vin[input_index].prevout.hash.begin(), tx->vin[input_index].prevout.hash.end()) << tx->vin[input_index].prevout.n);
    GetBlindingData(wallet, mapValueInd, rangeproof, reissuance_token ? issuance.nInflationKeys : issuance.nAmount, CConfidentialAsset(asset), CConfidentialNonce(), blindingScript, nullptr, nullptr, &ret, nullptr, nullptr);
    return ret;
}

CAmount CWalletTx::GetIssuanceAmount(const CWallet& wallet, unsigned int input_index, bool reissuance_token) const {
    assert(input_index < tx->vin.size());
    CAsset asset;
    const CAssetIssuance& issuance = tx->vin[input_index].assetIssuance;
    const CTxWitness& wit = tx->witness;
    GetIssuanceAssets(input_index, reissuance_token ? nullptr : &asset, reissuance_token ? &asset : nullptr);
    if (asset.IsNull()) {
        return -1;
    }
    unsigned int mapValueInd = GetPseudoInputOffset(input_index, reissuance_token) + tx->vout.size();
    const std::vector<unsigned char>& rangeproof = wit.vtxinwit.size() <= input_index ? std::vector<unsigned char>() : (reissuance_token ? wit.vtxinwit[input_index].vchInflationKeysRangeproof : wit.vtxinwit[input_index].vchIssuanceAmountRangeproof);

    CAmount ret;
    CScript blindingScript(CScript() << OP_RETURN << std::vector<unsigned char>(tx->vin[input_index].prevout.hash.begin(), tx->vin[input_index].prevout.hash.end()) << tx->vin[input_index].prevout.n);
    GetBlindingData(wallet, mapValueInd, rangeproof, reissuance_token ? issuance.nInflationKeys : issuance.nAmount, CConfidentialAsset(asset), CConfidentialNonce(), blindingScript, nullptr, &ret, nullptr, nullptr, nullptr);
    return ret;
}

void CWallet::ComputeBlindingData(const CConfidentialValue& conf_value, const CConfidentialAsset& conf_asset, const CConfidentialNonce& nonce, const CScript& scriptPubKey, const std::vector<unsigned char>& vchRangeproof, CAmount& value, CPubKey& blinding_pubkey, uint256& value_factor, CAsset& asset, uint256& asset_factor) const
{
    if (conf_value.IsExplicit() && conf_asset.IsExplicit()) {
        value = conf_value.GetAmount();
        asset = conf_asset.GetAsset();
        blinding_pubkey = CPubKey();
        value_factor.SetNull();
        asset_factor.SetNull();
        return;
    }

    CKey blinding_key;
    if ((blinding_key = GetBlindingKey(&scriptPubKey)).IsValid()) {
        // For outputs using derived blinding.
        if (UnblindConfidentialPair(blinding_key, conf_value, conf_asset, nonce, scriptPubKey, vchRangeproof, value, value_factor, asset, asset_factor)) {
            // TODO: make sure SetBlindingData sets it as receiver's blinding pubkey
            blinding_pubkey = blinding_key.GetPubKey();
            return;
        }
    }

    value = -1;
    blinding_pubkey = CPubKey();
    value_factor.SetNull();
    asset.SetNull();
    asset_factor.SetNull();
}

void CWalletTx::WipeUnknownBlindingData(const CWallet& wallet)
{
    for (unsigned int n = 0; n < tx->vout.size(); n++) {
        if (GetOutputValueOut(wallet, n) == -1) {
            mapValue["blindingdata"][138 * n] = 0;
        }
    }
    for (unsigned int n = 0; n < tx->vin.size(); n++) {
        if (!tx->vin[n].assetIssuance.nAmount.IsNull()) {
            if (GetIssuanceAmount(wallet, n, false) == -1) {
                mapValue["blindingdata"][138 * (tx->vout.size() + GetPseudoInputOffset(n, false))] = 0;
            }
        }
        if (!tx->vin[n].assetIssuance.nInflationKeys.IsNull()) {
            if (GetIssuanceAmount(wallet, n, true) == -1) {
                mapValue["blindingdata"][138 * (tx->vout.size() + GetPseudoInputOffset(n, true))] = 0;
            }
        }
    }
}

std::map<uint256, std::pair<CAsset, CAsset> > CWallet::GetReissuanceTokenTypes() const {
    std::map<uint256, std::pair<CAsset, CAsset> > tokenMap;
    {
        LOCK(cs_wallet);
        for (const auto& entry : mapWallet) {
            const auto pcoin = &(entry.second);
            CAsset asset;
            CAsset token;
            uint256 entropy;
            for (unsigned int input_index = 0; input_index < pcoin->tx->vin.size(); input_index++) {
                const CAssetIssuance& issuance = pcoin->tx->vin[input_index].assetIssuance;
                if (issuance.IsNull()) {
                    continue;
                }
                // Only looking at initial issuances
                if (issuance.assetBlindingNonce.IsNull()) {
                    GenerateAssetEntropy(entropy, pcoin->tx->vin[input_index].prevout, issuance.assetEntropy);
                    CalculateAsset(asset, entropy);
                    // TODO handle the case with null nAmount (not decided yet)
                    CalculateReissuanceToken(token, entropy, issuance.nAmount.IsCommitment());
                    tokenMap[entropy] = std::make_pair(token, asset);
                }
            }
        }
    }
    return tokenMap;
}

CKey CWallet::GetBlindingKey(const CScript* script) const {
    CKey key;

    if (script != nullptr) {
        std::map<CScriptID, uint256>::const_iterator it = mapSpecificBlindingKeys.find(CScriptID(*script));
        if (it != mapSpecificBlindingKeys.end()) {
            key.Set(it->second.begin(), it->second.end(), true);
            if (key.IsValid()) {
                return key;
            }
        }
    }

    if (script != nullptr && !blinding_derivation_key.IsNull()) {
        unsigned char vch[32];
        CHMAC_SHA256(blinding_derivation_key.begin(), blinding_derivation_key.size()).Write(&((*script)[0]), script->size()).Finalize(vch);
        key.Set(&vch[0], &vch[32], true);
        if (key.IsValid()) {
            return key;
        }
    }

    return CKey();
}

CPubKey CWallet::GetBlindingPubKey(const CScript& script) const
{
    CKey key = GetBlindingKey(&script);
    if (key.IsValid()) {
        return key.GetPubKey();
    }

    return CPubKey();
}

bool CWallet::LoadSpecificBlindingKey(const CScriptID& scriptid, const uint256& key)
{
    AssertLockHeld(cs_wallet); // mapSpecificBlindingKeys
    mapSpecificBlindingKeys[scriptid] = key;
    return true;
}

bool CWallet::AddSpecificBlindingKey(const CScriptID& scriptid, const uint256& key)
{
    AssertLockHeld(cs_wallet); // mapSpecificBlindingKeys
    if (!LoadSpecificBlindingKey(scriptid, key))
        return false;

    return WalletBatch(GetDatabase()).WriteSpecificBlindingKey(scriptid, key);
}

bool CWallet::SetMasterBlindingKey(const uint256& key)
{
    AssertLockHeld(cs_wallet);
    if (!WalletBatch(GetDatabase()).WriteBlindingDerivationKey(key)) {
        return false;
    }
    blinding_derivation_key = key;
    return true;
}

// END ELEMENTS
//

bool CWallet::MigrateToSQLite(bilingual_str& error)
{
    AssertLockHeld(cs_wallet);

    WalletLogPrintf("Migrating wallet storage database from BerkeleyDB to SQLite.\n");

    if (m_database->Format() == "sqlite") {
        error = _("Error: This wallet already uses SQLite");
        return false;
    }

    // Get all of the records for DB type migration
    std::unique_ptr<DatabaseBatch> batch = m_database->MakeBatch();
    std::unique_ptr<DatabaseCursor> cursor = batch->GetNewCursor();
    std::vector<std::pair<SerializeData, SerializeData>> records;
    if (!cursor) {
        error = _("Error: Unable to begin reading all records in the database");
        return false;
    }
    DatabaseCursor::Status status = DatabaseCursor::Status::FAIL;
    while (true) {
        DataStream ss_key{};
        DataStream ss_value{};
        status = cursor->Next(ss_key, ss_value);
        if (status != DatabaseCursor::Status::MORE) {
            break;
        }
        SerializeData key(ss_key.begin(), ss_key.end());
        SerializeData value(ss_value.begin(), ss_value.end());
        records.emplace_back(key, value);
    }
    cursor.reset();
    batch.reset();
    if (status != DatabaseCursor::Status::DONE) {
        error = _("Error: Unable to read all records in the database");
        return false;
    }

    // Close this database and delete the file
    fs::path db_path = fs::PathFromString(m_database->Filename());
    fs::path db_dir = db_path.parent_path();
    m_database->Close();
    fs::remove(db_path);

    // Make new DB
    DatabaseOptions opts;
    opts.require_create = true;
    opts.require_format = DatabaseFormat::SQLITE;
    DatabaseStatus db_status;
    std::unique_ptr<WalletDatabase> new_db = MakeDatabase(db_dir, opts, db_status, error);
    assert(new_db); // This is to prevent doing anything further with this wallet. The original file was deleted, but a backup exists.
    m_database.reset();
    m_database = std::move(new_db);

    // Write existing records into the new DB
    batch = m_database->MakeBatch();
    bool began = batch->TxnBegin();
    assert(began); // This is a critical error, the new db could not be written to. The original db exists as a backup, but we should not continue execution.
    for (const auto& [key, value] : records) {
        DataStream ss_key{key};
        DataStream ss_value{value};
        if (!batch->Write(ss_key, ss_value)) {
            batch->TxnAbort();
            m_database->Close();
            fs::remove(m_database->Filename());
            assert(false); // This is a critical error, the new db could not be written to. The original db exists as a backup, but we should not continue execution.
        }
    }
    bool committed = batch->TxnCommit();
    assert(committed); // This is a critical error, the new db could not be written to. The original db exists as a backup, but we should not continue execution.
    return true;
}

std::optional<MigrationData> CWallet::GetDescriptorsForLegacy(bilingual_str& error) const
{
    AssertLockHeld(cs_wallet);

    LegacyScriptPubKeyMan* legacy_spkm = GetLegacyScriptPubKeyMan();
    assert(legacy_spkm);

    std::optional<MigrationData> res = legacy_spkm->MigrateToDescriptor();
    if (res == std::nullopt) {
        error = _("Error: Unable to produce descriptors for this legacy wallet. Make sure to provide the wallet's passphrase if it is encrypted.");
        return std::nullopt;
    }
    return res;
}

bool CWallet::ApplyMigrationData(MigrationData& data, bilingual_str& error)
{
    AssertLockHeld(cs_wallet);

    LegacyScriptPubKeyMan* legacy_spkm = GetLegacyScriptPubKeyMan();
    if (!legacy_spkm) {
        error = _("Error: This wallet is already a descriptor wallet");
        return false;
    }

    for (auto& desc_spkm : data.desc_spkms) {
        if (m_spk_managers.count(desc_spkm->GetID()) > 0) {
            error = _("Error: Duplicate descriptors created during migration. Your wallet may be corrupted.");
            return false;
        }
        m_spk_managers[desc_spkm->GetID()] = std::move(desc_spkm);
    }

    // Remove the LegacyScriptPubKeyMan from disk
    if (!legacy_spkm->DeleteRecords()) {
        return false;
    }

    // Remove the LegacyScriptPubKeyMan from memory
    m_spk_managers.erase(legacy_spkm->GetID());
    m_external_spk_managers.clear();
    m_internal_spk_managers.clear();

    // Setup new descriptors
    SetWalletFlag(WALLET_FLAG_DESCRIPTORS);
    if (!IsWalletFlagSet(WALLET_FLAG_DISABLE_PRIVATE_KEYS)) {
        // Use the existing master key if we have it
        if (data.master_key.key.IsValid()) {
            SetupDescriptorScriptPubKeyMans(data.master_key);
        } else {
            // Setup with a new seed if we don't.
            SetupDescriptorScriptPubKeyMans();
        }
    }

    // Check if the transactions in the wallet are still ours. Either they belong here, or they belong in the watchonly wallet.
    // We need to go through these in the tx insertion order so that lookups to spends works.
    std::vector<uint256> txids_to_delete;
    for (const auto& [_pos, wtx] : wtxOrdered) {
        if (!IsMine(*wtx->tx) && !IsFromMe(*wtx->tx)) {
            // Check it is the watchonly wallet's
            // solvable_wallet doesn't need to be checked because transactions for those scripts weren't being watched for
            if (data.watchonly_wallet) {
                LOCK(data.watchonly_wallet->cs_wallet);
                if (data.watchonly_wallet->IsMine(*wtx->tx) || data.watchonly_wallet->IsFromMe(*wtx->tx)) {
                    // Add to watchonly wallet
                    if (!data.watchonly_wallet->AddToWallet(wtx->tx, wtx->m_state)) {
                        error = _("Error: Could not add watchonly tx to watchonly wallet");
                        return false;
                    }
                    // Mark as to remove from this wallet
                    txids_to_delete.push_back(wtx->GetHash());
                    continue;
                }
            }
            // Both not ours and not in the watchonly wallet
            error = strprintf(_("Error: Transaction %s in wallet cannot be identified to belong to migrated wallets"), wtx->GetHash().GetHex());
            return false;
        }
    }
    // Do the removes
    if (txids_to_delete.size() > 0) {
        std::vector<uint256> deleted_txids;
        if (ZapSelectTx(txids_to_delete, deleted_txids) != DBErrors::LOAD_OK) {
            error = _("Error: Could not delete watchonly transactions");
            return false;
        }
        if (deleted_txids != txids_to_delete) {
            error = _("Error: Not all watchonly txs could be deleted");
            return false;
        }
        // Tell the GUI of each tx
        for (const uint256& txid : deleted_txids) {
            NotifyTransactionChanged(txid, CT_UPDATED);
        }
    }

    // Check the address book data in the same way we did for transactions
    std::vector<CTxDestination> dests_to_delete;
    for (const auto& addr_pair : m_address_book) {
        // Labels applied to receiving addresses should go based on IsMine
        if (addr_pair.second.purpose == AddressPurpose::RECEIVE) {
            if (!IsMine(addr_pair.first)) {
                // Check the address book data is the watchonly wallet's
                if (data.watchonly_wallet) {
                    LOCK(data.watchonly_wallet->cs_wallet);
                    if (data.watchonly_wallet->IsMine(addr_pair.first)) {
                        // Add to the watchonly. Preserve the labels, purpose, and change-ness
                        std::string label = addr_pair.second.GetLabel();
                        data.watchonly_wallet->m_address_book[addr_pair.first].purpose = addr_pair.second.purpose;
                        if (!addr_pair.second.IsChange()) {
                            data.watchonly_wallet->m_address_book[addr_pair.first].SetLabel(label);
                        }
                        dests_to_delete.push_back(addr_pair.first);
                        continue;
                    }
                }
                if (data.solvable_wallet) {
                    LOCK(data.solvable_wallet->cs_wallet);
                    if (data.solvable_wallet->IsMine(addr_pair.first)) {
                        // Add to the solvable. Preserve the labels, purpose, and change-ness
                        std::string label = addr_pair.second.GetLabel();
                        data.solvable_wallet->m_address_book[addr_pair.first].purpose = addr_pair.second.purpose;
                        if (!addr_pair.second.IsChange()) {
                            data.solvable_wallet->m_address_book[addr_pair.first].SetLabel(label);
                        }
                        dests_to_delete.push_back(addr_pair.first);
                        continue;
                    }
                }
                // Not ours, not in watchonly wallet, and not in solvable
                error = _("Error: Address book data in wallet cannot be identified to belong to migrated wallets");
                return false;
            }
        } else {
            // Labels for everything else (send) should be cloned to all
            if (data.watchonly_wallet) {
                LOCK(data.watchonly_wallet->cs_wallet);
                // Add to the watchonly. Preserve the labels, purpose, and change-ness
                std::string label = addr_pair.second.GetLabel();
                data.watchonly_wallet->m_address_book[addr_pair.first].purpose = addr_pair.second.purpose;
                if (!addr_pair.second.IsChange()) {
                    data.watchonly_wallet->m_address_book[addr_pair.first].SetLabel(label);
                }
                continue;
            }
            if (data.solvable_wallet) {
                LOCK(data.solvable_wallet->cs_wallet);
                // Add to the solvable. Preserve the labels, purpose, and change-ness
                std::string label = addr_pair.second.GetLabel();
                data.solvable_wallet->m_address_book[addr_pair.first].purpose = addr_pair.second.purpose;
                if (!addr_pair.second.IsChange()) {
                    data.solvable_wallet->m_address_book[addr_pair.first].SetLabel(label);
                }
                continue;
            }
        }
    }

    // Persist added address book entries (labels, purpose) for watchonly and solvable wallets
    auto persist_address_book = [](const CWallet& wallet) {
        LOCK(wallet.cs_wallet);
        WalletBatch batch{wallet.GetDatabase()};
        for (const auto& [destination, addr_book_data] : wallet.m_address_book) {
            auto address{EncodeDestination(destination)};
            auto label{addr_book_data.GetLabel()};
            // don't bother writing default values (unknown purpose, empty label)
            if (addr_book_data.purpose) batch.WritePurpose(address, PurposeToString(*addr_book_data.purpose));
            if (!label.empty()) batch.WriteName(address, label);
        }
    };
    if (data.watchonly_wallet) persist_address_book(*data.watchonly_wallet);
    if (data.solvable_wallet) persist_address_book(*data.solvable_wallet);

    // Remove the things to delete
    if (dests_to_delete.size() > 0) {
        for (const auto& dest : dests_to_delete) {
            if (!DelAddressBook(dest)) {
                error = _("Error: Unable to remove watchonly address book data");
                return false;
            }
        }
    }

    // Connect the SPKM signals
    ConnectScriptPubKeyManNotifiers();
    NotifyCanGetAddressesChanged();

    WalletLogPrintf("Wallet migration complete.\n");

    return true;
}

bool CWallet::CanGrindR() const
{
    return !IsWalletFlagSet(WALLET_FLAG_EXTERNAL_SIGNER);
}

bool DoMigration(CWallet& wallet, WalletContext& context, bilingual_str& error, MigrationResult& res) EXCLUSIVE_LOCKS_REQUIRED(wallet.cs_wallet)
{
    AssertLockHeld(wallet.cs_wallet);

    // Get all of the descriptors from the legacy wallet
    std::optional<MigrationData> data = wallet.GetDescriptorsForLegacy(error);
    if (data == std::nullopt) return false;

    // Create the watchonly and solvable wallets if necessary
    if (data->watch_descs.size() > 0 || data->solvable_descs.size() > 0) {
        DatabaseOptions options;
        options.require_existing = false;
        options.require_create = true;

        // Make the wallets
        options.create_flags = WALLET_FLAG_DISABLE_PRIVATE_KEYS | WALLET_FLAG_BLANK_WALLET | WALLET_FLAG_DESCRIPTORS;
        if (wallet.IsWalletFlagSet(WALLET_FLAG_AVOID_REUSE)) {
            options.create_flags |= WALLET_FLAG_AVOID_REUSE;
        }
        if (wallet.IsWalletFlagSet(WALLET_FLAG_KEY_ORIGIN_METADATA)) {
            options.create_flags |= WALLET_FLAG_KEY_ORIGIN_METADATA;
        }
        if (data->watch_descs.size() > 0) {
            wallet.WalletLogPrintf("Making a new watchonly wallet containing the watched scripts\n");

            DatabaseStatus status;
            std::vector<bilingual_str> warnings;
            std::string wallet_name = wallet.GetName() + "_watchonly";
            data->watchonly_wallet = CreateWallet(context, wallet_name, std::nullopt, options, status, error, warnings);
            if (status != DatabaseStatus::SUCCESS) {
                error = _("Error: Failed to create new watchonly wallet");
                return false;
            }
            res.watchonly_wallet = data->watchonly_wallet;
            LOCK(data->watchonly_wallet->cs_wallet);

            // Parse the descriptors and add them to the new wallet
            for (const auto& [desc_str, creation_time] : data->watch_descs) {
                // Parse the descriptor
                FlatSigningProvider keys;
                std::string parse_err;
                std::unique_ptr<Descriptor> desc = Parse(desc_str, keys, parse_err, /* require_checksum */ true);
                assert(desc); // It shouldn't be possible to have the LegacyScriptPubKeyMan make an invalid descriptor
                assert(!desc->IsRange()); // It shouldn't be possible to have LegacyScriptPubKeyMan make a ranged watchonly descriptor

                // Add to the wallet
                WalletDescriptor w_desc(std::move(desc), creation_time, 0, 0, 0);
                data->watchonly_wallet->AddWalletDescriptor(w_desc, keys, "", false);
            }

            // Add the wallet to settings
            UpdateWalletSetting(*context.chain, wallet_name, /*load_on_startup=*/true, warnings);
        }
        if (data->solvable_descs.size() > 0) {
            wallet.WalletLogPrintf("Making a new watchonly wallet containing the unwatched solvable scripts\n");

            DatabaseStatus status;
            std::vector<bilingual_str> warnings;
            std::string wallet_name = wallet.GetName() + "_solvables";
            data->solvable_wallet = CreateWallet(context, wallet_name, std::nullopt, options, status, error, warnings);
            if (status != DatabaseStatus::SUCCESS) {
                error = _("Error: Failed to create new watchonly wallet");
                return false;
            }
            res.solvables_wallet = data->solvable_wallet;
            LOCK(data->solvable_wallet->cs_wallet);

            // Parse the descriptors and add them to the new wallet
            for (const auto& [desc_str, creation_time] : data->solvable_descs) {
                // Parse the descriptor
                FlatSigningProvider keys;
                std::string parse_err;
                std::unique_ptr<Descriptor> desc = Parse(desc_str, keys, parse_err, /* require_checksum */ true);
                assert(desc); // It shouldn't be possible to have the LegacyScriptPubKeyMan make an invalid descriptor
                assert(!desc->IsRange()); // It shouldn't be possible to have LegacyScriptPubKeyMan make a ranged watchonly descriptor

                // Add to the wallet
                WalletDescriptor w_desc(std::move(desc), creation_time, 0, 0, 0);
                data->solvable_wallet->AddWalletDescriptor(w_desc, keys, "", false);
            }

            // Add the wallet to settings
            UpdateWalletSetting(*context.chain, wallet_name, /*load_on_startup=*/true, warnings);
        }
    }

    // Add the descriptors to wallet, remove LegacyScriptPubKeyMan, and cleanup txs and address book data
    if (!wallet.ApplyMigrationData(*data, error)) {
        return false;
    }
    return true;
}

util::Result<MigrationResult> MigrateLegacyToDescriptor(const std::string& wallet_name, const SecureString& passphrase, WalletContext& context)
{
    MigrationResult res;
    bilingual_str error;
    std::vector<bilingual_str> warnings;

    // If the wallet is still loaded, unload it so that nothing else tries to use it while we're changing it
    if (auto wallet = GetWallet(context, wallet_name)) {
        if (!RemoveWallet(context, wallet, /*load_on_start=*/std::nullopt, warnings)) {
            return util::Error{_("Unable to unload the wallet before migrating")};
        }
        UnloadWallet(std::move(wallet));
    }

    // Load the wallet but only in the context of this function.
    // No signals should be connected nor should anything else be aware of this wallet
    WalletContext empty_context;
    empty_context.args = context.args;
    DatabaseOptions options;
    options.require_existing = true;
    DatabaseStatus status;
    std::unique_ptr<WalletDatabase> database = MakeWalletDatabase(wallet_name, options, status, error);
    if (!database) {
        return util::Error{Untranslated("Wallet file verification failed.") + Untranslated(" ") + error};
    }

    // Make the local wallet
    std::shared_ptr<CWallet> local_wallet = CWallet::Create(empty_context, wallet_name, std::move(database), options.create_flags, error, warnings);
    if (!local_wallet) {
        return util::Error{Untranslated("Wallet loading failed.") + Untranslated(" ") + error};
    }

    // Before anything else, check if there is something to migrate.
    if (!local_wallet->GetLegacyScriptPubKeyMan()) {
        return util::Error{_("Error: This wallet is already a descriptor wallet")};
    }

    // Make a backup of the DB
    fs::path this_wallet_dir = fs::absolute(fs::PathFromString(local_wallet->GetDatabase().Filename())).parent_path();
    fs::path backup_filename = fs::PathFromString(strprintf("%s-%d.legacy.bak", wallet_name, GetTime()));
    fs::path backup_path = this_wallet_dir / backup_filename;
    if (!local_wallet->BackupWallet(fs::PathToString(backup_path))) {
        return util::Error{_("Error: Unable to make a backup of your wallet")};
    }
    res.backup_path = backup_path;

    bool success = false;
    {
        LOCK(local_wallet->cs_wallet);

        // Unlock the wallet if needed
        if (local_wallet->IsLocked() && !local_wallet->Unlock(passphrase)) {
            if (passphrase.find('\0') == std::string::npos) {
                return util::Error{Untranslated("Error: Wallet decryption failed, the wallet passphrase was not provided or was incorrect.")};
            } else {
                return util::Error{Untranslated("Error: Wallet decryption failed, the wallet passphrase entered was incorrect. "
                                                "The passphrase contains a null character (ie - a zero byte). "
                                                "If this passphrase was set with a version of this software prior to 25.0, "
                                                "please try again with only the characters up to — but not including — "
                                                "the first null character.")};
            }
        }

        // First change to using SQLite
        if (!local_wallet->MigrateToSQLite(error)) return util::Error{error};

        // Do the migration, and cleanup if it fails
        success = DoMigration(*local_wallet, context, error, res);
    }

    if (success) {
        // Migration successful, unload the wallet locally, then reload it.
        assert(local_wallet.use_count() == 1);
        local_wallet.reset();
        LoadWallet(context, wallet_name, /*load_on_start=*/std::nullopt, options, status, error, warnings);
        res.wallet_name = wallet_name;
    } else {
        // Migration failed, cleanup
        // Copy the backup to the actual wallet dir
        fs::path temp_backup_location = fsbridge::AbsPathJoin(GetWalletDir(), backup_filename);
        fs::copy_file(backup_path, temp_backup_location, fs::copy_options::none);

        // Remember this wallet's walletdir to remove after unloading
        std::vector<fs::path> wallet_dirs;
        wallet_dirs.push_back(fs::PathFromString(local_wallet->GetDatabase().Filename()).parent_path());

        // Unload the wallet locally
        assert(local_wallet.use_count() == 1);
        local_wallet.reset();

        // Make list of wallets to cleanup
        std::vector<std::shared_ptr<CWallet>> created_wallets;
        if (res.watchonly_wallet) created_wallets.push_back(std::move(res.watchonly_wallet));
        if (res.solvables_wallet) created_wallets.push_back(std::move(res.solvables_wallet));

        // Get the directories to remove after unloading
        for (std::shared_ptr<CWallet>& w : created_wallets) {
            wallet_dirs.push_back(fs::PathFromString(w->GetDatabase().Filename()).parent_path());
        }

        // Unload the wallets
        for (std::shared_ptr<CWallet>& w : created_wallets) {
            if (!RemoveWallet(context, w, /*load_on_start=*/false)) {
                error += _("\nUnable to cleanup failed migration");
                return util::Error{error};
            }
            UnloadWallet(std::move(w));
        }

        // Delete the wallet directories
        for (fs::path& dir : wallet_dirs) {
            fs::remove_all(dir);
        }

        // Restore the backup
        DatabaseStatus status;
        std::vector<bilingual_str> warnings;
        if (!RestoreWallet(context, temp_backup_location, wallet_name, /*load_on_start=*/std::nullopt, status, error, warnings)) {
            error += _("\nUnable to restore backup of wallet.");
            return util::Error{error};
        }

        // Move the backup to the wallet dir
        fs::copy_file(temp_backup_location, backup_path, fs::copy_options::none);
        fs::remove(temp_backup_location);

        return util::Error{error};
    }
    return res;
}
} // namespace wallet<|MERGE_RESOLUTION|>--- conflicted
+++ resolved
@@ -60,18 +60,8 @@
 using interfaces::FoundBlock;
 
 namespace wallet {
-<<<<<<< HEAD
+
 isminetype InputIsMine(const CWallet& wallet, const COutPoint& txin); // ELEMENTS: forward declaration to remove circular dep on receive.h
-const std::map<uint64_t,std::string> WALLET_FLAG_CAVEATS{
-    {WALLET_FLAG_AVOID_REUSE,
-        "You need to rescan the blockchain in order to correctly mark used "
-        "destinations in the past. Until this is done, some destinations may "
-        "be considered unused, even if the opposite is the case."
-    },
-};
-=======
->>>>>>> 6a167325
-
 bool AddWalletSetting(interfaces::Chain& chain, const std::string& wallet_name)
 {
     util::SettingsValue setting_value = chain.getRwSetting("wallet");
