// Copyright (c) 2009-2010 Satoshi Nakamoto
// Copyright (c) 2009-2020 The Bitcoin Core developers
// Distributed under the MIT software license, see the accompanying
// file COPYING or http://www.opensource.org/licenses/mit-license.php.

#include <wallet/wallet.h>

#include <chain.h>
#include <consensus/consensus.h>
#include <consensus/validation.h>
#include <fs.h>
#include <interfaces/chain.h>
#include <interfaces/wallet.h>
#include <key.h>
#include <key_io.h>
#include <outputtype.h>
#include <pegins.h>
#include <policy/fees.h>
#include <policy/policy.h>
#include <primitives/block.h>
#include <primitives/transaction.h>
#include <psbt.h>
#include <script/descriptor.h>
#include <script/pegins.h>
#include <script/script.h>
#include <script/signingprovider.h>
#include <txmempool.h>
#include <util/bip32.h>
#include <util/check.h>
#include <util/error.h>
#include <util/fees.h>
#include <util/moneystr.h>
#include <util/rbf.h>
#include <util/string.h>
#include <util/translation.h>
#include <validation.h>
#include <wallet/coincontrol.h>
#include <wallet/fees.h>
#include <wallet/external_signer_scriptpubkeyman.h>

#include <univalue.h>

#include <algorithm>
#include <assert.h>
#include <optional>

#include <boost/algorithm/string/replace.hpp>

#include <blind.h>
#include <issuance.h>
#include <crypto/hmac_sha256.h>
#include <random.h>

using interfaces::FoundBlock;

const std::map<uint64_t,std::string> WALLET_FLAG_CAVEATS{
    {WALLET_FLAG_AVOID_REUSE,
        "You need to rescan the blockchain in order to correctly mark used "
        "destinations in the past. Until this is done, some destinations may "
        "be considered unused, even if the opposite is the case."
    },
};

static const size_t OUTPUT_GROUP_MAX_ENTRIES = 10;

RecursiveMutex cs_wallets;
static std::vector<std::shared_ptr<CWallet>> vpwallets GUARDED_BY(cs_wallets);
static std::list<LoadWalletFn> g_load_wallet_fns GUARDED_BY(cs_wallets);

bool AddWalletSetting(interfaces::Chain& chain, const std::string& wallet_name)
{
    util::SettingsValue setting_value = chain.getRwSetting("wallet");
    if (!setting_value.isArray()) setting_value.setArray();
    for (const util::SettingsValue& value : setting_value.getValues()) {
        if (value.isStr() && value.get_str() == wallet_name) return true;
    }
    setting_value.push_back(wallet_name);
    return chain.updateRwSetting("wallet", setting_value);
}

bool RemoveWalletSetting(interfaces::Chain& chain, const std::string& wallet_name)
{
    util::SettingsValue setting_value = chain.getRwSetting("wallet");
    if (!setting_value.isArray()) return true;
    util::SettingsValue new_value(util::SettingsValue::VARR);
    for (const util::SettingsValue& value : setting_value.getValues()) {
        if (!value.isStr() || value.get_str() != wallet_name) new_value.push_back(value);
    }
    if (new_value.size() == setting_value.size()) return true;
    return chain.updateRwSetting("wallet", new_value);
}

static void UpdateWalletSetting(interfaces::Chain& chain,
                                const std::string& wallet_name,
                                std::optional<bool> load_on_startup,
                                std::vector<bilingual_str>& warnings)
{
    if (!load_on_startup) return;
    if (load_on_startup.value() && !AddWalletSetting(chain, wallet_name)) {
        warnings.emplace_back(Untranslated("Wallet load on startup setting could not be updated, so wallet may not be loaded next node startup."));
    } else if (!load_on_startup.value() && !RemoveWalletSetting(chain, wallet_name)) {
        warnings.emplace_back(Untranslated("Wallet load on startup setting could not be updated, so wallet may still be loaded next node startup."));
    }
}

bool AddWallet(const std::shared_ptr<CWallet>& wallet)
{
    LOCK(cs_wallets);
    assert(wallet);
    std::vector<std::shared_ptr<CWallet>>::const_iterator i = std::find(vpwallets.begin(), vpwallets.end(), wallet);
    if (i != vpwallets.end()) return false;
    vpwallets.push_back(wallet);
    wallet->ConnectScriptPubKeyManNotifiers();
    wallet->NotifyCanGetAddressesChanged();
    return true;
}

bool RemoveWallet(const std::shared_ptr<CWallet>& wallet, std::optional<bool> load_on_start, std::vector<bilingual_str>& warnings)
{
    assert(wallet);

    interfaces::Chain& chain = wallet->chain();
    std::string name = wallet->GetName();

    // Unregister with the validation interface which also drops shared ponters.
    wallet->m_chain_notifications_handler.reset();
    LOCK(cs_wallets);
    std::vector<std::shared_ptr<CWallet>>::iterator i = std::find(vpwallets.begin(), vpwallets.end(), wallet);
    if (i == vpwallets.end()) return false;
    vpwallets.erase(i);

    // Write the wallet setting
    UpdateWalletSetting(chain, name, load_on_start, warnings);

    return true;
}

bool RemoveWallet(const std::shared_ptr<CWallet>& wallet, std::optional<bool> load_on_start)
{
    std::vector<bilingual_str> warnings;
    return RemoveWallet(wallet, load_on_start, warnings);
}

std::vector<std::shared_ptr<CWallet>> GetWallets()
{
    LOCK(cs_wallets);
    return vpwallets;
}

std::shared_ptr<CWallet> GetWallet(const std::string& name)
{
    LOCK(cs_wallets);
    for (const std::shared_ptr<CWallet>& wallet : vpwallets) {
        if (wallet->GetName() == name) return wallet;
    }
    return nullptr;
}

std::unique_ptr<interfaces::Handler> HandleLoadWallet(LoadWalletFn load_wallet)
{
    LOCK(cs_wallets);
    auto it = g_load_wallet_fns.emplace(g_load_wallet_fns.end(), std::move(load_wallet));
    return interfaces::MakeHandler([it] { LOCK(cs_wallets); g_load_wallet_fns.erase(it); });
}

static Mutex g_loading_wallet_mutex;
static Mutex g_wallet_release_mutex;
static std::condition_variable g_wallet_release_cv;
static std::set<std::string> g_loading_wallet_set GUARDED_BY(g_loading_wallet_mutex);
static std::set<std::string> g_unloading_wallet_set GUARDED_BY(g_wallet_release_mutex);

// Custom deleter for shared_ptr<CWallet>.
static void ReleaseWallet(CWallet* wallet)
{
    const std::string name = wallet->GetName();
    wallet->WalletLogPrintf("Releasing wallet\n");
    wallet->Flush();
    delete wallet;
    // Wallet is now released, notify UnloadWallet, if any.
    {
        LOCK(g_wallet_release_mutex);
        if (g_unloading_wallet_set.erase(name) == 0) {
            // UnloadWallet was not called for this wallet, all done.
            return;
        }
    }
    g_wallet_release_cv.notify_all();
}

void UnloadWallet(std::shared_ptr<CWallet>&& wallet)
{
    // Mark wallet for unloading.
    const std::string name = wallet->GetName();
    {
        LOCK(g_wallet_release_mutex);
        auto it = g_unloading_wallet_set.insert(name);
        assert(it.second);
    }
    // The wallet can be in use so it's not possible to explicitly unload here.
    // Notify the unload intent so that all remaining shared pointers are
    // released.
    wallet->NotifyUnload();

    // Time to ditch our shared_ptr and wait for ReleaseWallet call.
    wallet.reset();
    {
        WAIT_LOCK(g_wallet_release_mutex, lock);
        while (g_unloading_wallet_set.count(name) == 1) {
            g_wallet_release_cv.wait(lock);
        }
    }
}

namespace {
std::shared_ptr<CWallet> LoadWalletInternal(interfaces::Chain& chain, const std::string& name, std::optional<bool> load_on_start, const DatabaseOptions& options, DatabaseStatus& status, bilingual_str& error, std::vector<bilingual_str>& warnings)
{
    try {
        std::unique_ptr<WalletDatabase> database = MakeWalletDatabase(name, options, status, error);
        if (!database) {
            error = Untranslated("Wallet file verification failed.") + Untranslated(" ") + error;
            return nullptr;
        }

        chain.initMessage(_("Loading wallet...").translated);
        std::shared_ptr<CWallet> wallet = CWallet::Create(&chain, name, std::move(database), options.create_flags, error, warnings);
        if (!wallet) {
            error = Untranslated("Wallet loading failed.") + Untranslated(" ") + error;
            status = DatabaseStatus::FAILED_LOAD;
            return nullptr;
        }
        AddWallet(wallet);
        wallet->postInitProcess();

        // Write the wallet setting
        UpdateWalletSetting(chain, name, load_on_start, warnings);

        return wallet;
    } catch (const std::runtime_error& e) {
        error = Untranslated(e.what());
        status = DatabaseStatus::FAILED_LOAD;
        return nullptr;
    }
}
} // namespace

std::shared_ptr<CWallet> LoadWallet(interfaces::Chain& chain, const std::string& name, std::optional<bool> load_on_start, const DatabaseOptions& options, DatabaseStatus& status, bilingual_str& error, std::vector<bilingual_str>& warnings)
{
    auto result = WITH_LOCK(g_loading_wallet_mutex, return g_loading_wallet_set.insert(name));
    if (!result.second) {
        error = Untranslated("Wallet already loading.");
        status = DatabaseStatus::FAILED_LOAD;
        return nullptr;
    }
    auto wallet = LoadWalletInternal(chain, name, load_on_start, options, status, error, warnings);
    WITH_LOCK(g_loading_wallet_mutex, g_loading_wallet_set.erase(result.first));
    return wallet;
}

std::shared_ptr<CWallet> CreateWallet(interfaces::Chain& chain, const std::string& name, std::optional<bool> load_on_start, DatabaseOptions& options, DatabaseStatus& status, bilingual_str& error, std::vector<bilingual_str>& warnings)
{
    uint64_t wallet_creation_flags = options.create_flags;
    const SecureString& passphrase = options.create_passphrase;

    if (wallet_creation_flags & WALLET_FLAG_DESCRIPTORS) options.require_format = DatabaseFormat::SQLITE;

    // Indicate that the wallet is actually supposed to be blank and not just blank to make it encrypted
    bool create_blank = (wallet_creation_flags & WALLET_FLAG_BLANK_WALLET);

    // Born encrypted wallets need to be created blank first.
    if (!passphrase.empty()) {
        wallet_creation_flags |= WALLET_FLAG_BLANK_WALLET;
    }

    // Private keys must be disabled for an external signer wallet
    if ((wallet_creation_flags & WALLET_FLAG_EXTERNAL_SIGNER) && !(wallet_creation_flags & WALLET_FLAG_DISABLE_PRIVATE_KEYS)) {
        error = Untranslated("Private keys must be disabled when using an external signer");
        status = DatabaseStatus::FAILED_CREATE;
        return nullptr;
    }

    // Descriptor support must be enabled for an external signer wallet
    if ((wallet_creation_flags & WALLET_FLAG_EXTERNAL_SIGNER) && !(wallet_creation_flags & WALLET_FLAG_DESCRIPTORS)) {
        error = Untranslated("Descriptor support must be enabled when using an external signer");
        status = DatabaseStatus::FAILED_CREATE;
        return nullptr;
    }

    // Wallet::Verify will check if we're trying to create a wallet with a duplicate name.
    std::unique_ptr<WalletDatabase> database = MakeWalletDatabase(name, options, status, error);
    if (!database) {
        error = Untranslated("Wallet file verification failed.") + Untranslated(" ") + error;
        status = DatabaseStatus::FAILED_VERIFY;
        return nullptr;
    }

    // Do not allow a passphrase when private keys are disabled
    if (!passphrase.empty() && (wallet_creation_flags & WALLET_FLAG_DISABLE_PRIVATE_KEYS)) {
        error = Untranslated("Passphrase provided but private keys are disabled. A passphrase is only used to encrypt private keys, so cannot be used for wallets with private keys disabled.");
        status = DatabaseStatus::FAILED_CREATE;
        return nullptr;
    }

    // Make the wallet
    chain.initMessage(_("Loading wallet...").translated);
    std::shared_ptr<CWallet> wallet = CWallet::Create(&chain, name, std::move(database), wallet_creation_flags, error, warnings);
    if (!wallet) {
        error = Untranslated("Wallet creation failed.") + Untranslated(" ") + error;
        status = DatabaseStatus::FAILED_CREATE;
        return nullptr;
    }

    // Encrypt the wallet
    if (!passphrase.empty() && !(wallet_creation_flags & WALLET_FLAG_DISABLE_PRIVATE_KEYS)) {
        if (!wallet->EncryptWallet(passphrase)) {
            error = Untranslated("Error: Wallet created but failed to encrypt.");
            status = DatabaseStatus::FAILED_ENCRYPT;
            return nullptr;
        }
        if (!create_blank) {
            // Unlock the wallet
            if (!wallet->Unlock(passphrase)) {
                error = Untranslated("Error: Wallet was encrypted but could not be unlocked");
                status = DatabaseStatus::FAILED_ENCRYPT;
                return nullptr;
            }

            // Set a seed for the wallet
            {
                LOCK(wallet->cs_wallet);
                if (wallet->IsWalletFlagSet(WALLET_FLAG_DESCRIPTORS)) {
                    wallet->SetupDescriptorScriptPubKeyMans();
                } else {
                    for (auto spk_man : wallet->GetActiveScriptPubKeyMans()) {
                        if (!spk_man->SetupGeneration()) {
                            error = Untranslated("Unable to generate initial keys");
                            status = DatabaseStatus::FAILED_CREATE;
                            return nullptr;
                        }
                    }
                }
            }

            // Relock the wallet
            wallet->Lock();
        }
    }
    AddWallet(wallet);
    wallet->postInitProcess();

    // Write the wallet settings
    UpdateWalletSetting(chain, name, load_on_start, warnings);

    status = DatabaseStatus::SUCCESS;
    return wallet;
}

/** @defgroup mapWallet
 *
 * @{
 */

std::string COutput::ToString() const
{
    return strprintf("COutput(%s, %d, %d) [%s] [%s]", tx->GetHash().ToString(), i, nDepth, FormatMoney(tx->GetOutputValueOut(i)), tx->GetOutputAsset(i).GetHex());
}

const CWalletTx* CWallet::GetWalletTx(const uint256& hash) const
{
    AssertLockHeld(cs_wallet);
    std::map<uint256, CWalletTx>::const_iterator it = mapWallet.find(hash);
    if (it == mapWallet.end())
        return nullptr;
    return &(it->second);
}

void CWallet::UpgradeKeyMetadata()
{
    if (IsLocked() || IsWalletFlagSet(WALLET_FLAG_KEY_ORIGIN_METADATA)) {
        return;
    }

    auto spk_man = GetLegacyScriptPubKeyMan();
    if (!spk_man) {
        return;
    }

    spk_man->UpgradeKeyMetadata();
    SetWalletFlag(WALLET_FLAG_KEY_ORIGIN_METADATA);
}

bool CWallet::Unlock(const SecureString& strWalletPassphrase, bool accept_no_keys)
{
    CCrypter crypter;
    CKeyingMaterial _vMasterKey;

    {
        LOCK(cs_wallet);
        for (const MasterKeyMap::value_type& pMasterKey : mapMasterKeys)
        {
            if(!crypter.SetKeyFromPassphrase(strWalletPassphrase, pMasterKey.second.vchSalt, pMasterKey.second.nDeriveIterations, pMasterKey.second.nDerivationMethod))
                return false;
            if (!crypter.Decrypt(pMasterKey.second.vchCryptedKey, _vMasterKey))
                continue; // try another master key
            if (Unlock(_vMasterKey, accept_no_keys)) {
                // Now that we've unlocked, upgrade the key metadata
                UpgradeKeyMetadata();
                return true;
            }
        }
    }
    return false;
}

bool CWallet::ChangeWalletPassphrase(const SecureString& strOldWalletPassphrase, const SecureString& strNewWalletPassphrase)
{
    bool fWasLocked = IsLocked();

    {
        LOCK(cs_wallet);
        Lock();

        CCrypter crypter;
        CKeyingMaterial _vMasterKey;
        for (MasterKeyMap::value_type& pMasterKey : mapMasterKeys)
        {
            if(!crypter.SetKeyFromPassphrase(strOldWalletPassphrase, pMasterKey.second.vchSalt, pMasterKey.second.nDeriveIterations, pMasterKey.second.nDerivationMethod))
                return false;
            if (!crypter.Decrypt(pMasterKey.second.vchCryptedKey, _vMasterKey))
                return false;
            if (Unlock(_vMasterKey))
            {
                int64_t nStartTime = GetTimeMillis();
                crypter.SetKeyFromPassphrase(strNewWalletPassphrase, pMasterKey.second.vchSalt, pMasterKey.second.nDeriveIterations, pMasterKey.second.nDerivationMethod);
                pMasterKey.second.nDeriveIterations = static_cast<unsigned int>(pMasterKey.second.nDeriveIterations * (100 / ((double)(GetTimeMillis() - nStartTime))));

                nStartTime = GetTimeMillis();
                crypter.SetKeyFromPassphrase(strNewWalletPassphrase, pMasterKey.second.vchSalt, pMasterKey.second.nDeriveIterations, pMasterKey.second.nDerivationMethod);
                pMasterKey.second.nDeriveIterations = (pMasterKey.second.nDeriveIterations + static_cast<unsigned int>(pMasterKey.second.nDeriveIterations * 100 / ((double)(GetTimeMillis() - nStartTime)))) / 2;

                if (pMasterKey.second.nDeriveIterations < 25000)
                    pMasterKey.second.nDeriveIterations = 25000;

                WalletLogPrintf("Wallet passphrase changed to an nDeriveIterations of %i\n", pMasterKey.second.nDeriveIterations);

                if (!crypter.SetKeyFromPassphrase(strNewWalletPassphrase, pMasterKey.second.vchSalt, pMasterKey.second.nDeriveIterations, pMasterKey.second.nDerivationMethod))
                    return false;
                if (!crypter.Encrypt(_vMasterKey, pMasterKey.second.vchCryptedKey))
                    return false;
                WalletBatch(GetDatabase()).WriteMasterKey(pMasterKey.first, pMasterKey.second);
                if (fWasLocked)
                    Lock();
                return true;
            }
        }
    }

    return false;
}

void CWallet::chainStateFlushed(const CBlockLocator& loc)
{
    WalletBatch batch(GetDatabase());
    batch.WriteBestBlock(loc);
}

void CWallet::SetMinVersion(enum WalletFeature nVersion, WalletBatch* batch_in)
{
    LOCK(cs_wallet);
    if (nWalletVersion >= nVersion)
        return;
    nWalletVersion = nVersion;

    {
        WalletBatch* batch = batch_in ? batch_in : new WalletBatch(GetDatabase());
        if (nWalletVersion > 40000)
            batch->WriteMinVersion(nWalletVersion);
        if (!batch_in)
            delete batch;
    }
}

std::set<uint256> CWallet::GetConflicts(const uint256& txid) const
{
    std::set<uint256> result;
    AssertLockHeld(cs_wallet);

    std::map<uint256, CWalletTx>::const_iterator it = mapWallet.find(txid);
    if (it == mapWallet.end())
        return result;
    const CWalletTx& wtx = it->second;

    std::pair<TxSpends::const_iterator, TxSpends::const_iterator> range;

    for (const CTxIn& txin : wtx.tx->vin)
    {
        if (mapTxSpends.count(txin.prevout) <= 1)
            continue;  // No conflict if zero or one spends
        range = mapTxSpends.equal_range(txin.prevout);
        for (TxSpends::const_iterator _it = range.first; _it != range.second; ++_it)
            result.insert(_it->second);
    }
    return result;
}

bool CWallet::HasWalletSpend(const uint256& txid) const
{
    AssertLockHeld(cs_wallet);
    auto iter = mapTxSpends.lower_bound(COutPoint(txid, 0));
    return (iter != mapTxSpends.end() && iter->first.hash == txid);
}

void CWallet::Flush()
{
    GetDatabase().Flush();
}

void CWallet::Close()
{
    GetDatabase().Close();
}

void CWallet::SyncMetaData(std::pair<TxSpends::iterator, TxSpends::iterator> range)
{
    // We want all the wallet transactions in range to have the same metadata as
    // the oldest (smallest nOrderPos).
    // So: find smallest nOrderPos:

    int nMinOrderPos = std::numeric_limits<int>::max();
    const CWalletTx* copyFrom = nullptr;
    for (TxSpends::iterator it = range.first; it != range.second; ++it) {
        const CWalletTx* wtx = &mapWallet.at(it->second);
        if (wtx->nOrderPos < nMinOrderPos) {
            nMinOrderPos = wtx->nOrderPos;
            copyFrom = wtx;
        }
    }

    if (!copyFrom) {
        return;
    }

    // Now copy data from copyFrom to rest:
    for (TxSpends::iterator it = range.first; it != range.second; ++it)
    {
        const uint256& hash = it->second;
        CWalletTx* copyTo = &mapWallet.at(hash);
        if (copyFrom == copyTo) continue;
        assert(copyFrom && "Oldest wallet transaction in range assumed to have been found.");
        if (!copyFrom->IsEquivalentTo(*copyTo)) continue;
        copyTo->mapValue = copyFrom->mapValue;
        copyTo->vOrderForm = copyFrom->vOrderForm;
        // fTimeReceivedIsTxTime not copied on purpose
        // nTimeReceived not copied on purpose
        copyTo->nTimeSmart = copyFrom->nTimeSmart;
        copyTo->fFromMe = copyFrom->fFromMe;
        // nOrderPos not copied on purpose
        // cached members not copied on purpose
    }
}

/**
 * Outpoint is spent if any non-conflicted transaction
 * spends it:
 */
bool CWallet::IsSpent(const uint256& hash, unsigned int n) const
{
    const COutPoint outpoint(hash, n);
    std::pair<TxSpends::const_iterator, TxSpends::const_iterator> range;
    range = mapTxSpends.equal_range(outpoint);

    for (TxSpends::const_iterator it = range.first; it != range.second; ++it)
    {
        const uint256& wtxid = it->second;
        std::map<uint256, CWalletTx>::const_iterator mit = mapWallet.find(wtxid);
        if (mit != mapWallet.end()) {
            int depth = mit->second.GetDepthInMainChain();
            if (depth > 0  || (depth == 0 && !mit->second.isAbandoned()))
                return true; // Spent
        }
    }
    return false;
}

void CWallet::AddToSpends(const COutPoint& outpoint, const uint256& wtxid)
{
    mapTxSpends.insert(std::make_pair(outpoint, wtxid));

    setLockedCoins.erase(outpoint);

    std::pair<TxSpends::iterator, TxSpends::iterator> range;
    range = mapTxSpends.equal_range(outpoint);
    SyncMetaData(range);
}


void CWallet::AddToSpends(const uint256& wtxid)
{
    auto it = mapWallet.find(wtxid);
    assert(it != mapWallet.end());
    const CWalletTx& thisTx = it->second;
    if (thisTx.IsCoinBase()) // Coinbases don't spend anything!
        return;

    for (const CTxIn& txin : thisTx.tx->vin)
        AddToSpends(txin.prevout, wtxid);
}

bool CWallet::EncryptWallet(const SecureString& strWalletPassphrase)
{
    if (IsCrypted())
        return false;

    CKeyingMaterial _vMasterKey;

    _vMasterKey.resize(WALLET_CRYPTO_KEY_SIZE);
    GetStrongRandBytes(_vMasterKey.data(), WALLET_CRYPTO_KEY_SIZE);

    CMasterKey kMasterKey;

    kMasterKey.vchSalt.resize(WALLET_CRYPTO_SALT_SIZE);
    GetStrongRandBytes(kMasterKey.vchSalt.data(), WALLET_CRYPTO_SALT_SIZE);

    CCrypter crypter;
    int64_t nStartTime = GetTimeMillis();
    crypter.SetKeyFromPassphrase(strWalletPassphrase, kMasterKey.vchSalt, 25000, kMasterKey.nDerivationMethod);
    kMasterKey.nDeriveIterations = static_cast<unsigned int>(2500000 / ((double)(GetTimeMillis() - nStartTime)));

    nStartTime = GetTimeMillis();
    crypter.SetKeyFromPassphrase(strWalletPassphrase, kMasterKey.vchSalt, kMasterKey.nDeriveIterations, kMasterKey.nDerivationMethod);
    kMasterKey.nDeriveIterations = (kMasterKey.nDeriveIterations + static_cast<unsigned int>(kMasterKey.nDeriveIterations * 100 / ((double)(GetTimeMillis() - nStartTime)))) / 2;

    if (kMasterKey.nDeriveIterations < 25000)
        kMasterKey.nDeriveIterations = 25000;

    WalletLogPrintf("Encrypting Wallet with an nDeriveIterations of %i\n", kMasterKey.nDeriveIterations);

    if (!crypter.SetKeyFromPassphrase(strWalletPassphrase, kMasterKey.vchSalt, kMasterKey.nDeriveIterations, kMasterKey.nDerivationMethod))
        return false;
    if (!crypter.Encrypt(_vMasterKey, kMasterKey.vchCryptedKey))
        return false;

    {
        LOCK(cs_wallet);
        mapMasterKeys[++nMasterKeyMaxID] = kMasterKey;
        WalletBatch* encrypted_batch = new WalletBatch(GetDatabase());
        if (!encrypted_batch->TxnBegin()) {
            delete encrypted_batch;
            encrypted_batch = nullptr;
            return false;
        }
        encrypted_batch->WriteMasterKey(nMasterKeyMaxID, kMasterKey);

        for (const auto& spk_man_pair : m_spk_managers) {
            auto spk_man = spk_man_pair.second.get();
            if (!spk_man->Encrypt(_vMasterKey, encrypted_batch)) {
                encrypted_batch->TxnAbort();
                delete encrypted_batch;
                encrypted_batch = nullptr;
                // We now probably have half of our keys encrypted in memory, and half not...
                // die and let the user reload the unencrypted wallet.
                assert(false);
            }
        }

        // Encryption was introduced in version 0.4.0
        SetMinVersion(FEATURE_WALLETCRYPT, encrypted_batch);

        if (!encrypted_batch->TxnCommit()) {
            delete encrypted_batch;
            encrypted_batch = nullptr;
            // We now have keys encrypted in memory, but not on disk...
            // die to avoid confusion and let the user reload the unencrypted wallet.
            assert(false);
        }

        delete encrypted_batch;
        encrypted_batch = nullptr;

        Lock();
        Unlock(strWalletPassphrase);

        // If we are using descriptors, make new descriptors with a new seed
        if (IsWalletFlagSet(WALLET_FLAG_DESCRIPTORS) && !IsWalletFlagSet(WALLET_FLAG_BLANK_WALLET)) {
            SetupDescriptorScriptPubKeyMans();
        } else if (auto spk_man = GetLegacyScriptPubKeyMan()) {
            // if we are using HD, replace the HD seed with a new one
            if (spk_man->IsHDEnabled()) {
                if (!spk_man->SetupGeneration(true)) {
                    return false;
                }
            }
        }
        Lock();

        // Need to completely rewrite the wallet file; if we don't, bdb might keep
        // bits of the unencrypted private key in slack space in the database file.
        GetDatabase().Rewrite();

        // BDB seems to have a bad habit of writing old data into
        // slack space in .dat files; that is bad if the old data is
        // unencrypted private keys. So:
        GetDatabase().ReloadDbEnv();

    }
    NotifyStatusChanged(this);

    return true;
}

DBErrors CWallet::ReorderTransactions()
{
    LOCK(cs_wallet);
    WalletBatch batch(GetDatabase());

    // Old wallets didn't have any defined order for transactions
    // Probably a bad idea to change the output of this

    // First: get all CWalletTx into a sorted-by-time multimap.
    typedef std::multimap<int64_t, CWalletTx*> TxItems;
    TxItems txByTime;

    for (auto& entry : mapWallet)
    {
        CWalletTx* wtx = &entry.second;
        txByTime.insert(std::make_pair(wtx->nTimeReceived, wtx));
    }

    nOrderPosNext = 0;
    std::vector<int64_t> nOrderPosOffsets;
    for (TxItems::iterator it = txByTime.begin(); it != txByTime.end(); ++it)
    {
        CWalletTx *const pwtx = (*it).second;
        int64_t& nOrderPos = pwtx->nOrderPos;

        if (nOrderPos == -1)
        {
            nOrderPos = nOrderPosNext++;
            nOrderPosOffsets.push_back(nOrderPos);

            if (!batch.WriteTx(*pwtx))
                return DBErrors::LOAD_FAIL;
        }
        else
        {
            int64_t nOrderPosOff = 0;
            for (const int64_t& nOffsetStart : nOrderPosOffsets)
            {
                if (nOrderPos >= nOffsetStart)
                    ++nOrderPosOff;
            }
            nOrderPos += nOrderPosOff;
            nOrderPosNext = std::max(nOrderPosNext, nOrderPos + 1);

            if (!nOrderPosOff)
                continue;

            // Since we're changing the order, write it back
            if (!batch.WriteTx(*pwtx))
                return DBErrors::LOAD_FAIL;
        }
    }
    batch.WriteOrderPosNext(nOrderPosNext);

    return DBErrors::LOAD_OK;
}

int64_t CWallet::IncOrderPosNext(WalletBatch* batch)
{
    AssertLockHeld(cs_wallet);
    int64_t nRet = nOrderPosNext++;
    if (batch) {
        batch->WriteOrderPosNext(nOrderPosNext);
    } else {
        WalletBatch(GetDatabase()).WriteOrderPosNext(nOrderPosNext);
    }
    return nRet;
}

void CWallet::MarkDirty()
{
    {
        LOCK(cs_wallet);
        for (std::pair<const uint256, CWalletTx>& item : mapWallet)
            item.second.MarkDirty();
    }
}

bool CWallet::MarkReplaced(const uint256& originalHash, const uint256& newHash)
{
    LOCK(cs_wallet);

    auto mi = mapWallet.find(originalHash);

    // There is a bug if MarkReplaced is not called on an existing wallet transaction.
    assert(mi != mapWallet.end());

    CWalletTx& wtx = (*mi).second;

    // Ensure for now that we're not overwriting data
    assert(wtx.mapValue.count("replaced_by_txid") == 0);

    wtx.mapValue["replaced_by_txid"] = newHash.ToString();

    // Refresh mempool status without waiting for transactionRemovedFromMempool
    // notification so the wallet is in an internally consistent state and
    // immediately knows the old transaction should not be considered trusted
    // and is eligible to be abandoned
    wtx.fInMempool = chain().isInMempool(originalHash);

    WalletBatch batch(GetDatabase());

    bool success = true;
    if (!batch.WriteTx(wtx)) {
        WalletLogPrintf("%s: Updating batch tx %s failed\n", __func__, wtx.GetHash().ToString());
        success = false;
    }

    NotifyTransactionChanged(this, originalHash, CT_UPDATED);

    return success;
}

void CWallet::SetSpentKeyState(WalletBatch& batch, const uint256& hash, unsigned int n, bool used, std::set<CTxDestination>& tx_destinations)
{
    AssertLockHeld(cs_wallet);
    const CWalletTx* srctx = GetWalletTx(hash);
    if (!srctx) return;

    CTxDestination dst;
    if (ExtractDestination(srctx->tx->vout[n].scriptPubKey, dst)) {
        if (IsMine(dst)) {
            if (used && !GetDestData(dst, "used", nullptr)) {
                if (AddDestData(batch, dst, "used", "p")) { // p for "present", opposite of absent (null)
                    tx_destinations.insert(dst);
                }
            } else if (!used && GetDestData(dst, "used", nullptr)) {
                EraseDestData(batch, dst, "used");
            }
        }
    }
}

bool CWallet::IsSpentKey(const uint256& hash, unsigned int n) const
{
    AssertLockHeld(cs_wallet);
    const CWalletTx* srctx = GetWalletTx(hash);
    if (srctx) {
        assert(srctx->tx->vout.size() > n);
        CTxDestination dest;
        if (!ExtractDestination(srctx->tx->vout[n].scriptPubKey, dest)) {
            return false;
        }
        if (GetDestData(dest, "used", nullptr)) {
            return true;
        }
        if (IsLegacy()) {
            LegacyScriptPubKeyMan* spk_man = GetLegacyScriptPubKeyMan();
            assert(spk_man != nullptr);
            for (const auto& keyid : GetAffectedKeys(srctx->tx->vout[n].scriptPubKey, *spk_man)) {
                WitnessV0KeyHash wpkh_dest(keyid);
                if (GetDestData(wpkh_dest, "used", nullptr)) {
                    return true;
                }
                ScriptHash sh_wpkh_dest(GetScriptForDestination(wpkh_dest));
                if (GetDestData(sh_wpkh_dest, "used", nullptr)) {
                    return true;
                }
                PKHash pkh_dest(keyid);
                if (GetDestData(pkh_dest, "used", nullptr)) {
                    return true;
                }
            }
        }
    }
    return false;
}

CWalletTx* CWallet::AddToWallet(CTransactionRef tx, const CWalletTx::Confirmation& confirm, const UpdateWalletTxFn& update_wtx, bool fFlushOnClose)
{
    LOCK(cs_wallet);

    WalletBatch batch(GetDatabase(), fFlushOnClose);

    uint256 hash = tx->GetHash();

    if (IsWalletFlagSet(WALLET_FLAG_AVOID_REUSE)) {
        // Mark used destinations
        std::set<CTxDestination> tx_destinations;

        for (const CTxIn& txin : tx->vin) {
            const COutPoint& op = txin.prevout;
            SetSpentKeyState(batch, op.hash, op.n, true, tx_destinations);
        }

        MarkDestinationsDirty(tx_destinations);
    }

    // Inserts only if not already there, returns tx inserted or tx found
    auto ret = mapWallet.emplace(std::piecewise_construct, std::forward_as_tuple(hash), std::forward_as_tuple(this, tx));
    CWalletTx& wtx = (*ret.first).second;
    bool fInsertedNew = ret.second;
    bool fUpdated = update_wtx && update_wtx(wtx, fInsertedNew);
    if (fInsertedNew) {
        wtx.m_confirm = confirm;
        wtx.nTimeReceived = chain().getAdjustedTime();
        wtx.nOrderPos = IncOrderPosNext(&batch);
        wtx.m_it_wtxOrdered = wtxOrdered.insert(std::make_pair(wtx.nOrderPos, &wtx));
        wtx.nTimeSmart = ComputeTimeSmart(wtx);
        AddToSpends(hash);
    }

    if (!fInsertedNew)
    {
        if (confirm.status != wtx.m_confirm.status) {
            wtx.m_confirm.status = confirm.status;
            wtx.m_confirm.nIndex = confirm.nIndex;
            wtx.m_confirm.hashBlock = confirm.hashBlock;
            wtx.m_confirm.block_height = confirm.block_height;
            fUpdated = true;
        } else {
            assert(wtx.m_confirm.nIndex == confirm.nIndex);
            assert(wtx.m_confirm.hashBlock == confirm.hashBlock);
            assert(wtx.m_confirm.block_height == confirm.block_height);
        }
        // If we have a witness-stripped version of this transaction, and we
        // see a new version with a witness, then we must be upgrading a pre-segwit
        // wallet.  Store the new version of the transaction with the witness,
        // as the stripped-version must be invalid.
        // TODO: Store all versions of the transaction, instead of just one.
        if (tx->HasWitness() && !wtx.tx->HasWitness()) {
            wtx.SetTx(tx);
            fUpdated = true;
        }
    }

    //// debug print
    WalletLogPrintf("AddToWallet %s  %s%s\n", hash.ToString(), (fInsertedNew ? "new" : ""), (fUpdated ? "update" : ""));

    // Write to disk
    if (fInsertedNew || fUpdated)
        if (!batch.WriteTx(wtx))
            return nullptr;

    // Break debit/credit balance caches:
    wtx.MarkDirty();

    // Notify UI of new or updated transaction
    NotifyTransactionChanged(this, hash, fInsertedNew ? CT_NEW : CT_UPDATED);

#if HAVE_SYSTEM
    // notify an external script when a wallet transaction comes in or is updated
    std::string strCmd = gArgs.GetArg("-walletnotify", "");

    if (!strCmd.empty())
    {
        boost::replace_all(strCmd, "%s", hash.GetHex());
        if (confirm.status == CWalletTx::Status::CONFIRMED)
        {
            boost::replace_all(strCmd, "%b", confirm.hashBlock.GetHex());
            boost::replace_all(strCmd, "%h", ToString(confirm.block_height));
        } else {
            boost::replace_all(strCmd, "%b", "unconfirmed");
            boost::replace_all(strCmd, "%h", "-1");
        }
#ifndef WIN32
        // Substituting the wallet name isn't currently supported on windows
        // because windows shell escaping has not been implemented yet:
        // https://github.com/bitcoin/bitcoin/pull/13339#issuecomment-537384875
        // A few ways it could be implemented in the future are described in:
        // https://github.com/bitcoin/bitcoin/pull/13339#issuecomment-461288094
        boost::replace_all(strCmd, "%w", ShellEscape(GetName()));
#endif
        std::thread t(runCommand, strCmd);
        t.detach(); // thread runs free
    }
#endif

    return &wtx;
}

bool CWallet::LoadToWallet(const uint256& hash, const UpdateWalletTxFn& fill_wtx)
{
    const auto& ins = mapWallet.emplace(std::piecewise_construct, std::forward_as_tuple(hash), std::forward_as_tuple(this, nullptr));
    CWalletTx& wtx = ins.first->second;
    if (!fill_wtx(wtx, ins.second)) {
        return false;
    }
    // If wallet doesn't have a chain (e.g wallet-tool), don't bother to update txn.
    if (HaveChain()) {
        bool active;
        int height;
        if (chain().findBlock(wtx.m_confirm.hashBlock, FoundBlock().inActiveChain(active).height(height)) && active) {
            // Update cached block height variable since it not stored in the
            // serialized transaction.
            wtx.m_confirm.block_height = height;
        } else if (wtx.isConflicted() || wtx.isConfirmed()) {
            // If tx block (or conflicting block) was reorged out of chain
            // while the wallet was shutdown, change tx status to UNCONFIRMED
            // and reset block height, hash, and index. ABANDONED tx don't have
            // associated blocks and don't need to be updated. The case where a
            // transaction was reorged out while online and then reconfirmed
            // while offline is covered by the rescan logic.
            wtx.setUnconfirmed();
            wtx.m_confirm.hashBlock = uint256();
            wtx.m_confirm.block_height = 0;
            wtx.m_confirm.nIndex = 0;
        }
    }
    if (/* insertion took place */ ins.second) {
        wtx.m_it_wtxOrdered = wtxOrdered.insert(std::make_pair(wtx.nOrderPos, &wtx));
    }
    AddToSpends(hash);
    for (const CTxIn& txin : wtx.tx->vin) {
        auto it = mapWallet.find(txin.prevout.hash);
        if (it != mapWallet.end()) {
            CWalletTx& prevtx = it->second;
            if (prevtx.isConflicted()) {
                MarkConflicted(prevtx.m_confirm.hashBlock, prevtx.m_confirm.block_height, wtx.GetHash());
            }
        }
    }
    return true;
}

bool CWallet::AddToWalletIfInvolvingMe(const CTransactionRef& ptx, CWalletTx::Confirmation confirm, bool fUpdate)
{
    const CTransaction& tx = *ptx;
    {
        AssertLockHeld(cs_wallet);

        if (!confirm.hashBlock.IsNull()) {
            for (const CTxIn& txin : tx.vin) {
                std::pair<TxSpends::const_iterator, TxSpends::const_iterator> range = mapTxSpends.equal_range(txin.prevout);
                while (range.first != range.second) {
                    if (range.first->second != tx.GetHash()) {
                        WalletLogPrintf("Transaction %s (in block %s) conflicts with wallet transaction %s (both spend %s:%i)\n", tx.GetHash().ToString(), confirm.hashBlock.ToString(), range.first->second.ToString(), range.first->first.hash.ToString(), range.first->first.n);
                        MarkConflicted(confirm.hashBlock, confirm.block_height, range.first->second);
                    }
                    range.first++;
                }
            }
        }

        bool fExisted = mapWallet.count(tx.GetHash()) != 0;
        if (fExisted && !fUpdate) return false;
        if (fExisted || IsMine(tx) || IsFromMe(tx))
        {
            /* Check if any keys in the wallet keypool that were supposed to be unused
             * have appeared in a new transaction. If so, remove those keys from the keypool.
             * This can happen when restoring an old wallet backup that does not contain
             * the mostly recently created transactions from newer versions of the wallet.
             */

            // loop though all outputs
            for (const CTxOut& txout: tx.vout) {
                for (const auto& spk_man_pair : m_spk_managers) {
                    spk_man_pair.second->MarkUnusedAddresses(txout.scriptPubKey);
                }
            }

            // Block disconnection override an abandoned tx as unconfirmed
            // which means user may have to call abandontransaction again
            return AddToWallet(MakeTransactionRef(tx), confirm, /* update_wtx= */ nullptr, /* fFlushOnClose= */ false);
        }
    }
    return false;
}

bool CWallet::TransactionCanBeAbandoned(const uint256& hashTx) const
{
    LOCK(cs_wallet);
    const CWalletTx* wtx = GetWalletTx(hashTx);
    return wtx && !wtx->isAbandoned() && wtx->GetDepthInMainChain() == 0 && !wtx->InMempool();
}

void CWallet::MarkInputsDirty(const CTransactionRef& tx)
{
    for (const CTxIn& txin : tx->vin) {
        auto it = mapWallet.find(txin.prevout.hash);
        if (it != mapWallet.end()) {
            it->second.MarkDirty();
        }
    }
}

bool CWallet::AbandonTransaction(const uint256& hashTx)
{
    LOCK(cs_wallet);

    WalletBatch batch(GetDatabase());

    std::set<uint256> todo;
    std::set<uint256> done;

    // Can't mark abandoned if confirmed or in mempool
    auto it = mapWallet.find(hashTx);
    assert(it != mapWallet.end());
    const CWalletTx& origtx = it->second;
    if (origtx.GetDepthInMainChain() != 0 || origtx.InMempool()) {
        return false;
    }

    todo.insert(hashTx);

    while (!todo.empty()) {
        uint256 now = *todo.begin();
        todo.erase(now);
        done.insert(now);
        auto it = mapWallet.find(now);
        assert(it != mapWallet.end());
        CWalletTx& wtx = it->second;
        int currentconfirm = wtx.GetDepthInMainChain();
        // If the orig tx was not in block, none of its spends can be
        assert(currentconfirm <= 0);
        // if (currentconfirm < 0) {Tx and spends are already conflicted, no need to abandon}
        if (currentconfirm == 0 && !wtx.isAbandoned()) {
            // If the orig tx was not in block/mempool, none of its spends can be in mempool
            assert(!wtx.InMempool());
            wtx.setAbandoned();
            wtx.MarkDirty();
            batch.WriteTx(wtx);
            NotifyTransactionChanged(this, wtx.GetHash(), CT_UPDATED);
            // Iterate over all its outputs, and mark transactions in the wallet that spend them abandoned too
            TxSpends::const_iterator iter = mapTxSpends.lower_bound(COutPoint(now, 0));
            while (iter != mapTxSpends.end() && iter->first.hash == now) {
                if (!done.count(iter->second)) {
                    todo.insert(iter->second);
                }
                iter++;
            }
            // If a transaction changes 'conflicted' state, that changes the balance
            // available of the outputs it spends. So force those to be recomputed
            MarkInputsDirty(wtx.tx);
        }
    }

    return true;
}

void CWallet::MarkConflicted(const uint256& hashBlock, int conflicting_height, const uint256& hashTx)
{
    LOCK(cs_wallet);

    int conflictconfirms = (m_last_block_processed_height - conflicting_height + 1) * -1;
    // If number of conflict confirms cannot be determined, this means
    // that the block is still unknown or not yet part of the main chain,
    // for example when loading the wallet during a reindex. Do nothing in that
    // case.
    if (conflictconfirms >= 0)
        return;

    // Do not flush the wallet here for performance reasons
    WalletBatch batch(GetDatabase(), false);

    std::set<uint256> todo;
    std::set<uint256> done;

    todo.insert(hashTx);

    while (!todo.empty()) {
        uint256 now = *todo.begin();
        todo.erase(now);
        done.insert(now);
        auto it = mapWallet.find(now);
        assert(it != mapWallet.end());
        CWalletTx& wtx = it->second;
        int currentconfirm = wtx.GetDepthInMainChain();
        if (conflictconfirms < currentconfirm) {
            // Block is 'more conflicted' than current confirm; update.
            // Mark transaction as conflicted with this block.
            wtx.m_confirm.nIndex = 0;
            wtx.m_confirm.hashBlock = hashBlock;
            wtx.m_confirm.block_height = conflicting_height;
            wtx.setConflicted();
            wtx.MarkDirty();
            batch.WriteTx(wtx);
            // Iterate over all its outputs, and mark transactions in the wallet that spend them conflicted too
            TxSpends::const_iterator iter = mapTxSpends.lower_bound(COutPoint(now, 0));
            while (iter != mapTxSpends.end() && iter->first.hash == now) {
                 if (!done.count(iter->second)) {
                     todo.insert(iter->second);
                 }
                 iter++;
            }
            // If a transaction changes 'conflicted' state, that changes the balance
            // available of the outputs it spends. So force those to be recomputed
            MarkInputsDirty(wtx.tx);
        }
    }
}

void CWallet::SyncTransaction(const CTransactionRef& ptx, CWalletTx::Confirmation confirm, bool update_tx)
{
    if (!AddToWalletIfInvolvingMe(ptx, confirm, update_tx))
        return; // Not one of ours

    // If a transaction changes 'conflicted' state, that changes the balance
    // available of the outputs it spends. So force those to be
    // recomputed, also:
    MarkInputsDirty(ptx);
}

void CWallet::transactionAddedToMempool(const CTransactionRef& tx, uint64_t mempool_sequence) {
    LOCK(cs_wallet);
    SyncTransaction(tx, {CWalletTx::Status::UNCONFIRMED, /* block height */ 0, /* block hash */ {}, /* index */ 0});

    auto it = mapWallet.find(tx->GetHash());
    if (it != mapWallet.end()) {
        it->second.fInMempool = true;
    }
}

void CWallet::transactionRemovedFromMempool(const CTransactionRef& tx, MemPoolRemovalReason reason, uint64_t mempool_sequence) {
    LOCK(cs_wallet);
    auto it = mapWallet.find(tx->GetHash());
    if (it != mapWallet.end()) {
        it->second.fInMempool = false;
    }
    // Handle transactions that were removed from the mempool because they
    // conflict with transactions in a newly connected block.
    if (reason == MemPoolRemovalReason::CONFLICT) {
        // Trigger external -walletnotify notifications for these transactions.
        // Set Status::UNCONFIRMED instead of Status::CONFLICTED for a few reasons:
        //
        // 1. The transactionRemovedFromMempool callback does not currently
        //    provide the conflicting block's hash and height, and for backwards
        //    compatibility reasons it may not be not safe to store conflicted
        //    wallet transactions with a null block hash. See
        //    https://github.com/bitcoin/bitcoin/pull/18600#discussion_r420195993.
        // 2. For most of these transactions, the wallet's internal conflict
        //    detection in the blockConnected handler will subsequently call
        //    MarkConflicted and update them with CONFLICTED status anyway. This
        //    applies to any wallet transaction that has inputs spent in the
        //    block, or that has ancestors in the wallet with inputs spent by
        //    the block.
        // 3. Longstanding behavior since the sync implementation in
        //    https://github.com/bitcoin/bitcoin/pull/9371 and the prior sync
        //    implementation before that was to mark these transactions
        //    unconfirmed rather than conflicted.
        //
        // Nothing described above should be seen as an unchangeable requirement
        // when improving this code in the future. The wallet's heuristics for
        // distinguishing between conflicted and unconfirmed transactions are
        // imperfect, and could be improved in general, see
        // https://github.com/bitcoin-core/bitcoin-devwiki/wiki/Wallet-Transaction-Conflict-Tracking
        SyncTransaction(tx, {CWalletTx::Status::UNCONFIRMED, /* block height */ 0, /* block hash */ {}, /* index */ 0});
    }
}

void CWallet::blockConnected(const CBlock& block, int height)
{
    const uint256& block_hash = block.GetHash();
    LOCK(cs_wallet);

    m_last_block_processed_height = height;
    m_last_block_processed = block_hash;
    for (size_t index = 0; index < block.vtx.size(); index++) {
        SyncTransaction(block.vtx[index], {CWalletTx::Status::CONFIRMED, height, block_hash, (int)index});
        transactionRemovedFromMempool(block.vtx[index], MemPoolRemovalReason::BLOCK, 0 /* mempool_sequence */);
    }
}

void CWallet::blockDisconnected(const CBlock& block, int height)
{
    LOCK(cs_wallet);

    // At block disconnection, this will change an abandoned transaction to
    // be unconfirmed, whether or not the transaction is added back to the mempool.
    // User may have to call abandontransaction again. It may be addressed in the
    // future with a stickier abandoned state or even removing abandontransaction call.
    m_last_block_processed_height = height - 1;
    m_last_block_processed = block.hashPrevBlock;
    for (const CTransactionRef& ptx : block.vtx) {
        SyncTransaction(ptx, {CWalletTx::Status::UNCONFIRMED, /* block height */ 0, /* block hash */ {}, /* index */ 0});
    }
}

void CWallet::updatedBlockTip()
{
    m_best_block_time = GetTime();
}


void CWallet::BlockUntilSyncedToCurrentChain() const {
    AssertLockNotHeld(cs_wallet);
    // Skip the queue-draining stuff if we know we're caught up with
    // ::ChainActive().Tip(), otherwise put a callback in the validation interface queue and wait
    // for the queue to drain enough to execute it (indicating we are caught up
    // at least with the time we entered this function).
    uint256 last_block_hash = WITH_LOCK(cs_wallet, return m_last_block_processed);
    chain().waitForNotificationsIfTipChanged(last_block_hash);
}


isminetype CWallet::IsMine(const CTxIn &txin) const
{
    AssertLockHeld(cs_wallet);
    std::map<uint256, CWalletTx>::const_iterator mi = mapWallet.find(txin.prevout.hash);
    if (mi != mapWallet.end())
    {
        const CWalletTx& prev = (*mi).second;
        if (txin.prevout.n < prev.tx->vout.size())
            return IsMine(prev.tx->vout[txin.prevout.n]);
    }
    return ISMINE_NO;
}

// Note that this function doesn't distinguish between a 0-valued input,
// and a not-"is mine" (according to the filter) input.
CAmountMap CWallet::GetDebit(const CTxIn &txin, const isminefilter& filter) const
{
    {
        LOCK(cs_wallet);
        std::map<uint256, CWalletTx>::const_iterator mi = mapWallet.find(txin.prevout.hash);
        if (mi != mapWallet.end())
        {
            const CWalletTx& prev = (*mi).second;
            if (txin.prevout.n < prev.tx->vout.size())
                if (IsMine(prev.tx->vout[txin.prevout.n]) & filter) {
                    CAmountMap amounts;
                    amounts[prev.GetOutputAsset(txin.prevout.n)] = std::max<CAmount>(0, prev.GetOutputValueOut(txin.prevout.n));
                    return amounts;
                }
        }
    }
    return CAmountMap();
}

isminetype CWallet::IsMine(const CTxOut& txout) const
{
    AssertLockHeld(cs_wallet);
    return IsMine(txout.scriptPubKey);
}

isminetype CWallet::IsMine(const CTxDestination& dest) const
{
    AssertLockHeld(cs_wallet);
    return IsMine(GetScriptForDestination(dest));
}

isminetype CWallet::IsMine(const CScript& script) const
{
    AssertLockHeld(cs_wallet);
    isminetype result = ISMINE_NO;
    for (const auto& spk_man_pair : m_spk_managers) {
        result = std::max(result, spk_man_pair.second->IsMine(script));
    }
    return result;
}

CAmountMap CWallet::GetCredit(const CTransaction& tx, const size_t out_index, const isminefilter& filter) const
{
    {
        LOCK(cs_wallet);
        std::map<uint256, CWalletTx>::const_iterator mi = mapWallet.find(tx.GetHash());
        if (mi != mapWallet.end())
        {
            const CWalletTx& wtx = (*mi).second;
            if (out_index < wtx.tx->vout.size() && IsMine(wtx.tx->vout[out_index]) & filter) {
                CAmountMap amounts;
                amounts[wtx.GetOutputAsset(out_index)] = std::max<CAmount>(0, wtx.GetOutputValueOut(out_index));
                return amounts;
            }
        }
    }
    return CAmountMap();
}

bool CWallet::IsChange(const CTxOut& txout) const
{
    return IsChange(txout.scriptPubKey);
}

bool CWallet::IsChange(const CScript& script) const
{
    // TODO: fix handling of 'change' outputs. The assumption is that any
    // payment to a script that is ours, but is not in the address book
    // is change. That assumption is likely to break when we implement multisignature
    // wallets that return change back into a multi-signature-protected address;
    // a better way of identifying which outputs are 'the send' and which are
    // 'the change' will need to be implemented (maybe extend CWalletTx to remember
    // which output, if any, was change).
    AssertLockHeld(cs_wallet);
    if (IsMine(script))
    {
        CTxDestination address;
        if (!ExtractDestination(script, address))
            return true;
        if (!FindAddressBookEntry(address)) {
            return true;
        }
    }
    return false;
}

CAmountMap CWallet::GetChange(const CTxOut& txout) const
{
    AssertLockHeld(cs_wallet);

    CAmountMap change;
    change[txout.nAsset.GetAsset()] = txout.nValue.GetAmount();
    if (!MoneyRange(change))
        throw std::runtime_error(std::string(__func__) + ": value out of range");
    return (IsChange(txout) ? change : CAmountMap());
}

bool CWallet::IsMine(const CTransaction& tx) const
{
    AssertLockHeld(cs_wallet);
    for (const CTxOut& txout : tx.vout)
        if (IsMine(txout))
            return true;
    return false;
}

bool CWallet::IsFromMe(const CTransaction& tx) const
{
    return (GetDebit(tx, ISMINE_ALL) > CAmountMap());
}

CAmountMap CWallet::GetDebit(const CTransaction& tx, const isminefilter& filter) const
{
    CAmountMap nDebit;
    for (const CTxIn& txin : tx.vin)
    {
        nDebit += GetDebit(txin, filter);
        if (!MoneyRange(nDebit))
            throw std::runtime_error(std::string(__func__) + ": value out of range");
    }
    return nDebit;
}

bool CWallet::IsAllFromMe(const CTransaction& tx, const isminefilter& filter) const
{
    LOCK(cs_wallet);

    for (const CTxIn& txin : tx.vin)
    {
        auto mi = mapWallet.find(txin.prevout.hash);
        if (mi == mapWallet.end())
            return false; // any unknown inputs can't be from us

        const CWalletTx& prev = (*mi).second;

        if (txin.prevout.n >= prev.tx->vout.size())
            return false; // invalid input!

        if (!(IsMine(prev.tx->vout[txin.prevout.n]) & filter))
            return false;
    }
    return true;
}

CAmountMap CWallet::GetCredit(const CWalletTx& wtx, const isminefilter& filter) const {
    CAmountMap nCredit;
    for (unsigned int i = 0; i < wtx.tx->vout.size(); ++i) {
        if (IsMine(wtx.tx->vout[i]) & filter) {
            CAmount credit = std::max<CAmount>(0, wtx.GetOutputValueOut(i));
            if (!MoneyRange(credit))
                throw std::runtime_error(std::string(__func__) + ": value out of range");

            nCredit[wtx.GetOutputAsset(i)] += credit;
            if (!MoneyRange(nCredit))
                throw std::runtime_error(std::string(__func__) + ": value out of range");
        }
    }
    return nCredit;
}

CAmountMap CWallet::GetChange(const CWalletTx& wtx) const {
    CAmountMap nChange;
    for (unsigned int i = 0; i < wtx.tx->vout.size(); ++i) {
        if (IsChange(wtx.tx->vout[i])) {
            CAmount change = wtx.GetOutputValueOut(i);
            if (change < 0) {
                continue;
            }

            if (!MoneyRange(change))
                throw std::runtime_error(std::string(__func__) + ": value out of range");

            nChange[wtx.GetOutputAsset(i)] += change;
            if (!MoneyRange(nChange))
                throw std::runtime_error(std::string(__func__) + ": value out of range");
        }
    }
    return nChange;
}

CAmountMap CWallet::GetChange(const CTransaction& tx) const
{
    LOCK(cs_wallet);
    CAmountMap nChange;
    for (const CTxOut& txout : tx.vout)
    {
        nChange += GetChange(txout);
        if (!MoneyRange(nChange))
            throw std::runtime_error(std::string(__func__) + ": value out of range");
    }
    return nChange;
}

bool CWallet::IsHDEnabled() const
{
    // All Active ScriptPubKeyMans must be HD for this to be true
    bool result = true;
    for (const auto& spk_man : GetActiveScriptPubKeyMans()) {
        result &= spk_man->IsHDEnabled();
    }
    return result;
}

bool CWallet::CanGetAddresses(bool internal) const
{
    LOCK(cs_wallet);
    if (m_spk_managers.empty()) return false;
    for (OutputType t : OUTPUT_TYPES) {
        auto spk_man = GetScriptPubKeyMan(t, internal);
        if (spk_man && spk_man->CanGetAddresses(internal)) {
            return true;
        }
    }
    return false;
}

void CWallet::SetWalletFlag(uint64_t flags)
{
    LOCK(cs_wallet);
    m_wallet_flags |= flags;
    if (!WalletBatch(GetDatabase()).WriteWalletFlags(m_wallet_flags))
        throw std::runtime_error(std::string(__func__) + ": writing wallet flags failed");
}

void CWallet::UnsetWalletFlag(uint64_t flag)
{
    WalletBatch batch(GetDatabase());
    UnsetWalletFlagWithDB(batch, flag);
}

void CWallet::UnsetWalletFlagWithDB(WalletBatch& batch, uint64_t flag)
{
    LOCK(cs_wallet);
    m_wallet_flags &= ~flag;
    if (!batch.WriteWalletFlags(m_wallet_flags))
        throw std::runtime_error(std::string(__func__) + ": writing wallet flags failed");
}

void CWallet::UnsetBlankWalletFlag(WalletBatch& batch)
{
    UnsetWalletFlagWithDB(batch, WALLET_FLAG_BLANK_WALLET);
}

bool CWallet::IsWalletFlagSet(uint64_t flag) const
{
    return (m_wallet_flags & flag);
}

bool CWallet::LoadWalletFlags(uint64_t flags)
{
    LOCK(cs_wallet);
    if (((flags & KNOWN_WALLET_FLAGS) >> 32) ^ (flags >> 32)) {
        // contains unknown non-tolerable wallet flags
        return false;
    }
    m_wallet_flags = flags;

    return true;
}

bool CWallet::AddWalletFlags(uint64_t flags)
{
    LOCK(cs_wallet);
    // We should never be writing unknown non-tolerable wallet flags
    assert(((flags & KNOWN_WALLET_FLAGS) >> 32) == (flags >> 32));
    if (!WalletBatch(GetDatabase()).WriteWalletFlags(flags)) {
        throw std::runtime_error(std::string(__func__) + ": writing wallet flags failed");
    }

    return LoadWalletFlags(flags);
}

int64_t CWalletTx::GetTxTime() const
{
    int64_t n = nTimeSmart;
    return n ? n : nTimeReceived;
}

// Helper for producing a max-sized low-S low-R signature (eg 71 bytes)
// or a max-sized low-S signature (e.g. 72 bytes) if use_max_sig is true
static bool DummySignInput(const SigningProvider* provider, CMutableTransaction& tx, const size_t nIn, const CTxOut& txout, bool use_max_sig)
{
    // Fill in dummy signatures for fee calculation.
    const CScript& scriptPubKey = txout.scriptPubKey;
    SignatureData sigdata;

    if (!ProduceSignature(*provider, use_max_sig ? DUMMY_MAXIMUM_SIGNATURE_CREATOR : DUMMY_SIGNATURE_CREATOR, scriptPubKey, sigdata)) {
        return false;
    }
    UpdateTransaction(tx, nIn, sigdata);
    return true;
}

// Helper for producing a bunch of max-sized low-S low-R signatures (eg 71 bytes)
bool CWallet::DummySignTx(CMutableTransaction &txNew, const std::vector<CTxOut> &txouts, const CCoinControl* coin_control) const
{
    // Fill in dummy signatures for fee calculation.
    int nIn = 0;
    for (const auto& txout : txouts)
    {
        std::unique_ptr<SigningProvider> provider = GetSolvingProvider(txout.scriptPubKey);
        // Use max sig if watch only inputs were used or if this particular input is an external input
        bool use_max_sig = coin_control && (coin_control->fAllowWatchOnly || (coin_control && coin_control->IsExternalSelected(txNew.vin[nIn].prevout)));
        if (!provider || !DummySignInput(provider.get(), txNew, nIn, txout, use_max_sig)) {
            if (!coin_control || !DummySignInput(&coin_control->m_external_provider, txNew, nIn, txout, use_max_sig)) {
                return false;
            }
        }

        nIn++;
    }
    return true;
}

bool CWallet::ImportScripts(const std::set<CScript> scripts, int64_t timestamp)
{
    auto spk_man = GetLegacyScriptPubKeyMan();
    if (!spk_man) {
        return false;
    }
    LOCK(spk_man->cs_KeyStore);
    return spk_man->ImportScripts(scripts, timestamp);
}

bool CWallet::ImportPrivKeys(const std::map<CKeyID, CKey>& privkey_map, const int64_t timestamp)
{
    auto spk_man = GetLegacyScriptPubKeyMan();
    if (!spk_man) {
        return false;
    }
    LOCK(spk_man->cs_KeyStore);
    return spk_man->ImportPrivKeys(privkey_map, timestamp);
}

bool CWallet::ImportPubKeys(const std::vector<CKeyID>& ordered_pubkeys, const std::map<CKeyID, CPubKey>& pubkey_map, const std::map<CKeyID, std::pair<CPubKey, KeyOriginInfo>>& key_origins, const bool add_keypool, const bool internal, const int64_t timestamp)
{
    auto spk_man = GetLegacyScriptPubKeyMan();
    if (!spk_man) {
        return false;
    }
    LOCK(spk_man->cs_KeyStore);
    return spk_man->ImportPubKeys(ordered_pubkeys, pubkey_map, key_origins, add_keypool, internal, timestamp);
}

bool CWallet::ImportScriptPubKeys(const std::string& label, const std::set<CScript>& script_pub_keys, const bool have_solving_data, const bool apply_label, const int64_t timestamp)
{
    auto spk_man = GetLegacyScriptPubKeyMan();
    if (!spk_man) {
        return false;
    }
    LOCK(spk_man->cs_KeyStore);
    if (!spk_man->ImportScriptPubKeys(script_pub_keys, have_solving_data, timestamp)) {
        return false;
    }
    if (apply_label) {
        WalletBatch batch(GetDatabase());
        for (const CScript& script : script_pub_keys) {
            CTxDestination dest;
            ExtractDestination(script, dest);
            if (IsValidDestination(dest)) {
                SetAddressBookWithDB(batch, dest, label, "receive");
            }
        }
    }
    return true;
}

<<<<<<< HEAD
// Returns pair of vsize and weight
std::pair<int64_t, int64_t> CalculateMaximumSignedTxSize(const CTransaction &tx, const CWallet *wallet, const CCoinControl* coin_control)
=======
TxSize CalculateMaximumSignedTxSize(const CTransaction &tx, const CWallet *wallet, bool use_max_sig)
>>>>>>> 7aa41fc5
{
    std::vector<CTxOut> txouts;
    // Look up the inputs. The inputs are either in the wallet, or in coin_control.
    for (const CTxIn& input : tx.vin) {
        const auto mi = wallet->mapWallet.find(input.prevout.hash);
<<<<<<< HEAD
        if (mi != wallet->mapWallet.end()) {
            assert(input.prevout.n < mi->second.tx->vout.size());
            txouts.emplace_back(mi->second.tx->vout[input.prevout.n]);
        } else if (coin_control) {
            CTxOut txout;
            if (!coin_control->GetExternalOutput(input.prevout, txout)) {
                return std::make_pair(-1, -1);
            }
            txouts.emplace_back(txout);
        } else {
            return std::make_pair(-1, -1);
=======
        // Can not estimate size without knowing the input details
        if (mi == wallet->mapWallet.end()) {
            return TxSize{-1, -1};
>>>>>>> 7aa41fc5
        }
    }
    return CalculateMaximumSignedTxSize(tx, wallet, txouts, coin_control);
}

// txouts needs to be in the order of tx.vin
<<<<<<< HEAD
std::pair<int64_t, int64_t> CalculateMaximumSignedTxSize(const CTransaction &tx, const CWallet *wallet, const std::vector<CTxOut>& txouts, const CCoinControl* coin_control)
{
    CMutableTransaction txNew(tx);
    if (!wallet->DummySignTx(txNew, txouts, coin_control)) {
        return std::make_pair(-1, -1);
=======
TxSize CalculateMaximumSignedTxSize(const CTransaction &tx, const CWallet *wallet, const std::vector<CTxOut>& txouts, bool use_max_sig)
{
    CMutableTransaction txNew(tx);
    if (!wallet->DummySignTx(txNew, txouts, use_max_sig)) {
        return TxSize{-1, -1};
>>>>>>> 7aa41fc5
    }
    CTransaction ctx(txNew);
    int64_t vsize = GetVirtualTransactionSize(ctx);
    int64_t weight = GetTransactionWeight(ctx);
    return TxSize{vsize, weight};
}

int CalculateMaximumSignedInputSize(const CTxOut& txout, const SigningProvider* provider, bool use_max_sig) {
    CMutableTransaction txn;
    txn.vin.push_back(CTxIn(COutPoint()));
    if (!provider || !DummySignInput(provider, txn, 0, txout, use_max_sig)) {
        return -1;
    }
    return GetVirtualTransactionInputSize(CTransaction(txn));
}

int CalculateMaximumSignedInputSize(const CTxOut& txout, const CWallet* wallet, bool use_max_sig)
{
    std::unique_ptr<SigningProvider> provider = wallet->GetSolvingProvider(txout.scriptPubKey);
    return CalculateMaximumSignedInputSize(txout, provider.get(), use_max_sig);
}

void CWalletTx::GetAmounts(std::list<COutputEntry>& listReceived,
                           std::list<COutputEntry>& listSent, CAmount& nFee, const isminefilter& filter) const
{
    nFee = 0;
    listReceived.clear();
    listSent.clear();

    // Compute fee:
    CAmountMap mapDebit = GetDebit(filter);
    if (mapDebit > CAmountMap()) // debit>0 means we signed/sent this transaction
    {
        nFee = -GetFeeMap(*tx)[::policyAsset];
    }

    LOCK(pwallet->cs_wallet);
    // Sent/received.
    for (unsigned int i = 0; i < tx->vout.size(); ++i)
    {
        const CTxOut& txout = tx->vout[i];
        CAmount output_value = GetOutputValueOut(i);
        // Don't list unknown assets
        isminetype fIsMine = output_value != -1 ?  pwallet->IsMine(txout) : ISMINE_NO;
        // Only need to handle txouts if AT LEAST one of these is true:
        //   1) they debit from us (sent)
        //   2) the output is to us (received)
        if (mapDebit > CAmountMap())
        {
            // Don't report 'change' txouts
            if (pwallet->IsChange(txout))
                continue;
        }
        else if (!(fIsMine & filter))
            continue;

        // In either case, we need to get the destination address
        CTxDestination address;

        if (!ExtractDestination(txout.scriptPubKey, address) && !txout.scriptPubKey.IsUnspendable())
        {
            pwallet->WalletLogPrintf("CWalletTx::GetAmounts: Unknown transaction type found, txid %s\n",
                                    this->GetHash().ToString());
            address = CNoDestination();
        }

        COutputEntry output = {address, output_value, (int)i, GetOutputAsset(i), GetOutputAmountBlindingFactor(i), GetOutputAssetBlindingFactor(i)};

        // If we are debited by the transaction, add the output as a "sent" entry
        if (mapDebit > CAmountMap() && !txout.IsFee())
            listSent.push_back(output);

        // If we are receiving the output, add it as a "received" entry
        if (fIsMine & filter)
            listReceived.push_back(output);
    }

}

/**
 * Scan active chain for relevant transactions after importing keys. This should
 * be called whenever new keys are added to the wallet, with the oldest key
 * creation time.
 *
 * @return Earliest timestamp that could be successfully scanned from. Timestamp
 * returned will be higher than startTime if relevant blocks could not be read.
 */
int64_t CWallet::RescanFromTime(int64_t startTime, const WalletRescanReserver& reserver, bool update)
{
    // Find starting block. May be null if nCreateTime is greater than the
    // highest blockchain timestamp, in which case there is nothing that needs
    // to be scanned.
    int start_height = 0;
    uint256 start_block;
    bool start = chain().findFirstBlockWithTimeAndHeight(startTime - TIMESTAMP_WINDOW, 0, FoundBlock().hash(start_block).height(start_height));
    WalletLogPrintf("%s: Rescanning last %i blocks\n", __func__, start ? WITH_LOCK(cs_wallet, return GetLastBlockHeight()) - start_height + 1 : 0);

    if (start) {
        // TODO: this should take into account failure by ScanResult::USER_ABORT
        ScanResult result = ScanForWalletTransactions(start_block, start_height, {} /* max_height */, reserver, update);
        if (result.status == ScanResult::FAILURE) {
            int64_t time_max;
            CHECK_NONFATAL(chain().findBlock(result.last_failed_block, FoundBlock().maxTime(time_max)));
            return time_max + TIMESTAMP_WINDOW + 1;
        }
    }
    return startTime;
}

/**
 * Scan the block chain (starting in start_block) for transactions
 * from or to us. If fUpdate is true, found transactions that already
 * exist in the wallet will be updated.
 *
 * @param[in] start_block Scan starting block. If block is not on the active
 *                        chain, the scan will return SUCCESS immediately.
 * @param[in] start_height Height of start_block
 * @param[in] max_height  Optional max scanning height. If unset there is
 *                        no maximum and scanning can continue to the tip
 *
 * @return ScanResult returning scan information and indicating success or
 *         failure. Return status will be set to SUCCESS if scan was
 *         successful. FAILURE if a complete rescan was not possible (due to
 *         pruning or corruption). USER_ABORT if the rescan was aborted before
 *         it could complete.
 *
 * @pre Caller needs to make sure start_block (and the optional stop_block) are on
 * the main chain after to the addition of any new keys you want to detect
 * transactions for.
 */
CWallet::ScanResult CWallet::ScanForWalletTransactions(const uint256& start_block, int start_height, std::optional<int> max_height, const WalletRescanReserver& reserver, bool fUpdate)
{
    int64_t nNow = GetTime();
    int64_t start_time = GetTimeMillis();

    assert(reserver.isReserved());

    uint256 block_hash = start_block;
    ScanResult result;

    WalletLogPrintf("Rescan started from block %s...\n", start_block.ToString());

    fAbortRescan = false;
    ShowProgress(strprintf("%s " + _("Rescanning…").translated, GetDisplayName()), 0); // show rescan progress in GUI as dialog or on splashscreen, if -rescan on startup
    uint256 tip_hash = WITH_LOCK(cs_wallet, return GetLastBlockHash());
    uint256 end_hash = tip_hash;
    if (max_height) chain().findAncestorByHeight(tip_hash, *max_height, FoundBlock().hash(end_hash));
    double progress_begin = chain().guessVerificationProgress(block_hash);
    double progress_end = chain().guessVerificationProgress(end_hash);
    double progress_current = progress_begin;
    int block_height = start_height;
    while (!fAbortRescan && !chain().shutdownRequested()) {
        if (progress_end - progress_begin > 0.0) {
            m_scanning_progress = (progress_current - progress_begin) / (progress_end - progress_begin);
        } else { // avoid divide-by-zero for single block scan range (i.e. start and stop hashes are equal)
            m_scanning_progress = 0;
        }
        if (block_height % 100 == 0 && progress_end - progress_begin > 0.0) {
            ShowProgress(strprintf("%s " + _("Rescanning…").translated, GetDisplayName()), std::max(1, std::min(99, (int)(m_scanning_progress * 100))));
        }
        if (GetTime() >= nNow + 60) {
            nNow = GetTime();
            WalletLogPrintf("Still rescanning. At block %d. Progress=%f\n", block_height, progress_current);
        }

        // Read block data
        CBlock block;
        chain().findBlock(block_hash, FoundBlock().data(block));

        // Find next block separately from reading data above, because reading
        // is slow and there might be a reorg while it is read.
        bool block_still_active = false;
        bool next_block = false;
        uint256 next_block_hash;
        chain().findBlock(block_hash, FoundBlock().inActiveChain(block_still_active).nextBlock(FoundBlock().inActiveChain(next_block).hash(next_block_hash)));

        if (!block.IsNull()) {
            LOCK(cs_wallet);
            if (!block_still_active) {
                // Abort scan if current block is no longer active, to prevent
                // marking transactions as coming from the wrong block.
                result.last_failed_block = block_hash;
                result.status = ScanResult::FAILURE;
                break;
            }
            for (size_t posInBlock = 0; posInBlock < block.vtx.size(); ++posInBlock) {
                SyncTransaction(block.vtx[posInBlock], {CWalletTx::Status::CONFIRMED, block_height, block_hash, (int)posInBlock}, fUpdate);
            }
            // scan succeeded, record block as most recent successfully scanned
            result.last_scanned_block = block_hash;
            result.last_scanned_height = block_height;
        } else {
            // could not scan block, keep scanning but record this block as the most recent failure
            result.last_failed_block = block_hash;
            result.status = ScanResult::FAILURE;
        }
        if (max_height && block_height >= *max_height) {
            break;
        }
        {
            if (!next_block) {
                // break successfully when rescan has reached the tip, or
                // previous block is no longer on the chain due to a reorg
                break;
            }

            // increment block and verification progress
            block_hash = next_block_hash;
            ++block_height;
            progress_current = chain().guessVerificationProgress(block_hash);

            // handle updated tip hash
            const uint256 prev_tip_hash = tip_hash;
            tip_hash = WITH_LOCK(cs_wallet, return GetLastBlockHash());
            if (!max_height && prev_tip_hash != tip_hash) {
                // in case the tip has changed, update progress max
                progress_end = chain().guessVerificationProgress(tip_hash);
            }
        }
    }
    ShowProgress(strprintf("%s " + _("Rescanning…").translated, GetDisplayName()), 100); // hide progress dialog in GUI
    if (block_height && fAbortRescan) {
        WalletLogPrintf("Rescan aborted at block %d. Progress=%f\n", block_height, progress_current);
        result.status = ScanResult::USER_ABORT;
    } else if (block_height && chain().shutdownRequested()) {
        WalletLogPrintf("Rescan interrupted by shutdown request at block %d. Progress=%f\n", block_height, progress_current);
        result.status = ScanResult::USER_ABORT;
    } else {
        WalletLogPrintf("Rescan completed in %15dms\n", GetTimeMillis() - start_time);
    }
    return result;
}

void CWallet::ReacceptWalletTransactions()
{
    // If transactions aren't being broadcasted, don't let them into local mempool either
    if (!fBroadcastTransactions)
        return;
    std::map<int64_t, CWalletTx*> mapSorted;

    // Sort pending wallet transactions based on their initial wallet insertion order
    for (std::pair<const uint256, CWalletTx>& item : mapWallet) {
        const uint256& wtxid = item.first;
        CWalletTx& wtx = item.second;
        assert(wtx.GetHash() == wtxid);

        int nDepth = wtx.GetDepthInMainChain();

        if (!wtx.IsCoinBase() && (nDepth == 0 && !wtx.isAbandoned())) {
            mapSorted.insert(std::make_pair(wtx.nOrderPos, &wtx));
        }
    }

    // Try to add wallet transactions to memory pool
    for (const std::pair<const int64_t, CWalletTx*>& item : mapSorted) {
        CWalletTx& wtx = *(item.second);
        std::string unused_err_string;
        wtx.SubmitMemoryPoolAndRelay(unused_err_string, false);
    }
}

bool CWalletTx::SubmitMemoryPoolAndRelay(std::string& err_string, bool relay)
{
    // Can't relay if wallet is not broadcasting
    if (!pwallet->GetBroadcastTransactions()) return false;
    // Don't relay abandoned transactions
    if (isAbandoned()) return false;
    // Don't try to submit coinbase transactions. These would fail anyway but would
    // cause log spam.
    if (IsCoinBase()) return false;
    // Don't try to submit conflicted or confirmed transactions.
    if (GetDepthInMainChain() != 0) return false;

    // Submit transaction to mempool for relay
    pwallet->WalletLogPrintf("Submitting wtx %s to mempool for relay\n", GetHash().ToString());
    // We must set fInMempool here - while it will be re-set to true by the
    // entered-mempool callback, if we did not there would be a race where a
    // user could call sendmoney in a loop and hit spurious out of funds errors
    // because we think that this newly generated transaction's change is
    // unavailable as we're not yet aware that it is in the mempool.
    //
    // Irrespective of the failure reason, un-marking fInMempool
    // out-of-order is incorrect - it should be unmarked when
    // TransactionRemovedFromMempool fires.
    bool ret = pwallet->chain().broadcastTransaction(tx, pwallet->m_default_max_tx_fee, relay, err_string);
    fInMempool |= ret;
    return ret;
}

std::set<uint256> CWalletTx::GetConflicts() const
{
    std::set<uint256> result;
    if (pwallet != nullptr)
    {
        uint256 myHash = GetHash();
        result = pwallet->GetConflicts(myHash);
        result.erase(myHash);
    }
    return result;
}

CAmountMap CWalletTx::GetCachableAmount(AmountType type, const isminefilter& filter, bool recalculate) const
{
    auto& amount = m_amounts[type];
    if (recalculate || !amount.m_cached[filter]) {
        amount.Set(filter, type == DEBIT ? pwallet->GetDebit(*tx, filter) : pwallet->GetCredit(*this, filter));
        m_is_cache_empty = false;
    }
    return amount.m_value[filter];
}

CAmountMap CWalletTx::GetDebit(const isminefilter& filter) const
{
    if (tx->vin.empty())
        return CAmountMap();

    CAmountMap debit;
    if (filter & ISMINE_SPENDABLE) {
        debit += GetCachableAmount(DEBIT, ISMINE_SPENDABLE);
    }
    if (filter & ISMINE_WATCH_ONLY) {
        debit += GetCachableAmount(DEBIT, ISMINE_WATCH_ONLY);
    }
    return debit;
}

CAmountMap CWalletTx::GetCredit(const isminefilter& filter) const
{
    // Must wait until coinbase is safely deep enough in the chain before valuing it
    if (IsImmatureCoinBase())
        return CAmountMap();

    CAmountMap credit;
    if (filter & ISMINE_SPENDABLE) {
        // GetBalance can assume transactions in mapWallet won't change
        credit += GetCachableAmount(CREDIT, ISMINE_SPENDABLE);
    }
    if (filter & ISMINE_WATCH_ONLY) {
        credit += GetCachableAmount(CREDIT, ISMINE_WATCH_ONLY);
    }
    return credit;
}

CAmountMap CWalletTx::GetImmatureCredit(bool fUseCache) const
{
    if (IsImmatureCoinBase() && IsInMainChain()) {
        return GetCachableAmount(IMMATURE_CREDIT, ISMINE_SPENDABLE, !fUseCache);
    }

    return CAmountMap();
}

CAmountMap CWalletTx::GetAvailableCredit(bool fUseCache, const isminefilter& filter) const
{
    if (pwallet == nullptr)
        return CAmountMap();

    // Avoid caching ismine for NO or ALL cases (could remove this check and simplify in the future).
    bool allow_cache = (filter & ISMINE_ALL) && (filter & ISMINE_ALL) != ISMINE_ALL;

    // Must wait until coinbase is safely deep enough in the chain before valuing it
    if (IsImmatureCoinBase())
        return CAmountMap();

    if (fUseCache && allow_cache && m_amounts[AVAILABLE_CREDIT].m_cached[filter]) {
        return m_amounts[AVAILABLE_CREDIT].m_value[filter];
    }

    bool allow_used_addresses = (filter & ISMINE_USED) || !pwallet->IsWalletFlagSet(WALLET_FLAG_AVOID_REUSE);
    CAmountMap nCredit;
    uint256 hashTx = GetHash();
    for (unsigned int i = 0; i < tx->vout.size(); i++)
    {
        if (!pwallet->IsSpent(hashTx, i) && (allow_used_addresses || !pwallet->IsSpentKey(hashTx, i))) {
            if (pwallet->IsMine(tx->vout[i]) & filter) {
                CAmount credit = std::max<CAmount>(0, GetOutputValueOut(i));
                if (!MoneyRange(credit))
                    throw std::runtime_error(std::string(__func__) + ": value out of range");

                nCredit[GetOutputAsset(i)] += std::max<CAmount>(0, GetOutputValueOut(i));
                if (!MoneyRange(nCredit))
                    throw std::runtime_error(std::string(__func__) + ": value out of range");
            }
        }
    }

    if (allow_cache) {
        m_amounts[AVAILABLE_CREDIT].Set(filter, nCredit);
        m_is_cache_empty = false;
    }

    return nCredit;
}

CAmountMap CWalletTx::GetImmatureWatchOnlyCredit(const bool fUseCache) const
{
    if (IsImmatureCoinBase() && IsInMainChain()) {
        return GetCachableAmount(IMMATURE_CREDIT, ISMINE_WATCH_ONLY, !fUseCache);
    }

    return CAmountMap();
}

CAmountMap CWalletTx::GetChange() const
{
    if (fChangeCached)
        return nChangeCached;
    nChangeCached = pwallet->GetChange(*this);
    fChangeCached = true;
    return nChangeCached;
}

bool CWalletTx::InMempool() const
{
    return fInMempool;
}

bool CWalletTx::IsTrusted() const
{
    std::set<uint256> trusted_parents;
    LOCK(pwallet->cs_wallet);
    return pwallet->IsTrusted(*this, trusted_parents);
}

bool CWallet::IsTrusted(const CWalletTx& wtx, std::set<uint256>& trusted_parents) const
{
    AssertLockHeld(cs_wallet);
    // Quick answer in most cases
    if (!chain().checkFinalTx(*wtx.tx)) return false;
    int nDepth = wtx.GetDepthInMainChain();
    if (nDepth >= 1) return true;
    if (nDepth < 0) return false;
    // using wtx's cached debit
    if (!m_spend_zero_conf_change || !wtx.IsFromMe(ISMINE_ALL)) return false;

    // Don't trust unconfirmed transactions from us unless they are in the mempool.
    if (!wtx.InMempool()) return false;

    // Trusted if all inputs are from us and are in the mempool:
    for (const CTxIn& txin : wtx.tx->vin)
    {
        // Transactions not sent by us: not trusted
        const CWalletTx* parent = GetWalletTx(txin.prevout.hash);
        if (parent == nullptr) return false;
        const CTxOut& parentOut = parent->tx->vout[txin.prevout.n];
        // Check that this specific input being spent is trusted
        if (IsMine(parentOut) != ISMINE_SPENDABLE) return false;
        // If we've already trusted this parent, continue
        if (trusted_parents.count(parent->GetHash())) continue;
        // Recurse to check that the parent is also trusted
        if (!IsTrusted(*parent, trusted_parents)) return false;
        trusted_parents.insert(parent->GetHash());
    }
    return true;
}

bool CWalletTx::IsEquivalentTo(const CWalletTx& _tx) const
{
        CMutableTransaction tx1 {*this->tx};
        CMutableTransaction tx2 {*_tx.tx};
        for (auto& txin : tx1.vin) txin.scriptSig = CScript();
        for (auto& txin : tx2.vin) txin.scriptSig = CScript();
        return CTransaction(tx1) == CTransaction(tx2);
}

CAmountMap CWalletTx::GetIssuanceAssets(unsigned int input_index) const {
    CAmountMap ret;
    CAsset asset, token;
    GetIssuanceAssets(input_index, &asset, &token);
    if (!asset.IsNull()) {
        ret[asset] = GetIssuanceAmount(input_index, false);
    }
    if (!token.IsNull()) {
        ret[token] = GetIssuanceAmount(input_index, true);
    }
    return ret;
}

// Rebroadcast transactions from the wallet. We do this on a random timer
// to slightly obfuscate which transactions come from our wallet.
//
// Ideally, we'd only resend transactions that we think should have been
// mined in the most recent block. Any transaction that wasn't in the top
// blockweight of transactions in the mempool shouldn't have been mined,
// and so is probably just sitting in the mempool waiting to be confirmed.
// Rebroadcasting does nothing to speed up confirmation and only damages
// privacy.
void CWallet::ResendWalletTransactions()
{
    // During reindex, importing and IBD, old wallet transactions become
    // unconfirmed. Don't resend them as that would spam other nodes.
    if (!chain().isReadyToBroadcast()) return;

    // Do this infrequently and randomly to avoid giving away
    // that these are our transactions.
    if (GetTime() < nNextResend || !fBroadcastTransactions) return;
    bool fFirst = (nNextResend == 0);
    // resend 12-36 hours from now, ~1 day on average.
    nNextResend = GetTime() + (12 * 60 * 60) + GetRand(24 * 60 * 60);
    if (fFirst) return;

    int submitted_tx_count = 0;

    { // cs_wallet scope
        LOCK(cs_wallet);

        // Relay transactions
        for (std::pair<const uint256, CWalletTx>& item : mapWallet) {
            CWalletTx& wtx = item.second;
            // Attempt to rebroadcast all txes more than 5 minutes older than
            // the last block. SubmitMemoryPoolAndRelay() will not rebroadcast
            // any confirmed or conflicting txs.
            if (wtx.nTimeReceived > m_best_block_time - 5 * 60) continue;
            std::string unused_err_string;
            if (wtx.SubmitMemoryPoolAndRelay(unused_err_string, true)) ++submitted_tx_count;
        }
    } // cs_wallet

    if (submitted_tx_count > 0) {
        WalletLogPrintf("%s: resubmit %u unconfirmed transactions\n", __func__, submitted_tx_count);
    }
}

/** @} */ // end of mapWallet

void MaybeResendWalletTxs()
{
    for (const std::shared_ptr<CWallet>& pwallet : GetWallets()) {
        pwallet->ResendWalletTransactions();
    }
}


/** @defgroup Actions
 *
 * @{
 */


CWallet::Balance CWallet::GetBalance(const int min_depth, bool avoid_reuse) const
{
    Balance ret;
    isminefilter reuse_filter = avoid_reuse ? ISMINE_NO : ISMINE_USED;
    {
        LOCK(cs_wallet);
        std::set<uint256> trusted_parents;
        for (const auto& entry : mapWallet)
        {
            const CWalletTx& wtx = entry.second;
            const bool is_trusted{IsTrusted(wtx, trusted_parents)};
            const int tx_depth{wtx.GetDepthInMainChain()};
            const CAmountMap tx_credit_mine{wtx.GetAvailableCredit(/* fUseCache */ true, ISMINE_SPENDABLE | reuse_filter)};
            const CAmountMap tx_credit_watchonly{wtx.GetAvailableCredit(/* fUseCache */ true, ISMINE_WATCH_ONLY | reuse_filter)};
            if (is_trusted && tx_depth >= min_depth) {
                ret.m_mine_trusted += tx_credit_mine;
                ret.m_watchonly_trusted += tx_credit_watchonly;
            }
            if (!is_trusted && tx_depth == 0 && wtx.InMempool()) {
                ret.m_mine_untrusted_pending += tx_credit_mine;
                ret.m_watchonly_untrusted_pending += tx_credit_watchonly;
            }
            ret.m_mine_immature += wtx.GetImmatureCredit();
            ret.m_watchonly_immature += wtx.GetImmatureWatchOnlyCredit();
        }
    }
    return ret;
}

CAmountMap CWallet::GetAvailableBalance(const CCoinControl* coinControl) const
{
    LOCK(cs_wallet);

    CAmountMap balance;
    std::vector<COutput> vCoins;
    AvailableCoins(vCoins, coinControl);
    for (const COutput& out : vCoins) {
        if (out.fSpendable) {
            CAmount amt = out.tx->GetOutputValueOut(out.i);
            if (amt < 0) {
                continue;
            }
            balance[out.tx->GetOutputAsset(out.i)] += amt;
        }
    }
    return balance;
}

void CWallet::AvailableCoins(std::vector<COutput> &vCoins, const CCoinControl *coinControl, const CAmount &nMinimumAmount, const CAmount &nMaximumAmount, const CAmount &nMinimumSumAmount, const uint64_t nMaximumCount, const CAsset* asset_filter) const
{
    AssertLockHeld(cs_wallet);

    vCoins.clear();
    CAmount nTotal = 0;
    // Either the WALLET_FLAG_AVOID_REUSE flag is not set (in which case we always allow), or we default to avoiding, and only in the case where
    // a coin control object is provided, and has the avoid address reuse flag set to false, do we allow already used addresses
    bool allow_used_addresses = !IsWalletFlagSet(WALLET_FLAG_AVOID_REUSE) || (coinControl && !coinControl->m_avoid_address_reuse);
    const int min_depth = {coinControl ? coinControl->m_min_depth : DEFAULT_MIN_DEPTH};
    const int max_depth = {coinControl ? coinControl->m_max_depth : DEFAULT_MAX_DEPTH};
    const bool only_safe = {coinControl ? !coinControl->m_include_unsafe_inputs : true};

    std::set<uint256> trusted_parents;
    for (const auto& entry : mapWallet)
    {
        const uint256& wtxid = entry.first;
        const CWalletTx& wtx = entry.second;

        if (!chain().checkFinalTx(*wtx.tx)) {
            continue;
        }

        if (wtx.IsImmatureCoinBase())
            continue;

        int nDepth = wtx.GetDepthInMainChain();
        if (nDepth < 0)
            continue;

        // We should not consider coins which aren't at least in our mempool
        // It's possible for these to be conflicted via ancestors which we may never be able to detect
        if (nDepth == 0 && !wtx.InMempool())
            continue;

        bool safeTx = IsTrusted(wtx, trusted_parents);

        // We should not consider coins from transactions that are replacing
        // other transactions.
        //
        // Example: There is a transaction A which is replaced by bumpfee
        // transaction B. In this case, we want to prevent creation of
        // a transaction B' which spends an output of B.
        //
        // Reason: If transaction A were initially confirmed, transactions B
        // and B' would no longer be valid, so the user would have to create
        // a new transaction C to replace B'. However, in the case of a
        // one-block reorg, transactions B' and C might BOTH be accepted,
        // when the user only wanted one of them. Specifically, there could
        // be a 1-block reorg away from the chain where transactions A and C
        // were accepted to another chain where B, B', and C were all
        // accepted.
        if (nDepth == 0 && wtx.mapValue.count("replaces_txid")) {
            safeTx = false;
        }

        // Similarly, we should not consider coins from transactions that
        // have been replaced. In the example above, we would want to prevent
        // creation of a transaction A' spending an output of A, because if
        // transaction B were initially confirmed, conflicting with A and
        // A', we wouldn't want to the user to create a transaction D
        // intending to replace A', but potentially resulting in a scenario
        // where A, A', and D could all be accepted (instead of just B and
        // D, or just A and A' like the user would want).
        if (nDepth == 0 && wtx.mapValue.count("replaced_by_txid")) {
            safeTx = false;
        }

        if (only_safe && !safeTx) {
            continue;
        }

        if (nDepth < min_depth || nDepth > max_depth) {
            continue;
        }

        for (unsigned int i = 0; i < wtx.tx->vout.size(); i++) {
            // Only consider selected coins if add_inputs is false
            if (coinControl && !coinControl->m_add_inputs && !coinControl->IsSelected(COutPoint(entry.first, i))) {
                continue;
            }

            CAmount outValue = wtx.GetOutputValueOut(i);
            CAsset asset = wtx.GetOutputAsset(i);
            if (asset_filter && asset != *asset_filter) {
                continue;
            }
            if (outValue < nMinimumAmount || outValue > nMaximumAmount)
                continue;

            if (coinControl && coinControl->HasSelected() && !coinControl->fAllowOtherInputs && !coinControl->IsSelected(COutPoint(entry.first, i)))
                continue;

            if (IsLockedCoin(entry.first, i))
                continue;

            if (IsSpent(wtxid, i))
                continue;

            isminetype mine = IsMine(wtx.tx->vout[i]);

            if (mine == ISMINE_NO) {
                continue;
            }

            if (!allow_used_addresses && IsSpentKey(wtxid, i)) {
                continue;
            }

            std::unique_ptr<SigningProvider> provider = GetSolvingProvider(wtx.tx->vout[i].scriptPubKey);

            bool solvable = provider ? IsSolvable(*provider, wtx.tx->vout[i].scriptPubKey) : false;
            bool spendable = ((mine & ISMINE_SPENDABLE) != ISMINE_NO) || (((mine & ISMINE_WATCH_ONLY) != ISMINE_NO) && (coinControl && coinControl->fAllowWatchOnly && solvable));

            vCoins.push_back(COutput(&wtx, i, nDepth, spendable, solvable, safeTx, (coinControl && coinControl->fAllowWatchOnly)));

            // Checks the sum amount of all UTXO's.
            if (nMinimumSumAmount != MAX_MONEY) {
                nTotal += outValue;

                if (nTotal >= nMinimumSumAmount) {
                    return;
                }
            }

            // Checks the maximum number of UTXO's.
            if (nMaximumCount > 0 && vCoins.size() >= nMaximumCount) {
                return;
            }
        }
    }
}

std::map<CTxDestination, std::vector<COutput>> CWallet::ListCoins() const
{
    AssertLockHeld(cs_wallet);

    std::map<CTxDestination, std::vector<COutput>> result;
    std::vector<COutput> availableCoins;

    AvailableCoins(availableCoins);

    for (const COutput& coin : availableCoins) {
        CTxDestination address;
        if ((coin.fSpendable || (IsWalletFlagSet(WALLET_FLAG_DISABLE_PRIVATE_KEYS) && coin.fSolvable)) &&
            ExtractDestination(FindNonChangeParentOutput(*coin.tx->tx, coin.i).scriptPubKey, address)) {
            result[address].emplace_back(std::move(coin));
        }
    }

    std::vector<COutPoint> lockedCoins;
    ListLockedCoins(lockedCoins);
    // Include watch-only for LegacyScriptPubKeyMan wallets without private keys
    const bool include_watch_only = GetLegacyScriptPubKeyMan() && IsWalletFlagSet(WALLET_FLAG_DISABLE_PRIVATE_KEYS);
    const isminetype is_mine_filter = include_watch_only ? ISMINE_WATCH_ONLY : ISMINE_SPENDABLE;
    for (const COutPoint& output : lockedCoins) {
        auto it = mapWallet.find(output.hash);
        if (it != mapWallet.end()) {
            int depth = it->second.GetDepthInMainChain();
            if (depth >= 0 && output.n < it->second.tx->vout.size() &&
                IsMine(it->second.tx->vout[output.n]) == is_mine_filter
            ) {
                CTxDestination address;
                if (ExtractDestination(FindNonChangeParentOutput(*it->second.tx, output.n).scriptPubKey, address)) {
                    result[address].emplace_back(
                        &it->second, output.n, depth, true /* spendable */, true /* solvable */, false /* safe */);
                }
            }
        }
    }

    return result;
}

const CTxOut& CWallet::FindNonChangeParentOutput(const CTransaction& tx, int output) const
{
    AssertLockHeld(cs_wallet);
    const CTransaction* ptx = &tx;
    int n = output;
    while (IsChange(ptx->vout[n]) && ptx->vin.size() > 0) {
        const COutPoint& prevout = ptx->vin[0].prevout;
        auto it = mapWallet.find(prevout.hash);
        if (it == mapWallet.end() || it->second.tx->vout.size() <= prevout.n ||
            !IsMine(it->second.tx->vout[prevout.n])) {
            break;
        }
        ptx = it->second.tx.get();
        n = prevout.n;
    }
    return ptx->vout[n];
}

bool CWallet::SelectCoinsMinConf(const CAmountMap& mapTargetValue, const CoinEligibilityFilter& eligibility_filter, std::vector<COutput> coins,
                                 std::set<CInputCoin>& setCoinsRet, CAmountMap& mapValueRet, const CoinSelectionParams& coin_selection_params) const
{
    setCoinsRet.clear();
    mapValueRet.clear();

    if (mapTargetValue.size() == 1) {
        // Note that unlike KnapsackSolver, we do not include the fee for creating a change output as BnB will not create a change output.
        std::vector<OutputGroup> positive_groups = GroupOutputs(coins, coin_selection_params, eligibility_filter, true /* positive_only */);

        // ELEMENTS:
        CAsset asset = mapTargetValue.begin()->first;
        CAmount nTargetValue = mapTargetValue.begin()->second;
        // Get output groups that only contain this asset.
        std::vector<OutputGroup> asset_groups;
        for (OutputGroup g : positive_groups) {
            bool add = true;
            for (CInputCoin c : g.m_outputs) {
                if (c.asset != asset) {
                    add = false;
                    break;
                }
            }

            if (add) {
                asset_groups.push_back(g);
            }
        }
        // END ELEMENTS

        CAmount nValueRet;
        if (SelectCoinsBnB(asset_groups, nTargetValue, coin_selection_params.m_cost_of_change, setCoinsRet, nValueRet)) {
            mapValueRet[asset] = nValueRet;
            return true;
        }
    }
    // The knapsack solver has some legacy behavior where it will spend dust outputs. We retain this behavior, so don't filter for positive only here.
    std::vector<OutputGroup> all_groups = GroupOutputs(coins, coin_selection_params, eligibility_filter, false /* positive_only */);
    // While mapTargetValue includes the transaction fees for non-input things, it does not include the fee for creating a change output.
    // So we need to include that for KnapsackSolver as well, as we are expecting to create a change output.
    CAmountMap mapTargetValue_copy = mapTargetValue;
    if (!coin_selection_params.m_subtract_fee_outputs) {
        mapTargetValue_copy[::policyAsset] += coin_selection_params.m_change_fee;
    }
    return KnapsackSolver(mapTargetValue_copy, all_groups, setCoinsRet, mapValueRet);
}

bool CWallet::SelectCoins(const std::vector<COutput>& vAvailableCoins, const CAmountMap& mapTargetValue, std::set<CInputCoin>& setCoinsRet, CAmountMap& mapValueRet, const CCoinControl& coin_control, CoinSelectionParams& coin_selection_params, bilingual_str& error) const
{
    AssertLockHeld(cs_wallet); // mapWallet
    std::vector<COutput> vCoins(vAvailableCoins);
    CAmountMap value_to_select = mapTargetValue;

    // coin control -> return all selected outputs (we want all selected to go into the transaction for sure)
    if (coin_control.HasSelected() && !coin_control.fAllowOtherInputs)
    {
        for (const COutput& out : vCoins)
        {
            if (!out.fSpendable)
                 continue;

            CAmount amt = out.tx->GetOutputValueOut(out.i);
            if (amt < 0) {
                continue;
            }
            mapValueRet[out.tx->GetOutputAsset(out.i)] += amt;
            setCoinsRet.insert(out.GetInputCoin());
        }
        return (mapValueRet >= mapTargetValue);
    }

    // calculate value from preset inputs and store them
    std::set<CInputCoin> setPresetCoins;
    CAmountMap mapValueFromPresetInputs;

    std::vector<COutPoint> vPresetInputs;
    coin_control.ListSelected(vPresetInputs);
    for (const COutPoint& outpoint : vPresetInputs)
    {
        std::map<uint256, CWalletTx>::const_iterator it = mapWallet.find(outpoint.hash);
        // ELEMENTS: this code pulled from unmerged Core PR #17211
        int input_bytes = -1;
        CTxOut txout;
        CInputCoin coin(outpoint, txout, 0); // dummy initialization
        if (it != mapWallet.end()) {
            const CWalletTx& wtx = it->second;
            // Clearly invalid input, fail
            if (wtx.tx->vout.size() <= outpoint.n) {
                return false;
            }
            // Just to calculate the marginal byte size
            if (wtx.GetOutputValueOut(outpoint.n) < 0) {
                continue;
            }
            input_bytes = wtx.GetSpendSize(outpoint.n, false);
            txout = wtx.tx->vout[outpoint.n];
            // ELEMENTS: must assign coin from wtx if we can, so the wallet
            //  can look up any confidential amounts/assets
            coin = CInputCoin(&wtx, outpoint.n, input_bytes);
        }
        if (input_bytes == -1) {
            // The input is external. We either did not find the tx in mapWallet, or we did but couldn't compute the input size with wallet data
            if (!coin_control.GetExternalOutput(outpoint, txout)) {
                // Not ours, and we don't have solving data.
                return false;
            }
            input_bytes = CalculateMaximumSignedInputSize(txout, &coin_control.m_external_provider, /* use_max_sig */ true);
            // ELEMENTS: one more try to get a signed input size: for pegins,
            //  the outpoint is provided as external data but the information
            //  needed to spend is in the wallet (not the external provider,
            //  as the user is expecting the wallet to remember this information
            //  after they called getpeginaddress). So try estimating size with
            //  the wallet rather than the external provider.
            if (input_bytes == -1) {
                input_bytes = CalculateMaximumSignedInputSize(txout, this, /* use_max_sig */ true);
            }
            if (!txout.nValue.IsExplicit() || !txout.nAsset.IsExplicit()) {
                return false; // We can't get its value, so abort
            }
            coin = CInputCoin(outpoint, txout, input_bytes);
        }

        mapValueFromPresetInputs[coin.asset] += coin.value;
        if (coin.m_input_bytes <= 0) {
            error = _("Missing solving data for estimating transaction size"); // ELEMENTS
            return false; // Not solvable, can't estimate size for fee
        }
        coin.effective_value = coin.value - coin_selection_params.m_effective_feerate.GetFee(coin.m_input_bytes);
        if (coin_selection_params.m_subtract_fee_outputs) {
            value_to_select[coin.asset] -= coin.value;
        } else {
            value_to_select[coin.asset] -= coin.effective_value;
        }
        setPresetCoins.insert(coin);
    }

    // remove preset inputs from vCoins so that Coin Selection doesn't pick them.
    for (std::vector<COutput>::iterator it = vCoins.begin(); it != vCoins.end() && coin_control.HasSelected();)
    {
        if (setPresetCoins.count(it->GetInputCoin()))
            it = vCoins.erase(it);
        else
            ++it;
    }

    unsigned int limit_ancestor_count = 0;
    unsigned int limit_descendant_count = 0;
    chain().getPackageLimits(limit_ancestor_count, limit_descendant_count);
    const size_t max_ancestors = (size_t)std::max<int64_t>(1, limit_ancestor_count);
    const size_t max_descendants = (size_t)std::max<int64_t>(1, limit_descendant_count);
    const bool fRejectLongChains = gArgs.GetBoolArg("-walletrejectlongchains", DEFAULT_WALLET_REJECT_LONG_CHAINS);

    // ELEMENTS: filter coins for assets we are interested in; always keep policyAsset for fees
    for (std::vector<COutput>::iterator it = vCoins.begin(); it != vCoins.end() && coin_control.HasSelected();) {
        CAsset asset = it->GetInputCoin().asset;
        if (asset != ::policyAsset && mapTargetValue.find(asset) == mapTargetValue.end()) {
            it = vCoins.erase(it);
        } else {
            ++it;
        }
    }

    // form groups from remaining coins; note that preset coins will not
    // automatically have their associated (same address) coins included
    if (coin_control.m_avoid_partial_spends && vCoins.size() > OUTPUT_GROUP_MAX_ENTRIES) {
        // Cases where we have 11+ outputs all pointing to the same destination may result in
        // privacy leaks as they will potentially be deterministically sorted. We solve that by
        // explicitly shuffling the outputs before processing
        Shuffle(vCoins.begin(), vCoins.end(), FastRandomContext());
    }

    // We will have to do coin selection on the difference between the target and the provided values.
    // If value_to_select <= 0 for all asset types, we are done; but unlike in Bitcoin, this may be
    // true for some assets whlie being false for others. So clear all the "completed" assets out
    // of value_to_select before calling SelectCoinsMinConf.
    for (CAmountMap::const_iterator it = value_to_select.begin(); it != value_to_select.end();) {
        if (it->second <= 0) {
            it = value_to_select.erase(it);
        } else {
            ++it;
        }
    }

    // Coin Selection attempts to select inputs from a pool of eligible UTXOs to fund the
    // transaction at a target feerate. If an attempt fails, more attempts may be made using a more
    // permissive CoinEligibilityFilter.
    const bool res = [&] {
        // Pre-selected inputs already cover the target amount.
        if (value_to_select.empty()) return true;

        // If possible, fund the transaction with confirmed UTXOs only. Prefer at least six
        // confirmations on outputs received from other wallets and only spend confirmed change.
        if (SelectCoinsMinConf(value_to_select, CoinEligibilityFilter(1, 6, 0), vCoins, setCoinsRet, mapValueRet, coin_selection_params)) return true;
        if (SelectCoinsMinConf(value_to_select, CoinEligibilityFilter(1, 1, 0), vCoins, setCoinsRet, mapValueRet, coin_selection_params)) return true;

        // Fall back to using zero confirmation change (but with as few ancestors in the mempool as
        // possible) if we cannot fund the transaction otherwise.
        if (m_spend_zero_conf_change) {
            if (SelectCoinsMinConf(value_to_select, CoinEligibilityFilter(0, 1, 2), vCoins, setCoinsRet, mapValueRet, coin_selection_params)) return true;
            if (SelectCoinsMinConf(value_to_select, CoinEligibilityFilter(0, 1, std::min((size_t)4, max_ancestors/3), std::min((size_t)4, max_descendants/3)),
                                   vCoins, setCoinsRet, mapValueRet, coin_selection_params)) {
                return true;
            }
            if (SelectCoinsMinConf(value_to_select, CoinEligibilityFilter(0, 1, max_ancestors/2, max_descendants/2),
                                   vCoins, setCoinsRet, mapValueRet, coin_selection_params)) {
                return true;
            }
            // If partial groups are allowed, relax the requirement of spending OutputGroups (groups
            // of UTXOs sent to the same address, which are obviously controlled by a single wallet)
            // in their entirety.
            if (SelectCoinsMinConf(value_to_select, CoinEligibilityFilter(0, 1, max_ancestors-1, max_descendants-1, true /* include_partial_groups */),
                                   vCoins, setCoinsRet, mapValueRet, coin_selection_params)) {
                return true;
            }
            // Try with unsafe inputs if they are allowed. This may spend unconfirmed outputs
            // received from other wallets.
            if (coin_control.m_include_unsafe_inputs
                && SelectCoinsMinConf(value_to_select,
                    CoinEligibilityFilter(0 /* conf_mine */, 0 /* conf_theirs */, max_ancestors-1, max_descendants-1, true /* include_partial_groups */),
                    vCoins, setCoinsRet, mapValueRet, coin_selection_params)) {
                return true;
            }
            // Try with unlimited ancestors/descendants. The transaction will still need to meet
            // mempool ancestor/descendant policy to be accepted to mempool and broadcasted, but
            // OutputGroups use heuristics that may overestimate ancestor/descendant counts.
            if (!fRejectLongChains && SelectCoinsMinConf(value_to_select,
                                      CoinEligibilityFilter(0, 1, std::numeric_limits<uint64_t>::max(), std::numeric_limits<uint64_t>::max(), true /* include_partial_groups */),
                                      vCoins, setCoinsRet, mapValueRet, coin_selection_params)) {
                return true;
            }
        }
        // Coin Selection failed.
        return false;
    }();

    // SelectCoinsMinConf clears setCoinsRet, so add the preset inputs from coin_control to the coinset
    util::insert(setCoinsRet, setPresetCoins);

    // add preset inputs to the total value selected
    mapValueRet += mapValueFromPresetInputs;

    return res;
}

bool CWallet::SignTransaction(CMutableTransaction& tx) const
{
    AssertLockHeld(cs_wallet);

    // Build coins map
    std::map<COutPoint, Coin> coins;
    for (auto& input : tx.vin) {
        std::map<uint256, CWalletTx>::const_iterator mi = mapWallet.find(input.prevout.hash);
        if(mi == mapWallet.end() || input.prevout.n >= mi->second.tx->vout.size()) {
            return false;
        }
        const CWalletTx& wtx = mi->second;
        coins[input.prevout] = Coin(wtx.tx->vout[input.prevout.n], wtx.m_confirm.block_height, wtx.IsCoinBase());
    }
    std::map<int, std::string> input_errors;
    return SignTransaction(tx, coins, SIGHASH_ALL, input_errors);
}

bool CWallet::SignTransaction(CMutableTransaction& tx, const std::map<COutPoint, Coin>& coins, int sighash, std::map<int, std::string>& input_errors) const
{
    // Try to sign with all ScriptPubKeyMans
    tx.witness.vtxinwit.resize(tx.vin.size());
    for (ScriptPubKeyMan* spk_man : GetAllScriptPubKeyMans()) {
        // spk_man->SignTransaction will return true if the transaction is complete,
        // so we can exit early and return true if that happens
        if (spk_man->SignTransaction(tx, coins, sighash, input_errors)) {
            return true;
        }
    }

    // At this point, one input was not fully signed otherwise we would have exited already
    return false;
}

// ELEMENTS: split FillPSBT into FillPSBData and SignPSBT
TransactionError CWallet::FillPSBTData(PartiallySignedTransaction& psbtx, bool bip32derivs) const
{
    LOCK(cs_wallet);

    // Get all of the previous transactions
    for (unsigned int i = 0; i < psbtx.tx->vin.size(); ++i) {
        const CTxIn& txin = psbtx.tx->vin[i];
        PSBTInput& input = psbtx.inputs.at(i);

        if (PSBTInputSigned(input)) {
            continue;
        }

        // If we have no utxo, grab it from the wallet.
        if (!input.non_witness_utxo) {
            const uint256& txhash = txin.prevout.hash;
            const auto it = mapWallet.find(txhash);
            if (it != mapWallet.end()) {
                const CWalletTx& wtx = it->second;
                // We only need the non_witness_utxo, which is a superset of the witness_utxo.
                //   The signing code will switch to the smaller witness_utxo if this is ok.
                input.non_witness_utxo = wtx.tx;

                // ELEMENTS: Grab the CA data
                CAmount val_tmp;
                wtx.GetNonIssuanceBlindingData(txin.prevout.n, nullptr, &val_tmp, &input.value_blinding_factor, &input.asset, &input.asset_blinding_factor);
                if (val_tmp != -1) {
                    input.value = val_tmp;
                }
            }
        }
    }

    // Fill in information from ScriptPubKeyMans
    // Because each ScriptPubKeyMan may be able to fill more than one input, we need to keep track of each ScriptPubKeyMan that has filled this psbt.
    // Each iteration, we may fill more inputs than the input that is specified in that iteration.
    // We assume that each input is filled by only one ScriptPubKeyMan
    std::set<uint256> visited_spk_mans;
    for (unsigned int i = 0; i < psbtx.tx->vin.size(); ++i) {
        const CTxIn& txin = psbtx.tx->vin[i];
        PSBTInput& input = psbtx.inputs.at(i);

        if (PSBTInputSigned(input)) {
            continue;
        }

        // Get the scriptPubKey to know which ScriptPubKeyMan to use
        CScript script;
        if (!input.witness_utxo.IsNull()) {
            script = input.witness_utxo.scriptPubKey;
        } else if (input.non_witness_utxo) {
            if (txin.prevout.n >= input.non_witness_utxo->vout.size()) {
                return TransactionError::MISSING_INPUTS;
            }
            script = input.non_witness_utxo->vout[txin.prevout.n].scriptPubKey;
        } else {
            // There's no UTXO so we can just skip this now
            continue;
        }
        SignatureData sigdata;
        input.FillSignatureData(sigdata);
        std::set<ScriptPubKeyMan*> spk_mans = GetScriptPubKeyMans(script, sigdata);
        if (spk_mans.size() == 0) {
            continue;
        }

        for (auto& spk_man : spk_mans) {
            // If we've already been signed by this spk_man, skip it
            if (visited_spk_mans.count(spk_man->GetID()) > 0) {
                continue;
            }

            // Fill in the information from the spk_man
            // ELEMENTS: Get key origin info for input, if bip32derivs is true. Does not actually sign anything.
            TransactionError res = spk_man->FillPSBT(psbtx, 1, false /* don't sign */, bip32derivs);
            if (res != TransactionError::OK) {
                return res;
            }

            // Add this spk_man to visited_spk_mans so we can skip it later
            visited_spk_mans.insert(spk_man->GetID());
        }
    }

    return TransactionError::OK;
}

TransactionError CWallet::SignPSBT(PartiallySignedTransaction& psbtx, bool& complete, int sighash_type, bool sign, bool imbalance_ok, bool bip32derivs, size_t* n_signed) const
{
    // If we're signing, check that the transaction is not still in need of blinding
    if (sign) {
        for (const PSBTOutput& o : psbtx.outputs) {
            if (o.blinding_pubkey.IsValid()) {
                return TransactionError::BLINDING_REQUIRED;
            }
        }
    }

    if (n_signed) {
        *n_signed = 0;
    }

    // Save the original transaction since we need to munge it temporarily, which would violate the PSBT rules
    CTransaction oldtx = CTransaction(*psbtx.tx);

    LOCK(cs_wallet);
    CMutableTransaction& tx = *psbtx.tx;
    tx.witness.vtxoutwit.resize(tx.vout.size());

    // Stuff in auxiliary CA blinding data, if we have it
    for (unsigned int i = 0; i < tx.vout.size(); ++i) {
        PSBTOutput& output = psbtx.outputs.at(i);
        CTxOut& out = tx.vout[i];

        if (!output.value_commitment.IsNull()) {
            out.nValue = output.value_commitment;
        }
        if (!output.asset_commitment.IsNull()) {
            out.nAsset = output.asset_commitment;
        }
        if (!output.nonce_commitment.IsNull()) {
            out.nNonce = output.nonce_commitment;
        }

        // The signature can't depend on witness contents, so these are technically not necessary to sign.
        // HOWEVER, as long as we're checking that values balance before signing, they are required.
        CTxOutWitness& outwit = tx.witness.vtxoutwit[i];
        if (!output.range_proof.empty()) {
            outwit.vchRangeproof = output.range_proof;
        }
        if (!output.surjection_proof.empty()) {
            outwit.vchSurjectionproof = output.surjection_proof;
        }
    }

    // Stuff in the peg-in data
    for (unsigned int i = 0; i < tx.vin.size(); ++i) {
        PSBTInput& input = psbtx.inputs[i];
        if (input.value && input.peg_in_tx.index() != 0 && input.txout_proof.index() != 0 && !input.claim_script.empty() && !input.genesis_hash.IsNull()) {
            CScriptWitness pegin_witness;
            if (Params().GetConsensus().ParentChainHasPow()) {
                const auto btc_peg_in_tx = std::get_if<Sidechain::Bitcoin::CTransactionRef>(&input.peg_in_tx);
                const auto btc_txout_proof = std::get_if<Sidechain::Bitcoin::CMerkleBlock>(&input.txout_proof);
                pegin_witness = CreatePeginWitness(*input.value, input.asset, input.genesis_hash, input.claim_script, *btc_peg_in_tx, *btc_txout_proof);
            } else {
                const auto elem_peg_in_tx = std::get_if<CTransactionRef>(&input.peg_in_tx);
                const auto elem_txout_proof = std::get_if<CMerkleBlock>(&input.txout_proof);
                pegin_witness = CreatePeginWitness(*input.value, input.asset, input.genesis_hash, input.claim_script, *elem_peg_in_tx, *elem_txout_proof);
            }
            tx.vin[i].m_is_pegin = true;
            tx.witness.vtxinwit[i].m_pegin_witness = pegin_witness;
            // Set the witness utxo
            input.witness_utxo = GetPeginOutputFromWitness(tx.witness.vtxinwit[i].m_pegin_witness);
        }
    }

    // This is a convenience/usability check -- it's not invalid to sign an unbalanced transaction, but it's easy to shoot yourself in the foot.
    if (!imbalance_ok) {
        // Get UTXOs for all inputs, to check that amounts balance before signing.
        std::vector<CTxOut> inputs_utxos;
        for (size_t i = 0; i < psbtx.inputs.size(); ++i) {
            PSBTInput& inp = psbtx.inputs[i];
            if (inp.non_witness_utxo) {
                if (inp.non_witness_utxo->GetHash() != tx.vin[i].prevout.hash) {
                    return TransactionError::INVALID_PSBT;
                }
                if (!inp.witness_utxo.IsNull() && inp.non_witness_utxo->vout[tx.vin[i].prevout.n] != inp.witness_utxo) {
                    return TransactionError::INVALID_PSBT;
                }
                inputs_utxos.push_back(inp.non_witness_utxo->vout[tx.vin[i].prevout.n]);
            } else if (!inp.witness_utxo.IsNull()) {
                inputs_utxos.push_back(inp.witness_utxo);
            } else {
                return TransactionError::UTXOS_MISSING_BALANCE_CHECK;
            }
        }

        CTransaction tx_tmp(tx);
        if (!VerifyAmounts(inputs_utxos, tx_tmp, nullptr, false)) {
            return TransactionError::VALUE_IMBALANCE;
        }
    }

    for (ScriptPubKeyMan* spk_man : GetAllScriptPubKeyMans()) {
        int n_signed_this_spkm = 0;
        // ELEMENTS: Here we _only_ sign, and do not e.g. fill in key origin data.
        TransactionError res = spk_man->FillPSBT(psbtx, sighash_type, sign, bip32derivs, &n_signed_this_spkm);
        if (res != TransactionError::OK) {
            return res;
        }

        if (n_signed) {
            (*n_signed) += n_signed_this_spkm;
        }
    }

    // Complete if every input is now signed
    complete = true;
    for (const auto& input : psbtx.inputs) {
        complete &= PSBTInputSigned(input);
    }

    // Restore the saved transaction, to remove our temporary munging.
    psbtx.tx = (CMutableTransaction)oldtx;

    return TransactionError::OK;
}

// This function remains for backwards compatibility. It will not succeed in Elements unless everything involved is non-blinded.
TransactionError CWallet::FillPSBT(PartiallySignedTransaction& psbtx, bool& complete, int sighash_type, bool sign, bool bip32derivs, size_t* n_signed) const
{
    complete = false;
    TransactionError te;
    te = FillPSBTData(psbtx, bip32derivs);
    if (te != TransactionError::OK) {
        return te;
    }
    // For backwards compatibility, do not check if amounts balance before signing in this case.
    te = SignPSBT(psbtx, complete, sighash_type, sign, true, bip32derivs, n_signed);
    if (te != TransactionError::OK) {
        return te;
    }
    return TransactionError::OK;
}

SigningResult CWallet::SignMessage(const std::string& message, const PKHash& pkhash, std::string& str_sig) const
{
    SignatureData sigdata;
    CScript script_pub_key = GetScriptForDestination(pkhash);
    for (const auto& spk_man_pair : m_spk_managers) {
        if (spk_man_pair.second->CanProvide(script_pub_key, sigdata)) {
            return spk_man_pair.second->SignMessage(message, pkhash, str_sig);
        }
    }
    return SigningResult::PRIVATE_KEY_NOT_AVAILABLE;
}

bool CWallet::FundTransaction(CMutableTransaction& tx, CAmount& nFeeRet, int& nChangePosInOut, bilingual_str& error, bool lockUnspents, const std::set<int>& setSubtractFeeFromOutputs, CCoinControl coinControl)
{
    std::vector<CRecipient> vecSend;

    // Turn the txout set into a CRecipient vector.
    for (size_t idx = 0; idx < tx.vout.size(); idx++) {
        const CTxOut& txOut = tx.vout[idx];

        // ELEMENTS:
        if (!txOut.nValue.IsExplicit() || !txOut.nAsset.IsExplicit()) {
            error = _("Pre-funded amounts must be non-blinded");
            return false;
        }

        // Fee outputs should not be added to avoid overpayment of fees
        if (txOut.IsFee()) {
            continue;
        }

        CRecipient recipient = {txOut.scriptPubKey, txOut.nValue.GetAmount(), txOut.nAsset.GetAsset(), CPubKey(txOut.nNonce.vchCommitment), setSubtractFeeFromOutputs.count(idx) == 1};
        vecSend.push_back(recipient);
    }

    coinControl.fAllowOtherInputs = true;

    for (const CTxIn& txin : tx.vin) {
        coinControl.Select(txin.prevout);
    }

    // Acquire the locks to prevent races to the new locked unspents between the
    // CreateTransaction call and LockCoin calls (when lockUnspents is true).
    LOCK(cs_wallet);

    CTransactionRef tx_new;
    FeeCalculation fee_calc_out;
    auto blind_details = g_con_elementsmode ? std::make_unique<BlindDetails>() : nullptr;
    if (!CreateTransaction(vecSend, tx_new, nFeeRet, nChangePosInOut, error, coinControl, fee_calc_out, false, blind_details.get())) {
        return false;
    }

    // Wipe outputs and output witness and re-add one by one
    tx.vout.clear();
    tx.witness.vtxoutwit.clear();
    for (unsigned int i = 0; i < tx_new->vout.size(); i++) {
        const CTxOut& out = tx_new->vout[i];
        tx.vout.push_back(out);
        if (tx_new->witness.vtxoutwit.size() > i) {
            // We want to re-add previously existing outwitnesses
            // even though we don't create any new ones
            const CTxOutWitness& outwit = tx_new->witness.vtxoutwit[i];
            tx.witness.vtxoutwit.push_back(outwit);
        }
    }

    // Add new txins while keeping original txin scriptSig/order.
    for (const CTxIn& txin : tx_new->vin) {
        if (!coinControl.IsSelected(txin.prevout)) {
            tx.vin.push_back(txin);

        }
        if (lockUnspents) {
            LockCoin(txin.prevout);
        }

    }

    return true;
}

static bool IsCurrentForAntiFeeSniping(interfaces::Chain& chain, const uint256& block_hash)
{
    if (chain.isInitialBlockDownload()) {
        return false;
    }
    constexpr int64_t MAX_ANTI_FEE_SNIPING_TIP_AGE = 8 * 60 * 60; // in seconds
    int64_t block_time;
    CHECK_NONFATAL(chain.findBlock(block_hash, FoundBlock().time(block_time)));
    if (block_time < (GetTime() - MAX_ANTI_FEE_SNIPING_TIP_AGE)) {
        return false;
    }
    return true;
}

/**
 * Return a height-based locktime for new transactions (uses the height of the
 * current chain tip unless we are not synced with the current chain
 */
static uint32_t GetLocktimeForNewTransaction(interfaces::Chain& chain, const uint256& block_hash, int block_height)
{
    uint32_t locktime;
    // Discourage fee sniping.
    //
    // For a large miner the value of the transactions in the best block and
    // the mempool can exceed the cost of deliberately attempting to mine two
    // blocks to orphan the current best block. By setting nLockTime such that
    // only the next block can include the transaction, we discourage this
    // practice as the height restricted and limited blocksize gives miners
    // considering fee sniping fewer options for pulling off this attack.
    //
    // A simple way to think about this is from the wallet's point of view we
    // always want the blockchain to move forward. By setting nLockTime this
    // way we're basically making the statement that we only want this
    // transaction to appear in the next block; we don't want to potentially
    // encourage reorgs by allowing transactions to appear at lower heights
    // than the next block in forks of the best chain.
    //
    // Of course, the subsidy is high enough, and transaction volume low
    // enough, that fee sniping isn't a problem yet, but by implementing a fix
    // now we ensure code won't be written that makes assumptions about
    // nLockTime that preclude a fix later.
    if (IsCurrentForAntiFeeSniping(chain, block_hash)) {
        locktime = block_height;

        // Secondly occasionally randomly pick a nLockTime even further back, so
        // that transactions that are delayed after signing for whatever reason,
        // e.g. high-latency mix networks and some CoinJoin implementations, have
        // better privacy.
        if (GetRandInt(10) == 0)
            locktime = std::max(0, (int)locktime - GetRandInt(100));
    } else {
        // If our chain is lagging behind, we can't discourage fee sniping nor help
        // the privacy of high-latency transactions. To avoid leaking a potentially
        // unique "nLockTime fingerprint", set nLockTime to a constant.
        locktime = 0;
    }
    assert(locktime < LOCKTIME_THRESHOLD);
    return locktime;
}

OutputType CWallet::TransactionChangeType(const std::optional<OutputType>& change_type, const std::vector<CRecipient>& vecSend) const
{
    // If -changetype is specified, always use that change type.
    if (change_type) {
        return *change_type;
    }

    // if m_default_address_type is legacy, use legacy address as change (even
    // if some of the outputs are P2WPKH or P2WSH).
    if (m_default_address_type == OutputType::LEGACY) {
        return OutputType::LEGACY;
    }

    // if any destination is P2WPKH or P2WSH, use P2WPKH for the change
    // output.
    for (const auto& recipient : vecSend) {
        // Check if any destination contains a witness program:
        int witnessversion = 0;
        std::vector<unsigned char> witnessprogram;
        if (recipient.scriptPubKey.IsWitnessProgram(witnessversion, witnessprogram)) {
            return OutputType::BECH32;
        }
    }

    // else use m_default_address_type for change
    return m_default_address_type;
}

// Reset all non-global blinding details.
void resetBlindDetails(BlindDetails* det) {
    det->i_amount_blinds.clear();
    det->i_asset_blinds.clear();
    det->i_assets.clear();
    det->i_amounts.clear();

    det->o_amounts.clear();
    det->o_pubkeys.clear();
    det->o_amount_blinds.clear();
    det->o_assets.clear();
    det->o_asset_blinds.clear();

    det->num_to_blind = 0;
    det->change_to_blind = 0;
    det->only_recipient_blind_index = -1;
    det->only_change_pos = -1;
}

bool fillBlindDetails(BlindDetails* det, CWallet* wallet, CMutableTransaction& txNew, std::vector<CInputCoin>& selected_coins, bilingual_str& error) {
    int num_inputs_blinded = 0;

    // Fill in input blinding details
    for (const CInputCoin& coin : selected_coins) {
        det->i_amount_blinds.push_back(coin.bf_value);
        det->i_asset_blinds.push_back(coin.bf_asset);
        det->i_assets.push_back(coin.asset);
        det->i_amounts.push_back(coin.value);
        if (coin.txout.nValue.IsCommitment() || coin.txout.nAsset.IsCommitment()) {
            num_inputs_blinded++;
        }
    }
    // Fill in output blinding details
    for (size_t nOut = 0; nOut < txNew.vout.size(); nOut++) {
        //TODO(CA) consider removing all blind setting before BlindTransaction as they get cleared anyway
        det->o_amount_blinds.push_back(uint256());
        det->o_asset_blinds.push_back(uint256());
        det->o_assets.push_back(txNew.vout[nOut].nAsset.GetAsset());
        det->o_amounts.push_back(txNew.vout[nOut].nValue.GetAmount());
    }

    // There are a few edge-cases of blinding we need to take care of
    //
    // First, if there are blinded inputs but not outputs to blind
    // We need this to go through, even though no privacy is gained.
    if (num_inputs_blinded > 0 &&  det->num_to_blind == 0) {
        // We need to make sure to dupe an asset that is in input set
        //TODO Have blinding do some extremely minimal rangeproof
        CTxOut newTxOut(det->o_assets.back(), 0, CScript() << OP_RETURN);
        txNew.vout.push_back(newTxOut);
        det->o_pubkeys.push_back(wallet->GetBlindingPubKey(newTxOut.scriptPubKey));
        det->o_amount_blinds.push_back(uint256());
        det->o_asset_blinds.push_back(uint256());
        det->o_amounts.push_back(0);
        det->o_assets.push_back(det->o_assets.back());
        det->num_to_blind++;
        wallet->WalletLogPrintf("Adding OP_RETURN output to complete blinding since there are %d blinded inputs and no blinded outputs\n", num_inputs_blinded);

        // No blinded inputs, but 1 blinded output
    } else if (num_inputs_blinded == 0 && det->num_to_blind == 1) {
        if (det->change_to_blind == 1) {
            // Only 1 blinded change, unblind the change
            //TODO Split up change instead if possible
            if (det->ignore_blind_failure) {
                det->num_to_blind--;
                det->change_to_blind--;
                txNew.vout[det->only_change_pos].nNonce.SetNull();
                det->o_pubkeys[det->only_change_pos] = CPubKey();
                det->o_amount_blinds[det->only_change_pos] = uint256();
                det->o_asset_blinds[det->only_change_pos] = uint256();
                wallet->WalletLogPrintf("Unblinding change at index %d due to lack of inputs and other outputs being blinded.\n", det->only_change_pos);
            } else {
                error = _("Change output could not be blinded as there are no blinded inputs and no other blinded outputs.");
                return false;
            }
        } else {
            // 1 blinded destination
            // TODO Attempt to get a blinded input, OR add unblinded coin to make blinded change
            assert(det->only_recipient_blind_index != -1);
            if (det->ignore_blind_failure) {
                det->num_to_blind--;
                txNew.vout[det->only_recipient_blind_index].nNonce.SetNull();
                det->o_pubkeys[det->only_recipient_blind_index] = CPubKey();
                det->o_amount_blinds[det->only_recipient_blind_index] = uint256();
                det->o_asset_blinds[det->only_recipient_blind_index] = uint256();
                wallet->WalletLogPrintf("Unblinding single blinded output at index %d due to lack of inputs and other outputs being blinded.\n", det->only_recipient_blind_index);
            } else {
                error = _("Transaction output could not be blinded as there are no blinded inputs and no other blinded outputs.");
                return false;
            }
        }
    }
    // All other combinations should work.
    return true;
}

bool CWallet::CreateTransactionInternal(
        const std::vector<CRecipient>& vecSend,
        CTransactionRef& tx,
        CAmount& nFeeRet,
        int& nChangePosInOut,
        bilingual_str& error,
        const CCoinControl& coin_control,
        FeeCalculation& fee_calc_out,
        bool sign,
        BlindDetails* blind_details,
        const IssuanceDetails* issuance_details)
{
    if (blind_details || issuance_details) {
        assert(g_con_elementsmode);
    }

    CAmountMap mapValue;
    // Always assume that we are at least sending policyAsset.
    mapValue[::policyAsset] = 0;
    std::vector<std::unique_ptr<ReserveDestination>> reservedest;
    const OutputType change_type = TransactionChangeType(coin_control.m_change_type ? *coin_control.m_change_type : m_default_change_type, vecSend);
    reservedest.emplace_back(new ReserveDestination(this, change_type)); // policy asset
    unsigned int nSubtractFeeFromAmount = 0;

    std::set<CAsset> assets_seen;
    for (const auto& recipient : vecSend)
    {
        // Pad change keys to cover total possible number of assets
        // One already exists(for policyAsset), so one for each destination
        if (assets_seen.insert(recipient.asset).second) {
            reservedest.emplace_back(new ReserveDestination(this, change_type));
        }

        // Skip over issuance outputs, no need to select those coins
        if (recipient.asset == CAsset(uint256S("1")) || recipient.asset == CAsset(uint256S("2"))) {
            continue;
        }

        if (g_con_elementsmode && recipient.asset.IsNull()) {
            error = _("No asset provided for recipient");
            return false;
        }

        if (mapValue[recipient.asset] < 0 || recipient.nAmount < 0) {
            error = _("Transaction amounts must not be negative");
            return false;
        }
        mapValue[recipient.asset] += recipient.nAmount;

        if (recipient.fSubtractFeeFromAmount)
            nSubtractFeeFromAmount++;
    }
    if (vecSend.empty())
    {
        error = _("Transaction must have at least one recipient");
        return false;
    }

    CMutableTransaction txNew;
    FeeCalculation feeCalc;
    TxSize tx_sizes;
    int nBytes;
    {
        std::set<CInputCoin> setCoins;

        // Preserve order of selected inputs for surjection proofs
        std::vector<CInputCoin> selected_coins;

        // A map that keeps track of the change script for each asset and also
        // the index of the reservedest used for that script (-1 if none).
        std::map<CAsset, std::pair<int, CScript>> mapScriptChange;

        LOCK(cs_wallet);
        txNew.nLockTime = GetLocktimeForNewTransaction(chain(), GetLastBlockHash(), GetLastBlockHeight());
        {
            CScript dummy_script = CScript() << 0x00;
            std::vector<COutput> vAvailableCoins;
            AvailableCoins(vAvailableCoins, &coin_control, 1, MAX_MONEY, MAX_MONEY, 0);
            CoinSelectionParams coin_selection_params; // Parameters for coin selection, init with dummy
            coin_selection_params.m_avoid_partial_spends = coin_control.m_avoid_partial_spends;

            mapScriptChange.clear();
            if (coin_control.destChange.size() > 0) {
                for (const auto& dest : coin_control.destChange) {
                    // No need to test we cover all assets.  We produce error for that later.
                    mapScriptChange[dest.first] = std::pair<int, CScript>(-1, GetScriptForDestination(dest.second));
                }
            } else { // no coin control: send change to newly generated address
                // Note: We use a new key here to keep it from being obvious which side is the change.
                //  The drawback is that by not reusing a previous key, the change may be lost if a
                //  backup is restored, if the backup doesn't have the new private key for the change.
                //  If we reused the old key, it would be possible to add code to look for and
                //  rediscover unknown transactions that were written with keys of ours to recover
                //  post-backup change.

                // One change script per output asset.
                size_t index = 0;
                for (const auto& value : mapValue) {
                    // Reserve a new key pair from key pool. If it fails, provide a dummy
                    // destination in case we don't need change.
                    CTxDestination dest;
                    if (index >= reservedest.size() || !reservedest[index]->GetReservedDestination(dest, true)) {
                        error = _("Transaction needs a change address, but we can't generate it. Please call keypoolrefill first.");
                        // ELEMENTS: We need to put a dummy destination here. Core uses an empty script
                        //  but we can't because empty scripts indicate fees (which trigger assertation
                        //  failures in `BlindTransaction`). We also set the index to -1, indicating
                        //  that this destination is not actually used, and therefore should not be
                        //  returned by the `ReturnDestination` loop below.
                        mapScriptChange[value.first] = std::pair<int, CScript>(-1, dummy_script);
                    } else {
                        mapScriptChange[value.first] = std::pair<int, CScript>(index, GetScriptForDestination(dest));
                        ++index;
                    }
                }

                // Also make sure we have change scripts for the pre-selected inputs.
                std::vector<COutPoint> vPresetInputs;
                coin_control.ListSelected(vPresetInputs);
                for (const COutPoint& presetInput : vPresetInputs) {
                    CAsset asset;
                    std::map<uint256, CWalletTx>::const_iterator it = mapWallet.find(presetInput.hash);
                    CTxOut txout;
                    if (it != mapWallet.end()) {
                         asset = it->second.GetOutputAsset(presetInput.n);
                    } else if (coin_control.GetExternalOutput(presetInput, txout)) {
                        asset = txout.nAsset.GetAsset();
                    } else {
                        // Ignore this here, will fail more gracefully later.
                        continue;
                    }

                    if (mapScriptChange.find(asset) != mapScriptChange.end()) {
                        // This asset already has a change script.
                        continue;
                    }

                    CTxDestination dest;
                    if (index >= reservedest.size() || !reservedest[index]->GetReservedDestination(dest, true)) {
                        error = _("Keypool ran out, please call keypoolrefill first");
                        return false;
                    }

                    CScript scriptChange = GetScriptForDestination(dest);
                    // A valid destination implies a change script (and
                    // vice-versa). An empty change script will abort later, if the
                    // change keypool ran out, but change is required.
                    CHECK_NONFATAL(IsValidDestination(dest) != (scriptChange == dummy_script));
                    mapScriptChange[asset] = std::pair<int, CScript>(index, scriptChange);
                    ++index;
                }
            }
            assert(mapScriptChange.size() > 0);

            CTxOut change_prototype_txout(mapScriptChange.begin()->first, 0, mapScriptChange.begin()->second.second);
            // TODO CA: Set this for each change output
            coin_selection_params.change_output_size = GetSerializeSize(change_prototype_txout);
            if (g_con_elementsmode) {
                if (blind_details) {
                    change_prototype_txout.nAsset.vchCommitment.resize(33);
                    change_prototype_txout.nValue.vchCommitment.resize(33);
                    change_prototype_txout.nNonce.vchCommitment.resize(33);
                    coin_selection_params.change_output_size = GetSerializeSize(change_prototype_txout);
                    coin_selection_params.change_output_size += (MAX_RANGEPROOF_SIZE + DEFAULT_SURJECTIONPROOF_SIZE + WITNESS_SCALE_FACTOR - 1)/WITNESS_SCALE_FACTOR;
                } else {
                    change_prototype_txout.nAsset.vchCommitment.resize(33);
                    change_prototype_txout.nValue.vchCommitment.resize(9);
                    change_prototype_txout.nNonce.vchCommitment.resize(1);
                    coin_selection_params.change_output_size = GetSerializeSize(change_prototype_txout);
                }
            }

            // Get size of spending the change output
            int change_spend_size = CalculateMaximumSignedInputSize(change_prototype_txout, this);
            // If the wallet doesn't know how to sign change output, assume p2sh-p2wpkh
            // as lower-bound to allow BnB to do it's thing
            if (change_spend_size == -1) {
                coin_selection_params.change_spend_size = DUMMY_NESTED_P2WPKH_INPUT_SIZE;
            } else {
                coin_selection_params.change_spend_size = (size_t)change_spend_size;
            }

            // Set discard feerate
            coin_selection_params.m_discard_feerate = GetDiscardRate(*this);

            // Get the fee rate to use effective values in coin selection
            coin_selection_params.m_effective_feerate = GetMinimumFeeRate(*this, coin_control, &feeCalc);
            // Do not, ever, assume that it's fine to change the fee rate if the user has explicitly
            // provided one
            if (coin_control.m_feerate && coin_selection_params.m_effective_feerate > *coin_control.m_feerate) {
                error = strprintf(_("Fee rate (%s) is lower than the minimum fee rate setting (%s)"), coin_control.m_feerate->ToString(FeeEstimateMode::SAT_VB), coin_selection_params.m_effective_feerate.ToString(FeeEstimateMode::SAT_VB));
                return false;
            }
            if (feeCalc.reason == FeeReason::FALLBACK && !m_allow_fallback_fee) {
                // eventually allow a fallback fee
                error = _("Fee estimation failed. Fallbackfee is disabled. Wait a few blocks or enable -fallbackfee.");
                return false;
            }

            // Get long term estimate
            CCoinControl cc_temp;
            cc_temp.m_confirm_target = chain().estimateMaxBlocks();
            coin_selection_params.m_long_term_feerate = GetMinimumFeeRate(*this, cc_temp, nullptr);

            // Calculate the cost of change
            // Cost of change is the cost of creating the change output + cost of spending the change output in the future.
            // For creating the change output now, we use the effective feerate.
            // For spending the change output in the future, we use the discard feerate for now.
            // So cost of change = (change output size * effective feerate) + (size of spending change output * discard feerate)
            coin_selection_params.m_change_fee = coin_selection_params.m_effective_feerate.GetFee(coin_selection_params.change_output_size);
            coin_selection_params.m_cost_of_change = coin_selection_params.m_discard_feerate.GetFee(coin_selection_params.change_spend_size) + coin_selection_params.m_change_fee;

            coin_selection_params.m_subtract_fee_outputs = nSubtractFeeFromAmount != 0; // If we are doing subtract fee from recipient, don't use effective values

            // vouts to the payees
            if (!coin_selection_params.m_subtract_fee_outputs) {
                coin_selection_params.tx_noinputs_size = 11; // Static vsize overhead + outputs vsize. 4 nVersion, 4 nLocktime, 1 input count, 1 output count, 1 witness overhead (dummy, flag, stack size)
                if (g_con_elementsmode) {
                    coin_selection_params.tx_noinputs_size += 44; // change output: 9 bytes value, 1 byte scriptPubKey, 33 bytes asset, 1 byte nonce
                }
            }

            if (blind_details) {
                // Clear out previous blinding/data info as needed
                resetBlindDetails(blind_details);
            }

            for (const auto& recipient : vecSend)
            {
                CTxOut txout(recipient.asset, recipient.nAmount, recipient.scriptPubKey);
                txout.nNonce.vchCommitment = std::vector<unsigned char>(recipient.confidentiality_key.begin(), recipient.confidentiality_key.end());

                // Include the fee cost for outputs.
                if (!coin_selection_params.m_subtract_fee_outputs) {
                    coin_selection_params.tx_noinputs_size += ::GetSerializeSize(txout, PROTOCOL_VERSION);
                }

                if (recipient.asset == policyAsset && IsDust(txout, chain().relayDustFee()))
                {
                    error = _("Transaction amount too small");
                    return false;
                }
                txNew.vout.push_back(txout);

                // ELEMENTS
                if (blind_details) {
                    blind_details->o_pubkeys.push_back(recipient.confidentiality_key);
                    if (blind_details->o_pubkeys.back().IsFullyValid()) {
                        blind_details->num_to_blind++;
                        blind_details->only_recipient_blind_index = txNew.vout.size()-1;
                        if (!coin_selection_params.m_subtract_fee_outputs) {
                            coin_selection_params.tx_noinputs_size += (MAX_RANGEPROOF_SIZE + DEFAULT_SURJECTIONPROOF_SIZE + WITNESS_SCALE_FACTOR - 1)/WITNESS_SCALE_FACTOR;
                        }
                    }
                }
            }

            // Include the fees for things that aren't inputs, excluding the change output
            const CAmount not_input_fees = coin_selection_params.m_effective_feerate.GetFee(coin_selection_params.tx_noinputs_size);
            CAmountMap mapValueToSelect = mapValue;
            mapValueToSelect[policyAsset] += not_input_fees;

            // Choose coins to use
            CAmountMap map_inputs_sum;
            setCoins.clear();
            if (!SelectCoins(vAvailableCoins, /* nTargetValue */ mapValueToSelect, setCoins, map_inputs_sum, coin_control, coin_selection_params, error))
            {
                if (error.empty()) {
                    error = _("Insufficient funds");
                }
                return false;
            }

            // Always make a change output
            // We will reduce the fee from this change output later, and remove the output if it is too small.
            // ELEMENTS: wrap this all in a loop, set nChangePosInOut specifically for policy asset
            CAmountMap map_change_and_fee = map_inputs_sum - mapValue;
            // Zero out any non-policy assets which have zero change value
            for (auto it = map_change_and_fee.begin(); it != map_change_and_fee.end(); ) {
                if (it->first != policyAsset && it->second == 0) {
                    it = map_change_and_fee.erase(it);
                } else {
                    ++it;
                }
            }

            // Uniformly randomly place change outputs for all assets, except that the policy-asset
            // change may have a fixed position.
            std::vector<std::optional<CAsset>> change_pos{txNew.vout.size() + map_change_and_fee.size()};
            if (nChangePosInOut == -1) {
               // randomly set policyasset change position
            } else if ((unsigned int)nChangePosInOut >= change_pos.size()) {
                error = _("Change index out of range");
                return false;
            } else {
                change_pos[nChangePosInOut] = policyAsset;
            }

            for (const auto& asset_change_and_fee : map_change_and_fee) {
                // No need to randomly set the policyAsset change if has been set manually
                if (nChangePosInOut >= 0 && asset_change_and_fee.first == policyAsset) {
                    continue;
                }

                int index;
                do {
                    index = GetRandInt(change_pos.size());
                } while (change_pos[index]);

<<<<<<< HEAD
                change_pos[index] = asset_change_and_fee.first;
                if (asset_change_and_fee.first == policyAsset) {
                    nChangePosInOut = index;
                }
=======
            // Calculate the transaction fee
            tx_sizes = CalculateMaximumSignedTxSize(CTransaction(txNew), this, coin_control.fAllowWatchOnly);
            nBytes = tx_sizes.vsize;
            if (nBytes < 0) {
                error = _("Signing transaction failed");
                return false;
>>>>>>> 7aa41fc5
            }
            assert(nChangePosInOut >= 0);

            // Create all the change outputs in their respective places, inserting them
            // in increasing order so that none of them affect each others' indices
            for (unsigned int i = 0; i < change_pos.size(); i++) {
                if (!change_pos[i]) {
                    continue;
                }

                const CAsset& asset = *change_pos[i];
                const CAmount& change_and_fee = map_change_and_fee.at(asset);

                assert(change_and_fee >= 0);

                const std::map<CAsset, std::pair<int, CScript>>::const_iterator itScript = mapScriptChange.find(asset);
                if (itScript == mapScriptChange.end()) {
                    error = Untranslated(strprintf("No change destination provided for asset %s", asset.GetHex()));
                    return false;
                }
                CTxOut newTxOut(asset, change_and_fee, itScript->second.second);

                if (blind_details) {
                    if (change_and_fee > 0) {
                        CPubKey blind_pub = GetBlindingPubKey(itScript->second.second);
                        blind_details->o_pubkeys.insert(blind_details->o_pubkeys.begin() + i, blind_pub);
                        assert(blind_pub.IsFullyValid());
                        blind_details->num_to_blind++;
                        blind_details->change_to_blind++;
                        blind_details->only_change_pos = i;
                        // Place the blinding pubkey here in case of fundraw calls
                        newTxOut.nNonce.vchCommitment = std::vector<unsigned char>(blind_pub.begin(), blind_pub.end());
                    } else {
                        // We cannot blind zero-valued outputs, and anyway they will be dropped
                        // later in this function during the dust check
                        assert(asset == policyAsset);
                        blind_details->o_pubkeys.insert(blind_details->o_pubkeys.begin() + i, CPubKey());
                    }
                }
                // Insert change output
                txNew.vout.insert(txNew.vout.begin() + i, newTxOut);
            }

            // Add fee output.
            if (g_con_elementsmode) {
                CTxOut fee(::policyAsset, 0, CScript());
                assert(fee.IsFee());
                txNew.vout.push_back(fee);
                if (blind_details) {
                    blind_details->o_pubkeys.push_back(CPubKey());
                }
            }
            // end ELEMENTS

            // Set token input if reissuing
            int reissuance_index = -1;
            uint256 token_blinding;

            // Elements: Shuffle here to preserve random ordering for surjection proofs
            selected_coins = std::vector<CInputCoin>(setCoins.begin(), setCoins.end());
            Shuffle(selected_coins.begin(), selected_coins.end(), FastRandomContext());

            // Dummy fill vin for maximum size estimation
            //
            for (const auto& coin : selected_coins) {
                txNew.vin.push_back(CTxIn(coin.outpoint, CScript()));

                if (issuance_details && coin.asset == issuance_details->reissuance_token) {
                    reissuance_index = txNew.vin.size() - 1;
                    token_blinding = coin.bf_asset;
                }
            }

            // ELEMENTS add issuance details and blinding details
            std::vector<CKey> issuance_asset_keys;
            std::vector<CKey> issuance_token_keys;
            if (issuance_details) {
                // Fill in issuances now that inputs are set
                assert(txNew.vin.size() > 0);
                int asset_index = -1;
                int token_index = -1;
                for (unsigned int i = 0; i < txNew.vout.size(); i++) {
                    if (txNew.vout[i].nAsset.IsExplicit() && txNew.vout[i].nAsset.GetAsset() == CAsset(uint256S("1"))) {
                        asset_index = i;
                    } else if (txNew.vout[i].nAsset.IsExplicit() && txNew.vout[i].nAsset.GetAsset() == CAsset(uint256S("2"))) {
                        token_index = i;
                    }
                }
                // Initial issuance request
                if (issuance_details->reissuance_asset.IsNull() && issuance_details->reissuance_token.IsNull() && (asset_index != -1 || token_index != -1)) {
                    uint256 entropy;
                    CAsset asset;
                    CAsset token;
                    //TODO take optional contract hash
                    // Initial issuance always uses vin[0]
                    GenerateAssetEntropy(entropy, txNew.vin[0].prevout, uint256());
                    CalculateAsset(asset, entropy);
                    CalculateReissuanceToken(token, entropy, issuance_details->blind_issuance);
                    CScript blindingScript(CScript() << OP_RETURN << std::vector<unsigned char>(txNew.vin[0].prevout.hash.begin(), txNew.vin[0].prevout.hash.end()) << txNew.vin[0].prevout.n);
                    // We're making asset outputs, fill out asset type and issuance input
                    if (asset_index != -1) {
                        txNew.vin[0].assetIssuance.nAmount = txNew.vout[asset_index].nValue;

                        txNew.vout[asset_index].nAsset = asset;
                        if (issuance_details->blind_issuance && blind_details) {
                            issuance_asset_keys.push_back(GetBlindingKey(&blindingScript));
                            blind_details->num_to_blind++;
                        }
                    }
                    // We're making reissuance token outputs
                    if (token_index != -1) {
                        txNew.vin[0].assetIssuance.nInflationKeys = txNew.vout[token_index].nValue;
                        txNew.vout[token_index].nAsset = token;
                        if (issuance_details->blind_issuance && blind_details) {
                            issuance_token_keys.push_back(GetBlindingKey(&blindingScript));
                            blind_details->num_to_blind++;

                            // If we're blinding a token issuance and no assets, we must make
                            // the asset issuance a blinded commitment to 0
                            if (asset_index == -1) {
                                txNew.vin[0].assetIssuance.nAmount = 0;
                                issuance_asset_keys.push_back(GetBlindingKey(&blindingScript));
                                blind_details->num_to_blind++;
                            }
                        }
                    }
                // Asset being reissued with explicitly named asset/token
                } else if (asset_index != -1) {
                    assert(reissuance_index != -1);
                    // Fill in output with issuance
                    txNew.vout[asset_index].nAsset = issuance_details->reissuance_asset;

                    // Fill in issuance
                    // Blinding revealing underlying asset
                    txNew.vin[reissuance_index].assetIssuance.assetBlindingNonce = token_blinding;
                    txNew.vin[reissuance_index].assetIssuance.assetEntropy = issuance_details->entropy;
                    txNew.vin[reissuance_index].assetIssuance.nAmount = txNew.vout[asset_index].nValue;

                    // If blinded token derivation, blind the issuance
                    CAsset temp_token;
                    CalculateReissuanceToken(temp_token, issuance_details->entropy, true);
                    if (temp_token == issuance_details->reissuance_token && blind_details) {
                    CScript blindingScript(CScript() << OP_RETURN << std::vector<unsigned char>(txNew.vin[reissuance_index].prevout.hash.begin(), txNew.vin[reissuance_index].prevout.hash.end()) << txNew.vin[reissuance_index].prevout.n);
                        issuance_asset_keys.resize(reissuance_index);
                        issuance_asset_keys.push_back(GetBlindingKey(&blindingScript));
                        blind_details->num_to_blind++;
                    }
                }
            }

            // Do "initial blinding" for fee estimation purposes
            CMutableTransaction tx_blinded = txNew;
            if (blind_details) {
                if (!fillBlindDetails(blind_details, this, tx_blinded, selected_coins, error)) {
                    return false;
                }
                txNew = tx_blinded; // sigh, `fillBlindDetails` may have modified txNew

                int ret = BlindTransaction(blind_details->i_amount_blinds, blind_details->i_asset_blinds, blind_details->i_assets, blind_details->i_amounts, blind_details->o_amount_blinds, blind_details->o_asset_blinds, blind_details->o_pubkeys, issuance_asset_keys, issuance_token_keys, tx_blinded);
                assert(ret != -1);
                if (ret != blind_details->num_to_blind) {
                    error = _("Unable to blind the transaction properly. This should not happen.");
                    return false;
                }

                tx_sizes = CalculateMaximumSignedTxSize(CTransaction(tx_blinded), this, &coin_control);
            } else {
                tx_sizes = CalculateMaximumSignedTxSize(CTransaction(txNew), this, &coin_control);
            }
            auto change_position = txNew.vout.begin() + nChangePosInOut;
            // end ELEMENTS

            // Calculate the transaction fee
            nBytes = tx_sizes.first;
            if (nBytes < 0) {
                error = _("Signing transaction failed");
                return false;
            }
            nFeeRet = coin_selection_params.m_effective_feerate.GetFee(nBytes);

            // Subtract fee from the change output if not subtrating it from recipient outputs
            CAmount fee_needed = nFeeRet;
            if (nSubtractFeeFromAmount == 0) {
                change_position->nValue = change_position->nValue.GetAmount() - fee_needed;
            }

            // We want to drop the change to fees if:
            // 1. The change output would be dust
            // 2. The change is within the (almost) exact match window, i.e. it is less than or equal to the cost of the change output (cost_of_change)
            CAmount change_amount = change_position->nValue.GetAmount();
            if (IsDust(*change_position, coin_selection_params.m_discard_feerate) || change_amount <= coin_selection_params.m_cost_of_change)
            {
                txNew.vout.erase(change_position);

                change_pos[nChangePosInOut] = std::nullopt;
                tx_blinded.vout.erase(tx_blinded.vout.begin() + nChangePosInOut);
                if (tx_blinded.witness.vtxoutwit.size() > (unsigned) nChangePosInOut) {
                    tx_blinded.witness.vtxoutwit.erase(tx_blinded.witness.vtxoutwit.begin() + nChangePosInOut);
                }
                if (blind_details) {
                    bool was_blinded = blind_details->o_pubkeys[nChangePosInOut].IsValid();

                    blind_details->o_amounts.erase(blind_details->o_amounts.begin() + nChangePosInOut);
                    blind_details->o_assets.erase(blind_details->o_assets.begin() + nChangePosInOut);
                    blind_details->o_pubkeys.erase(blind_details->o_pubkeys.begin() + nChangePosInOut);
                    // If change_amount == 0, we did not increment num_to_blind initially
                    // and therefore do not need to decrement it here.
                    if (was_blinded) {
                        blind_details->num_to_blind--;
                        blind_details->change_to_blind--;
                    }
                }
                change_amount = 0;
                nChangePosInOut = -1;

                // Because we have dropped this change, the tx size and required fee will be different, so let's recalculate those
<<<<<<< HEAD
                tx_sizes = CalculateMaximumSignedTxSize(CTransaction(tx_blinded), this, &coin_control);
                nBytes = tx_sizes.first;
=======
                tx_sizes = CalculateMaximumSignedTxSize(CTransaction(txNew), this, coin_control.fAllowWatchOnly);
                nBytes = tx_sizes.vsize;
>>>>>>> 7aa41fc5
                fee_needed = coin_selection_params.m_effective_feerate.GetFee(nBytes);
            }

            // Update nFeeRet in case fee_needed changed due to dropping the change output
            if (fee_needed <= map_change_and_fee.at(policyAsset) - change_amount) {
                nFeeRet = map_change_and_fee.at(policyAsset) - change_amount;
            }

            // Reduce output values for subtractFeeFromAmount
            if (nSubtractFeeFromAmount != 0) {
                CAmount to_reduce = fee_needed + change_amount - map_change_and_fee.at(policyAsset);
                int i = 0;
                bool fFirst = true;
                for (const auto& recipient : vecSend)
                {
                    if (i == nChangePosInOut) {
                        ++i;
                    }
                    CTxOut& txout = txNew.vout[i];

                    if (recipient.fSubtractFeeFromAmount)
                    {
                        CAmount value = txout.nValue.GetAmount();
                        if (recipient.asset != policyAsset) {
                            error = Untranslated(strprintf("Wallet does not support more than one type of fee at a time, therefore can not subtract fee from address amount, which is of a different asset id. fee asset: %s recipient asset: %s", policyAsset.GetHex(), recipient.asset.GetHex()));
                            return false;
                        }

                        value -= to_reduce / nSubtractFeeFromAmount; // Subtract fee equally from each selected recipient

                        if (fFirst) // first receiver pays the remainder not divisible by output count
                        {
                            fFirst = false;
                            value -= to_reduce % nSubtractFeeFromAmount;
                        }

                        // Error if this output is reduced to be below dust
                        if (IsDust(txout, chain().relayDustFee())) {
                            if (value < 0) {
                                error = _("The transaction amount is too small to pay the fee");
                            } else {
                                error = _("The transaction amount is too small to send after the fee has been deducted");
                            }
                            return false;
                        }

                        txout.nValue = value;
                    }
                    ++i;
                }
                nFeeRet = fee_needed;
            }

            // Give up if change keypool ran out and change is required
            for (const auto& maybe_change_asset : change_pos) {
                if (maybe_change_asset) {
                    auto used = mapScriptChange.extract(*maybe_change_asset);
                    if (used.mapped().second == dummy_script) {
                        return false;
                    }
                }
            }

            // ELEMENTS update fee output
            if (g_con_elementsmode) {
                for (auto& txout : txNew.vout) {
                    if (txout.IsFee()) {
                        txout.nValue = nFeeRet;
                        break;
                    }
                }
            }

            // ELEMENTS do actual blinding
            if (blind_details) {
                // Print blinded transaction info before we possibly blow it away when !sign.
                std::string summary = "CreateTransaction created blinded transaction:\nIN: ";
                for (unsigned int i = 0; i < selected_coins.size(); ++i) {
                    if (i > 0) {
                        summary += "    ";
                    }
                    summary += strprintf("#%d: %s [%s] (%s [%s])\n", i,
                        selected_coins[i].value,
                        selected_coins[i].txout.nValue.IsExplicit() ? "explicit" : "blinded",
                        selected_coins[i].asset.GetHex(),
                        selected_coins[i].txout.nAsset.IsExplicit() ? "explicit" : "blinded"
                    );
                }
                summary += "OUT: ";
                for (unsigned int i = 0; i < txNew.vout.size(); ++i) {
                    if (i > 0) {
                        summary += "     ";
                    }
                    const CTxOut& unblinded = txNew.vout[i];
                    summary += strprintf("#%d: %s%s [%s] (%s [%s])\n", i,
                        txNew.vout[i].IsFee() ? "[fee] " : "",
                        unblinded.nValue.GetAmount(),
                        txNew.vout[i].nValue.IsExplicit() ? "explicit" : "blinded",
                        unblinded.nAsset.GetAsset().GetHex(),
                        txNew.vout[i].nAsset.IsExplicit() ? "explicit" : "blinded"
                    );
                }
                WalletLogPrintf(summary+"\n");

                // Wipe output blinding factors and start over
                blind_details->o_amount_blinds.clear();
                blind_details->o_asset_blinds.clear();
                for (unsigned int i = 0; i < txNew.vout.size(); i++) {
                    blind_details->o_amounts[i] = txNew.vout[i].nValue.GetAmount();
                    assert(blind_details->o_assets[i] == txNew.vout[i].nAsset.GetAsset());
                }

                if (sign) {
                    int ret = BlindTransaction(blind_details->i_amount_blinds, blind_details->i_asset_blinds, blind_details->i_assets, blind_details->i_amounts, blind_details->o_amount_blinds, blind_details->o_asset_blinds,  blind_details->o_pubkeys, issuance_asset_keys, issuance_token_keys, txNew);
                    assert(ret != -1);
                    if (ret != blind_details->num_to_blind) {
                        error = _("Unable to blind the transaction properly. This should not happen.");
                        return false;
                    }
                }
            }
        }

        // Release any change keys that we didn't use.
        for (const auto& it : mapScriptChange) {
            int index = it.second.first;
            if (index < 0) {
                continue;
            }

            reservedest[index]->ReturnDestination();
        }

        // Note how the sequence number is set to non-maxint so that
        // the nLockTime set above actually works.
        //
        // BIP125 defines opt-in RBF as any nSequence < maxint-1, so
        // we use the highest possible value in that range (maxint-2)
        // to avoid conflicting with other possible uses of nSequence,
        // and in the spirit of "smallest possible change from prior
        // behavior."
        const uint32_t nSequence = coin_control.m_signal_bip125_rbf.value_or(m_signal_rbf) ? MAX_BIP125_RBF_SEQUENCE : (CTxIn::SEQUENCE_FINAL - 1);
        for (auto& input : txNew.vin) {
            // Remove sigs and then set sequence
            input.scriptSig = CScript();
            input.nSequence = nSequence;
        }
        // Also remove witness data for scripts
        for (auto& inwit : txNew.witness.vtxinwit) {
            inwit.scriptWitness.SetNull();
        }

        if (sign) {
            if (!SignTransaction(txNew)) {
                error = _("Signing transaction failed");
                return false;
            }
        }

        // Normalize the witness in case it is not serialized before mempool
        if (!txNew.HasWitness()) {
            txNew.witness.SetNull();
        }

        // Return the constructed transaction data.
        tx = MakeTransactionRef(std::move(txNew));

        // Limit size
        if ((sign && GetTransactionWeight(*tx) > MAX_STANDARD_TX_WEIGHT) ||
            (!sign && tx_sizes.weight > MAX_STANDARD_TX_WEIGHT))
        {
            error = _("Transaction too large");
            return false;
        }
    }

    if (nFeeRet > m_default_max_tx_fee) {
        error = TransactionErrorString(TransactionError::MAX_FEE_EXCEEDED);
        return false;
    }

    if (gArgs.GetBoolArg("-walletrejectlongchains", DEFAULT_WALLET_REJECT_LONG_CHAINS)) {
        // Lastly, ensure this tx will pass the mempool's chain limits
        if (!chain().checkChainLimits(tx)) {
            error = _("Transaction has too long of a mempool chain");
            return false;
        }
    }

    // Before we return success, we assume any change key will be used to prevent
    // accidental re-use.
    for (auto& reservedest_ : reservedest) {
        reservedest_->KeepDestination();
    }
    fee_calc_out = feeCalc;

    WalletLogPrintf("Fee Calculation: Fee:%d Bytes:%u Tgt:%d (requested %d) Reason:\"%s\" Decay %.5f: Estimation: (%g - %g) %.2f%% %.1f/(%.1f %d mem %.1f out) Fail: (%g - %g) %.2f%% %.1f/(%.1f %d mem %.1f out)\n",
              nFeeRet, nBytes, feeCalc.returnedTarget, feeCalc.desiredTarget, StringForFeeReason(feeCalc.reason), feeCalc.est.decay,
              feeCalc.est.pass.start, feeCalc.est.pass.end,
              (feeCalc.est.pass.totalConfirmed + feeCalc.est.pass.inMempool + feeCalc.est.pass.leftMempool) > 0.0 ? 100 * feeCalc.est.pass.withinTarget / (feeCalc.est.pass.totalConfirmed + feeCalc.est.pass.inMempool + feeCalc.est.pass.leftMempool) : 0.0,
              feeCalc.est.pass.withinTarget, feeCalc.est.pass.totalConfirmed, feeCalc.est.pass.inMempool, feeCalc.est.pass.leftMempool,
              feeCalc.est.fail.start, feeCalc.est.fail.end,
              (feeCalc.est.fail.totalConfirmed + feeCalc.est.fail.inMempool + feeCalc.est.fail.leftMempool) > 0.0 ? 100 * feeCalc.est.fail.withinTarget / (feeCalc.est.fail.totalConfirmed + feeCalc.est.fail.inMempool + feeCalc.est.fail.leftMempool) : 0.0,
              feeCalc.est.fail.withinTarget, feeCalc.est.fail.totalConfirmed, feeCalc.est.fail.inMempool, feeCalc.est.fail.leftMempool);
    return true;
}

bool CWallet::CreateTransaction(
        const std::vector<CRecipient>& vecSend,
        CTransactionRef& tx,
        CAmount& nFeeRet,
        int& nChangePosInOut,
        bilingual_str& error,
        const CCoinControl& coin_control,
        FeeCalculation& fee_calc_out,
        bool sign,
        BlindDetails* blind_details,
        const IssuanceDetails* issuance_details)
{
    int nChangePosIn = nChangePosInOut;
    Assert(!tx); // tx is an out-param. TODO change the return type from bool to tx (or nullptr)
    bool res = CreateTransactionInternal(vecSend, tx, nFeeRet, nChangePosInOut, error, coin_control, fee_calc_out, sign, blind_details, issuance_details);
    // try with avoidpartialspends unless it's enabled already
    if (res && nFeeRet > 0 /* 0 means non-functional fee rate estimation */ && m_max_aps_fee > -1 && !coin_control.m_avoid_partial_spends) {
        CCoinControl tmp_cc = coin_control;
        tmp_cc.m_avoid_partial_spends = true;
        CAmount nFeeRet2;
        CTransactionRef tx2;
        int nChangePosInOut2 = nChangePosIn;
        bilingual_str error2; // fired and forgotten; if an error occurs, we discard the results
        BlindDetails blind_details2;
        BlindDetails *blind_details2_ptr = blind_details ? &blind_details2 : nullptr;
        if (CreateTransactionInternal(vecSend, tx2, nFeeRet2, nChangePosInOut2, error2, tmp_cc, fee_calc_out, sign, blind_details2_ptr, issuance_details)) {
            // if fee of this alternative one is within the range of the max fee, we use this one
            const bool use_aps = nFeeRet2 <= nFeeRet + m_max_aps_fee;
            WalletLogPrintf("Fee non-grouped = %lld, grouped = %lld, using %s\n", nFeeRet, nFeeRet2, use_aps ? "grouped" : "non-grouped");
            if (use_aps) {
                tx = tx2;
                nFeeRet = nFeeRet2;
                nChangePosInOut = nChangePosInOut2;
                if (blind_details) {
                    *blind_details = blind_details2;
                }
            }
        }
    }
    return res;
}

void CWallet::CommitTransaction(CTransactionRef tx, mapValue_t mapValue, std::vector<std::pair<std::string, std::string>> orderForm, const BlindDetails* blind_details)
{
    LOCK(cs_wallet);
    WalletLogPrintf("CommitTransaction:\n%s", tx->ToString()); /* Continued */

    // Add tx to wallet, because if it has change it's also ours,
    // otherwise just for transaction history.
    AddToWallet(tx, {}, [&](CWalletTx& wtx, bool new_tx) {
        CHECK_NONFATAL(wtx.mapValue.empty());
        CHECK_NONFATAL(wtx.vOrderForm.empty());
        wtx.mapValue = std::move(mapValue);
        wtx.vOrderForm = std::move(orderForm);
        wtx.fTimeReceivedIsTxTime = true;
        wtx.fFromMe = true;
        // ELEMENTS: Write down blinding information
        if (blind_details) {
            assert(blind_details->o_amounts.size() == wtx.tx->vout.size());
            assert(blind_details->o_asset_blinds.size() == wtx.tx->vout.size());
            assert(blind_details->o_amount_blinds.size() == wtx.tx->vout.size());
            for (unsigned int i = 0; i < blind_details->o_amounts.size(); i++) {
                wtx.SetBlindingData(i, blind_details->o_pubkeys[i], blind_details->o_amounts[i], blind_details->o_amount_blinds[i], blind_details->o_assets[i], blind_details->o_asset_blinds[i]);
            }
        }
        return true;
    });

    // Notify that old coins are spent
    for (const CTxIn& txin : tx->vin) {
        // ELEMENTS: Pegins are not in our UTXO set.
        if (txin.m_is_pegin)
            continue;

        CWalletTx &coin = mapWallet.at(txin.prevout.hash);
        coin.MarkDirty();
        NotifyTransactionChanged(this, coin.GetHash(), CT_UPDATED);
    }

    // Get the inserted-CWalletTx from mapWallet so that the
    // fInMempool flag is cached properly
    CWalletTx& wtx = mapWallet.at(tx->GetHash());

    if (!fBroadcastTransactions) {
        // Don't submit tx to the mempool
        return;
    }

    std::string err_string;
    if (!wtx.SubmitMemoryPoolAndRelay(err_string, true)) {
        WalletLogPrintf("CommitTransaction(): Transaction cannot be broadcast immediately, %s\n", err_string);
        // TODO: if we expect the failure to be long term or permanent, instead delete wtx from the wallet and return failure.
    }
}

DBErrors CWallet::LoadWallet()
{
    LOCK(cs_wallet);

    DBErrors nLoadWalletRet = WalletBatch(GetDatabase()).LoadWallet(this);
    if (nLoadWalletRet == DBErrors::NEED_REWRITE)
    {
        if (GetDatabase().Rewrite("\x04pool"))
        {
            for (const auto& spk_man_pair : m_spk_managers) {
                spk_man_pair.second->RewriteDB();
            }
        }
    }

    if (m_spk_managers.empty()) {
        assert(m_external_spk_managers.empty());
        assert(m_internal_spk_managers.empty());
    }

    if (nLoadWalletRet != DBErrors::LOAD_OK)
        return nLoadWalletRet;

    return DBErrors::LOAD_OK;
}

DBErrors CWallet::ZapSelectTx(std::vector<uint256>& vHashIn, std::vector<uint256>& vHashOut)
{
    AssertLockHeld(cs_wallet);
    DBErrors nZapSelectTxRet = WalletBatch(GetDatabase()).ZapSelectTx(vHashIn, vHashOut);
    for (const uint256& hash : vHashOut) {
        const auto& it = mapWallet.find(hash);
        wtxOrdered.erase(it->second.m_it_wtxOrdered);
        for (const auto& txin : it->second.tx->vin)
            mapTxSpends.erase(txin.prevout);
        mapWallet.erase(it);
        NotifyTransactionChanged(this, hash, CT_DELETED);
    }

    if (nZapSelectTxRet == DBErrors::NEED_REWRITE)
    {
        if (GetDatabase().Rewrite("\x04pool"))
        {
            for (const auto& spk_man_pair : m_spk_managers) {
                spk_man_pair.second->RewriteDB();
            }
        }
    }

    if (nZapSelectTxRet != DBErrors::LOAD_OK)
        return nZapSelectTxRet;

    MarkDirty();

    return DBErrors::LOAD_OK;
}

bool CWallet::SetAddressBookWithDB(WalletBatch& batch, const CTxDestination& address, const std::string& strName, const std::string& strPurpose)
{
    bool fUpdated = false;
    bool is_mine;
    {
        LOCK(cs_wallet);
        std::map<CTxDestination, CAddressBookData>::iterator mi = m_address_book.find(address);
        fUpdated = (mi != m_address_book.end() && !mi->second.IsChange());
        m_address_book[address].SetLabel(strName);
        if (!strPurpose.empty()) /* update purpose only if requested */
            m_address_book[address].purpose = strPurpose;
        is_mine = IsMine(address) != ISMINE_NO;
    }
    NotifyAddressBookChanged(this, address, strName, is_mine,
                             strPurpose, (fUpdated ? CT_UPDATED : CT_NEW) );
    if (!strPurpose.empty() && !batch.WritePurpose(EncodeDestination(address), strPurpose))
        return false;
    return batch.WriteName(EncodeDestination(address), strName);
}

bool CWallet::SetAddressBook(const CTxDestination& address, const std::string& strName, const std::string& strPurpose)
{
    WalletBatch batch(GetDatabase());
    return SetAddressBookWithDB(batch, address, strName, strPurpose);
}

bool CWallet::DelAddressBook(const CTxDestination& address)
{
    bool is_mine;
    WalletBatch batch(GetDatabase());
    {
        LOCK(cs_wallet);
        // If we want to delete receiving addresses, we need to take care that DestData "used" (and possibly newer DestData) gets preserved (and the "deleted" address transformed into a change entry instead of actually being deleted)
        // NOTE: This isn't a problem for sending addresses because they never have any DestData yet!
        // When adding new DestData, it should be considered here whether to retain or delete it (or move it?).
        if (IsMine(address)) {
            WalletLogPrintf("%s called with IsMine address, NOT SUPPORTED. Please report this bug! %s\n", __func__, PACKAGE_BUGREPORT);
            return false;
        }
        // Delete destdata tuples associated with address
        std::string strAddress = EncodeDestination(address);
        for (const std::pair<const std::string, std::string> &item : m_address_book[address].destdata)
        {
            batch.EraseDestData(strAddress, item.first);
        }
        m_address_book.erase(address);
        is_mine = IsMine(address) != ISMINE_NO;
    }

    NotifyAddressBookChanged(this, address, "", is_mine, "", CT_DELETED);

    batch.ErasePurpose(EncodeDestination(address));
    return batch.EraseName(EncodeDestination(address));
}

size_t CWallet::KeypoolCountExternalKeys() const
{
    AssertLockHeld(cs_wallet);

    unsigned int count = 0;
    for (auto spk_man : GetActiveScriptPubKeyMans()) {
        count += spk_man->KeypoolCountExternalKeys();
    }

    return count;
}

unsigned int CWallet::GetKeyPoolSize() const
{
    AssertLockHeld(cs_wallet);

    unsigned int count = 0;
    for (auto spk_man : GetActiveScriptPubKeyMans()) {
        count += spk_man->GetKeyPoolSize();
    }
    return count;
}

bool CWallet::TopUpKeyPool(unsigned int kpSize)
{
    LOCK(cs_wallet);
    bool res = true;
    for (auto spk_man : GetActiveScriptPubKeyMans()) {
        res &= spk_man->TopUp(kpSize);
    }
    return res;
}

/// ELEMENTS: get PAK online key
bool CWallet::GetOnlinePakKey(CPubKey& online_pubkey, std::string& error)
{
    LegacyScriptPubKeyMan* spk_man = GetLegacyScriptPubKeyMan();
    if (spk_man) {
        return spk_man->GetOnlinePakKey(online_pubkey, error);
    }
    return false;
}
/// end ELEMENTS

bool CWallet::GetNewDestination(const OutputType type, const std::string label, CTxDestination& dest, std::string& error, bool add_blinding_key)
{
    LOCK(cs_wallet);
    error.clear();
    bool result = false;
    auto spk_man = GetScriptPubKeyMan(type, false /* internal */);
    if (spk_man) {
        spk_man->TopUp();
        result = spk_man->GetNewDestination(type, dest, error);
        if (add_blinding_key) {
            CPubKey blinding_pubkey = GetBlindingPubKey(GetScriptForDestination(dest));
            std::visit(SetBlindingPubKeyVisitor(blinding_pubkey), dest);
        }
    } else {
        error = strprintf("Error: No %s addresses available.", FormatOutputType(type));
    }
    if (result) {
        SetAddressBook(dest, label, "receive");
    }

    return result;
}

bool CWallet::GetNewChangeDestination(const OutputType type, CTxDestination& dest, std::string& error, bool add_blinding_key)
{
    LOCK(cs_wallet);
    error.clear();

    ReserveDestination reservedest(this, type);
    if (!reservedest.GetReservedDestination(dest, true)) {
        error = _("Error: Keypool ran out, please call keypoolrefill first").translated;
        return false;
    }
    if (add_blinding_key) {
        CPubKey blinding_pubkey = GetBlindingPubKey(GetScriptForDestination(dest));
        reservedest.SetBlindingPubKey(blinding_pubkey, dest);
    }

    reservedest.KeepDestination();
    return true;
}

int64_t CWallet::GetOldestKeyPoolTime() const
{
    LOCK(cs_wallet);
    int64_t oldestKey = std::numeric_limits<int64_t>::max();
    for (const auto& spk_man_pair : m_spk_managers) {
        oldestKey = std::min(oldestKey, spk_man_pair.second->GetOldestKeyPoolTime());
    }
    return oldestKey;
}

void CWallet::MarkDestinationsDirty(const std::set<CTxDestination>& destinations) {
    for (auto& entry : mapWallet) {
        CWalletTx& wtx = entry.second;
        if (wtx.m_is_cache_empty) continue;
        for (unsigned int i = 0; i < wtx.tx->vout.size(); i++) {
            CTxDestination dst;
            if (ExtractDestination(wtx.tx->vout[i].scriptPubKey, dst) && destinations.count(dst)) {
                wtx.MarkDirty();
                break;
            }
        }
    }
}

std::map<CTxDestination, CAmount> CWallet::GetAddressBalances() const
{
    std::map<CTxDestination, CAmount> balances;

    {
        LOCK(cs_wallet);
        std::set<uint256> trusted_parents;
        for (const auto& walletEntry : mapWallet)
        {
            const CWalletTx& wtx = walletEntry.second;

            if (!IsTrusted(wtx, trusted_parents))
                continue;

            if (wtx.IsImmatureCoinBase())
                continue;

            int nDepth = wtx.GetDepthInMainChain();
            if (nDepth < (wtx.IsFromMe(ISMINE_ALL) ? 0 : 1))
                continue;

            for (unsigned int i = 0; i < wtx.tx->vout.size(); i++)
            {
                CTxDestination addr;
                if (!IsMine(wtx.tx->vout[i]))
                    continue;
                if(!ExtractDestination(wtx.tx->vout[i].scriptPubKey, addr))
                    continue;

                CAmount n = IsSpent(walletEntry.first, i) ? 0 : wtx.GetOutputValueOut(i);
                if (n < 0) {
                    continue;
                }
                balances[addr] += n;
            }
        }
    }

    return balances;
}

std::set< std::set<CTxDestination> > CWallet::GetAddressGroupings() const
{
    AssertLockHeld(cs_wallet);
    std::set< std::set<CTxDestination> > groupings;
    std::set<CTxDestination> grouping;

    for (const auto& walletEntry : mapWallet)
    {
        const CWalletTx& wtx = walletEntry.second;

        if (wtx.tx->vin.size() > 0)
        {
            bool any_mine = false;
            // group all input addresses with each other
            for (const CTxIn& txin : wtx.tx->vin)
            {
                CTxDestination address;
                if(!IsMine(txin)) /* If this input isn't mine, ignore it */
                    continue;
                if(!ExtractDestination(mapWallet.at(txin.prevout.hash).tx->vout[txin.prevout.n].scriptPubKey, address))
                    continue;
                grouping.insert(address);
                any_mine = true;
            }

            // group change with input addresses
            if (any_mine)
            {
               for (const CTxOut& txout : wtx.tx->vout)
                   if (IsChange(txout))
                   {
                       CTxDestination txoutAddr;
                       if(!ExtractDestination(txout.scriptPubKey, txoutAddr))
                           continue;
                       grouping.insert(txoutAddr);
                   }
            }
            if (grouping.size() > 0)
            {
                groupings.insert(grouping);
                grouping.clear();
            }
        }

        // group lone addrs by themselves
        for (const auto& txout : wtx.tx->vout)
            if (IsMine(txout))
            {
                CTxDestination address;
                if(!ExtractDestination(txout.scriptPubKey, address))
                    continue;
                grouping.insert(address);
                groupings.insert(grouping);
                grouping.clear();
            }
    }

    std::set< std::set<CTxDestination>* > uniqueGroupings; // a set of pointers to groups of addresses
    std::map< CTxDestination, std::set<CTxDestination>* > setmap;  // map addresses to the unique group containing it
    for (std::set<CTxDestination> _grouping : groupings)
    {
        // make a set of all the groups hit by this new group
        std::set< std::set<CTxDestination>* > hits;
        std::map< CTxDestination, std::set<CTxDestination>* >::iterator it;
        for (const CTxDestination& address : _grouping)
            if ((it = setmap.find(address)) != setmap.end())
                hits.insert((*it).second);

        // merge all hit groups into a new single group and delete old groups
        std::set<CTxDestination>* merged = new std::set<CTxDestination>(_grouping);
        for (std::set<CTxDestination>* hit : hits)
        {
            merged->insert(hit->begin(), hit->end());
            uniqueGroupings.erase(hit);
            delete hit;
        }
        uniqueGroupings.insert(merged);

        // update setmap
        for (const CTxDestination& element : *merged)
            setmap[element] = merged;
    }

    std::set< std::set<CTxDestination> > ret;
    for (const std::set<CTxDestination>* uniqueGrouping : uniqueGroupings)
    {
        ret.insert(*uniqueGrouping);
        delete uniqueGrouping;
    }

    return ret;
}

std::set<CTxDestination> CWallet::GetLabelAddresses(const std::string& label) const
{
    LOCK(cs_wallet);
    std::set<CTxDestination> result;
    for (const std::pair<const CTxDestination, CAddressBookData>& item : m_address_book)
    {
        if (item.second.IsChange()) continue;
        const CTxDestination& address = item.first;
        const std::string& strName = item.second.GetLabel();
        if (strName == label)
            result.insert(address);
    }
    return result;
}

bool ReserveDestination::GetReservedDestination(CTxDestination& dest, bool internal)
{
    m_spk_man = pwallet->GetScriptPubKeyMan(type, internal);
    if (!m_spk_man) {
        return false;
    }


    if (nIndex == -1)
    {
        m_spk_man->TopUp();

        CKeyPool keypool;
        if (!m_spk_man->GetReservedDestination(type, internal, address, nIndex, keypool)) {
            return false;
        }
        fInternal = keypool.fInternal;
    }
    dest = address;
    return true;
}

void ReserveDestination::SetBlindingPubKey(const CPubKey& blinding_pubkey, CTxDestination& dest)
{
    std::visit(SetBlindingPubKeyVisitor(blinding_pubkey), address);
    dest = address;
}

void ReserveDestination::KeepDestination()
{
    if (nIndex != -1) {
        m_spk_man->KeepDestination(nIndex, type);
    }
    nIndex = -1;
    address = CNoDestination();
}

void ReserveDestination::ReturnDestination()
{
    if (nIndex != -1) {
        m_spk_man->ReturnDestination(nIndex, fInternal, address);
    }
    nIndex = -1;
    address = CNoDestination();
}

bool CWallet::DisplayAddress(const CTxDestination& dest)
{
#ifdef ENABLE_EXTERNAL_SIGNER
    CScript scriptPubKey = GetScriptForDestination(dest);
    const auto spk_man = GetScriptPubKeyMan(scriptPubKey);
    if (spk_man == nullptr) {
        return false;
    }
    auto signer_spk_man = dynamic_cast<ExternalSignerScriptPubKeyMan*>(spk_man);
    if (signer_spk_man == nullptr) {
        return false;
    }
    ExternalSigner signer = ExternalSignerScriptPubKeyMan::GetExternalSigner();
    return signer_spk_man->DisplayAddress(scriptPubKey, signer);
#else
    return false;
#endif
}

void CWallet::LockCoin(const COutPoint& output)
{
    AssertLockHeld(cs_wallet);
    setLockedCoins.insert(output);
}

void CWallet::UnlockCoin(const COutPoint& output)
{
    AssertLockHeld(cs_wallet);
    setLockedCoins.erase(output);
}

void CWallet::UnlockAllCoins()
{
    AssertLockHeld(cs_wallet);
    setLockedCoins.clear();
}

bool CWallet::IsLockedCoin(uint256 hash, unsigned int n) const
{
    AssertLockHeld(cs_wallet);
    COutPoint outpt(hash, n);

    return (setLockedCoins.count(outpt) > 0);
}

void CWallet::ListLockedCoins(std::vector<COutPoint>& vOutpts) const
{
    AssertLockHeld(cs_wallet);
    for (std::set<COutPoint>::iterator it = setLockedCoins.begin();
         it != setLockedCoins.end(); it++) {
        COutPoint outpt = (*it);
        vOutpts.push_back(outpt);
    }
}

/** @} */ // end of Actions

void CWallet::GetKeyBirthTimes(std::map<CKeyID, int64_t>& mapKeyBirth) const {
    AssertLockHeld(cs_wallet);
    mapKeyBirth.clear();

    LegacyScriptPubKeyMan* spk_man = GetLegacyScriptPubKeyMan();
    assert(spk_man != nullptr);
    LOCK(spk_man->cs_KeyStore);

    // get birth times for keys with metadata
    for (const auto& entry : spk_man->mapKeyMetadata) {
        if (entry.second.nCreateTime) {
            mapKeyBirth[entry.first] = entry.second.nCreateTime;
        }
    }

    // map in which we'll infer heights of other keys
    std::map<CKeyID, const CWalletTx::Confirmation*> mapKeyFirstBlock;
    CWalletTx::Confirmation max_confirm;
    max_confirm.block_height = GetLastBlockHeight() > 144 ? GetLastBlockHeight() - 144 : 0; // the tip can be reorganized; use a 144-block safety margin
    CHECK_NONFATAL(chain().findAncestorByHeight(GetLastBlockHash(), max_confirm.block_height, FoundBlock().hash(max_confirm.hashBlock)));
    for (const CKeyID &keyid : spk_man->GetKeys()) {
        if (mapKeyBirth.count(keyid) == 0)
            mapKeyFirstBlock[keyid] = &max_confirm;
    }

    // if there are no such keys, we're done
    if (mapKeyFirstBlock.empty())
        return;

    // find first block that affects those keys, if there are any left
    for (const auto& entry : mapWallet) {
        // iterate over all wallet transactions...
        const CWalletTx &wtx = entry.second;
        if (wtx.m_confirm.status == CWalletTx::CONFIRMED) {
            // ... which are already in a block
            for (const CTxOut &txout : wtx.tx->vout) {
                // iterate over all their outputs
                for (const auto &keyid : GetAffectedKeys(txout.scriptPubKey, *spk_man)) {
                    // ... and all their affected keys
                    auto rit = mapKeyFirstBlock.find(keyid);
                    if (rit != mapKeyFirstBlock.end() && wtx.m_confirm.block_height < rit->second->block_height) {
                        rit->second = &wtx.m_confirm;
                    }
                }
            }
        }
    }

    // Extract block timestamps for those keys
    for (const auto& entry : mapKeyFirstBlock) {
        int64_t block_time;
        CHECK_NONFATAL(chain().findBlock(entry.second->hashBlock, FoundBlock().time(block_time)));
        mapKeyBirth[entry.first] = block_time - TIMESTAMP_WINDOW; // block times can be 2h off
    }
}

/**
 * Compute smart timestamp for a transaction being added to the wallet.
 *
 * Logic:
 * - If sending a transaction, assign its timestamp to the current time.
 * - If receiving a transaction outside a block, assign its timestamp to the
 *   current time.
 * - If receiving a block with a future timestamp, assign all its (not already
 *   known) transactions' timestamps to the current time.
 * - If receiving a block with a past timestamp, before the most recent known
 *   transaction (that we care about), assign all its (not already known)
 *   transactions' timestamps to the same timestamp as that most-recent-known
 *   transaction.
 * - If receiving a block with a past timestamp, but after the most recent known
 *   transaction, assign all its (not already known) transactions' timestamps to
 *   the block time.
 *
 * For more information see CWalletTx::nTimeSmart,
 * https://bitcointalk.org/?topic=54527, or
 * https://github.com/bitcoin/bitcoin/pull/1393.
 */
unsigned int CWallet::ComputeTimeSmart(const CWalletTx& wtx) const
{
    unsigned int nTimeSmart = wtx.nTimeReceived;
    if (!wtx.isUnconfirmed() && !wtx.isAbandoned()) {
        int64_t blocktime;
        if (chain().findBlock(wtx.m_confirm.hashBlock, FoundBlock().time(blocktime))) {
            int64_t latestNow = wtx.nTimeReceived;
            int64_t latestEntry = 0;

            // Tolerate times up to the last timestamp in the wallet not more than 5 minutes into the future
            int64_t latestTolerated = latestNow + 300;
            const TxItems& txOrdered = wtxOrdered;
            for (auto it = txOrdered.rbegin(); it != txOrdered.rend(); ++it) {
                CWalletTx* const pwtx = it->second;
                if (pwtx == &wtx) {
                    continue;
                }
                int64_t nSmartTime;
                nSmartTime = pwtx->nTimeSmart;
                if (!nSmartTime) {
                    nSmartTime = pwtx->nTimeReceived;
                }
                if (nSmartTime <= latestTolerated) {
                    latestEntry = nSmartTime;
                    if (nSmartTime > latestNow) {
                        latestNow = nSmartTime;
                    }
                    break;
                }
            }

            nTimeSmart = std::max(latestEntry, std::min(blocktime, latestNow));
        } else {
            WalletLogPrintf("%s: found %s in block %s not in index\n", __func__, wtx.GetHash().ToString(), wtx.m_confirm.hashBlock.ToString());
        }
    }
    return nTimeSmart;
}

bool CWallet::AddDestData(WalletBatch& batch, const CTxDestination &dest, const std::string &key, const std::string &value)
{
    if (std::get_if<CNoDestination>(&dest))
        return false;

    m_address_book[dest].destdata.insert(std::make_pair(key, value));
    return batch.WriteDestData(EncodeDestination(dest), key, value);
}

bool CWallet::EraseDestData(WalletBatch& batch, const CTxDestination &dest, const std::string &key)
{
    if (!m_address_book[dest].destdata.erase(key))
        return false;
    return batch.EraseDestData(EncodeDestination(dest), key);
}

void CWallet::LoadDestData(const CTxDestination &dest, const std::string &key, const std::string &value)
{
    m_address_book[dest].destdata.insert(std::make_pair(key, value));
}

bool CWallet::GetDestData(const CTxDestination &dest, const std::string &key, std::string *value) const
{
    std::map<CTxDestination, CAddressBookData>::const_iterator i = m_address_book.find(dest);
    if(i != m_address_book.end())
    {
        CAddressBookData::StringMap::const_iterator j = i->second.destdata.find(key);
        if(j != i->second.destdata.end())
        {
            if(value)
                *value = j->second;
            return true;
        }
    }
    return false;
}

std::vector<std::string> CWallet::GetDestValues(const std::string& prefix) const
{
    std::vector<std::string> values;
    for (const auto& address : m_address_book) {
        for (const auto& data : address.second.destdata) {
            if (!data.first.compare(0, prefix.size(), prefix)) {
                values.emplace_back(data.second);
            }
        }
    }
    return values;
}

std::unique_ptr<WalletDatabase> MakeWalletDatabase(const std::string& name, const DatabaseOptions& options, DatabaseStatus& status, bilingual_str& error_string)
{
    // Do some checking on wallet path. It should be either a:
    //
    // 1. Path where a directory can be created.
    // 2. Path to an existing directory.
    // 3. Path to a symlink to a directory.
    // 4. For backwards compatibility, the name of a data file in -walletdir.
    const fs::path wallet_path = fsbridge::AbsPathJoin(GetWalletDir(), name);
    fs::file_type path_type = fs::symlink_status(wallet_path).type();
    if (!(path_type == fs::file_not_found || path_type == fs::directory_file ||
          (path_type == fs::symlink_file && fs::is_directory(wallet_path)) ||
          (path_type == fs::regular_file && fs::path(name).filename() == name))) {
        error_string = Untranslated(strprintf(
              "Invalid -wallet path '%s'. -wallet path should point to a directory where wallet.dat and "
              "database/log.?????????? files can be stored, a location where such a directory could be created, "
              "or (for backwards compatibility) the name of an existing data file in -walletdir (%s)",
              name, GetWalletDir()));
        status = DatabaseStatus::FAILED_BAD_PATH;
        return nullptr;
    }
    return MakeDatabase(wallet_path, options, status, error_string);
}

std::shared_ptr<CWallet> CWallet::Create(interfaces::Chain* chain, const std::string& name, std::unique_ptr<WalletDatabase> database, uint64_t wallet_creation_flags, bilingual_str& error, std::vector<bilingual_str>& warnings)
{
    const std::string& walletFile = database->Filename();

    int64_t nStart = GetTimeMillis();
    // TODO: Can't use std::make_shared because we need a custom deleter but
    // should be possible to use std::allocate_shared.
    std::shared_ptr<CWallet> walletInstance(new CWallet(chain, name, std::move(database)), ReleaseWallet);
    DBErrors nLoadWalletRet = walletInstance->LoadWallet();
    if (nLoadWalletRet != DBErrors::LOAD_OK) {
        if (nLoadWalletRet == DBErrors::CORRUPT) {
            error = strprintf(_("Error loading %s: Wallet corrupted"), walletFile);
            return nullptr;
        }
        else if (nLoadWalletRet == DBErrors::NONCRITICAL_ERROR)
        {
            warnings.push_back(strprintf(_("Error reading %s! All keys read correctly, but transaction data"
                                           " or address book entries might be missing or incorrect."),
                walletFile));
        }
        else if (nLoadWalletRet == DBErrors::TOO_NEW) {
            error = strprintf(_("Error loading %s: Wallet requires newer version of %s"), walletFile, PACKAGE_NAME);
            return nullptr;
        }
        else if (nLoadWalletRet == DBErrors::NEED_REWRITE)
        {
            error = strprintf(_("Wallet needed to be rewritten: restart %s to complete"), PACKAGE_NAME);
            return nullptr;
        }
        else {
            error = strprintf(_("Error loading %s"), walletFile);
            return nullptr;
        }
    }

    // This wallet is in its first run if there are no ScriptPubKeyMans and it isn't blank or no privkeys
    const bool fFirstRun = walletInstance->m_spk_managers.empty() &&
                     !walletInstance->IsWalletFlagSet(WALLET_FLAG_DISABLE_PRIVATE_KEYS) &&
                     !walletInstance->IsWalletFlagSet(WALLET_FLAG_BLANK_WALLET);
    if (fFirstRun)
    {
        // ensure this wallet.dat can only be opened by clients supporting HD with chain split and expects no default key
        walletInstance->SetMinVersion(FEATURE_LATEST);

        walletInstance->AddWalletFlags(wallet_creation_flags);

        // Only create LegacyScriptPubKeyMan when not descriptor wallet
        if (!walletInstance->IsWalletFlagSet(WALLET_FLAG_DESCRIPTORS)) {
            walletInstance->SetupLegacyScriptPubKeyMan();
        }

        if ((wallet_creation_flags & WALLET_FLAG_EXTERNAL_SIGNER) || !(wallet_creation_flags & (WALLET_FLAG_DISABLE_PRIVATE_KEYS | WALLET_FLAG_BLANK_WALLET))) {
            LOCK(walletInstance->cs_wallet);
            if (walletInstance->IsWalletFlagSet(WALLET_FLAG_DESCRIPTORS)) {
                walletInstance->SetupDescriptorScriptPubKeyMans();
                // SetupDescriptorScriptPubKeyMans already calls SetupGeneration for us so we don't need to call SetupGeneration separately
            } else {
                // Legacy wallets need SetupGeneration here.
                for (auto spk_man : walletInstance->GetActiveScriptPubKeyMans()) {
                    if (!spk_man->SetupGeneration()) {
                        error = _("Unable to generate initial keys");
                        return nullptr;
                    }
                }
            }
        }

        if (chain) {
            walletInstance->chainStateFlushed(chain->getTipLocator());
        }
    } else if (wallet_creation_flags & WALLET_FLAG_DISABLE_PRIVATE_KEYS) {
        // Make it impossible to disable private keys after creation
        error = strprintf(_("Error loading %s: Private keys can only be disabled during creation"), walletFile);
        return NULL;
    } else if (walletInstance->IsWalletFlagSet(WALLET_FLAG_DISABLE_PRIVATE_KEYS)) {
        for (auto spk_man : walletInstance->GetActiveScriptPubKeyMans()) {
            if (spk_man->HavePrivateKeys()) {
                warnings.push_back(strprintf(_("Warning: Private keys detected in wallet {%s} with disabled private keys"), walletFile));
                break;
            }
        }
    }

    if (!gArgs.GetArg("-addresstype", "").empty()) {
        if (!ParseOutputType(gArgs.GetArg("-addresstype", ""), walletInstance->m_default_address_type)) {
            error = strprintf(_("Unknown address type '%s'"), gArgs.GetArg("-addresstype", ""));
            return nullptr;
        }
    }

    if (!gArgs.GetArg("-changetype", "").empty()) {
        OutputType out_type;
        if (!ParseOutputType(gArgs.GetArg("-changetype", ""), out_type)) {
            error = strprintf(_("Unknown change type '%s'"), gArgs.GetArg("-changetype", ""));
            return nullptr;
        }
        walletInstance->m_default_change_type = out_type;
    }

    if (gArgs.IsArgSet("-mintxfee")) {
        CAmount n = 0;
        if (!ParseMoney(gArgs.GetArg("-mintxfee", ""), n) || 0 == n) {
            error = AmountErrMsg("mintxfee", gArgs.GetArg("-mintxfee", ""));
            return nullptr;
        }
        if (n > HIGH_TX_FEE_PER_KB) {
            warnings.push_back(AmountHighWarn("-mintxfee") + Untranslated(" ") +
                               _("This is the minimum transaction fee you pay on every transaction."));
        }
        walletInstance->m_min_fee = CFeeRate(n);
    }

    if (gArgs.IsArgSet("-maxapsfee")) {
        const std::string max_aps_fee{gArgs.GetArg("-maxapsfee", "")};
        CAmount n = 0;
        if (max_aps_fee == "-1") {
            n = -1;
        } else if (!ParseMoney(max_aps_fee, n)) {
            error = AmountErrMsg("maxapsfee", max_aps_fee);
            return nullptr;
        }
        if (n > HIGH_APS_FEE) {
            warnings.push_back(AmountHighWarn("-maxapsfee") + Untranslated(" ") +
                              _("This is the maximum transaction fee you pay (in addition to the normal fee) to prioritize partial spend avoidance over regular coin selection."));
        }
        walletInstance->m_max_aps_fee = n;
    }

    if (gArgs.IsArgSet("-fallbackfee")) {
        CAmount nFeePerK = 0;
        if (!ParseMoney(gArgs.GetArg("-fallbackfee", ""), nFeePerK)) {
            error = strprintf(_("Invalid amount for -fallbackfee=<amount>: '%s'"), gArgs.GetArg("-fallbackfee", ""));
            return nullptr;
        }
        if (nFeePerK > HIGH_TX_FEE_PER_KB) {
            warnings.push_back(AmountHighWarn("-fallbackfee") + Untranslated(" ") +
                               _("This is the transaction fee you may pay when fee estimates are not available."));
        }
        walletInstance->m_fallback_fee = CFeeRate(nFeePerK);
    }
    // Disable fallback fee in case value was set to 0, enable if non-null value
    walletInstance->m_allow_fallback_fee = walletInstance->m_fallback_fee.GetFeePerK() != 0;

    if (gArgs.IsArgSet("-discardfee")) {
        CAmount nFeePerK = 0;
        if (!ParseMoney(gArgs.GetArg("-discardfee", ""), nFeePerK)) {
            error = strprintf(_("Invalid amount for -discardfee=<amount>: '%s'"), gArgs.GetArg("-discardfee", ""));
            return nullptr;
        }
        if (nFeePerK > HIGH_TX_FEE_PER_KB) {
            warnings.push_back(AmountHighWarn("-discardfee") + Untranslated(" ") +
                               _("This is the transaction fee you may discard if change is smaller than dust at this level"));
        }
        walletInstance->m_discard_rate = CFeeRate(nFeePerK);
    }
    if (gArgs.IsArgSet("-paytxfee")) {
        CAmount nFeePerK = 0;
        if (!ParseMoney(gArgs.GetArg("-paytxfee", ""), nFeePerK)) {
            error = AmountErrMsg("paytxfee", gArgs.GetArg("-paytxfee", ""));
            return nullptr;
        }
        if (nFeePerK > HIGH_TX_FEE_PER_KB) {
            warnings.push_back(AmountHighWarn("-paytxfee") + Untranslated(" ") +
                               _("This is the transaction fee you will pay if you send a transaction."));
        }
        walletInstance->m_pay_tx_fee = CFeeRate(nFeePerK, 1000);
        if (chain && walletInstance->m_pay_tx_fee < chain->relayMinFee()) {
            error = strprintf(_("Invalid amount for -paytxfee=<amount>: '%s' (must be at least %s)"),
                gArgs.GetArg("-paytxfee", ""), chain->relayMinFee().ToString());
            return nullptr;
        }
    }

    if (gArgs.IsArgSet("-maxtxfee")) {
        CAmount nMaxFee = 0;
        if (!ParseMoney(gArgs.GetArg("-maxtxfee", ""), nMaxFee)) {
            error = AmountErrMsg("maxtxfee", gArgs.GetArg("-maxtxfee", ""));
            return nullptr;
        }
        if (nMaxFee > HIGH_MAX_TX_FEE) {
            warnings.push_back(_("-maxtxfee is set very high! Fees this large could be paid on a single transaction."));
        }
        if (chain && CFeeRate(nMaxFee, 1000) < chain->relayMinFee()) {
            error = strprintf(_("Invalid amount for -maxtxfee=<amount>: '%s' (must be at least the minrelay fee of %s to prevent stuck transactions)"),
                gArgs.GetArg("-maxtxfee", ""), chain->relayMinFee().ToString());
            return nullptr;
        }
        walletInstance->m_default_max_tx_fee = nMaxFee;
    }

    if (chain && chain->relayMinFee().GetFeePerK() > HIGH_TX_FEE_PER_KB) {
        warnings.push_back(AmountHighWarn("-minrelaytxfee") + Untranslated(" ") +
                           _("The wallet will avoid paying less than the minimum relay fee."));
    }

    walletInstance->m_confirm_target = gArgs.GetArg("-txconfirmtarget", DEFAULT_TX_CONFIRM_TARGET);
    walletInstance->m_spend_zero_conf_change = gArgs.GetBoolArg("-spendzeroconfchange", DEFAULT_SPEND_ZEROCONF_CHANGE);
    walletInstance->m_signal_rbf = gArgs.GetBoolArg("-walletrbf", DEFAULT_WALLET_RBF);

    walletInstance->WalletLogPrintf("Wallet completed loading in %15dms\n", GetTimeMillis() - nStart);

    // Try to top up keypool. No-op if the wallet is locked.
    walletInstance->TopUpKeyPool();

    LOCK(walletInstance->cs_wallet);

    if (chain && !AttachChain(walletInstance, *chain, error, warnings)) {
        return nullptr;
    }

    {
        LOCK(cs_wallets);
        for (auto& load_wallet : g_load_wallet_fns) {
            load_wallet(interfaces::MakeWallet(walletInstance));
        }
    }

    walletInstance->SetBroadcastTransactions(gArgs.GetBoolArg("-walletbroadcast", DEFAULT_WALLETBROADCAST));

    {
        walletInstance->WalletLogPrintf("setKeyPool.size() = %u\n",      walletInstance->GetKeyPoolSize());
        walletInstance->WalletLogPrintf("mapWallet.size() = %u\n",       walletInstance->mapWallet.size());
        walletInstance->WalletLogPrintf("m_address_book.size() = %u\n",  walletInstance->m_address_book.size());
    }

    return walletInstance;
}

bool CWallet::AttachChain(const std::shared_ptr<CWallet>& walletInstance, interfaces::Chain& chain, bilingual_str& error, std::vector<bilingual_str>& warnings)
{
    LOCK(walletInstance->cs_wallet);
    // allow setting the chain if it hasn't been set already but prevent changing it
    assert(!walletInstance->m_chain || walletInstance->m_chain == &chain);
    walletInstance->m_chain = &chain;

    // Register wallet with validationinterface. It's done before rescan to avoid
    // missing block connections between end of rescan and validation subscribing.
    // Because of wallet lock being hold, block connection notifications are going to
    // be pending on the validation-side until lock release. It's likely to have
    // block processing duplicata (if rescan block range overlaps with notification one)
    // but we guarantee at least than wallet state is correct after notifications delivery.
    // This is temporary until rescan and notifications delivery are unified under same
    // interface.
    walletInstance->m_chain_notifications_handler = walletInstance->chain().handleNotifications(walletInstance);

    int rescan_height = 0;
    if (!gArgs.GetBoolArg("-rescan", false))
    {
        WalletBatch batch(walletInstance->GetDatabase());
        CBlockLocator locator;
        if (batch.ReadBestBlock(locator)) {
            if (const std::optional<int> fork_height = chain.findLocatorFork(locator)) {
                rescan_height = *fork_height;
            }
        }
    }

    const std::optional<int> tip_height = chain.getHeight();
    if (tip_height) {
        walletInstance->m_last_block_processed = chain.getBlockHash(*tip_height);
        walletInstance->m_last_block_processed_height = *tip_height;
    } else {
        walletInstance->m_last_block_processed.SetNull();
        walletInstance->m_last_block_processed_height = -1;
    }

    if (tip_height && *tip_height != rescan_height)
    {
        if (chain.havePruned()) {
            int block_height = *tip_height;
            while (block_height > 0 && chain.haveBlockOnDisk(block_height - 1) && rescan_height != block_height) {
                --block_height;
            }

            if (rescan_height != block_height) {
                // We can't rescan beyond non-pruned blocks, stop and throw an error.
                // This might happen if a user uses an old wallet within a pruned node
                // or if they ran -disablewallet for a longer time, then decided to re-enable
                // Exit early and print an error.
                // If a block is pruned after this check, we will load the wallet,
                // but fail the rescan with a generic error.
                error = _("Prune: last wallet synchronisation goes beyond pruned data. You need to -reindex (download the whole blockchain again in case of pruned node)");
                return false;
            }
        }

        chain.initMessage(_("Rescanning…").translated);
        walletInstance->WalletLogPrintf("Rescanning last %i blocks (from block %i)...\n", *tip_height - rescan_height, rescan_height);

        // No need to read and scan block if block was created before
        // our wallet birthday (as adjusted for block time variability)
        std::optional<int64_t> time_first_key;
        for (auto spk_man : walletInstance->GetAllScriptPubKeyMans()) {
            int64_t time = spk_man->GetTimeFirstKey();
            if (!time_first_key || time < *time_first_key) time_first_key = time;
        }
        if (time_first_key) {
            chain.findFirstBlockWithTimeAndHeight(*time_first_key - TIMESTAMP_WINDOW, rescan_height, FoundBlock().height(rescan_height));
        }

        {
            WalletRescanReserver reserver(*walletInstance);
            if (!reserver.reserve() || (ScanResult::SUCCESS != walletInstance->ScanForWalletTransactions(chain.getBlockHash(rescan_height), rescan_height, {} /* max height */, reserver, true /* update */).status)) {
                error = _("Failed to rescan the wallet during initialization");
                return false;
            }
        }
        walletInstance->chainStateFlushed(chain.getTipLocator());
        walletInstance->GetDatabase().IncrementUpdateCounter();
    }

    return true;
}

const CAddressBookData* CWallet::FindAddressBookEntry(const CTxDestination& dest, bool allow_change) const
{
    const auto& address_book_it = m_address_book.find(dest);
    if (address_book_it == m_address_book.end()) return nullptr;
    if ((!allow_change) && address_book_it->second.IsChange()) {
        return nullptr;
    }
    return &address_book_it->second;
}

bool CWallet::UpgradeWallet(int version, bilingual_str& error)
{
    int prev_version = GetVersion();
    if (version == 0) {
        WalletLogPrintf("Performing wallet upgrade to %i\n", FEATURE_LATEST);
        version = FEATURE_LATEST;
    } else {
        WalletLogPrintf("Allowing wallet upgrade up to %i\n", version);
    }
    if (version < prev_version) {
        error = strprintf(_("Cannot downgrade wallet from version %i to version %i. Wallet version unchanged."), prev_version, version);
        return false;
    }

    LOCK(cs_wallet);

    // Do not upgrade versions to any version between HD_SPLIT and FEATURE_PRE_SPLIT_KEYPOOL unless already supporting HD_SPLIT
    if (!CanSupportFeature(FEATURE_HD_SPLIT) && version >= FEATURE_HD_SPLIT && version < FEATURE_PRE_SPLIT_KEYPOOL) {
        error = strprintf(_("Cannot upgrade a non HD split wallet from version %i to version %i without upgrading to support pre-split keypool. Please use version %i or no version specified."), prev_version, version, FEATURE_PRE_SPLIT_KEYPOOL);
        return false;
    }

    // Permanently upgrade to the version
    SetMinVersion(GetClosestWalletFeature(version));

    for (auto spk_man : GetActiveScriptPubKeyMans()) {
        if (!spk_man->Upgrade(prev_version, version, error)) {
            return false;
        }
    }
    return true;
}

void CWallet::postInitProcess()
{
    LOCK(cs_wallet);

    // Add wallet transactions that aren't already in a block to mempool
    // Do this here as mempool requires genesis block to be loaded
    ReacceptWalletTransactions();

    // Update wallet transactions with current mempool transactions.
    chain().requestMempoolTransactions(*this);
}

bool CWallet::BackupWallet(const std::string& strDest) const
{
    return GetDatabase().Backup(strDest);
}

CKeyPool::CKeyPool()
{
    nTime = GetTime();
    fInternal = false;
    m_pre_split = false;
}

CKeyPool::CKeyPool(const CPubKey& vchPubKeyIn, bool internalIn)
{
    nTime = GetTime();
    vchPubKey = vchPubKeyIn;
    fInternal = internalIn;
    m_pre_split = false;
}

int CWalletTx::GetDepthInMainChain() const
{
    assert(pwallet != nullptr);
    AssertLockHeld(pwallet->cs_wallet);
    if (isUnconfirmed() || isAbandoned()) return 0;

    return (pwallet->GetLastBlockHeight() - m_confirm.block_height + 1) * (isConflicted() ? -1 : 1);
}

int CWalletTx::GetBlocksToMaturity() const
{
    if (!IsCoinBase())
        return 0;
    int chain_depth = GetDepthInMainChain();
    assert(chain_depth >= 0); // coinbase tx should not be conflicted
    return std::max(0, (COINBASE_MATURITY+1) - chain_depth);
}

bool CWalletTx::IsImmatureCoinBase() const
{
    // note GetBlocksToMaturity is 0 for non-coinbase tx
    return GetBlocksToMaturity() > 0;
}

std::vector<OutputGroup> CWallet::GroupOutputs(const std::vector<COutput>& outputs, const CoinSelectionParams& coin_sel_params, const CoinEligibilityFilter& filter, bool positive_only) const
{
    std::vector<OutputGroup> groups_out;

    if (!coin_sel_params.m_avoid_partial_spends) {
        // Allowing partial spends  means no grouping. Each COutput gets its own OutputGroup.
        for (const COutput& output : outputs) {
            // Skip outputs we cannot spend
            if (!output.fSpendable) continue;

            size_t ancestors, descendants;
            chain().getTransactionAncestry(output.tx->GetHash(), ancestors, descendants);
            CInputCoin input_coin = output.GetInputCoin();

            // Make an OutputGroup containing just this output
            OutputGroup group{coin_sel_params};
            group.Insert(input_coin, output.nDepth, output.tx->IsFromMe(ISMINE_ALL), ancestors, descendants, positive_only);

            // Check the OutputGroup's eligibility. Only add the eligible ones.
            if (positive_only && group.GetSelectionAmount() <= 0) continue;
            if (group.m_outputs.size() > 0 && group.EligibleForSpending(filter)) groups_out.push_back(group);
        }
        return groups_out;
    }

    // We want to combine COutputs that have the same scriptPubKey into single OutputGroups
    // except when there are more than OUTPUT_GROUP_MAX_ENTRIES COutputs grouped in an OutputGroup.
    // To do this, we maintain a map where the key is the scriptPubKey and the value is a vector of OutputGroups.
    // For each COutput, we check if the scriptPubKey is in the map, and if it is, the COutput's CInputCoin is added
    // to the last OutputGroup in the vector for the scriptPubKey. When the last OutputGroup has
    // OUTPUT_GROUP_MAX_ENTRIES CInputCoins, a new OutputGroup is added to the end of the vector.
    std::map<CScript, std::vector<OutputGroup>> spk_to_groups_map;
    for (const auto& output : outputs) {
        // Skip outputs we cannot spend
        if (!output.fSpendable) continue;

        size_t ancestors, descendants;
        chain().getTransactionAncestry(output.tx->GetHash(), ancestors, descendants);
        CInputCoin input_coin = output.GetInputCoin();
        CScript spk = input_coin.txout.scriptPubKey;

        std::vector<OutputGroup>& groups = spk_to_groups_map[spk];

        if (groups.size() == 0) {
            // No OutputGroups for this scriptPubKey yet, add one
            groups.emplace_back(coin_sel_params);
        }

        // Get the last OutputGroup in the vector so that we can add the CInputCoin to it
        // A pointer is used here so that group can be reassigned later if it is full.
        OutputGroup* group = &groups.back();

        // Check if this OutputGroup is full. We limit to OUTPUT_GROUP_MAX_ENTRIES when using -avoidpartialspends
        // to avoid surprising users with very high fees.
        if (group->m_outputs.size() >= OUTPUT_GROUP_MAX_ENTRIES) {
            // The last output group is full, add a new group to the vector and use that group for the insertion
            groups.emplace_back(coin_sel_params);
            group = &groups.back();
        }

        // Add the input_coin to group
        group->Insert(input_coin, output.nDepth, output.tx->IsFromMe(ISMINE_ALL), ancestors, descendants, positive_only);
    }

    // Now we go through the entire map and pull out the OutputGroups
    for (const auto& spk_and_groups_pair: spk_to_groups_map) {
        const std::vector<OutputGroup>& groups_per_spk= spk_and_groups_pair.second;

        // Go through the vector backwards. This allows for the first item we deal with being the partial group.
        for (auto group_it = groups_per_spk.rbegin(); group_it != groups_per_spk.rend(); group_it++) {
            const OutputGroup& group = *group_it;

            // Don't include partial groups if there are full groups too and we don't want partial groups
            if (group_it == groups_per_spk.rbegin() && groups_per_spk.size() > 1 && !filter.m_include_partial_groups) {
                continue;
            }

            // Check the OutputGroup's eligibility. Only add the eligible ones.
            if (positive_only && group.GetSelectionAmount() <= 0) continue;
            if (group.m_outputs.size() > 0 && group.EligibleForSpending(filter)) groups_out.push_back(group);
        }
    }

    return groups_out;
}

bool CWallet::IsCrypted() const
{
    return HasEncryptionKeys();
}

bool CWallet::IsLocked() const
{
    if (!IsCrypted()) {
        return false;
    }
    LOCK(cs_wallet);
    return vMasterKey.empty();
}

bool CWallet::Lock()
{
    if (!IsCrypted())
        return false;

    {
        LOCK(cs_wallet);
        vMasterKey.clear();
    }

    NotifyStatusChanged(this);
    return true;
}

bool CWallet::Unlock(const CKeyingMaterial& vMasterKeyIn, bool accept_no_keys)
{
    {
        LOCK(cs_wallet);
        for (const auto& spk_man_pair : m_spk_managers) {
            if (!spk_man_pair.second->CheckDecryptionKey(vMasterKeyIn, accept_no_keys)) {
                return false;
            }
        }
        vMasterKey = vMasterKeyIn;
    }
    NotifyStatusChanged(this);
    return true;
}

std::set<ScriptPubKeyMan*> CWallet::GetActiveScriptPubKeyMans() const
{
    std::set<ScriptPubKeyMan*> spk_mans;
    for (bool internal : {false, true}) {
        for (OutputType t : OUTPUT_TYPES) {
            auto spk_man = GetScriptPubKeyMan(t, internal);
            if (spk_man) {
                spk_mans.insert(spk_man);
            }
        }
    }
    return spk_mans;
}

std::set<ScriptPubKeyMan*> CWallet::GetAllScriptPubKeyMans() const
{
    std::set<ScriptPubKeyMan*> spk_mans;
    for (const auto& spk_man_pair : m_spk_managers) {
        spk_mans.insert(spk_man_pair.second.get());
    }
    return spk_mans;
}

ScriptPubKeyMan* CWallet::GetScriptPubKeyMan(const OutputType& type, bool internal) const
{
    const std::map<OutputType, ScriptPubKeyMan*>& spk_managers = internal ? m_internal_spk_managers : m_external_spk_managers;
    std::map<OutputType, ScriptPubKeyMan*>::const_iterator it = spk_managers.find(type);
    if (it == spk_managers.end()) {
        WalletLogPrintf("%s scriptPubKey Manager for output type %d does not exist\n", internal ? "Internal" : "External", static_cast<int>(type));
        return nullptr;
    }
    return it->second;
}

std::set<ScriptPubKeyMan*> CWallet::GetScriptPubKeyMans(const CScript& script, SignatureData& sigdata) const
{
    std::set<ScriptPubKeyMan*> spk_mans;
    for (const auto& spk_man_pair : m_spk_managers) {
        if (spk_man_pair.second->CanProvide(script, sigdata)) {
            spk_mans.insert(spk_man_pair.second.get());
        }
    }
    return spk_mans;
}

ScriptPubKeyMan* CWallet::GetScriptPubKeyMan(const CScript& script) const
{
    SignatureData sigdata;
    for (const auto& spk_man_pair : m_spk_managers) {
        if (spk_man_pair.second->CanProvide(script, sigdata)) {
            return spk_man_pair.second.get();
        }
    }
    return nullptr;
}

const CKeyingMaterial& CWallet::GetEncryptionKey() const
{
    return vMasterKey;
}

bool CWallet::HasEncryptionKeys() const
{
    return !mapMasterKeys.empty();
}

ScriptPubKeyMan* CWallet::GetScriptPubKeyMan(const uint256& id) const
{
    if (m_spk_managers.count(id) > 0) {
        return m_spk_managers.at(id).get();
    }
    return nullptr;
}

std::unique_ptr<SigningProvider> CWallet::GetSolvingProvider(const CScript& script) const
{
    SignatureData sigdata;
    return GetSolvingProvider(script, sigdata);
}

std::unique_ptr<SigningProvider> CWallet::GetSolvingProvider(const CScript& script, SignatureData& sigdata) const
{
    for (const auto& spk_man_pair : m_spk_managers) {
        if (spk_man_pair.second->CanProvide(script, sigdata)) {
            return spk_man_pair.second->GetSolvingProvider(script);
        }
    }
    return nullptr;
}

LegacyScriptPubKeyMan* CWallet::GetLegacyScriptPubKeyMan() const
{
    if (IsWalletFlagSet(WALLET_FLAG_DESCRIPTORS)) {
        return nullptr;
    }
    // Legacy wallets only have one ScriptPubKeyMan which is a LegacyScriptPubKeyMan.
    // Everything in m_internal_spk_managers and m_external_spk_managers point to the same legacyScriptPubKeyMan.
    auto it = m_internal_spk_managers.find(OutputType::LEGACY);
    if (it == m_internal_spk_managers.end()) return nullptr;
    return dynamic_cast<LegacyScriptPubKeyMan*>(it->second);
}

LegacyScriptPubKeyMan* CWallet::GetOrCreateLegacyScriptPubKeyMan()
{
    SetupLegacyScriptPubKeyMan();
    return GetLegacyScriptPubKeyMan();
}

void CWallet::SetupLegacyScriptPubKeyMan()
{
    if (!m_internal_spk_managers.empty() || !m_external_spk_managers.empty() || !m_spk_managers.empty() || IsWalletFlagSet(WALLET_FLAG_DESCRIPTORS)) {
        return;
    }

    auto spk_manager = std::unique_ptr<ScriptPubKeyMan>(new LegacyScriptPubKeyMan(*this));
    for (const auto& type : OUTPUT_TYPES) {
        m_internal_spk_managers[type] = spk_manager.get();
        m_external_spk_managers[type] = spk_manager.get();
    }
    m_spk_managers[spk_manager->GetID()] = std::move(spk_manager);
}

//
// ELEMENTS WALLET ADDITIONS
//

bool CWallet::SetOnlinePubKey(const CPubKey& online_key_in)
{
    LOCK(cs_wallet);
    if (!WalletBatch(GetDatabase()).WriteOnlineKey(online_key_in)) {
        return false;
    }
    online_key = online_key_in;
    return true;
}

bool CWallet::SetOfflineXPubKey(const CExtPubKey& offline_xpub_in)
{
    LOCK(cs_wallet);
    if (!WalletBatch(GetDatabase()).WriteOfflineXPubKey(offline_xpub_in)) {
        return false;
    }
    offline_xpub = offline_xpub_in;
    return true;
}

bool CWallet::SetOfflineDescriptor(const std::string& offline_desc_in)
{
    LOCK(cs_wallet);
    if (!WalletBatch(GetDatabase()).WriteOfflineDescriptor(offline_desc_in)) {
        return false;
    }
    offline_desc = offline_desc_in;
    return true;
}

bool CWallet::SetOfflineCounter(int counter) {
    LOCK(cs_wallet);
    if (!WalletBatch(GetDatabase()).WriteOfflineCounter(counter)) {
        return false;
    }
    offline_counter = counter;
    return true;
}

unsigned int CWalletTx::GetPseudoInputOffset(const unsigned int input_index, const bool reissuance_token) const
{
    // There is no mapValue space for null issuances
    assert(reissuance_token ? !tx->vin[input_index].assetIssuance.nInflationKeys.IsNull() : !tx->vin[input_index].assetIssuance.nAmount.IsNull());
    unsigned int mapvalue_loc = 0;
    for (unsigned int i = 0; i < tx->vin.size()*2; i++) {
        if (input_index == i/2 && (reissuance_token ? 1 : 0) == i % 2) {
            break;
        }
        if (!tx->vin[i/2].assetIssuance.IsNull()) {
            if ((i % 2 == 0 && !tx->vin[i/2].assetIssuance.nAmount.IsNull()) ||
                    (i % 2 == 1 && !tx->vin[i/2].assetIssuance.nInflationKeys.IsNull())) {
                mapvalue_loc++;
            }
        }
    }
    return mapvalue_loc;
}

void CWalletTx::SetBlindingData(const unsigned int map_index, const CPubKey& blinding_pubkey, const CAmount value, const uint256& value_factor, const CAsset& asset, const uint256& asset_factor)
{
    if (mapValue["blindingdata"].size() < (map_index + 1) * 138) {
        mapValue["blindingdata"].resize((tx->vout.size() + GetNumIssuances(*tx)) * 138);
    }

    unsigned char* it = (unsigned char*)(&mapValue["blindingdata"][0]) + 138 * map_index;

    *it = 1;
    memcpy(&*(it + 1), &value, 8);
    memcpy(&*(it + 9), value_factor.begin(), 32);
    memcpy(&*(it + 41), asset_factor.begin(), 32);
    memcpy(&*(it + 73), asset.begin(), 32);
    if (blinding_pubkey.IsFullyValid()) {
        memcpy(&*(it + 105), blinding_pubkey.begin(), 33);
    } else {
        memset(&*(it + 105), 0, 33);
    }

}

void CWalletTx::GetBlindingData(const unsigned int map_index, const std::vector<unsigned char>& vchRangeproof, const CConfidentialValue& conf_value, const CConfidentialAsset& conf_asset, const CConfidentialNonce nonce, const CScript& scriptPubKey, CPubKey* blinding_pubkey_out, CAmount* value_out, uint256* value_factor_out, CAsset* asset_out, uint256* asset_factor_out) const
{
    // Blinding data is cached in a serialized record mapWallet["blindingdata"].
    // It contains a concatenation byte vectors, 74 bytes per txout or pseudo-input.
    // Each consists of:
    // * 1 byte boolean marker (has the output been computed)?
    // * 8 bytes value (-1 if unknown)
    // * 32 bytes value blinding factor
    // * 32 bytes asset blinding factor
    // * 32 bytes asset
    // * 33 bytes blinding pubkey (ECDH pubkey of the destination)
    // This is really ugly, and should use CDataStream serialization instead.

    if (mapValue["blindingdata"].size() < (map_index + 1) * 138) {
        mapValue["blindingdata"].resize((tx->vout.size() + GetNumIssuances(*tx)) * 138);
    }

    unsigned char* it = (unsigned char*)(&mapValue["blindingdata"][0]) + 138 * map_index;

    CAmount amount = -1;
    CPubKey pubkey;
    uint256 value_factor;
    CAsset asset_tag;
    uint256 asset_factor;

    if (*it == 1) {
        memcpy(&amount, &*(it + 1), 8);
        memcpy(value_factor.begin(), &*(it + 9), 32);
        memcpy(asset_factor.begin(), &*(it + 41), 32);
        memcpy(asset_tag.begin(), &*(it + 73), 32);
        pubkey.Set(it + 105, it + 138);

        if (conf_value.IsExplicit()) {
            assert(conf_value.GetAmount() == amount);
        }
    } else {
        pwallet->ComputeBlindingData(conf_value, conf_asset, nonce, scriptPubKey, vchRangeproof, amount, pubkey, value_factor, asset_tag, asset_factor);
        *it = 1;
        memcpy(&*(it + 1), &amount, 8);
        memcpy(&*(it + 9), value_factor.begin(), 32);
        memcpy(&*(it + 41), asset_factor.begin(), 32);
        memcpy(&*(it + 73), asset_tag.begin(), 32);
        if (pubkey.IsFullyValid()) {
            memcpy(&*(it + 105), pubkey.begin(), 33);
        } else {
            memset(&*(it + 105), 0, 33);
        }
    }

    if (value_out) *value_out = amount;
    if (blinding_pubkey_out) *blinding_pubkey_out = pubkey;
    if (value_factor_out) *value_factor_out = value_factor;
    if (asset_factor_out) *asset_factor_out = asset_factor;
    if (asset_out) *asset_out = asset_tag;
}

void CWalletTx::GetNonIssuanceBlindingData(const unsigned int output_index, CPubKey* blinding_pubkey_out, CAmount* value_out, uint256* value_factor_out, CAsset* asset_out, uint256* asset_factor_out) const {
    assert(output_index < tx->vout.size());
    const CTxOut& out = tx->vout[output_index];
    const CTxWitness& wit = tx->witness;
    GetBlindingData(output_index, wit.vtxoutwit.size() <= output_index ? std::vector<unsigned char>() : wit.vtxoutwit[output_index].vchRangeproof, out.nValue, out.nAsset, out.nNonce, out.scriptPubKey,
        blinding_pubkey_out, value_out, value_factor_out, asset_out, asset_factor_out);
}

void CWallet::ConnectScriptPubKeyManNotifiers()
{
    for (const auto& spk_man : GetActiveScriptPubKeyMans()) {
        spk_man->NotifyWatchonlyChanged.connect(NotifyWatchonlyChanged);
        spk_man->NotifyCanGetAddressesChanged.connect(NotifyCanGetAddressesChanged);
    }
}

void CWallet::LoadDescriptorScriptPubKeyMan(uint256 id, WalletDescriptor& desc)
{
    if (IsWalletFlagSet(WALLET_FLAG_EXTERNAL_SIGNER)) {
#ifdef ENABLE_EXTERNAL_SIGNER
        auto spk_manager = std::unique_ptr<ScriptPubKeyMan>(new ExternalSignerScriptPubKeyMan(*this, desc));
        m_spk_managers[id] = std::move(spk_manager);
#else
        throw std::runtime_error(std::string(__func__) + ": Compiled without external signing support (required for external signing)");
#endif
    } else {
        auto spk_manager = std::unique_ptr<ScriptPubKeyMan>(new DescriptorScriptPubKeyMan(*this, desc));
        m_spk_managers[id] = std::move(spk_manager);
    }
}

void CWallet::SetupDescriptorScriptPubKeyMans()
{
    AssertLockHeld(cs_wallet);

    if (!IsWalletFlagSet(WALLET_FLAG_EXTERNAL_SIGNER)) {
        // Make a seed
        CKey seed_key;
        seed_key.MakeNewKey(true);
        CPubKey seed = seed_key.GetPubKey();
        assert(seed_key.VerifyPubKey(seed));

        // Get the extended key
        CExtKey master_key;
        master_key.SetSeed(seed_key.begin(), seed_key.size());

        for (bool internal : {false, true}) {
            for (OutputType t : OUTPUT_TYPES) {
                auto spk_manager = std::unique_ptr<DescriptorScriptPubKeyMan>(new DescriptorScriptPubKeyMan(*this, internal));
                if (IsCrypted()) {
                    if (IsLocked()) {
                        throw std::runtime_error(std::string(__func__) + ": Wallet is locked, cannot setup new descriptors");
                    }
                    if (!spk_manager->CheckDecryptionKey(vMasterKey) && !spk_manager->Encrypt(vMasterKey, nullptr)) {
                        throw std::runtime_error(std::string(__func__) + ": Could not encrypt new descriptors");
                    }
                }
                spk_manager->SetupDescriptorGeneration(master_key, t);
                uint256 id = spk_manager->GetID();
                m_spk_managers[id] = std::move(spk_manager);
                AddActiveScriptPubKeyMan(id, t, internal);
            }
        }
    } else {
#ifdef ENABLE_EXTERNAL_SIGNER
        ExternalSigner signer = ExternalSignerScriptPubKeyMan::GetExternalSigner();

        // TODO: add account parameter
        int account = 0;
        UniValue signer_res = signer.GetDescriptors(account);

        if (!signer_res.isObject()) throw std::runtime_error(std::string(__func__) + ": Unexpected result");
        for (bool internal : {false, true}) {
            const UniValue& descriptor_vals = find_value(signer_res, internal ? "internal" : "receive");
            if (!descriptor_vals.isArray()) throw std::runtime_error(std::string(__func__) + ": Unexpected result");
            for (const UniValue& desc_val : descriptor_vals.get_array().getValues()) {
                std::string desc_str = desc_val.getValStr();
                FlatSigningProvider keys;
                std::string dummy_error;
                std::unique_ptr<Descriptor> desc = Parse(desc_str, keys, dummy_error, false);
                if (!desc->GetOutputType()) {
                    continue;
                }
                OutputType t =  *desc->GetOutputType();
                auto spk_manager = std::unique_ptr<ExternalSignerScriptPubKeyMan>(new ExternalSignerScriptPubKeyMan(*this, internal));
                spk_manager->SetupDescriptor(std::move(desc));
                uint256 id = spk_manager->GetID();
                m_spk_managers[id] = std::move(spk_manager);
                AddActiveScriptPubKeyMan(id, t, internal);
            }
        }
#else
        throw std::runtime_error(std::string(__func__) + ": Compiled without external signing support (required for external signing)");
#endif // ENABLE_EXTERNAL_SIGNER
    }
}

void CWallet::AddActiveScriptPubKeyMan(uint256 id, OutputType type, bool internal)
{
    WalletBatch batch(GetDatabase());
    if (!batch.WriteActiveScriptPubKeyMan(static_cast<uint8_t>(type), id, internal)) {
        throw std::runtime_error(std::string(__func__) + ": writing active ScriptPubKeyMan id failed");
    }
    LoadActiveScriptPubKeyMan(id, type, internal);
}

void CWallet::LoadActiveScriptPubKeyMan(uint256 id, OutputType type, bool internal)
{
    WalletLogPrintf("Setting spkMan to active: id = %s, type = %d, internal = %d\n", id.ToString(), static_cast<int>(type), static_cast<int>(internal));
    auto& spk_mans = internal ? m_internal_spk_managers : m_external_spk_managers;
    auto spk_man = m_spk_managers.at(id).get();
    spk_man->SetInternal(internal);
    spk_mans[type] = spk_man;

    NotifyCanGetAddressesChanged();
}

bool CWallet::IsLegacy() const
{
    if (m_internal_spk_managers.count(OutputType::LEGACY) == 0) {
        return false;
    }
    auto spk_man = dynamic_cast<LegacyScriptPubKeyMan*>(m_internal_spk_managers.at(OutputType::LEGACY));
    return spk_man != nullptr;
}

DescriptorScriptPubKeyMan* CWallet::GetDescriptorScriptPubKeyMan(const WalletDescriptor& desc) const
{
    for (auto& spk_man_pair : m_spk_managers) {
        // Try to downcast to DescriptorScriptPubKeyMan then check if the descriptors match
        DescriptorScriptPubKeyMan* spk_manager = dynamic_cast<DescriptorScriptPubKeyMan*>(spk_man_pair.second.get());
        if (spk_manager != nullptr && spk_manager->HasWalletDescriptor(desc)) {
            return spk_manager;
        }
    }

    return nullptr;
}

ScriptPubKeyMan* CWallet::AddWalletDescriptor(WalletDescriptor& desc, const FlatSigningProvider& signing_provider, const std::string& label, bool internal)
{
    if (!IsWalletFlagSet(WALLET_FLAG_DESCRIPTORS)) {
        WalletLogPrintf("Cannot add WalletDescriptor to a non-descriptor wallet\n");
        return nullptr;
    }

    LOCK(cs_wallet);
    auto new_spk_man = std::unique_ptr<DescriptorScriptPubKeyMan>(new DescriptorScriptPubKeyMan(*this, desc));

    // If we already have this descriptor, remove it from the maps but add the existing cache to desc
    auto old_spk_man = GetDescriptorScriptPubKeyMan(desc);
    if (old_spk_man) {
        WalletLogPrintf("Update existing descriptor: %s\n", desc.descriptor->ToString());

        {
            LOCK(old_spk_man->cs_desc_man);
            new_spk_man->SetCache(old_spk_man->GetWalletDescriptor().cache);
        }

        // Remove from maps of active spkMans
        auto old_spk_man_id = old_spk_man->GetID();
        for (bool internal : {false, true}) {
            for (OutputType t : OUTPUT_TYPES) {
                auto active_spk_man = GetScriptPubKeyMan(t, internal);
                if (active_spk_man && active_spk_man->GetID() == old_spk_man_id) {
                    if (internal) {
                        m_internal_spk_managers.erase(t);
                    } else {
                        m_external_spk_managers.erase(t);
                    }
                    break;
                }
            }
        }
        m_spk_managers.erase(old_spk_man_id);
    }

    // Add the private keys to the descriptor
    for (const auto& entry : signing_provider.keys) {
        const CKey& key = entry.second;
        new_spk_man->AddDescriptorKey(key, key.GetPubKey());
    }

    // Top up key pool, the manager will generate new scriptPubKeys internally
    if (!new_spk_man->TopUp()) {
        WalletLogPrintf("Could not top up scriptPubKeys\n");
        return nullptr;
    }

    // Apply the label if necessary
    // Note: we disable labels for ranged descriptors
    if (!desc.descriptor->IsRange()) {
        auto script_pub_keys = new_spk_man->GetScriptPubKeys();
        if (script_pub_keys.empty()) {
            WalletLogPrintf("Could not generate scriptPubKeys (cache is empty)\n");
            return nullptr;
        }

        CTxDestination dest;
        if (!internal && ExtractDestination(script_pub_keys.at(0), dest)) {
            SetAddressBook(dest, label, "receive");
        }
    }

    // Save the descriptor to memory
    auto ret = new_spk_man.get();
    m_spk_managers[new_spk_man->GetID()] = std::move(new_spk_man);

    // Save the descriptor to DB
    ret->WriteDescriptor();

    return ret;
}

CAmount CWalletTx::GetOutputValueOut(unsigned int output_index) const {
    CAmount ret;
    GetNonIssuanceBlindingData(output_index, nullptr, &ret, nullptr, nullptr, nullptr);
    return ret;
}

uint256 CWalletTx::GetOutputAmountBlindingFactor(unsigned int output_index) const {
    uint256 ret;
    GetNonIssuanceBlindingData(output_index, nullptr, nullptr, &ret, nullptr, nullptr);
    return ret;
}

uint256 CWalletTx::GetOutputAssetBlindingFactor(unsigned int output_index) const {
    uint256 ret;
    GetNonIssuanceBlindingData(output_index, nullptr, nullptr, nullptr, nullptr, &ret);
    return ret;
}

CAsset CWalletTx::GetOutputAsset(unsigned int output_index) const {
    CAsset ret;
    GetNonIssuanceBlindingData(output_index, nullptr, nullptr, nullptr, &ret, nullptr);
    return ret;
}

CPubKey CWalletTx::GetOutputBlindingPubKey(unsigned int output_index) const {
    CPubKey ret;
    GetNonIssuanceBlindingData(output_index, &ret, nullptr, nullptr, nullptr, nullptr);
    return ret;
}

void CWalletTx::GetIssuanceAssets(unsigned int input_index, CAsset* out_asset, CAsset* out_reissuance_token) const {
    assert(input_index < tx->vin.size());
    const CAssetIssuance& issuance = tx->vin[input_index].assetIssuance;

    if (out_asset && issuance.nAmount.IsNull()) {
        out_asset->SetNull();
        out_asset = nullptr;
    }
    if (out_reissuance_token && issuance.nInflationKeys.IsNull()) {
        out_reissuance_token->SetNull();
        out_reissuance_token = nullptr;
    }
    if (!(out_asset || out_reissuance_token)) return;

    if (issuance.assetBlindingNonce.IsNull()) {
        uint256 entropy;
        GenerateAssetEntropy(entropy, tx->vin[input_index].prevout, issuance.assetEntropy);
        if (out_reissuance_token) {
            CalculateReissuanceToken(*out_reissuance_token, entropy, issuance.nAmount.IsCommitment());
        }
        if (out_asset) {
            CalculateAsset(*out_asset, entropy);
        }
    }
    else {
        if (out_reissuance_token) {
            // Re-issuances don't emit issuance tokens
            out_reissuance_token->SetNull();
        }
        if (out_asset) {
            CalculateAsset(*out_asset, issuance.assetEntropy);
        }
    }
}

uint256 CWalletTx::GetIssuanceBlindingFactor(unsigned int input_index, bool reissuance_token) const {
    assert(input_index < tx->vin.size());
    CAsset asset;
    const CAssetIssuance& issuance = tx->vin[input_index].assetIssuance;
    const CTxWitness& wit = tx->witness;
    GetIssuanceAssets(input_index, reissuance_token ? nullptr : &asset, reissuance_token ? &asset : nullptr);
    if (asset.IsNull()) {
        return uint256();
    }
    const std::vector<unsigned char>& rangeproof = wit.vtxinwit.size() <= input_index ? std::vector<unsigned char>() : (reissuance_token ? wit.vtxinwit[input_index].vchInflationKeysRangeproof : wit.vtxinwit[input_index].vchIssuanceAmountRangeproof);
    unsigned int mapValueInd = GetPseudoInputOffset(input_index, reissuance_token)+tx->vout.size();

    uint256 ret;
    CScript blindingScript(CScript() << OP_RETURN << std::vector<unsigned char>(tx->vin[input_index].prevout.hash.begin(), tx->vin[input_index].prevout.hash.end()) << tx->vin[input_index].prevout.n);
    GetBlindingData(mapValueInd, rangeproof, reissuance_token ? issuance.nInflationKeys : issuance.nAmount, CConfidentialAsset(asset), CConfidentialNonce(), blindingScript, nullptr, nullptr, &ret, nullptr, nullptr);
    return ret;
}

CAmount CWalletTx::GetIssuanceAmount(unsigned int input_index, bool reissuance_token) const {
    assert(input_index < tx->vin.size());
    CAsset asset;
    const CAssetIssuance& issuance = tx->vin[input_index].assetIssuance;
    const CTxWitness& wit = tx->witness;
    GetIssuanceAssets(input_index, reissuance_token ? nullptr : &asset, reissuance_token ? &asset : nullptr);
    if (asset.IsNull()) {
        return -1;
    }
    unsigned int mapValueInd = GetPseudoInputOffset(input_index, reissuance_token)+tx->vout.size();
    const std::vector<unsigned char>& rangeproof = wit.vtxinwit.size() <= input_index ? std::vector<unsigned char>() : (reissuance_token ? wit.vtxinwit[input_index].vchInflationKeysRangeproof : wit.vtxinwit[input_index].vchIssuanceAmountRangeproof);

    CAmount ret;
    CScript blindingScript(CScript() << OP_RETURN << std::vector<unsigned char>(tx->vin[input_index].prevout.hash.begin(), tx->vin[input_index].prevout.hash.end()) << tx->vin[input_index].prevout.n);
    GetBlindingData(mapValueInd, rangeproof, reissuance_token ? issuance.nInflationKeys : issuance.nAmount, CConfidentialAsset(asset), CConfidentialNonce(), blindingScript, nullptr, &ret, nullptr, nullptr, nullptr);
    return ret;
}

void CWallet::ComputeBlindingData(const CConfidentialValue& conf_value, const CConfidentialAsset& conf_asset, const CConfidentialNonce& nonce, const CScript& scriptPubKey, const std::vector<unsigned char>& vchRangeproof, CAmount& value, CPubKey& blinding_pubkey, uint256& value_factor, CAsset& asset, uint256& asset_factor) const
{
    if (conf_value.IsExplicit() && conf_asset.IsExplicit()) {
        value = conf_value.GetAmount();
        asset = conf_asset.GetAsset();
        blinding_pubkey = CPubKey();
        value_factor.SetNull();
        asset_factor.SetNull();
        return;
    }

    CKey blinding_key;
    if ((blinding_key = GetBlindingKey(&scriptPubKey)).IsValid()) {
        // For outputs using derived blinding.
        if (UnblindConfidentialPair(blinding_key, conf_value, conf_asset, nonce, scriptPubKey, vchRangeproof, value, value_factor, asset, asset_factor)) {
            // TODO: make sure SetBlindingData sets it as receiver's blinding pubkey
            blinding_pubkey = blinding_key.GetPubKey();
            return;
        }
    }

    value = -1;
    blinding_pubkey = CPubKey();
    value_factor.SetNull();
    asset.SetNull();
    asset_factor.SetNull();
}

void CWalletTx::WipeUnknownBlindingData()
{
    for (unsigned int n = 0; n < tx->vout.size(); n++) {
        if (GetOutputValueOut(n) == -1) {
            mapValue["blindingdata"][138 * n] = 0;
        }
    }
    for (unsigned int n = 0; n < tx->vin.size(); n++) {
        if (!tx->vin[n].assetIssuance.nAmount.IsNull()) {
            if (GetIssuanceAmount(n, false) == -1) {
                mapValue["blindingdata"][138 * (tx->vout.size() + GetPseudoInputOffset(n, false))] = 0;
            }
        }
        if (!tx->vin[n].assetIssuance.nInflationKeys.IsNull()) {
            if (GetIssuanceAmount(n, true) == -1) {
                mapValue["blindingdata"][138 * (tx->vout.size() + GetPseudoInputOffset(n, true))] = 0;
            }
        }
    }
}

std::map<uint256, std::pair<CAsset, CAsset> > CWallet::GetReissuanceTokenTypes() const {
    std::map<uint256, std::pair<CAsset, CAsset> > tokenMap;
    {
        LOCK(cs_wallet);
        for (std::map<uint256, CWalletTx>::const_iterator it = mapWallet.begin(); it != mapWallet.end(); ++it) {
            const CWalletTx* pcoin = &(*it).second;
            CAsset asset;
            CAsset token;
            uint256 entropy;
            for (unsigned int input_index = 0; input_index < pcoin->tx->vin.size(); input_index++) {
                const CAssetIssuance& issuance = pcoin->tx->vin[input_index].assetIssuance;
                if (issuance.IsNull()) {
                    continue;
                }
                // Only looking at initial issuances
                if (issuance.assetBlindingNonce.IsNull()) {
                    GenerateAssetEntropy(entropy, pcoin->tx->vin[input_index].prevout, issuance.assetEntropy);
                    CalculateAsset(asset, entropy);
                    // TODO handle the case with null nAmount (not decided yet)
                    CalculateReissuanceToken(token, entropy, issuance.nAmount.IsCommitment());
                    tokenMap[entropy] = std::make_pair(token, asset);
                }
            }
        }
    }
    return tokenMap;
}

CKey CWallet::GetBlindingKey(const CScript* script) const
{
    CKey key;

    if (script != NULL) {
        std::map<CScriptID, uint256>::const_iterator it = mapSpecificBlindingKeys.find(CScriptID(*script));
        if (it != mapSpecificBlindingKeys.end()) {
            key.Set(it->second.begin(), it->second.end(), true);
            if (key.IsValid()) {
                return key;
            }
        }
    }

    if (script != NULL && !blinding_derivation_key.IsNull()) {
        unsigned char vch[32];
        CHMAC_SHA256(blinding_derivation_key.begin(), blinding_derivation_key.size()).Write(&((*script)[0]), script->size()).Finalize(vch);
        key.Set(&vch[0], &vch[32], true);
        if (key.IsValid()) {
            return key;
        }
    }

    return CKey();
}

CPubKey CWallet::GetBlindingPubKey(const CScript& script) const
{
    CKey key = GetBlindingKey(&script);
    if (key.IsValid()) {
        return key.GetPubKey();
    }

    return CPubKey();
}

bool CWallet::LoadSpecificBlindingKey(const CScriptID& scriptid, const uint256& key)
{
    AssertLockHeld(cs_wallet); // mapSpecificBlindingKeys
    mapSpecificBlindingKeys[scriptid] = key;
    return true;
}

bool CWallet::AddSpecificBlindingKey(const CScriptID& scriptid, const uint256& key)
{
    AssertLockHeld(cs_wallet); // mapSpecificBlindingKeys
    if (!LoadSpecificBlindingKey(scriptid, key))
        return false;

    return WalletBatch(GetDatabase()).WriteSpecificBlindingKey(scriptid, key);
}

bool CWallet::SetMasterBlindingKey(const uint256& key)
{
    AssertLockHeld(cs_wallet);
    if (!WalletBatch(GetDatabase()).WriteBlindingDerivationKey(key)) {
        return false;
    }
    blinding_derivation_key = key;
    return true;
}

// END ELEMENTS
//
<|MERGE_RESOLUTION|>--- conflicted
+++ resolved
@@ -1674,53 +1674,35 @@
     return true;
 }
 
-<<<<<<< HEAD
 // Returns pair of vsize and weight
-std::pair<int64_t, int64_t> CalculateMaximumSignedTxSize(const CTransaction &tx, const CWallet *wallet, const CCoinControl* coin_control)
-=======
-TxSize CalculateMaximumSignedTxSize(const CTransaction &tx, const CWallet *wallet, bool use_max_sig)
->>>>>>> 7aa41fc5
+TxSize CalculateMaximumSignedTxSize(const CTransaction &tx, const CWallet *wallet, const CCoinControl* coin_control)
 {
     std::vector<CTxOut> txouts;
     // Look up the inputs. The inputs are either in the wallet, or in coin_control.
     for (const CTxIn& input : tx.vin) {
         const auto mi = wallet->mapWallet.find(input.prevout.hash);
-<<<<<<< HEAD
         if (mi != wallet->mapWallet.end()) {
             assert(input.prevout.n < mi->second.tx->vout.size());
             txouts.emplace_back(mi->second.tx->vout[input.prevout.n]);
         } else if (coin_control) {
             CTxOut txout;
             if (!coin_control->GetExternalOutput(input.prevout, txout)) {
-                return std::make_pair(-1, -1);
+                return TxSize{-1, -1};
             }
             txouts.emplace_back(txout);
         } else {
-            return std::make_pair(-1, -1);
-=======
-        // Can not estimate size without knowing the input details
-        if (mi == wallet->mapWallet.end()) {
             return TxSize{-1, -1};
->>>>>>> 7aa41fc5
         }
     }
     return CalculateMaximumSignedTxSize(tx, wallet, txouts, coin_control);
 }
 
 // txouts needs to be in the order of tx.vin
-<<<<<<< HEAD
-std::pair<int64_t, int64_t> CalculateMaximumSignedTxSize(const CTransaction &tx, const CWallet *wallet, const std::vector<CTxOut>& txouts, const CCoinControl* coin_control)
+TxSize CalculateMaximumSignedTxSize(const CTransaction &tx, const CWallet *wallet, const std::vector<CTxOut>& txouts, const CCoinControl* coin_control)
 {
     CMutableTransaction txNew(tx);
     if (!wallet->DummySignTx(txNew, txouts, coin_control)) {
-        return std::make_pair(-1, -1);
-=======
-TxSize CalculateMaximumSignedTxSize(const CTransaction &tx, const CWallet *wallet, const std::vector<CTxOut>& txouts, bool use_max_sig)
-{
-    CMutableTransaction txNew(tx);
-    if (!wallet->DummySignTx(txNew, txouts, use_max_sig)) {
         return TxSize{-1, -1};
->>>>>>> 7aa41fc5
     }
     CTransaction ctx(txNew);
     int64_t vsize = GetVirtualTransactionSize(ctx);
@@ -3577,19 +3559,10 @@
                     index = GetRandInt(change_pos.size());
                 } while (change_pos[index]);
 
-<<<<<<< HEAD
                 change_pos[index] = asset_change_and_fee.first;
                 if (asset_change_and_fee.first == policyAsset) {
                     nChangePosInOut = index;
                 }
-=======
-            // Calculate the transaction fee
-            tx_sizes = CalculateMaximumSignedTxSize(CTransaction(txNew), this, coin_control.fAllowWatchOnly);
-            nBytes = tx_sizes.vsize;
-            if (nBytes < 0) {
-                error = _("Signing transaction failed");
-                return false;
->>>>>>> 7aa41fc5
             }
             assert(nChangePosInOut >= 0);
 
@@ -3763,7 +3736,7 @@
             // end ELEMENTS
 
             // Calculate the transaction fee
-            nBytes = tx_sizes.first;
+            nBytes = tx_sizes.vsize;
             if (nBytes < 0) {
                 error = _("Signing transaction failed");
                 return false;
@@ -3806,13 +3779,8 @@
                 nChangePosInOut = -1;
 
                 // Because we have dropped this change, the tx size and required fee will be different, so let's recalculate those
-<<<<<<< HEAD
                 tx_sizes = CalculateMaximumSignedTxSize(CTransaction(tx_blinded), this, &coin_control);
-                nBytes = tx_sizes.first;
-=======
-                tx_sizes = CalculateMaximumSignedTxSize(CTransaction(txNew), this, coin_control.fAllowWatchOnly);
                 nBytes = tx_sizes.vsize;
->>>>>>> 7aa41fc5
                 fee_needed = coin_selection_params.m_effective_feerate.GetFee(nBytes);
             }
 
