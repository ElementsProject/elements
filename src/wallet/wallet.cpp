--- conflicted
+++ resolved
@@ -1907,7 +1907,7 @@
         }
         SignatureData sigdata;
         input.FillSignatureData(sigdata);
-        std::set<ScriptPubKeyMan*> spk_mans = GetScriptPubKeyMans(script, sigdata);
+        std::set<ScriptPubKeyMan*> spk_mans = GetScriptPubKeyMans(script);
         if (spk_mans.size() == 0) {
             continue;
         }
@@ -3364,18 +3364,6 @@
     return spk_mans;
 }
 
-<<<<<<< HEAD
-ScriptPubKeyMan* CWallet::GetScriptPubKeyMan(const CScript& script) const
-{
-    SignatureData sigdata;
-    for (const auto& spk_man_pair : m_spk_managers) {
-        if (spk_man_pair.second->CanProvide(script, sigdata)) {
-            return spk_man_pair.second.get();
-        }
-    }
-    return nullptr;
-}
-
 const CKeyingMaterial& CWallet::GetEncryptionKey() const
 {
     return vMasterKey;
@@ -3386,8 +3374,6 @@
     return !mapMasterKeys.empty();
 }
 
-=======
->>>>>>> bce58bbb
 ScriptPubKeyMan* CWallet::GetScriptPubKeyMan(const uint256& id) const
 {
     if (m_spk_managers.count(id) > 0) {
