--- conflicted
+++ resolved
@@ -1936,8 +1936,7 @@
     uint256 hashTx = GetHash();
     for (unsigned int i = 0; i < tx->vout.size(); i++)
     {
-<<<<<<< HEAD
-        if (!pwallet->IsSpent(hashTx, i) && (allow_used_addresses || !pwallet->IsUsedDestination(hashTx, i))) {
+        if (!pwallet->IsSpent(hashTx, i) && (allow_used_addresses || !pwallet->IsSpentKey(hashTx, i))) {
             if (pwallet->IsMine(tx->vout[i]) & filter) {
                 CAmount credit = std::max<CAmount>(0, GetOutputValueOut(i));
                 if (!MoneyRange(credit))
@@ -1947,13 +1946,6 @@
                 if (!MoneyRange(nCredit))
                     throw std::runtime_error(std::string(__func__) + ": value out of range");
             }
-=======
-        if (!pwallet->IsSpent(hashTx, i) && (allow_used_addresses || !pwallet->IsSpentKey(hashTx, i))) {
-            const CTxOut &txout = tx->vout[i];
-            nCredit += pwallet->GetCredit(txout, filter);
-            if (!MoneyRange(nCredit))
-                throw std::runtime_error(std::string(__func__) + " : value out of range");
->>>>>>> 225aa5d6
         }
     }
 
