// Copyright (c) 2019-2021 The Bitcoin Core developers
// Distributed under the MIT software license, see the accompanying
// file COPYING or http://www.opensource.org/licenses/mit-license.php.

#include <key_io.h>
#include <logging.h>
#include <outputtype.h>
#include <script/descriptor.h>
#include <script/sign.h>
#include <util/bip32.h>
#include <util/strencodings.h>
#include <util/string.h>
#include <util/system.h>
#include <util/time.h>
#include <util/translation.h>
#include <wallet/scriptpubkeyman.h>

#include <optional>

namespace wallet {
//! Value for the first BIP 32 hardened derivation. Can be used as a bit mask and as a value. See BIP 32 for more details.
const uint32_t BIP32_HARDENED_KEY_LIMIT = 0x80000000;

BResult<CTxDestination> LegacyScriptPubKeyMan::GetNewDestination(const OutputType type)
{
    if (LEGACY_OUTPUT_TYPES.count(type) == 0) {
        return _("Error: Legacy wallets only support the \"legacy\", \"p2sh-segwit\", and \"bech32\" address types");;
    }
    assert(type != OutputType::BECH32M);

    LOCK(cs_KeyStore);

    // Generate a new key that is added to wallet
    CPubKey new_key;
    if (!GetKeyFromPool(new_key, type)) {
        return _("Error: Keypool ran out, please call keypoolrefill first");
    }
    LearnRelatedScripts(new_key, type);
<<<<<<< HEAD
    dest = GetDestinationForKey(new_key, type);

    return true;
=======
    return GetDestinationForKey(new_key, type);
>>>>>>> 316afb1e
}

typedef std::vector<unsigned char> valtype;

namespace {

/**
 * This is an enum that tracks the execution context of a script, similar to
 * SigVersion in script/interpreter. It is separate however because we want to
 * distinguish between top-level scriptPubKey execution and P2SH redeemScript
 * execution (a distinction that has no impact on consensus rules).
 */
enum class IsMineSigVersion
{
    TOP = 0,        //!< scriptPubKey execution
    P2SH = 1,       //!< P2SH redeemScript
    WITNESS_V0 = 2, //!< P2WSH witness script execution
};

/**
 * This is an internal representation of isminetype + invalidity.
 * Its order is significant, as we return the max of all explored
 * possibilities.
 */
enum class IsMineResult
{
    NO = 0,         //!< Not ours
    WATCH_ONLY = 1, //!< Included in watch-only balance
    SPENDABLE = 2,  //!< Included in all balances
    INVALID = 3,    //!< Not spendable by anyone (uncompressed pubkey in segwit, P2SH inside P2SH or witness, witness inside witness)
};

bool PermitsUncompressed(IsMineSigVersion sigversion)
{
    return sigversion == IsMineSigVersion::TOP || sigversion == IsMineSigVersion::P2SH;
}

bool HaveKeys(const std::vector<valtype>& pubkeys, const LegacyScriptPubKeyMan& keystore)
{
    for (const valtype& pubkey : pubkeys) {
        CKeyID keyID = CPubKey(pubkey).GetID();
        if (!keystore.HaveKey(keyID)) return false;
    }
    return true;
}

//! Recursively solve script and return spendable/watchonly/invalid status.
//!
//! @param keystore            legacy key and script store
//! @param scriptPubKey        script to solve
//! @param sigversion          script type (top-level / redeemscript / witnessscript)
//! @param recurse_scripthash  whether to recurse into nested p2sh and p2wsh
//!                            scripts or simply treat any script that has been
//!                            stored in the keystore as spendable
IsMineResult IsMineInner(const LegacyScriptPubKeyMan& keystore, const CScript& scriptPubKey, IsMineSigVersion sigversion, bool recurse_scripthash=true)
{
    IsMineResult ret = IsMineResult::NO;

    std::vector<valtype> vSolutions;
    TxoutType whichType = Solver(scriptPubKey, vSolutions);

    CKeyID keyID;
    switch (whichType) {
    case TxoutType::NONSTANDARD:
    case TxoutType::NULL_DATA:
    case TxoutType::WITNESS_UNKNOWN:
    case TxoutType::WITNESS_V1_TAPROOT:
    case TxoutType::FEE:
        break;
    case TxoutType::PUBKEY:
        keyID = CPubKey(vSolutions[0]).GetID();
        if (!PermitsUncompressed(sigversion) && vSolutions[0].size() != 33) {
            return IsMineResult::INVALID;
        }
        if (keystore.HaveKey(keyID)) {
            ret = std::max(ret, IsMineResult::SPENDABLE);
        }
        break;
    case TxoutType::WITNESS_V0_KEYHASH:
    {
        if (sigversion == IsMineSigVersion::WITNESS_V0) {
            // P2WPKH inside P2WSH is invalid.
            return IsMineResult::INVALID;
        }
        if (sigversion == IsMineSigVersion::TOP && !keystore.HaveCScript(CScriptID(CScript() << OP_0 << vSolutions[0]))) {
            // We do not support bare witness outputs unless the P2SH version of it would be
            // acceptable as well. This protects against matching before segwit activates.
            // This also applies to the P2WSH case.
            break;
        }
        ret = std::max(ret, IsMineInner(keystore, GetScriptForDestination(PKHash(CKeyID(uint160(vSolutions[0])))), IsMineSigVersion::WITNESS_V0));
        break;
    }
    case TxoutType::PUBKEYHASH:
        keyID = CKeyID(uint160(vSolutions[0]));
        if (!PermitsUncompressed(sigversion)) {
            CPubKey pubkey;
            if (keystore.GetPubKey(keyID, pubkey) && !pubkey.IsCompressed()) {
                return IsMineResult::INVALID;
            }
        }
        if (keystore.HaveKey(keyID)) {
            ret = std::max(ret, IsMineResult::SPENDABLE);
        }
        break;
    case TxoutType::SCRIPTHASH:
    {
        if (sigversion != IsMineSigVersion::TOP) {
            // P2SH inside P2WSH or P2SH is invalid.
            return IsMineResult::INVALID;
        }
        CScriptID scriptID = CScriptID(uint160(vSolutions[0]));
        CScript subscript;
        if (keystore.GetCScript(scriptID, subscript)) {
            ret = std::max(ret, recurse_scripthash ? IsMineInner(keystore, subscript, IsMineSigVersion::P2SH) : IsMineResult::SPENDABLE);
        }
        break;
    }
    case TxoutType::WITNESS_V0_SCRIPTHASH:
    {
        if (sigversion == IsMineSigVersion::WITNESS_V0) {
            // P2WSH inside P2WSH is invalid.
            return IsMineResult::INVALID;
        }
        if (sigversion == IsMineSigVersion::TOP && !keystore.HaveCScript(CScriptID(CScript() << OP_0 << vSolutions[0]))) {
            break;
        }
        uint160 hash;
        CRIPEMD160().Write(vSolutions[0].data(), vSolutions[0].size()).Finalize(hash.begin());
        CScriptID scriptID = CScriptID(hash);
        CScript subscript;
        if (keystore.GetCScript(scriptID, subscript)) {
            ret = std::max(ret, recurse_scripthash ? IsMineInner(keystore, subscript, IsMineSigVersion::WITNESS_V0) : IsMineResult::SPENDABLE);
        }
        break;
    }

    case TxoutType::MULTISIG:
    {
        // Never treat bare multisig outputs as ours (they can still be made watchonly-though)
        if (sigversion == IsMineSigVersion::TOP) {
            break;
        }

        // Only consider transactions "mine" if we own ALL the
        // keys involved. Multi-signature transactions that are
        // partially owned (somebody else has a key that can spend
        // them) enable spend-out-from-under-you attacks, especially
        // in shared-wallet situations.
        std::vector<valtype> keys(vSolutions.begin()+1, vSolutions.begin()+vSolutions.size()-1);
        if (!PermitsUncompressed(sigversion)) {
            for (size_t i = 0; i < keys.size(); i++) {
                if (keys[i].size() != 33) {
                    return IsMineResult::INVALID;
                }
            }
        }
        if (HaveKeys(keys, keystore)) {
            ret = std::max(ret, IsMineResult::SPENDABLE);
        }
        break;
    }
    case TxoutType::OP_TRUE:
        if (Params().anyonecanspend_aremine) {
            return IsMineResult::SPENDABLE;
        }
        break;
    } // no default case, so the compiler can warn about missing cases

    if (ret == IsMineResult::NO && keystore.HaveWatchOnly(scriptPubKey)) {
        ret = std::max(ret, IsMineResult::WATCH_ONLY);
    }
    return ret;
}

} // namespace

isminetype LegacyScriptPubKeyMan::IsMine(const CScript& script) const
{
    switch (IsMineInner(*this, script, IsMineSigVersion::TOP)) {
    case IsMineResult::INVALID:
    case IsMineResult::NO:
        return ISMINE_NO;
    case IsMineResult::WATCH_ONLY:
        return ISMINE_WATCH_ONLY;
    case IsMineResult::SPENDABLE:
        return ISMINE_SPENDABLE;
    }
    assert(false);
}

bool LegacyScriptPubKeyMan::CheckDecryptionKey(const CKeyingMaterial& master_key, bool accept_no_keys)
{
    {
        LOCK(cs_KeyStore);
        assert(mapKeys.empty());

        bool keyPass = mapCryptedKeys.empty(); // Always pass when there are no encrypted keys
        bool keyFail = false;
        CryptedKeyMap::const_iterator mi = mapCryptedKeys.begin();
        WalletBatch batch(m_storage.GetDatabase());
        for (; mi != mapCryptedKeys.end(); ++mi)
        {
            const CPubKey &vchPubKey = (*mi).second.first;
            const std::vector<unsigned char> &vchCryptedSecret = (*mi).second.second;
            CKey key;
            if (!DecryptKey(master_key, vchCryptedSecret, vchPubKey, key))
            {
                keyFail = true;
                break;
            }
            keyPass = true;
            if (fDecryptionThoroughlyChecked)
                break;
            else {
                // Rewrite these encrypted keys with checksums
                batch.WriteCryptedKey(vchPubKey, vchCryptedSecret, mapKeyMetadata[vchPubKey.GetID()]);
            }
        }
        if (keyPass && keyFail)
        {
            LogPrintf("The wallet is probably corrupted: Some keys decrypt but not all.\n");
            throw std::runtime_error("Error unlocking wallet: some keys decrypt but not all. Your wallet file may be corrupt.");
        }
        if (keyFail || (!keyPass && !accept_no_keys))
            return false;
        fDecryptionThoroughlyChecked = true;
    }
    return true;
}

bool LegacyScriptPubKeyMan::Encrypt(const CKeyingMaterial& master_key, WalletBatch* batch)
{
    LOCK(cs_KeyStore);
    encrypted_batch = batch;
    if (!mapCryptedKeys.empty()) {
        encrypted_batch = nullptr;
        return false;
    }

    KeyMap keys_to_encrypt;
    keys_to_encrypt.swap(mapKeys); // Clear mapKeys so AddCryptedKeyInner will succeed.
    for (const KeyMap::value_type& mKey : keys_to_encrypt)
    {
        const CKey &key = mKey.second;
        CPubKey vchPubKey = key.GetPubKey();
        CKeyingMaterial vchSecret(key.begin(), key.end());
        std::vector<unsigned char> vchCryptedSecret;
        if (!EncryptSecret(master_key, vchSecret, vchPubKey.GetHash(), vchCryptedSecret)) {
            encrypted_batch = nullptr;
            return false;
        }
        if (!AddCryptedKey(vchPubKey, vchCryptedSecret)) {
            encrypted_batch = nullptr;
            return false;
        }
    }
    encrypted_batch = nullptr;
    return true;
}

bool LegacyScriptPubKeyMan::GetReservedDestination(const OutputType type, bool internal, CTxDestination& address, int64_t& index, CKeyPool& keypool, bilingual_str& error)
{
    if (LEGACY_OUTPUT_TYPES.count(type) == 0) {
        error = _("Error: Legacy wallets only support the \"legacy\", \"p2sh-segwit\", and \"bech32\" address types");
        return false;
    }
    assert(type != OutputType::BECH32M);

    LOCK(cs_KeyStore);
    if (!CanGetAddresses(internal)) {
        error = _("Error: Keypool ran out, please call keypoolrefill first");
        return false;
    }

    if (!ReserveKeyFromKeyPool(index, keypool, internal)) {
        error = _("Error: Keypool ran out, please call keypoolrefill first");
        return false;
    }
    address = GetDestinationForKey(keypool.vchPubKey, type);
    return true;
}

bool LegacyScriptPubKeyMan::TopUpInactiveHDChain(const CKeyID seed_id, int64_t index, bool internal)
{
    LOCK(cs_KeyStore);

    auto it = m_inactive_hd_chains.find(seed_id);
    if (it == m_inactive_hd_chains.end()) {
        return false;
    }

    CHDChain& chain = it->second;

    if (internal) {
        chain.m_next_internal_index = std::max(chain.m_next_internal_index, index + 1);
    } else {
        chain.m_next_external_index = std::max(chain.m_next_external_index, index + 1);
    }

    TopUpChain(chain, 0);

    return true;
}

std::vector<WalletDestination> LegacyScriptPubKeyMan::MarkUnusedAddresses(const CScript& script)
{
    LOCK(cs_KeyStore);
    std::vector<WalletDestination> result;
    // extract addresses and check if they match with an unused keypool key
    for (const auto& keyid : GetAffectedKeys(script, *this)) {
        std::map<CKeyID, int64_t>::const_iterator mi = m_pool_key_to_index.find(keyid);
        if (mi != m_pool_key_to_index.end()) {
            WalletLogPrintf("%s: Detected a used keypool key, mark all keypool keys up to this key as used\n", __func__);
            for (const auto& keypool : MarkReserveKeysAsUsed(mi->second)) {
                // derive all possible destinations as any of them could have been used
                for (const auto& type : LEGACY_OUTPUT_TYPES) {
                    const auto& dest = GetDestinationForKey(keypool.vchPubKey, type);
                    result.push_back({dest, keypool.fInternal});
                }
            }

            if (!TopUp()) {
                WalletLogPrintf("%s: Topping up keypool failed (locked wallet)\n", __func__);
            }
        }

        // Find the key's metadata and check if it's seed id (if it has one) is inactive, i.e. it is not the current m_hd_chain seed id.
        // If so, TopUp the inactive hd chain
        auto it = mapKeyMetadata.find(keyid);
        if (it != mapKeyMetadata.end()){
            CKeyMetadata meta = it->second;
            if (!meta.hd_seed_id.IsNull() && meta.hd_seed_id != m_hd_chain.seed_id) {
                std::vector<uint32_t> path;
                if (meta.has_key_origin) {
                    path = meta.key_origin.path;
                } else if (!ParseHDKeypath(meta.hdKeypath, path)) {
                    WalletLogPrintf("%s: Adding inactive seed keys failed, invalid hdKeypath: %s\n",
                                    __func__,
                                    meta.hdKeypath);
                }
                if (path.size() != 3) {
                    WalletLogPrintf("%s: Adding inactive seed keys failed, invalid path size: %d, has_key_origin: %s\n",
                                    __func__,
                                    path.size(),
                                    meta.has_key_origin);
                } else {
                    bool internal = (path[1] & ~BIP32_HARDENED_KEY_LIMIT) != 0;
                    int64_t index = path[2] & ~BIP32_HARDENED_KEY_LIMIT;

                    if (!TopUpInactiveHDChain(meta.hd_seed_id, index, internal)) {
                        WalletLogPrintf("%s: Adding inactive seed keys failed\n", __func__);
                    }
                }
            }
        }
    }

    return result;
}

void LegacyScriptPubKeyMan::UpgradeKeyMetadata()
{
    LOCK(cs_KeyStore);
    if (m_storage.IsLocked() || m_storage.IsWalletFlagSet(WALLET_FLAG_KEY_ORIGIN_METADATA)) {
        return;
    }

    std::unique_ptr<WalletBatch> batch = std::make_unique<WalletBatch>(m_storage.GetDatabase());
    for (auto& meta_pair : mapKeyMetadata) {
        CKeyMetadata& meta = meta_pair.second;
        if (!meta.hd_seed_id.IsNull() && !meta.has_key_origin && meta.hdKeypath != "s") { // If the hdKeypath is "s", that's the seed and it doesn't have a key origin
            CKey key;
            GetKey(meta.hd_seed_id, key);
            CExtKey masterKey;
            masterKey.SetSeed(key);
            // Add to map
            CKeyID master_id = masterKey.key.GetPubKey().GetID();
            std::copy(master_id.begin(), master_id.begin() + 4, meta.key_origin.fingerprint);
            if (!ParseHDKeypath(meta.hdKeypath, meta.key_origin.path)) {
                throw std::runtime_error("Invalid stored hdKeypath");
            }
            meta.has_key_origin = true;
            if (meta.nVersion < CKeyMetadata::VERSION_WITH_KEY_ORIGIN) {
                meta.nVersion = CKeyMetadata::VERSION_WITH_KEY_ORIGIN;
            }

            // Write meta to wallet
            CPubKey pubkey;
            if (GetPubKey(meta_pair.first, pubkey)) {
                batch->WriteKeyMetadata(meta, pubkey, true);
            }
        }
    }
}

bool LegacyScriptPubKeyMan::SetupGeneration(bool force)
{
    if ((CanGenerateKeys() && !force) || m_storage.IsLocked()) {
        return false;
    }

    SetHDSeed(GenerateNewSeed());
    if (!NewKeyPool()) {
        return false;
    }
    return true;
}

bool LegacyScriptPubKeyMan::IsHDEnabled() const
{
    return !m_hd_chain.seed_id.IsNull();
}

bool LegacyScriptPubKeyMan::CanGetAddresses(bool internal) const
{
    LOCK(cs_KeyStore);
    // Check if the keypool has keys
    bool keypool_has_keys;
    if (internal && m_storage.CanSupportFeature(FEATURE_HD_SPLIT)) {
        keypool_has_keys = setInternalKeyPool.size() > 0;
    } else {
        keypool_has_keys = KeypoolCountExternalKeys() > 0;
    }
    // If the keypool doesn't have keys, check if we can generate them
    if (!keypool_has_keys) {
        return CanGenerateKeys();
    }
    return keypool_has_keys;
}

bool LegacyScriptPubKeyMan::Upgrade(int prev_version, int new_version, bilingual_str& error)
{
    LOCK(cs_KeyStore);

    if (m_storage.IsWalletFlagSet(WALLET_FLAG_DISABLE_PRIVATE_KEYS)) {
        // Nothing to do here if private keys are not enabled
        return true;
    }

    bool hd_upgrade = false;
    bool split_upgrade = false;
    if (IsFeatureSupported(new_version, FEATURE_HD) && !IsHDEnabled()) {
        WalletLogPrintf("Upgrading wallet to HD\n");
        m_storage.SetMinVersion(FEATURE_HD);

        // generate a new master key
        CPubKey masterPubKey = GenerateNewSeed();
        SetHDSeed(masterPubKey);
        hd_upgrade = true;
    }
    // Upgrade to HD chain split if necessary
    if (!IsFeatureSupported(prev_version, FEATURE_HD_SPLIT) && IsFeatureSupported(new_version, FEATURE_HD_SPLIT)) {
        WalletLogPrintf("Upgrading wallet to use HD chain split\n");
        m_storage.SetMinVersion(FEATURE_PRE_SPLIT_KEYPOOL);
        split_upgrade = FEATURE_HD_SPLIT > prev_version;
        // Upgrade the HDChain
        if (m_hd_chain.nVersion < CHDChain::VERSION_HD_CHAIN_SPLIT) {
            m_hd_chain.nVersion = CHDChain::VERSION_HD_CHAIN_SPLIT;
            if (!WalletBatch(m_storage.GetDatabase()).WriteHDChain(m_hd_chain)) {
                throw std::runtime_error(std::string(__func__) + ": writing chain failed");
            }
        }
    }
    // Mark all keys currently in the keypool as pre-split
    if (split_upgrade) {
        MarkPreSplitKeys();
    }
    // Regenerate the keypool if upgraded to HD
    if (hd_upgrade) {
        if (!NewKeyPool()) {
            error = _("Unable to generate keys");
            return false;
        }
    }
    return true;
}

bool LegacyScriptPubKeyMan::HavePrivateKeys() const
{
    LOCK(cs_KeyStore);
    return !mapKeys.empty() || !mapCryptedKeys.empty();
}

void LegacyScriptPubKeyMan::RewriteDB()
{
    LOCK(cs_KeyStore);
    setInternalKeyPool.clear();
    setExternalKeyPool.clear();
    m_pool_key_to_index.clear();
    // Note: can't top-up keypool here, because wallet is locked.
    // User will be prompted to unlock wallet the next operation
    // that requires a new key.
}

static int64_t GetOldestKeyTimeInPool(const std::set<int64_t>& setKeyPool, WalletBatch& batch) {
    if (setKeyPool.empty()) {
        return GetTime();
    }

    CKeyPool keypool;
    int64_t nIndex = *(setKeyPool.begin());
    if (!batch.ReadPool(nIndex, keypool)) {
        throw std::runtime_error(std::string(__func__) + ": read oldest key in keypool failed");
    }
    assert(keypool.vchPubKey.IsValid());
    return keypool.nTime;
}

std::optional<int64_t> LegacyScriptPubKeyMan::GetOldestKeyPoolTime() const
{
    LOCK(cs_KeyStore);

    WalletBatch batch(m_storage.GetDatabase());

    // load oldest key from keypool, get time and return
    int64_t oldestKey = GetOldestKeyTimeInPool(setExternalKeyPool, batch);
    if (IsHDEnabled() && m_storage.CanSupportFeature(FEATURE_HD_SPLIT)) {
        oldestKey = std::max(GetOldestKeyTimeInPool(setInternalKeyPool, batch), oldestKey);
        if (!set_pre_split_keypool.empty()) {
            oldestKey = std::max(GetOldestKeyTimeInPool(set_pre_split_keypool, batch), oldestKey);
        }
    }

    return oldestKey;
}

size_t LegacyScriptPubKeyMan::KeypoolCountExternalKeys() const
{
    LOCK(cs_KeyStore);
    return setExternalKeyPool.size() + set_pre_split_keypool.size();
}

unsigned int LegacyScriptPubKeyMan::GetKeyPoolSize() const
{
    LOCK(cs_KeyStore);
    return setInternalKeyPool.size() + setExternalKeyPool.size() + set_pre_split_keypool.size();
}

int64_t LegacyScriptPubKeyMan::GetTimeFirstKey() const
{
    LOCK(cs_KeyStore);
    return nTimeFirstKey;
}

std::unique_ptr<SigningProvider> LegacyScriptPubKeyMan::GetSolvingProvider(const CScript& script) const
{
    return std::make_unique<LegacySigningProvider>(*this);
}

bool LegacyScriptPubKeyMan::CanProvide(const CScript& script, SignatureData& sigdata)
{
    IsMineResult ismine = IsMineInner(*this, script, IsMineSigVersion::TOP, /* recurse_scripthash= */ false);
    if (ismine == IsMineResult::SPENDABLE || ismine == IsMineResult::WATCH_ONLY) {
        // If ismine, it means we recognize keys or script ids in the script, or
        // are watching the script itself, and we can at least provide metadata
        // or solving information, even if not able to sign fully.
        return true;
    } else {
        // If, given the stuff in sigdata, we could make a valid sigature, then we can provide for this script
        ProduceSignature(*this, DUMMY_SIGNATURE_CREATOR, script, sigdata);
        if (!sigdata.signatures.empty()) {
            // If we could make signatures, make sure we have a private key to actually make a signature
            bool has_privkeys = false;
            for (const auto& key_sig_pair : sigdata.signatures) {
                has_privkeys |= HaveKey(key_sig_pair.first);
            }
            return has_privkeys;
        }
        return false;
    }
}

bool LegacyScriptPubKeyMan::SignTransaction(CMutableTransaction& tx, const std::map<COutPoint, Coin>& coins, int sighash, std::map<int, bilingual_str>& input_errors) const
{
    return ::SignTransaction(tx, this, coins, sighash, Params().HashGenesisBlock(), input_errors);
}

SigningResult LegacyScriptPubKeyMan::SignMessage(const std::string& message, const PKHash& pkhash, std::string& str_sig) const
{
    CKey key;
    if (!GetKey(ToKeyID(pkhash), key)) {
        return SigningResult::PRIVATE_KEY_NOT_AVAILABLE;
    }

    if (MessageSign(key, message, str_sig)) {
        return SigningResult::OK;
    }
    return SigningResult::SIGNING_FAILED;
}

TransactionError LegacyScriptPubKeyMan::FillPSBT(PartiallySignedTransaction& psbtx, const PrecomputedTransactionData& txdata, int sighash_type, bool sign, bool bip32derivs, int* n_signed, bool finalize) const
{
    if (n_signed) {
        *n_signed = 0;
    }
    for (unsigned int i = 0; i < psbtx.inputs.size(); ++i) {
        PSBTInput& input = psbtx.inputs.at(i);

        if (PSBTInputSigned(input)) {
            continue;
        }

        // Get the Sighash type
        if (sign && input.sighash_type != std::nullopt && *input.sighash_type != sighash_type) {
            return TransactionError::SIGHASH_MISMATCH;
        }

        // Check non_witness_utxo has specified prevout
        if (input.non_witness_utxo) {
            if (*input.prev_out >= input.non_witness_utxo->vout.size()) {
                return TransactionError::MISSING_INPUTS;
            }
        } else if (input.witness_utxo.IsNull() && (!input.m_peg_in_value || input.m_peg_in_claim_script.empty())) {
            // There's no UTXO so we can just skip this now
            continue;
        }
        SignatureData sigdata;
        input.FillSignatureData(sigdata);
        SignPSBTInput(HidingSigningProvider(this, !sign, !bip32derivs), psbtx, i, &txdata, sighash_type, nullptr, finalize);

        bool signed_one = PSBTInputSigned(input);
        if (n_signed && (signed_one || !sign)) {
            // If sign is false, we assume that we _could_ sign if we get here. This
            // will never have false negatives; it is hard to tell under what i
            // circumstances it could have false positives.
            (*n_signed)++;
        }
    }

    // Fill in the bip32 keypaths and redeemscripts for the outputs so that hardware wallets can identify change
    for (unsigned int i = 0; i < psbtx.outputs.size(); ++i) {
        UpdatePSBTOutput(HidingSigningProvider(this, true, !bip32derivs), psbtx, i);
    }

    return TransactionError::OK;
}

std::unique_ptr<CKeyMetadata> LegacyScriptPubKeyMan::GetMetadata(const CTxDestination& dest) const
{
    LOCK(cs_KeyStore);

    CKeyID key_id = GetKeyForDestination(*this, dest);
    if (!key_id.IsNull()) {
        auto it = mapKeyMetadata.find(key_id);
        if (it != mapKeyMetadata.end()) {
            return std::make_unique<CKeyMetadata>(it->second);
        }
    }

    CScript scriptPubKey = GetScriptForDestination(dest);
    auto it = m_script_metadata.find(CScriptID(scriptPubKey));
    if (it != m_script_metadata.end()) {
        return std::make_unique<CKeyMetadata>(it->second);
    }

    return nullptr;
}

uint256 LegacyScriptPubKeyMan::GetID() const
{
    return uint256::ONE;
}

/**
 * Update wallet first key creation time. This should be called whenever keys
 * are added to the wallet, with the oldest key creation time.
 */
void LegacyScriptPubKeyMan::UpdateTimeFirstKey(int64_t nCreateTime)
{
    AssertLockHeld(cs_KeyStore);
    if (nCreateTime <= 1) {
        // Cannot determine birthday information, so set the wallet birthday to
        // the beginning of time.
        nTimeFirstKey = 1;
    } else if (!nTimeFirstKey || nCreateTime < nTimeFirstKey) {
        nTimeFirstKey = nCreateTime;
    }
}

bool LegacyScriptPubKeyMan::LoadKey(const CKey& key, const CPubKey &pubkey)
{
    return AddKeyPubKeyInner(key, pubkey);
}

bool LegacyScriptPubKeyMan::AddKeyPubKey(const CKey& secret, const CPubKey &pubkey)
{
    LOCK(cs_KeyStore);
    WalletBatch batch(m_storage.GetDatabase());
    return LegacyScriptPubKeyMan::AddKeyPubKeyWithDB(batch, secret, pubkey);
}

bool LegacyScriptPubKeyMan::AddKeyPubKeyWithDB(WalletBatch& batch, const CKey& secret, const CPubKey& pubkey)
{
    AssertLockHeld(cs_KeyStore);

    // Make sure we aren't adding private keys to private key disabled wallets
    assert(!m_storage.IsWalletFlagSet(WALLET_FLAG_DISABLE_PRIVATE_KEYS));

    // FillableSigningProvider has no concept of wallet databases, but calls AddCryptedKey
    // which is overridden below.  To avoid flushes, the database handle is
    // tunneled through to it.
    bool needsDB = !encrypted_batch;
    if (needsDB) {
        encrypted_batch = &batch;
    }
    if (!AddKeyPubKeyInner(secret, pubkey)) {
        if (needsDB) encrypted_batch = nullptr;
        return false;
    }
    if (needsDB) encrypted_batch = nullptr;

    // check if we need to remove from watch-only
    CScript script;
    script = GetScriptForDestination(PKHash(pubkey));
    if (HaveWatchOnly(script)) {
        RemoveWatchOnly(script);
    }
    script = GetScriptForRawPubKey(pubkey);
    if (HaveWatchOnly(script)) {
        RemoveWatchOnly(script);
    }

    if (!m_storage.HasEncryptionKeys()) {
        return batch.WriteKey(pubkey,
                                                 secret.GetPrivKey(),
                                                 mapKeyMetadata[pubkey.GetID()]);
    }
    m_storage.UnsetBlankWalletFlag(batch);
    return true;
}

bool LegacyScriptPubKeyMan::LoadCScript(const CScript& redeemScript)
{
    /* A sanity check was added in pull #3843 to avoid adding redeemScripts
     * that never can be redeemed. However, old wallets may still contain
     * these. Do not add them to the wallet and warn. */
    if (redeemScript.size() > MAX_SCRIPT_ELEMENT_SIZE)
    {
        std::string strAddr = EncodeDestination(ScriptHash(redeemScript));
        WalletLogPrintf("%s: Warning: This wallet contains a redeemScript of size %i which exceeds maximum size %i thus can never be redeemed. Do not use address %s.\n", __func__, redeemScript.size(), MAX_SCRIPT_ELEMENT_SIZE, strAddr);
        return true;
    }

    return FillableSigningProvider::AddCScript(redeemScript);
}

void LegacyScriptPubKeyMan::LoadKeyMetadata(const CKeyID& keyID, const CKeyMetadata& meta)
{
    LOCK(cs_KeyStore);
    UpdateTimeFirstKey(meta.nCreateTime);
    mapKeyMetadata[keyID] = meta;
}

void LegacyScriptPubKeyMan::LoadScriptMetadata(const CScriptID& script_id, const CKeyMetadata& meta)
{
    LOCK(cs_KeyStore);
    UpdateTimeFirstKey(meta.nCreateTime);
    m_script_metadata[script_id] = meta;
}

bool LegacyScriptPubKeyMan::AddKeyPubKeyInner(const CKey& key, const CPubKey &pubkey)
{
    LOCK(cs_KeyStore);
    if (!m_storage.HasEncryptionKeys()) {
        return FillableSigningProvider::AddKeyPubKey(key, pubkey);
    }

    if (m_storage.IsLocked()) {
        return false;
    }

    std::vector<unsigned char> vchCryptedSecret;
    CKeyingMaterial vchSecret(key.begin(), key.end());
    if (!EncryptSecret(m_storage.GetEncryptionKey(), vchSecret, pubkey.GetHash(), vchCryptedSecret)) {
        return false;
    }

    if (!AddCryptedKey(pubkey, vchCryptedSecret)) {
        return false;
    }
    return true;
}

bool LegacyScriptPubKeyMan::LoadCryptedKey(const CPubKey &vchPubKey, const std::vector<unsigned char> &vchCryptedSecret, bool checksum_valid)
{
    // Set fDecryptionThoroughlyChecked to false when the checksum is invalid
    if (!checksum_valid) {
        fDecryptionThoroughlyChecked = false;
    }

    return AddCryptedKeyInner(vchPubKey, vchCryptedSecret);
}

bool LegacyScriptPubKeyMan::AddCryptedKeyInner(const CPubKey &vchPubKey, const std::vector<unsigned char> &vchCryptedSecret)
{
    LOCK(cs_KeyStore);
    assert(mapKeys.empty());

    mapCryptedKeys[vchPubKey.GetID()] = make_pair(vchPubKey, vchCryptedSecret);
    ImplicitlyLearnRelatedKeyScripts(vchPubKey);
    return true;
}

bool LegacyScriptPubKeyMan::AddCryptedKey(const CPubKey &vchPubKey,
                            const std::vector<unsigned char> &vchCryptedSecret)
{
    if (!AddCryptedKeyInner(vchPubKey, vchCryptedSecret))
        return false;
    {
        LOCK(cs_KeyStore);
        if (encrypted_batch)
            return encrypted_batch->WriteCryptedKey(vchPubKey,
                                                        vchCryptedSecret,
                                                        mapKeyMetadata[vchPubKey.GetID()]);
        else
            return WalletBatch(m_storage.GetDatabase()).WriteCryptedKey(vchPubKey,
                                                            vchCryptedSecret,
                                                            mapKeyMetadata[vchPubKey.GetID()]);
    }
}

bool LegacyScriptPubKeyMan::HaveWatchOnly(const CScript &dest) const
{
    LOCK(cs_KeyStore);
    return setWatchOnly.count(dest) > 0;
}

bool LegacyScriptPubKeyMan::HaveWatchOnly() const
{
    LOCK(cs_KeyStore);
    return (!setWatchOnly.empty());
}

static bool ExtractPubKey(const CScript &dest, CPubKey& pubKeyOut)
{
    std::vector<std::vector<unsigned char>> solutions;
    return Solver(dest, solutions) == TxoutType::PUBKEY &&
        (pubKeyOut = CPubKey(solutions[0])).IsFullyValid();
}

bool LegacyScriptPubKeyMan::RemoveWatchOnly(const CScript &dest)
{
    {
        LOCK(cs_KeyStore);
        setWatchOnly.erase(dest);
        CPubKey pubKey;
        if (ExtractPubKey(dest, pubKey)) {
            mapWatchKeys.erase(pubKey.GetID());
        }
        // Related CScripts are not removed; having superfluous scripts around is
        // harmless (see comment in ImplicitlyLearnRelatedKeyScripts).
    }

    if (!HaveWatchOnly())
        NotifyWatchonlyChanged(false);
    if (!WalletBatch(m_storage.GetDatabase()).EraseWatchOnly(dest))
        return false;

    return true;
}

bool LegacyScriptPubKeyMan::LoadWatchOnly(const CScript &dest)
{
    return AddWatchOnlyInMem(dest);
}

bool LegacyScriptPubKeyMan::AddWatchOnlyInMem(const CScript &dest)
{
    LOCK(cs_KeyStore);
    setWatchOnly.insert(dest);
    CPubKey pubKey;
    if (ExtractPubKey(dest, pubKey)) {
        mapWatchKeys[pubKey.GetID()] = pubKey;
        ImplicitlyLearnRelatedKeyScripts(pubKey);
    }
    return true;
}

bool LegacyScriptPubKeyMan::AddWatchOnlyWithDB(WalletBatch &batch, const CScript& dest)
{
    if (!AddWatchOnlyInMem(dest))
        return false;
    const CKeyMetadata& meta = m_script_metadata[CScriptID(dest)];
    UpdateTimeFirstKey(meta.nCreateTime);
    NotifyWatchonlyChanged(true);
    if (batch.WriteWatchOnly(dest, meta)) {
        m_storage.UnsetBlankWalletFlag(batch);
        return true;
    }
    return false;
}

bool LegacyScriptPubKeyMan::AddWatchOnlyWithDB(WalletBatch &batch, const CScript& dest, int64_t create_time)
{
    m_script_metadata[CScriptID(dest)].nCreateTime = create_time;
    return AddWatchOnlyWithDB(batch, dest);
}

bool LegacyScriptPubKeyMan::AddWatchOnly(const CScript& dest)
{
    WalletBatch batch(m_storage.GetDatabase());
    return AddWatchOnlyWithDB(batch, dest);
}

bool LegacyScriptPubKeyMan::AddWatchOnly(const CScript& dest, int64_t nCreateTime)
{
    m_script_metadata[CScriptID(dest)].nCreateTime = nCreateTime;
    return AddWatchOnly(dest);
}

void LegacyScriptPubKeyMan::LoadHDChain(const CHDChain& chain)
{
    LOCK(cs_KeyStore);
    m_hd_chain = chain;
}

void LegacyScriptPubKeyMan::AddHDChain(const CHDChain& chain)
{
    LOCK(cs_KeyStore);
    // Store the new chain
    if (!WalletBatch(m_storage.GetDatabase()).WriteHDChain(chain)) {
        throw std::runtime_error(std::string(__func__) + ": writing chain failed");
    }
    // When there's an old chain, add it as an inactive chain as we are now rotating hd chains
    if (!m_hd_chain.seed_id.IsNull()) {
        AddInactiveHDChain(m_hd_chain);
    }

    m_hd_chain = chain;
}

void LegacyScriptPubKeyMan::AddInactiveHDChain(const CHDChain& chain)
{
    LOCK(cs_KeyStore);
    assert(!chain.seed_id.IsNull());
    m_inactive_hd_chains[chain.seed_id] = chain;
}

bool LegacyScriptPubKeyMan::HaveKey(const CKeyID &address) const
{
    LOCK(cs_KeyStore);
    if (!m_storage.HasEncryptionKeys()) {
        return FillableSigningProvider::HaveKey(address);
    }
    return mapCryptedKeys.count(address) > 0;
}

bool LegacyScriptPubKeyMan::GetKey(const CKeyID &address, CKey& keyOut) const
{
    LOCK(cs_KeyStore);
    if (!m_storage.HasEncryptionKeys()) {
        return FillableSigningProvider::GetKey(address, keyOut);
    }

    CryptedKeyMap::const_iterator mi = mapCryptedKeys.find(address);
    if (mi != mapCryptedKeys.end())
    {
        const CPubKey &vchPubKey = (*mi).second.first;
        const std::vector<unsigned char> &vchCryptedSecret = (*mi).second.second;
        return DecryptKey(m_storage.GetEncryptionKey(), vchCryptedSecret, vchPubKey, keyOut);
    }
    return false;
}

bool LegacyScriptPubKeyMan::GetKeyOrigin(const CKeyID& keyID, KeyOriginInfo& info) const
{
    CKeyMetadata meta;
    {
        LOCK(cs_KeyStore);
        auto it = mapKeyMetadata.find(keyID);
        if (it != mapKeyMetadata.end()) {
            meta = it->second;
        }
    }
    if (meta.has_key_origin) {
        std::copy(meta.key_origin.fingerprint, meta.key_origin.fingerprint + 4, info.fingerprint);
        info.path = meta.key_origin.path;
    } else { // Single pubkeys get the master fingerprint of themselves
        std::copy(keyID.begin(), keyID.begin() + 4, info.fingerprint);
    }
    return true;
}

bool LegacyScriptPubKeyMan::GetWatchPubKey(const CKeyID &address, CPubKey &pubkey_out) const
{
    LOCK(cs_KeyStore);
    WatchKeyMap::const_iterator it = mapWatchKeys.find(address);
    if (it != mapWatchKeys.end()) {
        pubkey_out = it->second;
        return true;
    }
    return false;
}

bool LegacyScriptPubKeyMan::GetPubKey(const CKeyID &address, CPubKey& vchPubKeyOut) const
{
    LOCK(cs_KeyStore);
    if (!m_storage.HasEncryptionKeys()) {
        if (!FillableSigningProvider::GetPubKey(address, vchPubKeyOut)) {
            return GetWatchPubKey(address, vchPubKeyOut);
        }
        return true;
    }

    CryptedKeyMap::const_iterator mi = mapCryptedKeys.find(address);
    if (mi != mapCryptedKeys.end())
    {
        vchPubKeyOut = (*mi).second.first;
        return true;
    }
    // Check for watch-only pubkeys
    return GetWatchPubKey(address, vchPubKeyOut);
}

CPubKey LegacyScriptPubKeyMan::GenerateNewKey(WalletBatch &batch, CHDChain& hd_chain, bool internal)
{
    assert(!m_storage.IsWalletFlagSet(WALLET_FLAG_DISABLE_PRIVATE_KEYS));
    assert(!m_storage.IsWalletFlagSet(WALLET_FLAG_BLANK_WALLET));
    AssertLockHeld(cs_KeyStore);
    bool fCompressed = m_storage.CanSupportFeature(FEATURE_COMPRPUBKEY); // default to compressed public keys if we want 0.6.0 wallets

    CKey secret;

    // Create new metadata
    int64_t nCreationTime = GetTime();
    CKeyMetadata metadata(nCreationTime);

    // use HD key derivation if HD was enabled during wallet creation and a seed is present
    if (IsHDEnabled()) {
        DeriveNewChildKey(batch, metadata, secret, hd_chain, (m_storage.CanSupportFeature(FEATURE_HD_SPLIT) ? internal : false));
    } else {
        secret.MakeNewKey(fCompressed);
    }

    // Compressed public keys were introduced in version 0.6.0
    if (fCompressed) {
        m_storage.SetMinVersion(FEATURE_COMPRPUBKEY);
    }

    CPubKey pubkey = secret.GetPubKey();
    assert(secret.VerifyPubKey(pubkey));

    mapKeyMetadata[pubkey.GetID()] = metadata;
    UpdateTimeFirstKey(nCreationTime);

    if (!AddKeyPubKeyWithDB(batch, secret, pubkey)) {
        throw std::runtime_error(std::string(__func__) + ": AddKey failed");
    }
    return pubkey;
}

void LegacyScriptPubKeyMan::DeriveNewChildKey(WalletBatch &batch, CKeyMetadata& metadata, CKey& secret, CHDChain& hd_chain, bool internal)
{
    // for now we use a fixed keypath scheme of m/0'/0'/k
    CKey seed;                     //seed (256bit)
    CExtKey masterKey;             //hd master key
    CExtKey accountKey;            //key at m/0'
    CExtKey chainChildKey;         //key at m/0'/0' (external) or m/0'/1' (internal)
    CExtKey childKey;              //key at m/0'/0'/<n>'

    // try to get the seed
    if (!GetKey(hd_chain.seed_id, seed))
        throw std::runtime_error(std::string(__func__) + ": seed not found");

    masterKey.SetSeed(seed);

    // derive m/0'
    // use hardened derivation (child keys >= 0x80000000 are hardened after bip32)
    masterKey.Derive(accountKey, BIP32_HARDENED_KEY_LIMIT);

    // derive m/0'/0' (external chain) OR m/0'/1' (internal chain)
    assert(internal ? m_storage.CanSupportFeature(FEATURE_HD_SPLIT) : true);
    accountKey.Derive(chainChildKey, BIP32_HARDENED_KEY_LIMIT+(internal ? 1 : 0));

    // derive child key at next index, skip keys already known to the wallet
    do {
        // always derive hardened keys
        // childIndex | BIP32_HARDENED_KEY_LIMIT = derive childIndex in hardened child-index-range
        // example: 1 | BIP32_HARDENED_KEY_LIMIT == 0x80000001 == 2147483649
        if (internal) {
            chainChildKey.Derive(childKey, hd_chain.nInternalChainCounter | BIP32_HARDENED_KEY_LIMIT);
            metadata.hdKeypath = "m/0'/1'/" + ToString(hd_chain.nInternalChainCounter) + "'";
            metadata.key_origin.path.push_back(0 | BIP32_HARDENED_KEY_LIMIT);
            metadata.key_origin.path.push_back(1 | BIP32_HARDENED_KEY_LIMIT);
            metadata.key_origin.path.push_back(hd_chain.nInternalChainCounter | BIP32_HARDENED_KEY_LIMIT);
            hd_chain.nInternalChainCounter++;
        }
        else {
            chainChildKey.Derive(childKey, hd_chain.nExternalChainCounter | BIP32_HARDENED_KEY_LIMIT);
            metadata.hdKeypath = "m/0'/0'/" + ToString(hd_chain.nExternalChainCounter) + "'";
            metadata.key_origin.path.push_back(0 | BIP32_HARDENED_KEY_LIMIT);
            metadata.key_origin.path.push_back(0 | BIP32_HARDENED_KEY_LIMIT);
            metadata.key_origin.path.push_back(hd_chain.nExternalChainCounter | BIP32_HARDENED_KEY_LIMIT);
            hd_chain.nExternalChainCounter++;
        }
    } while (HaveKey(childKey.key.GetPubKey().GetID()));
    secret = childKey.key;
    metadata.hd_seed_id = hd_chain.seed_id;
    CKeyID master_id = masterKey.key.GetPubKey().GetID();
    std::copy(master_id.begin(), master_id.begin() + 4, metadata.key_origin.fingerprint);
    metadata.has_key_origin = true;
    // update the chain model in the database
    if (hd_chain.seed_id == m_hd_chain.seed_id && !batch.WriteHDChain(hd_chain))
        throw std::runtime_error(std::string(__func__) + ": writing HD chain model failed");
}

void LegacyScriptPubKeyMan::LoadKeyPool(int64_t nIndex, const CKeyPool &keypool)
{
    LOCK(cs_KeyStore);
    if (keypool.m_pre_split) {
        set_pre_split_keypool.insert(nIndex);
    } else if (keypool.fInternal) {
        setInternalKeyPool.insert(nIndex);
    } else {
        setExternalKeyPool.insert(nIndex);
    }
    m_max_keypool_index = std::max(m_max_keypool_index, nIndex);
    m_pool_key_to_index[keypool.vchPubKey.GetID()] = nIndex;

    // If no metadata exists yet, create a default with the pool key's
    // creation time. Note that this may be overwritten by actually
    // stored metadata for that key later, which is fine.
    CKeyID keyid = keypool.vchPubKey.GetID();
    if (mapKeyMetadata.count(keyid) == 0)
        mapKeyMetadata[keyid] = CKeyMetadata(keypool.nTime);
}

bool LegacyScriptPubKeyMan::CanGenerateKeys() const
{
    // A wallet can generate keys if it has an HD seed (IsHDEnabled) or it is a non-HD wallet (pre FEATURE_HD)
    LOCK(cs_KeyStore);
    return IsHDEnabled() || !m_storage.CanSupportFeature(FEATURE_HD);
}

CPubKey LegacyScriptPubKeyMan::GenerateNewSeed()
{
    assert(!m_storage.IsWalletFlagSet(WALLET_FLAG_DISABLE_PRIVATE_KEYS));
    CKey key;
    key.MakeNewKey(true);
    return DeriveNewSeed(key);
}

CPubKey LegacyScriptPubKeyMan::DeriveNewSeed(const CKey& key)
{
    int64_t nCreationTime = GetTime();
    CKeyMetadata metadata(nCreationTime);

    // calculate the seed
    CPubKey seed = key.GetPubKey();
    assert(key.VerifyPubKey(seed));

    // set the hd keypath to "s" -> Seed, refers the seed to itself
    metadata.hdKeypath     = "s";
    metadata.has_key_origin = false;
    metadata.hd_seed_id = seed.GetID();

    {
        LOCK(cs_KeyStore);

        // mem store the metadata
        mapKeyMetadata[seed.GetID()] = metadata;

        // write the key&metadata to the database
        if (!AddKeyPubKey(key, seed))
            throw std::runtime_error(std::string(__func__) + ": AddKeyPubKey failed");
    }

    return seed;
}

void LegacyScriptPubKeyMan::SetHDSeed(const CPubKey& seed)
{
    LOCK(cs_KeyStore);
    // store the keyid (hash160) together with
    // the child index counter in the database
    // as a hdchain object
    CHDChain newHdChain;
    newHdChain.nVersion = m_storage.CanSupportFeature(FEATURE_HD_SPLIT) ? CHDChain::VERSION_HD_CHAIN_SPLIT : CHDChain::VERSION_HD_BASE;
    newHdChain.seed_id = seed.GetID();
    AddHDChain(newHdChain);
    NotifyCanGetAddressesChanged();
    WalletBatch batch(m_storage.GetDatabase());
    m_storage.UnsetBlankWalletFlag(batch);
}

/**
 * Mark old keypool keys as used,
 * and generate all new keys
 */
bool LegacyScriptPubKeyMan::NewKeyPool()
{
    if (m_storage.IsWalletFlagSet(WALLET_FLAG_DISABLE_PRIVATE_KEYS)) {
        return false;
    }
    {
        LOCK(cs_KeyStore);
        WalletBatch batch(m_storage.GetDatabase());

        for (const int64_t nIndex : setInternalKeyPool) {
            batch.ErasePool(nIndex);
        }
        setInternalKeyPool.clear();

        for (const int64_t nIndex : setExternalKeyPool) {
            batch.ErasePool(nIndex);
        }
        setExternalKeyPool.clear();

        for (const int64_t nIndex : set_pre_split_keypool) {
            batch.ErasePool(nIndex);
        }
        set_pre_split_keypool.clear();

        m_pool_key_to_index.clear();

        if (!TopUp()) {
            return false;
        }
        WalletLogPrintf("LegacyScriptPubKeyMan::NewKeyPool rewrote keypool\n");
    }
    return true;
}

bool LegacyScriptPubKeyMan::TopUp(unsigned int kpSize)
{
    if (!CanGenerateKeys()) {
        return false;
    }

    if (!TopUpChain(m_hd_chain, kpSize)) {
        return false;
    }
    for (auto& [chain_id, chain] : m_inactive_hd_chains) {
        if (!TopUpChain(chain, kpSize)) {
            return false;
        }
    }
    NotifyCanGetAddressesChanged();
    return true;
}

bool LegacyScriptPubKeyMan::TopUpChain(CHDChain& chain, unsigned int kpSize)
{
    LOCK(cs_KeyStore);

    if (m_storage.IsLocked()) return false;

    // Top up key pool
    unsigned int nTargetSize;
    if (kpSize > 0) {
        nTargetSize = kpSize;
    } else {
        nTargetSize = std::max(gArgs.GetIntArg("-keypool", DEFAULT_KEYPOOL_SIZE), int64_t{0});
    }
    int64_t target = std::max((int64_t) nTargetSize, int64_t{1});

    // count amount of available keys (internal, external)
    // make sure the keypool of external and internal keys fits the user selected target (-keypool)
    int64_t missingExternal;
    int64_t missingInternal;
    if (chain == m_hd_chain) {
        missingExternal = std::max(target - (int64_t)setExternalKeyPool.size(), int64_t{0});
        missingInternal = std::max(target - (int64_t)setInternalKeyPool.size(), int64_t{0});
    } else {
        missingExternal = std::max(target - (chain.nExternalChainCounter - chain.m_next_external_index), int64_t{0});
        missingInternal = std::max(target - (chain.nInternalChainCounter - chain.m_next_internal_index), int64_t{0});
    }

    if (!IsHDEnabled() || !m_storage.CanSupportFeature(FEATURE_HD_SPLIT)) {
        // don't create extra internal keys
        missingInternal = 0;
    }
    bool internal = false;
    WalletBatch batch(m_storage.GetDatabase());
    for (int64_t i = missingInternal + missingExternal; i--;) {
        if (i < missingInternal) {
            internal = true;
        }

        CPubKey pubkey(GenerateNewKey(batch, chain, internal));
        if (chain == m_hd_chain) {
            AddKeypoolPubkeyWithDB(pubkey, internal, batch);
        }
    }
    if (missingInternal + missingExternal > 0) {
        if (chain == m_hd_chain) {
            WalletLogPrintf("keypool added %d keys (%d internal), size=%u (%u internal)\n", missingInternal + missingExternal, missingInternal, setInternalKeyPool.size() + setExternalKeyPool.size() + set_pre_split_keypool.size(), setInternalKeyPool.size());
        } else {
            WalletLogPrintf("inactive seed with id %s added %d external keys, %d internal keys\n", HexStr(chain.seed_id), missingExternal, missingInternal);
        }
    }
    return true;
}

void LegacyScriptPubKeyMan::AddKeypoolPubkeyWithDB(const CPubKey& pubkey, const bool internal, WalletBatch& batch)
{
    LOCK(cs_KeyStore);
    assert(m_max_keypool_index < std::numeric_limits<int64_t>::max()); // How in the hell did you use so many keys?
    int64_t index = ++m_max_keypool_index;
    if (!batch.WritePool(index, CKeyPool(pubkey, internal))) {
        throw std::runtime_error(std::string(__func__) + ": writing imported pubkey failed");
    }
    if (internal) {
        setInternalKeyPool.insert(index);
    } else {
        setExternalKeyPool.insert(index);
    }
    m_pool_key_to_index[pubkey.GetID()] = index;
}

void LegacyScriptPubKeyMan::KeepDestination(int64_t nIndex, const OutputType& type)
{
    assert(type != OutputType::BECH32M);
    // Remove from key pool
    WalletBatch batch(m_storage.GetDatabase());
    batch.ErasePool(nIndex);
    CPubKey pubkey;
    bool have_pk = GetPubKey(m_index_to_reserved_key.at(nIndex), pubkey);
    assert(have_pk);
    LearnRelatedScripts(pubkey, type);
    m_index_to_reserved_key.erase(nIndex);
    WalletLogPrintf("keypool keep %d\n", nIndex);
}

void LegacyScriptPubKeyMan::ReturnDestination(int64_t nIndex, bool fInternal, const CTxDestination&)
{
    // Return to key pool
    {
        LOCK(cs_KeyStore);
        if (fInternal) {
            setInternalKeyPool.insert(nIndex);
        } else if (!set_pre_split_keypool.empty()) {
            set_pre_split_keypool.insert(nIndex);
        } else {
            setExternalKeyPool.insert(nIndex);
        }
        CKeyID& pubkey_id = m_index_to_reserved_key.at(nIndex);
        m_pool_key_to_index[pubkey_id] = nIndex;
        m_index_to_reserved_key.erase(nIndex);
        NotifyCanGetAddressesChanged();
    }
    WalletLogPrintf("keypool return %d\n", nIndex);
}

bool LegacyScriptPubKeyMan::GetKeyFromPool(CPubKey& result, const OutputType type, bool internal)
{
    assert(type != OutputType::BECH32M);
    if (!CanGetAddresses(internal)) {
        return false;
    }

    CKeyPool keypool;
    {
        LOCK(cs_KeyStore);
        int64_t nIndex;
        if (!ReserveKeyFromKeyPool(nIndex, keypool, internal) && !m_storage.IsWalletFlagSet(WALLET_FLAG_DISABLE_PRIVATE_KEYS)) {
            if (m_storage.IsLocked()) return false;
            WalletBatch batch(m_storage.GetDatabase());
            result = GenerateNewKey(batch, m_hd_chain, internal);
            return true;
        }
        KeepDestination(nIndex, type);
        result = keypool.vchPubKey;
    }
    return true;
}

bool LegacyScriptPubKeyMan::ReserveKeyFromKeyPool(int64_t& nIndex, CKeyPool& keypool, bool fRequestedInternal)
{
    nIndex = -1;
    keypool.vchPubKey = CPubKey();
    {
        LOCK(cs_KeyStore);

        bool fReturningInternal = fRequestedInternal;
        fReturningInternal &= (IsHDEnabled() && m_storage.CanSupportFeature(FEATURE_HD_SPLIT)) || m_storage.IsWalletFlagSet(WALLET_FLAG_DISABLE_PRIVATE_KEYS);
        bool use_split_keypool = set_pre_split_keypool.empty();
        std::set<int64_t>& setKeyPool = use_split_keypool ? (fReturningInternal ? setInternalKeyPool : setExternalKeyPool) : set_pre_split_keypool;

        // Get the oldest key
        if (setKeyPool.empty()) {
            return false;
        }

        WalletBatch batch(m_storage.GetDatabase());

        auto it = setKeyPool.begin();
        nIndex = *it;
        setKeyPool.erase(it);
        if (!batch.ReadPool(nIndex, keypool)) {
            throw std::runtime_error(std::string(__func__) + ": read failed");
        }
        CPubKey pk;
        if (!GetPubKey(keypool.vchPubKey.GetID(), pk)) {
            throw std::runtime_error(std::string(__func__) + ": unknown key in key pool");
        }
        // If the key was pre-split keypool, we don't care about what type it is
        if (use_split_keypool && keypool.fInternal != fReturningInternal) {
            throw std::runtime_error(std::string(__func__) + ": keypool entry misclassified");
        }
        if (!keypool.vchPubKey.IsValid()) {
            throw std::runtime_error(std::string(__func__) + ": keypool entry invalid");
        }

        assert(m_index_to_reserved_key.count(nIndex) == 0);
        m_index_to_reserved_key[nIndex] = keypool.vchPubKey.GetID();
        m_pool_key_to_index.erase(keypool.vchPubKey.GetID());
        WalletLogPrintf("keypool reserve %d\n", nIndex);
    }
    NotifyCanGetAddressesChanged();
    return true;
}

void LegacyScriptPubKeyMan::LearnRelatedScripts(const CPubKey& key, OutputType type)
{
    assert(type != OutputType::BECH32M);
    if (key.IsCompressed() && (type == OutputType::P2SH_SEGWIT || type == OutputType::BECH32)) {
        CTxDestination witdest = WitnessV0KeyHash(key.GetID());
        CScript witprog = GetScriptForDestination(witdest);
        // Make sure the resulting program is solvable.
        assert(IsSolvable(*this, witprog));
        AddCScript(witprog);
    }
}

void LegacyScriptPubKeyMan::LearnAllRelatedScripts(const CPubKey& key)
{
    // OutputType::P2SH_SEGWIT always adds all necessary scripts for all types.
    LearnRelatedScripts(key, OutputType::P2SH_SEGWIT);
}

std::vector<CKeyPool> LegacyScriptPubKeyMan::MarkReserveKeysAsUsed(int64_t keypool_id)
{
    AssertLockHeld(cs_KeyStore);
    bool internal = setInternalKeyPool.count(keypool_id);
    if (!internal) assert(setExternalKeyPool.count(keypool_id) || set_pre_split_keypool.count(keypool_id));
    std::set<int64_t> *setKeyPool = internal ? &setInternalKeyPool : (set_pre_split_keypool.empty() ? &setExternalKeyPool : &set_pre_split_keypool);
    auto it = setKeyPool->begin();

    std::vector<CKeyPool> result;
    WalletBatch batch(m_storage.GetDatabase());
    while (it != std::end(*setKeyPool)) {
        const int64_t& index = *(it);
        if (index > keypool_id) break; // set*KeyPool is ordered

        CKeyPool keypool;
        if (batch.ReadPool(index, keypool)) { //TODO: This should be unnecessary
            m_pool_key_to_index.erase(keypool.vchPubKey.GetID());
        }
        LearnAllRelatedScripts(keypool.vchPubKey);
        batch.ErasePool(index);
        WalletLogPrintf("keypool index %d removed\n", index);
        it = setKeyPool->erase(it);
        result.push_back(std::move(keypool));
    }

    return result;
}

std::vector<CKeyID> GetAffectedKeys(const CScript& spk, const SigningProvider& provider)
{
    std::vector<CScript> dummy;
    FlatSigningProvider out;
    InferDescriptor(spk, provider)->Expand(0, DUMMY_SIGNING_PROVIDER, dummy, out);
    std::vector<CKeyID> ret;
    for (const auto& entry : out.pubkeys) {
        ret.push_back(entry.first);
    }
    return ret;
}

void LegacyScriptPubKeyMan::MarkPreSplitKeys()
{
    WalletBatch batch(m_storage.GetDatabase());
    for (auto it = setExternalKeyPool.begin(); it != setExternalKeyPool.end();) {
        int64_t index = *it;
        CKeyPool keypool;
        if (!batch.ReadPool(index, keypool)) {
            throw std::runtime_error(std::string(__func__) + ": read keypool entry failed");
        }
        keypool.m_pre_split = true;
        if (!batch.WritePool(index, keypool)) {
            throw std::runtime_error(std::string(__func__) + ": writing modified keypool entry failed");
        }
        set_pre_split_keypool.insert(index);
        it = setExternalKeyPool.erase(it);
    }
}

bool LegacyScriptPubKeyMan::AddCScript(const CScript& redeemScript)
{
    WalletBatch batch(m_storage.GetDatabase());
    return AddCScriptWithDB(batch, redeemScript);
}

bool LegacyScriptPubKeyMan::AddCScriptWithDB(WalletBatch& batch, const CScript& redeemScript)
{
    if (!FillableSigningProvider::AddCScript(redeemScript))
        return false;
    if (batch.WriteCScript(Hash160(redeemScript), redeemScript)) {
        m_storage.UnsetBlankWalletFlag(batch);
        return true;
    }
    return false;
}

bool LegacyScriptPubKeyMan::AddKeyOriginWithDB(WalletBatch& batch, const CPubKey& pubkey, const KeyOriginInfo& info)
{
    LOCK(cs_KeyStore);
    std::copy(info.fingerprint, info.fingerprint + 4, mapKeyMetadata[pubkey.GetID()].key_origin.fingerprint);
    mapKeyMetadata[pubkey.GetID()].key_origin.path = info.path;
    mapKeyMetadata[pubkey.GetID()].has_key_origin = true;
    mapKeyMetadata[pubkey.GetID()].hdKeypath = WriteHDKeypath(info.path);
    return batch.WriteKeyMetadata(mapKeyMetadata[pubkey.GetID()], pubkey, true);
}

bool LegacyScriptPubKeyMan::ImportScripts(const std::set<CScript> scripts, int64_t timestamp)
{
    WalletBatch batch(m_storage.GetDatabase());
    for (const auto& entry : scripts) {
        CScriptID id(entry);
        if (HaveCScript(id)) {
            WalletLogPrintf("Already have script %s, skipping\n", HexStr(entry));
            continue;
        }
        if (!AddCScriptWithDB(batch, entry)) {
            return false;
        }

        if (timestamp > 0) {
            m_script_metadata[CScriptID(entry)].nCreateTime = timestamp;
        }
    }
    if (timestamp > 0) {
        UpdateTimeFirstKey(timestamp);
    }

    return true;
}

bool LegacyScriptPubKeyMan::ImportPrivKeys(const std::map<CKeyID, CKey>& privkey_map, const int64_t timestamp)
{
    WalletBatch batch(m_storage.GetDatabase());
    for (const auto& entry : privkey_map) {
        const CKey& key = entry.second;
        CPubKey pubkey = key.GetPubKey();
        const CKeyID& id = entry.first;
        assert(key.VerifyPubKey(pubkey));
        // Skip if we already have the key
        if (HaveKey(id)) {
            WalletLogPrintf("Already have key with pubkey %s, skipping\n", HexStr(pubkey));
            continue;
        }
        mapKeyMetadata[id].nCreateTime = timestamp;
        // If the private key is not present in the wallet, insert it.
        if (!AddKeyPubKeyWithDB(batch, key, pubkey)) {
            return false;
        }
        UpdateTimeFirstKey(timestamp);
    }
    return true;
}

bool LegacyScriptPubKeyMan::ImportPubKeys(const std::vector<CKeyID>& ordered_pubkeys, const std::map<CKeyID, CPubKey>& pubkey_map, const std::map<CKeyID, std::pair<CPubKey, KeyOriginInfo>>& key_origins, const bool add_keypool, const bool internal, const int64_t timestamp)
{
    WalletBatch batch(m_storage.GetDatabase());
    for (const auto& entry : key_origins) {
        AddKeyOriginWithDB(batch, entry.second.first, entry.second.second);
    }
    for (const CKeyID& id : ordered_pubkeys) {
        auto entry = pubkey_map.find(id);
        if (entry == pubkey_map.end()) {
            continue;
        }
        const CPubKey& pubkey = entry->second;
        CPubKey temp;
        if (GetPubKey(id, temp)) {
            // Already have pubkey, skipping
            WalletLogPrintf("Already have pubkey %s, skipping\n", HexStr(temp));
            continue;
        }
        if (!AddWatchOnlyWithDB(batch, GetScriptForRawPubKey(pubkey), timestamp)) {
            return false;
        }
        mapKeyMetadata[id].nCreateTime = timestamp;

        // Add to keypool only works with pubkeys
        if (add_keypool) {
            AddKeypoolPubkeyWithDB(pubkey, internal, batch);
            NotifyCanGetAddressesChanged();
        }
    }
    return true;
}

bool LegacyScriptPubKeyMan::ImportScriptPubKeys(const std::set<CScript>& script_pub_keys, const bool have_solving_data, const int64_t timestamp)
{
    WalletBatch batch(m_storage.GetDatabase());
    for (const CScript& script : script_pub_keys) {
        if (!have_solving_data || !IsMine(script)) { // Always call AddWatchOnly for non-solvable watch-only, so that watch timestamp gets updated
            if (!AddWatchOnlyWithDB(batch, script, timestamp)) {
                return false;
            }
        }
    }
    return true;
}

std::set<CKeyID> LegacyScriptPubKeyMan::GetKeys() const
{
    LOCK(cs_KeyStore);
    if (!m_storage.HasEncryptionKeys()) {
        return FillableSigningProvider::GetKeys();
    }
    std::set<CKeyID> set_address;
    for (const auto& mi : mapCryptedKeys) {
        set_address.insert(mi.first);
    }
    return set_address;
}

BResult<CTxDestination> DescriptorScriptPubKeyMan::GetNewDestination(const OutputType type)
{
    // Returns true if this descriptor supports getting new addresses. Conditions where we may be unable to fetch them (e.g. locked) are caught later
    if (!CanGetAddresses()) {
        return _("No addresses available");
    }
    {
        LOCK(cs_desc_man);
        assert(m_wallet_descriptor.descriptor->IsSingleType()); // This is a combo descriptor which should not be an active descriptor
        std::optional<OutputType> desc_addr_type = m_wallet_descriptor.descriptor->GetOutputType();
        assert(desc_addr_type);
        if (type != *desc_addr_type) {
            throw std::runtime_error(std::string(__func__) + ": Types are inconsistent");
        }

        TopUp();

        // Get the scriptPubKey from the descriptor
        FlatSigningProvider out_keys;
        std::vector<CScript> scripts_temp;
        if (m_wallet_descriptor.range_end <= m_max_cached_index && !TopUp(1)) {
            // We can't generate anymore keys
            return _("Error: Keypool ran out, please call keypoolrefill first");
        }
        if (!m_wallet_descriptor.descriptor->ExpandFromCache(m_wallet_descriptor.next_index, m_wallet_descriptor.cache, scripts_temp, out_keys)) {
            // We can't generate anymore keys
            return _("Error: Keypool ran out, please call keypoolrefill first");
        }

        CTxDestination dest;
        std::optional<OutputType> out_script_type = m_wallet_descriptor.descriptor->GetOutputType();
        if (out_script_type && out_script_type == type) {
            ExtractDestination(scripts_temp[0], dest);
        } else {
            throw std::runtime_error(std::string(__func__) + ": Types are inconsistent. Stored type does not match type of newly generated address");
        }
        m_wallet_descriptor.next_index++;
        WalletBatch(m_storage.GetDatabase()).WriteDescriptor(GetID(), m_wallet_descriptor);
        return dest;
    }
}

isminetype DescriptorScriptPubKeyMan::IsMine(const CScript& script) const
{
    LOCK(cs_desc_man);
    if (m_map_script_pub_keys.count(script) > 0) {
        return ISMINE_SPENDABLE;
    }
    return ISMINE_NO;
}

bool DescriptorScriptPubKeyMan::CheckDecryptionKey(const CKeyingMaterial& master_key, bool accept_no_keys)
{
    LOCK(cs_desc_man);
    if (!m_map_keys.empty()) {
        return false;
    }

    bool keyPass = m_map_crypted_keys.empty(); // Always pass when there are no encrypted keys
    bool keyFail = false;
    for (const auto& mi : m_map_crypted_keys) {
        const CPubKey &pubkey = mi.second.first;
        const std::vector<unsigned char> &crypted_secret = mi.second.second;
        CKey key;
        if (!DecryptKey(master_key, crypted_secret, pubkey, key)) {
            keyFail = true;
            break;
        }
        keyPass = true;
        if (m_decryption_thoroughly_checked)
            break;
    }
    if (keyPass && keyFail) {
        LogPrintf("The wallet is probably corrupted: Some keys decrypt but not all.\n");
        throw std::runtime_error("Error unlocking wallet: some keys decrypt but not all. Your wallet file may be corrupt.");
    }
    if (keyFail || (!keyPass && !accept_no_keys)) {
        return false;
    }
    m_decryption_thoroughly_checked = true;
    return true;
}

bool DescriptorScriptPubKeyMan::Encrypt(const CKeyingMaterial& master_key, WalletBatch* batch)
{
    LOCK(cs_desc_man);
    if (!m_map_crypted_keys.empty()) {
        return false;
    }

    for (const KeyMap::value_type& key_in : m_map_keys)
    {
        const CKey &key = key_in.second;
        CPubKey pubkey = key.GetPubKey();
        CKeyingMaterial secret(key.begin(), key.end());
        std::vector<unsigned char> crypted_secret;
        if (!EncryptSecret(master_key, secret, pubkey.GetHash(), crypted_secret)) {
            return false;
        }
        m_map_crypted_keys[pubkey.GetID()] = make_pair(pubkey, crypted_secret);
        batch->WriteCryptedDescriptorKey(GetID(), pubkey, crypted_secret);
    }
    m_map_keys.clear();
    return true;
}

bool DescriptorScriptPubKeyMan::GetReservedDestination(const OutputType type, bool internal, CTxDestination& address, int64_t& index, CKeyPool& keypool, bilingual_str& error)
{
    LOCK(cs_desc_man);
    auto op_dest = GetNewDestination(type);
    index = m_wallet_descriptor.next_index - 1;
    if (op_dest) {
        address = op_dest.GetObj();
    } else {
        error = op_dest.GetError();
    }
    return op_dest.HasRes();
}

void DescriptorScriptPubKeyMan::ReturnDestination(int64_t index, bool internal, const CTxDestination& addr)
{
    LOCK(cs_desc_man);
    // Only return when the index was the most recent
    if (m_wallet_descriptor.next_index - 1 == index) {
        m_wallet_descriptor.next_index--;
    }
    WalletBatch(m_storage.GetDatabase()).WriteDescriptor(GetID(), m_wallet_descriptor);
    NotifyCanGetAddressesChanged();
}

std::map<CKeyID, CKey> DescriptorScriptPubKeyMan::GetKeys() const
{
    AssertLockHeld(cs_desc_man);
    if (m_storage.HasEncryptionKeys() && !m_storage.IsLocked()) {
        KeyMap keys;
        for (auto key_pair : m_map_crypted_keys) {
            const CPubKey& pubkey = key_pair.second.first;
            const std::vector<unsigned char>& crypted_secret = key_pair.second.second;
            CKey key;
            DecryptKey(m_storage.GetEncryptionKey(), crypted_secret, pubkey, key);
            keys[pubkey.GetID()] = key;
        }
        return keys;
    }
    return m_map_keys;
}

bool DescriptorScriptPubKeyMan::TopUp(unsigned int size)
{
    LOCK(cs_desc_man);
    unsigned int target_size;
    if (size > 0) {
        target_size = size;
    } else {
        target_size = std::max(gArgs.GetIntArg("-keypool", DEFAULT_KEYPOOL_SIZE), (int64_t) 1);
    }

    // Calculate the new range_end
    int32_t new_range_end = std::max(m_wallet_descriptor.next_index + (int32_t)target_size, m_wallet_descriptor.range_end);

    // If the descriptor is not ranged, we actually just want to fill the first cache item
    if (!m_wallet_descriptor.descriptor->IsRange()) {
        new_range_end = 1;
        m_wallet_descriptor.range_end = 1;
        m_wallet_descriptor.range_start = 0;
    }

    FlatSigningProvider provider;
    provider.keys = GetKeys();

    WalletBatch batch(m_storage.GetDatabase());
    uint256 id = GetID();
    for (int32_t i = m_max_cached_index + 1; i < new_range_end; ++i) {
        FlatSigningProvider out_keys;
        std::vector<CScript> scripts_temp;
        DescriptorCache temp_cache;
        // Maybe we have a cached xpub and we can expand from the cache first
        if (!m_wallet_descriptor.descriptor->ExpandFromCache(i, m_wallet_descriptor.cache, scripts_temp, out_keys)) {
            if (!m_wallet_descriptor.descriptor->Expand(i, provider, scripts_temp, out_keys, &temp_cache)) return false;
        }
        // Add all of the scriptPubKeys to the scriptPubKey set
        for (const CScript& script : scripts_temp) {
            m_map_script_pub_keys[script] = i;
        }
        for (const auto& pk_pair : out_keys.pubkeys) {
            const CPubKey& pubkey = pk_pair.second;
            if (m_map_pubkeys.count(pubkey) != 0) {
                // We don't need to give an error here.
                // It doesn't matter which of many valid indexes the pubkey has, we just need an index where we can derive it and it's private key
                continue;
            }
            m_map_pubkeys[pubkey] = i;
        }
        // Merge and write the cache
        DescriptorCache new_items = m_wallet_descriptor.cache.MergeAndDiff(temp_cache);
        if (!batch.WriteDescriptorCacheItems(id, new_items)) {
            throw std::runtime_error(std::string(__func__) + ": writing cache items failed");
        }
        m_max_cached_index++;
    }
    m_wallet_descriptor.range_end = new_range_end;
    batch.WriteDescriptor(GetID(), m_wallet_descriptor);

    // By this point, the cache size should be the size of the entire range
    assert(m_wallet_descriptor.range_end - 1 == m_max_cached_index);

    NotifyCanGetAddressesChanged();
    return true;
}

std::vector<WalletDestination> DescriptorScriptPubKeyMan::MarkUnusedAddresses(const CScript& script)
{
    LOCK(cs_desc_man);
    std::vector<WalletDestination> result;
    if (IsMine(script)) {
        int32_t index = m_map_script_pub_keys[script];
        if (index >= m_wallet_descriptor.next_index) {
            WalletLogPrintf("%s: Detected a used keypool item at index %d, mark all keypool items up to this item as used\n", __func__, index);
            auto out_keys = std::make_unique<FlatSigningProvider>();
            std::vector<CScript> scripts_temp;
            while (index >= m_wallet_descriptor.next_index) {
                if (!m_wallet_descriptor.descriptor->ExpandFromCache(m_wallet_descriptor.next_index, m_wallet_descriptor.cache, scripts_temp, *out_keys)) {
                    throw std::runtime_error(std::string(__func__) + ": Unable to expand descriptor from cache");
                }
                CTxDestination dest;
                ExtractDestination(scripts_temp[0], dest);
                result.push_back({dest, std::nullopt});
                m_wallet_descriptor.next_index++;
            }
        }
        if (!TopUp()) {
            WalletLogPrintf("%s: Topping up keypool failed (locked wallet)\n", __func__);
        }
    }

    return result;
}

void DescriptorScriptPubKeyMan::AddDescriptorKey(const CKey& key, const CPubKey &pubkey)
{
    LOCK(cs_desc_man);
    WalletBatch batch(m_storage.GetDatabase());
    if (!AddDescriptorKeyWithDB(batch, key, pubkey)) {
        throw std::runtime_error(std::string(__func__) + ": writing descriptor private key failed");
    }
}

bool DescriptorScriptPubKeyMan::AddDescriptorKeyWithDB(WalletBatch& batch, const CKey& key, const CPubKey &pubkey)
{
    AssertLockHeld(cs_desc_man);
    assert(!m_storage.IsWalletFlagSet(WALLET_FLAG_DISABLE_PRIVATE_KEYS));

    // Check if provided key already exists
    if (m_map_keys.find(pubkey.GetID()) != m_map_keys.end() ||
        m_map_crypted_keys.find(pubkey.GetID()) != m_map_crypted_keys.end()) {
        return true;
    }

    if (m_storage.HasEncryptionKeys()) {
        if (m_storage.IsLocked()) {
            return false;
        }

        std::vector<unsigned char> crypted_secret;
        CKeyingMaterial secret(key.begin(), key.end());
        if (!EncryptSecret(m_storage.GetEncryptionKey(), secret, pubkey.GetHash(), crypted_secret)) {
            return false;
        }

        m_map_crypted_keys[pubkey.GetID()] = make_pair(pubkey, crypted_secret);
        return batch.WriteCryptedDescriptorKey(GetID(), pubkey, crypted_secret);
    } else {
        m_map_keys[pubkey.GetID()] = key;
        return batch.WriteDescriptorKey(GetID(), pubkey, key.GetPrivKey());
    }
}

bool DescriptorScriptPubKeyMan::SetupDescriptorGeneration(const CExtKey& master_key, OutputType addr_type, bool internal)
{
    LOCK(cs_desc_man);
    assert(m_storage.IsWalletFlagSet(WALLET_FLAG_DESCRIPTORS));

    // Ignore when there is already a descriptor
    if (m_wallet_descriptor.descriptor) {
        return false;
    }

    int64_t creation_time = GetTime();

    std::string xpub = EncodeExtPubKey(master_key.Neuter());

    // Build descriptor string
    std::string desc_prefix;
    std::string desc_suffix = "/*)";
    switch (addr_type) {
    case OutputType::LEGACY: {
        desc_prefix = "pkh(" + xpub + "/44'";
        break;
    }
    case OutputType::P2SH_SEGWIT: {
        desc_prefix = "sh(wpkh(" + xpub + "/49'";
        desc_suffix += ")";
        break;
    }
    case OutputType::BECH32: {
        desc_prefix = "wpkh(" + xpub + "/84'";
        break;
    }
    case OutputType::BECH32M: {
        desc_prefix = "tr(" + xpub  + "/86'";
        break;
    }
    } // no default case, so the compiler can warn about missing cases
    assert(!desc_prefix.empty());

    // Mainnet derives at 0', testnet and regtest derive at 1'
    if (Params().IsTestChain()) {
        desc_prefix += "/1'";
    } else {
        desc_prefix += "/0'";
    }

    std::string internal_path = internal ? "/1" : "/0";
    std::string desc_str = desc_prefix + "/0'" + internal_path + desc_suffix;

    // Make the descriptor
    FlatSigningProvider keys;
    std::string error;
    std::unique_ptr<Descriptor> desc = Parse(desc_str, keys, error, false);
    WalletDescriptor w_desc(std::move(desc), creation_time, 0, 0, 0);
    m_wallet_descriptor = w_desc;

    // Store the master private key, and descriptor
    WalletBatch batch(m_storage.GetDatabase());
    if (!AddDescriptorKeyWithDB(batch, master_key.key, master_key.key.GetPubKey())) {
        throw std::runtime_error(std::string(__func__) + ": writing descriptor master private key failed");
    }
    if (!batch.WriteDescriptor(GetID(), m_wallet_descriptor)) {
        throw std::runtime_error(std::string(__func__) + ": writing descriptor failed");
    }

    // TopUp
    TopUp();

    m_storage.UnsetBlankWalletFlag(batch);
    return true;
}

bool DescriptorScriptPubKeyMan::IsHDEnabled() const
{
    LOCK(cs_desc_man);
    return m_wallet_descriptor.descriptor->IsRange();
}

bool DescriptorScriptPubKeyMan::CanGetAddresses(bool internal) const
{
    // We can only give out addresses from descriptors that are single type (not combo), ranged,
    // and either have cached keys or can generate more keys (ignoring encryption)
    LOCK(cs_desc_man);
    return m_wallet_descriptor.descriptor->IsSingleType() &&
           m_wallet_descriptor.descriptor->IsRange() &&
           (HavePrivateKeys() || m_wallet_descriptor.next_index < m_wallet_descriptor.range_end);
}

bool DescriptorScriptPubKeyMan::HavePrivateKeys() const
{
    LOCK(cs_desc_man);
    return m_map_keys.size() > 0 || m_map_crypted_keys.size() > 0;
}

std::optional<int64_t> DescriptorScriptPubKeyMan::GetOldestKeyPoolTime() const
{
    // This is only used for getwalletinfo output and isn't relevant to descriptor wallets.
    return std::nullopt;
}


unsigned int DescriptorScriptPubKeyMan::GetKeyPoolSize() const
{
    LOCK(cs_desc_man);
    return m_wallet_descriptor.range_end - m_wallet_descriptor.next_index;
}

int64_t DescriptorScriptPubKeyMan::GetTimeFirstKey() const
{
    LOCK(cs_desc_man);
    return m_wallet_descriptor.creation_time;
}

std::unique_ptr<FlatSigningProvider> DescriptorScriptPubKeyMan::GetSigningProvider(const CScript& script, bool include_private) const
{
    LOCK(cs_desc_man);

    // Find the index of the script
    auto it = m_map_script_pub_keys.find(script);
    if (it == m_map_script_pub_keys.end()) {
        return nullptr;
    }
    int32_t index = it->second;

    return GetSigningProvider(index, include_private);
}

std::unique_ptr<FlatSigningProvider> DescriptorScriptPubKeyMan::GetSigningProvider(const CPubKey& pubkey) const
{
    LOCK(cs_desc_man);

    // Find index of the pubkey
    auto it = m_map_pubkeys.find(pubkey);
    if (it == m_map_pubkeys.end()) {
        return nullptr;
    }
    int32_t index = it->second;

    // Always try to get the signing provider with private keys. This function should only be called during signing anyways
    return GetSigningProvider(index, true);
}

std::unique_ptr<FlatSigningProvider> DescriptorScriptPubKeyMan::GetSigningProvider(int32_t index, bool include_private) const
{
    AssertLockHeld(cs_desc_man);
    // Get the scripts, keys, and key origins for this script
    std::unique_ptr<FlatSigningProvider> out_keys = std::make_unique<FlatSigningProvider>();
    std::vector<CScript> scripts_temp;
    if (!m_wallet_descriptor.descriptor->ExpandFromCache(index, m_wallet_descriptor.cache, scripts_temp, *out_keys)) return nullptr;

    if (HavePrivateKeys() && include_private) {
        FlatSigningProvider master_provider;
        master_provider.keys = GetKeys();
        m_wallet_descriptor.descriptor->ExpandPrivate(index, master_provider, *out_keys);
    }

    return out_keys;
}

std::unique_ptr<SigningProvider> DescriptorScriptPubKeyMan::GetSolvingProvider(const CScript& script) const
{
    return GetSigningProvider(script, false);
}

bool DescriptorScriptPubKeyMan::CanProvide(const CScript& script, SignatureData& sigdata)
{
    return IsMine(script);
}

bool DescriptorScriptPubKeyMan::SignTransaction(CMutableTransaction& tx, const std::map<COutPoint, Coin>& coins, int sighash, std::map<int, bilingual_str>& input_errors) const
{
    std::unique_ptr<FlatSigningProvider> keys = std::make_unique<FlatSigningProvider>();
    for (const auto& coin_pair : coins) {
        std::unique_ptr<FlatSigningProvider> coin_keys = GetSigningProvider(coin_pair.second.out.scriptPubKey, true);
        if (!coin_keys) {
            continue;
        }
        *keys = Merge(*keys, *coin_keys);
    }

    return ::SignTransaction(tx, keys.get(), coins, sighash, Params().HashGenesisBlock(), input_errors);
}

SigningResult DescriptorScriptPubKeyMan::SignMessage(const std::string& message, const PKHash& pkhash, std::string& str_sig) const
{
    std::unique_ptr<FlatSigningProvider> keys = GetSigningProvider(GetScriptForDestination(pkhash), true);
    if (!keys) {
        return SigningResult::PRIVATE_KEY_NOT_AVAILABLE;
    }

    CKey key;
    if (!keys->GetKey(ToKeyID(pkhash), key)) {
        return SigningResult::PRIVATE_KEY_NOT_AVAILABLE;
    }

    if (!MessageSign(key, message, str_sig)) {
        return SigningResult::SIGNING_FAILED;
    }
    return SigningResult::OK;
}

TransactionError DescriptorScriptPubKeyMan::FillPSBT(PartiallySignedTransaction& psbtx, const PrecomputedTransactionData& txdata, int sighash_type, bool sign, bool bip32derivs, int* n_signed, bool finalize) const
{
    if (n_signed) {
        *n_signed = 0;
    }
    for (unsigned int i = 0; i < psbtx.inputs.size(); ++i) {
        PSBTInput& input = psbtx.inputs.at(i);

        if (PSBTInputSigned(input)) {
            continue;
        }

        // Get the Sighash type
        if (sign && input.sighash_type != std::nullopt && *input.sighash_type != sighash_type) {
            return TransactionError::SIGHASH_MISMATCH;
        }

        // Get the scriptPubKey to know which SigningProvider to use
        CScript script;
        if (!input.witness_utxo.IsNull()) {
            script = input.witness_utxo.scriptPubKey;
        } else if (input.non_witness_utxo) {
            if (*input.prev_out >= input.non_witness_utxo->vout.size()) {
                return TransactionError::MISSING_INPUTS;
            }
            script = input.non_witness_utxo->vout[*input.prev_out].scriptPubKey;
        } else if (input.witness_utxo.IsNull() && (!input.m_peg_in_value || input.m_peg_in_claim_script.empty())) {
            // There's no UTXO so we can just skip this now
            continue;
        } else {
            // There's no UTXO so we can just skip this now
            continue;
        }
        SignatureData sigdata;
        input.FillSignatureData(sigdata);

        std::unique_ptr<FlatSigningProvider> keys = std::make_unique<FlatSigningProvider>();
        std::unique_ptr<FlatSigningProvider> script_keys = GetSigningProvider(script, sign);
        if (script_keys) {
            *keys = Merge(*keys, *script_keys);
        } else {
            // Maybe there are pubkeys listed that we can sign for
            script_keys = std::make_unique<FlatSigningProvider>();
            for (const auto& pk_pair : input.hd_keypaths) {
                const CPubKey& pubkey = pk_pair.first;
                std::unique_ptr<FlatSigningProvider> pk_keys = GetSigningProvider(pubkey);
                if (pk_keys) {
                    *keys = Merge(*keys, *pk_keys);
                }
            }
            for (const auto& pk_pair : input.m_tap_bip32_paths) {
                const XOnlyPubKey& pubkey = pk_pair.first;
                for (unsigned char prefix : {0x02, 0x03}) {
                    unsigned char b[33] = {prefix};
                    std::copy(pubkey.begin(), pubkey.end(), b + 1);
                    CPubKey fullpubkey;
                    fullpubkey.Set(b, b + 33);
                    std::unique_ptr<FlatSigningProvider> pk_keys = GetSigningProvider(fullpubkey);
                    if (pk_keys) {
                        *keys = Merge(*keys, *pk_keys);
                    }
                }
            }
        }

        SignPSBTInput(HidingSigningProvider(keys.get(), !sign, !bip32derivs), psbtx, i, &txdata, sighash_type, nullptr, finalize);

        bool signed_one = PSBTInputSigned(input);
        if (n_signed && (signed_one || !sign)) {
            // If sign is false, we assume that we _could_ sign if we get here. This
            // will never have false negatives; it is hard to tell under what i
            // circumstances it could have false positives.
            (*n_signed)++;
        }
    }

    // Fill in the bip32 keypaths and redeemscripts for the outputs so that hardware wallets can identify change
    for (unsigned int i = 0; i < psbtx.outputs.size(); ++i) {
        std::unique_ptr<SigningProvider> keys = GetSolvingProvider(*psbtx.outputs.at(i).script);
        if (!keys) {
            continue;
        }
        UpdatePSBTOutput(HidingSigningProvider(keys.get(), true, !bip32derivs), psbtx, i);
    }

    return TransactionError::OK;
}

std::unique_ptr<CKeyMetadata> DescriptorScriptPubKeyMan::GetMetadata(const CTxDestination& dest) const
{
    std::unique_ptr<SigningProvider> provider = GetSigningProvider(GetScriptForDestination(dest));
    if (provider) {
        KeyOriginInfo orig;
        CKeyID key_id = GetKeyForDestination(*provider, dest);
        if (provider->GetKeyOrigin(key_id, orig)) {
            LOCK(cs_desc_man);
            std::unique_ptr<CKeyMetadata> meta = std::make_unique<CKeyMetadata>();
            meta->key_origin = orig;
            meta->has_key_origin = true;
            meta->nCreateTime = m_wallet_descriptor.creation_time;
            return meta;
        }
    }
    return nullptr;
}

uint256 DescriptorScriptPubKeyMan::GetID() const
{
    LOCK(cs_desc_man);
    std::string desc_str = m_wallet_descriptor.descriptor->ToString();
    uint256 id;
    CSHA256().Write((unsigned char*)desc_str.data(), desc_str.size()).Finalize(id.begin());
    return id;
}

void DescriptorScriptPubKeyMan::SetCache(const DescriptorCache& cache)
{
    LOCK(cs_desc_man);
    m_wallet_descriptor.cache = cache;
    for (int32_t i = m_wallet_descriptor.range_start; i < m_wallet_descriptor.range_end; ++i) {
        FlatSigningProvider out_keys;
        std::vector<CScript> scripts_temp;
        if (!m_wallet_descriptor.descriptor->ExpandFromCache(i, m_wallet_descriptor.cache, scripts_temp, out_keys)) {
            throw std::runtime_error("Error: Unable to expand wallet descriptor from cache");
        }
        // Add all of the scriptPubKeys to the scriptPubKey set
        for (const CScript& script : scripts_temp) {
            if (m_map_script_pub_keys.count(script) != 0) {
                throw std::runtime_error(strprintf("Error: Already loaded script at index %d as being at index %d", i, m_map_script_pub_keys[script]));
            }
            m_map_script_pub_keys[script] = i;
        }
        for (const auto& pk_pair : out_keys.pubkeys) {
            const CPubKey& pubkey = pk_pair.second;
            if (m_map_pubkeys.count(pubkey) != 0) {
                // We don't need to give an error here.
                // It doesn't matter which of many valid indexes the pubkey has, we just need an index where we can derive it and it's private key
                continue;
            }
            m_map_pubkeys[pubkey] = i;
        }
        m_max_cached_index++;
    }
}

bool DescriptorScriptPubKeyMan::AddKey(const CKeyID& key_id, const CKey& key)
{
    LOCK(cs_desc_man);
    m_map_keys[key_id] = key;
    return true;
}

bool DescriptorScriptPubKeyMan::AddCryptedKey(const CKeyID& key_id, const CPubKey& pubkey, const std::vector<unsigned char>& crypted_key)
{
    LOCK(cs_desc_man);
    if (!m_map_keys.empty()) {
        return false;
    }

    m_map_crypted_keys[key_id] = make_pair(pubkey, crypted_key);
    return true;
}

bool DescriptorScriptPubKeyMan::HasWalletDescriptor(const WalletDescriptor& desc) const
{
    LOCK(cs_desc_man);
    return m_wallet_descriptor.descriptor != nullptr && desc.descriptor != nullptr && m_wallet_descriptor.descriptor->ToString() == desc.descriptor->ToString();
}

void DescriptorScriptPubKeyMan::WriteDescriptor()
{
    LOCK(cs_desc_man);
    WalletBatch batch(m_storage.GetDatabase());
    if (!batch.WriteDescriptor(GetID(), m_wallet_descriptor)) {
        throw std::runtime_error(std::string(__func__) + ": writing descriptor failed");
    }
}

const WalletDescriptor DescriptorScriptPubKeyMan::GetWalletDescriptor() const
{
    return m_wallet_descriptor;
}

const std::vector<CScript> DescriptorScriptPubKeyMan::GetScriptPubKeys() const
{
    LOCK(cs_desc_man);
    std::vector<CScript> script_pub_keys;
    script_pub_keys.reserve(m_map_script_pub_keys.size());

    for (auto const& script_pub_key: m_map_script_pub_keys) {
        script_pub_keys.push_back(script_pub_key.first);
    }
    return script_pub_keys;
}

bool DescriptorScriptPubKeyMan::GetDescriptorString(std::string& out, const bool priv) const
{
    LOCK(cs_desc_man);

    FlatSigningProvider provider;
    provider.keys = GetKeys();

    if (priv) {
        // For the private version, always return the master key to avoid
        // exposing child private keys. The risk implications of exposing child
        // private keys together with the parent xpub may be non-obvious for users.
        return m_wallet_descriptor.descriptor->ToPrivateString(provider, out);
    }

    return m_wallet_descriptor.descriptor->ToNormalizedString(provider, out, &m_wallet_descriptor.cache);
}

void DescriptorScriptPubKeyMan::UpgradeDescriptorCache()
{
    LOCK(cs_desc_man);
    if (m_storage.IsLocked() || m_storage.IsWalletFlagSet(WALLET_FLAG_LAST_HARDENED_XPUB_CACHED)) {
        return;
    }

    // Skip if we have the last hardened xpub cache
    if (m_wallet_descriptor.cache.GetCachedLastHardenedExtPubKeys().size() > 0) {
        return;
    }

    // Expand the descriptor
    FlatSigningProvider provider;
    provider.keys = GetKeys();
    FlatSigningProvider out_keys;
    std::vector<CScript> scripts_temp;
    DescriptorCache temp_cache;
    if (!m_wallet_descriptor.descriptor->Expand(0, provider, scripts_temp, out_keys, &temp_cache)){
        throw std::runtime_error("Unable to expand descriptor");
    }

    // Cache the last hardened xpubs
    DescriptorCache diff = m_wallet_descriptor.cache.MergeAndDiff(temp_cache);
    if (!WalletBatch(m_storage.GetDatabase()).WriteDescriptorCacheItems(GetID(), diff)) {
        throw std::runtime_error(std::string(__func__) + ": writing cache items failed");
    }
}

void DescriptorScriptPubKeyMan::UpdateWalletDescriptor(WalletDescriptor& descriptor)
{
    LOCK(cs_desc_man);
    std::string error;
    if (!CanUpdateToWalletDescriptor(descriptor, error)) {
        throw std::runtime_error(std::string(__func__) + ": " + error);
    }

    m_map_pubkeys.clear();
    m_map_script_pub_keys.clear();
    m_max_cached_index = -1;
    m_wallet_descriptor = descriptor;
}

bool DescriptorScriptPubKeyMan::CanUpdateToWalletDescriptor(const WalletDescriptor& descriptor, std::string& error)
{
    LOCK(cs_desc_man);
    if (!HasWalletDescriptor(descriptor)) {
        error = "can only update matching descriptor";
        return false;
    }

    if (descriptor.range_start > m_wallet_descriptor.range_start ||
        descriptor.range_end < m_wallet_descriptor.range_end) {
        // Use inclusive range for error
        error = strprintf("new range must include current range = [%d,%d]",
                          m_wallet_descriptor.range_start,
                          m_wallet_descriptor.range_end - 1);
        return false;
    }

    return true;
}

/// ELEMENTS: get PAK online key
bool LegacyScriptPubKeyMan::GetOnlinePakKey(CPubKey& online_pubkey, std::string& error)
{
    error.clear();
    if (!GetKeyFromPool(online_pubkey, OutputType::BECH32)) {
        error = "Error: Keypool ran out, please call keypoolrefill first";
        return false;
    }
    return true;
}
/// end ELEMENTS
} // namespace wallet<|MERGE_RESOLUTION|>--- conflicted
+++ resolved
@@ -36,13 +36,7 @@
         return _("Error: Keypool ran out, please call keypoolrefill first");
     }
     LearnRelatedScripts(new_key, type);
-<<<<<<< HEAD
-    dest = GetDestinationForKey(new_key, type);
-
-    return true;
-=======
     return GetDestinationForKey(new_key, type);
->>>>>>> 316afb1e
 }
 
 typedef std::vector<unsigned char> valtype;
