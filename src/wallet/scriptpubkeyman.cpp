// Copyright (c) 2019-2020 The Bitcoin Core developers
// Distributed under the MIT software license, see the accompanying
// file COPYING or http://www.opensource.org/licenses/mit-license.php.

#include <key_io.h>
#include <outputtype.h>
#include <script/descriptor.h>
#include <script/sign.h>
#include <util/bip32.h>
#include <util/strencodings.h>
#include <util/string.h>
#include <util/translation.h>
#include <wallet/scriptpubkeyman.h>

//! Value for the first BIP 32 hardened derivation. Can be used as a bit mask and as a value. See BIP 32 for more details.
const uint32_t BIP32_HARDENED_KEY_LIMIT = 0x80000000;

bool LegacyScriptPubKeyMan::GetNewDestination(const OutputType type, CTxDestination& dest, std::string& error)
{
    LOCK(cs_KeyStore);
    error.clear();

    // Generate a new key that is added to wallet
    CPubKey new_key;
    if (!GetKeyFromPool(new_key, type)) {
        error = _("Error: Keypool ran out, please call keypoolrefill first").translated;
        return false;
    }
    LearnRelatedScripts(new_key, type);
    dest = GetDestinationForKey(new_key, type);

    return true;
}

typedef std::vector<unsigned char> valtype;

namespace {

/**
 * This is an enum that tracks the execution context of a script, similar to
 * SigVersion in script/interpreter. It is separate however because we want to
 * distinguish between top-level scriptPubKey execution and P2SH redeemScript
 * execution (a distinction that has no impact on consensus rules).
 */
enum class IsMineSigVersion
{
    TOP = 0,        //!< scriptPubKey execution
    P2SH = 1,       //!< P2SH redeemScript
    WITNESS_V0 = 2, //!< P2WSH witness script execution
};

/**
 * This is an internal representation of isminetype + invalidity.
 * Its order is significant, as we return the max of all explored
 * possibilities.
 */
enum class IsMineResult
{
    NO = 0,         //!< Not ours
    WATCH_ONLY = 1, //!< Included in watch-only balance
    SPENDABLE = 2,  //!< Included in all balances
    INVALID = 3,    //!< Not spendable by anyone (uncompressed pubkey in segwit, P2SH inside P2SH or witness, witness inside witness)
};

bool PermitsUncompressed(IsMineSigVersion sigversion)
{
    return sigversion == IsMineSigVersion::TOP || sigversion == IsMineSigVersion::P2SH;
}

bool HaveKeys(const std::vector<valtype>& pubkeys, const LegacyScriptPubKeyMan& keystore)
{
    for (const valtype& pubkey : pubkeys) {
        CKeyID keyID = CPubKey(pubkey).GetID();
        if (!keystore.HaveKey(keyID)) return false;
    }
    return true;
}

//! Recursively solve script and return spendable/watchonly/invalid status.
//!
//! @param keystore            legacy key and script store
//! @param script              script to solve
//! @param sigversion          script type (top-level / redeemscript / witnessscript)
//! @param recurse_scripthash  whether to recurse into nested p2sh and p2wsh
//!                            scripts or simply treat any script that has been
//!                            stored in the keystore as spendable
IsMineResult IsMineInner(const LegacyScriptPubKeyMan& keystore, const CScript& scriptPubKey, IsMineSigVersion sigversion, bool recurse_scripthash=true)
{
    IsMineResult ret = IsMineResult::NO;

    std::vector<valtype> vSolutions;
    TxoutType whichType = Solver(scriptPubKey, vSolutions);

    CKeyID keyID;
    switch (whichType)
    {
    case TxoutType::NONSTANDARD:
    case TxoutType::NULL_DATA:
    case TxoutType::WITNESS_UNKNOWN:
<<<<<<< HEAD
    case TxoutType::FEE:
=======
    case TxoutType::WITNESS_V1_TAPROOT:
>>>>>>> 3caee169
        break;
    case TxoutType::PUBKEY:
        keyID = CPubKey(vSolutions[0]).GetID();
        if (!PermitsUncompressed(sigversion) && vSolutions[0].size() != 33) {
            return IsMineResult::INVALID;
        }
        if (keystore.HaveKey(keyID)) {
            ret = std::max(ret, IsMineResult::SPENDABLE);
        }
        break;
    case TxoutType::WITNESS_V0_KEYHASH:
    {
        if (sigversion == IsMineSigVersion::WITNESS_V0) {
            // P2WPKH inside P2WSH is invalid.
            return IsMineResult::INVALID;
        }
        if (sigversion == IsMineSigVersion::TOP && !keystore.HaveCScript(CScriptID(CScript() << OP_0 << vSolutions[0]))) {
            // We do not support bare witness outputs unless the P2SH version of it would be
            // acceptable as well. This protects against matching before segwit activates.
            // This also applies to the P2WSH case.
            break;
        }
        ret = std::max(ret, IsMineInner(keystore, GetScriptForDestination(PKHash(CKeyID(uint160(vSolutions[0])))), IsMineSigVersion::WITNESS_V0));
        break;
    }
    case TxoutType::PUBKEYHASH:
        keyID = CKeyID(uint160(vSolutions[0]));
        if (!PermitsUncompressed(sigversion)) {
            CPubKey pubkey;
            if (keystore.GetPubKey(keyID, pubkey) && !pubkey.IsCompressed()) {
                return IsMineResult::INVALID;
            }
        }
        if (keystore.HaveKey(keyID)) {
            ret = std::max(ret, IsMineResult::SPENDABLE);
        }
        break;
    case TxoutType::SCRIPTHASH:
    {
        if (sigversion != IsMineSigVersion::TOP) {
            // P2SH inside P2WSH or P2SH is invalid.
            return IsMineResult::INVALID;
        }
        CScriptID scriptID = CScriptID(uint160(vSolutions[0]));
        CScript subscript;
        if (keystore.GetCScript(scriptID, subscript)) {
            ret = std::max(ret, recurse_scripthash ? IsMineInner(keystore, subscript, IsMineSigVersion::P2SH) : IsMineResult::SPENDABLE);
        }
        break;
    }
    case TxoutType::WITNESS_V0_SCRIPTHASH:
    {
        if (sigversion == IsMineSigVersion::WITNESS_V0) {
            // P2WSH inside P2WSH is invalid.
            return IsMineResult::INVALID;
        }
        if (sigversion == IsMineSigVersion::TOP && !keystore.HaveCScript(CScriptID(CScript() << OP_0 << vSolutions[0]))) {
            break;
        }
        uint160 hash;
        CRIPEMD160().Write(&vSolutions[0][0], vSolutions[0].size()).Finalize(hash.begin());
        CScriptID scriptID = CScriptID(hash);
        CScript subscript;
        if (keystore.GetCScript(scriptID, subscript)) {
            ret = std::max(ret, recurse_scripthash ? IsMineInner(keystore, subscript, IsMineSigVersion::WITNESS_V0) : IsMineResult::SPENDABLE);
        }
        break;
    }

    case TxoutType::MULTISIG:
    {
        // Never treat bare multisig outputs as ours (they can still be made watchonly-though)
        if (sigversion == IsMineSigVersion::TOP) {
            break;
        }

        // Only consider transactions "mine" if we own ALL the
        // keys involved. Multi-signature transactions that are
        // partially owned (somebody else has a key that can spend
        // them) enable spend-out-from-under-you attacks, especially
        // in shared-wallet situations.
        std::vector<valtype> keys(vSolutions.begin()+1, vSolutions.begin()+vSolutions.size()-1);
        if (!PermitsUncompressed(sigversion)) {
            for (size_t i = 0; i < keys.size(); i++) {
                if (keys[i].size() != 33) {
                    return IsMineResult::INVALID;
                }
            }
        }
        if (HaveKeys(keys, keystore)) {
            ret = std::max(ret, IsMineResult::SPENDABLE);
        }
        break;
    }
    case TxoutType::TRUE:
        if (Params().anyonecanspend_aremine) {
            return IsMineResult::SPENDABLE;
        }
        break;
    }

    if (ret == IsMineResult::NO && keystore.HaveWatchOnly(scriptPubKey)) {
        ret = std::max(ret, IsMineResult::WATCH_ONLY);
    }
    return ret;
}

} // namespace

isminetype LegacyScriptPubKeyMan::IsMine(const CScript& script) const
{
    switch (IsMineInner(*this, script, IsMineSigVersion::TOP)) {
    case IsMineResult::INVALID:
    case IsMineResult::NO:
        return ISMINE_NO;
    case IsMineResult::WATCH_ONLY:
        return ISMINE_WATCH_ONLY;
    case IsMineResult::SPENDABLE:
        return ISMINE_SPENDABLE;
    }
    assert(false);
}

bool LegacyScriptPubKeyMan::CheckDecryptionKey(const CKeyingMaterial& master_key, bool accept_no_keys)
{
    {
        LOCK(cs_KeyStore);
        assert(mapKeys.empty());

        bool keyPass = mapCryptedKeys.empty(); // Always pass when there are no encrypted keys
        bool keyFail = false;
        CryptedKeyMap::const_iterator mi = mapCryptedKeys.begin();
        WalletBatch batch(m_storage.GetDatabase());
        for (; mi != mapCryptedKeys.end(); ++mi)
        {
            const CPubKey &vchPubKey = (*mi).second.first;
            const std::vector<unsigned char> &vchCryptedSecret = (*mi).second.second;
            CKey key;
            if (!DecryptKey(master_key, vchCryptedSecret, vchPubKey, key))
            {
                keyFail = true;
                break;
            }
            keyPass = true;
            if (fDecryptionThoroughlyChecked)
                break;
            else {
                // Rewrite these encrypted keys with checksums
                batch.WriteCryptedKey(vchPubKey, vchCryptedSecret, mapKeyMetadata[vchPubKey.GetID()]);
            }
        }
        if (keyPass && keyFail)
        {
            LogPrintf("The wallet is probably corrupted: Some keys decrypt but not all.\n");
            throw std::runtime_error("Error unlocking wallet: some keys decrypt but not all. Your wallet file may be corrupt.");
        }
        if (keyFail || (!keyPass && !accept_no_keys))
            return false;
        fDecryptionThoroughlyChecked = true;
    }
    return true;
}

bool LegacyScriptPubKeyMan::Encrypt(const CKeyingMaterial& master_key, WalletBatch* batch)
{
    LOCK(cs_KeyStore);
    encrypted_batch = batch;
    if (!mapCryptedKeys.empty()) {
        encrypted_batch = nullptr;
        return false;
    }

    KeyMap keys_to_encrypt;
    keys_to_encrypt.swap(mapKeys); // Clear mapKeys so AddCryptedKeyInner will succeed.
    for (const KeyMap::value_type& mKey : keys_to_encrypt)
    {
        const CKey &key = mKey.second;
        CPubKey vchPubKey = key.GetPubKey();
        CKeyingMaterial vchSecret(key.begin(), key.end());
        std::vector<unsigned char> vchCryptedSecret;
        if (!EncryptSecret(master_key, vchSecret, vchPubKey.GetHash(), vchCryptedSecret)) {
            encrypted_batch = nullptr;
            return false;
        }
        if (!AddCryptedKey(vchPubKey, vchCryptedSecret)) {
            encrypted_batch = nullptr;
            return false;
        }
    }
    encrypted_batch = nullptr;
    return true;
}

bool LegacyScriptPubKeyMan::GetReservedDestination(const OutputType type, bool internal, CTxDestination& address, int64_t& index, CKeyPool& keypool)
{
    LOCK(cs_KeyStore);
    if (!CanGetAddresses(internal)) {
        return false;
    }

    if (!ReserveKeyFromKeyPool(index, keypool, internal)) {
        return false;
    }
    address = GetDestinationForKey(keypool.vchPubKey, type);
    return true;
}

bool LegacyScriptPubKeyMan::TopUpInactiveHDChain(const CKeyID seed_id, int64_t index, bool internal)
{
    LOCK(cs_KeyStore);

    if (m_storage.IsLocked()) return false;

    auto it = m_inactive_hd_chains.find(seed_id);
    if (it == m_inactive_hd_chains.end()) {
        return false;
    }

    CHDChain& chain = it->second;

    // Top up key pool
    int64_t target_size = std::max(gArgs.GetArg("-keypool", DEFAULT_KEYPOOL_SIZE), (int64_t) 1);

    // "size" of the keypools. Not really the size, actually the difference between index and the chain counter
    // Since chain counter is 1 based and index is 0 based, one of them needs to be offset by 1.
    int64_t kp_size = (internal ? chain.nInternalChainCounter : chain.nExternalChainCounter) - (index + 1);

    // make sure the keypool fits the user-selected target (-keypool)
    int64_t missing = std::max(target_size - kp_size, (int64_t) 0);

    if (missing > 0) {
        WalletBatch batch(m_storage.GetDatabase());
        for (int64_t i = missing; i > 0; --i) {
            GenerateNewKey(batch, chain, internal);
        }
        if (internal) {
            WalletLogPrintf("inactive seed with id %s added %d internal keys\n", HexStr(seed_id), missing);
        } else {
            WalletLogPrintf("inactive seed with id %s added %d keys\n", HexStr(seed_id), missing);
        }
    }
    return true;
}

void LegacyScriptPubKeyMan::MarkUnusedAddresses(const CScript& script)
{
    LOCK(cs_KeyStore);
    // extract addresses and check if they match with an unused keypool key
    for (const auto& keyid : GetAffectedKeys(script, *this)) {
        std::map<CKeyID, int64_t>::const_iterator mi = m_pool_key_to_index.find(keyid);
        if (mi != m_pool_key_to_index.end()) {
            WalletLogPrintf("%s: Detected a used keypool key, mark all keypool keys up to this key as used\n", __func__);
            MarkReserveKeysAsUsed(mi->second);

            if (!TopUp()) {
                WalletLogPrintf("%s: Topping up keypool failed (locked wallet)\n", __func__);
            }
        }

        // Find the key's metadata and check if it's seed id (if it has one) is inactive, i.e. it is not the current m_hd_chain seed id.
        // If so, TopUp the inactive hd chain
        auto it = mapKeyMetadata.find(keyid);
        if (it != mapKeyMetadata.end()){
            CKeyMetadata meta = it->second;
            if (!meta.hd_seed_id.IsNull() && meta.hd_seed_id != m_hd_chain.seed_id) {
                bool internal = (meta.key_origin.path[1] & ~BIP32_HARDENED_KEY_LIMIT) != 0;
                int64_t index = meta.key_origin.path[2] & ~BIP32_HARDENED_KEY_LIMIT;

                if (!TopUpInactiveHDChain(meta.hd_seed_id, index, internal)) {
                    WalletLogPrintf("%s: Adding inactive seed keys failed\n", __func__);
                }
            }
        }
    }
}

void LegacyScriptPubKeyMan::UpgradeKeyMetadata()
{
    LOCK(cs_KeyStore);
    if (m_storage.IsLocked() || m_storage.IsWalletFlagSet(WALLET_FLAG_KEY_ORIGIN_METADATA)) {
        return;
    }

    std::unique_ptr<WalletBatch> batch = MakeUnique<WalletBatch>(m_storage.GetDatabase());
    for (auto& meta_pair : mapKeyMetadata) {
        CKeyMetadata& meta = meta_pair.second;
        if (!meta.hd_seed_id.IsNull() && !meta.has_key_origin && meta.hdKeypath != "s") { // If the hdKeypath is "s", that's the seed and it doesn't have a key origin
            CKey key;
            GetKey(meta.hd_seed_id, key);
            CExtKey masterKey;
            masterKey.SetSeed(key.begin(), key.size());
            // Add to map
            CKeyID master_id = masterKey.key.GetPubKey().GetID();
            std::copy(master_id.begin(), master_id.begin() + 4, meta.key_origin.fingerprint);
            if (!ParseHDKeypath(meta.hdKeypath, meta.key_origin.path)) {
                throw std::runtime_error("Invalid stored hdKeypath");
            }
            meta.has_key_origin = true;
            if (meta.nVersion < CKeyMetadata::VERSION_WITH_KEY_ORIGIN) {
                meta.nVersion = CKeyMetadata::VERSION_WITH_KEY_ORIGIN;
            }

            // Write meta to wallet
            CPubKey pubkey;
            if (GetPubKey(meta_pair.first, pubkey)) {
                batch->WriteKeyMetadata(meta, pubkey, true);
            }
        }
    }
}

bool LegacyScriptPubKeyMan::SetupGeneration(bool force)
{
    if ((CanGenerateKeys() && !force) || m_storage.IsLocked()) {
        return false;
    }

    SetHDSeed(GenerateNewSeed());
    if (!NewKeyPool()) {
        return false;
    }
    return true;
}

bool LegacyScriptPubKeyMan::IsHDEnabled() const
{
    return !m_hd_chain.seed_id.IsNull();
}

bool LegacyScriptPubKeyMan::CanGetAddresses(bool internal) const
{
    LOCK(cs_KeyStore);
    // Check if the keypool has keys
    bool keypool_has_keys;
    if (internal && m_storage.CanSupportFeature(FEATURE_HD_SPLIT)) {
        keypool_has_keys = setInternalKeyPool.size() > 0;
    } else {
        keypool_has_keys = KeypoolCountExternalKeys() > 0;
    }
    // If the keypool doesn't have keys, check if we can generate them
    if (!keypool_has_keys) {
        return CanGenerateKeys();
    }
    return keypool_has_keys;
}

bool LegacyScriptPubKeyMan::Upgrade(int prev_version, bilingual_str& error)
{
    LOCK(cs_KeyStore);
    bool hd_upgrade = false;
    bool split_upgrade = false;
    if (m_storage.CanSupportFeature(FEATURE_HD) && !IsHDEnabled()) {
        WalletLogPrintf("Upgrading wallet to HD\n");
        m_storage.SetMinVersion(FEATURE_HD);

        // generate a new master key
        CPubKey masterPubKey = GenerateNewSeed();
        SetHDSeed(masterPubKey);
        hd_upgrade = true;
    }
    // Upgrade to HD chain split if necessary
    if (m_storage.CanSupportFeature(FEATURE_HD_SPLIT) && CHDChain::VERSION_HD_CHAIN_SPLIT) {
        WalletLogPrintf("Upgrading wallet to use HD chain split\n");
        m_storage.SetMinVersion(FEATURE_PRE_SPLIT_KEYPOOL);
        split_upgrade = FEATURE_HD_SPLIT > prev_version;
    }
    // Mark all keys currently in the keypool as pre-split
    if (split_upgrade) {
        MarkPreSplitKeys();
    }
    // Regenerate the keypool if upgraded to HD
    if (hd_upgrade) {
        if (!TopUp()) {
            error = _("Unable to generate keys");
            return false;
        }
    }
    return true;
}

bool LegacyScriptPubKeyMan::HavePrivateKeys() const
{
    LOCK(cs_KeyStore);
    return !mapKeys.empty() || !mapCryptedKeys.empty();
}

void LegacyScriptPubKeyMan::RewriteDB()
{
    LOCK(cs_KeyStore);
    setInternalKeyPool.clear();
    setExternalKeyPool.clear();
    m_pool_key_to_index.clear();
    // Note: can't top-up keypool here, because wallet is locked.
    // User will be prompted to unlock wallet the next operation
    // that requires a new key.
}

static int64_t GetOldestKeyTimeInPool(const std::set<int64_t>& setKeyPool, WalletBatch& batch) {
    if (setKeyPool.empty()) {
        return GetTime();
    }

    CKeyPool keypool;
    int64_t nIndex = *(setKeyPool.begin());
    if (!batch.ReadPool(nIndex, keypool)) {
        throw std::runtime_error(std::string(__func__) + ": read oldest key in keypool failed");
    }
    assert(keypool.vchPubKey.IsValid());
    return keypool.nTime;
}

int64_t LegacyScriptPubKeyMan::GetOldestKeyPoolTime() const
{
    LOCK(cs_KeyStore);

    WalletBatch batch(m_storage.GetDatabase());

    // load oldest key from keypool, get time and return
    int64_t oldestKey = GetOldestKeyTimeInPool(setExternalKeyPool, batch);
    if (IsHDEnabled() && m_storage.CanSupportFeature(FEATURE_HD_SPLIT)) {
        oldestKey = std::max(GetOldestKeyTimeInPool(setInternalKeyPool, batch), oldestKey);
        if (!set_pre_split_keypool.empty()) {
            oldestKey = std::max(GetOldestKeyTimeInPool(set_pre_split_keypool, batch), oldestKey);
        }
    }

    return oldestKey;
}

size_t LegacyScriptPubKeyMan::KeypoolCountExternalKeys() const
{
    LOCK(cs_KeyStore);
    return setExternalKeyPool.size() + set_pre_split_keypool.size();
}

unsigned int LegacyScriptPubKeyMan::GetKeyPoolSize() const
{
    LOCK(cs_KeyStore);
    return setInternalKeyPool.size() + setExternalKeyPool.size() + set_pre_split_keypool.size();
}

int64_t LegacyScriptPubKeyMan::GetTimeFirstKey() const
{
    LOCK(cs_KeyStore);
    return nTimeFirstKey;
}

std::unique_ptr<SigningProvider> LegacyScriptPubKeyMan::GetSolvingProvider(const CScript& script) const
{
    return MakeUnique<LegacySigningProvider>(*this);
}

bool LegacyScriptPubKeyMan::CanProvide(const CScript& script, SignatureData& sigdata)
{
    IsMineResult ismine = IsMineInner(*this, script, IsMineSigVersion::TOP, /* recurse_scripthash= */ false);
    if (ismine == IsMineResult::SPENDABLE || ismine == IsMineResult::WATCH_ONLY) {
        // If ismine, it means we recognize keys or script ids in the script, or
        // are watching the script itself, and we can at least provide metadata
        // or solving information, even if not able to sign fully.
        return true;
    } else {
        // If, given the stuff in sigdata, we could make a valid sigature, then we can provide for this script
        ProduceSignature(*this, DUMMY_SIGNATURE_CREATOR, script, sigdata);
        if (!sigdata.signatures.empty()) {
            // If we could make signatures, make sure we have a private key to actually make a signature
            bool has_privkeys = false;
            for (const auto& key_sig_pair : sigdata.signatures) {
                has_privkeys |= HaveKey(key_sig_pair.first);
            }
            return has_privkeys;
        }
        return false;
    }
}

bool LegacyScriptPubKeyMan::SignTransaction(CMutableTransaction& tx, const std::map<COutPoint, Coin>& coins, int sighash, std::map<int, std::string>& input_errors) const
{
    return ::SignTransaction(tx, this, coins, sighash, input_errors);
}

SigningResult LegacyScriptPubKeyMan::SignMessage(const std::string& message, const PKHash& pkhash, std::string& str_sig) const
{
    CKey key;
    if (!GetKey(ToKeyID(pkhash), key)) {
        return SigningResult::PRIVATE_KEY_NOT_AVAILABLE;
    }

    if (MessageSign(key, message, str_sig)) {
        return SigningResult::OK;
    }
    return SigningResult::SIGNING_FAILED;
}

TransactionError LegacyScriptPubKeyMan::FillPSBT(PartiallySignedTransaction& psbtx, int sighash_type, bool sign, bool bip32derivs, int* n_signed) const
{
    if (n_signed) {
        *n_signed = 0;
    }
    for (unsigned int i = 0; i < psbtx.tx->vin.size(); ++i) {
        const CTxIn& txin = psbtx.tx->vin[i];
        PSBTInput& input = psbtx.inputs.at(i);

        if (PSBTInputSigned(input)) {
            continue;
        }

        // Get the Sighash type
        if (sign && input.sighash_type > 0 && input.sighash_type != sighash_type) {
            return TransactionError::SIGHASH_MISMATCH;
        }

        // Check non_witness_utxo has specified prevout
        if (input.non_witness_utxo) {
            if (txin.prevout.n >= input.non_witness_utxo->vout.size()) {
                return TransactionError::MISSING_INPUTS;
            }
        } else if (input.witness_utxo.IsNull()) {
            // There's no UTXO so we can just skip this now
            continue;
        }
        SignatureData sigdata;
        input.FillSignatureData(sigdata);
        SignPSBTInput(HidingSigningProvider(this, !sign, !bip32derivs), psbtx, i, sighash_type);

        bool signed_one = PSBTInputSigned(input);
        if (n_signed && (signed_one || !sign)) {
            // If sign is false, we assume that we _could_ sign if we get here. This
            // will never have false negatives; it is hard to tell under what i
            // circumstances it could have false positives.
            (*n_signed)++;
        }
    }

    // Fill in the bip32 keypaths and redeemscripts for the outputs so that hardware wallets can identify change
    for (unsigned int i = 0; i < psbtx.tx->vout.size(); ++i) {
        UpdatePSBTOutput(HidingSigningProvider(this, true, !bip32derivs), psbtx, i);
    }

    return TransactionError::OK;
}

std::unique_ptr<CKeyMetadata> LegacyScriptPubKeyMan::GetMetadata(const CTxDestination& dest) const
{
    LOCK(cs_KeyStore);

    CKeyID key_id = GetKeyForDestination(*this, dest);
    if (!key_id.IsNull()) {
        auto it = mapKeyMetadata.find(key_id);
        if (it != mapKeyMetadata.end()) {
            return MakeUnique<CKeyMetadata>(it->second);
        }
    }

    CScript scriptPubKey = GetScriptForDestination(dest);
    auto it = m_script_metadata.find(CScriptID(scriptPubKey));
    if (it != m_script_metadata.end()) {
        return MakeUnique<CKeyMetadata>(it->second);
    }

    return nullptr;
}

uint256 LegacyScriptPubKeyMan::GetID() const
{
    return uint256::ONE;
}

/**
 * Update wallet first key creation time. This should be called whenever keys
 * are added to the wallet, with the oldest key creation time.
 */
void LegacyScriptPubKeyMan::UpdateTimeFirstKey(int64_t nCreateTime)
{
    AssertLockHeld(cs_KeyStore);
    if (nCreateTime <= 1) {
        // Cannot determine birthday information, so set the wallet birthday to
        // the beginning of time.
        nTimeFirstKey = 1;
    } else if (!nTimeFirstKey || nCreateTime < nTimeFirstKey) {
        nTimeFirstKey = nCreateTime;
    }
}

bool LegacyScriptPubKeyMan::LoadKey(const CKey& key, const CPubKey &pubkey)
{
    return AddKeyPubKeyInner(key, pubkey);
}

bool LegacyScriptPubKeyMan::AddKeyPubKey(const CKey& secret, const CPubKey &pubkey)
{
    LOCK(cs_KeyStore);
    WalletBatch batch(m_storage.GetDatabase());
    return LegacyScriptPubKeyMan::AddKeyPubKeyWithDB(batch, secret, pubkey);
}

bool LegacyScriptPubKeyMan::AddKeyPubKeyWithDB(WalletBatch& batch, const CKey& secret, const CPubKey& pubkey)
{
    AssertLockHeld(cs_KeyStore);

    // Make sure we aren't adding private keys to private key disabled wallets
    assert(!m_storage.IsWalletFlagSet(WALLET_FLAG_DISABLE_PRIVATE_KEYS));

    // FillableSigningProvider has no concept of wallet databases, but calls AddCryptedKey
    // which is overridden below.  To avoid flushes, the database handle is
    // tunneled through to it.
    bool needsDB = !encrypted_batch;
    if (needsDB) {
        encrypted_batch = &batch;
    }
    if (!AddKeyPubKeyInner(secret, pubkey)) {
        if (needsDB) encrypted_batch = nullptr;
        return false;
    }
    if (needsDB) encrypted_batch = nullptr;

    // check if we need to remove from watch-only
    CScript script;
    script = GetScriptForDestination(PKHash(pubkey));
    if (HaveWatchOnly(script)) {
        RemoveWatchOnly(script);
    }
    script = GetScriptForRawPubKey(pubkey);
    if (HaveWatchOnly(script)) {
        RemoveWatchOnly(script);
    }

    if (!m_storage.HasEncryptionKeys()) {
        return batch.WriteKey(pubkey,
                                                 secret.GetPrivKey(),
                                                 mapKeyMetadata[pubkey.GetID()]);
    }
    m_storage.UnsetBlankWalletFlag(batch);
    return true;
}

bool LegacyScriptPubKeyMan::LoadCScript(const CScript& redeemScript)
{
    /* A sanity check was added in pull #3843 to avoid adding redeemScripts
     * that never can be redeemed. However, old wallets may still contain
     * these. Do not add them to the wallet and warn. */
    if (redeemScript.size() > MAX_SCRIPT_ELEMENT_SIZE)
    {
        std::string strAddr = EncodeDestination(ScriptHash(redeemScript));
        WalletLogPrintf("%s: Warning: This wallet contains a redeemScript of size %i which exceeds maximum size %i thus can never be redeemed. Do not use address %s.\n", __func__, redeemScript.size(), MAX_SCRIPT_ELEMENT_SIZE, strAddr);
        return true;
    }

    return FillableSigningProvider::AddCScript(redeemScript);
}

void LegacyScriptPubKeyMan::LoadKeyMetadata(const CKeyID& keyID, const CKeyMetadata& meta)
{
    LOCK(cs_KeyStore);
    UpdateTimeFirstKey(meta.nCreateTime);
    mapKeyMetadata[keyID] = meta;
}

void LegacyScriptPubKeyMan::LoadScriptMetadata(const CScriptID& script_id, const CKeyMetadata& meta)
{
    LOCK(cs_KeyStore);
    UpdateTimeFirstKey(meta.nCreateTime);
    m_script_metadata[script_id] = meta;
}

bool LegacyScriptPubKeyMan::AddKeyPubKeyInner(const CKey& key, const CPubKey &pubkey)
{
    LOCK(cs_KeyStore);
    if (!m_storage.HasEncryptionKeys()) {
        return FillableSigningProvider::AddKeyPubKey(key, pubkey);
    }

    if (m_storage.IsLocked()) {
        return false;
    }

    std::vector<unsigned char> vchCryptedSecret;
    CKeyingMaterial vchSecret(key.begin(), key.end());
    if (!EncryptSecret(m_storage.GetEncryptionKey(), vchSecret, pubkey.GetHash(), vchCryptedSecret)) {
        return false;
    }

    if (!AddCryptedKey(pubkey, vchCryptedSecret)) {
        return false;
    }
    return true;
}

bool LegacyScriptPubKeyMan::LoadCryptedKey(const CPubKey &vchPubKey, const std::vector<unsigned char> &vchCryptedSecret, bool checksum_valid)
{
    // Set fDecryptionThoroughlyChecked to false when the checksum is invalid
    if (!checksum_valid) {
        fDecryptionThoroughlyChecked = false;
    }

    return AddCryptedKeyInner(vchPubKey, vchCryptedSecret);
}

bool LegacyScriptPubKeyMan::AddCryptedKeyInner(const CPubKey &vchPubKey, const std::vector<unsigned char> &vchCryptedSecret)
{
    LOCK(cs_KeyStore);
    assert(mapKeys.empty());

    mapCryptedKeys[vchPubKey.GetID()] = make_pair(vchPubKey, vchCryptedSecret);
    ImplicitlyLearnRelatedKeyScripts(vchPubKey);
    return true;
}

bool LegacyScriptPubKeyMan::AddCryptedKey(const CPubKey &vchPubKey,
                            const std::vector<unsigned char> &vchCryptedSecret)
{
    if (!AddCryptedKeyInner(vchPubKey, vchCryptedSecret))
        return false;
    {
        LOCK(cs_KeyStore);
        if (encrypted_batch)
            return encrypted_batch->WriteCryptedKey(vchPubKey,
                                                        vchCryptedSecret,
                                                        mapKeyMetadata[vchPubKey.GetID()]);
        else
            return WalletBatch(m_storage.GetDatabase()).WriteCryptedKey(vchPubKey,
                                                            vchCryptedSecret,
                                                            mapKeyMetadata[vchPubKey.GetID()]);
    }
}

bool LegacyScriptPubKeyMan::HaveWatchOnly(const CScript &dest) const
{
    LOCK(cs_KeyStore);
    return setWatchOnly.count(dest) > 0;
}

bool LegacyScriptPubKeyMan::HaveWatchOnly() const
{
    LOCK(cs_KeyStore);
    return (!setWatchOnly.empty());
}

static bool ExtractPubKey(const CScript &dest, CPubKey& pubKeyOut)
{
    std::vector<std::vector<unsigned char>> solutions;
    return Solver(dest, solutions) == TxoutType::PUBKEY &&
        (pubKeyOut = CPubKey(solutions[0])).IsFullyValid();
}

bool LegacyScriptPubKeyMan::RemoveWatchOnly(const CScript &dest)
{
    {
        LOCK(cs_KeyStore);
        setWatchOnly.erase(dest);
        CPubKey pubKey;
        if (ExtractPubKey(dest, pubKey)) {
            mapWatchKeys.erase(pubKey.GetID());
        }
        // Related CScripts are not removed; having superfluous scripts around is
        // harmless (see comment in ImplicitlyLearnRelatedKeyScripts).
    }

    if (!HaveWatchOnly())
        NotifyWatchonlyChanged(false);
    if (!WalletBatch(m_storage.GetDatabase()).EraseWatchOnly(dest))
        return false;

    return true;
}

bool LegacyScriptPubKeyMan::LoadWatchOnly(const CScript &dest)
{
    return AddWatchOnlyInMem(dest);
}

bool LegacyScriptPubKeyMan::AddWatchOnlyInMem(const CScript &dest)
{
    LOCK(cs_KeyStore);
    setWatchOnly.insert(dest);
    CPubKey pubKey;
    if (ExtractPubKey(dest, pubKey)) {
        mapWatchKeys[pubKey.GetID()] = pubKey;
        ImplicitlyLearnRelatedKeyScripts(pubKey);
    }
    return true;
}

bool LegacyScriptPubKeyMan::AddWatchOnlyWithDB(WalletBatch &batch, const CScript& dest)
{
    if (!AddWatchOnlyInMem(dest))
        return false;
    const CKeyMetadata& meta = m_script_metadata[CScriptID(dest)];
    UpdateTimeFirstKey(meta.nCreateTime);
    NotifyWatchonlyChanged(true);
    if (batch.WriteWatchOnly(dest, meta)) {
        m_storage.UnsetBlankWalletFlag(batch);
        return true;
    }
    return false;
}

bool LegacyScriptPubKeyMan::AddWatchOnlyWithDB(WalletBatch &batch, const CScript& dest, int64_t create_time)
{
    m_script_metadata[CScriptID(dest)].nCreateTime = create_time;
    return AddWatchOnlyWithDB(batch, dest);
}

bool LegacyScriptPubKeyMan::AddWatchOnly(const CScript& dest)
{
    WalletBatch batch(m_storage.GetDatabase());
    return AddWatchOnlyWithDB(batch, dest);
}

bool LegacyScriptPubKeyMan::AddWatchOnly(const CScript& dest, int64_t nCreateTime)
{
    m_script_metadata[CScriptID(dest)].nCreateTime = nCreateTime;
    return AddWatchOnly(dest);
}

void LegacyScriptPubKeyMan::LoadHDChain(const CHDChain& chain)
{
    LOCK(cs_KeyStore);
    m_hd_chain = chain;
}

void LegacyScriptPubKeyMan::AddHDChain(const CHDChain& chain)
{
    LOCK(cs_KeyStore);
    // Store the new chain
    if (!WalletBatch(m_storage.GetDatabase()).WriteHDChain(chain)) {
        throw std::runtime_error(std::string(__func__) + ": writing chain failed");
    }
    // When there's an old chain, add it as an inactive chain as we are now rotating hd chains
    if (!m_hd_chain.seed_id.IsNull()) {
        AddInactiveHDChain(m_hd_chain);
    }

    m_hd_chain = chain;
}

void LegacyScriptPubKeyMan::AddInactiveHDChain(const CHDChain& chain)
{
    LOCK(cs_KeyStore);
    assert(!chain.seed_id.IsNull());
    m_inactive_hd_chains[chain.seed_id] = chain;
}

bool LegacyScriptPubKeyMan::HaveKey(const CKeyID &address) const
{
    LOCK(cs_KeyStore);
    if (!m_storage.HasEncryptionKeys()) {
        return FillableSigningProvider::HaveKey(address);
    }
    return mapCryptedKeys.count(address) > 0;
}

bool LegacyScriptPubKeyMan::GetKey(const CKeyID &address, CKey& keyOut) const
{
    LOCK(cs_KeyStore);
    if (!m_storage.HasEncryptionKeys()) {
        return FillableSigningProvider::GetKey(address, keyOut);
    }

    CryptedKeyMap::const_iterator mi = mapCryptedKeys.find(address);
    if (mi != mapCryptedKeys.end())
    {
        const CPubKey &vchPubKey = (*mi).second.first;
        const std::vector<unsigned char> &vchCryptedSecret = (*mi).second.second;
        return DecryptKey(m_storage.GetEncryptionKey(), vchCryptedSecret, vchPubKey, keyOut);
    }
    return false;
}

bool LegacyScriptPubKeyMan::GetKeyOrigin(const CKeyID& keyID, KeyOriginInfo& info) const
{
    CKeyMetadata meta;
    {
        LOCK(cs_KeyStore);
        auto it = mapKeyMetadata.find(keyID);
        if (it != mapKeyMetadata.end()) {
            meta = it->second;
        }
    }
    if (meta.has_key_origin) {
        std::copy(meta.key_origin.fingerprint, meta.key_origin.fingerprint + 4, info.fingerprint);
        info.path = meta.key_origin.path;
    } else { // Single pubkeys get the master fingerprint of themselves
        std::copy(keyID.begin(), keyID.begin() + 4, info.fingerprint);
    }
    return true;
}

bool LegacyScriptPubKeyMan::GetWatchPubKey(const CKeyID &address, CPubKey &pubkey_out) const
{
    LOCK(cs_KeyStore);
    WatchKeyMap::const_iterator it = mapWatchKeys.find(address);
    if (it != mapWatchKeys.end()) {
        pubkey_out = it->second;
        return true;
    }
    return false;
}

bool LegacyScriptPubKeyMan::GetPubKey(const CKeyID &address, CPubKey& vchPubKeyOut) const
{
    LOCK(cs_KeyStore);
    if (!m_storage.HasEncryptionKeys()) {
        if (!FillableSigningProvider::GetPubKey(address, vchPubKeyOut)) {
            return GetWatchPubKey(address, vchPubKeyOut);
        }
        return true;
    }

    CryptedKeyMap::const_iterator mi = mapCryptedKeys.find(address);
    if (mi != mapCryptedKeys.end())
    {
        vchPubKeyOut = (*mi).second.first;
        return true;
    }
    // Check for watch-only pubkeys
    return GetWatchPubKey(address, vchPubKeyOut);
}

CPubKey LegacyScriptPubKeyMan::GenerateNewKey(WalletBatch &batch, CHDChain& hd_chain, bool internal)
{
    assert(!m_storage.IsWalletFlagSet(WALLET_FLAG_DISABLE_PRIVATE_KEYS));
    assert(!m_storage.IsWalletFlagSet(WALLET_FLAG_BLANK_WALLET));
    AssertLockHeld(cs_KeyStore);
    bool fCompressed = m_storage.CanSupportFeature(FEATURE_COMPRPUBKEY); // default to compressed public keys if we want 0.6.0 wallets

    CKey secret;

    // Create new metadata
    int64_t nCreationTime = GetTime();
    CKeyMetadata metadata(nCreationTime);

    // use HD key derivation if HD was enabled during wallet creation and a seed is present
    if (IsHDEnabled()) {
        DeriveNewChildKey(batch, metadata, secret, hd_chain, (m_storage.CanSupportFeature(FEATURE_HD_SPLIT) ? internal : false));
    } else {
        secret.MakeNewKey(fCompressed);
    }

    // Compressed public keys were introduced in version 0.6.0
    if (fCompressed) {
        m_storage.SetMinVersion(FEATURE_COMPRPUBKEY);
    }

    CPubKey pubkey = secret.GetPubKey();
    assert(secret.VerifyPubKey(pubkey));

    mapKeyMetadata[pubkey.GetID()] = metadata;
    UpdateTimeFirstKey(nCreationTime);

    if (!AddKeyPubKeyWithDB(batch, secret, pubkey)) {
        throw std::runtime_error(std::string(__func__) + ": AddKey failed");
    }
    return pubkey;
}

void LegacyScriptPubKeyMan::DeriveNewChildKey(WalletBatch &batch, CKeyMetadata& metadata, CKey& secret, CHDChain& hd_chain, bool internal)
{
    // for now we use a fixed keypath scheme of m/0'/0'/k
    CKey seed;                     //seed (256bit)
    CExtKey masterKey;             //hd master key
    CExtKey accountKey;            //key at m/0'
    CExtKey chainChildKey;         //key at m/0'/0' (external) or m/0'/1' (internal)
    CExtKey childKey;              //key at m/0'/0'/<n>'

    // try to get the seed
    if (!GetKey(hd_chain.seed_id, seed))
        throw std::runtime_error(std::string(__func__) + ": seed not found");

    masterKey.SetSeed(seed.begin(), seed.size());

    // derive m/0'
    // use hardened derivation (child keys >= 0x80000000 are hardened after bip32)
    masterKey.Derive(accountKey, BIP32_HARDENED_KEY_LIMIT);

    // derive m/0'/0' (external chain) OR m/0'/1' (internal chain)
    assert(internal ? m_storage.CanSupportFeature(FEATURE_HD_SPLIT) : true);
    accountKey.Derive(chainChildKey, BIP32_HARDENED_KEY_LIMIT+(internal ? 1 : 0));

    // derive child key at next index, skip keys already known to the wallet
    do {
        // always derive hardened keys
        // childIndex | BIP32_HARDENED_KEY_LIMIT = derive childIndex in hardened child-index-range
        // example: 1 | BIP32_HARDENED_KEY_LIMIT == 0x80000001 == 2147483649
        if (internal) {
            chainChildKey.Derive(childKey, hd_chain.nInternalChainCounter | BIP32_HARDENED_KEY_LIMIT);
            metadata.hdKeypath = "m/0'/1'/" + ToString(hd_chain.nInternalChainCounter) + "'";
            metadata.key_origin.path.push_back(0 | BIP32_HARDENED_KEY_LIMIT);
            metadata.key_origin.path.push_back(1 | BIP32_HARDENED_KEY_LIMIT);
            metadata.key_origin.path.push_back(hd_chain.nInternalChainCounter | BIP32_HARDENED_KEY_LIMIT);
            hd_chain.nInternalChainCounter++;
        }
        else {
            chainChildKey.Derive(childKey, hd_chain.nExternalChainCounter | BIP32_HARDENED_KEY_LIMIT);
            metadata.hdKeypath = "m/0'/0'/" + ToString(hd_chain.nExternalChainCounter) + "'";
            metadata.key_origin.path.push_back(0 | BIP32_HARDENED_KEY_LIMIT);
            metadata.key_origin.path.push_back(0 | BIP32_HARDENED_KEY_LIMIT);
            metadata.key_origin.path.push_back(hd_chain.nExternalChainCounter | BIP32_HARDENED_KEY_LIMIT);
            hd_chain.nExternalChainCounter++;
        }
    } while (HaveKey(childKey.key.GetPubKey().GetID()));
    secret = childKey.key;
    metadata.hd_seed_id = hd_chain.seed_id;
    CKeyID master_id = masterKey.key.GetPubKey().GetID();
    std::copy(master_id.begin(), master_id.begin() + 4, metadata.key_origin.fingerprint);
    metadata.has_key_origin = true;
    // update the chain model in the database
    if (hd_chain.seed_id == m_hd_chain.seed_id && !batch.WriteHDChain(hd_chain))
        throw std::runtime_error(std::string(__func__) + ": writing HD chain model failed");
}

void LegacyScriptPubKeyMan::LoadKeyPool(int64_t nIndex, const CKeyPool &keypool)
{
    LOCK(cs_KeyStore);
    if (keypool.m_pre_split) {
        set_pre_split_keypool.insert(nIndex);
    } else if (keypool.fInternal) {
        setInternalKeyPool.insert(nIndex);
    } else {
        setExternalKeyPool.insert(nIndex);
    }
    m_max_keypool_index = std::max(m_max_keypool_index, nIndex);
    m_pool_key_to_index[keypool.vchPubKey.GetID()] = nIndex;

    // If no metadata exists yet, create a default with the pool key's
    // creation time. Note that this may be overwritten by actually
    // stored metadata for that key later, which is fine.
    CKeyID keyid = keypool.vchPubKey.GetID();
    if (mapKeyMetadata.count(keyid) == 0)
        mapKeyMetadata[keyid] = CKeyMetadata(keypool.nTime);
}

bool LegacyScriptPubKeyMan::CanGenerateKeys() const
{
    // A wallet can generate keys if it has an HD seed (IsHDEnabled) or it is a non-HD wallet (pre FEATURE_HD)
    LOCK(cs_KeyStore);
    return IsHDEnabled() || !m_storage.CanSupportFeature(FEATURE_HD);
}

CPubKey LegacyScriptPubKeyMan::GenerateNewSeed()
{
    assert(!m_storage.IsWalletFlagSet(WALLET_FLAG_DISABLE_PRIVATE_KEYS));
    CKey key;
    key.MakeNewKey(true);
    return DeriveNewSeed(key);
}

CPubKey LegacyScriptPubKeyMan::DeriveNewSeed(const CKey& key)
{
    int64_t nCreationTime = GetTime();
    CKeyMetadata metadata(nCreationTime);

    // calculate the seed
    CPubKey seed = key.GetPubKey();
    assert(key.VerifyPubKey(seed));

    // set the hd keypath to "s" -> Seed, refers the seed to itself
    metadata.hdKeypath     = "s";
    metadata.has_key_origin = false;
    metadata.hd_seed_id = seed.GetID();

    {
        LOCK(cs_KeyStore);

        // mem store the metadata
        mapKeyMetadata[seed.GetID()] = metadata;

        // write the key&metadata to the database
        if (!AddKeyPubKey(key, seed))
            throw std::runtime_error(std::string(__func__) + ": AddKeyPubKey failed");
    }

    return seed;
}

void LegacyScriptPubKeyMan::SetHDSeed(const CPubKey& seed)
{
    LOCK(cs_KeyStore);
    // store the keyid (hash160) together with
    // the child index counter in the database
    // as a hdchain object
    CHDChain newHdChain;
    newHdChain.nVersion = m_storage.CanSupportFeature(FEATURE_HD_SPLIT) ? CHDChain::VERSION_HD_CHAIN_SPLIT : CHDChain::VERSION_HD_BASE;
    newHdChain.seed_id = seed.GetID();
    AddHDChain(newHdChain);
    NotifyCanGetAddressesChanged();
    WalletBatch batch(m_storage.GetDatabase());
    m_storage.UnsetBlankWalletFlag(batch);
}

/**
 * Mark old keypool keys as used,
 * and generate all new keys
 */
bool LegacyScriptPubKeyMan::NewKeyPool()
{
    if (m_storage.IsWalletFlagSet(WALLET_FLAG_DISABLE_PRIVATE_KEYS)) {
        return false;
    }
    {
        LOCK(cs_KeyStore);
        WalletBatch batch(m_storage.GetDatabase());

        for (const int64_t nIndex : setInternalKeyPool) {
            batch.ErasePool(nIndex);
        }
        setInternalKeyPool.clear();

        for (const int64_t nIndex : setExternalKeyPool) {
            batch.ErasePool(nIndex);
        }
        setExternalKeyPool.clear();

        for (const int64_t nIndex : set_pre_split_keypool) {
            batch.ErasePool(nIndex);
        }
        set_pre_split_keypool.clear();

        m_pool_key_to_index.clear();

        if (!TopUp()) {
            return false;
        }
        WalletLogPrintf("LegacyScriptPubKeyMan::NewKeyPool rewrote keypool\n");
    }
    return true;
}

bool LegacyScriptPubKeyMan::TopUp(unsigned int kpSize)
{
    if (!CanGenerateKeys()) {
        return false;
    }
    {
        LOCK(cs_KeyStore);

        if (m_storage.IsLocked()) return false;

        // Top up key pool
        unsigned int nTargetSize;
        if (kpSize > 0)
            nTargetSize = kpSize;
        else
            nTargetSize = std::max(gArgs.GetArg("-keypool", DEFAULT_KEYPOOL_SIZE), (int64_t) 0);

        // count amount of available keys (internal, external)
        // make sure the keypool of external and internal keys fits the user selected target (-keypool)
        int64_t missingExternal = std::max(std::max((int64_t) nTargetSize, (int64_t) 1) - (int64_t)setExternalKeyPool.size(), (int64_t) 0);
        int64_t missingInternal = std::max(std::max((int64_t) nTargetSize, (int64_t) 1) - (int64_t)setInternalKeyPool.size(), (int64_t) 0);

        if (!IsHDEnabled() || !m_storage.CanSupportFeature(FEATURE_HD_SPLIT))
        {
            // don't create extra internal keys
            missingInternal = 0;
        }
        bool internal = false;
        WalletBatch batch(m_storage.GetDatabase());
        for (int64_t i = missingInternal + missingExternal; i--;)
        {
            if (i < missingInternal) {
                internal = true;
            }

            CPubKey pubkey(GenerateNewKey(batch, m_hd_chain, internal));
            AddKeypoolPubkeyWithDB(pubkey, internal, batch);
        }
        if (missingInternal + missingExternal > 0) {
            WalletLogPrintf("keypool added %d keys (%d internal), size=%u (%u internal)\n", missingInternal + missingExternal, missingInternal, setInternalKeyPool.size() + setExternalKeyPool.size() + set_pre_split_keypool.size(), setInternalKeyPool.size());
        }
    }
    NotifyCanGetAddressesChanged();
    return true;
}

void LegacyScriptPubKeyMan::AddKeypoolPubkeyWithDB(const CPubKey& pubkey, const bool internal, WalletBatch& batch)
{
    LOCK(cs_KeyStore);
    assert(m_max_keypool_index < std::numeric_limits<int64_t>::max()); // How in the hell did you use so many keys?
    int64_t index = ++m_max_keypool_index;
    if (!batch.WritePool(index, CKeyPool(pubkey, internal))) {
        throw std::runtime_error(std::string(__func__) + ": writing imported pubkey failed");
    }
    if (internal) {
        setInternalKeyPool.insert(index);
    } else {
        setExternalKeyPool.insert(index);
    }
    m_pool_key_to_index[pubkey.GetID()] = index;
}

void LegacyScriptPubKeyMan::KeepDestination(int64_t nIndex, const OutputType& type)
{
    // Remove from key pool
    WalletBatch batch(m_storage.GetDatabase());
    batch.ErasePool(nIndex);
    CPubKey pubkey;
    bool have_pk = GetPubKey(m_index_to_reserved_key.at(nIndex), pubkey);
    assert(have_pk);
    LearnRelatedScripts(pubkey, type);
    m_index_to_reserved_key.erase(nIndex);
    WalletLogPrintf("keypool keep %d\n", nIndex);
}

void LegacyScriptPubKeyMan::ReturnDestination(int64_t nIndex, bool fInternal, const CTxDestination&)
{
    // Return to key pool
    {
        LOCK(cs_KeyStore);
        if (fInternal) {
            setInternalKeyPool.insert(nIndex);
        } else if (!set_pre_split_keypool.empty()) {
            set_pre_split_keypool.insert(nIndex);
        } else {
            setExternalKeyPool.insert(nIndex);
        }
        CKeyID& pubkey_id = m_index_to_reserved_key.at(nIndex);
        m_pool_key_to_index[pubkey_id] = nIndex;
        m_index_to_reserved_key.erase(nIndex);
        NotifyCanGetAddressesChanged();
    }
    WalletLogPrintf("keypool return %d\n", nIndex);
}

bool LegacyScriptPubKeyMan::GetKeyFromPool(CPubKey& result, const OutputType type, bool internal)
{
    if (!CanGetAddresses(internal)) {
        return false;
    }

    CKeyPool keypool;
    {
        LOCK(cs_KeyStore);
        int64_t nIndex;
        if (!ReserveKeyFromKeyPool(nIndex, keypool, internal) && !m_storage.IsWalletFlagSet(WALLET_FLAG_DISABLE_PRIVATE_KEYS)) {
            if (m_storage.IsLocked()) return false;
            WalletBatch batch(m_storage.GetDatabase());
            result = GenerateNewKey(batch, m_hd_chain, internal);
            return true;
        }
        KeepDestination(nIndex, type);
        result = keypool.vchPubKey;
    }
    return true;
}

bool LegacyScriptPubKeyMan::ReserveKeyFromKeyPool(int64_t& nIndex, CKeyPool& keypool, bool fRequestedInternal)
{
    nIndex = -1;
    keypool.vchPubKey = CPubKey();
    {
        LOCK(cs_KeyStore);

        bool fReturningInternal = fRequestedInternal;
        fReturningInternal &= (IsHDEnabled() && m_storage.CanSupportFeature(FEATURE_HD_SPLIT)) || m_storage.IsWalletFlagSet(WALLET_FLAG_DISABLE_PRIVATE_KEYS);
        bool use_split_keypool = set_pre_split_keypool.empty();
        std::set<int64_t>& setKeyPool = use_split_keypool ? (fReturningInternal ? setInternalKeyPool : setExternalKeyPool) : set_pre_split_keypool;

        // Get the oldest key
        if (setKeyPool.empty()) {
            return false;
        }

        WalletBatch batch(m_storage.GetDatabase());

        auto it = setKeyPool.begin();
        nIndex = *it;
        setKeyPool.erase(it);
        if (!batch.ReadPool(nIndex, keypool)) {
            throw std::runtime_error(std::string(__func__) + ": read failed");
        }
        CPubKey pk;
        if (!GetPubKey(keypool.vchPubKey.GetID(), pk)) {
            throw std::runtime_error(std::string(__func__) + ": unknown key in key pool");
        }
        // If the key was pre-split keypool, we don't care about what type it is
        if (use_split_keypool && keypool.fInternal != fReturningInternal) {
            throw std::runtime_error(std::string(__func__) + ": keypool entry misclassified");
        }
        if (!keypool.vchPubKey.IsValid()) {
            throw std::runtime_error(std::string(__func__) + ": keypool entry invalid");
        }

        assert(m_index_to_reserved_key.count(nIndex) == 0);
        m_index_to_reserved_key[nIndex] = keypool.vchPubKey.GetID();
        m_pool_key_to_index.erase(keypool.vchPubKey.GetID());
        WalletLogPrintf("keypool reserve %d\n", nIndex);
    }
    NotifyCanGetAddressesChanged();
    return true;
}

void LegacyScriptPubKeyMan::LearnRelatedScripts(const CPubKey& key, OutputType type)
{
    if (key.IsCompressed() && (type == OutputType::P2SH_SEGWIT || type == OutputType::BECH32)) {
        CTxDestination witdest = WitnessV0KeyHash(key.GetID());
        CScript witprog = GetScriptForDestination(witdest);
        // Make sure the resulting program is solvable.
        assert(IsSolvable(*this, witprog));
        AddCScript(witprog);
    }
}

void LegacyScriptPubKeyMan::LearnAllRelatedScripts(const CPubKey& key)
{
    // OutputType::P2SH_SEGWIT always adds all necessary scripts for all types.
    LearnRelatedScripts(key, OutputType::P2SH_SEGWIT);
}

void LegacyScriptPubKeyMan::MarkReserveKeysAsUsed(int64_t keypool_id)
{
    AssertLockHeld(cs_KeyStore);
    bool internal = setInternalKeyPool.count(keypool_id);
    if (!internal) assert(setExternalKeyPool.count(keypool_id) || set_pre_split_keypool.count(keypool_id));
    std::set<int64_t> *setKeyPool = internal ? &setInternalKeyPool : (set_pre_split_keypool.empty() ? &setExternalKeyPool : &set_pre_split_keypool);
    auto it = setKeyPool->begin();

    WalletBatch batch(m_storage.GetDatabase());
    while (it != std::end(*setKeyPool)) {
        const int64_t& index = *(it);
        if (index > keypool_id) break; // set*KeyPool is ordered

        CKeyPool keypool;
        if (batch.ReadPool(index, keypool)) { //TODO: This should be unnecessary
            m_pool_key_to_index.erase(keypool.vchPubKey.GetID());
        }
        LearnAllRelatedScripts(keypool.vchPubKey);
        batch.ErasePool(index);
        WalletLogPrintf("keypool index %d removed\n", index);
        it = setKeyPool->erase(it);
    }
}

std::vector<CKeyID> GetAffectedKeys(const CScript& spk, const SigningProvider& provider)
{
    std::vector<CScript> dummy;
    FlatSigningProvider out;
    InferDescriptor(spk, provider)->Expand(0, DUMMY_SIGNING_PROVIDER, dummy, out);
    std::vector<CKeyID> ret;
    for (const auto& entry : out.pubkeys) {
        ret.push_back(entry.first);
    }
    return ret;
}

void LegacyScriptPubKeyMan::MarkPreSplitKeys()
{
    WalletBatch batch(m_storage.GetDatabase());
    for (auto it = setExternalKeyPool.begin(); it != setExternalKeyPool.end();) {
        int64_t index = *it;
        CKeyPool keypool;
        if (!batch.ReadPool(index, keypool)) {
            throw std::runtime_error(std::string(__func__) + ": read keypool entry failed");
        }
        keypool.m_pre_split = true;
        if (!batch.WritePool(index, keypool)) {
            throw std::runtime_error(std::string(__func__) + ": writing modified keypool entry failed");
        }
        set_pre_split_keypool.insert(index);
        it = setExternalKeyPool.erase(it);
    }
}

bool LegacyScriptPubKeyMan::AddCScript(const CScript& redeemScript)
{
    WalletBatch batch(m_storage.GetDatabase());
    return AddCScriptWithDB(batch, redeemScript);
}

bool LegacyScriptPubKeyMan::AddCScriptWithDB(WalletBatch& batch, const CScript& redeemScript)
{
    if (!FillableSigningProvider::AddCScript(redeemScript))
        return false;
    if (batch.WriteCScript(Hash160(redeemScript), redeemScript)) {
        m_storage.UnsetBlankWalletFlag(batch);
        return true;
    }
    return false;
}

bool LegacyScriptPubKeyMan::AddKeyOriginWithDB(WalletBatch& batch, const CPubKey& pubkey, const KeyOriginInfo& info)
{
    LOCK(cs_KeyStore);
    std::copy(info.fingerprint, info.fingerprint + 4, mapKeyMetadata[pubkey.GetID()].key_origin.fingerprint);
    mapKeyMetadata[pubkey.GetID()].key_origin.path = info.path;
    mapKeyMetadata[pubkey.GetID()].has_key_origin = true;
    mapKeyMetadata[pubkey.GetID()].hdKeypath = WriteHDKeypath(info.path);
    return batch.WriteKeyMetadata(mapKeyMetadata[pubkey.GetID()], pubkey, true);
}

bool LegacyScriptPubKeyMan::ImportScripts(const std::set<CScript> scripts, int64_t timestamp)
{
    WalletBatch batch(m_storage.GetDatabase());
    for (const auto& entry : scripts) {
        CScriptID id(entry);
        if (HaveCScript(id)) {
            WalletLogPrintf("Already have script %s, skipping\n", HexStr(entry));
            continue;
        }
        if (!AddCScriptWithDB(batch, entry)) {
            return false;
        }

        if (timestamp > 0) {
            m_script_metadata[CScriptID(entry)].nCreateTime = timestamp;
        }
    }
    if (timestamp > 0) {
        UpdateTimeFirstKey(timestamp);
    }

    return true;
}

bool LegacyScriptPubKeyMan::ImportPrivKeys(const std::map<CKeyID, CKey>& privkey_map, const int64_t timestamp)
{
    WalletBatch batch(m_storage.GetDatabase());
    for (const auto& entry : privkey_map) {
        const CKey& key = entry.second;
        CPubKey pubkey = key.GetPubKey();
        const CKeyID& id = entry.first;
        assert(key.VerifyPubKey(pubkey));
        // Skip if we already have the key
        if (HaveKey(id)) {
            WalletLogPrintf("Already have key with pubkey %s, skipping\n", HexStr(pubkey));
            continue;
        }
        mapKeyMetadata[id].nCreateTime = timestamp;
        // If the private key is not present in the wallet, insert it.
        if (!AddKeyPubKeyWithDB(batch, key, pubkey)) {
            return false;
        }
        UpdateTimeFirstKey(timestamp);
    }
    return true;
}

bool LegacyScriptPubKeyMan::ImportPubKeys(const std::vector<CKeyID>& ordered_pubkeys, const std::map<CKeyID, CPubKey>& pubkey_map, const std::map<CKeyID, std::pair<CPubKey, KeyOriginInfo>>& key_origins, const bool add_keypool, const bool internal, const int64_t timestamp)
{
    WalletBatch batch(m_storage.GetDatabase());
    for (const auto& entry : key_origins) {
        AddKeyOriginWithDB(batch, entry.second.first, entry.second.second);
    }
    for (const CKeyID& id : ordered_pubkeys) {
        auto entry = pubkey_map.find(id);
        if (entry == pubkey_map.end()) {
            continue;
        }
        const CPubKey& pubkey = entry->second;
        CPubKey temp;
        if (GetPubKey(id, temp)) {
            // Already have pubkey, skipping
            WalletLogPrintf("Already have pubkey %s, skipping\n", HexStr(temp));
            continue;
        }
        if (!AddWatchOnlyWithDB(batch, GetScriptForRawPubKey(pubkey), timestamp)) {
            return false;
        }
        mapKeyMetadata[id].nCreateTime = timestamp;

        // Add to keypool only works with pubkeys
        if (add_keypool) {
            AddKeypoolPubkeyWithDB(pubkey, internal, batch);
            NotifyCanGetAddressesChanged();
        }
    }
    return true;
}

bool LegacyScriptPubKeyMan::ImportScriptPubKeys(const std::set<CScript>& script_pub_keys, const bool have_solving_data, const int64_t timestamp)
{
    WalletBatch batch(m_storage.GetDatabase());
    for (const CScript& script : script_pub_keys) {
        if (!have_solving_data || !IsMine(script)) { // Always call AddWatchOnly for non-solvable watch-only, so that watch timestamp gets updated
            if (!AddWatchOnlyWithDB(batch, script, timestamp)) {
                return false;
            }
        }
    }
    return true;
}

std::set<CKeyID> LegacyScriptPubKeyMan::GetKeys() const
{
    LOCK(cs_KeyStore);
    if (!m_storage.HasEncryptionKeys()) {
        return FillableSigningProvider::GetKeys();
    }
    std::set<CKeyID> set_address;
    for (const auto& mi : mapCryptedKeys) {
        set_address.insert(mi.first);
    }
    return set_address;
}

void LegacyScriptPubKeyMan::SetInternal(bool internal) {}

bool DescriptorScriptPubKeyMan::GetNewDestination(const OutputType type, CTxDestination& dest, std::string& error)
{
    // Returns true if this descriptor supports getting new addresses. Conditions where we may be unable to fetch them (e.g. locked) are caught later
    if (!CanGetAddresses(m_internal)) {
        error = "No addresses available";
        return false;
    }
    {
        LOCK(cs_desc_man);
        assert(m_wallet_descriptor.descriptor->IsSingleType()); // This is a combo descriptor which should not be an active descriptor
        Optional<OutputType> desc_addr_type = m_wallet_descriptor.descriptor->GetOutputType();
        assert(desc_addr_type);
        if (type != *desc_addr_type) {
            throw std::runtime_error(std::string(__func__) + ": Types are inconsistent");
        }

        TopUp();

        // Get the scriptPubKey from the descriptor
        FlatSigningProvider out_keys;
        std::vector<CScript> scripts_temp;
        if (m_wallet_descriptor.range_end <= m_max_cached_index && !TopUp(1)) {
            // We can't generate anymore keys
            error = "Error: Keypool ran out, please call keypoolrefill first";
            return false;
        }
        if (!m_wallet_descriptor.descriptor->ExpandFromCache(m_wallet_descriptor.next_index, m_wallet_descriptor.cache, scripts_temp, out_keys)) {
            // We can't generate anymore keys
            error = "Error: Keypool ran out, please call keypoolrefill first";
            return false;
        }

        Optional<OutputType> out_script_type = m_wallet_descriptor.descriptor->GetOutputType();
        if (out_script_type && out_script_type == type) {
            ExtractDestination(scripts_temp[0], dest);
        } else {
            throw std::runtime_error(std::string(__func__) + ": Types are inconsistent. Stored type does not match type of newly generated address");
        }
        m_wallet_descriptor.next_index++;
        WalletBatch(m_storage.GetDatabase()).WriteDescriptor(GetID(), m_wallet_descriptor);
        return true;
    }
}

isminetype DescriptorScriptPubKeyMan::IsMine(const CScript& script) const
{
    LOCK(cs_desc_man);
    if (m_map_script_pub_keys.count(script) > 0) {
        return ISMINE_SPENDABLE;
    }
    return ISMINE_NO;
}

bool DescriptorScriptPubKeyMan::CheckDecryptionKey(const CKeyingMaterial& master_key, bool accept_no_keys)
{
    LOCK(cs_desc_man);
    if (!m_map_keys.empty()) {
        return false;
    }

    bool keyPass = m_map_crypted_keys.empty(); // Always pass when there are no encrypted keys
    bool keyFail = false;
    for (const auto& mi : m_map_crypted_keys) {
        const CPubKey &pubkey = mi.second.first;
        const std::vector<unsigned char> &crypted_secret = mi.second.second;
        CKey key;
        if (!DecryptKey(master_key, crypted_secret, pubkey, key)) {
            keyFail = true;
            break;
        }
        keyPass = true;
        if (m_decryption_thoroughly_checked)
            break;
    }
    if (keyPass && keyFail) {
        LogPrintf("The wallet is probably corrupted: Some keys decrypt but not all.\n");
        throw std::runtime_error("Error unlocking wallet: some keys decrypt but not all. Your wallet file may be corrupt.");
    }
    if (keyFail || (!keyPass && !accept_no_keys)) {
        return false;
    }
    m_decryption_thoroughly_checked = true;
    return true;
}

bool DescriptorScriptPubKeyMan::Encrypt(const CKeyingMaterial& master_key, WalletBatch* batch)
{
    LOCK(cs_desc_man);
    if (!m_map_crypted_keys.empty()) {
        return false;
    }

    for (const KeyMap::value_type& key_in : m_map_keys)
    {
        const CKey &key = key_in.second;
        CPubKey pubkey = key.GetPubKey();
        CKeyingMaterial secret(key.begin(), key.end());
        std::vector<unsigned char> crypted_secret;
        if (!EncryptSecret(master_key, secret, pubkey.GetHash(), crypted_secret)) {
            return false;
        }
        m_map_crypted_keys[pubkey.GetID()] = make_pair(pubkey, crypted_secret);
        batch->WriteCryptedDescriptorKey(GetID(), pubkey, crypted_secret);
    }
    m_map_keys.clear();
    return true;
}

bool DescriptorScriptPubKeyMan::GetReservedDestination(const OutputType type, bool internal, CTxDestination& address, int64_t& index, CKeyPool& keypool)
{
    LOCK(cs_desc_man);
    std::string error;
    bool result = GetNewDestination(type, address, error);
    index = m_wallet_descriptor.next_index - 1;
    return result;
}

void DescriptorScriptPubKeyMan::ReturnDestination(int64_t index, bool internal, const CTxDestination& addr)
{
    LOCK(cs_desc_man);
    // Only return when the index was the most recent
    if (m_wallet_descriptor.next_index - 1 == index) {
        m_wallet_descriptor.next_index--;
    }
    WalletBatch(m_storage.GetDatabase()).WriteDescriptor(GetID(), m_wallet_descriptor);
    NotifyCanGetAddressesChanged();
}

std::map<CKeyID, CKey> DescriptorScriptPubKeyMan::GetKeys() const
{
    AssertLockHeld(cs_desc_man);
    if (m_storage.HasEncryptionKeys() && !m_storage.IsLocked()) {
        KeyMap keys;
        for (auto key_pair : m_map_crypted_keys) {
            const CPubKey& pubkey = key_pair.second.first;
            const std::vector<unsigned char>& crypted_secret = key_pair.second.second;
            CKey key;
            DecryptKey(m_storage.GetEncryptionKey(), crypted_secret, pubkey, key);
            keys[pubkey.GetID()] = key;
        }
        return keys;
    }
    return m_map_keys;
}

bool DescriptorScriptPubKeyMan::TopUp(unsigned int size)
{
    LOCK(cs_desc_man);
    unsigned int target_size;
    if (size > 0) {
        target_size = size;
    } else {
        target_size = std::max(gArgs.GetArg("-keypool", DEFAULT_KEYPOOL_SIZE), (int64_t) 1);
    }

    // Calculate the new range_end
    int32_t new_range_end = std::max(m_wallet_descriptor.next_index + (int32_t)target_size, m_wallet_descriptor.range_end);

    // If the descriptor is not ranged, we actually just want to fill the first cache item
    if (!m_wallet_descriptor.descriptor->IsRange()) {
        new_range_end = 1;
        m_wallet_descriptor.range_end = 1;
        m_wallet_descriptor.range_start = 0;
    }

    FlatSigningProvider provider;
    provider.keys = GetKeys();

    WalletBatch batch(m_storage.GetDatabase());
    uint256 id = GetID();
    for (int32_t i = m_max_cached_index + 1; i < new_range_end; ++i) {
        FlatSigningProvider out_keys;
        std::vector<CScript> scripts_temp;
        DescriptorCache temp_cache;
        // Maybe we have a cached xpub and we can expand from the cache first
        if (!m_wallet_descriptor.descriptor->ExpandFromCache(i, m_wallet_descriptor.cache, scripts_temp, out_keys)) {
            if (!m_wallet_descriptor.descriptor->Expand(i, provider, scripts_temp, out_keys, &temp_cache)) return false;
        }
        // Add all of the scriptPubKeys to the scriptPubKey set
        for (const CScript& script : scripts_temp) {
            m_map_script_pub_keys[script] = i;
        }
        for (const auto& pk_pair : out_keys.pubkeys) {
            const CPubKey& pubkey = pk_pair.second;
            if (m_map_pubkeys.count(pubkey) != 0) {
                // We don't need to give an error here.
                // It doesn't matter which of many valid indexes the pubkey has, we just need an index where we can derive it and it's private key
                continue;
            }
            m_map_pubkeys[pubkey] = i;
        }
        // Write the cache
        for (const auto& parent_xpub_pair : temp_cache.GetCachedParentExtPubKeys()) {
            CExtPubKey xpub;
            if (m_wallet_descriptor.cache.GetCachedParentExtPubKey(parent_xpub_pair.first, xpub)) {
                if (xpub != parent_xpub_pair.second) {
                    throw std::runtime_error(std::string(__func__) + ": New cached parent xpub does not match already cached parent xpub");
                }
                continue;
            }
            if (!batch.WriteDescriptorParentCache(parent_xpub_pair.second, id, parent_xpub_pair.first)) {
                throw std::runtime_error(std::string(__func__) + ": writing cache item failed");
            }
            m_wallet_descriptor.cache.CacheParentExtPubKey(parent_xpub_pair.first, parent_xpub_pair.second);
        }
        for (const auto& derived_xpub_map_pair : temp_cache.GetCachedDerivedExtPubKeys()) {
            for (const auto& derived_xpub_pair : derived_xpub_map_pair.second) {
                CExtPubKey xpub;
                if (m_wallet_descriptor.cache.GetCachedDerivedExtPubKey(derived_xpub_map_pair.first, derived_xpub_pair.first, xpub)) {
                    if (xpub != derived_xpub_pair.second) {
                        throw std::runtime_error(std::string(__func__) + ": New cached derived xpub does not match already cached derived xpub");
                    }
                    continue;
                }
                if (!batch.WriteDescriptorDerivedCache(derived_xpub_pair.second, id, derived_xpub_map_pair.first, derived_xpub_pair.first)) {
                    throw std::runtime_error(std::string(__func__) + ": writing cache item failed");
                }
                m_wallet_descriptor.cache.CacheDerivedExtPubKey(derived_xpub_map_pair.first, derived_xpub_pair.first, derived_xpub_pair.second);
            }
        }
        m_max_cached_index++;
    }
    m_wallet_descriptor.range_end = new_range_end;
    batch.WriteDescriptor(GetID(), m_wallet_descriptor);

    // By this point, the cache size should be the size of the entire range
    assert(m_wallet_descriptor.range_end - 1 == m_max_cached_index);

    NotifyCanGetAddressesChanged();
    return true;
}

void DescriptorScriptPubKeyMan::MarkUnusedAddresses(const CScript& script)
{
    LOCK(cs_desc_man);
    if (IsMine(script)) {
        int32_t index = m_map_script_pub_keys[script];
        if (index >= m_wallet_descriptor.next_index) {
            WalletLogPrintf("%s: Detected a used keypool item at index %d, mark all keypool items up to this item as used\n", __func__, index);
            m_wallet_descriptor.next_index = index + 1;
        }
        if (!TopUp()) {
            WalletLogPrintf("%s: Topping up keypool failed (locked wallet)\n", __func__);
        }
    }
}

void DescriptorScriptPubKeyMan::AddDescriptorKey(const CKey& key, const CPubKey &pubkey)
{
    LOCK(cs_desc_man);
    WalletBatch batch(m_storage.GetDatabase());
    if (!AddDescriptorKeyWithDB(batch, key, pubkey)) {
        throw std::runtime_error(std::string(__func__) + ": writing descriptor private key failed");
    }
}

bool DescriptorScriptPubKeyMan::AddDescriptorKeyWithDB(WalletBatch& batch, const CKey& key, const CPubKey &pubkey)
{
    AssertLockHeld(cs_desc_man);
    assert(!m_storage.IsWalletFlagSet(WALLET_FLAG_DISABLE_PRIVATE_KEYS));

    if (m_storage.HasEncryptionKeys()) {
        if (m_storage.IsLocked()) {
            return false;
        }

        std::vector<unsigned char> crypted_secret;
        CKeyingMaterial secret(key.begin(), key.end());
        if (!EncryptSecret(m_storage.GetEncryptionKey(), secret, pubkey.GetHash(), crypted_secret)) {
            return false;
        }

        m_map_crypted_keys[pubkey.GetID()] = make_pair(pubkey, crypted_secret);
        return batch.WriteCryptedDescriptorKey(GetID(), pubkey, crypted_secret);
    } else {
        m_map_keys[pubkey.GetID()] = key;
        return batch.WriteDescriptorKey(GetID(), pubkey, key.GetPrivKey());
    }
}

bool DescriptorScriptPubKeyMan::SetupDescriptorGeneration(const CExtKey& master_key, OutputType addr_type)
{
    LOCK(cs_desc_man);
    assert(m_storage.IsWalletFlagSet(WALLET_FLAG_DESCRIPTORS));

    // Ignore when there is already a descriptor
    if (m_wallet_descriptor.descriptor) {
        return false;
    }

    int64_t creation_time = GetTime();

    std::string xpub = EncodeExtPubKey(master_key.Neuter());

    // Build descriptor string
    std::string desc_prefix;
    std::string desc_suffix = "/*)";
    switch (addr_type) {
    case OutputType::LEGACY: {
        desc_prefix = "pkh(" + xpub + "/44'";
        break;
    }
    case OutputType::P2SH_SEGWIT: {
        desc_prefix = "sh(wpkh(" + xpub + "/49'";
        desc_suffix += ")";
        break;
    }
    case OutputType::BECH32: {
        desc_prefix = "wpkh(" + xpub + "/84'";
        break;
    }
    } // no default case, so the compiler can warn about missing cases
    assert(!desc_prefix.empty());

    // Mainnet derives at 0', testnet and regtest derive at 1'
    if (Params().IsTestChain()) {
        desc_prefix += "/1'";
    } else {
        desc_prefix += "/0'";
    }

    std::string internal_path = m_internal ? "/1" : "/0";
    std::string desc_str = desc_prefix + "/0'" + internal_path + desc_suffix;

    // Make the descriptor
    FlatSigningProvider keys;
    std::string error;
    std::unique_ptr<Descriptor> desc = Parse(desc_str, keys, error, false);
    WalletDescriptor w_desc(std::move(desc), creation_time, 0, 0, 0);
    m_wallet_descriptor = w_desc;

    // Store the master private key, and descriptor
    WalletBatch batch(m_storage.GetDatabase());
    if (!AddDescriptorKeyWithDB(batch, master_key.key, master_key.key.GetPubKey())) {
        throw std::runtime_error(std::string(__func__) + ": writing descriptor master private key failed");
    }
    if (!batch.WriteDescriptor(GetID(), m_wallet_descriptor)) {
        throw std::runtime_error(std::string(__func__) + ": writing descriptor failed");
    }

    // TopUp
    TopUp();

    m_storage.UnsetBlankWalletFlag(batch);
    return true;
}

bool DescriptorScriptPubKeyMan::IsHDEnabled() const
{
    LOCK(cs_desc_man);
    return m_wallet_descriptor.descriptor->IsRange();
}

bool DescriptorScriptPubKeyMan::CanGetAddresses(bool internal) const
{
    // We can only give out addresses from descriptors that are single type (not combo), ranged,
    // and either have cached keys or can generate more keys (ignoring encryption)
    LOCK(cs_desc_man);
    return m_wallet_descriptor.descriptor->IsSingleType() &&
           m_wallet_descriptor.descriptor->IsRange() &&
           (HavePrivateKeys() || m_wallet_descriptor.next_index < m_wallet_descriptor.range_end);
}

bool DescriptorScriptPubKeyMan::HavePrivateKeys() const
{
    LOCK(cs_desc_man);
    return m_map_keys.size() > 0 || m_map_crypted_keys.size() > 0;
}

int64_t DescriptorScriptPubKeyMan::GetOldestKeyPoolTime() const
{
    // This is only used for getwalletinfo output and isn't relevant to descriptor wallets.
    // The magic number 0 indicates that it shouldn't be displayed so that's what we return.
    return 0;
}

size_t DescriptorScriptPubKeyMan::KeypoolCountExternalKeys() const
{
    if (m_internal) {
        return 0;
    }
    return GetKeyPoolSize();
}

unsigned int DescriptorScriptPubKeyMan::GetKeyPoolSize() const
{
    LOCK(cs_desc_man);
    return m_wallet_descriptor.range_end - m_wallet_descriptor.next_index;
}

int64_t DescriptorScriptPubKeyMan::GetTimeFirstKey() const
{
    LOCK(cs_desc_man);
    return m_wallet_descriptor.creation_time;
}

std::unique_ptr<FlatSigningProvider> DescriptorScriptPubKeyMan::GetSigningProvider(const CScript& script, bool include_private) const
{
    LOCK(cs_desc_man);

    // Find the index of the script
    auto it = m_map_script_pub_keys.find(script);
    if (it == m_map_script_pub_keys.end()) {
        return nullptr;
    }
    int32_t index = it->second;

    return GetSigningProvider(index, include_private);
}

std::unique_ptr<FlatSigningProvider> DescriptorScriptPubKeyMan::GetSigningProvider(const CPubKey& pubkey) const
{
    LOCK(cs_desc_man);

    // Find index of the pubkey
    auto it = m_map_pubkeys.find(pubkey);
    if (it == m_map_pubkeys.end()) {
        return nullptr;
    }
    int32_t index = it->second;

    // Always try to get the signing provider with private keys. This function should only be called during signing anyways
    return GetSigningProvider(index, true);
}

std::unique_ptr<FlatSigningProvider> DescriptorScriptPubKeyMan::GetSigningProvider(int32_t index, bool include_private) const
{
    AssertLockHeld(cs_desc_man);
    // Get the scripts, keys, and key origins for this script
    std::unique_ptr<FlatSigningProvider> out_keys = MakeUnique<FlatSigningProvider>();
    std::vector<CScript> scripts_temp;
    if (!m_wallet_descriptor.descriptor->ExpandFromCache(index, m_wallet_descriptor.cache, scripts_temp, *out_keys)) return nullptr;

    if (HavePrivateKeys() && include_private) {
        FlatSigningProvider master_provider;
        master_provider.keys = GetKeys();
        m_wallet_descriptor.descriptor->ExpandPrivate(index, master_provider, *out_keys);
    }

    return out_keys;
}

std::unique_ptr<SigningProvider> DescriptorScriptPubKeyMan::GetSolvingProvider(const CScript& script) const
{
    return GetSigningProvider(script, false);
}

bool DescriptorScriptPubKeyMan::CanProvide(const CScript& script, SignatureData& sigdata)
{
    return IsMine(script);
}

bool DescriptorScriptPubKeyMan::SignTransaction(CMutableTransaction& tx, const std::map<COutPoint, Coin>& coins, int sighash, std::map<int, std::string>& input_errors) const
{
    std::unique_ptr<FlatSigningProvider> keys = MakeUnique<FlatSigningProvider>();
    for (const auto& coin_pair : coins) {
        std::unique_ptr<FlatSigningProvider> coin_keys = GetSigningProvider(coin_pair.second.out.scriptPubKey, true);
        if (!coin_keys) {
            continue;
        }
        *keys = Merge(*keys, *coin_keys);
    }

    return ::SignTransaction(tx, keys.get(), coins, sighash, input_errors);
}

SigningResult DescriptorScriptPubKeyMan::SignMessage(const std::string& message, const PKHash& pkhash, std::string& str_sig) const
{
    std::unique_ptr<FlatSigningProvider> keys = GetSigningProvider(GetScriptForDestination(pkhash), true);
    if (!keys) {
        return SigningResult::PRIVATE_KEY_NOT_AVAILABLE;
    }

    CKey key;
    if (!keys->GetKey(ToKeyID(pkhash), key)) {
        return SigningResult::PRIVATE_KEY_NOT_AVAILABLE;
    }

    if (!MessageSign(key, message, str_sig)) {
        return SigningResult::SIGNING_FAILED;
    }
    return SigningResult::OK;
}

TransactionError DescriptorScriptPubKeyMan::FillPSBT(PartiallySignedTransaction& psbtx, int sighash_type, bool sign, bool bip32derivs, int* n_signed) const
{
    if (n_signed) {
        *n_signed = 0;
    }
    for (unsigned int i = 0; i < psbtx.tx->vin.size(); ++i) {
        const CTxIn& txin = psbtx.tx->vin[i];
        PSBTInput& input = psbtx.inputs.at(i);

        if (PSBTInputSigned(input)) {
            continue;
        }

        // Get the Sighash type
        if (sign && input.sighash_type > 0 && input.sighash_type != sighash_type) {
            return TransactionError::SIGHASH_MISMATCH;
        }

        // Get the scriptPubKey to know which SigningProvider to use
        CScript script;
        if (!input.witness_utxo.IsNull()) {
            script = input.witness_utxo.scriptPubKey;
        } else if (input.non_witness_utxo) {
            if (txin.prevout.n >= input.non_witness_utxo->vout.size()) {
                return TransactionError::MISSING_INPUTS;
            }
            script = input.non_witness_utxo->vout[txin.prevout.n].scriptPubKey;
        } else {
            // There's no UTXO so we can just skip this now
            continue;
        }
        SignatureData sigdata;
        input.FillSignatureData(sigdata);

        std::unique_ptr<FlatSigningProvider> keys = MakeUnique<FlatSigningProvider>();
        std::unique_ptr<FlatSigningProvider> script_keys = GetSigningProvider(script, sign);
        if (script_keys) {
            *keys = Merge(*keys, *script_keys);
        } else {
            // Maybe there are pubkeys listed that we can sign for
            script_keys = MakeUnique<FlatSigningProvider>();
            for (const auto& pk_pair : input.hd_keypaths) {
                const CPubKey& pubkey = pk_pair.first;
                std::unique_ptr<FlatSigningProvider> pk_keys = GetSigningProvider(pubkey);
                if (pk_keys) {
                    *keys = Merge(*keys, *pk_keys);
                }
            }
        }

        SignPSBTInput(HidingSigningProvider(keys.get(), !sign, !bip32derivs), psbtx, i, sighash_type);

        bool signed_one = PSBTInputSigned(input);
        if (n_signed && (signed_one || !sign)) {
            // If sign is false, we assume that we _could_ sign if we get here. This
            // will never have false negatives; it is hard to tell under what i
            // circumstances it could have false positives.
            (*n_signed)++;
        }
    }

    // Fill in the bip32 keypaths and redeemscripts for the outputs so that hardware wallets can identify change
    for (unsigned int i = 0; i < psbtx.tx->vout.size(); ++i) {
        std::unique_ptr<SigningProvider> keys = GetSolvingProvider(psbtx.tx->vout.at(i).scriptPubKey);
        if (!keys) {
            continue;
        }
        UpdatePSBTOutput(HidingSigningProvider(keys.get(), true, !bip32derivs), psbtx, i);
    }

    return TransactionError::OK;
}

std::unique_ptr<CKeyMetadata> DescriptorScriptPubKeyMan::GetMetadata(const CTxDestination& dest) const
{
    std::unique_ptr<SigningProvider> provider = GetSigningProvider(GetScriptForDestination(dest));
    if (provider) {
        KeyOriginInfo orig;
        CKeyID key_id = GetKeyForDestination(*provider, dest);
        if (provider->GetKeyOrigin(key_id, orig)) {
            LOCK(cs_desc_man);
            std::unique_ptr<CKeyMetadata> meta = MakeUnique<CKeyMetadata>();
            meta->key_origin = orig;
            meta->has_key_origin = true;
            meta->nCreateTime = m_wallet_descriptor.creation_time;
            return meta;
        }
    }
    return nullptr;
}

uint256 DescriptorScriptPubKeyMan::GetID() const
{
    LOCK(cs_desc_man);
    std::string desc_str = m_wallet_descriptor.descriptor->ToString();
    uint256 id;
    CSHA256().Write((unsigned char*)desc_str.data(), desc_str.size()).Finalize(id.begin());
    return id;
}

void DescriptorScriptPubKeyMan::SetInternal(bool internal)
{
    this->m_internal = internal;
}

void DescriptorScriptPubKeyMan::SetCache(const DescriptorCache& cache)
{
    LOCK(cs_desc_man);
    m_wallet_descriptor.cache = cache;
    for (int32_t i = m_wallet_descriptor.range_start; i < m_wallet_descriptor.range_end; ++i) {
        FlatSigningProvider out_keys;
        std::vector<CScript> scripts_temp;
        if (!m_wallet_descriptor.descriptor->ExpandFromCache(i, m_wallet_descriptor.cache, scripts_temp, out_keys)) {
            throw std::runtime_error("Error: Unable to expand wallet descriptor from cache");
        }
        // Add all of the scriptPubKeys to the scriptPubKey set
        for (const CScript& script : scripts_temp) {
            if (m_map_script_pub_keys.count(script) != 0) {
                throw std::runtime_error(strprintf("Error: Already loaded script at index %d as being at index %d", i, m_map_script_pub_keys[script]));
            }
            m_map_script_pub_keys[script] = i;
        }
        for (const auto& pk_pair : out_keys.pubkeys) {
            const CPubKey& pubkey = pk_pair.second;
            if (m_map_pubkeys.count(pubkey) != 0) {
                // We don't need to give an error here.
                // It doesn't matter which of many valid indexes the pubkey has, we just need an index where we can derive it and it's private key
                continue;
            }
            m_map_pubkeys[pubkey] = i;
        }
        m_max_cached_index++;
    }
}

bool DescriptorScriptPubKeyMan::AddKey(const CKeyID& key_id, const CKey& key)
{
    LOCK(cs_desc_man);
    m_map_keys[key_id] = key;
    return true;
}

bool DescriptorScriptPubKeyMan::AddCryptedKey(const CKeyID& key_id, const CPubKey& pubkey, const std::vector<unsigned char>& crypted_key)
{
    LOCK(cs_desc_man);
    if (!m_map_keys.empty()) {
        return false;
    }

    m_map_crypted_keys[key_id] = make_pair(pubkey, crypted_key);
    return true;
}

bool DescriptorScriptPubKeyMan::HasWalletDescriptor(const WalletDescriptor& desc) const
{
    LOCK(cs_desc_man);
    return m_wallet_descriptor.descriptor != nullptr && desc.descriptor != nullptr && m_wallet_descriptor.descriptor->ToString() == desc.descriptor->ToString();
}

void DescriptorScriptPubKeyMan::WriteDescriptor()
{
    LOCK(cs_desc_man);
    WalletBatch batch(m_storage.GetDatabase());
    if (!batch.WriteDescriptor(GetID(), m_wallet_descriptor)) {
        throw std::runtime_error(std::string(__func__) + ": writing descriptor failed");
    }
}

const WalletDescriptor DescriptorScriptPubKeyMan::GetWalletDescriptor() const
{
    return m_wallet_descriptor;
}

const std::vector<CScript> DescriptorScriptPubKeyMan::GetScriptPubKeys() const
{
    LOCK(cs_desc_man);
    std::vector<CScript> script_pub_keys;
    script_pub_keys.reserve(m_map_script_pub_keys.size());

    for (auto const& script_pub_key: m_map_script_pub_keys) {
        script_pub_keys.push_back(script_pub_key.first);
    }
    return script_pub_keys;
}

/// ELEMENTS: get PAK online key
bool LegacyScriptPubKeyMan::GetOnlinePakKey(CPubKey& online_pubkey, std::string& error)
{
    error.clear();
    if (!GetKeyFromPool(online_pubkey, OutputType::BECH32)) {
        error = "Error: Keypool ran out, please call keypoolrefill first";
        return false;
    }
    return true;
}
/// end ELEMENTS
<|MERGE_RESOLUTION|>--- conflicted
+++ resolved
@@ -97,11 +97,8 @@
     case TxoutType::NONSTANDARD:
     case TxoutType::NULL_DATA:
     case TxoutType::WITNESS_UNKNOWN:
-<<<<<<< HEAD
+    case TxoutType::WITNESS_V1_TAPROOT:
     case TxoutType::FEE:
-=======
-    case TxoutType::WITNESS_V1_TAPROOT:
->>>>>>> 3caee169
         break;
     case TxoutType::PUBKEY:
         keyID = CPubKey(vSolutions[0]).GetID();
