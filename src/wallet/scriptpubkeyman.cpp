--- conflicted
+++ resolved
@@ -2318,19 +2318,6 @@
     }
 }
 
-<<<<<<< HEAD
-/// ELEMENTS: get PAK online key
-bool LegacyScriptPubKeyMan::GetOnlinePakKey(CPubKey& online_pubkey, std::string& error)
-{
-    error.clear();
-    if (!GetKeyFromPool(online_pubkey, OutputType::BECH32)) {
-        error = "Error: Keypool ran out, please call keypoolrefill first";
-        return false;
-    }
-    return true;
-}
-/// end ELEMENTS
-=======
 void DescriptorScriptPubKeyMan::UpdateWalletDescriptor(WalletDescriptor& descriptor)
 {
     LOCK(cs_desc_man);
@@ -2364,4 +2351,15 @@
 
     return true;
 }
->>>>>>> 045bb06e
+
+/// ELEMENTS: get PAK online key
+bool LegacyScriptPubKeyMan::GetOnlinePakKey(CPubKey& online_pubkey, std::string& error)
+{
+    error.clear();
+    if (!GetKeyFromPool(online_pubkey, OutputType::BECH32)) {
+        error = "Error: Keypool ran out, please call keypoolrefill first";
+        return false;
+    }
+    return true;
+}
+/// end ELEMENTS