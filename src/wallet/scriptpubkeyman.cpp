--- conflicted
+++ resolved
@@ -195,16 +195,12 @@
         }
         break;
     }
-<<<<<<< HEAD
     case TxoutType::OP_TRUE:
         if (Params().anyonecanspend_aremine) {
             return IsMineResult::SPENDABLE;
         }
         break;
-    }
-=======
     } // no default case, so the compiler can warn about missing cases
->>>>>>> e498aeff
 
     if (ret == IsMineResult::NO && keystore.HaveWatchOnly(scriptPubKey)) {
         ret = std::max(ret, IsMineResult::WATCH_ONLY);
