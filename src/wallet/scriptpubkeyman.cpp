--- conflicted
+++ resolved
@@ -11,11 +11,7 @@
 #include <wallet/scriptpubkeyman.h>
 #include <wallet/wallet.h>
 
-<<<<<<< HEAD
-bool LegacyScriptPubKeyMan::GetNewDestination(const OutputType type, const std::string label, CTxDestination& dest, std::string& error, bool add_blinding_key)
-=======
-bool LegacyScriptPubKeyMan::GetNewDestination(const OutputType type, CTxDestination& dest, std::string& error)
->>>>>>> bbc9e413
+bool LegacyScriptPubKeyMan::GetNewDestination(const OutputType type, CTxDestination& dest, std::string& error, bool add_blinding_key)
 {
     error.clear();
     TopUpKeyPool();
@@ -28,15 +24,11 @@
     }
     LearnRelatedScripts(new_key, type);
     dest = GetDestinationForKey(new_key, type);
-<<<<<<< HEAD
     if (add_blinding_key) {
         CPubKey blinding_pubkey = GetBlindingPubKey(GetScriptForDestination(dest));
         dest = GetDestinationForKey(new_key, type, blinding_pubkey);
     }
 
-    m_wallet.SetAddressBook(dest, label, "receive");
-=======
->>>>>>> bbc9e413
     return true;
 }
 
