--- conflicted
+++ resolved
@@ -708,11 +708,7 @@
         cctl.m_max_depth = nMaxDepth;
         cctl.m_include_unsafe_inputs = include_unsafe;
         LOCK(pwallet->cs_wallet);
-<<<<<<< HEAD
-        AvailableCoins(*pwallet, vecOutputs, &cctl, nMinimumAmount, nMaximumAmount, nMinimumSumAmount, nMaximumCount, asset_filter.IsNull() ? nullptr : &asset_filter);
-=======
-        AvailableCoinsListUnspent(*pwallet, vecOutputs, &cctl, nMinimumAmount, nMaximumAmount, nMinimumSumAmount, nMaximumCount);
->>>>>>> 3368f84c
+        AvailableCoinsListUnspent(*pwallet, vecOutputs, &cctl, nMinimumAmount, nMaximumAmount, nMinimumSumAmount, nMaximumCount, asset_filter.IsNull() ? nullptr : &asset_filter);
     }
 
     LOCK(pwallet->cs_wallet);
