// Copyright (c) 2010 Satoshi Nakamoto
// Copyright (c) 2009-2021 The Bitcoin Core developers
// Distributed under the MIT software license, see the accompanying
// file COPYING or http://www.opensource.org/licenses/mit-license.php.

#include <core_io.h>
#include <key_io.h>
#include <rpc/server.h>
#include <rpc/util.h>
#include <util/translation.h>
#include <wallet/context.h>
#include <wallet/receive.h>
#include <wallet/rpc/wallet.h>
#include <wallet/rpc/util.h>

#include <optional>

#include <univalue.h>


namespace wallet {
/** Checks if a CKey is in the given CWallet compressed or otherwise*/
bool HaveKey(const SigningProvider& wallet, const CKey& key)
{
    CKey key2;
    key2.Set(key.begin(), key.end(), !key.IsCompressed());
    return wallet.HaveKey(key.GetPubKey().GetID()) || wallet.HaveKey(key2.GetPubKey().GetID());
}

static RPCHelpMan getwalletinfo()
{
    return RPCHelpMan{"getwalletinfo",
                "Returns an object containing various wallet state info.\n",
                {},
                RPCResult{
                    RPCResult::Type::OBJ, "", "",
                    {
                        {
                        {RPCResult::Type::STR, "walletname", "the wallet name"},
                        {RPCResult::Type::NUM, "walletversion", "the wallet version"},
                        {RPCResult::Type::STR, "format", "the database format (bdb or sqlite)"},
                        {RPCResult::Type::OBJ, "balance", "DEPRECATED. Identical to getbalances().mine.trusted", {
                            // A different entry for each asset in the wallet
                            {RPCResult::Type::STR_AMOUNT, "bitcoin", "amount of bitcoin in the wallet"},
                        }, /*skip_type_check=*/true},
                        {RPCResult::Type::OBJ, "unconfirmed_balance", "DEPRECATED. Identical to getbalances().mine.untrusted_pending", {
                            // A different entry for each asset in the wallet
                            {RPCResult::Type::STR_AMOUNT, "bitcoin", "amount of bitcoin in the wallet"},
                        }, /*skip_type_check=*/true},
                        {RPCResult::Type::OBJ, "immature_balance", "DEPRECATED. Identical to getbalances().mine.immature", {
                            // A different entry for each asset in the wallet
                            {RPCResult::Type::STR_AMOUNT, "bitcoin", "amount of bitcoin in the wallet"},
                        }, /*skip_type_check=*/true},
                        {RPCResult::Type::NUM, "txcount", "the total number of transactions in the wallet"},
                        {RPCResult::Type::NUM_TIME, "keypoololdest", /*optional=*/true, "the " + UNIX_EPOCH_TIME + " of the oldest pre-generated key in the key pool. Legacy wallets only."},
                        {RPCResult::Type::NUM, "keypoolsize", "how many new keys are pre-generated (only counts external keys)"},
                        {RPCResult::Type::NUM, "keypoolsize_hd_internal", /*optional=*/true, "how many new keys are pre-generated for internal use (used for change outputs, only appears if the wallet is using this feature, otherwise external keys are used)"},
                        {RPCResult::Type::NUM_TIME, "unlocked_until", /*optional=*/true, "the " + UNIX_EPOCH_TIME + " until which the wallet is unlocked for transfers, or 0 if the wallet is locked (only present for passphrase-encrypted wallets)"},
                        {RPCResult::Type::STR_AMOUNT, "paytxfee", "the transaction fee configuration, set in " + CURRENCY_UNIT + "/kvB"},
                        {RPCResult::Type::STR_HEX, "hdseedid", /*optional=*/true, "the Hash160 of the HD seed (only present when HD is enabled)"},
                        {RPCResult::Type::BOOL, "private_keys_enabled", "false if privatekeys are disabled for this wallet (enforced watch-only wallet)"},
                        {RPCResult::Type::BOOL, "avoid_reuse", "whether this wallet tracks clean/dirty coins in terms of reuse"},
                        {RPCResult::Type::OBJ, "scanning", "current scanning details, or false if no scan is in progress",
                        {
                            {RPCResult::Type::NUM, "duration", "elapsed seconds since scan start"},
                            {RPCResult::Type::NUM, "progress", "scanning progress percentage [0.0, 1.0]"},
                        }, /*skip_type_check=*/true},
                        {RPCResult::Type::BOOL, "descriptors", "whether this wallet uses descriptors for scriptPubKey management"},
                        {RPCResult::Type::BOOL, "external_signer", "whether this wallet is configured to use an external signer such as a hardware wallet"},
                    }},
                },
                RPCExamples{
                    HelpExampleCli("getwalletinfo", "")
            + HelpExampleRpc("getwalletinfo", "")
                },
        [&](const RPCHelpMan& self, const JSONRPCRequest& request) -> UniValue
{
    const std::shared_ptr<const CWallet> pwallet = GetWalletForJSONRPCRequest(request);
    if (!pwallet) return NullUniValue;

    // Make sure the results are valid at least up to the most recent block
    // the user could have gotten from another RPC command prior to now
    pwallet->BlockUntilSyncedToCurrentChain();

    LOCK(pwallet->cs_wallet);

    UniValue obj(UniValue::VOBJ);

    size_t kpExternalSize = pwallet->KeypoolCountExternalKeys();
    const auto bal = GetBalance(*pwallet);
    obj.pushKV("walletname", pwallet->GetName());
    obj.pushKV("walletversion", pwallet->GetVersion());
    obj.pushKV("format", pwallet->GetDatabase().Format());
    obj.pushKV("balance", AmountMapToUniv(bal.m_mine_trusted, ""));
    obj.pushKV("unconfirmed_balance", AmountMapToUniv(bal.m_mine_untrusted_pending, ""));
    obj.pushKV("immature_balance", AmountMapToUniv(bal.m_mine_immature,  ""));
    obj.pushKV("txcount",       (int)pwallet->mapWallet.size());
    const auto kp_oldest = pwallet->GetOldestKeyPoolTime();
    if (kp_oldest.has_value()) {
        obj.pushKV("keypoololdest", kp_oldest.value());
    }
    obj.pushKV("keypoolsize", (int64_t)kpExternalSize);

    LegacyScriptPubKeyMan* spk_man = pwallet->GetLegacyScriptPubKeyMan();
    if (spk_man) {
        CKeyID seed_id = spk_man->GetHDChain().seed_id;
        if (!seed_id.IsNull()) {
            obj.pushKV("hdseedid", seed_id.GetHex());
        }
    }

    if (pwallet->CanSupportFeature(FEATURE_HD_SPLIT)) {
        obj.pushKV("keypoolsize_hd_internal",   (int64_t)(pwallet->GetKeyPoolSize() - kpExternalSize));
    }
    if (pwallet->IsCrypted()) {
        obj.pushKV("unlocked_until", pwallet->nRelockTime);
    }
    obj.pushKV("paytxfee", ValueFromAmount(pwallet->m_pay_tx_fee.GetFeePerK()));
    obj.pushKV("private_keys_enabled", !pwallet->IsWalletFlagSet(WALLET_FLAG_DISABLE_PRIVATE_KEYS));
    obj.pushKV("avoid_reuse", pwallet->IsWalletFlagSet(WALLET_FLAG_AVOID_REUSE));
    if (pwallet->IsScanning()) {
        UniValue scanning(UniValue::VOBJ);
        scanning.pushKV("duration", pwallet->ScanningDuration() / 1000);
        scanning.pushKV("progress", pwallet->ScanningProgress());
        obj.pushKV("scanning", scanning);
    } else {
        obj.pushKV("scanning", false);
    }
    obj.pushKV("descriptors", pwallet->IsWalletFlagSet(WALLET_FLAG_DESCRIPTORS));
    obj.pushKV("external_signer", pwallet->IsWalletFlagSet(WALLET_FLAG_EXTERNAL_SIGNER));
    return obj;
},
    };
}

static RPCHelpMan listwalletdir()
{
    return RPCHelpMan{"listwalletdir",
                "Returns a list of wallets in the wallet directory.\n",
                {},
                RPCResult{
                    RPCResult::Type::OBJ, "", "",
                    {
                        {RPCResult::Type::ARR, "wallets", "",
                        {
                            {RPCResult::Type::OBJ, "", "",
                            {
                                {RPCResult::Type::STR, "name", "The wallet name"},
                            }},
                        }},
                    }
                },
                RPCExamples{
                    HelpExampleCli("listwalletdir", "")
            + HelpExampleRpc("listwalletdir", "")
                },
        [&](const RPCHelpMan& self, const JSONRPCRequest& request) -> UniValue
{
    UniValue wallets(UniValue::VARR);
    for (const auto& path : ListDatabases(GetWalletDir())) {
        UniValue wallet(UniValue::VOBJ);
        wallet.pushKV("name", path.u8string());
        wallets.push_back(wallet);
    }

    UniValue result(UniValue::VOBJ);
    result.pushKV("wallets", wallets);
    return result;
},
    };
}

static RPCHelpMan listwallets()
{
    return RPCHelpMan{"listwallets",
                "Returns a list of currently loaded wallets.\n"
                "For full information on the wallet, use \"getwalletinfo\"\n",
                {},
                RPCResult{
                    RPCResult::Type::ARR, "", "",
                    {
                        {RPCResult::Type::STR, "walletname", "the wallet name"},
                    }
                },
                RPCExamples{
                    HelpExampleCli("listwallets", "")
            + HelpExampleRpc("listwallets", "")
                },
        [&](const RPCHelpMan& self, const JSONRPCRequest& request) -> UniValue
{
    UniValue obj(UniValue::VARR);

    WalletContext& context = EnsureWalletContext(request.context);
    for (const std::shared_ptr<CWallet>& wallet : GetWallets(context)) {
        LOCK(wallet->cs_wallet);
        obj.push_back(wallet->GetName());
    }

    return obj;
},
    };
}

static RPCHelpMan loadwallet()
{
    return RPCHelpMan{"loadwallet",
                "\nLoads a wallet from a wallet file or directory."
                "\nNote that all wallet command-line options used when starting elementsd will be"
                "\napplied to the new wallet.\n",
                {
                    {"filename", RPCArg::Type::STR, RPCArg::Optional::NO, "The wallet directory or .dat file."},
                    {"load_on_startup", RPCArg::Type::BOOL, RPCArg::Optional::OMITTED_NAMED_ARG, "Save wallet name to persistent settings and load on startup. True to add wallet to startup list, false to remove, null to leave unchanged."},
                },
                RPCResult{
                    RPCResult::Type::OBJ, "", "",
                    {
                        {RPCResult::Type::STR, "name", "The wallet name if loaded successfully."},
                        {RPCResult::Type::STR, "warning", "Warning message if wallet was not loaded cleanly."},
                    }
                },
                RPCExamples{
                    HelpExampleCli("loadwallet", "\"test.dat\"")
            + HelpExampleRpc("loadwallet", "\"test.dat\"")
                },
        [&](const RPCHelpMan& self, const JSONRPCRequest& request) -> UniValue
{
    WalletContext& context = EnsureWalletContext(request.context);
    const std::string name(request.params[0].get_str());

    DatabaseOptions options;
    DatabaseStatus status;
    ReadDatabaseArgs(*context.args, options);
    options.require_existing = true;
    bilingual_str error;
    std::vector<bilingual_str> warnings;
    std::optional<bool> load_on_start = request.params[1].isNull() ? std::nullopt : std::optional<bool>(request.params[1].get_bool());
    std::shared_ptr<CWallet> const wallet = LoadWallet(context, name, load_on_start, options, status, error, warnings);

    HandleWalletError(wallet, status, error);

    UniValue obj(UniValue::VOBJ);
    obj.pushKV("name", wallet->GetName());
    obj.pushKV("warning", Join(warnings, Untranslated("\n")).original);

    return obj;
},
    };
}

static RPCHelpMan setwalletflag()
{
            std::string flags = "";
            for (auto& it : WALLET_FLAG_MAP)
                if (it.second & MUTABLE_WALLET_FLAGS)
                    flags += (flags == "" ? "" : ", ") + it.first;

    return RPCHelpMan{"setwalletflag",
                "\nChange the state of the given wallet flag for a wallet.\n",
                {
                    {"flag", RPCArg::Type::STR, RPCArg::Optional::NO, "The name of the flag to change. Current available flags: " + flags},
                    {"value", RPCArg::Type::BOOL, RPCArg::Default{true}, "The new state."},
                },
                RPCResult{
                    RPCResult::Type::OBJ, "", "",
                    {
                        {RPCResult::Type::STR, "flag_name", "The name of the flag that was modified"},
                        {RPCResult::Type::BOOL, "flag_state", "The new state of the flag"},
                        {RPCResult::Type::STR, "warnings", /*optional=*/true, "Any warnings associated with the change"},
                    }
                },
                RPCExamples{
                    HelpExampleCli("setwalletflag", "avoid_reuse")
                  + HelpExampleRpc("setwalletflag", "\"avoid_reuse\"")
                },
        [&](const RPCHelpMan& self, const JSONRPCRequest& request) -> UniValue
{
    std::shared_ptr<CWallet> const pwallet = GetWalletForJSONRPCRequest(request);
    if (!pwallet) return NullUniValue;

    std::string flag_str = request.params[0].get_str();
    bool value = request.params[1].isNull() || request.params[1].get_bool();

    if (!WALLET_FLAG_MAP.count(flag_str)) {
        throw JSONRPCError(RPC_INVALID_PARAMETER, strprintf("Unknown wallet flag: %s", flag_str));
    }

    auto flag = WALLET_FLAG_MAP.at(flag_str);

    if (!(flag & MUTABLE_WALLET_FLAGS)) {
        throw JSONRPCError(RPC_INVALID_PARAMETER, strprintf("Wallet flag is immutable: %s", flag_str));
    }

    UniValue res(UniValue::VOBJ);

    if (pwallet->IsWalletFlagSet(flag) == value) {
        throw JSONRPCError(RPC_INVALID_PARAMETER, strprintf("Wallet flag is already set to %s: %s", value ? "true" : "false", flag_str));
    }

    res.pushKV("flag_name", flag_str);
    res.pushKV("flag_state", value);

    if (value) {
        pwallet->SetWalletFlag(flag);
    } else {
        pwallet->UnsetWalletFlag(flag);
    }

    if (flag && value && WALLET_FLAG_CAVEATS.count(flag)) {
        res.pushKV("warnings", WALLET_FLAG_CAVEATS.at(flag));
    }

    return res;
},
    };
}

static RPCHelpMan createwallet()
{
    return RPCHelpMan{
        "createwallet",
        "\nCreates and loads a new wallet.\n",
        {
            {"wallet_name", RPCArg::Type::STR, RPCArg::Optional::NO, "The name for the new wallet. If this is a path, the wallet will be created at the path location."},
            {"disable_private_keys", RPCArg::Type::BOOL, RPCArg::Default{false}, "Disable the possibility of private keys (only watchonlys are possible in this mode)."},
            {"blank", RPCArg::Type::BOOL, RPCArg::Default{false}, "Create a blank wallet. A blank wallet has no keys or HD seed. One can be set using sethdseed."},
            {"passphrase", RPCArg::Type::STR, RPCArg::Optional::OMITTED_NAMED_ARG, "Encrypt the wallet with this passphrase."},
            {"avoid_reuse", RPCArg::Type::BOOL, RPCArg::Default{false}, "Keep track of coin reuse, and treat dirty and clean coins differently with privacy considerations in mind."},
            {"descriptors", RPCArg::Type::BOOL, RPCArg::Default{true}, "Create a native descriptor wallet. The wallet will use descriptors internally to handle address creation."
                                                                       " Setting to \"false\" will create a legacy wallet; however, the legacy wallet type is being deprecated and"
                                                                       " support for creating and opening legacy wallets will be removed in the future."},
            {"load_on_startup", RPCArg::Type::BOOL, RPCArg::Optional::OMITTED_NAMED_ARG, "Save wallet name to persistent settings and load on startup. True to add wallet to startup list, false to remove, null to leave unchanged."},
            {"external_signer", RPCArg::Type::BOOL, RPCArg::Default{false}, "Use an external signer such as a hardware wallet. Requires -signer to be configured. Wallet creation will fail if keys cannot be fetched. Requires disable_private_keys and descriptors set to true."},
        },
        RPCResult{
            RPCResult::Type::OBJ, "", "",
            {
                {RPCResult::Type::STR, "name", "The wallet name if created successfully. If the wallet was created using a full path, the wallet_name will be the full path."},
                {RPCResult::Type::STR, "warning", "Warning message if wallet was not loaded cleanly."},
            }
        },
        RPCExamples{
            HelpExampleCli("createwallet", "\"testwallet\"")
            + HelpExampleRpc("createwallet", "\"testwallet\"")
            + HelpExampleCliNamed("createwallet", {{"wallet_name", "descriptors"}, {"avoid_reuse", true}, {"descriptors", true}, {"load_on_startup", true}})
            + HelpExampleRpcNamed("createwallet", {{"wallet_name", "descriptors"}, {"avoid_reuse", true}, {"descriptors", true}, {"load_on_startup", true}})
        },
        [&](const RPCHelpMan& self, const JSONRPCRequest& request) -> UniValue
{
    WalletContext& context = EnsureWalletContext(request.context);
    uint64_t flags = 0;
    if (!request.params[1].isNull() && request.params[1].get_bool()) {
        flags |= WALLET_FLAG_DISABLE_PRIVATE_KEYS;
    }

    if (!request.params[2].isNull() && request.params[2].get_bool()) {
        flags |= WALLET_FLAG_BLANK_WALLET;
    }
    SecureString passphrase;
    passphrase.reserve(100);
    std::vector<bilingual_str> warnings;
    if (!request.params[3].isNull()) {
        passphrase = request.params[3].get_str().c_str();
        if (passphrase.empty()) {
            // Empty string means unencrypted
            warnings.emplace_back(Untranslated("Empty string given as passphrase, wallet will not be encrypted."));
        }
    }

    if (!request.params[4].isNull() && request.params[4].get_bool()) {
        flags |= WALLET_FLAG_AVOID_REUSE;
    }
    if (request.params[5].isNull() || request.params[5].get_bool()) {
#ifndef USE_SQLITE
        throw JSONRPCError(RPC_WALLET_ERROR, "Compiled without sqlite support (required for descriptor wallets)");
#endif
        flags |= WALLET_FLAG_DESCRIPTORS;
    }
    if (!request.params[7].isNull() && request.params[7].get_bool()) {
#ifdef ENABLE_EXTERNAL_SIGNER
        flags |= WALLET_FLAG_EXTERNAL_SIGNER;
#else
        throw JSONRPCError(RPC_WALLET_ERROR, "Compiled without external signing support (required for external signing)");
#endif
    }

#ifndef USE_BDB
    if (!(flags & WALLET_FLAG_DESCRIPTORS)) {
        throw JSONRPCError(RPC_WALLET_ERROR, "Compiled without bdb support (required for legacy wallets)");
    }
#endif

    DatabaseOptions options;
    DatabaseStatus status;
    ReadDatabaseArgs(*context.args, options);
    options.require_create = true;
    options.create_flags = flags;
    options.create_passphrase = passphrase;
    bilingual_str error;
    std::optional<bool> load_on_start = request.params[6].isNull() ? std::nullopt : std::optional<bool>(request.params[6].get_bool());
    const std::shared_ptr<CWallet> wallet = CreateWallet(context, request.params[0].get_str(), load_on_start, options, status, error, warnings);
    if (!wallet) {
        RPCErrorCode code = status == DatabaseStatus::FAILED_ENCRYPT ? RPC_WALLET_ENCRYPTION_FAILED : RPC_WALLET_ERROR;
        throw JSONRPCError(code, error.original);
    }

    UniValue obj(UniValue::VOBJ);
    obj.pushKV("name", wallet->GetName());
    obj.pushKV("warning", Join(warnings, Untranslated("\n")).original);

    return obj;
},
    };
}

static RPCHelpMan unloadwallet()
{
    return RPCHelpMan{"unloadwallet",
                "Unloads the wallet referenced by the request endpoint otherwise unloads the wallet specified in the argument.\n"
                "Specifying the wallet name on a wallet endpoint is invalid.",
                {
                    {"wallet_name", RPCArg::Type::STR, RPCArg::DefaultHint{"the wallet name from the RPC endpoint"}, "The name of the wallet to unload. If provided both here and in the RPC endpoint, the two must be identical."},
                    {"load_on_startup", RPCArg::Type::BOOL, RPCArg::Optional::OMITTED_NAMED_ARG, "Save wallet name to persistent settings and load on startup. True to add wallet to startup list, false to remove, null to leave unchanged."},
                },
                RPCResult{RPCResult::Type::OBJ, "", "", {
                    {RPCResult::Type::STR, "warning", "Warning message if wallet was not unloaded cleanly."},
                }},
                RPCExamples{
                    HelpExampleCli("unloadwallet", "wallet_name")
            + HelpExampleRpc("unloadwallet", "wallet_name")
                },
        [&](const RPCHelpMan& self, const JSONRPCRequest& request) -> UniValue
{
    std::string wallet_name;
    if (GetWalletNameFromJSONRPCRequest(request, wallet_name)) {
        if (!(request.params[0].isNull() || request.params[0].get_str() == wallet_name)) {
            throw JSONRPCError(RPC_INVALID_PARAMETER, "RPC endpoint wallet and wallet_name parameter specify different wallets");
        }
    } else {
        wallet_name = request.params[0].get_str();
    }

    WalletContext& context = EnsureWalletContext(request.context);
    std::shared_ptr<CWallet> wallet = GetWallet(context, wallet_name);
    if (!wallet) {
        throw JSONRPCError(RPC_WALLET_NOT_FOUND, "Requested wallet does not exist or is not loaded");
    }

    // Release the "main" shared pointer and prevent further notifications.
    // Note that any attempt to load the same wallet would fail until the wallet
    // is destroyed (see CheckUniqueFileid).
    std::vector<bilingual_str> warnings;
    std::optional<bool> load_on_start = request.params[1].isNull() ? std::nullopt : std::optional<bool>(request.params[1].get_bool());
    if (!RemoveWallet(context, wallet, load_on_start, warnings)) {
        throw JSONRPCError(RPC_MISC_ERROR, "Requested wallet already unloaded");
    }

    UnloadWallet(std::move(wallet));

    UniValue result(UniValue::VOBJ);
    result.pushKV("warning", Join(warnings, Untranslated("\n")).original);
    return result;
},
    };
}

static RPCHelpMan sethdseed()
{
    return RPCHelpMan{"sethdseed",
                "\nSet or generate a new HD wallet seed. Non-HD wallets will not be upgraded to being a HD wallet. Wallets that are already\n"
                "HD will have a new HD seed set so that new keys added to the keypool will be derived from this new seed.\n"
                "\nNote that you will need to MAKE A NEW BACKUP of your wallet after setting the HD wallet seed." +
        HELP_REQUIRING_PASSPHRASE,
                {
                    {"newkeypool", RPCArg::Type::BOOL, RPCArg::Default{true}, "Whether to flush old unused addresses, including change addresses, from the keypool and regenerate it.\n"
                                         "If true, the next address from getnewaddress and change address from getrawchangeaddress will be from this new seed.\n"
                                         "If false, addresses (including change addresses if the wallet already had HD Chain Split enabled) from the existing\n"
                                         "keypool will be used until it has been depleted."},
                    {"seed", RPCArg::Type::STR, RPCArg::DefaultHint{"random seed"}, "The WIF private key to use as the new HD seed.\n"
                                         "The seed value can be retrieved using the dumpwallet command. It is the private key marked hdseed=1"},
                },
                RPCResult{RPCResult::Type::NONE, "", ""},
                RPCExamples{
                    HelpExampleCli("sethdseed", "")
            + HelpExampleCli("sethdseed", "false")
            + HelpExampleCli("sethdseed", "true \"wifkey\"")
            + HelpExampleRpc("sethdseed", "true, \"wifkey\"")
                },
        [&](const RPCHelpMan& self, const JSONRPCRequest& request) -> UniValue
{
    std::shared_ptr<CWallet> const pwallet = GetWalletForJSONRPCRequest(request);
    if (!pwallet) return NullUniValue;

    LegacyScriptPubKeyMan& spk_man = EnsureLegacyScriptPubKeyMan(*pwallet, true);

    if (pwallet->IsWalletFlagSet(WALLET_FLAG_DISABLE_PRIVATE_KEYS)) {
        throw JSONRPCError(RPC_WALLET_ERROR, "Cannot set a HD seed to a wallet with private keys disabled");
    }

    LOCK2(pwallet->cs_wallet, spk_man.cs_KeyStore);

    // Do not do anything to non-HD wallets
    if (!pwallet->CanSupportFeature(FEATURE_HD)) {
        throw JSONRPCError(RPC_WALLET_ERROR, "Cannot set an HD seed on a non-HD wallet. Use the upgradewallet RPC in order to upgrade a non-HD wallet to HD");
    }

    EnsureWalletIsUnlocked(*pwallet);

    bool flush_key_pool = true;
    if (!request.params[0].isNull()) {
        flush_key_pool = request.params[0].get_bool();
    }

    CPubKey master_pub_key;
    if (request.params[1].isNull()) {
        master_pub_key = spk_man.GenerateNewSeed();
    } else {
        CKey key = DecodeSecret(request.params[1].get_str());
        if (!key.IsValid()) {
            throw JSONRPCError(RPC_INVALID_ADDRESS_OR_KEY, "Invalid private key");
        }

        if (HaveKey(spk_man, key)) {
            throw JSONRPCError(RPC_INVALID_ADDRESS_OR_KEY, "Already have this key (either as an HD seed or as a loose private key)");
        }

        master_pub_key = spk_man.DeriveNewSeed(key);
    }

    spk_man.SetHDSeed(master_pub_key);
    if (flush_key_pool) spk_man.NewKeyPool();

    return NullUniValue;
},
    };
}

static RPCHelpMan upgradewallet()
{
    return RPCHelpMan{"upgradewallet",
        "\nUpgrade the wallet. Upgrades to the latest version if no version number is specified.\n"
        "New keys may be generated and a new wallet backup will need to be made.",
        {
            {"version", RPCArg::Type::NUM, RPCArg::Default{FEATURE_LATEST}, "The version number to upgrade to. Default is the latest wallet version."}
        },
        RPCResult{
            RPCResult::Type::OBJ, "", "",
            {
                {RPCResult::Type::STR, "wallet_name", "Name of wallet this operation was performed on"},
                {RPCResult::Type::NUM, "previous_version", "Version of wallet before this operation"},
                {RPCResult::Type::NUM, "current_version", "Version of wallet after this operation"},
                {RPCResult::Type::STR, "result", /*optional=*/true, "Description of result, if no error"},
                {RPCResult::Type::STR, "error", /*optional=*/true, "Error message (if there is one)"}
            },
        },
        RPCExamples{
            HelpExampleCli("upgradewallet", "169900")
            + HelpExampleRpc("upgradewallet", "169900")
        },
        [&](const RPCHelpMan& self, const JSONRPCRequest& request) -> UniValue
{
    std::shared_ptr<CWallet> const pwallet = GetWalletForJSONRPCRequest(request);
    if (!pwallet) return NullUniValue;

    RPCTypeCheck(request.params, {UniValue::VNUM}, true);

    EnsureWalletIsUnlocked(*pwallet);

    int version = 0;
    if (!request.params[0].isNull()) {
        version = request.params[0].get_int();
    }
    bilingual_str error;
    const int previous_version{pwallet->GetVersion()};
    const bool wallet_upgraded{pwallet->UpgradeWallet(version, error)};
    const int current_version{pwallet->GetVersion()};
    std::string result;

    if (wallet_upgraded) {
        if (previous_version == current_version) {
            result = "Already at latest version. Wallet version unchanged.";
        } else {
            result = strprintf("Wallet upgraded successfully from version %i to version %i.", previous_version, current_version);
        }
    }

    UniValue obj(UniValue::VOBJ);
    obj.pushKV("wallet_name", pwallet->GetName());
    obj.pushKV("previous_version", previous_version);
    obj.pushKV("current_version", current_version);
    if (!result.empty()) {
        obj.pushKV("result", result);
    } else {
        CHECK_NONFATAL(!error.empty());
        obj.pushKV("error", error.original);
    }
    return obj;
},
    };
}

// addresses
RPCHelpMan getaddressinfo();
RPCHelpMan getnewaddress();
RPCHelpMan getrawchangeaddress();
RPCHelpMan setlabel();
RPCHelpMan listaddressgroupings();
RPCHelpMan addmultisigaddress();
RPCHelpMan keypoolrefill();
RPCHelpMan newkeypool();
RPCHelpMan getaddressesbylabel();
RPCHelpMan listlabels();
#ifdef ENABLE_EXTERNAL_SIGNER
RPCHelpMan walletdisplayaddress();
#endif // ENABLE_EXTERNAL_SIGNER

// backup
RPCHelpMan dumpprivkey();
RPCHelpMan importprivkey();
RPCHelpMan importaddress();
RPCHelpMan importpubkey();
RPCHelpMan dumpwallet();
RPCHelpMan importwallet();
RPCHelpMan importprunedfunds();
RPCHelpMan removeprunedfunds();
RPCHelpMan importmulti();
RPCHelpMan importdescriptors();
RPCHelpMan listdescriptors();
RPCHelpMan backupwallet();
RPCHelpMan restorewallet();

// coins
RPCHelpMan getreceivedbyaddress();
RPCHelpMan getreceivedbylabel();
RPCHelpMan getbalance();
RPCHelpMan getunconfirmedbalance();
RPCHelpMan lockunspent();
RPCHelpMan listlockunspent();
RPCHelpMan getbalances();
RPCHelpMan listunspent();

// encryption
RPCHelpMan walletpassphrase();
RPCHelpMan walletpassphrasechange();
RPCHelpMan walletlock();
RPCHelpMan encryptwallet();

// spend
RPCHelpMan sendtoaddress();
RPCHelpMan sendmany();
RPCHelpMan settxfee();
RPCHelpMan fundrawtransaction();
RPCHelpMan bumpfee();
RPCHelpMan psbtbumpfee();
RPCHelpMan send();
RPCHelpMan sendall();
RPCHelpMan walletprocesspsbt();
RPCHelpMan walletcreatefundedpsbt();
RPCHelpMan signrawtransactionwithwallet();

// signmessage
RPCHelpMan signmessage();

// transactions
RPCHelpMan listreceivedbyaddress();
RPCHelpMan listreceivedbylabel();
RPCHelpMan listtransactions();
RPCHelpMan listsinceblock();
RPCHelpMan gettransaction();
RPCHelpMan abandontransaction();
RPCHelpMan rescanblockchain();
RPCHelpMan abortrescan();

// elements
RPCHelpMan blindrawtransaction();
RPCHelpMan claimpegin();
RPCHelpMan createrawpegin();
RPCHelpMan destroyamount();
RPCHelpMan dumpblindingkey();
RPCHelpMan dumpissuanceblindingkey();
RPCHelpMan dumpmasterblindingkey();
RPCHelpMan generatepegoutproof();
RPCHelpMan getpeginaddress();
RPCHelpMan getpegoutkeys();
RPCHelpMan getwalletpakinfo();
RPCHelpMan importblindingkey();
RPCHelpMan importissuanceblindingkey();
RPCHelpMan importmasterblindingkey();
RPCHelpMan initpegoutwallet();
RPCHelpMan issueasset();
RPCHelpMan listissuances();
RPCHelpMan reissueasset();
RPCHelpMan sendtomainchain();
RPCHelpMan signblock();
RPCHelpMan unblindrawtransaction();


Span<const CRPCCommand> GetWalletRPCCommands()
{
    static const CRPCCommand commands[]{
        {"rawtransactions", &fundrawtransaction},
        {"wallet", &abandontransaction},
        {"wallet", &abortrescan},
        {"wallet", &addmultisigaddress},
        {"wallet", &backupwallet},
        {"wallet", &bumpfee},
        {"wallet", &psbtbumpfee},
        {"wallet", &createwallet},
        {"wallet", &restorewallet},
        {"wallet", &dumpprivkey},
        {"wallet", &dumpwallet},
        {"wallet", &encryptwallet},
        {"wallet", &getaddressesbylabel},
        {"wallet", &getaddressinfo},
        {"wallet", &getbalance},
        {"wallet", &getnewaddress},
        {"wallet", &getrawchangeaddress},
        {"wallet", &getreceivedbyaddress},
        {"wallet", &getreceivedbylabel},
        {"wallet", &gettransaction},
        {"wallet", &getunconfirmedbalance},
        {"wallet", &getbalances},
        {"wallet", &getwalletinfo},
        {"wallet", &importaddress},
        {"wallet", &importdescriptors},
        {"wallet", &importmulti},
        {"wallet", &importprivkey},
        {"wallet", &importprunedfunds},
        {"wallet", &importpubkey},
        {"wallet", &importwallet},
        {"wallet", &keypoolrefill},
        {"wallet", &listaddressgroupings},
        {"wallet", &listdescriptors},
        {"wallet", &listlabels},
        {"wallet", &listlockunspent},
        {"wallet", &listreceivedbyaddress},
        {"wallet", &listreceivedbylabel},
        {"wallet", &listsinceblock},
        {"wallet", &listtransactions},
        {"wallet", &listunspent},
        {"wallet", &listwalletdir},
        {"wallet", &listwallets},
        {"wallet", &loadwallet},
        {"wallet", &lockunspent},
        {"wallet", &newkeypool},
        {"wallet", &removeprunedfunds},
        {"wallet", &rescanblockchain},
        {"wallet", &send},
        {"wallet", &sendmany},
        {"wallet", &sendtoaddress},
        {"wallet", &sethdseed},
        {"wallet", &setlabel},
        {"wallet", &settxfee},
        {"wallet", &setwalletflag},
        {"wallet", &signmessage},
        {"wallet", &signrawtransactionwithwallet},
        {"wallet", &sendall},
        {"wallet", &unloadwallet},
        {"wallet", &upgradewallet},
        {"wallet", &walletcreatefundedpsbt},
#ifdef ENABLE_EXTERNAL_SIGNER
        {"wallet", &walletdisplayaddress},
#endif // ENABLE_EXTERNAL_SIGNER
<<<<<<< HEAD
    { "wallet",             &walletlock,                     },
    { "wallet",             &walletpassphrase,               },
    { "wallet",             &walletpassphrasechange,         },
    { "wallet",             &walletprocesspsbt,              },
    // ELEMENTS:
    { "wallet",             &getpeginaddress,                },
    { "wallet",             &claimpegin,                     },
    { "wallet",             &createrawpegin,                 },
    { "wallet",             &blindrawtransaction,            },
    { "wallet",             &unblindrawtransaction,          },
    { "wallet",             &sendtomainchain,                },
    { "wallet",             &initpegoutwallet,               },
    { "wallet",             &getwalletpakinfo,               },
    { "wallet",             &importblindingkey,              },
    { "wallet",             &importmasterblindingkey,        },
    { "wallet",             &importissuanceblindingkey,      },
    { "wallet",             &dumpblindingkey,                },
    { "wallet",             &dumpmasterblindingkey,          },
    { "wallet",             &dumpissuanceblindingkey,        },
    { "wallet",             &signblock,                      },
    { "wallet",             &listissuances,                  },
    { "wallet",             &issueasset,                     },
    { "wallet",             &reissueasset,                   },
    { "wallet",             &destroyamount,                  },
    { "hidden",             &generatepegoutproof,            },
    { "hidden",             &getpegoutkeys,                  },
};
// clang-format on
=======
        {"wallet", &walletlock},
        {"wallet", &walletpassphrase},
        {"wallet", &walletpassphrasechange},
        {"wallet", &walletprocesspsbt},
    };
>>>>>>> 23ebd7a8
    return commands;
}
} // namespace wallet<|MERGE_RESOLUTION|>--- conflicted
+++ resolved
@@ -760,42 +760,33 @@
 #ifdef ENABLE_EXTERNAL_SIGNER
         {"wallet", &walletdisplayaddress},
 #endif // ENABLE_EXTERNAL_SIGNER
-<<<<<<< HEAD
-    { "wallet",             &walletlock,                     },
-    { "wallet",             &walletpassphrase,               },
-    { "wallet",             &walletpassphrasechange,         },
-    { "wallet",             &walletprocesspsbt,              },
-    // ELEMENTS:
-    { "wallet",             &getpeginaddress,                },
-    { "wallet",             &claimpegin,                     },
-    { "wallet",             &createrawpegin,                 },
-    { "wallet",             &blindrawtransaction,            },
-    { "wallet",             &unblindrawtransaction,          },
-    { "wallet",             &sendtomainchain,                },
-    { "wallet",             &initpegoutwallet,               },
-    { "wallet",             &getwalletpakinfo,               },
-    { "wallet",             &importblindingkey,              },
-    { "wallet",             &importmasterblindingkey,        },
-    { "wallet",             &importissuanceblindingkey,      },
-    { "wallet",             &dumpblindingkey,                },
-    { "wallet",             &dumpmasterblindingkey,          },
-    { "wallet",             &dumpissuanceblindingkey,        },
-    { "wallet",             &signblock,                      },
-    { "wallet",             &listissuances,                  },
-    { "wallet",             &issueasset,                     },
-    { "wallet",             &reissueasset,                   },
-    { "wallet",             &destroyamount,                  },
-    { "hidden",             &generatepegoutproof,            },
-    { "hidden",             &getpegoutkeys,                  },
-};
-// clang-format on
-=======
-        {"wallet", &walletlock},
-        {"wallet", &walletpassphrase},
-        {"wallet", &walletpassphrasechange},
-        {"wallet", &walletprocesspsbt},
-    };
->>>>>>> 23ebd7a8
+        { "wallet", &walletlock},
+        { "wallet", &walletpassphrase},
+        { "wallet", &walletpassphrasechange},
+        { "wallet", &walletprocesspsbt},
+        // ELEMENTS:
+        { "wallet", &getpeginaddress},
+        { "wallet", &claimpegin},
+        { "wallet", &createrawpegin},
+        { "wallet", &blindrawtransaction},
+        { "wallet", &unblindrawtransaction},
+        { "wallet", &sendtomainchain},
+        { "wallet", &initpegoutwallet},
+        { "wallet", &getwalletpakinfo},
+        { "wallet", &importblindingkey},
+        { "wallet", &importmasterblindingkey},
+        { "wallet", &importissuanceblindingkey},
+        { "wallet", &dumpblindingkey},
+        { "wallet", &dumpmasterblindingkey},
+        { "wallet", &dumpissuanceblindingkey},
+        { "wallet", &signblock},
+        { "wallet", &listissuances},
+        { "wallet", &issueasset},
+        { "wallet", &reissueasset},
+        { "wallet", &destroyamount},
+        { "hidden", &generatepegoutproof},
+        { "hidden", &getpegoutkeys},
+    };
     return commands;
 }
 } // namespace wallet