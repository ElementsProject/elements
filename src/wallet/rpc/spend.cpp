--- conflicted
+++ resolved
@@ -172,22 +172,14 @@
     constexpr int RANDOM_CHANGE_POSITION = -1;
     bilingual_str error;
     FeeCalculation fee_calc_out;
-<<<<<<< HEAD
     auto blind_details = g_con_elementsmode ? std::make_unique<BlindDetails>() : nullptr;
     if (blind_details) blind_details->ignore_blind_failure = ignore_blind_fail;
-    const bool fCreated = CreateTransaction(wallet, recipients, tx, nFeeRequired, nChangePosRet, error, coin_control, fee_calc_out, true, blind_details.get());
-    if (!fCreated) {
-        throw JSONRPCError(RPC_WALLET_INSUFFICIENT_FUNDS, error.original);
-    }
-    wallet.CommitTransaction(tx, std::move(map_value), {} /* orderForm */, blind_details.get());
-=======
-    std::optional<CreatedTransactionResult> txr = CreateTransaction(wallet, recipients, RANDOM_CHANGE_POSITION, error, coin_control, fee_calc_out, true);
+    std::optional<CreatedTransactionResult> txr = CreateTransaction(wallet, recipients, RANDOM_CHANGE_POSITION, error, coin_control, fee_calc_out, true, blind_details.get());
     if (!txr) {
         throw JSONRPCError(RPC_WALLET_INSUFFICIENT_FUNDS, error.original);
     }
     CTransactionRef tx = txr->tx;
-    wallet.CommitTransaction(tx, std::move(map_value), {} /* orderForm */);
->>>>>>> 1ab389b1
+    wallet.CommitTransaction(tx, std::move(map_value), {} /* orderForm */, blind_details.get());
     if (verbose) {
         UniValue entry(UniValue::VOBJ);
         entry.pushKV("txid", tx->GetHash().GetHex());
