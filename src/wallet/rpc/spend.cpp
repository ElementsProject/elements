--- conflicted
+++ resolved
@@ -176,13 +176,8 @@
     if (!res) {
         throw JSONRPCError(RPC_WALLET_INSUFFICIENT_FUNDS, util::ErrorString(res).original);
     }
-<<<<<<< HEAD
-    const CTransactionRef& tx = res.GetObj().tx;
+    const CTransactionRef& tx = res->tx;
     wallet.CommitTransaction(tx, std::move(map_value), {} /* orderForm */, blind_details.get());
-=======
-    const CTransactionRef& tx = res->tx;
-    wallet.CommitTransaction(tx, std::move(map_value), {} /* orderForm */);
->>>>>>> 006740b6
     if (verbose) {
         UniValue entry(UniValue::VOBJ);
         entry.pushKV("txid", tx->GetHash().GetHex());
