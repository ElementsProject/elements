--- conflicted
+++ resolved
@@ -211,11 +211,7 @@
             throw JSONRPCError(RPC_INVALID_PARAMETER, "Cannot specify both estimate_mode and fee_rate");
         }
         // Fee rates in sat/vB cannot represent more than 3 significant digits.
-<<<<<<< HEAD
-        cc.m_feerate = CFeeRate{AmountFromValue(fee_rate, /*decimals=*/3)};
-=======
         cc.m_feerate = CFeeRate{AmountFromValue(fee_rate, /*check_range=*/true, /*decimals=*/3)};
->>>>>>> e9a91446
         if (override_min_fee) cc.fOverrideFeeRate = true;
         // Default RBF to true for explicit fee_rate, if unset.
         if (!cc.m_signal_bip125_rbf) cc.m_signal_bip125_rbf = true;
