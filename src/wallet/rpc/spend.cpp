--- conflicted
+++ resolved
@@ -1831,10 +1831,7 @@
     CAmount fee;
     int change_position;
     const UniValue &replaceable_arg = options["replaceable"];
-<<<<<<< HEAD
-    if (!replaceable_arg.isNull()) {
-        rbf = replaceable_arg.isTrue();
-    }
+    const bool rbf{replaceable_arg.isNull() ? wallet.m_signal_rbf : replaceable_arg.get_bool()};
     // It's hard to control the behavior of FundTransaction, so we will wait
     //   until after it's done, then extract the blinding keys from the output
     //   nonces.
@@ -1879,10 +1876,6 @@
             }
         }
     }
-=======
-    const bool rbf{replaceable_arg.isNull() ? wallet.m_signal_rbf : replaceable_arg.get_bool()};
-    CMutableTransaction rawTx = ConstructTransaction(request.params[0], request.params[1], request.params[2], rbf);
->>>>>>> 3b5fb6e7
     CCoinControl coin_control;
     // Automatically select coins, unless at least one is manually selected. Can
     // be overridden by options.add_inputs.
