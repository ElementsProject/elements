// Copyright (c) 2011-2021 The Bitcoin Core developers
// Distributed under the MIT software license, see the accompanying
// file COPYING or http://www.opensource.org/licenses/mit-license.php.

#include <assetsdir.h>
#include <consensus/validation.h>
#include <core_io.h>
#include <issuance.h>
#include <key_io.h>
#include <policy/policy.h>
#include <rpc/rawtransaction_util.h>
#include <rpc/util.h>
#include <script/pegins.h>
#include <util/fees.h>
#include <util/rbf.h>
#include <util/translation.h>
#include <util/vector.h>
#include <wallet/coincontrol.h>
#include <wallet/feebumper.h>
#include <wallet/receive.h>
#include <wallet/fees.h>
#include <wallet/rpc/util.h>
#include <wallet/spend.h>
#include <wallet/wallet.h>

#include <univalue.h>

using wallet::CRecipient;

namespace wallet {
static void ParseRecipients(const UniValue& address_amounts, const UniValue& address_assets, const UniValue& subtract_fee_outputs, std::vector<CRecipient> &recipients)
{
    std::set<CTxDestination> destinations;
    int i = 0;
    for (const std::string& address: address_amounts.getKeys()) {
        CAsset asset = Params().GetConsensus().pegged_asset;
        if (!address_assets.isNull() && address_assets[address].isStr()) {
            std::string strasset = address_assets[address].get_str();
            asset = GetAssetFromString(strasset);
        }
        if (asset.IsNull() && g_con_elementsmode) {
            throw JSONRPCError(RPC_WALLET_ERROR, strprintf("Unknown label and invalid asset hex: %s", asset.GetHex()));
        }

        CTxDestination dest = DecodeDestination(address);
        if (!IsValidDestination(dest)) {
            throw JSONRPCError(RPC_INVALID_ADDRESS_OR_KEY, std::string("Invalid Bitcoin address: ") + address);
        }

        if (destinations.count(dest)) {
            throw JSONRPCError(RPC_INVALID_PARAMETER, std::string("Invalid parameter, duplicated address: ") + address);
        }
        destinations.insert(dest);

        CScript script_pub_key = GetScriptForDestination(dest);
        CAmount amount = AmountFromValue(address_amounts[i++]);

        bool subtract_fee = false;
        for (unsigned int idx = 0; idx < subtract_fee_outputs.size(); idx++) {
            const UniValue& addr = subtract_fee_outputs[idx];
            if (addr.get_str() == address) {
                subtract_fee = true;
            }
        }

        CRecipient recipient = {script_pub_key, amount, asset, GetDestinationBlindingKey(dest), subtract_fee};
        recipients.push_back(recipient);
    }
}

static void InterpretFeeEstimationInstructions(const UniValue& conf_target, const UniValue& estimate_mode, const UniValue& fee_rate, UniValue& options)
{
    if (options.exists("conf_target") || options.exists("estimate_mode")) {
        if (!conf_target.isNull() || !estimate_mode.isNull()) {
            throw JSONRPCError(RPC_INVALID_PARAMETER, "Pass conf_target and estimate_mode either as arguments or in the options object, but not both");
        }
    } else {
        options.pushKV("conf_target", conf_target);
        options.pushKV("estimate_mode", estimate_mode);
    }
    if (options.exists("fee_rate")) {
        if (!fee_rate.isNull()) {
            throw JSONRPCError(RPC_INVALID_PARAMETER, "Pass the fee_rate either as an argument, or in the options object, but not both");
        }
    } else {
        options.pushKV("fee_rate", fee_rate);
    }
    if (!options["conf_target"].isNull() && (options["estimate_mode"].isNull() || (options["estimate_mode"].get_str() == "unset"))) {
        throw JSONRPCError(RPC_INVALID_PARAMETER, "Specify estimate_mode");
    }
}

static UniValue FinishTransaction(const std::shared_ptr<CWallet> pwallet, const UniValue& options, const CMutableTransaction& rawTx)
{
    // Make a blank psbt
    PartiallySignedTransaction psbtx(rawTx, 2 /* version */);

    // First fill transaction with our data without signing,
    // so external signers are not asked sign more than once.
    bool complete;
    pwallet->FillPSBT(psbtx, complete, SIGHASH_DEFAULT, false, true, true);
    const TransactionError err = pwallet->FillPSBT(psbtx, complete, SIGHASH_DEFAULT, true, false, true);
    if (err != TransactionError::OK) {
        throw JSONRPCTransactionError(err);
    }

    CMutableTransaction mtx;
    complete = FinalizeAndExtractPSBT(psbtx, mtx);

    UniValue result(UniValue::VOBJ);

    const bool psbt_opt_in{options.exists("psbt") && options["psbt"].get_bool()};
    bool add_to_wallet{options.exists("add_to_wallet") ? options["add_to_wallet"].get_bool() : true};
    if (psbt_opt_in || !complete || !add_to_wallet) {
        // Serialize the PSBT
        CDataStream ssTx(SER_NETWORK, PROTOCOL_VERSION);
        ssTx << psbtx;
        result.pushKV("psbt", EncodeBase64(ssTx.str()));
    }

    if (complete) {
        std::string hex{EncodeHexTx(CTransaction(mtx))};
        CTransactionRef tx(MakeTransactionRef(std::move(mtx)));
        result.pushKV("txid", tx->GetHash().GetHex());
        if (add_to_wallet && !psbt_opt_in) {
            pwallet->CommitTransaction(tx, {}, /*orderForm=*/{});
        } else {
            result.pushKV("hex", hex);
        }
    }
    result.pushKV("complete", complete);

    return result;
}

static void PreventOutdatedOptions(const UniValue& options)
{
    if (options.exists("feeRate")) {
        throw JSONRPCError(RPC_INVALID_PARAMETER, "Use fee_rate (" + CURRENCY_ATOM + "/vB) instead of feeRate");
    }
    if (options.exists("changeAddress")) {
        throw JSONRPCError(RPC_INVALID_PARAMETER, "Use change_address instead of changeAddress");
    }
    if (options.exists("changePosition")) {
        throw JSONRPCError(RPC_INVALID_PARAMETER, "Use change_position instead of changePosition");
    }
    if (options.exists("includeWatching")) {
        throw JSONRPCError(RPC_INVALID_PARAMETER, "Use include_watching instead of includeWatching");
    }
    if (options.exists("lockUnspents")) {
        throw JSONRPCError(RPC_INVALID_PARAMETER, "Use lock_unspents instead of lockUnspents");
    }
    if (options.exists("subtractFeeFromOutputs")) {
        throw JSONRPCError(RPC_INVALID_PARAMETER, "Use subtract_fee_from_outputs instead of subtractFeeFromOutputs");
    }
}

UniValue SendMoney(CWallet& wallet, const CCoinControl &coin_control, std::vector<CRecipient> &recipients, mapValue_t map_value, bool verbose, bool ignore_blind_fail)
{
    EnsureWalletIsUnlocked(wallet);

    // This function is only used by sendtoaddress and sendmany.
    // This should always try to sign, if we don't have private keys, don't try to do anything here.
    if (wallet.IsWalletFlagSet(WALLET_FLAG_DISABLE_PRIVATE_KEYS)) {
        throw JSONRPCError(RPC_WALLET_ERROR, "Error: Private keys are disabled for this wallet");
    }

    // Shuffle recipient list
    std::shuffle(recipients.begin(), recipients.end(), FastRandomContext());

    // Send
    constexpr int RANDOM_CHANGE_POSITION = -1;
    auto blind_details = g_con_elementsmode ? std::make_unique<BlindDetails>() : nullptr;
    if (blind_details) blind_details->ignore_blind_failure = ignore_blind_fail;
    auto res = CreateTransaction(wallet, recipients, RANDOM_CHANGE_POSITION, coin_control, true, blind_details.get());
    if (!res) {
        throw JSONRPCError(RPC_WALLET_INSUFFICIENT_FUNDS, util::ErrorString(res).original);
    }
    const CTransactionRef& tx = res->tx;
    wallet.CommitTransaction(tx, std::move(map_value), {} /* orderForm */, blind_details.get());
    if (verbose) {
        UniValue entry(UniValue::VOBJ);
        entry.pushKV("txid", tx->GetHash().GetHex());
        entry.pushKV("fee_reason", StringForFeeReason(res->fee_calc.reason));
        return entry;
    }
    return tx->GetHash().GetHex();
}


/**
 * Update coin control with fee estimation based on the given parameters
 *
 * @param[in]     wallet            Wallet reference
 * @param[in,out] cc                Coin control to be updated
 * @param[in]     conf_target       UniValue integer; confirmation target in blocks, values between 1 and 1008 are valid per policy/fees.h;
 * @param[in]     estimate_mode     UniValue string; fee estimation mode, valid values are "unset", "economical" or "conservative";
 * @param[in]     fee_rate          UniValue real; fee rate in sat/vB;
 *                                      if present, both conf_target and estimate_mode must either be null, or "unset"
 * @param[in]     override_min_fee  bool; whether to set fOverrideFeeRate to true to disable minimum fee rate checks and instead
 *                                      verify only that fee_rate is greater than 0
 * @throws a JSONRPCError if conf_target, estimate_mode, or fee_rate contain invalid values or are in conflict
 */
static void SetFeeEstimateMode(const CWallet& wallet, CCoinControl& cc, const UniValue& conf_target, const UniValue& estimate_mode, const UniValue& fee_rate, bool override_min_fee)
{
    if (!fee_rate.isNull()) {
        if (!conf_target.isNull()) {
            throw JSONRPCError(RPC_INVALID_PARAMETER, "Cannot specify both conf_target and fee_rate. Please provide either a confirmation target in blocks for automatic fee estimation, or an explicit fee rate.");
        }
        if (!estimate_mode.isNull() && estimate_mode.get_str() != "unset") {
            throw JSONRPCError(RPC_INVALID_PARAMETER, "Cannot specify both estimate_mode and fee_rate");
        }
        // Fee rates in sat/vB cannot represent more than 3 significant digits.
        cc.m_feerate = CFeeRate{AmountFromValue(fee_rate, /*decimals=*/3)};
        if (override_min_fee) cc.fOverrideFeeRate = true;
        // Default RBF to true for explicit fee_rate, if unset.
        if (!cc.m_signal_bip125_rbf) cc.m_signal_bip125_rbf = true;
        return;
    }
    if (!estimate_mode.isNull() && !FeeModeFromString(estimate_mode.get_str(), cc.m_fee_mode)) {
        throw JSONRPCError(RPC_INVALID_PARAMETER, InvalidEstimateModeErrorMessage());
    }
    if (!conf_target.isNull()) {
        cc.m_confirm_target = ParseConfirmTarget(conf_target, wallet.chain().estimateMaxBlocks());
    }
}

RPCHelpMan sendtoaddress()
{
    return RPCHelpMan{"sendtoaddress",
                "\nSend an amount to a given address." +
        HELP_REQUIRING_PASSPHRASE,
                {
                    {"address", RPCArg::Type::STR, RPCArg::Optional::NO, "The address to send to."},
                    {"amount", RPCArg::Type::AMOUNT, RPCArg::Optional::NO, "The amount in " + CURRENCY_UNIT + " to send. eg 0.1"},
                    {"comment", RPCArg::Type::STR, RPCArg::Optional::OMITTED_NAMED_ARG, "A comment used to store what the transaction is for.\n"
                                         "This is not part of the transaction, just kept in your wallet."},
                    {"comment_to", RPCArg::Type::STR, RPCArg::Optional::OMITTED_NAMED_ARG, "A comment to store the name of the person or organization\n"
                                         "to which you're sending the transaction. This is not part of the \n"
                                         "transaction, just kept in your wallet."},
                    {"subtractfeefromamount", RPCArg::Type::BOOL, RPCArg::Default{false}, "The fee will be deducted from the amount being sent.\n"
                                         "The recipient will receive less bitcoins than you enter in the amount field."},
                    {"replaceable", RPCArg::Type::BOOL, RPCArg::DefaultHint{"wallet default"}, "Allow this transaction to be replaced by a transaction with higher fees via BIP 125"},
                    {"conf_target", RPCArg::Type::NUM, RPCArg::DefaultHint{"wallet -txconfirmtarget"}, "Confirmation target in blocks"},
                    {"estimate_mode", RPCArg::Type::STR, RPCArg::Default{"unset"}, "The fee estimate mode, must be one of (case insensitive):\n"
                     "\"" + FeeModes("\"\n\"") + "\""},
                    {"avoid_reuse", RPCArg::Type::BOOL, RPCArg::Default{true}, "(only available if avoid_reuse wallet flag is set) Avoid spending from dirty addresses; addresses are considered\n"
                                         "dirty if they have previously been used in a transaction. If true, this also activates avoidpartialspends, grouping outputs by their addresses."},
                    {"assetlabel", RPCArg::Type::STR, RPCArg::Optional::OMITTED_NAMED_ARG, "Hex asset id or asset label for balance."},
                    {"ignoreblindfail", RPCArg::Type::BOOL, RPCArg::Default{true}, "Return a transaction even when a blinding attempt fails due to number of blinded inputs/outputs."},
                    {"fee_rate", RPCArg::Type::AMOUNT, RPCArg::DefaultHint{"not set, fall back to wallet fee estimation"}, "Specify a fee rate in " + CURRENCY_ATOM + "/vB."},
                    {"verbose", RPCArg::Type::BOOL, RPCArg::Default{false}, "If true, return extra information about the transaction."},
                },
                {
                    RPCResult{"if verbose is not set or set to false",
                        RPCResult::Type::STR_HEX, "txid", "The transaction id."
                    },
                    RPCResult{"if verbose is set to true",
                        RPCResult::Type::OBJ, "", "",
                        {
                            {RPCResult::Type::STR_HEX, "txid", "The transaction id."},
                            {RPCResult::Type::STR, "fee_reason", "The transaction fee reason."}
                        },
                    },
                },
                RPCExamples{
                    "\nSend 0.1 BTC\n"
                    + HelpExampleCli("sendtoaddress", "\"" + EXAMPLE_ADDRESS[0] + "\" 0.1") +
                    "\nSend 0.1 BTC with a confirmation target of 6 blocks in economical fee estimate mode using positional arguments\n"
                    + HelpExampleCli("sendtoaddress", "\"" + EXAMPLE_ADDRESS[0] + "\" 0.1 \"donation\" \"sean's outpost\" false true 6 economical") +
                    "\nSend 0.1 BTC with a fee rate of 1.1 " + CURRENCY_ATOM + "/vB, subtract fee from amount, BIP125-replaceable, using positional arguments\n"
                    + HelpExampleCli("sendtoaddress", "\"" + EXAMPLE_ADDRESS[0] + "\" 0.1 \"drinks\" \"room77\" true true null \"unset\" null 1.1") +
                    "\nSend 0.2 BTC with a confirmation target of 6 blocks in economical fee estimate mode using named arguments\n"
                    + HelpExampleCli("-named sendtoaddress", "address=\"" + EXAMPLE_ADDRESS[0] + "\" amount=0.2 conf_target=6 estimate_mode=\"economical\"") +
                    "\nSend 0.5 BTC with a fee rate of 25 " + CURRENCY_ATOM + "/vB using named arguments\n"
                    + HelpExampleCli("-named sendtoaddress", "address=\"" + EXAMPLE_ADDRESS[0] + "\" amount=0.5 fee_rate=25")
                    + HelpExampleCli("-named sendtoaddress", "address=\"" + EXAMPLE_ADDRESS[0] + "\" amount=0.5 fee_rate=25 subtractfeefromamount=false replaceable=true avoid_reuse=true comment=\"2 pizzas\" comment_to=\"jeremy\" verbose=true")
                },
        [&](const RPCHelpMan& self, const JSONRPCRequest& request) -> UniValue
{
    std::shared_ptr<CWallet> const pwallet = GetWalletForJSONRPCRequest(request);
    if (!pwallet) return UniValue::VNULL;

    // Make sure the results are valid at least up to the most recent block
    // the user could have gotten from another RPC command prior to now
    pwallet->BlockUntilSyncedToCurrentChain();

    LOCK(pwallet->cs_wallet);

    // Wallet comments
    mapValue_t mapValue;
    if (!request.params[2].isNull() && !request.params[2].get_str().empty())
        mapValue["comment"] = request.params[2].get_str();
    if (!request.params[3].isNull() && !request.params[3].get_str().empty())
        mapValue["to"] = request.params[3].get_str();

    bool fSubtractFeeFromAmount = false;
    if (!request.params[4].isNull()) {
        fSubtractFeeFromAmount = request.params[4].get_bool();
    }

    CCoinControl coin_control;
    if (!request.params[5].isNull()) {
        coin_control.m_signal_bip125_rbf = request.params[5].get_bool();
    }

    coin_control.m_avoid_address_reuse = GetAvoidReuseFlag(*pwallet, request.params[8]);
    // We also enable partial spend avoidance if reuse avoidance is set.
    coin_control.m_avoid_partial_spends |= coin_control.m_avoid_address_reuse;

    std::string strasset = Params().GetConsensus().pegged_asset.GetHex();
    if (request.params.size() > 9 && request.params[9].isStr() && !request.params[9].get_str().empty()) {
        strasset = request.params[9].get_str();
    }
    CAsset asset = GetAssetFromString(strasset);
    if (asset.IsNull() && g_con_elementsmode) {
        throw JSONRPCError(RPC_WALLET_ERROR, strprintf("Unknown label and invalid asset hex: %s", asset.GetHex()));
    }

    bool ignore_blind_fail = true;
    if (!request.params[10].isNull()) {
        ignore_blind_fail = request.params[10].get_bool();
    }

    SetFeeEstimateMode(*pwallet, coin_control, /*conf_target=*/request.params[6], /*estimate_mode=*/request.params[7], /*fee_rate=*/request.params[11], /*override_min_fee=*/false);

    EnsureWalletIsUnlocked(*pwallet);

    UniValue address_amounts(UniValue::VOBJ);
    UniValue address_assets(UniValue::VOBJ);
    const std::string address = request.params[0].get_str();
    address_amounts.pushKV(address, request.params[1]);
    address_assets.pushKV(address, asset.GetHex());
    UniValue subtractFeeFromAmount(UniValue::VARR);
    if (fSubtractFeeFromAmount) {
        subtractFeeFromAmount.push_back(address);
    }

    std::vector<CRecipient> recipients;
    ParseRecipients(address_amounts, address_assets, subtractFeeFromAmount, recipients);
    bool verbose = request.params[12].isNull() ? false: request.params[12].get_bool();

    return SendMoney(*pwallet, coin_control, recipients, mapValue, verbose, ignore_blind_fail);
},
    };
}

RPCHelpMan sendmany()
{
    return RPCHelpMan{"sendmany",
                "\nSend multiple times. Amounts are double-precision floating point numbers." +
        HELP_REQUIRING_PASSPHRASE,
                {
                    {"dummy", RPCArg::Type::STR, RPCArg::Optional::NO, "Must be set to \"\" for backwards compatibility.", "\"\""},
                    {"amounts", RPCArg::Type::OBJ_USER_KEYS, RPCArg::Optional::NO, "The addresses and amounts",
                        {
                            {"address", RPCArg::Type::AMOUNT, RPCArg::Optional::NO, "The address is the key, the numeric amount (can be string) in " + CURRENCY_UNIT + " is the value"},
                        },
                    },
                    {"minconf", RPCArg::Type::NUM, RPCArg::Optional::OMITTED_NAMED_ARG, "Ignored dummy value"},
                    {"comment", RPCArg::Type::STR, RPCArg::Optional::OMITTED_NAMED_ARG, "A comment"},
                    {"subtractfeefrom", RPCArg::Type::ARR, RPCArg::Optional::OMITTED_NAMED_ARG, "The addresses.\n"
                                       "The fee will be equally deducted from the amount of each selected address.\n"
                                       "Those recipients will receive less bitcoins than you enter in their corresponding amount field.\n"
                                       "If no addresses are specified here, the sender pays the fee.",
                        {
                            {"address", RPCArg::Type::STR, RPCArg::Optional::OMITTED, "Subtract fee from this address"},
                        },
                    },
                    {"replaceable", RPCArg::Type::BOOL, RPCArg::DefaultHint{"wallet default"}, "Allow this transaction to be replaced by a transaction with higher fees via BIP 125"},
                    {"conf_target", RPCArg::Type::NUM, RPCArg::DefaultHint{"wallet -txconfirmtarget"}, "Confirmation target in blocks"},
<<<<<<< HEAD
                    {"estimate_mode", RPCArg::Type::STR, RPCArg::Default{"unset"}, std::string() + "The fee estimate mode, must be one of (case insensitive):\n"
            "       \"" + FeeModes("\"\n\"") + "\""},
                    {"output_assets", RPCArg::Type::OBJ, RPCArg::Optional::OMITTED, "A json object of addresses to assets.",
                        {
                            {"address", RPCArg::Type::STR, RPCArg::Optional::NO, "A key-value pair where the key is the address used and the value is an asset label or hex asset ID."},
                        },
                    },
                    {"ignoreblindfail", RPCArg::Type::BOOL, RPCArg::Default{true}, "Return a transaction even when a blinding attempt fails due to number of blinded inputs/outputs."},
=======
                    {"estimate_mode", RPCArg::Type::STR, RPCArg::Default{"unset"}, "The fee estimate mode, must be one of (case insensitive):\n"
                     "\"" + FeeModes("\"\n\"") + "\""},
>>>>>>> d9cd8b41
                    {"fee_rate", RPCArg::Type::AMOUNT, RPCArg::DefaultHint{"not set, fall back to wallet fee estimation"}, "Specify a fee rate in " + CURRENCY_ATOM + "/vB."},
                    {"verbose", RPCArg::Type::BOOL, RPCArg::Default{false}, "If true, return extra information about the transaction."},
                },
                {
                    RPCResult{"if verbose is not set or set to false",
                        RPCResult::Type::STR_HEX, "txid", "The transaction id for the send. Only 1 transaction is created regardless of\n"
                "the number of addresses."
                    },
                    RPCResult{"if verbose is set to true",
                        RPCResult::Type::OBJ, "", "",
                        {
                                {RPCResult::Type::STR_HEX, "txid", "The transaction id for the send. Only 1 transaction is created regardless of\n"
                "the number of addresses."},
                            {RPCResult::Type::STR, "fee_reason", "The transaction fee reason."}
                        },
                    },
                },
                RPCExamples{
            "\nSend two amounts to two different addresses:\n"
            + HelpExampleCli("sendmany", "\"\" \"{\\\"" + EXAMPLE_ADDRESS[0] + "\\\":0.01,\\\"" + EXAMPLE_ADDRESS[1] + "\\\":0.02}\"") +
            "\nSend two amounts to two different addresses setting the confirmation and comment:\n"
            + HelpExampleCli("sendmany", "\"\" \"{\\\"" + EXAMPLE_ADDRESS[0] + "\\\":0.01,\\\"" + EXAMPLE_ADDRESS[1] + "\\\":0.02}\" 6 \"testing\"") +
            "\nSend two amounts to two different addresses, subtract fee from amount:\n"
            + HelpExampleCli("sendmany", "\"\" \"{\\\"" + EXAMPLE_ADDRESS[0] + "\\\":0.01,\\\"" + EXAMPLE_ADDRESS[1] + "\\\":0.02}\" 1 \"\" \"[\\\"" + EXAMPLE_ADDRESS[0] + "\\\",\\\"" + EXAMPLE_ADDRESS[1] + "\\\"]\"") +
            "\nAs a JSON-RPC call\n"
            + HelpExampleRpc("sendmany", "\"\", {\"" + EXAMPLE_ADDRESS[0] + "\":0.01,\"" + EXAMPLE_ADDRESS[1] + "\":0.02}, 6, \"testing\"")
                },
        [&](const RPCHelpMan& self, const JSONRPCRequest& request) -> UniValue
{
    std::shared_ptr<CWallet> const pwallet = GetWalletForJSONRPCRequest(request);
    if (!pwallet) return UniValue::VNULL;

    // Make sure the results are valid at least up to the most recent block
    // the user could have gotten from another RPC command prior to now
    pwallet->BlockUntilSyncedToCurrentChain();

    LOCK(pwallet->cs_wallet);

    if (!request.params[0].isNull() && !request.params[0].get_str().empty()) {
        throw JSONRPCError(RPC_INVALID_PARAMETER, "Dummy value must be set to \"\"");
    }
    UniValue sendTo = request.params[1].get_obj();

    mapValue_t mapValue;
    if (!request.params[3].isNull() && !request.params[3].get_str().empty())
        mapValue["comment"] = request.params[3].get_str();

    UniValue subtractFeeFromAmount(UniValue::VARR);
    if (!request.params[4].isNull())
        subtractFeeFromAmount = request.params[4].get_array();

    CCoinControl coin_control;
    if (!request.params[5].isNull()) {
        coin_control.m_signal_bip125_rbf = request.params[5].get_bool();
    }

    SetFeeEstimateMode(*pwallet, coin_control, /*conf_target=*/request.params[6], /*estimate_mode=*/request.params[7], /*fee_rate=*/request.params[10], /*override_min_fee=*/false);

    UniValue assets;
    if (!request.params[8].isNull()) {
        if (!g_con_elementsmode) {
            throw JSONRPCError(RPC_TYPE_ERROR, "Asset argument cannot be given for Bitcoin serialization.");
        }
        assets = request.params[8].get_obj();
    }

    bool ignore_blind_fail = true;
    if (!request.params[9].isNull()) {
        ignore_blind_fail = request.params[9].get_bool();
    }

    std::vector<CRecipient> recipients;
    ParseRecipients(sendTo, assets, subtractFeeFromAmount, recipients);
    bool verbose = request.params[11].isNull() ? false : request.params[11].get_bool();

    return SendMoney(*pwallet, coin_control, recipients, std::move(mapValue), verbose, ignore_blind_fail);
},
    };
}

RPCHelpMan settxfee()
{
    return RPCHelpMan{"settxfee",
                "\nSet the transaction fee rate in " + CURRENCY_UNIT + "/kvB for this wallet. Overrides the global -paytxfee command line parameter.\n"
                "Can be deactivated by passing 0 as the fee. In that case automatic fee selection will be used by default.\n",
                {
                    {"amount", RPCArg::Type::AMOUNT, RPCArg::Optional::NO, "The transaction fee rate in " + CURRENCY_UNIT + "/kvB"},
                },
                RPCResult{
                    RPCResult::Type::BOOL, "", "Returns true if successful"
                },
                RPCExamples{
                    HelpExampleCli("settxfee", "0.00001")
            + HelpExampleRpc("settxfee", "0.00001")
                },
        [&](const RPCHelpMan& self, const JSONRPCRequest& request) -> UniValue
{
    std::shared_ptr<CWallet> const pwallet = GetWalletForJSONRPCRequest(request);
    if (!pwallet) return UniValue::VNULL;

    LOCK(pwallet->cs_wallet);

    CAmount nAmount = AmountFromValue(request.params[0]);
    CFeeRate tx_fee_rate(nAmount, 1000);
    CFeeRate max_tx_fee_rate(pwallet->m_default_max_tx_fee, 1000);
    if (tx_fee_rate == CFeeRate(0)) {
        // automatic selection
    } else if (tx_fee_rate < pwallet->chain().relayMinFee()) {
        throw JSONRPCError(RPC_INVALID_PARAMETER, strprintf("txfee cannot be less than min relay tx fee (%s)", pwallet->chain().relayMinFee().ToString()));
    } else if (tx_fee_rate < pwallet->m_min_fee) {
        throw JSONRPCError(RPC_INVALID_PARAMETER, strprintf("txfee cannot be less than wallet min fee (%s)", pwallet->m_min_fee.ToString()));
    } else if (tx_fee_rate > max_tx_fee_rate) {
        throw JSONRPCError(RPC_INVALID_PARAMETER, strprintf("txfee cannot be more than wallet max tx fee (%s)", max_tx_fee_rate.ToString()));
    }

    pwallet->m_pay_tx_fee = tx_fee_rate;
    return true;
},
    };
}


// Only includes key documentation where the key is snake_case in all RPC methods. MixedCase keys can be added later.
static std::vector<RPCArg> FundTxDoc(bool solving_data = true)
{
    std::vector<RPCArg> args = {
        {"conf_target", RPCArg::Type::NUM, RPCArg::DefaultHint{"wallet -txconfirmtarget"}, "Confirmation target in blocks"},
        {"estimate_mode", RPCArg::Type::STR, RPCArg::Default{"unset"}, "The fee estimate mode, must be one of (case insensitive):\n"
         "\"" + FeeModes("\"\n\"") + "\""},
        {
            "replaceable", RPCArg::Type::BOOL, RPCArg::DefaultHint{"wallet default"}, "Marks this transaction as BIP125-replaceable.\n"
            "Allows this transaction to be replaced by a transaction with higher fees"
        },
    };
    if (solving_data) {
        args.push_back({"solving_data", RPCArg::Type::OBJ, RPCArg::Optional::OMITTED_NAMED_ARG, "Keys and scripts needed for producing a final transaction with a dummy signature.\n"
        "Used for fee estimation during coin selection.",
            {
                {
                    "pubkeys", RPCArg::Type::ARR, RPCArg::Default{UniValue::VARR}, "Public keys involved in this transaction.",
                    {
                        {"pubkey", RPCArg::Type::STR_HEX, RPCArg::Optional::OMITTED, "A public key"},
                    }
                },
                {
                    "scripts", RPCArg::Type::ARR, RPCArg::Default{UniValue::VARR}, "Scripts involved in this transaction.",
                    {
                        {"script", RPCArg::Type::STR_HEX, RPCArg::Optional::OMITTED, "A script"},
                    }
                },
                {
                    "descriptors", RPCArg::Type::ARR, RPCArg::Default{UniValue::VARR}, "Descriptors that provide solving data for this transaction.",
                    {
                        {"descriptor", RPCArg::Type::STR, RPCArg::Optional::OMITTED, "A descriptor"},
                    }
                },
            }
        });
    }
    return args;
}

void FundTransaction(CWallet& wallet, CMutableTransaction& tx, CAmount& fee_out, int& change_position, const UniValue& options, CCoinControl& coinControl, const UniValue& solving_data, bool override_min_fee)
{
    // Make sure the results are valid at least up to the most recent block
    // the user could have gotten from another RPC command prior to now
    wallet.BlockUntilSyncedToCurrentChain();

    change_position = -1;
    bool lockUnspents = false;
    UniValue subtractFeeFromOutputs;
    std::set<int> setSubtractFeeFromOutputs;

    if (!options.isNull()) {
      if (options.type() == UniValue::VBOOL) {
        // backward compatibility bool only fallback
        coinControl.fAllowWatchOnly = options.get_bool();
      }
      else {
        RPCTypeCheckArgument(options, UniValue::VOBJ);

        RPCTypeCheckObj(options,
            {
                {"add_inputs", UniValueType(UniValue::VBOOL)},
                {"include_unsafe", UniValueType(UniValue::VBOOL)},
                {"add_to_wallet", UniValueType(UniValue::VBOOL)},
                {"changeAddress", UniValueType()}, // will be checked below
                {"change_address", UniValueType()}, // will be checked below
                {"changePosition", UniValueType(UniValue::VNUM)},
                {"change_position", UniValueType(UniValue::VNUM)},
                {"change_type", UniValueType(UniValue::VSTR)},
                {"includeWatching", UniValueType(UniValue::VBOOL)},
                {"include_watching", UniValueType(UniValue::VBOOL)},
                {"inputs", UniValueType(UniValue::VARR)},
                {"lockUnspents", UniValueType(UniValue::VBOOL)},
                {"lock_unspents", UniValueType(UniValue::VBOOL)},
                {"locktime", UniValueType(UniValue::VNUM)},
                {"fee_rate", UniValueType()}, // will be checked by AmountFromValue() in SetFeeEstimateMode()
                {"feeRate", UniValueType()}, // will be checked by AmountFromValue() below
                {"psbt", UniValueType(UniValue::VBOOL)},
                {"solving_data", UniValueType(UniValue::VOBJ)},
                {"subtractFeeFromOutputs", UniValueType(UniValue::VARR)},
                {"subtract_fee_from_outputs", UniValueType(UniValue::VARR)},
                {"replaceable", UniValueType(UniValue::VBOOL)},
                {"conf_target", UniValueType(UniValue::VNUM)},
                {"estimate_mode", UniValueType(UniValue::VSTR)},
                {"include_explicit", UniValueType(UniValue::VBOOL)},
                {"input_weights", UniValueType(UniValue::VARR)},
            },
            true, true);

        if (options.exists("add_inputs")) {
            coinControl.m_allow_other_inputs = options["add_inputs"].get_bool();
        }

        if (options.exists("changeAddress") || options.exists("change_address")) {
            const UniValue& change_address  = options.exists("change_address") ? options["change_address"] : options["changeAddress"];
            std::map<CAsset, CTxDestination> destinations;

            if (change_address.isStr()) {
                // Single destination for default asset (policyAsset).
                CTxDestination dest = DecodeDestination(change_address.get_str());
                if (!IsValidDestination(dest)) {
                    throw JSONRPCError(RPC_INVALID_ADDRESS_OR_KEY, "Change address must be a valid address");
                }
                destinations[::policyAsset] = dest;
            } else if (change_address.isObject()) {
                // Map of assets to destinations.
                std::map<std::string, UniValue> kvMap;
                change_address.getObjMap(kvMap);

                for (const auto& kv : kvMap) {
                    CAsset asset = GetAssetFromString(kv.first);
                    if (asset.IsNull()) {
                        throw JSONRPCError(RPC_INVALID_PARAMETER, "Change address key must be a valid asset label or hex");
                    }

                    CTxDestination dest = DecodeDestination(kv.second.get_str());
                    if (!IsValidDestination(dest)) {
                        throw JSONRPCError(RPC_INVALID_ADDRESS_OR_KEY, "Change address must be a valid address");
                    }

                    destinations[asset] = dest;
                }
            } else {
                throw JSONRPCError(RPC_INVALID_ADDRESS_OR_KEY, "Change address must be either a map or a string");
            }

            coinControl.destChange = destinations;
        }

        if (options.exists("changePosition") || options.exists("change_position")) {
            change_position = (options.exists("change_position") ? options["change_position"] : options["changePosition"]).getInt<int>();
        }

        if (options.exists("change_type")) {
            if (options.exists("changeAddress") || options.exists("change_address")) {
                throw JSONRPCError(RPC_INVALID_PARAMETER, "Cannot specify both change address and address type options");
            }
            if (std::optional<OutputType> parsed = ParseOutputType(options["change_type"].get_str())) {
                coinControl.m_change_type.emplace(parsed.value());
            } else {
                throw JSONRPCError(RPC_INVALID_ADDRESS_OR_KEY, strprintf("Unknown change type '%s'", options["change_type"].get_str()));
            }
        }

        const UniValue include_watching_option = options.exists("include_watching") ? options["include_watching"] : options["includeWatching"];
        coinControl.fAllowWatchOnly = ParseIncludeWatchonly(include_watching_option, wallet);

        if (options.exists("lockUnspents") || options.exists("lock_unspents")) {
            lockUnspents = (options.exists("lock_unspents") ? options["lock_unspents"] : options["lockUnspents"]).get_bool();
        }

        if (options.exists("include_unsafe")) {
            coinControl.m_include_unsafe_inputs = options["include_unsafe"].get_bool();
        }

        if (options.exists("feeRate")) {
            if (options.exists("fee_rate")) {
                throw JSONRPCError(RPC_INVALID_PARAMETER, "Cannot specify both fee_rate (" + CURRENCY_ATOM + "/vB) and feeRate (" + CURRENCY_UNIT + "/kvB)");
            }
            if (options.exists("conf_target")) {
                throw JSONRPCError(RPC_INVALID_PARAMETER, "Cannot specify both conf_target and feeRate. Please provide either a confirmation target in blocks for automatic fee estimation, or an explicit fee rate.");
            }
            if (options.exists("estimate_mode")) {
                throw JSONRPCError(RPC_INVALID_PARAMETER, "Cannot specify both estimate_mode and feeRate");
            }
            coinControl.m_feerate = CFeeRate(AmountFromValue(options["feeRate"]));
            coinControl.fOverrideFeeRate = true;
        }

        if (options.exists("subtractFeeFromOutputs") || options.exists("subtract_fee_from_outputs") )
            subtractFeeFromOutputs = (options.exists("subtract_fee_from_outputs") ? options["subtract_fee_from_outputs"] : options["subtractFeeFromOutputs"]).get_array();

        if (options.exists("replaceable")) {
            coinControl.m_signal_bip125_rbf = options["replaceable"].get_bool();
        }
        SetFeeEstimateMode(wallet, coinControl, options["conf_target"], options["estimate_mode"], options["fee_rate"], override_min_fee);
      }
    } else {
        // if options is null and not a bool
        coinControl.fAllowWatchOnly = ParseIncludeWatchonly(NullUniValue, wallet);
    }

    if (options.exists("solving_data")) {
        const UniValue solving_data = options["solving_data"].get_obj();
        if (solving_data.exists("pubkeys")) {
            for (const UniValue& pk_univ : solving_data["pubkeys"].get_array().getValues()) {
                const std::string& pk_str = pk_univ.get_str();
                if (!IsHex(pk_str)) {
                    throw JSONRPCError(RPC_INVALID_ADDRESS_OR_KEY, strprintf("'%s' is not hex", pk_str));
                }
                const std::vector<unsigned char> data(ParseHex(pk_str));
                const CPubKey pubkey(data.begin(), data.end());
                if (!pubkey.IsFullyValid()) {
                    throw JSONRPCError(RPC_INVALID_ADDRESS_OR_KEY, strprintf("'%s' is not a valid public key", pk_str));
                }
                coinControl.m_external_provider.pubkeys.emplace(pubkey.GetID(), pubkey);
                // Add witness script for pubkeys
                const CScript wit_script = GetScriptForDestination(WitnessV0KeyHash(pubkey));
                coinControl.m_external_provider.scripts.emplace(CScriptID(wit_script), wit_script);
            }
        }

        if (solving_data.exists("scripts")) {
            for (const UniValue& script_univ : solving_data["scripts"].get_array().getValues()) {
                const std::string& script_str = script_univ.get_str();
                if (!IsHex(script_str)) {
                    throw JSONRPCError(RPC_INVALID_ADDRESS_OR_KEY, strprintf("'%s' is not hex", script_str));
                }
                std::vector<unsigned char> script_data(ParseHex(script_str));
                const CScript script(script_data.begin(), script_data.end());
                coinControl.m_external_provider.scripts.emplace(CScriptID(script), script);
            }
        }

        if (solving_data.exists("descriptors")) {
            for (const UniValue& desc_univ : solving_data["descriptors"].get_array().getValues()) {
                const std::string& desc_str  = desc_univ.get_str();
                FlatSigningProvider desc_out;
                std::string error;
                std::vector<CScript> scripts_temp;
                std::unique_ptr<Descriptor> desc = Parse(desc_str, desc_out, error, true);
                if (!desc) {
                    throw JSONRPCError(RPC_INVALID_PARAMETER, strprintf("Unable to parse descriptor '%s': %s", desc_str, error));
                }
                desc->Expand(0, desc_out, scripts_temp, desc_out);
                coinControl.m_external_provider = Merge(coinControl.m_external_provider, desc_out);
            }
        }
    }

    if (options.exists("input_weights")) {
        for (const UniValue& input : options["input_weights"].get_array().getValues()) {
            uint256 txid = ParseHashO(input, "txid");

            const UniValue& vout_v = find_value(input, "vout");
            if (!vout_v.isNum()) {
                throw JSONRPCError(RPC_INVALID_PARAMETER, "Invalid parameter, missing vout key");
            }
            int vout = vout_v.getInt<int>();
            if (vout < 0) {
                throw JSONRPCError(RPC_INVALID_PARAMETER, "Invalid parameter, vout cannot be negative");
            }

            const UniValue& weight_v = find_value(input, "weight");
            if (!weight_v.isNum()) {
                throw JSONRPCError(RPC_INVALID_PARAMETER, "Invalid parameter, missing weight key");
            }
            int64_t weight = weight_v.getInt<int64_t>();
            CMutableTransaction mtx;
            mtx.vin.resize(1);
            mtx.witness.vtxinwit.resize(1);
            const int64_t min_input_weight = GetTransactionInputWeight(CTransaction(mtx), 0);
            CHECK_NONFATAL(min_input_weight == 165);
            if (weight < min_input_weight) {
                throw JSONRPCError(RPC_INVALID_PARAMETER, "Invalid parameter, weight cannot be less than 165 (41 bytes (size of outpoint + sequence + empty scriptSig) * 4 (witness scaling factor)) + 1 (empty witness)");
            }
            if (weight > MAX_STANDARD_TX_WEIGHT) {
                throw JSONRPCError(RPC_INVALID_PARAMETER, strprintf("Invalid parameter, weight cannot be greater than the maximum standard tx weight of %d", MAX_STANDARD_TX_WEIGHT));
            }

            coinControl.SetInputWeight(COutPoint(txid, vout), weight);
        }
    }

    if (tx.vout.size() == 0)
        throw JSONRPCError(RPC_INVALID_PARAMETER, "TX must have at least one output");

    if (change_position != -1 && (change_position < 0 || (unsigned int)change_position > tx.vout.size()))
        throw JSONRPCError(RPC_INVALID_PARAMETER, "changePosition out of bounds");

    for (unsigned int idx = 0; idx < subtractFeeFromOutputs.size(); idx++) {
        int pos = subtractFeeFromOutputs[idx].getInt<int>();
        if (setSubtractFeeFromOutputs.count(pos))
            throw JSONRPCError(RPC_INVALID_PARAMETER, strprintf("Invalid parameter, duplicated position: %d", pos));
        if (pos < 0)
            throw JSONRPCError(RPC_INVALID_PARAMETER, strprintf("Invalid parameter, negative position: %d", pos));
        if (pos >= int(tx.vout.size()))
            throw JSONRPCError(RPC_INVALID_PARAMETER, strprintf("Invalid parameter, position too large: %d", pos));
        setSubtractFeeFromOutputs.insert(pos);
    }

    bilingual_str error;

    if (!FundTransaction(wallet, tx, fee_out, change_position, error, lockUnspents, setSubtractFeeFromOutputs, coinControl)) {
        throw JSONRPCError(RPC_WALLET_ERROR, error.original);
    }
}

static void SetOptionsInputWeights(const UniValue& inputs, UniValue& options)
{
    if (options.exists("input_weights")) {
        throw JSONRPCError(RPC_INVALID_PARAMETER, "Input weights should be specified in inputs rather than in options.");
    }
    if (inputs.size() == 0) {
        return;
    }
    UniValue weights(UniValue::VARR);
    for (const UniValue& input : inputs.getValues()) {
        if (input.exists("weight")) {
            weights.push_back(input);
        }
    }
    options.pushKV("input_weights", weights);
}

RPCHelpMan fundrawtransaction()
{
    return RPCHelpMan{"fundrawtransaction",
                "\nIf the transaction has no inputs, they will be automatically selected to meet its out value.\n"
                "It will add at most one change output to the outputs.\n"
                "No existing outputs will be modified unless \"subtractFeeFromOutputs\" is specified.\n"
                "Note that inputs which were signed may need to be resigned after completion since in/outputs have been added.\n"
                "The inputs added will not be signed, use signrawtransactionwithkey\n"
                "or signrawtransactionwithwallet for that.\n"
                "All existing inputs must either have their previous output transaction be in the wallet\n"
                "or be in the UTXO set. Solving data must be provided for non-wallet inputs.\n"
                "Note that all inputs selected must be of standard form and P2SH scripts must be\n"
                "in the wallet using importaddress or addmultisigaddress (to calculate fees).\n"
                "You can see whether this is the case by checking the \"solvable\" field in the listunspent output.\n"
                "Only pay-to-pubkey, multisig, and P2SH versions thereof are currently supported for watch-only\n",
                {
                    {"hexstring", RPCArg::Type::STR_HEX, RPCArg::Optional::NO, "The hex string of the raw transaction"},
                    {"options", RPCArg::Type::OBJ, RPCArg::Optional::OMITTED_NAMED_ARG, "for backward compatibility: passing in a true instead of an object will result in {\"includeWatching\":true}",
                        Cat<std::vector<RPCArg>>(
                        {
                            {"add_inputs", RPCArg::Type::BOOL, RPCArg::Default{true}, "For a transaction with existing inputs, automatically include more if they are not enough."},
                            {"include_unsafe", RPCArg::Type::BOOL, RPCArg::Default{false}, "Include inputs that are not safe to spend (unconfirmed transactions from outside keys and unconfirmed replacement transactions).\n"
                                                          "Warning: the resulting transaction may become invalid if one of the unsafe inputs disappears.\n"
                                                          "If that happens, you will need to fund the transaction with different inputs and republish it."},
                            {"changeAddress", RPCArg::Type::STR, RPCArg::DefaultHint{"automatic"}, "The address to receive the change"},
                            {"changePosition", RPCArg::Type::NUM, RPCArg::DefaultHint{"random"}, "The index of the change output"},
                            {"change_type", RPCArg::Type::STR, RPCArg::DefaultHint{"set by -changetype"}, "The output type to use. Only valid if changeAddress is not specified. Options are \"legacy\", \"p2sh-segwit\", and \"bech32\"."},
                            {"includeWatching", RPCArg::Type::BOOL, RPCArg::DefaultHint{"true for watch-only wallets, otherwise false"}, "Also select inputs which are watch only.\n"
                                                          "Only solvable inputs can be used. Watch-only destinations are solvable if the public key and/or output script was imported,\n"
                                                          "e.g. with 'importpubkey' or 'importmulti' with the 'pubkeys' or 'desc' field."},
                            {"lockUnspents", RPCArg::Type::BOOL, RPCArg::Default{false}, "Lock selected unspent outputs"},
                            {"fee_rate", RPCArg::Type::AMOUNT, RPCArg::DefaultHint{"not set, fall back to wallet fee estimation"}, "Specify a fee rate in " + CURRENCY_ATOM + "/vB."},
                            {"feeRate", RPCArg::Type::AMOUNT, RPCArg::DefaultHint{"not set, fall back to wallet fee estimation"}, "Specify a fee rate in " + CURRENCY_UNIT + "/kvB."},
                            {"subtractFeeFromOutputs", RPCArg::Type::ARR, RPCArg::Default{UniValue::VARR}, "The integers.\n"
                                                          "The fee will be equally deducted from the amount of each specified output.\n"
                                                          "Those recipients will receive less coins than you enter in their corresponding amount field.\n"
                                                          "If no outputs are specified here, the sender pays the fee.",
                                {
                                    {"vout_index", RPCArg::Type::NUM, RPCArg::Optional::OMITTED, "The zero-based output index, before a change output is added."},
                                },
                            },
                            {"input_weights", RPCArg::Type::ARR, RPCArg::Optional::OMITTED_NAMED_ARG, "Inputs and their corresponding weights",
                                {
                                    {"txid", RPCArg::Type::STR_HEX, RPCArg::Optional::NO, "The transaction id"},
                                    {"vout", RPCArg::Type::NUM, RPCArg::Optional::NO, "The output index"},
                                    {"weight", RPCArg::Type::NUM, RPCArg::Optional::NO, "The maximum weight for this input, "
                                        "including the weight of the outpoint and sequence number. "
                                        "Note that serialized signature sizes are not guaranteed to be consistent, "
                                        "so the maximum DER signatures size of 73 bytes should be used when considering ECDSA signatures."
                                        "Remember to convert serialized sizes to weight units when necessary."},
                                },
                             },
                        },
                        FundTxDoc()),
                        "options"},
                    {"iswitness", RPCArg::Type::BOOL, RPCArg::DefaultHint{"depends on heuristic tests"}, "Whether the transaction hex is a serialized witness transaction.\n"
                        "If iswitness is not present, heuristic tests will be used in decoding.\n"
                        "If true, only witness deserialization will be tried.\n"
                        "If false, only non-witness deserialization will be tried.\n"
                        "This boolean should reflect whether the transaction has inputs\n"
                        "(e.g. fully valid, or on-chain transactions), if known by the caller."
                    },
                    {"solving_data", RPCArg::Type::OBJ, RPCArg::Optional::OMITTED_NAMED_ARG, "Keys and scripts needed for producing a final transaction with a dummy signature. Used for fee estimation during coin selection.\n",
                        {
                            {"pubkeys", RPCArg::Type::ARR, RPCArg::DefaultHint{"empty array"}, "A json array of public keys.\n",
                                {
                                    {"pubkey", RPCArg::Type::STR_HEX, RPCArg::Optional::OMITTED, "A public key"},
                                },
                            },
                            {"scripts", RPCArg::Type::ARR, RPCArg::DefaultHint{"empty array"}, "A json array of scripts.\n",
                                {
                                    {"script", RPCArg::Type::STR_HEX, RPCArg::Optional::OMITTED, "A script"},
                                },
                            },
                            {"descriptors", RPCArg::Type::ARR, RPCArg::DefaultHint{"empty array"}, "A json array of descriptors.\n",
                                {
                                    {"descriptor", RPCArg::Type::STR_HEX, RPCArg::Optional::OMITTED, "A descriptor"},
                                },
                            }
                        }
                    },
                },
                RPCResult{
                    RPCResult::Type::OBJ, "", "",
                    {
                        {RPCResult::Type::STR_HEX, "hex", "The resulting raw transaction (hex-encoded string)"},
                        {RPCResult::Type::STR_AMOUNT, "fee", "Fee in " + CURRENCY_UNIT + " the resulting transaction pays"},
                        {RPCResult::Type::NUM, "changepos", "The position of the added change output, or -1"},
                    }
                                },
                                RPCExamples{
                            "\nCreate a transaction with no inputs\n"
                            + HelpExampleCli("createrawtransaction", "\"[]\" \"{\\\"myaddress\\\":0.01}\"") +
                            "\nAdd sufficient unsigned inputs to meet the output value\n"
                            + HelpExampleCli("fundrawtransaction", "\"rawtransactionhex\"") +
                            "\nSign the transaction\n"
                            + HelpExampleCli("signrawtransactionwithwallet", "\"fundedtransactionhex\"") +
                            "\nSend the transaction\n"
                            + HelpExampleCli("sendrawtransaction", "\"signedtransactionhex\"")
                                },
        [&](const RPCHelpMan& self, const JSONRPCRequest& request) -> UniValue
{
    std::shared_ptr<CWallet> const pwallet = GetWalletForJSONRPCRequest(request);
    if (!pwallet) return UniValue::VNULL;

    RPCTypeCheck(request.params, {UniValue::VSTR, UniValueType(), UniValue::VBOOL});

    // parse hex string from parameter
    CMutableTransaction tx;
    bool try_witness = request.params[2].isNull() ? true : request.params[2].get_bool();
    bool try_no_witness = request.params[2].isNull() ? true : !request.params[2].get_bool();
    if (!DecodeHexTx(tx, request.params[0].get_str(), try_no_witness, try_witness)) {
        throw JSONRPCError(RPC_DESERIALIZATION_ERROR, "TX decode failed");
    }

    CAmount fee;
    int change_position;
    CCoinControl coin_control;
    // Automatically select (additional) coins. Can be overridden by options.add_inputs.
    coin_control.m_allow_other_inputs = true;
    FundTransaction(*pwallet, tx, fee, change_position, request.params[1], coin_control, request.params[3], /*override_min_fee=*/true);

    UniValue result(UniValue::VOBJ);
    result.pushKV("hex", EncodeHexTx(CTransaction(tx)));
    result.pushKV("fee", ValueFromAmount(fee));
    result.pushKV("changepos", change_position);

    return result;
},
    };
}

RPCHelpMan signrawtransactionwithwallet()
{
    return RPCHelpMan{"signrawtransactionwithwallet",
                "\nSign inputs for raw transaction (serialized, hex-encoded).\n"
                "The second optional argument (may be null) is an array of previous transaction outputs that\n"
                "this transaction depends on but may not yet be in the block chain." +
        HELP_REQUIRING_PASSPHRASE,
                {
                    {"hexstring", RPCArg::Type::STR, RPCArg::Optional::NO, "The transaction hex string"},
                    {"prevtxs", RPCArg::Type::ARR, RPCArg::Optional::OMITTED_NAMED_ARG, "The previous dependent transaction outputs",
                        {
                            {"", RPCArg::Type::OBJ, RPCArg::Optional::OMITTED, "",
                                {
                                    {"txid", RPCArg::Type::STR_HEX, RPCArg::Optional::NO, "The transaction id"},
                                    {"vout", RPCArg::Type::NUM, RPCArg::Optional::NO, "The output number"},
                                    {"scriptPubKey", RPCArg::Type::STR_HEX, RPCArg::Optional::NO, "script key"},
                                    {"redeemScript", RPCArg::Type::STR_HEX, RPCArg::Optional::OMITTED, "(required for P2SH) redeem script"},
                                    {"witnessScript", RPCArg::Type::STR_HEX, RPCArg::Optional::OMITTED, "(required for P2WSH or P2SH-P2WSH) witness script"},
                                    {"amount", RPCArg::Type::AMOUNT, RPCArg::Optional::OMITTED, "The amount spent (required if non-confidential segwit output)"},
                                    {"amountcommitment", RPCArg::Type::STR, RPCArg::Optional::OMITTED, "The amount commitment spent (required if confidential segwit output)"},
                                },
                            },
                        },
                    },
                    {"sighashtype", RPCArg::Type::STR, RPCArg::Default{"DEFAULT for Taproot, ALL otherwise"}, "The signature hash type. Must be one of\n"
            "       \"DEFAULT\"\n"
            "       \"ALL\"\n"
            "       \"NONE\"\n"
            "       \"SINGLE\"\n"
            "       \"ALL|ANYONECANPAY\"\n"
            "       \"NONE|ANYONECANPAY\"\n"
            "       \"SINGLE|ANYONECANPAY\""},
                },
                RPCResult{
                    RPCResult::Type::OBJ, "", "",
                    {
                        {RPCResult::Type::STR_HEX, "hex", "The hex-encoded raw transaction with signature(s)"},
                        {RPCResult::Type::BOOL, "complete", "If the transaction has a complete set of signatures"},
                        {RPCResult::Type::ARR, "errors", /*optional=*/true, "Script verification errors (if there are any)",
                        {
                            {RPCResult::Type::OBJ, "", "",
                            {
                                {RPCResult::Type::STR_HEX, "txid", "The hash of the referenced, previous transaction"},
                                {RPCResult::Type::NUM, "vout", "The index of the output to spent and used as input"},
                                {RPCResult::Type::ARR, "witness", "",
                                {
                                    {RPCResult::Type::STR_HEX, "witness", ""},
                                }},
                                {RPCResult::Type::STR_HEX, "scriptSig", "The hex-encoded signature script"},
                                {RPCResult::Type::NUM, "sequence", "Script sequence number"},
                                {RPCResult::Type::STR, "error", "Verification or signing error related to the input"},
                            }},
                        }},
                        {RPCResult::Type::STR, "warning", /*optional=*/true, "Warning that a peg-in input signed may be immature. This could mean lack of connectivity to or misconfiguration of the daemon."},
                    }
                },
                RPCExamples{
                    HelpExampleCli("signrawtransactionwithwallet", "\"myhex\"")
            + HelpExampleRpc("signrawtransactionwithwallet", "\"myhex\"")
                },
        [&](const RPCHelpMan& self, const JSONRPCRequest& request) -> UniValue
{
    const std::shared_ptr<const CWallet> pwallet = GetWalletForJSONRPCRequest(request);
    if (!pwallet) return UniValue::VNULL;

    RPCTypeCheck(request.params, {UniValue::VSTR, UniValue::VARR, UniValue::VSTR}, true);

    CMutableTransaction mtx;
    if (!DecodeHexTx(mtx, request.params[0].get_str())) {
        throw JSONRPCError(RPC_DESERIALIZATION_ERROR, "TX decode failed. Make sure the tx has at least one input.");
    }

    // Sign the transaction
    LOCK(pwallet->cs_wallet);
    EnsureWalletIsUnlocked(*pwallet);

    // Fetch previous transactions (inputs):
    std::map<COutPoint, Coin> coins;
    for (const CTxIn& txin : mtx.vin) {
        coins[txin.prevout]; // Create empty map entry keyed by prevout.
    }
    pwallet->chain().findCoins(coins);

    // Parse the prevtxs array
    ParsePrevouts(request.params[1], nullptr, coins);

    int nHashType = ParseSighashString(request.params[2]);

    // Script verification errors
    std::map<int, bilingual_str> input_errors;

    bool immature_pegin = ValidateTransactionPeginInputs(mtx, pwallet->chain().getTip(), input_errors);
    bool complete = pwallet->SignTransaction(mtx, coins, nHashType, input_errors);
    UniValue result(UniValue::VOBJ);
    SignTransactionResultToJSON(mtx, complete, coins, input_errors, immature_pegin, result);
    return result;
},
    };
}

static RPCHelpMan bumpfee_helper(std::string method_name)
{
    const bool want_psbt = method_name == "psbtbumpfee";
    const std::string incremental_fee{CFeeRate(DEFAULT_INCREMENTAL_RELAY_FEE).ToString(FeeEstimateMode::SAT_VB)};

    return RPCHelpMan{method_name,
        "\nBumps the fee of an opt-in-RBF transaction T, replacing it with a new transaction B.\n"
        + std::string(want_psbt ? "Returns a PSBT instead of creating and signing a new transaction.\n" : "") +
        "An opt-in RBF transaction with the given txid must be in the wallet.\n"
        "The command will pay the additional fee by reducing change outputs or adding inputs when necessary.\n"
        "It may add a new change output if one does not already exist.\n"
        "All inputs in the original transaction will be included in the replacement transaction.\n"
        "The command will fail if the wallet or mempool contains a transaction that spends one of T's outputs.\n"
        "By default, the new fee will be calculated automatically using the estimatesmartfee RPC.\n"
        "The user can specify a confirmation target for estimatesmartfee.\n"
        "Alternatively, the user can specify a fee rate in " + CURRENCY_ATOM + "/vB for the new transaction.\n"
        "At a minimum, the new fee rate must be high enough to pay an additional new relay fee (incrementalfee\n"
        "returned by getnetworkinfo) to enter the node's mempool.\n"
        "* WARNING: before version 0.21, fee_rate was in " + CURRENCY_UNIT + "/kvB. As of 0.21, fee_rate is in " + CURRENCY_ATOM + "/vB. *\n",
        {
            {"txid", RPCArg::Type::STR_HEX, RPCArg::Optional::NO, "The txid to be bumped"},
            {"options", RPCArg::Type::OBJ, RPCArg::Optional::OMITTED_NAMED_ARG, "",
                {
                    {"conf_target", RPCArg::Type::NUM, RPCArg::DefaultHint{"wallet -txconfirmtarget"}, "Confirmation target in blocks\n"},
                    {"fee_rate", RPCArg::Type::AMOUNT, RPCArg::DefaultHint{"not set, fall back to wallet fee estimation"},
                             "\nSpecify a fee rate in " + CURRENCY_ATOM + "/vB instead of relying on the built-in fee estimator.\n"
                             "Must be at least " + incremental_fee + " higher than the current transaction fee rate.\n"
                             "WARNING: before version 0.21, fee_rate was in " + CURRENCY_UNIT + "/kvB. As of 0.21, fee_rate is in " + CURRENCY_ATOM + "/vB.\n"},
                    {"replaceable", RPCArg::Type::BOOL, RPCArg::Default{true}, "Whether the new transaction should still be\n"
                             "marked bip-125 replaceable. If true, the sequence numbers in the transaction will\n"
                             "be left unchanged from the original. If false, any input sequence numbers in the\n"
                             "original transaction that were less than 0xfffffffe will be increased to 0xfffffffe\n"
                             "so the new transaction will not be explicitly bip-125 replaceable (though it may\n"
                             "still be replaceable in practice, for example if it has unconfirmed ancestors which\n"
                             "are replaceable).\n"},
                    {"estimate_mode", RPCArg::Type::STR, RPCArg::Default{"unset"}, "The fee estimate mode, must be one of (case insensitive):\n"
                     "\"" + FeeModes("\"\n\"") + "\""},
                },
                "options"},
        },
        RPCResult{
            RPCResult::Type::OBJ, "", "", Cat(
                want_psbt ?
                std::vector<RPCResult>{{RPCResult::Type::STR, "psbt", "The base64-encoded unsigned PSBT of the new transaction."}} :
                std::vector<RPCResult>{{RPCResult::Type::STR_HEX, "txid", "The id of the new transaction."}},
            {
                {RPCResult::Type::STR_AMOUNT, "origfee", "The fee of the replaced transaction."},
                {RPCResult::Type::STR_AMOUNT, "fee", "The fee of the new transaction."},
                {RPCResult::Type::ARR, "errors", "Errors encountered during processing (may be empty).",
                {
                    {RPCResult::Type::STR, "", ""},
                }},
            })
        },
        RPCExamples{
    "\nBump the fee, get the new transaction\'s " + std::string(want_psbt ? "psbt" : "txid") + "\n" +
            HelpExampleCli(method_name, "<txid>")
        },
        [want_psbt](const RPCHelpMan& self, const JSONRPCRequest& request) -> UniValue
{
    std::shared_ptr<CWallet> const pwallet = GetWalletForJSONRPCRequest(request);
    if (!pwallet) return UniValue::VNULL;

    if (pwallet->IsWalletFlagSet(WALLET_FLAG_DISABLE_PRIVATE_KEYS) && !want_psbt) {
        throw JSONRPCError(RPC_WALLET_ERROR, "bumpfee is not available with wallets that have private keys disabled. Use psbtbumpfee instead.");
    }

    RPCTypeCheck(request.params, {UniValue::VSTR, UniValue::VOBJ});
    uint256 hash(ParseHashV(request.params[0], "txid"));

    CCoinControl coin_control;
    coin_control.fAllowWatchOnly = pwallet->IsWalletFlagSet(WALLET_FLAG_DISABLE_PRIVATE_KEYS);
    // optional parameters
    coin_control.m_signal_bip125_rbf = true;

    if (!request.params[1].isNull()) {
        UniValue options = request.params[1];
        RPCTypeCheckObj(options,
            {
                {"confTarget", UniValueType(UniValue::VNUM)},
                {"conf_target", UniValueType(UniValue::VNUM)},
                {"fee_rate", UniValueType()}, // will be checked by AmountFromValue() in SetFeeEstimateMode()
                {"replaceable", UniValueType(UniValue::VBOOL)},
                {"estimate_mode", UniValueType(UniValue::VSTR)},
            },
            true, true);

        if (options.exists("confTarget") && options.exists("conf_target")) {
            throw JSONRPCError(RPC_INVALID_PARAMETER, "confTarget and conf_target options should not both be set. Use conf_target (confTarget is deprecated).");
        }

        auto conf_target = options.exists("confTarget") ? options["confTarget"] : options["conf_target"];

        if (options.exists("replaceable")) {
            coin_control.m_signal_bip125_rbf = options["replaceable"].get_bool();
        }
        SetFeeEstimateMode(*pwallet, coin_control, conf_target, options["estimate_mode"], options["fee_rate"], /*override_min_fee=*/false);
    }

    // Make sure the results are valid at least up to the most recent block
    // the user could have gotten from another RPC command prior to now
    pwallet->BlockUntilSyncedToCurrentChain();

    LOCK(pwallet->cs_wallet);

    EnsureWalletIsUnlocked(*pwallet);


    std::vector<bilingual_str> errors;
    CAmount old_fee;
    CAmount new_fee;
    CMutableTransaction mtx;
    feebumper::Result res;
    // Targeting feerate bump.
    res = feebumper::CreateRateBumpTransaction(*pwallet, hash, coin_control, errors, old_fee, new_fee, mtx);
    if (res != feebumper::Result::OK) {
        switch(res) {
            case feebumper::Result::INVALID_ADDRESS_OR_KEY:
                throw JSONRPCError(RPC_INVALID_ADDRESS_OR_KEY, errors[0].original);
                break;
            case feebumper::Result::INVALID_REQUEST:
                throw JSONRPCError(RPC_INVALID_REQUEST, errors[0].original);
                break;
            case feebumper::Result::INVALID_PARAMETER:
                throw JSONRPCError(RPC_INVALID_PARAMETER, errors[0].original);
                break;
            case feebumper::Result::WALLET_ERROR:
                throw JSONRPCError(RPC_WALLET_ERROR, errors[0].original);
                break;
            default:
                throw JSONRPCError(RPC_MISC_ERROR, errors[0].original);
                break;
        }
    }

    UniValue result(UniValue::VOBJ);

    // For bumpfee, return the new transaction id.
    // For psbtbumpfee, return the base64-encoded unsigned PSBT of the new transaction.
    if (!want_psbt) {
        if (!feebumper::SignTransaction(*pwallet, mtx)) {
            throw JSONRPCError(RPC_WALLET_ERROR, "Can't sign transaction.");
        }

        uint256 txid;
        if (feebumper::CommitTransaction(*pwallet, hash, std::move(mtx), errors, txid) != feebumper::Result::OK) {
            throw JSONRPCError(RPC_WALLET_ERROR, errors[0].original);
        }

        result.pushKV("txid", txid.GetHex());
    } else {
        PartiallySignedTransaction psbtx(mtx, 2 /* version */);
        bool complete = false;
        const TransactionError err = pwallet->FillPSBT(psbtx, complete, SIGHASH_DEFAULT, false /* sign */, true /* bip32derivs */);
        CHECK_NONFATAL(err == TransactionError::OK);
        CHECK_NONFATAL(!complete);
        CDataStream ssTx(SER_NETWORK, PROTOCOL_VERSION);
        ssTx << psbtx;
        result.pushKV("psbt", EncodeBase64(ssTx.str()));
    }

    result.pushKV("origfee", ValueFromAmount(old_fee));
    result.pushKV("fee", ValueFromAmount(new_fee));
    UniValue result_errors(UniValue::VARR);
    for (const bilingual_str& error : errors) {
        result_errors.push_back(error.original);
    }
    result.pushKV("errors", result_errors);

    return result;
},
    };
}

RPCHelpMan bumpfee() { return bumpfee_helper("bumpfee"); }
RPCHelpMan psbtbumpfee() { return bumpfee_helper("psbtbumpfee"); }

RPCHelpMan send()
{
    return RPCHelpMan{"send",
        "\nEXPERIMENTAL warning: this call may be changed in future releases.\n"
        "\nSend a transaction.\n",
        {
            {"outputs", RPCArg::Type::ARR, RPCArg::Optional::NO, "The outputs (key-value pairs), where none of the keys are duplicated.\n"
                    "That is, each address can only appear once and there can only be one 'data' object.\n"
                    "For convenience, a dictionary, which holds the key-value pairs directly, is also accepted.",
                {
                    {"", RPCArg::Type::OBJ_USER_KEYS, RPCArg::Optional::OMITTED, "",
                        {
                            {"address", RPCArg::Type::AMOUNT, RPCArg::Optional::NO, "A key-value pair. The key (string) is the address, the value (float or string) is the amount in " + CURRENCY_UNIT + ""},
                        },
                        },
                    {"", RPCArg::Type::OBJ, RPCArg::Optional::OMITTED, "",
                        {
                            {"data", RPCArg::Type::STR_HEX, RPCArg::Optional::NO, "A key-value pair. The key must be \"data\", the value is hex-encoded data"},
                        },
                    },
                },
            },
            {"conf_target", RPCArg::Type::NUM, RPCArg::DefaultHint{"wallet -txconfirmtarget"}, "Confirmation target in blocks"},
            {"estimate_mode", RPCArg::Type::STR, RPCArg::Default{"unset"}, "The fee estimate mode, must be one of (case insensitive):\n"
             "\"" + FeeModes("\"\n\"") + "\""},
            {"fee_rate", RPCArg::Type::AMOUNT, RPCArg::DefaultHint{"not set, fall back to wallet fee estimation"}, "Specify a fee rate in " + CURRENCY_ATOM + "/vB."},
            {"options", RPCArg::Type::OBJ, RPCArg::Optional::OMITTED_NAMED_ARG, "",
                Cat<std::vector<RPCArg>>(
                {
                    {"add_inputs", RPCArg::Type::BOOL, RPCArg::Default{false}, "If inputs are specified, automatically include more if they are not enough."},
                    {"include_unsafe", RPCArg::Type::BOOL, RPCArg::Default{false}, "Include inputs that are not safe to spend (unconfirmed transactions from outside keys and unconfirmed replacement transactions).\n"
                                                          "Warning: the resulting transaction may become invalid if one of the unsafe inputs disappears.\n"
                                                          "If that happens, you will need to fund the transaction with different inputs and republish it."},
                    {"add_to_wallet", RPCArg::Type::BOOL, RPCArg::Default{true}, "When false, returns a serialized transaction which will not be added to the wallet or broadcast"},
                    {"change_address", RPCArg::Type::STR, RPCArg::DefaultHint{"automatic"}, "The address to receive the change"},
                    {"change_position", RPCArg::Type::NUM, RPCArg::DefaultHint{"random"}, "The index of the change output"},
                    {"change_type", RPCArg::Type::STR, RPCArg::DefaultHint{"set by -changetype"}, "The output type to use. Only valid if change_address is not specified. Options are \"legacy\", \"p2sh-segwit\", and \"bech32\"."},
                    {"fee_rate", RPCArg::Type::AMOUNT, RPCArg::DefaultHint{"not set, fall back to wallet fee estimation"}, "Specify a fee rate in " + CURRENCY_ATOM + "/vB."},
                    {"include_watching", RPCArg::Type::BOOL, RPCArg::DefaultHint{"true for watch-only wallets, otherwise false"}, "Also select inputs which are watch only.\n"
                                          "Only solvable inputs can be used. Watch-only destinations are solvable if the public key and/or output script was imported,\n"
                                          "e.g. with 'importpubkey' or 'importmulti' with the 'pubkeys' or 'desc' field."},
                    {"inputs", RPCArg::Type::ARR, RPCArg::Default{UniValue::VARR}, "Specify inputs instead of adding them automatically. A JSON array of JSON objects",
                        {
                            {"txid", RPCArg::Type::STR_HEX, RPCArg::Optional::NO, "The transaction id"},
                            {"vout", RPCArg::Type::NUM, RPCArg::Optional::NO, "The output number"},
                            {"sequence", RPCArg::Type::NUM, RPCArg::Optional::NO, "The sequence number"},
                            {"weight", RPCArg::Type::NUM, RPCArg::DefaultHint{"Calculated from wallet and solving data"}, "The maximum weight for this input, "
                                        "including the weight of the outpoint and sequence number. "
                                        "Note that signature sizes are not guaranteed to be consistent, "
                                        "so the maximum DER signatures size of 73 bytes should be used when considering ECDSA signatures."
                                        "Remember to convert serialized sizes to weight units when necessary."},
                        },
                    },
                    {"locktime", RPCArg::Type::NUM, RPCArg::Default{0}, "Raw locktime. Non-0 value also locktime-activates inputs"},
                    {"lock_unspents", RPCArg::Type::BOOL, RPCArg::Default{false}, "Lock selected unspent outputs"},
                    {"psbt", RPCArg::Type::BOOL,  RPCArg::DefaultHint{"automatic"}, "Always return a PSBT, implies add_to_wallet=false."},
                    {"subtract_fee_from_outputs", RPCArg::Type::ARR, RPCArg::Default{UniValue::VARR}, "Outputs to subtract the fee from, specified as integer indices.\n"
                    "The fee will be equally deducted from the amount of each specified output.\n"
                    "Those recipients will receive less coins than you enter in their corresponding amount field.\n"
                    "If no outputs are specified here, the sender pays the fee.",
                        {
                            {"vout_index", RPCArg::Type::NUM, RPCArg::Optional::OMITTED, "The zero-based output index, before a change output is added."},
                        },
                    },
                },
                FundTxDoc()),
                "options"},
        },
        RPCResult{
            RPCResult::Type::OBJ, "", "",
                {
                    {RPCResult::Type::BOOL, "complete", "If the transaction has a complete set of signatures"},
                    {RPCResult::Type::STR_HEX, "txid", /*optional=*/true, "The transaction id for the send. Only 1 transaction is created regardless of the number of addresses."},
                    {RPCResult::Type::STR_HEX, "hex", /*optional=*/true, "If add_to_wallet is false, the hex-encoded raw transaction with signature(s)"},
                    {RPCResult::Type::STR, "psbt", /*optional=*/true, "If more signatures are needed, or if add_to_wallet is false, the base64-encoded (partially) signed transaction"}
                }
        },
        RPCExamples{""
        "\nSend 0.1 BTC with a confirmation target of 6 blocks in economical fee estimate mode\n"
        + HelpExampleCli("send", "'{\"" + EXAMPLE_ADDRESS[0] + "\": 0.1}' 6 economical\n") +
        "Send 0.2 BTC with a fee rate of 1.1 " + CURRENCY_ATOM + "/vB using positional arguments\n"
        + HelpExampleCli("send", "'{\"" + EXAMPLE_ADDRESS[0] + "\": 0.2}' null \"unset\" 1.1\n") +
        "Send 0.2 BTC with a fee rate of 1 " + CURRENCY_ATOM + "/vB using the options argument\n"
        + HelpExampleCli("send", "'{\"" + EXAMPLE_ADDRESS[0] + "\": 0.2}' null \"unset\" null '{\"fee_rate\": 1}'\n") +
        "Send 0.3 BTC with a fee rate of 25 " + CURRENCY_ATOM + "/vB using named arguments\n"
        + HelpExampleCli("-named send", "outputs='{\"" + EXAMPLE_ADDRESS[0] + "\": 0.3}' fee_rate=25\n") +
        "Create a transaction that should confirm the next block, with a specific input, and return result without adding to wallet or broadcasting to the network\n"
        + HelpExampleCli("send", "'{\"" + EXAMPLE_ADDRESS[0] + "\": 0.1}' 1 economical '{\"add_to_wallet\": false, \"inputs\": [{\"txid\":\"a08e6907dbbd3d809776dbfc5d82e371b764ed838b5655e72f463568df1aadf0\", \"vout\":1}]}'")
        },
        [&](const RPCHelpMan& self, const JSONRPCRequest& request) -> UniValue
        {
            RPCTypeCheck(request.params, {
                UniValueType(), // outputs (ARR or OBJ, checked later)
                UniValue::VNUM, // conf_target
                UniValue::VSTR, // estimate_mode
                UniValueType(), // fee_rate, will be checked by AmountFromValue() in SetFeeEstimateMode()
                UniValue::VOBJ, // options
                }, true
            );

            std::shared_ptr<CWallet> const pwallet = GetWalletForJSONRPCRequest(request);
            if (!pwallet) return UniValue::VNULL;

            UniValue options{request.params[4].isNull() ? UniValue::VOBJ : request.params[4]};
            InterpretFeeEstimationInstructions(/*conf_target=*/request.params[1], /*estimate_mode=*/request.params[2], /*fee_rate=*/request.params[3], options);
            PreventOutdatedOptions(options);


            CAmount fee;
            int change_position;
            bool rbf{options.exists("replaceable") ? options["replaceable"].get_bool() : pwallet->m_signal_rbf};
            CMutableTransaction rawTx = ConstructTransaction(options["inputs"], request.params[0], options["locktime"], rbf, pwallet->chain().getTip(), nullptr /* output_pubkey_out */, true /* allow_peg_in */);
            CCoinControl coin_control;
            // Automatically select coins, unless at least one is manually selected. Can
            // be overridden by options.add_inputs.
            coin_control.m_allow_other_inputs = rawTx.vin.size() == 0;
            UniValue solving_data = NullUniValue;
            if (options.exists("solving_data")) {
                solving_data = options["solving_data"].get_obj();
            }
            SetOptionsInputWeights(options["inputs"], options);
            FundTransaction(*pwallet, rawTx, fee, change_position, options, coin_control, /*solving_data=*/solving_data, /*override_min_fee=*/false);

            return FinishTransaction(pwallet, options, rawTx);
        }
    };
}

RPCHelpMan sendall()
{
    return RPCHelpMan{"sendall",
        "EXPERIMENTAL warning: this call may be changed in future releases.\n"
        "\nSpend the value of all (or specific) confirmed UTXOs in the wallet to one or more recipients.\n"
        "Unconfirmed inbound UTXOs and locked UTXOs will not be spent. Sendall will respect the avoid_reuse wallet flag.\n"
        "If your wallet contains many small inputs, either because it received tiny payments or as a result of accumulating change, consider using `send_max` to exclude inputs that are worth less than the fees needed to spend them.\n",
        {
            {"recipients", RPCArg::Type::ARR, RPCArg::Optional::NO, "The sendall destinations. Each address may only appear once.\n"
                "Optionally some recipients can be specified with an amount to perform payments, but at least one address must appear without a specified amount.\n",
                {
                    {"address", RPCArg::Type::STR, RPCArg::Optional::NO, "A bitcoin address which receives an equal share of the unspecified amount."},
                    {"", RPCArg::Type::OBJ_USER_KEYS, RPCArg::Optional::OMITTED, "",
                        {
                            {"address", RPCArg::Type::AMOUNT, RPCArg::Optional::NO, "A key-value pair. The key (string) is the bitcoin address, the value (float or string) is the amount in " + CURRENCY_UNIT + ""},
                        },
                    },
                },
            },
            {"conf_target", RPCArg::Type::NUM, RPCArg::DefaultHint{"wallet -txconfirmtarget"}, "Confirmation target in blocks"},
            {"estimate_mode", RPCArg::Type::STR, RPCArg::Default{"unset"}, "The fee estimate mode, must be one of (case insensitive):\n"
             "\"" + FeeModes("\"\n\"") + "\""},
            {"fee_rate", RPCArg::Type::AMOUNT, RPCArg::DefaultHint{"not set, fall back to wallet fee estimation"}, "Specify a fee rate in " + CURRENCY_ATOM + "/vB."},
            {
                "options", RPCArg::Type::OBJ, RPCArg::Optional::OMITTED_NAMED_ARG, "",
                Cat<std::vector<RPCArg>>(
                    {
                        {"add_to_wallet", RPCArg::Type::BOOL, RPCArg::Default{true}, "When false, returns the serialized transaction without broadcasting or adding it to the wallet"},
                        {"fee_rate", RPCArg::Type::AMOUNT, RPCArg::DefaultHint{"not set, fall back to wallet fee estimation"}, "Specify a fee rate in " + CURRENCY_ATOM + "/vB."},
                        {"include_watching", RPCArg::Type::BOOL, RPCArg::DefaultHint{"true for watch-only wallets, otherwise false"}, "Also select inputs which are watch-only.\n"
                                              "Only solvable inputs can be used. Watch-only destinations are solvable if the public key and/or output script was imported,\n"
                                              "e.g. with 'importpubkey' or 'importmulti' with the 'pubkeys' or 'desc' field."},
                        {"inputs", RPCArg::Type::ARR, RPCArg::Default{UniValue::VARR}, "Use exactly the specified inputs to build the transaction. Specifying inputs is incompatible with send_max. A JSON array of JSON objects",
                            {
                                {"txid", RPCArg::Type::STR_HEX, RPCArg::Optional::NO, "The transaction id"},
                                {"vout", RPCArg::Type::NUM, RPCArg::Optional::NO, "The output number"},
                                {"sequence", RPCArg::Type::NUM, RPCArg::Optional::NO, "The sequence number"},
                            },
                        },
                        {"locktime", RPCArg::Type::NUM, RPCArg::Default{0}, "Raw locktime. Non-0 value also locktime-activates inputs"},
                        {"lock_unspents", RPCArg::Type::BOOL, RPCArg::Default{false}, "Lock selected unspent outputs"},
                        {"psbt", RPCArg::Type::BOOL,  RPCArg::DefaultHint{"automatic"}, "Always return a PSBT, implies add_to_wallet=false."},
                        {"send_max", RPCArg::Type::BOOL, RPCArg::Default{false}, "When true, only use UTXOs that can pay for their own fees to maximize the output amount. When 'false' (default), no UTXO is left behind. send_max is incompatible with providing specific inputs."},
                    },
                    FundTxDoc()
                ),
                "options"
            },
        },
        RPCResult{
            RPCResult::Type::OBJ, "", "",
                {
                    {RPCResult::Type::BOOL, "complete", "If the transaction has a complete set of signatures"},
                    {RPCResult::Type::STR_HEX, "txid", /*optional=*/true, "The transaction id for the send. Only 1 transaction is created regardless of the number of addresses."},
                    {RPCResult::Type::STR_HEX, "hex", /*optional=*/true, "If add_to_wallet is false, the hex-encoded raw transaction with signature(s)"},
                    {RPCResult::Type::STR, "psbt", /*optional=*/true, "If more signatures are needed, or if add_to_wallet is false, the base64-encoded (partially) signed transaction"}
                }
        },
        RPCExamples{""
        "\nSpend all UTXOs from the wallet with a fee rate of 1 " + CURRENCY_ATOM + "/vB using named arguments\n"
        + HelpExampleCli("-named sendall", "recipients='[\"" + EXAMPLE_ADDRESS[0] + "\"]' fee_rate=1\n") +
        "Spend all UTXOs with a fee rate of 1.1 " + CURRENCY_ATOM + "/vB using positional arguments\n"
        + HelpExampleCli("sendall", "'[\"" + EXAMPLE_ADDRESS[0] + "\"]' null \"unset\" 1.1\n") +
        "Spend all UTXOs split into equal amounts to two addresses with a fee rate of 1.5 " + CURRENCY_ATOM + "/vB using the options argument\n"
        + HelpExampleCli("sendall", "'[\"" + EXAMPLE_ADDRESS[0] + "\", \"" + EXAMPLE_ADDRESS[1] + "\"]' null \"unset\" null '{\"fee_rate\": 1.5}'\n") +
        "Leave dust UTXOs in wallet, spend only UTXOs with positive effective value with a fee rate of 10 " + CURRENCY_ATOM + "/vB using the options argument\n"
        + HelpExampleCli("sendall", "'[\"" + EXAMPLE_ADDRESS[0] + "\"]' null \"unset\" null '{\"fee_rate\": 10, \"send_max\": true}'\n") +
        "Spend all UTXOs with a fee rate of 1.3 " + CURRENCY_ATOM + "/vB using named arguments and sending a 0.25 " + CURRENCY_UNIT + " to another recipient\n"
        + HelpExampleCli("-named sendall", "recipients='[{\"" + EXAMPLE_ADDRESS[1] + "\": 0.25}, \""+ EXAMPLE_ADDRESS[0] + "\"]' fee_rate=1.3\n")
        },
        [&](const RPCHelpMan& self, const JSONRPCRequest& request) -> UniValue
        {
            RPCTypeCheck(request.params, {
                UniValue::VARR, // recipients
                UniValue::VNUM, // conf_target
                UniValue::VSTR, // estimate_mode
                UniValueType(), // fee_rate, will be checked by AmountFromValue() in SetFeeEstimateMode()
                UniValue::VOBJ, // options
                }, true
            );

            std::shared_ptr<CWallet> const pwallet{GetWalletForJSONRPCRequest(request)};
            if (!pwallet) return UniValue::VNULL;
            // Make sure the results are valid at least up to the most recent block
            // the user could have gotten from another RPC command prior to now
            pwallet->BlockUntilSyncedToCurrentChain();

            UniValue options{request.params[4].isNull() ? UniValue::VOBJ : request.params[4]};
            InterpretFeeEstimationInstructions(/*conf_target=*/request.params[1], /*estimate_mode=*/request.params[2], /*fee_rate=*/request.params[3], options);
            PreventOutdatedOptions(options);


            std::set<std::string> addresses_without_amount;
            UniValue recipient_key_value_pairs(UniValue::VARR);
            const UniValue& recipients{request.params[0]};
            for (unsigned int i = 0; i < recipients.size(); ++i) {
                const UniValue& recipient{recipients[i]};
                if (recipient.isStr()) {
                    UniValue rkvp(UniValue::VOBJ);
                    rkvp.pushKV(recipient.get_str(), 0);
                    recipient_key_value_pairs.push_back(rkvp);
                    addresses_without_amount.insert(recipient.get_str());
                } else {
                    recipient_key_value_pairs.push_back(recipient);
                }
            }

            if (addresses_without_amount.size() == 0) {
                throw JSONRPCError(RPC_INVALID_PARAMETER, "Must provide at least one address without a specified amount");
            }

            CCoinControl coin_control;

            SetFeeEstimateMode(*pwallet, coin_control, options["conf_target"], options["estimate_mode"], options["fee_rate"], /*override_min_fee=*/false);

            coin_control.fAllowWatchOnly = ParseIncludeWatchonly(options["include_watching"], *pwallet);

            const bool rbf{options.exists("replaceable") ? options["replaceable"].get_bool() : pwallet->m_signal_rbf};

            FeeCalculation fee_calc_out;
            CFeeRate fee_rate{GetMinimumFeeRate(*pwallet, coin_control, &fee_calc_out)};
            // Do not, ever, assume that it's fine to change the fee rate if the user has explicitly
            // provided one
            if (coin_control.m_feerate && fee_rate > *coin_control.m_feerate) {
               throw JSONRPCError(RPC_INVALID_PARAMETER, strprintf("Fee rate (%s) is lower than the minimum fee rate setting (%s)", coin_control.m_feerate->ToString(FeeEstimateMode::SAT_VB), fee_rate.ToString(FeeEstimateMode::SAT_VB)));
            }
            if (fee_calc_out.reason == FeeReason::FALLBACK && !pwallet->m_allow_fallback_fee) {
                // eventually allow a fallback fee
                throw JSONRPCError(RPC_WALLET_ERROR, "Fee estimation failed. Fallbackfee is disabled. Wait a few blocks or enable -fallbackfee.");
            }

            CMutableTransaction rawTx{ConstructTransaction(options["inputs"], recipient_key_value_pairs, options["locktime"], rbf, pwallet->chain().getTip(), nullptr, true, true)};
            LOCK(pwallet->cs_wallet);

            CAmount total_input_value(0);
            bool send_max{options.exists("send_max") ? options["send_max"].get_bool() : false};
            if (options.exists("inputs") && options.exists("send_max")) {
                throw JSONRPCError(RPC_INVALID_PARAMETER, "Cannot combine send_max with specific inputs.");
            } else if (options.exists("inputs")) {
                for (const CTxIn& input : rawTx.vin) {
                    if (pwallet->IsSpent(input.prevout)) {
                        throw JSONRPCError(RPC_INVALID_PARAMETER, strprintf("Input not available. UTXO (%s:%d) was already spent.", input.prevout.hash.ToString(), input.prevout.n));
                    }
                    const CWalletTx* tx{pwallet->GetWalletTx(input.prevout.hash)};
                    if (!tx || pwallet->IsMine(tx->tx->vout[input.prevout.n]) != (coin_control.fAllowWatchOnly ? ISMINE_ALL : ISMINE_SPENDABLE)) {
                        throw JSONRPCError(RPC_INVALID_PARAMETER, strprintf("Input not found. UTXO (%s:%d) is not part of wallet.", input.prevout.hash.ToString(), input.prevout.n));
                    }
                    total_input_value += tx->tx->vout[input.prevout.n].nValue.GetAmount(); // ELEMENTS FIXME: is the unblinded value always available since it's in our wallet?
                }
            } else {
                for (const COutput& output : AvailableCoins(*pwallet, &coin_control, fee_rate, /*nMinimumAmount=*/0).all()) {
                    CHECK_NONFATAL(output.input_bytes > 0);
                    if (send_max && fee_rate.GetFee(output.input_bytes) > output.txout.nValue.GetAmount()) { // ELEMENTS FIXME: is the unblinded value always available since it's in our wallet?
                        continue;
                    }
                    CTxIn input(output.outpoint.hash, output.outpoint.n, CScript(), rbf ? MAX_BIP125_RBF_SEQUENCE : CTxIn::SEQUENCE_FINAL);
                    rawTx.vin.push_back(input);
                    total_input_value += output.txout.nValue.GetAmount(); // ELEMENTS FIXME: is the unblinded value always available since it's in our wallet?
                }
            }

            // estimate final size of tx
            const TxSize tx_size{CalculateMaximumSignedTxSize(CTransaction(rawTx), pwallet.get())};
            const CAmount fee_from_size{fee_rate.GetFee(tx_size.vsize)};
            const CAmount effective_value{total_input_value - fee_from_size};

            if (effective_value <= 0) {
                if (send_max) {
                    throw JSONRPCError(RPC_WALLET_INSUFFICIENT_FUNDS, "Total value of UTXO pool too low to pay for transaction, try using lower feerate.");
                } else {
                    throw JSONRPCError(RPC_WALLET_INSUFFICIENT_FUNDS, "Total value of UTXO pool too low to pay for transaction. Try using lower feerate or excluding uneconomic UTXOs with 'send_max' option.");
                }
            }

            CAmount output_amounts_claimed{0};
            for (CTxOut out : rawTx.vout) {
                output_amounts_claimed += out.nValue.GetAmount(); // ELEMENTS FIXME: is the unblinded value always available since it's in our wallet?
            }

            if (output_amounts_claimed > total_input_value) {
                throw JSONRPCError(RPC_WALLET_INSUFFICIENT_FUNDS, "Assigned more value to outputs than available funds.");
            }

            const CAmount remainder{effective_value - output_amounts_claimed};
            if (remainder < 0) {
                throw JSONRPCError(RPC_WALLET_INSUFFICIENT_FUNDS, "Insufficient funds for fees after creating specified outputs.");
            }

            const CAmount per_output_without_amount{remainder / (long)addresses_without_amount.size()};

            bool gave_remaining_to_first{false};
            for (CTxOut& out : rawTx.vout) {
                CTxDestination dest;
                ExtractDestination(out.scriptPubKey, dest);
                std::string addr{EncodeDestination(dest)};
                if (addresses_without_amount.count(addr) > 0) {
                    out.nValue = per_output_without_amount;
                    if (!gave_remaining_to_first) {
                        out.nValue.SetToAmount(out.nValue.GetAmount() + CAmount(remainder % addresses_without_amount.size())); // ELEMENTS FIXME: is it fine to call GetAmount() here? Is the unblinded value always available since it's in our wallet?
                        gave_remaining_to_first = true;
                    }
                    if (IsDust(out, pwallet->chain().relayDustFee())) {
                        // Dynamically generated output amount is dust
                        throw JSONRPCError(RPC_WALLET_INSUFFICIENT_FUNDS, "Dynamically assigned remainder results in dust output.");
                    }
                } else {
                    if (IsDust(out, pwallet->chain().relayDustFee())) {
                        // Specified output amount is dust
                        throw JSONRPCError(RPC_INVALID_PARAMETER, strprintf("Specified output amount to %s is below dust threshold.", addr));
                    }
                }
            }

            // ELEMENTS: add explicit fee output
            CTxOut feeOutput;
            feeOutput.nValue = fee_from_size;
            feeOutput.scriptPubKey = CScript(); // Empty scriptPubKey represents fee
            rawTx.vout.push_back(feeOutput);

            const bool lock_unspents{options.exists("lock_unspents") ? options["lock_unspents"].get_bool() : false};
            if (lock_unspents) {
                for (const CTxIn& txin : rawTx.vin) {
                    pwallet->LockCoin(txin.prevout);
                }
            }

            return FinishTransaction(pwallet, options, rawTx);
        }
    };
}

RPCHelpMan walletprocesspsbt()
{
    return RPCHelpMan{"walletprocesspsbt",
                "\nUpdate a PSBT with input information from our wallet and then sign inputs\n"
                "that we can sign for." +
        HELP_REQUIRING_PASSPHRASE,
                {
                    {"psbt", RPCArg::Type::STR, RPCArg::Optional::NO, "The transaction base64 string"},
                    {"sign", RPCArg::Type::BOOL, RPCArg::Default{true}, "Also sign the transaction when updating (requires wallet to be unlocked)"},
                    {"sighashtype", RPCArg::Type::STR, RPCArg::Default{"DEFAULT for Taproot, ALL otherwise"}, "The signature hash type to sign with if not specified by the PSBT. Must be one of\n"
            "       \"DEFAULT\"\n"
            "       \"ALL\"\n"
            "       \"NONE\"\n"
            "       \"SINGLE\"\n"
            "       \"ALL|ANYONECANPAY\"\n"
            "       \"NONE|ANYONECANPAY\"\n"
            "       \"SINGLE|ANYONECANPAY\""},
                    {"bip32derivs", RPCArg::Type::BOOL, RPCArg::Default{true}, "Include BIP 32 derivation paths for public keys if we know them"},
                    {"finalize", RPCArg::Type::BOOL, RPCArg::Default{true}, "Also finalize inputs if possible"},
                },
                RPCResult{
                    RPCResult::Type::OBJ, "", "",
                    {
                        {RPCResult::Type::STR, "psbt", "The base64-encoded partially signed transaction"},
                        {RPCResult::Type::BOOL, "complete", "If the transaction has a complete set of signatures"},
                    },
                },
                RPCExamples{
                    HelpExampleCli("walletprocesspsbt", "\"psbt\"")
                },
        [&](const RPCHelpMan& self, const JSONRPCRequest& request) -> UniValue
{
    if (!g_con_elementsmode)
        throw std::runtime_error("PSBT operations are disabled when not in elementsmode.\n");

    const std::shared_ptr<const CWallet> pwallet = GetWalletForJSONRPCRequest(request);
    if (!pwallet) return UniValue::VNULL;

    const CWallet& wallet{*pwallet};
    // Make sure the results are valid at least up to the most recent block
    // the user could have gotten from another RPC command prior to now
    wallet.BlockUntilSyncedToCurrentChain();

    RPCTypeCheck(request.params, {UniValue::VSTR});

    // Unserialize the transaction
    PartiallySignedTransaction psbtx;
    std::string error;
    if (!DecodeBase64PSBT(psbtx, request.params[0].get_str(), error)) {
        throw JSONRPCError(RPC_DESERIALIZATION_ERROR, strprintf("TX decode failed %s", error));
    }

    // Get the sighash type
    int nHashType = ParseSighashString(request.params[2]);

    // Don't sign, just fill data.
    bool bip32derivs = request.params[3].isNull() ? true : request.params[3].get_bool();
    bool finalize = request.params[4].isNull() ? true : request.params[4].get_bool();
    bool complete = true;


    const TransactionError err{wallet.FillPSBT(psbtx, complete, nHashType, false, bip32derivs, true, nullptr, true, false)};
    if (err != TransactionError::OK) {
        throw JSONRPCTransactionError(err);
    }

    // If not blinded but needs blinding, blind
    bool needs_blinding = false;
    for (const PSBTOutput& output : psbtx.outputs) {
        if (output.IsBlinded() && !output.IsFullyBlinded()) {
            needs_blinding = true;
            break;
        }
    }
    if (needs_blinding) {
        BlindingStatus status = pwallet->WalletBlindPSBT(psbtx);
        // Fail if we couldn't blind, but only if it is for reasons other than needing UTXOs
        if (status != BlindingStatus::OK && status != BlindingStatus::NEEDS_UTXOS) {
            throw JSONRPCError(RPC_WALLET_ERROR, GetBlindingStatusError(status));
        }
    }

    // If fully blinded, sign if we want to
    if (psbtx.IsFullyBlinded()) {
        bool sign = request.params[1].isNull() ? true : request.params[1].get_bool();
        if (sign) {
            EnsureWalletIsUnlocked(*pwallet);
            const TransactionError err = pwallet->FillPSBT(psbtx, complete, nHashType, sign, bip32derivs, true, nullptr, true, finalize);
            if (err != TransactionError::OK) {
                throw JSONRPCTransactionError(err);
            }
        }
    }

    UniValue result(UniValue::VOBJ);
    CDataStream ssTx(SER_NETWORK, PROTOCOL_VERSION);
    ssTx << psbtx;
    result.pushKV("psbt", EncodeBase64(ssTx.str()));
    result.pushKV("complete", complete);

    return result;
},
    };
}

RPCHelpMan walletcreatefundedpsbt()
{
    return RPCHelpMan{"walletcreatefundedpsbt",
                "\nCreates and funds a transaction in the Partially Signed Transaction format.\n"
                "Implements the Creator and Updater roles.\n"
                "All existing inputs must either have their previous output transaction be in the wallet\n"
                "or be in the UTXO set. Solving data must be provided for non-wallet inputs.\n",
                {
                    {"inputs", RPCArg::Type::ARR, RPCArg::Optional::OMITTED_NAMED_ARG, "Leave empty to add inputs automatically. See add_inputs option.",
                        {
                            {"", RPCArg::Type::OBJ, RPCArg::Optional::OMITTED, "",
                                {
                                    {"txid", RPCArg::Type::STR_HEX, RPCArg::Optional::NO, "The transaction id"},
                                    {"vout", RPCArg::Type::NUM, RPCArg::Optional::NO, "The output number"},
                                    {"sequence", RPCArg::Type::NUM, RPCArg::DefaultHint{"depends on the value of the 'locktime' and 'options.replaceable' arguments"}, "The sequence number"},
                                    {"pegin_bitcoin_tx", RPCArg::Type::STR_HEX, RPCArg::Optional::NO, "The raw bitcoin transaction (in hex) depositing bitcoin to the mainchain_address generated by getpeginaddress"},
                                    {"pegin_txout_proof", RPCArg::Type::STR_HEX, RPCArg::Optional::NO, "A rawtxoutproof (in hex) generated by the mainchain daemon's `gettxoutproof` containing a proof of only bitcoin_tx"},
                                    {"pegin_claim_script", RPCArg::Type::STR_HEX, RPCArg::Optional::NO, "The witness program generated by getpeginaddress."},
                                    {"issuance_amount", RPCArg::Type::NUM, RPCArg::Optional::OMITTED, "The amount to be issued"},
                                    {"issuance_tokens", RPCArg::Type::NUM, RPCArg::Optional::OMITTED, "The number of asset issuance tokens to generate"},
                                    {"asset_entropy", RPCArg::Type::STR_HEX, RPCArg::Optional::OMITTED, "For new asset issuance, this is any additional entropy to be used in the asset tag calculation. For reissuance, this is the original asaset entropy"},
                                    {"asset_blinding_nonce", RPCArg::Type::STR_HEX, RPCArg::Optional::OMITTED, "Do not set for new asset issuance. For reissuance, this is the blinding factor for reissuance token output for the asset being reissued"},
                                    {"blind_reissuance",  RPCArg::Type::BOOL, RPCArg::Default{true}, "Whether to mark the issuance input for blinding or not. Only affects issuances with re-issuance tokens."},
                                    {"weight", RPCArg::Type::NUM, RPCArg::DefaultHint{"Calculated from wallet and solving data"}, "The maximum weight for this input, "
                                        "including the weight of the outpoint and sequence number. "
                                        "Note that signature sizes are not guaranteed to be consistent, "
                                        "so the maximum DER signatures size of 73 bytes should be used when considering ECDSA signatures."
                                        "Remember to convert serialized sizes to weight units when necessary."},
                                },
                            },
                        },
                        },
                    {"outputs", RPCArg::Type::ARR, RPCArg::Optional::NO, "The outputs (key-value pairs), where none of the keys are duplicated.\n"
                            "That is, each address can only appear once and there can only be one 'data' object.\n"
                            "For compatibility reasons, a dictionary, which holds the key-value pairs directly, is also\n"
                            "accepted as second parameter.",
                        {
                            {"", RPCArg::Type::OBJ_USER_KEYS, RPCArg::Optional::OMITTED, "",
                                {
                                    {"address", RPCArg::Type::AMOUNT, RPCArg::Optional::NO, "A key-value pair. The key (string) is the address, the value (float or string) is the amount in " + CURRENCY_UNIT + ""},
                                    {"blinder_index", RPCArg::Type::NUM, RPCArg::Optional::OMITTED, "The index of the input whose signer will blind this output. Must be provided if this output is to be blinded"},
                                    {"asset", RPCArg::Type::STR, RPCArg::Optional::OMITTED, "The asset tag for this output if it is not the main chain asset"},
                                },
                                },
                            {"", RPCArg::Type::OBJ, RPCArg::Optional::OMITTED, "",
                                {
                                    {"data", RPCArg::Type::STR_HEX, RPCArg::Optional::NO, "A key-value pair. The key must be \"data\", the value is hex-encoded data"},
                                },
                            },
                        },
                    },
                    {"locktime", RPCArg::Type::NUM, RPCArg::Default{0}, "Raw locktime. Non-0 value also locktime-activates inputs"},
                    {"options", RPCArg::Type::OBJ, RPCArg::Optional::OMITTED_NAMED_ARG, "",
                        Cat<std::vector<RPCArg>>(
                        {
                            {"add_inputs", RPCArg::Type::BOOL, RPCArg::Default{false}, "If inputs are specified, automatically include more if they are not enough."},
                            {"include_unsafe", RPCArg::Type::BOOL, RPCArg::Default{false}, "Include inputs that are not safe to spend (unconfirmed transactions from outside keys and unconfirmed replacement transactions).\n"
                                                          "Warning: the resulting transaction may become invalid if one of the unsafe inputs disappears.\n"
                                                          "If that happens, you will need to fund the transaction with different inputs and republish it."},
                            {"changeAddress", RPCArg::Type::STR, RPCArg::DefaultHint{"automatic"}, "The address to receive the change"},
                            {"changePosition", RPCArg::Type::NUM, RPCArg::DefaultHint{"random"}, "The index of the change output"},
                            {"change_type", RPCArg::Type::STR, RPCArg::DefaultHint{"set by -changetype"}, "The output type to use. Only valid if changeAddress is not specified. Options are \"legacy\", \"p2sh-segwit\", and \"bech32\"."},
                            {"includeWatching", RPCArg::Type::BOOL, RPCArg::DefaultHint{"true for watch-only wallets, otherwise false"}, "Also select inputs which are watch only"},
                            {"lockUnspents", RPCArg::Type::BOOL, RPCArg::Default{false}, "Lock selected unspent outputs"},
                            {"fee_rate", RPCArg::Type::AMOUNT, RPCArg::DefaultHint{"not set, fall back to wallet fee estimation"}, "Specify a fee rate in " + CURRENCY_ATOM + "/vB."},
                            {"feeRate", RPCArg::Type::AMOUNT, RPCArg::DefaultHint{"not set, fall back to wallet fee estimation"}, "Specify a fee rate in " + CURRENCY_UNIT + "/kvB."},
                            {"subtractFeeFromOutputs", RPCArg::Type::ARR, RPCArg::Default{UniValue::VARR}, "The outputs to subtract the fee from.\n"
                                                          "The fee will be equally deducted from the amount of each specified output.\n"
                                                          "Those recipients will receive less coins than you enter in their corresponding amount field.\n"
                                                          "If no outputs are specified here, the sender pays the fee.",
                                {
                                    {"vout_index", RPCArg::Type::NUM, RPCArg::Optional::OMITTED, "The zero-based output index, before a change output is added."},
                                },
                            },
                        },
                        FundTxDoc()),
                        "options"},
                    {"bip32derivs", RPCArg::Type::BOOL, RPCArg::Default{true}, "Include BIP 32 derivation paths for public keys if we know them"},
                    {"solving_data", RPCArg::Type::OBJ, RPCArg::Optional::OMITTED_NAMED_ARG, "Keys and scripts needed for producing a final transaction with a dummy signature. Used for fee estimation during coin selection.\n",
                        {
                            {"pubkeys", RPCArg::Type::ARR, RPCArg::DefaultHint{"empty array"}, "A json array of public keys.\n",
                                {
                                    {"pubkey", RPCArg::Type::STR_HEX, RPCArg::Optional::OMITTED, "A public key"},
                                },
                            },
                            {"scripts", RPCArg::Type::ARR, RPCArg::DefaultHint{"empty array"}, "A json array of scripts.\n",
                                {
                                    {"script", RPCArg::Type::STR_HEX, RPCArg::Optional::OMITTED, "A script"},
                                },
                            },
                            {"descriptors", RPCArg::Type::ARR, RPCArg::DefaultHint{"empty array"}, "A json array of descriptors.\n",
                                {
                                    {"descriptor", RPCArg::Type::STR_HEX, RPCArg::Optional::OMITTED, "A descriptor"},
                                },
                            }
                        }
                    },
                    {"psbt_version", RPCArg::Type::NUM, RPCArg::Default{2}, "The PSBT version number to use."},
                },
                RPCResult{
                    RPCResult::Type::OBJ, "", "",
                    {
                        {RPCResult::Type::STR, "psbt", "The resulting raw transaction (base64-encoded string)"},
                        {RPCResult::Type::STR_AMOUNT, "fee", "Fee in " + CURRENCY_UNIT + " the resulting transaction pays"},
                        {RPCResult::Type::NUM, "changepos", "The position of the added change output, or -1"},
                    }
                                },
                                RPCExamples{
                            "\nCreate a transaction with no inputs\n"
                            + HelpExampleCli("walletcreatefundedpsbt", "\"[{\\\"txid\\\":\\\"myid\\\",\\\"vout\\\":0}]\" \"[{\\\"data\\\":\\\"00010203\\\"}]\"")
                                },
        [&](const RPCHelpMan& self, const JSONRPCRequest& request) -> UniValue
{
    if (!g_con_elementsmode)
        throw std::runtime_error("PSBT operations are disabled when not in elementsmode.\n");

    std::shared_ptr<CWallet> const pwallet = GetWalletForJSONRPCRequest(request);
    if (!pwallet) return UniValue::VNULL;

    CWallet& wallet{*pwallet};
    // Make sure the results are valid at least up to the most recent block
    // the user could have gotten from another RPC command prior to now
    wallet.BlockUntilSyncedToCurrentChain();

    RPCTypeCheck(request.params, {
        UniValue::VARR,
        UniValueType(), // ARR or OBJ, checked later
        UniValue::VNUM,
        UniValue::VOBJ,
        UniValue::VBOOL,
        UniValue::VOBJ,
        UniValue::VNUM,
        }, true
    );

    UniValue options{request.params[3].isNull() ? UniValue::VOBJ : request.params[3]};

    CAmount fee;
    int change_position;
    bool rbf{wallet.m_signal_rbf};
    const UniValue &replaceable_arg = options["replaceable"];
    if (!replaceable_arg.isNull()) {
        RPCTypeCheckArgument(replaceable_arg, UniValue::VBOOL);
        rbf = replaceable_arg.isTrue();
    }
    // It's hard to control the behavior of FundTransaction, so we will wait
    //   until after it's done, then extract the blinding keys from the output
    //   nonces.
    std::map<CTxOut, PSBTOutput> psbt_outs;
    CMutableTransaction rawTx = ConstructTransaction(request.params[0], request.params[1], request.params[2], rbf, wallet.chain().getTip(), &psbt_outs, true /* allow_peg_in */, true /* allow_issuance */);

    // Make a blank psbt
    uint32_t psbt_version = 2;
    if (!request.params[6].isNull()) {
        psbt_version = request.params[6].getInt<int>();
    }
    if (psbt_version != 2) {
        throw JSONRPCError(RPC_INVALID_PARAMETER, "The PSBT version can only be 2");
    }

    // Make a blank psbt
    std::set<uint256> new_assets;
    std::set<uint256> new_reissuance;
    for (unsigned int i = 0; i < rawTx.vin.size(); ++i) {
        if (!rawTx.vin[i].assetIssuance.IsNull()) {
            const UniValue& blind_reissuance_v = find_value(request.params[0].get_array()[i].get_obj(), "blind_reissuance");
            bool blind_reissuance = blind_reissuance_v.isNull() ? true : blind_reissuance_v.get_bool();
            uint256 entropy;
            CAsset asset;
            CAsset token;

            if (rawTx.vin[i].assetIssuance.assetBlindingNonce.IsNull()) {
                // New issuance, calculate the final entropy
                GenerateAssetEntropy(entropy, rawTx.vin[i].prevout, rawTx.vin[i].assetIssuance.assetEntropy);
            } else {
                // Reissuance, use original entropy set in assetEntropy
                entropy = rawTx.vin[i].assetIssuance.assetEntropy;
            }

            CalculateAsset(asset, entropy);
            new_assets.insert(asset.id);

            if (!rawTx.vin[i].assetIssuance.nInflationKeys.IsNull()) {
                // Calculate reissuance asset tag if there will be reissuance tokens
                CalculateReissuanceToken(token, entropy, blind_reissuance);
                new_reissuance.insert(token.id);
            }
        }
    }
    CCoinControl coin_control;
    // Automatically select coins, unless at least one is manually selected. Can
    // be overridden by options.add_inputs.
    coin_control.m_allow_other_inputs = rawTx.vin.size() == 0;
    // FundTransaction expects blinding keys, if present, to appear in the output nonces
    for (CTxOut& txout : rawTx.vout) {
        auto search_it = psbt_outs.find(txout);
        CHECK_NONFATAL (search_it != psbt_outs.end());
        CPubKey& blind_pub = search_it->second.m_blinding_pubkey;
        if (blind_pub.IsFullyValid()) {
            txout.nNonce.vchCommitment = std::vector<unsigned char>(blind_pub.begin(), blind_pub.end());
        }
    }
    SetOptionsInputWeights(request.params[0], options);
    FundTransaction(wallet, rawTx, fee, change_position, options, coin_control, /*solving_data=*/request.params[5], /*override_min_fee=*/true);
    // Find an input that is ours
    unsigned int blinder_index = 0;
    {
        LOCK(wallet.cs_wallet);
        for (; blinder_index < rawTx.vin.size(); ++blinder_index) {
            const CTxIn& txin = rawTx.vin[blinder_index];
            if (InputIsMine(wallet, txin) != ISMINE_NO) {
                break;
            }
        }
    }
    CHECK_NONFATAL (blinder_index < rawTx.vin.size()); // We added inputs, or existing inputs are ours, we should have a blinder index at this point.
    // It may add outputs (change, and in some edge case OP_RETURN) which need to be
    // blinded. So pull these into `psbt_outs`.
    for (const CTxOut& txout : rawTx.vout) {
        if (!txout.nNonce.IsNull() && !psbt_outs.count(txout)) {
            PSBTOutput new_out{2}; // psbtv2 output
            new_out.m_blinding_pubkey.Set(txout.nNonce.vchCommitment.begin(), txout.nNonce.vchCommitment.end());
            new_out.m_blinder_index = blinder_index;
            psbt_outs.insert(std::make_pair(txout, new_out));
        }
    }
    PartiallySignedTransaction psbtx(rawTx, psbt_version);
    for (unsigned int i = 0; i < rawTx.vout.size(); ++i) {
        PSBTOutput& output = psbtx.outputs[i];
        auto it = psbt_outs.find(rawTx.vout.at(i));
        if (it != psbt_outs.end()) {
            PSBTOutput& construct_psbt_out = it->second;

            output.m_blinding_pubkey = construct_psbt_out.m_blinding_pubkey;
            output.m_blinder_index = construct_psbt_out.m_blinder_index;
        }

        if (output.m_blinder_index == std::nullopt) {
            output.m_blinder_index = blinder_index;
        }

        // Check the asset
        if (new_assets.count(output.m_asset) > 0) {
            new_assets.erase(output.m_asset);
        }
        if (new_reissuance.count(output.m_asset) > 0) {
            new_reissuance.erase(output.m_asset);
        }
    }

    // Make sure all newly issued assets and reissuance tokens had outputs
    if (new_assets.size() > 0) {
        throw JSONRPCError(RPC_INVALID_PARAMETER, "Missing output for new assets");
    }
    if (new_reissuance.size() > 0) {
        throw JSONRPCError(RPC_INVALID_PARAMETER, "Missing output for reissuance tokens");
    }

    // Determine whether to include explicit values
    bool include_explicit = request.params[3].exists("include_explicit") && request.params[3]["include_explicit"].get_bool();

    // Fill transaction with out data but don't sign
    bool bip32derivs = request.params[4].isNull() ? true : request.params[4].get_bool();
    bool complete = true;
    const TransactionError err{wallet.FillPSBT(psbtx, complete, 1, false, bip32derivs, true, nullptr, include_explicit)};
    if (err != TransactionError::OK) {
        throw JSONRPCTransactionError(err);
    }

    // Serialize the PSBT
    CDataStream ssTx(SER_NETWORK, PROTOCOL_VERSION);
    ssTx << psbtx;

    UniValue result(UniValue::VOBJ);
    result.pushKV("psbt", EncodeBase64(ssTx.str()));
    result.pushKV("fee", ValueFromAmount(fee));
    result.pushKV("changepos", change_position);
    return result;
},
    };
}
} // namespace wallet<|MERGE_RESOLUTION|>--- conflicted
+++ resolved
@@ -369,19 +369,14 @@
                     },
                     {"replaceable", RPCArg::Type::BOOL, RPCArg::DefaultHint{"wallet default"}, "Allow this transaction to be replaced by a transaction with higher fees via BIP 125"},
                     {"conf_target", RPCArg::Type::NUM, RPCArg::DefaultHint{"wallet -txconfirmtarget"}, "Confirmation target in blocks"},
-<<<<<<< HEAD
-                    {"estimate_mode", RPCArg::Type::STR, RPCArg::Default{"unset"}, std::string() + "The fee estimate mode, must be one of (case insensitive):\n"
-            "       \"" + FeeModes("\"\n\"") + "\""},
+                    {"estimate_mode", RPCArg::Type::STR, RPCArg::Default{"unset"}, "The fee estimate mode, must be one of (case insensitive):\n"
+                     "\"" + FeeModes("\"\n\"") + "\""},
                     {"output_assets", RPCArg::Type::OBJ, RPCArg::Optional::OMITTED, "A json object of addresses to assets.",
                         {
                             {"address", RPCArg::Type::STR, RPCArg::Optional::NO, "A key-value pair where the key is the address used and the value is an asset label or hex asset ID."},
                         },
                     },
                     {"ignoreblindfail", RPCArg::Type::BOOL, RPCArg::Default{true}, "Return a transaction even when a blinding attempt fails due to number of blinded inputs/outputs."},
-=======
-                    {"estimate_mode", RPCArg::Type::STR, RPCArg::Default{"unset"}, "The fee estimate mode, must be one of (case insensitive):\n"
-                     "\"" + FeeModes("\"\n\"") + "\""},
->>>>>>> d9cd8b41
                     {"fee_rate", RPCArg::Type::AMOUNT, RPCArg::DefaultHint{"not set, fall back to wallet fee estimation"}, "Specify a fee rate in " + CURRENCY_ATOM + "/vB."},
                     {"verbose", RPCArg::Type::BOOL, RPCArg::Default{false}, "If true, return extra information about the transaction."},
                 },
