--- conflicted
+++ resolved
@@ -170,25 +170,14 @@
 
     // Send
     constexpr int RANDOM_CHANGE_POSITION = -1;
-<<<<<<< HEAD
-    bilingual_str error;
-    FeeCalculation fee_calc_out;
     auto blind_details = g_con_elementsmode ? std::make_unique<BlindDetails>() : nullptr;
     if (blind_details) blind_details->ignore_blind_failure = ignore_blind_fail;
-    std::optional<CreatedTransactionResult> txr = CreateTransaction(wallet, recipients, RANDOM_CHANGE_POSITION, error, coin_control, fee_calc_out, true, blind_details.get());
-    if (!txr) {
-        throw JSONRPCError(RPC_WALLET_INSUFFICIENT_FUNDS, error.original);
-    }
-    CTransactionRef tx = txr->tx;
-    wallet.CommitTransaction(tx, std::move(map_value), {} /* orderForm */, blind_details.get());
-=======
-    auto res = CreateTransaction(wallet, recipients, RANDOM_CHANGE_POSITION, coin_control, true);
+    auto res = CreateTransaction(wallet, recipients, RANDOM_CHANGE_POSITION, coin_control, true, blind_details.get());
     if (!res) {
         throw JSONRPCError(RPC_WALLET_INSUFFICIENT_FUNDS, res.GetError().original);
     }
     const CTransactionRef& tx = res.GetObj().tx;
-    wallet.CommitTransaction(tx, std::move(map_value), {} /* orderForm */);
->>>>>>> 316afb1e
+    wallet.CommitTransaction(tx, std::move(map_value), {} /* orderForm */, blind_details.get());
     if (verbose) {
         UniValue entry(UniValue::VOBJ);
         entry.pushKV("txid", tx->GetHash().GetHex());
