// Copyright (c) 2011-2021 The Bitcoin Core developers
// Distributed under the MIT software license, see the accompanying
// file COPYING or http://www.opensource.org/licenses/mit-license.php.

#include <assetsdir.h>
#include <consensus/validation.h>
#include <core_io.h>
#include <issuance.h>
#include <key_io.h>
#include <policy/policy.h>
#include <rpc/rawtransaction_util.h>
#include <rpc/util.h>
#include <script/pegins.h>
#include <util/fees.h>
#include <util/rbf.h>
#include <util/translation.h>
#include <util/vector.h>
#include <wallet/coincontrol.h>
#include <wallet/feebumper.h>
#include <wallet/receive.h>
#include <wallet/fees.h>
#include <wallet/rpc/util.h>
#include <wallet/spend.h>
#include <wallet/wallet.h>

#include <univalue.h>

using wallet::CRecipient;

namespace wallet {
static void ParseRecipients(const UniValue& address_amounts, const UniValue& address_assets, const UniValue& subtract_fee_outputs, std::vector<CRecipient> &recipients)
{
    std::set<CTxDestination> destinations;
    int i = 0;
    for (const std::string& address: address_amounts.getKeys()) {
        CAsset asset = Params().GetConsensus().pegged_asset;
        if (!address_assets.isNull() && address_assets[address].isStr()) {
            std::string strasset = address_assets[address].get_str();
            asset = GetAssetFromString(strasset);
        }
        if (asset.IsNull() && g_con_elementsmode) {
            throw JSONRPCError(RPC_WALLET_ERROR, strprintf("Unknown label and invalid asset hex: %s", asset.GetHex()));
        }

        CTxDestination dest = DecodeDestination(address);
        if (!IsValidDestination(dest)) {
            throw JSONRPCError(RPC_INVALID_ADDRESS_OR_KEY, std::string("Invalid Bitcoin address: ") + address);
        }

        if (destinations.count(dest)) {
            throw JSONRPCError(RPC_INVALID_PARAMETER, std::string("Invalid parameter, duplicated address: ") + address);
        }
        destinations.insert(dest);

        CScript script_pub_key = GetScriptForDestination(dest);
        CAmount amount = AmountFromValue(address_amounts[i++]);

        bool subtract_fee = false;
        for (unsigned int idx = 0; idx < subtract_fee_outputs.size(); idx++) {
            const UniValue& addr = subtract_fee_outputs[idx];
            if (addr.get_str() == address) {
                subtract_fee = true;
            }
        }

        CRecipient recipient = {script_pub_key, amount, asset, GetDestinationBlindingKey(dest), subtract_fee};
        recipients.push_back(recipient);
    }
}

static void InterpretFeeEstimationInstructions(const UniValue& conf_target, const UniValue& estimate_mode, const UniValue& fee_rate, UniValue& options)
{
    if (options.exists("conf_target") || options.exists("estimate_mode")) {
        if (!conf_target.isNull() || !estimate_mode.isNull()) {
            throw JSONRPCError(RPC_INVALID_PARAMETER, "Pass conf_target and estimate_mode either as arguments or in the options object, but not both");
        }
    } else {
        options.pushKV("conf_target", conf_target);
        options.pushKV("estimate_mode", estimate_mode);
    }
    if (options.exists("fee_rate")) {
        if (!fee_rate.isNull()) {
            throw JSONRPCError(RPC_INVALID_PARAMETER, "Pass the fee_rate either as an argument, or in the options object, but not both");
        }
    } else {
        options.pushKV("fee_rate", fee_rate);
    }
    if (!options["conf_target"].isNull() && (options["estimate_mode"].isNull() || (options["estimate_mode"].get_str() == "unset"))) {
        throw JSONRPCError(RPC_INVALID_PARAMETER, "Specify estimate_mode");
    }
}

static UniValue FinishTransaction(const std::shared_ptr<CWallet> pwallet, const UniValue& options, const CMutableTransaction& rawTx)
{
    // Make a blank psbt
    PartiallySignedTransaction psbtx(rawTx, 2 /* version */);

    // First fill transaction with our data without signing,
    // so external signers are not asked sign more than once.
    bool complete;
    pwallet->FillPSBT(psbtx, complete, SIGHASH_DEFAULT, false, true, true);
    const TransactionError err = pwallet->FillPSBT(psbtx, complete, SIGHASH_DEFAULT, true, false, true);
    if (err != TransactionError::OK) {
        throw JSONRPCTransactionError(err);
    }

    CMutableTransaction mtx;
    complete = FinalizeAndExtractPSBT(psbtx, mtx);

    UniValue result(UniValue::VOBJ);

    const bool psbt_opt_in{options.exists("psbt") && options["psbt"].get_bool()};
    bool add_to_wallet{options.exists("add_to_wallet") ? options["add_to_wallet"].get_bool() : true};
    if (psbt_opt_in || !complete || !add_to_wallet) {
        // Serialize the PSBT
        CDataStream ssTx(SER_NETWORK, PROTOCOL_VERSION);
        ssTx << psbtx;
        result.pushKV("psbt", EncodeBase64(ssTx.str()));
    }

    if (complete) {
        std::string hex{EncodeHexTx(CTransaction(mtx))};
        CTransactionRef tx(MakeTransactionRef(std::move(mtx)));
        result.pushKV("txid", tx->GetHash().GetHex());
        if (add_to_wallet && !psbt_opt_in) {
            pwallet->CommitTransaction(tx, {}, /*orderForm=*/{});
        } else {
            result.pushKV("hex", hex);
        }
    }
    result.pushKV("complete", complete);

    return result;
}

static void PreventOutdatedOptions(const UniValue& options)
{
    if (options.exists("feeRate")) {
        throw JSONRPCError(RPC_INVALID_PARAMETER, "Use fee_rate (" + CURRENCY_ATOM + "/vB) instead of feeRate");
    }
    if (options.exists("changeAddress")) {
        throw JSONRPCError(RPC_INVALID_PARAMETER, "Use change_address instead of changeAddress");
    }
    if (options.exists("changePosition")) {
        throw JSONRPCError(RPC_INVALID_PARAMETER, "Use change_position instead of changePosition");
    }
    if (options.exists("includeWatching")) {
        throw JSONRPCError(RPC_INVALID_PARAMETER, "Use include_watching instead of includeWatching");
    }
    if (options.exists("lockUnspents")) {
        throw JSONRPCError(RPC_INVALID_PARAMETER, "Use lock_unspents instead of lockUnspents");
    }
    if (options.exists("subtractFeeFromOutputs")) {
        throw JSONRPCError(RPC_INVALID_PARAMETER, "Use subtract_fee_from_outputs instead of subtractFeeFromOutputs");
    }
}

UniValue SendMoney(CWallet& wallet, const CCoinControl &coin_control, std::vector<CRecipient> &recipients, mapValue_t map_value, bool verbose, bool ignore_blind_fail)
{
    EnsureWalletIsUnlocked(wallet);

    // This function is only used by sendtoaddress and sendmany.
    // This should always try to sign, if we don't have private keys, don't try to do anything here.
    if (wallet.IsWalletFlagSet(WALLET_FLAG_DISABLE_PRIVATE_KEYS)) {
        throw JSONRPCError(RPC_WALLET_ERROR, "Error: Private keys are disabled for this wallet");
    }

    // Shuffle recipient list
    std::shuffle(recipients.begin(), recipients.end(), FastRandomContext());

    // Send
    constexpr int RANDOM_CHANGE_POSITION = -1;
    bilingual_str error;
    FeeCalculation fee_calc_out;
    auto blind_details = g_con_elementsmode ? std::make_unique<BlindDetails>() : nullptr;
    if (blind_details) blind_details->ignore_blind_failure = ignore_blind_fail;
    std::optional<CreatedTransactionResult> txr = CreateTransaction(wallet, recipients, RANDOM_CHANGE_POSITION, error, coin_control, fee_calc_out, true, blind_details.get());
    if (!txr) {
        throw JSONRPCError(RPC_WALLET_INSUFFICIENT_FUNDS, error.original);
    }
    CTransactionRef tx = txr->tx;
    wallet.CommitTransaction(tx, std::move(map_value), {} /* orderForm */, blind_details.get());
    if (verbose) {
        UniValue entry(UniValue::VOBJ);
        entry.pushKV("txid", tx->GetHash().GetHex());
        entry.pushKV("fee_reason", StringForFeeReason(fee_calc_out.reason));
        return entry;
    }
    return tx->GetHash().GetHex();
}


/**
 * Update coin control with fee estimation based on the given parameters
 *
 * @param[in]     wallet            Wallet reference
 * @param[in,out] cc                Coin control to be updated
 * @param[in]     conf_target       UniValue integer; confirmation target in blocks, values between 1 and 1008 are valid per policy/fees.h;
 * @param[in]     estimate_mode     UniValue string; fee estimation mode, valid values are "unset", "economical" or "conservative";
 * @param[in]     fee_rate          UniValue real; fee rate in sat/vB;
 *                                      if present, both conf_target and estimate_mode must either be null, or "unset"
 * @param[in]     override_min_fee  bool; whether to set fOverrideFeeRate to true to disable minimum fee rate checks and instead
 *                                      verify only that fee_rate is greater than 0
 * @throws a JSONRPCError if conf_target, estimate_mode, or fee_rate contain invalid values or are in conflict
 */
static void SetFeeEstimateMode(const CWallet& wallet, CCoinControl& cc, const UniValue& conf_target, const UniValue& estimate_mode, const UniValue& fee_rate, bool override_min_fee)
{
    if (!fee_rate.isNull()) {
        if (!conf_target.isNull()) {
            throw JSONRPCError(RPC_INVALID_PARAMETER, "Cannot specify both conf_target and fee_rate. Please provide either a confirmation target in blocks for automatic fee estimation, or an explicit fee rate.");
        }
        if (!estimate_mode.isNull() && estimate_mode.get_str() != "unset") {
            throw JSONRPCError(RPC_INVALID_PARAMETER, "Cannot specify both estimate_mode and fee_rate");
        }
        // Fee rates in sat/vB cannot represent more than 3 significant digits.
        cc.m_feerate = CFeeRate{AmountFromValue(fee_rate, /*decimals=*/3)};
        if (override_min_fee) cc.fOverrideFeeRate = true;
        // Default RBF to true for explicit fee_rate, if unset.
        if (!cc.m_signal_bip125_rbf) cc.m_signal_bip125_rbf = true;
        return;
    }
    if (!estimate_mode.isNull() && !FeeModeFromString(estimate_mode.get_str(), cc.m_fee_mode)) {
        throw JSONRPCError(RPC_INVALID_PARAMETER, InvalidEstimateModeErrorMessage());
    }
    if (!conf_target.isNull()) {
        cc.m_confirm_target = ParseConfirmTarget(conf_target, wallet.chain().estimateMaxBlocks());
    }
}

RPCHelpMan sendtoaddress()
{
    return RPCHelpMan{"sendtoaddress",
                "\nSend an amount to a given address." +
        HELP_REQUIRING_PASSPHRASE,
                {
                    {"address", RPCArg::Type::STR, RPCArg::Optional::NO, "The address to send to."},
                    {"amount", RPCArg::Type::AMOUNT, RPCArg::Optional::NO, "The amount in " + CURRENCY_UNIT + " to send. eg 0.1"},
                    {"comment", RPCArg::Type::STR, RPCArg::Optional::OMITTED_NAMED_ARG, "A comment used to store what the transaction is for.\n"
                                         "This is not part of the transaction, just kept in your wallet."},
                    {"comment_to", RPCArg::Type::STR, RPCArg::Optional::OMITTED_NAMED_ARG, "A comment to store the name of the person or organization\n"
                                         "to which you're sending the transaction. This is not part of the \n"
                                         "transaction, just kept in your wallet."},
                    {"subtractfeefromamount", RPCArg::Type::BOOL, RPCArg::Default{false}, "The fee will be deducted from the amount being sent.\n"
                                         "The recipient will receive less bitcoins than you enter in the amount field."},
                    {"replaceable", RPCArg::Type::BOOL, RPCArg::DefaultHint{"wallet default"}, "Allow this transaction to be replaced by a transaction with higher fees via BIP 125"},
                    {"conf_target", RPCArg::Type::NUM, RPCArg::DefaultHint{"wallet -txconfirmtarget"}, "Confirmation target in blocks"},
                    {"estimate_mode", RPCArg::Type::STR, RPCArg::Default{"unset"}, std::string() + "The fee estimate mode, must be one of (case insensitive):\n"
            "       \"" + FeeModes("\"\n\"") + "\""},
                    {"avoid_reuse", RPCArg::Type::BOOL, RPCArg::Default{true}, "(only available if avoid_reuse wallet flag is set) Avoid spending from dirty addresses; addresses are considered\n"
                                         "dirty if they have previously been used in a transaction. If true, this also activates avoidpartialspends, grouping outputs by their addresses."},
                    {"assetlabel", RPCArg::Type::STR, RPCArg::Optional::OMITTED_NAMED_ARG, "Hex asset id or asset label for balance."},
                    {"ignoreblindfail", RPCArg::Type::BOOL, RPCArg::Default{true}, "Return a transaction even when a blinding attempt fails due to number of blinded inputs/outputs."},
                    {"fee_rate", RPCArg::Type::AMOUNT, RPCArg::DefaultHint{"not set, fall back to wallet fee estimation"}, "Specify a fee rate in " + CURRENCY_ATOM + "/vB."},
                    {"verbose", RPCArg::Type::BOOL, RPCArg::Default{false}, "If true, return extra information about the transaction."},
                },
                {
                    RPCResult{"if verbose is not set or set to false",
                        RPCResult::Type::STR_HEX, "txid", "The transaction id."
                    },
                    RPCResult{"if verbose is set to true",
                        RPCResult::Type::OBJ, "", "",
                        {
                            {RPCResult::Type::STR_HEX, "txid", "The transaction id."},
                            {RPCResult::Type::STR, "fee_reason", "The transaction fee reason."}
                        },
                    },
                },
                RPCExamples{
                    "\nSend 0.1 BTC\n"
                    + HelpExampleCli("sendtoaddress", "\"" + EXAMPLE_ADDRESS[0] + "\" 0.1") +
                    "\nSend 0.1 BTC with a confirmation target of 6 blocks in economical fee estimate mode using positional arguments\n"
                    + HelpExampleCli("sendtoaddress", "\"" + EXAMPLE_ADDRESS[0] + "\" 0.1 \"donation\" \"sean's outpost\" false true 6 economical") +
                    "\nSend 0.1 BTC with a fee rate of 1.1 " + CURRENCY_ATOM + "/vB, subtract fee from amount, BIP125-replaceable, using positional arguments\n"
                    + HelpExampleCli("sendtoaddress", "\"" + EXAMPLE_ADDRESS[0] + "\" 0.1 \"drinks\" \"room77\" true true null \"unset\" null 1.1") +
                    "\nSend 0.2 BTC with a confirmation target of 6 blocks in economical fee estimate mode using named arguments\n"
                    + HelpExampleCli("-named sendtoaddress", "address=\"" + EXAMPLE_ADDRESS[0] + "\" amount=0.2 conf_target=6 estimate_mode=\"economical\"") +
                    "\nSend 0.5 BTC with a fee rate of 25 " + CURRENCY_ATOM + "/vB using named arguments\n"
                    + HelpExampleCli("-named sendtoaddress", "address=\"" + EXAMPLE_ADDRESS[0] + "\" amount=0.5 fee_rate=25")
                    + HelpExampleCli("-named sendtoaddress", "address=\"" + EXAMPLE_ADDRESS[0] + "\" amount=0.5 fee_rate=25 subtractfeefromamount=false replaceable=true avoid_reuse=true comment=\"2 pizzas\" comment_to=\"jeremy\" verbose=true")
                },
        [&](const RPCHelpMan& self, const JSONRPCRequest& request) -> UniValue
{
    std::shared_ptr<CWallet> const pwallet = GetWalletForJSONRPCRequest(request);
    if (!pwallet) return NullUniValue;

    // Make sure the results are valid at least up to the most recent block
    // the user could have gotten from another RPC command prior to now
    pwallet->BlockUntilSyncedToCurrentChain();

    LOCK(pwallet->cs_wallet);

    // Wallet comments
    mapValue_t mapValue;
    if (!request.params[2].isNull() && !request.params[2].get_str().empty())
        mapValue["comment"] = request.params[2].get_str();
    if (!request.params[3].isNull() && !request.params[3].get_str().empty())
        mapValue["to"] = request.params[3].get_str();

    bool fSubtractFeeFromAmount = false;
    if (!request.params[4].isNull()) {
        fSubtractFeeFromAmount = request.params[4].get_bool();
    }

    CCoinControl coin_control;
    if (!request.params[5].isNull()) {
        coin_control.m_signal_bip125_rbf = request.params[5].get_bool();
    }

    coin_control.m_avoid_address_reuse = GetAvoidReuseFlag(*pwallet, request.params[8]);
    // We also enable partial spend avoidance if reuse avoidance is set.
    coin_control.m_avoid_partial_spends |= coin_control.m_avoid_address_reuse;

    std::string strasset = Params().GetConsensus().pegged_asset.GetHex();
    if (request.params.size() > 9 && request.params[9].isStr() && !request.params[9].get_str().empty()) {
        strasset = request.params[9].get_str();
    }
    CAsset asset = GetAssetFromString(strasset);
    if (asset.IsNull() && g_con_elementsmode) {
        throw JSONRPCError(RPC_WALLET_ERROR, strprintf("Unknown label and invalid asset hex: %s", asset.GetHex()));
    }

    bool ignore_blind_fail = true;
    if (!request.params[10].isNull()) {
        ignore_blind_fail = request.params[10].get_bool();
    }

    SetFeeEstimateMode(*pwallet, coin_control, /*conf_target=*/request.params[6], /*estimate_mode=*/request.params[7], /*fee_rate=*/request.params[11], /*override_min_fee=*/false);

    EnsureWalletIsUnlocked(*pwallet);

    UniValue address_amounts(UniValue::VOBJ);
    UniValue address_assets(UniValue::VOBJ);
    const std::string address = request.params[0].get_str();
    address_amounts.pushKV(address, request.params[1]);
    address_assets.pushKV(address, asset.GetHex());
    UniValue subtractFeeFromAmount(UniValue::VARR);
    if (fSubtractFeeFromAmount) {
        subtractFeeFromAmount.push_back(address);
    }

    std::vector<CRecipient> recipients;
    ParseRecipients(address_amounts, address_assets, subtractFeeFromAmount, recipients);
    bool verbose = request.params[12].isNull() ? false: request.params[12].get_bool();

    return SendMoney(*pwallet, coin_control, recipients, mapValue, verbose, ignore_blind_fail);
},
    };
}

RPCHelpMan sendmany()
{
    return RPCHelpMan{"sendmany",
                "\nSend multiple times. Amounts are double-precision floating point numbers." +
        HELP_REQUIRING_PASSPHRASE,
                {
                    {"dummy", RPCArg::Type::STR, RPCArg::Optional::NO, "Must be set to \"\" for backwards compatibility.", "\"\""},
                    {"amounts", RPCArg::Type::OBJ_USER_KEYS, RPCArg::Optional::NO, "The addresses and amounts",
                        {
                            {"address", RPCArg::Type::AMOUNT, RPCArg::Optional::NO, "The address is the key, the numeric amount (can be string) in " + CURRENCY_UNIT + " is the value"},
                        },
                    },
                    {"minconf", RPCArg::Type::NUM, RPCArg::Optional::OMITTED_NAMED_ARG, "Ignored dummy value"},
                    {"comment", RPCArg::Type::STR, RPCArg::Optional::OMITTED_NAMED_ARG, "A comment"},
                    {"subtractfeefrom", RPCArg::Type::ARR, RPCArg::Optional::OMITTED_NAMED_ARG, "The addresses.\n"
                                       "The fee will be equally deducted from the amount of each selected address.\n"
                                       "Those recipients will receive less bitcoins than you enter in their corresponding amount field.\n"
                                       "If no addresses are specified here, the sender pays the fee.",
                        {
                            {"address", RPCArg::Type::STR, RPCArg::Optional::OMITTED, "Subtract fee from this address"},
                        },
                    },
                    {"replaceable", RPCArg::Type::BOOL, RPCArg::DefaultHint{"wallet default"}, "Allow this transaction to be replaced by a transaction with higher fees via BIP 125"},
                    {"conf_target", RPCArg::Type::NUM, RPCArg::DefaultHint{"wallet -txconfirmtarget"}, "Confirmation target in blocks"},
                    {"estimate_mode", RPCArg::Type::STR, RPCArg::Default{"unset"}, std::string() + "The fee estimate mode, must be one of (case insensitive):\n"
            "       \"" + FeeModes("\"\n\"") + "\""},
                    {"output_assets", RPCArg::Type::OBJ, RPCArg::Optional::OMITTED, "A json object of addresses to assets.",
                        {
                            {"address", RPCArg::Type::STR, RPCArg::Optional::NO, "A key-value pair where the key is the address used and the value is an asset label or hex asset ID."},
                        },
                    },
                    {"ignoreblindfail", RPCArg::Type::BOOL, RPCArg::Default{true}, "Return a transaction even when a blinding attempt fails due to number of blinded inputs/outputs."},
                    {"fee_rate", RPCArg::Type::AMOUNT, RPCArg::DefaultHint{"not set, fall back to wallet fee estimation"}, "Specify a fee rate in " + CURRENCY_ATOM + "/vB."},
                    {"verbose", RPCArg::Type::BOOL, RPCArg::Default{false}, "If true, return extra information about the transaction."},
                },
                {
                    RPCResult{"if verbose is not set or set to false",
                        RPCResult::Type::STR_HEX, "txid", "The transaction id for the send. Only 1 transaction is created regardless of\n"
                "the number of addresses."
                    },
                    RPCResult{"if verbose is set to true",
                        RPCResult::Type::OBJ, "", "",
                        {
                                {RPCResult::Type::STR_HEX, "txid", "The transaction id for the send. Only 1 transaction is created regardless of\n"
                "the number of addresses."},
                            {RPCResult::Type::STR, "fee_reason", "The transaction fee reason."}
                        },
                    },
                },
                RPCExamples{
            "\nSend two amounts to two different addresses:\n"
            + HelpExampleCli("sendmany", "\"\" \"{\\\"" + EXAMPLE_ADDRESS[0] + "\\\":0.01,\\\"" + EXAMPLE_ADDRESS[1] + "\\\":0.02}\"") +
            "\nSend two amounts to two different addresses setting the confirmation and comment:\n"
            + HelpExampleCli("sendmany", "\"\" \"{\\\"" + EXAMPLE_ADDRESS[0] + "\\\":0.01,\\\"" + EXAMPLE_ADDRESS[1] + "\\\":0.02}\" 6 \"testing\"") +
            "\nSend two amounts to two different addresses, subtract fee from amount:\n"
            + HelpExampleCli("sendmany", "\"\" \"{\\\"" + EXAMPLE_ADDRESS[0] + "\\\":0.01,\\\"" + EXAMPLE_ADDRESS[1] + "\\\":0.02}\" 1 \"\" \"[\\\"" + EXAMPLE_ADDRESS[0] + "\\\",\\\"" + EXAMPLE_ADDRESS[1] + "\\\"]\"") +
            "\nAs a JSON-RPC call\n"
            + HelpExampleRpc("sendmany", "\"\", {\"" + EXAMPLE_ADDRESS[0] + "\":0.01,\"" + EXAMPLE_ADDRESS[1] + "\":0.02}, 6, \"testing\"")
                },
        [&](const RPCHelpMan& self, const JSONRPCRequest& request) -> UniValue
{
    std::shared_ptr<CWallet> const pwallet = GetWalletForJSONRPCRequest(request);
    if (!pwallet) return NullUniValue;

    // Make sure the results are valid at least up to the most recent block
    // the user could have gotten from another RPC command prior to now
    pwallet->BlockUntilSyncedToCurrentChain();

    LOCK(pwallet->cs_wallet);

    if (!request.params[0].isNull() && !request.params[0].get_str().empty()) {
        throw JSONRPCError(RPC_INVALID_PARAMETER, "Dummy value must be set to \"\"");
    }
    UniValue sendTo = request.params[1].get_obj();

    mapValue_t mapValue;
    if (!request.params[3].isNull() && !request.params[3].get_str().empty())
        mapValue["comment"] = request.params[3].get_str();

    UniValue subtractFeeFromAmount(UniValue::VARR);
    if (!request.params[4].isNull())
        subtractFeeFromAmount = request.params[4].get_array();

    CCoinControl coin_control;
    if (!request.params[5].isNull()) {
        coin_control.m_signal_bip125_rbf = request.params[5].get_bool();
    }

    SetFeeEstimateMode(*pwallet, coin_control, /*conf_target=*/request.params[6], /*estimate_mode=*/request.params[7], /*fee_rate=*/request.params[10], /*override_min_fee=*/false);

    UniValue assets;
    if (!request.params[8].isNull()) {
        if (!g_con_elementsmode) {
            throw JSONRPCError(RPC_TYPE_ERROR, "Asset argument cannot be given for Bitcoin serialization.");
        }
        assets = request.params[8].get_obj();
    }

    bool ignore_blind_fail = true;
    if (!request.params[9].isNull()) {
        ignore_blind_fail = request.params[9].get_bool();
    }

    std::vector<CRecipient> recipients;
    ParseRecipients(sendTo, assets, subtractFeeFromAmount, recipients);
    bool verbose = request.params[11].isNull() ? false : request.params[11].get_bool();

    return SendMoney(*pwallet, coin_control, recipients, std::move(mapValue), verbose, ignore_blind_fail);
},
    };
}

RPCHelpMan settxfee()
{
    return RPCHelpMan{"settxfee",
                "\nSet the transaction fee rate in " + CURRENCY_UNIT + "/kvB for this wallet. Overrides the global -paytxfee command line parameter.\n"
                "Can be deactivated by passing 0 as the fee. In that case automatic fee selection will be used by default.\n",
                {
                    {"amount", RPCArg::Type::AMOUNT, RPCArg::Optional::NO, "The transaction fee rate in " + CURRENCY_UNIT + "/kvB"},
                },
                RPCResult{
                    RPCResult::Type::BOOL, "", "Returns true if successful"
                },
                RPCExamples{
                    HelpExampleCli("settxfee", "0.00001")
            + HelpExampleRpc("settxfee", "0.00001")
                },
        [&](const RPCHelpMan& self, const JSONRPCRequest& request) -> UniValue
{
    std::shared_ptr<CWallet> const pwallet = GetWalletForJSONRPCRequest(request);
    if (!pwallet) return NullUniValue;

    LOCK(pwallet->cs_wallet);

    CAmount nAmount = AmountFromValue(request.params[0]);
    CFeeRate tx_fee_rate(nAmount, 1000);
    CFeeRate max_tx_fee_rate(pwallet->m_default_max_tx_fee, 1000);
    if (tx_fee_rate == CFeeRate(0)) {
        // automatic selection
    } else if (tx_fee_rate < pwallet->chain().relayMinFee()) {
        throw JSONRPCError(RPC_INVALID_PARAMETER, strprintf("txfee cannot be less than min relay tx fee (%s)", pwallet->chain().relayMinFee().ToString()));
    } else if (tx_fee_rate < pwallet->m_min_fee) {
        throw JSONRPCError(RPC_INVALID_PARAMETER, strprintf("txfee cannot be less than wallet min fee (%s)", pwallet->m_min_fee.ToString()));
    } else if (tx_fee_rate > max_tx_fee_rate) {
        throw JSONRPCError(RPC_INVALID_PARAMETER, strprintf("txfee cannot be more than wallet max tx fee (%s)", max_tx_fee_rate.ToString()));
    }

    pwallet->m_pay_tx_fee = tx_fee_rate;
    return true;
},
    };
}


// Only includes key documentation where the key is snake_case in all RPC methods. MixedCase keys can be added later.
static std::vector<RPCArg> FundTxDoc(bool solving_data = true)
{
    std::vector<RPCArg> args = {
        {"conf_target", RPCArg::Type::NUM, RPCArg::DefaultHint{"wallet -txconfirmtarget"}, "Confirmation target in blocks"},
        {"estimate_mode", RPCArg::Type::STR, RPCArg::Default{"unset"}, std::string() + "The fee estimate mode, must be one of (case insensitive):\n"
            "         \"" + FeeModes("\"\n\"") + "\""},
        {
            "replaceable", RPCArg::Type::BOOL, RPCArg::DefaultHint{"wallet default"}, "Marks this transaction as BIP125-replaceable.\n"
            "Allows this transaction to be replaced by a transaction with higher fees"
        },
    };
    if (solving_data) {
        args.push_back({"solving_data", RPCArg::Type::OBJ, RPCArg::Optional::OMITTED_NAMED_ARG, "Keys and scripts needed for producing a final transaction with a dummy signature.\n"
        "Used for fee estimation during coin selection.",
            {
                {
                    "pubkeys", RPCArg::Type::ARR, RPCArg::Default{UniValue::VARR}, "Public keys involved in this transaction.",
                    {
                        {"pubkey", RPCArg::Type::STR_HEX, RPCArg::Optional::OMITTED, "A public key"},
                    }
                },
                {
                    "scripts", RPCArg::Type::ARR, RPCArg::Default{UniValue::VARR}, "Scripts involved in this transaction.",
                    {
                        {"script", RPCArg::Type::STR_HEX, RPCArg::Optional::OMITTED, "A script"},
                    }
                },
                {
                    "descriptors", RPCArg::Type::ARR, RPCArg::Default{UniValue::VARR}, "Descriptors that provide solving data for this transaction.",
                    {
                        {"descriptor", RPCArg::Type::STR, RPCArg::Optional::OMITTED, "A descriptor"},
                    }
                },
            }
        });
    }
    return args;
}

void FundTransaction(CWallet& wallet, CMutableTransaction& tx, CAmount& fee_out, int& change_position, const UniValue& options, CCoinControl& coinControl, const UniValue& solving_data, bool override_min_fee)
{
    // Make sure the results are valid at least up to the most recent block
    // the user could have gotten from another RPC command prior to now
    wallet.BlockUntilSyncedToCurrentChain();

    change_position = -1;
    bool lockUnspents = false;
    UniValue subtractFeeFromOutputs;
    std::set<int> setSubtractFeeFromOutputs;

    if (!options.isNull()) {
      if (options.type() == UniValue::VBOOL) {
        // backward compatibility bool only fallback
        coinControl.fAllowWatchOnly = options.get_bool();
      }
      else {
        RPCTypeCheckArgument(options, UniValue::VOBJ);

        RPCTypeCheckObj(options,
            {
                {"add_inputs", UniValueType(UniValue::VBOOL)},
                {"include_unsafe", UniValueType(UniValue::VBOOL)},
                {"add_to_wallet", UniValueType(UniValue::VBOOL)},
                {"changeAddress", UniValueType()}, // will be checked below
                {"change_address", UniValueType()}, // will be checked below
                {"changePosition", UniValueType(UniValue::VNUM)},
                {"change_position", UniValueType(UniValue::VNUM)},
                {"change_type", UniValueType(UniValue::VSTR)},
                {"includeWatching", UniValueType(UniValue::VBOOL)},
                {"include_watching", UniValueType(UniValue::VBOOL)},
                {"inputs", UniValueType(UniValue::VARR)},
                {"lockUnspents", UniValueType(UniValue::VBOOL)},
                {"lock_unspents", UniValueType(UniValue::VBOOL)},
                {"locktime", UniValueType(UniValue::VNUM)},
                {"fee_rate", UniValueType()}, // will be checked by AmountFromValue() in SetFeeEstimateMode()
                {"feeRate", UniValueType()}, // will be checked by AmountFromValue() below
                {"psbt", UniValueType(UniValue::VBOOL)},
                {"solving_data", UniValueType(UniValue::VOBJ)},
                {"subtractFeeFromOutputs", UniValueType(UniValue::VARR)},
                {"subtract_fee_from_outputs", UniValueType(UniValue::VARR)},
                {"replaceable", UniValueType(UniValue::VBOOL)},
                {"conf_target", UniValueType(UniValue::VNUM)},
                {"estimate_mode", UniValueType(UniValue::VSTR)},
                {"include_explicit", UniValueType(UniValue::VBOOL)},
                {"input_weights", UniValueType(UniValue::VARR)},
            },
            true, true);

        if (options.exists("add_inputs") ) {
            coinControl.m_add_inputs = options["add_inputs"].get_bool();
        }

        if (options.exists("changeAddress") || options.exists("change_address")) {
            const UniValue& change_address  = options.exists("change_address") ? options["change_address"] : options["changeAddress"];
            std::map<CAsset, CTxDestination> destinations;

            if (change_address.isStr()) {
                // Single destination for default asset (policyAsset).
                CTxDestination dest = DecodeDestination(change_address.get_str());
                if (!IsValidDestination(dest)) {
                    throw JSONRPCError(RPC_INVALID_ADDRESS_OR_KEY, "Change address must be a valid address");
                }
                destinations[::policyAsset] = dest;
            } else if (change_address.isObject()) {
                // Map of assets to destinations.
                std::map<std::string, UniValue> kvMap;
                change_address.getObjMap(kvMap);

                for (const auto& kv : kvMap) {
                    CAsset asset = GetAssetFromString(kv.first);
                    if (asset.IsNull()) {
                        throw JSONRPCError(RPC_INVALID_PARAMETER, "Change address key must be a valid asset label or hex");
                    }

                    CTxDestination dest = DecodeDestination(kv.second.get_str());
                    if (!IsValidDestination(dest)) {
                        throw JSONRPCError(RPC_INVALID_ADDRESS_OR_KEY, "Change address must be a valid address");
                    }

                    destinations[asset] = dest;
                }
            } else {
                throw JSONRPCError(RPC_INVALID_ADDRESS_OR_KEY, "Change address must be either a map or a string");
            }

            coinControl.destChange = destinations;
        }

        if (options.exists("changePosition") || options.exists("change_position")) {
            change_position = (options.exists("change_position") ? options["change_position"] : options["changePosition"]).getInt<int>();
        }

        if (options.exists("change_type")) {
            if (options.exists("changeAddress") || options.exists("change_address")) {
                throw JSONRPCError(RPC_INVALID_PARAMETER, "Cannot specify both change address and address type options");
            }
            if (std::optional<OutputType> parsed = ParseOutputType(options["change_type"].get_str())) {
                coinControl.m_change_type.emplace(parsed.value());
            } else {
                throw JSONRPCError(RPC_INVALID_ADDRESS_OR_KEY, strprintf("Unknown change type '%s'", options["change_type"].get_str()));
            }
        }

        const UniValue include_watching_option = options.exists("include_watching") ? options["include_watching"] : options["includeWatching"];
        coinControl.fAllowWatchOnly = ParseIncludeWatchonly(include_watching_option, wallet);

        if (options.exists("lockUnspents") || options.exists("lock_unspents")) {
            lockUnspents = (options.exists("lock_unspents") ? options["lock_unspents"] : options["lockUnspents"]).get_bool();
        }

        if (options.exists("include_unsafe")) {
            coinControl.m_include_unsafe_inputs = options["include_unsafe"].get_bool();
        }

        if (options.exists("feeRate")) {
            if (options.exists("fee_rate")) {
                throw JSONRPCError(RPC_INVALID_PARAMETER, "Cannot specify both fee_rate (" + CURRENCY_ATOM + "/vB) and feeRate (" + CURRENCY_UNIT + "/kvB)");
            }
            if (options.exists("conf_target")) {
                throw JSONRPCError(RPC_INVALID_PARAMETER, "Cannot specify both conf_target and feeRate. Please provide either a confirmation target in blocks for automatic fee estimation, or an explicit fee rate.");
            }
            if (options.exists("estimate_mode")) {
                throw JSONRPCError(RPC_INVALID_PARAMETER, "Cannot specify both estimate_mode and feeRate");
            }
            coinControl.m_feerate = CFeeRate(AmountFromValue(options["feeRate"]));
            coinControl.fOverrideFeeRate = true;
        }

        if (options.exists("subtractFeeFromOutputs") || options.exists("subtract_fee_from_outputs") )
            subtractFeeFromOutputs = (options.exists("subtract_fee_from_outputs") ? options["subtract_fee_from_outputs"] : options["subtractFeeFromOutputs"]).get_array();

        if (options.exists("replaceable")) {
            coinControl.m_signal_bip125_rbf = options["replaceable"].get_bool();
        }
        SetFeeEstimateMode(wallet, coinControl, options["conf_target"], options["estimate_mode"], options["fee_rate"], override_min_fee);
      }
    } else {
        // if options is null and not a bool
        coinControl.fAllowWatchOnly = ParseIncludeWatchonly(NullUniValue, wallet);
    }

    if (options.exists("solving_data")) {
        const UniValue solving_data = options["solving_data"].get_obj();
        if (solving_data.exists("pubkeys")) {
            for (const UniValue& pk_univ : solving_data["pubkeys"].get_array().getValues()) {
                const std::string& pk_str = pk_univ.get_str();
                if (!IsHex(pk_str)) {
                    throw JSONRPCError(RPC_INVALID_ADDRESS_OR_KEY, strprintf("'%s' is not hex", pk_str));
                }
                const std::vector<unsigned char> data(ParseHex(pk_str));
                const CPubKey pubkey(data.begin(), data.end());
                if (!pubkey.IsFullyValid()) {
                    throw JSONRPCError(RPC_INVALID_ADDRESS_OR_KEY, strprintf("'%s' is not a valid public key", pk_str));
                }
                coinControl.m_external_provider.pubkeys.emplace(pubkey.GetID(), pubkey);
                // Add witness script for pubkeys
                const CScript wit_script = GetScriptForDestination(WitnessV0KeyHash(pubkey));
                coinControl.m_external_provider.scripts.emplace(CScriptID(wit_script), wit_script);
            }
        }

        if (solving_data.exists("scripts")) {
            for (const UniValue& script_univ : solving_data["scripts"].get_array().getValues()) {
                const std::string& script_str = script_univ.get_str();
                if (!IsHex(script_str)) {
                    throw JSONRPCError(RPC_INVALID_ADDRESS_OR_KEY, strprintf("'%s' is not hex", script_str));
                }
                std::vector<unsigned char> script_data(ParseHex(script_str));
                const CScript script(script_data.begin(), script_data.end());
                coinControl.m_external_provider.scripts.emplace(CScriptID(script), script);
            }
        }

        if (solving_data.exists("descriptors")) {
            for (const UniValue& desc_univ : solving_data["descriptors"].get_array().getValues()) {
                const std::string& desc_str  = desc_univ.get_str();
                FlatSigningProvider desc_out;
                std::string error;
                std::vector<CScript> scripts_temp;
                std::unique_ptr<Descriptor> desc = Parse(desc_str, desc_out, error, true);
                if (!desc) {
                    throw JSONRPCError(RPC_INVALID_PARAMETER, strprintf("Unable to parse descriptor '%s': %s", desc_str, error));
                }
                desc->Expand(0, desc_out, scripts_temp, desc_out);
                coinControl.m_external_provider = Merge(coinControl.m_external_provider, desc_out);
            }
        }
    }

    if (options.exists("input_weights")) {
        for (const UniValue& input : options["input_weights"].get_array().getValues()) {
            uint256 txid = ParseHashO(input, "txid");

            const UniValue& vout_v = find_value(input, "vout");
            if (!vout_v.isNum()) {
                throw JSONRPCError(RPC_INVALID_PARAMETER, "Invalid parameter, missing vout key");
            }
            int vout = vout_v.getInt<int>();
            if (vout < 0) {
                throw JSONRPCError(RPC_INVALID_PARAMETER, "Invalid parameter, vout cannot be negative");
            }

            const UniValue& weight_v = find_value(input, "weight");
            if (!weight_v.isNum()) {
                throw JSONRPCError(RPC_INVALID_PARAMETER, "Invalid parameter, missing weight key");
            }
            int64_t weight = weight_v.getInt<int64_t>();
            CMutableTransaction mtx;
            mtx.vin.resize(1);
            mtx.witness.vtxinwit.resize(1);
            const int64_t min_input_weight = GetTransactionInputWeight(CTransaction(mtx), 0);
            CHECK_NONFATAL(min_input_weight == 165);
            if (weight < min_input_weight) {
                throw JSONRPCError(RPC_INVALID_PARAMETER, "Invalid parameter, weight cannot be less than 165 (41 bytes (size of outpoint + sequence + empty scriptSig) * 4 (witness scaling factor)) + 1 (empty witness)");
            }
            if (weight > MAX_STANDARD_TX_WEIGHT) {
                throw JSONRPCError(RPC_INVALID_PARAMETER, strprintf("Invalid parameter, weight cannot be greater than the maximum standard tx weight of %d", MAX_STANDARD_TX_WEIGHT));
            }

            coinControl.SetInputWeight(COutPoint(txid, vout), weight);
        }
    }

    if (tx.vout.size() == 0)
        throw JSONRPCError(RPC_INVALID_PARAMETER, "TX must have at least one output");

    if (change_position != -1 && (change_position < 0 || (unsigned int)change_position > tx.vout.size()))
        throw JSONRPCError(RPC_INVALID_PARAMETER, "changePosition out of bounds");

    for (unsigned int idx = 0; idx < subtractFeeFromOutputs.size(); idx++) {
        int pos = subtractFeeFromOutputs[idx].getInt<int>();
        if (setSubtractFeeFromOutputs.count(pos))
            throw JSONRPCError(RPC_INVALID_PARAMETER, strprintf("Invalid parameter, duplicated position: %d", pos));
        if (pos < 0)
            throw JSONRPCError(RPC_INVALID_PARAMETER, strprintf("Invalid parameter, negative position: %d", pos));
        if (pos >= int(tx.vout.size()))
            throw JSONRPCError(RPC_INVALID_PARAMETER, strprintf("Invalid parameter, position too large: %d", pos));
        setSubtractFeeFromOutputs.insert(pos);
    }

<<<<<<< HEAD
    // Check any existing inputs for peg-in data and add to external txouts if so
    // Fetch specified UTXOs from the UTXO set to get the scriptPubKeys and values of the outputs being selected
    // and to match with the given solving_data. Only used for non-wallet outputs.
    const auto& fedpegscripts = GetValidFedpegScripts(wallet.chain().getTip(), Params().GetConsensus(), true /* nextblock_validation */);
    std::map<COutPoint, Coin> coins;
    for (unsigned int i = 0; i < tx.vin.size(); ++i ) {
        const CTxIn& txin = tx.vin[i];
        coins[txin.prevout]; // Create empty map entry keyed by prevout.
        if (txin.m_is_pegin) {
            std::string err;
            if (tx.witness.vtxinwit.size() != tx.vin.size() || !IsValidPeginWitness(tx.witness.vtxinwit[i].m_pegin_witness, fedpegscripts, txin.prevout, err, false)) {
                throw JSONRPCError(RPC_INVALID_PARAMETER, strprintf("Transaction contains invalid peg-in input: %s", err));
            }
            CScriptWitness& pegin_witness = tx.witness.vtxinwit[i].m_pegin_witness;
            CTxOut txout = GetPeginOutputFromWitness(pegin_witness);
            coinControl.SelectExternal(txin.prevout, txout);
        }
    }
    wallet.chain().findCoins(coins);
    for (const auto& coin : coins) {
        if (!coin.second.out.IsNull()) {
            coinControl.SelectExternal(coin.first, coin.second.out);
        }
    }

=======
>>>>>>> b0c83063
    bilingual_str error;

    if (!FundTransaction(wallet, tx, fee_out, change_position, error, lockUnspents, setSubtractFeeFromOutputs, coinControl)) {
        throw JSONRPCError(RPC_WALLET_ERROR, error.original);
    }
}

static void SetOptionsInputWeights(const UniValue& inputs, UniValue& options)
{
    if (options.exists("input_weights")) {
        throw JSONRPCError(RPC_INVALID_PARAMETER, "Input weights should be specified in inputs rather than in options.");
    }
    if (inputs.size() == 0) {
        return;
    }
    UniValue weights(UniValue::VARR);
    for (const UniValue& input : inputs.getValues()) {
        if (input.exists("weight")) {
            weights.push_back(input);
        }
    }
    options.pushKV("input_weights", weights);
}

RPCHelpMan fundrawtransaction()
{
    return RPCHelpMan{"fundrawtransaction",
                "\nIf the transaction has no inputs, they will be automatically selected to meet its out value.\n"
                "It will add at most one change output to the outputs.\n"
                "No existing outputs will be modified unless \"subtractFeeFromOutputs\" is specified.\n"
                "Note that inputs which were signed may need to be resigned after completion since in/outputs have been added.\n"
                "The inputs added will not be signed, use signrawtransactionwithkey\n"
                "or signrawtransactionwithwallet for that.\n"
                "All existing inputs must either have their previous output transaction be in the wallet\n"
                "or be in the UTXO set. Solving data must be provided for non-wallet inputs.\n"
                "Note that all inputs selected must be of standard form and P2SH scripts must be\n"
                "in the wallet using importaddress or addmultisigaddress (to calculate fees).\n"
                "You can see whether this is the case by checking the \"solvable\" field in the listunspent output.\n"
                "Only pay-to-pubkey, multisig, and P2SH versions thereof are currently supported for watch-only\n",
                {
                    {"hexstring", RPCArg::Type::STR_HEX, RPCArg::Optional::NO, "The hex string of the raw transaction"},
                    {"options", RPCArg::Type::OBJ, RPCArg::Optional::OMITTED_NAMED_ARG, "for backward compatibility: passing in a true instead of an object will result in {\"includeWatching\":true}",
                        Cat<std::vector<RPCArg>>(
                        {
                            {"add_inputs", RPCArg::Type::BOOL, RPCArg::Default{true}, "For a transaction with existing inputs, automatically include more if they are not enough."},
                            {"include_unsafe", RPCArg::Type::BOOL, RPCArg::Default{false}, "Include inputs that are not safe to spend (unconfirmed transactions from outside keys and unconfirmed replacement transactions).\n"
                                                          "Warning: the resulting transaction may become invalid if one of the unsafe inputs disappears.\n"
                                                          "If that happens, you will need to fund the transaction with different inputs and republish it."},
                            {"changeAddress", RPCArg::Type::STR, RPCArg::DefaultHint{"automatic"}, "The address to receive the change"},
                            {"changePosition", RPCArg::Type::NUM, RPCArg::DefaultHint{"random"}, "The index of the change output"},
                            {"change_type", RPCArg::Type::STR, RPCArg::DefaultHint{"set by -changetype"}, "The output type to use. Only valid if changeAddress is not specified. Options are \"legacy\", \"p2sh-segwit\", and \"bech32\"."},
                            {"includeWatching", RPCArg::Type::BOOL, RPCArg::DefaultHint{"true for watch-only wallets, otherwise false"}, "Also select inputs which are watch only.\n"
                                                          "Only solvable inputs can be used. Watch-only destinations are solvable if the public key and/or output script was imported,\n"
                                                          "e.g. with 'importpubkey' or 'importmulti' with the 'pubkeys' or 'desc' field."},
                            {"lockUnspents", RPCArg::Type::BOOL, RPCArg::Default{false}, "Lock selected unspent outputs"},
                            {"fee_rate", RPCArg::Type::AMOUNT, RPCArg::DefaultHint{"not set, fall back to wallet fee estimation"}, "Specify a fee rate in " + CURRENCY_ATOM + "/vB."},
                            {"feeRate", RPCArg::Type::AMOUNT, RPCArg::DefaultHint{"not set, fall back to wallet fee estimation"}, "Specify a fee rate in " + CURRENCY_UNIT + "/kvB."},
                            {"subtractFeeFromOutputs", RPCArg::Type::ARR, RPCArg::Default{UniValue::VARR}, "The integers.\n"
                                                          "The fee will be equally deducted from the amount of each specified output.\n"
                                                          "Those recipients will receive less coins than you enter in their corresponding amount field.\n"
                                                          "If no outputs are specified here, the sender pays the fee.",
                                {
                                    {"vout_index", RPCArg::Type::NUM, RPCArg::Optional::OMITTED, "The zero-based output index, before a change output is added."},
                                },
                            },
                            {"input_weights", RPCArg::Type::ARR, RPCArg::Optional::OMITTED_NAMED_ARG, "Inputs and their corresponding weights",
                                {
                                    {"txid", RPCArg::Type::STR_HEX, RPCArg::Optional::NO, "The transaction id"},
                                    {"vout", RPCArg::Type::NUM, RPCArg::Optional::NO, "The output index"},
                                    {"weight", RPCArg::Type::NUM, RPCArg::Optional::NO, "The maximum weight for this input, "
                                        "including the weight of the outpoint and sequence number. "
                                        "Note that serialized signature sizes are not guaranteed to be consistent, "
                                        "so the maximum DER signatures size of 73 bytes should be used when considering ECDSA signatures."
                                        "Remember to convert serialized sizes to weight units when necessary."},
                                },
                             },
                        },
                        FundTxDoc()),
                        "options"},
                    {"iswitness", RPCArg::Type::BOOL, RPCArg::DefaultHint{"depends on heuristic tests"}, "Whether the transaction hex is a serialized witness transaction.\n"
                        "If iswitness is not present, heuristic tests will be used in decoding.\n"
                        "If true, only witness deserialization will be tried.\n"
                        "If false, only non-witness deserialization will be tried.\n"
                        "This boolean should reflect whether the transaction has inputs\n"
                        "(e.g. fully valid, or on-chain transactions), if known by the caller."
                    },
                    {"solving_data", RPCArg::Type::OBJ, RPCArg::Optional::OMITTED_NAMED_ARG, "Keys and scripts needed for producing a final transaction with a dummy signature. Used for fee estimation during coin selection.\n",
                        {
                            {"pubkeys", RPCArg::Type::ARR, RPCArg::DefaultHint{"empty array"}, "A json array of public keys.\n",
                                {
                                    {"pubkey", RPCArg::Type::STR_HEX, RPCArg::Optional::OMITTED, "A public key"},
                                },
                            },
                            {"scripts", RPCArg::Type::ARR, RPCArg::DefaultHint{"empty array"}, "A json array of scripts.\n",
                                {
                                    {"script", RPCArg::Type::STR_HEX, RPCArg::Optional::OMITTED, "A script"},
                                },
                            },
                            {"descriptors", RPCArg::Type::ARR, RPCArg::DefaultHint{"empty array"}, "A json array of descriptors.\n",
                                {
                                    {"descriptor", RPCArg::Type::STR_HEX, RPCArg::Optional::OMITTED, "A descriptor"},
                                },
                            }
                        }
                    },
                },
                RPCResult{
                    RPCResult::Type::OBJ, "", "",
                    {
                        {RPCResult::Type::STR_HEX, "hex", "The resulting raw transaction (hex-encoded string)"},
                        {RPCResult::Type::STR_AMOUNT, "fee", "Fee in " + CURRENCY_UNIT + " the resulting transaction pays"},
                        {RPCResult::Type::NUM, "changepos", "The position of the added change output, or -1"},
                    }
                                },
                                RPCExamples{
                            "\nCreate a transaction with no inputs\n"
                            + HelpExampleCli("createrawtransaction", "\"[]\" \"{\\\"myaddress\\\":0.01}\"") +
                            "\nAdd sufficient unsigned inputs to meet the output value\n"
                            + HelpExampleCli("fundrawtransaction", "\"rawtransactionhex\"") +
                            "\nSign the transaction\n"
                            + HelpExampleCli("signrawtransactionwithwallet", "\"fundedtransactionhex\"") +
                            "\nSend the transaction\n"
                            + HelpExampleCli("sendrawtransaction", "\"signedtransactionhex\"")
                                },
        [&](const RPCHelpMan& self, const JSONRPCRequest& request) -> UniValue
{
    std::shared_ptr<CWallet> const pwallet = GetWalletForJSONRPCRequest(request);
    if (!pwallet) return NullUniValue;

    RPCTypeCheck(request.params, {UniValue::VSTR, UniValueType(), UniValue::VBOOL});

    // parse hex string from parameter
    CMutableTransaction tx;
    bool try_witness = request.params[2].isNull() ? true : request.params[2].get_bool();
    bool try_no_witness = request.params[2].isNull() ? true : !request.params[2].get_bool();
    if (!DecodeHexTx(tx, request.params[0].get_str(), try_no_witness, try_witness)) {
        throw JSONRPCError(RPC_DESERIALIZATION_ERROR, "TX decode failed");
    }

    CAmount fee;
    int change_position;
    CCoinControl coin_control;
    // Automatically select (additional) coins. Can be overridden by options.add_inputs.
    coin_control.m_add_inputs = true;
    FundTransaction(*pwallet, tx, fee, change_position, request.params[1], coin_control, request.params[3], /*override_min_fee=*/true);

    UniValue result(UniValue::VOBJ);
    result.pushKV("hex", EncodeHexTx(CTransaction(tx)));
    result.pushKV("fee", ValueFromAmount(fee));
    result.pushKV("changepos", change_position);

    return result;
},
    };
}

RPCHelpMan signrawtransactionwithwallet()
{
    return RPCHelpMan{"signrawtransactionwithwallet",
                "\nSign inputs for raw transaction (serialized, hex-encoded).\n"
                "The second optional argument (may be null) is an array of previous transaction outputs that\n"
                "this transaction depends on but may not yet be in the block chain." +
        HELP_REQUIRING_PASSPHRASE,
                {
                    {"hexstring", RPCArg::Type::STR, RPCArg::Optional::NO, "The transaction hex string"},
                    {"prevtxs", RPCArg::Type::ARR, RPCArg::Optional::OMITTED_NAMED_ARG, "The previous dependent transaction outputs",
                        {
                            {"", RPCArg::Type::OBJ, RPCArg::Optional::OMITTED, "",
                                {
                                    {"txid", RPCArg::Type::STR_HEX, RPCArg::Optional::NO, "The transaction id"},
                                    {"vout", RPCArg::Type::NUM, RPCArg::Optional::NO, "The output number"},
                                    {"scriptPubKey", RPCArg::Type::STR_HEX, RPCArg::Optional::NO, "script key"},
                                    {"redeemScript", RPCArg::Type::STR_HEX, RPCArg::Optional::OMITTED, "(required for P2SH) redeem script"},
                                    {"witnessScript", RPCArg::Type::STR_HEX, RPCArg::Optional::OMITTED, "(required for P2WSH or P2SH-P2WSH) witness script"},
                                    {"amount", RPCArg::Type::AMOUNT, RPCArg::Optional::OMITTED, "The amount spent (required if non-confidential segwit output)"},
                                    {"amountcommitment", RPCArg::Type::STR, RPCArg::Optional::OMITTED, "The amount commitment spent (required if confidential segwit output)"},
                                },
                            },
                        },
                    },
                    {"sighashtype", RPCArg::Type::STR, RPCArg::Default{"DEFAULT for Taproot, ALL otherwise"}, "The signature hash type. Must be one of\n"
            "       \"DEFAULT\"\n"
            "       \"ALL\"\n"
            "       \"NONE\"\n"
            "       \"SINGLE\"\n"
            "       \"ALL|ANYONECANPAY\"\n"
            "       \"NONE|ANYONECANPAY\"\n"
            "       \"SINGLE|ANYONECANPAY\""},
                },
                RPCResult{
                    RPCResult::Type::OBJ, "", "",
                    {
                        {RPCResult::Type::STR_HEX, "hex", "The hex-encoded raw transaction with signature(s)"},
                        {RPCResult::Type::BOOL, "complete", "If the transaction has a complete set of signatures"},
                        {RPCResult::Type::ARR, "errors", /*optional=*/true, "Script verification errors (if there are any)",
                        {
                            {RPCResult::Type::OBJ, "", "",
                            {
                                {RPCResult::Type::STR_HEX, "txid", "The hash of the referenced, previous transaction"},
                                {RPCResult::Type::NUM, "vout", "The index of the output to spent and used as input"},
                                {RPCResult::Type::ARR, "witness", "",
                                {
                                    {RPCResult::Type::STR_HEX, "witness", ""},
                                }},
                                {RPCResult::Type::STR_HEX, "scriptSig", "The hex-encoded signature script"},
                                {RPCResult::Type::NUM, "sequence", "Script sequence number"},
                                {RPCResult::Type::STR, "error", "Verification or signing error related to the input"},
                            }},
                        }},
                        {RPCResult::Type::STR, "warning", /*optional=*/true, "Warning that a peg-in input signed may be immature. This could mean lack of connectivity to or misconfiguration of the daemon."},
                    }
                },
                RPCExamples{
                    HelpExampleCli("signrawtransactionwithwallet", "\"myhex\"")
            + HelpExampleRpc("signrawtransactionwithwallet", "\"myhex\"")
                },
        [&](const RPCHelpMan& self, const JSONRPCRequest& request) -> UniValue
{
    const std::shared_ptr<const CWallet> pwallet = GetWalletForJSONRPCRequest(request);
    if (!pwallet) return NullUniValue;

    RPCTypeCheck(request.params, {UniValue::VSTR, UniValue::VARR, UniValue::VSTR}, true);

    CMutableTransaction mtx;
    if (!DecodeHexTx(mtx, request.params[0].get_str())) {
        throw JSONRPCError(RPC_DESERIALIZATION_ERROR, "TX decode failed. Make sure the tx has at least one input.");
    }

    // Sign the transaction
    LOCK(pwallet->cs_wallet);
    EnsureWalletIsUnlocked(*pwallet);

    // Fetch previous transactions (inputs):
    std::map<COutPoint, Coin> coins;
    for (const CTxIn& txin : mtx.vin) {
        coins[txin.prevout]; // Create empty map entry keyed by prevout.
    }
    pwallet->chain().findCoins(coins);

    // Parse the prevtxs array
    ParsePrevouts(request.params[1], nullptr, coins);

    int nHashType = ParseSighashString(request.params[2]);

    // Script verification errors
    std::map<int, bilingual_str> input_errors;

    bool immature_pegin = ValidateTransactionPeginInputs(mtx, pwallet->chain().getTip(), input_errors);
    bool complete = pwallet->SignTransaction(mtx, coins, nHashType, input_errors);
    UniValue result(UniValue::VOBJ);
    SignTransactionResultToJSON(mtx, complete, coins, input_errors, immature_pegin, result);
    return result;
},
    };
}

static RPCHelpMan bumpfee_helper(std::string method_name)
{
    const bool want_psbt = method_name == "psbtbumpfee";
    const std::string incremental_fee{CFeeRate(DEFAULT_INCREMENTAL_RELAY_FEE).ToString(FeeEstimateMode::SAT_VB)};

    return RPCHelpMan{method_name,
        "\nBumps the fee of an opt-in-RBF transaction T, replacing it with a new transaction B.\n"
        + std::string(want_psbt ? "Returns a PSBT instead of creating and signing a new transaction.\n" : "") +
        "An opt-in RBF transaction with the given txid must be in the wallet.\n"
        "The command will pay the additional fee by reducing change outputs or adding inputs when necessary.\n"
        "It may add a new change output if one does not already exist.\n"
        "All inputs in the original transaction will be included in the replacement transaction.\n"
        "The command will fail if the wallet or mempool contains a transaction that spends one of T's outputs.\n"
        "By default, the new fee will be calculated automatically using the estimatesmartfee RPC.\n"
        "The user can specify a confirmation target for estimatesmartfee.\n"
        "Alternatively, the user can specify a fee rate in " + CURRENCY_ATOM + "/vB for the new transaction.\n"
        "At a minimum, the new fee rate must be high enough to pay an additional new relay fee (incrementalfee\n"
        "returned by getnetworkinfo) to enter the node's mempool.\n"
        "* WARNING: before version 0.21, fee_rate was in " + CURRENCY_UNIT + "/kvB. As of 0.21, fee_rate is in " + CURRENCY_ATOM + "/vB. *\n",
        {
            {"txid", RPCArg::Type::STR_HEX, RPCArg::Optional::NO, "The txid to be bumped"},
            {"options", RPCArg::Type::OBJ, RPCArg::Optional::OMITTED_NAMED_ARG, "",
                {
                    {"conf_target", RPCArg::Type::NUM, RPCArg::DefaultHint{"wallet -txconfirmtarget"}, "Confirmation target in blocks\n"},
                    {"fee_rate", RPCArg::Type::AMOUNT, RPCArg::DefaultHint{"not set, fall back to wallet fee estimation"},
                             "\nSpecify a fee rate in " + CURRENCY_ATOM + "/vB instead of relying on the built-in fee estimator.\n"
                             "Must be at least " + incremental_fee + " higher than the current transaction fee rate.\n"
                             "WARNING: before version 0.21, fee_rate was in " + CURRENCY_UNIT + "/kvB. As of 0.21, fee_rate is in " + CURRENCY_ATOM + "/vB.\n"},
                    {"replaceable", RPCArg::Type::BOOL, RPCArg::Default{true}, "Whether the new transaction should still be\n"
                             "marked bip-125 replaceable. If true, the sequence numbers in the transaction will\n"
                             "be left unchanged from the original. If false, any input sequence numbers in the\n"
                             "original transaction that were less than 0xfffffffe will be increased to 0xfffffffe\n"
                             "so the new transaction will not be explicitly bip-125 replaceable (though it may\n"
                             "still be replaceable in practice, for example if it has unconfirmed ancestors which\n"
                             "are replaceable).\n"},
                    {"estimate_mode", RPCArg::Type::STR, RPCArg::Default{"unset"}, "The fee estimate mode, must be one of (case insensitive):\n"
                             "\"" + FeeModes("\"\n\"") + "\""},
                },
                "options"},
        },
        RPCResult{
            RPCResult::Type::OBJ, "", "", Cat(
                want_psbt ?
                std::vector<RPCResult>{{RPCResult::Type::STR, "psbt", "The base64-encoded unsigned PSBT of the new transaction."}} :
                std::vector<RPCResult>{{RPCResult::Type::STR_HEX, "txid", "The id of the new transaction."}},
            {
                {RPCResult::Type::STR_AMOUNT, "origfee", "The fee of the replaced transaction."},
                {RPCResult::Type::STR_AMOUNT, "fee", "The fee of the new transaction."},
                {RPCResult::Type::ARR, "errors", "Errors encountered during processing (may be empty).",
                {
                    {RPCResult::Type::STR, "", ""},
                }},
            })
        },
        RPCExamples{
    "\nBump the fee, get the new transaction\'s " + std::string(want_psbt ? "psbt" : "txid") + "\n" +
            HelpExampleCli(method_name, "<txid>")
        },
        [want_psbt](const RPCHelpMan& self, const JSONRPCRequest& request) -> UniValue
{
    std::shared_ptr<CWallet> const pwallet = GetWalletForJSONRPCRequest(request);
    if (!pwallet) return NullUniValue;

    if (pwallet->IsWalletFlagSet(WALLET_FLAG_DISABLE_PRIVATE_KEYS) && !want_psbt) {
        throw JSONRPCError(RPC_WALLET_ERROR, "bumpfee is not available with wallets that have private keys disabled. Use psbtbumpfee instead.");
    }

    RPCTypeCheck(request.params, {UniValue::VSTR, UniValue::VOBJ});
    uint256 hash(ParseHashV(request.params[0], "txid"));

    CCoinControl coin_control;
    coin_control.fAllowWatchOnly = pwallet->IsWalletFlagSet(WALLET_FLAG_DISABLE_PRIVATE_KEYS);
    // optional parameters
    coin_control.m_signal_bip125_rbf = true;

    if (!request.params[1].isNull()) {
        UniValue options = request.params[1];
        RPCTypeCheckObj(options,
            {
                {"confTarget", UniValueType(UniValue::VNUM)},
                {"conf_target", UniValueType(UniValue::VNUM)},
                {"fee_rate", UniValueType()}, // will be checked by AmountFromValue() in SetFeeEstimateMode()
                {"replaceable", UniValueType(UniValue::VBOOL)},
                {"estimate_mode", UniValueType(UniValue::VSTR)},
            },
            true, true);

        if (options.exists("confTarget") && options.exists("conf_target")) {
            throw JSONRPCError(RPC_INVALID_PARAMETER, "confTarget and conf_target options should not both be set. Use conf_target (confTarget is deprecated).");
        }

        auto conf_target = options.exists("confTarget") ? options["confTarget"] : options["conf_target"];

        if (options.exists("replaceable")) {
            coin_control.m_signal_bip125_rbf = options["replaceable"].get_bool();
        }
        SetFeeEstimateMode(*pwallet, coin_control, conf_target, options["estimate_mode"], options["fee_rate"], /*override_min_fee=*/false);
    }

    // Make sure the results are valid at least up to the most recent block
    // the user could have gotten from another RPC command prior to now
    pwallet->BlockUntilSyncedToCurrentChain();

    LOCK(pwallet->cs_wallet);

    EnsureWalletIsUnlocked(*pwallet);


    std::vector<bilingual_str> errors;
    CAmount old_fee;
    CAmount new_fee;
    CMutableTransaction mtx;
    feebumper::Result res;
    // Targeting feerate bump.
    res = feebumper::CreateRateBumpTransaction(*pwallet, hash, coin_control, errors, old_fee, new_fee, mtx);
    if (res != feebumper::Result::OK) {
        switch(res) {
            case feebumper::Result::INVALID_ADDRESS_OR_KEY:
                throw JSONRPCError(RPC_INVALID_ADDRESS_OR_KEY, errors[0].original);
                break;
            case feebumper::Result::INVALID_REQUEST:
                throw JSONRPCError(RPC_INVALID_REQUEST, errors[0].original);
                break;
            case feebumper::Result::INVALID_PARAMETER:
                throw JSONRPCError(RPC_INVALID_PARAMETER, errors[0].original);
                break;
            case feebumper::Result::WALLET_ERROR:
                throw JSONRPCError(RPC_WALLET_ERROR, errors[0].original);
                break;
            default:
                throw JSONRPCError(RPC_MISC_ERROR, errors[0].original);
                break;
        }
    }

    UniValue result(UniValue::VOBJ);

    // For bumpfee, return the new transaction id.
    // For psbtbumpfee, return the base64-encoded unsigned PSBT of the new transaction.
    if (!want_psbt) {
        if (!feebumper::SignTransaction(*pwallet, mtx)) {
            throw JSONRPCError(RPC_WALLET_ERROR, "Can't sign transaction.");
        }

        uint256 txid;
        if (feebumper::CommitTransaction(*pwallet, hash, std::move(mtx), errors, txid) != feebumper::Result::OK) {
            throw JSONRPCError(RPC_WALLET_ERROR, errors[0].original);
        }

        result.pushKV("txid", txid.GetHex());
    } else {
        PartiallySignedTransaction psbtx(mtx, 2 /* version */);
        bool complete = false;
        const TransactionError err = pwallet->FillPSBT(psbtx, complete, SIGHASH_DEFAULT, false /* sign */, true /* bip32derivs */);
        CHECK_NONFATAL(err == TransactionError::OK);
        CHECK_NONFATAL(!complete);
        CDataStream ssTx(SER_NETWORK, PROTOCOL_VERSION);
        ssTx << psbtx;
        result.pushKV("psbt", EncodeBase64(ssTx.str()));
    }

    result.pushKV("origfee", ValueFromAmount(old_fee));
    result.pushKV("fee", ValueFromAmount(new_fee));
    UniValue result_errors(UniValue::VARR);
    for (const bilingual_str& error : errors) {
        result_errors.push_back(error.original);
    }
    result.pushKV("errors", result_errors);

    return result;
},
    };
}

RPCHelpMan bumpfee() { return bumpfee_helper("bumpfee"); }
RPCHelpMan psbtbumpfee() { return bumpfee_helper("psbtbumpfee"); }

RPCHelpMan send()
{
    return RPCHelpMan{"send",
        "\nEXPERIMENTAL warning: this call may be changed in future releases.\n"
        "\nSend a transaction.\n",
        {
            {"outputs", RPCArg::Type::ARR, RPCArg::Optional::NO, "The outputs (key-value pairs), where none of the keys are duplicated.\n"
                    "That is, each address can only appear once and there can only be one 'data' object.\n"
                    "For convenience, a dictionary, which holds the key-value pairs directly, is also accepted.",
                {
                    {"", RPCArg::Type::OBJ_USER_KEYS, RPCArg::Optional::OMITTED, "",
                        {
                            {"address", RPCArg::Type::AMOUNT, RPCArg::Optional::NO, "A key-value pair. The key (string) is the address, the value (float or string) is the amount in " + CURRENCY_UNIT + ""},
                        },
                        },
                    {"", RPCArg::Type::OBJ, RPCArg::Optional::OMITTED, "",
                        {
                            {"data", RPCArg::Type::STR_HEX, RPCArg::Optional::NO, "A key-value pair. The key must be \"data\", the value is hex-encoded data"},
                        },
                    },
                },
            },
            {"conf_target", RPCArg::Type::NUM, RPCArg::DefaultHint{"wallet -txconfirmtarget"}, "Confirmation target in blocks"},
            {"estimate_mode", RPCArg::Type::STR, RPCArg::Default{"unset"}, std::string() + "The fee estimate mode, must be one of (case insensitive):\n"
                        "       \"" + FeeModes("\"\n\"") + "\""},
            {"fee_rate", RPCArg::Type::AMOUNT, RPCArg::DefaultHint{"not set, fall back to wallet fee estimation"}, "Specify a fee rate in " + CURRENCY_ATOM + "/vB."},
            {"options", RPCArg::Type::OBJ, RPCArg::Optional::OMITTED_NAMED_ARG, "",
                Cat<std::vector<RPCArg>>(
                {
                    {"add_inputs", RPCArg::Type::BOOL, RPCArg::Default{false}, "If inputs are specified, automatically include more if they are not enough."},
                    {"include_unsafe", RPCArg::Type::BOOL, RPCArg::Default{false}, "Include inputs that are not safe to spend (unconfirmed transactions from outside keys and unconfirmed replacement transactions).\n"
                                                          "Warning: the resulting transaction may become invalid if one of the unsafe inputs disappears.\n"
                                                          "If that happens, you will need to fund the transaction with different inputs and republish it."},
                    {"add_to_wallet", RPCArg::Type::BOOL, RPCArg::Default{true}, "When false, returns a serialized transaction which will not be added to the wallet or broadcast"},
                    {"change_address", RPCArg::Type::STR, RPCArg::DefaultHint{"automatic"}, "The address to receive the change"},
                    {"change_position", RPCArg::Type::NUM, RPCArg::DefaultHint{"random"}, "The index of the change output"},
                    {"change_type", RPCArg::Type::STR, RPCArg::DefaultHint{"set by -changetype"}, "The output type to use. Only valid if change_address is not specified. Options are \"legacy\", \"p2sh-segwit\", and \"bech32\"."},
                    {"fee_rate", RPCArg::Type::AMOUNT, RPCArg::DefaultHint{"not set, fall back to wallet fee estimation"}, "Specify a fee rate in " + CURRENCY_ATOM + "/vB."},
                    {"include_watching", RPCArg::Type::BOOL, RPCArg::DefaultHint{"true for watch-only wallets, otherwise false"}, "Also select inputs which are watch only.\n"
                                          "Only solvable inputs can be used. Watch-only destinations are solvable if the public key and/or output script was imported,\n"
                                          "e.g. with 'importpubkey' or 'importmulti' with the 'pubkeys' or 'desc' field."},
                    {"inputs", RPCArg::Type::ARR, RPCArg::Default{UniValue::VARR}, "Specify inputs instead of adding them automatically. A JSON array of JSON objects",
                        {
                            {"txid", RPCArg::Type::STR_HEX, RPCArg::Optional::NO, "The transaction id"},
                            {"vout", RPCArg::Type::NUM, RPCArg::Optional::NO, "The output number"},
                            {"sequence", RPCArg::Type::NUM, RPCArg::Optional::NO, "The sequence number"},
                            {"weight", RPCArg::Type::NUM, RPCArg::DefaultHint{"Calculated from wallet and solving data"}, "The maximum weight for this input, "
                                        "including the weight of the outpoint and sequence number. "
                                        "Note that signature sizes are not guaranteed to be consistent, "
                                        "so the maximum DER signatures size of 73 bytes should be used when considering ECDSA signatures."
                                        "Remember to convert serialized sizes to weight units when necessary."},
                        },
                    },
                    {"locktime", RPCArg::Type::NUM, RPCArg::Default{0}, "Raw locktime. Non-0 value also locktime-activates inputs"},
                    {"lock_unspents", RPCArg::Type::BOOL, RPCArg::Default{false}, "Lock selected unspent outputs"},
                    {"psbt", RPCArg::Type::BOOL,  RPCArg::DefaultHint{"automatic"}, "Always return a PSBT, implies add_to_wallet=false."},
                    {"subtract_fee_from_outputs", RPCArg::Type::ARR, RPCArg::Default{UniValue::VARR}, "Outputs to subtract the fee from, specified as integer indices.\n"
                    "The fee will be equally deducted from the amount of each specified output.\n"
                    "Those recipients will receive less coins than you enter in their corresponding amount field.\n"
                    "If no outputs are specified here, the sender pays the fee.",
                        {
                            {"vout_index", RPCArg::Type::NUM, RPCArg::Optional::OMITTED, "The zero-based output index, before a change output is added."},
                        },
                    },
                },
                FundTxDoc()),
                "options"},
        },
        RPCResult{
            RPCResult::Type::OBJ, "", "",
                {
                    {RPCResult::Type::BOOL, "complete", "If the transaction has a complete set of signatures"},
                    {RPCResult::Type::STR_HEX, "txid", /*optional=*/true, "The transaction id for the send. Only 1 transaction is created regardless of the number of addresses."},
                    {RPCResult::Type::STR_HEX, "hex", /*optional=*/true, "If add_to_wallet is false, the hex-encoded raw transaction with signature(s)"},
                    {RPCResult::Type::STR, "psbt", /*optional=*/true, "If more signatures are needed, or if add_to_wallet is false, the base64-encoded (partially) signed transaction"}
                }
        },
        RPCExamples{""
        "\nSend 0.1 BTC with a confirmation target of 6 blocks in economical fee estimate mode\n"
        + HelpExampleCli("send", "'{\"" + EXAMPLE_ADDRESS[0] + "\": 0.1}' 6 economical\n") +
        "Send 0.2 BTC with a fee rate of 1.1 " + CURRENCY_ATOM + "/vB using positional arguments\n"
        + HelpExampleCli("send", "'{\"" + EXAMPLE_ADDRESS[0] + "\": 0.2}' null \"unset\" 1.1\n") +
        "Send 0.2 BTC with a fee rate of 1 " + CURRENCY_ATOM + "/vB using the options argument\n"
        + HelpExampleCli("send", "'{\"" + EXAMPLE_ADDRESS[0] + "\": 0.2}' null \"unset\" null '{\"fee_rate\": 1}'\n") +
        "Send 0.3 BTC with a fee rate of 25 " + CURRENCY_ATOM + "/vB using named arguments\n"
        + HelpExampleCli("-named send", "outputs='{\"" + EXAMPLE_ADDRESS[0] + "\": 0.3}' fee_rate=25\n") +
        "Create a transaction that should confirm the next block, with a specific input, and return result without adding to wallet or broadcasting to the network\n"
        + HelpExampleCli("send", "'{\"" + EXAMPLE_ADDRESS[0] + "\": 0.1}' 1 economical '{\"add_to_wallet\": false, \"inputs\": [{\"txid\":\"a08e6907dbbd3d809776dbfc5d82e371b764ed838b5655e72f463568df1aadf0\", \"vout\":1}]}'")
        },
        [&](const RPCHelpMan& self, const JSONRPCRequest& request) -> UniValue
        {
            RPCTypeCheck(request.params, {
                UniValueType(), // outputs (ARR or OBJ, checked later)
                UniValue::VNUM, // conf_target
                UniValue::VSTR, // estimate_mode
                UniValueType(), // fee_rate, will be checked by AmountFromValue() in SetFeeEstimateMode()
                UniValue::VOBJ, // options
                }, true
            );

            std::shared_ptr<CWallet> const pwallet = GetWalletForJSONRPCRequest(request);
            if (!pwallet) return NullUniValue;

            UniValue options{request.params[4].isNull() ? UniValue::VOBJ : request.params[4]};
            InterpretFeeEstimationInstructions(/*conf_target=*/request.params[1], /*estimate_mode=*/request.params[2], /*fee_rate=*/request.params[3], options);
            PreventOutdatedOptions(options);


            CAmount fee;
            int change_position;
            bool rbf{options.exists("replaceable") ? options["replaceable"].get_bool() : pwallet->m_signal_rbf};
            CMutableTransaction rawTx = ConstructTransaction(options["inputs"], request.params[0], options["locktime"], rbf, pwallet->chain().getTip(), nullptr /* output_pubkey_out */, true /* allow_peg_in */);
            CCoinControl coin_control;
            // Automatically select coins, unless at least one is manually selected. Can
            // be overridden by options.add_inputs.
            coin_control.m_add_inputs = rawTx.vin.size() == 0;
            UniValue solving_data = NullUniValue;
            if (options.exists("solving_data")) {
                solving_data = options["solving_data"].get_obj();
            }
            SetOptionsInputWeights(options["inputs"], options);
            FundTransaction(*pwallet, rawTx, fee, change_position, options, coin_control, /*solving_data=*/solving_data, /*override_min_fee=*/false);

            return FinishTransaction(pwallet, options, rawTx);
        }
    };
}

RPCHelpMan sendall()
{
    return RPCHelpMan{"sendall",
        "EXPERIMENTAL warning: this call may be changed in future releases.\n"
        "\nSpend the value of all (or specific) confirmed UTXOs in the wallet to one or more recipients.\n"
        "Unconfirmed inbound UTXOs and locked UTXOs will not be spent. Sendall will respect the avoid_reuse wallet flag.\n"
        "If your wallet contains many small inputs, either because it received tiny payments or as a result of accumulating change, consider using `send_max` to exclude inputs that are worth less than the fees needed to spend them.\n",
        {
            {"recipients", RPCArg::Type::ARR, RPCArg::Optional::NO, "The sendall destinations. Each address may only appear once.\n"
                "Optionally some recipients can be specified with an amount to perform payments, but at least one address must appear without a specified amount.\n",
                {
                    {"address", RPCArg::Type::STR, RPCArg::Optional::NO, "A bitcoin address which receives an equal share of the unspecified amount."},
                    {"", RPCArg::Type::OBJ_USER_KEYS, RPCArg::Optional::OMITTED, "",
                        {
                            {"address", RPCArg::Type::AMOUNT, RPCArg::Optional::NO, "A key-value pair. The key (string) is the bitcoin address, the value (float or string) is the amount in " + CURRENCY_UNIT + ""},
                        },
                    },
                },
            },
            {"conf_target", RPCArg::Type::NUM, RPCArg::DefaultHint{"wallet -txconfirmtarget"}, "Confirmation target in blocks"},
            {"estimate_mode", RPCArg::Type::STR, RPCArg::Default{"unset"}, std::string() + "The fee estimate mode, must be one of (case insensitive):\n"
                        "       \"" + FeeModes("\"\n\"") + "\""},
            {"fee_rate", RPCArg::Type::AMOUNT, RPCArg::DefaultHint{"not set, fall back to wallet fee estimation"}, "Specify a fee rate in " + CURRENCY_ATOM + "/vB."},
            {
                "options", RPCArg::Type::OBJ, RPCArg::Optional::OMITTED_NAMED_ARG, "",
                Cat<std::vector<RPCArg>>(
                    {
                        {"add_to_wallet", RPCArg::Type::BOOL, RPCArg::Default{true}, "When false, returns the serialized transaction without broadcasting or adding it to the wallet"},
                        {"fee_rate", RPCArg::Type::AMOUNT, RPCArg::DefaultHint{"not set, fall back to wallet fee estimation"}, "Specify a fee rate in " + CURRENCY_ATOM + "/vB."},
                        {"include_watching", RPCArg::Type::BOOL, RPCArg::DefaultHint{"true for watch-only wallets, otherwise false"}, "Also select inputs which are watch-only.\n"
                                              "Only solvable inputs can be used. Watch-only destinations are solvable if the public key and/or output script was imported,\n"
                                              "e.g. with 'importpubkey' or 'importmulti' with the 'pubkeys' or 'desc' field."},
                        {"inputs", RPCArg::Type::ARR, RPCArg::Default{UniValue::VARR}, "Use exactly the specified inputs to build the transaction. Specifying inputs is incompatible with send_max. A JSON array of JSON objects",
                            {
                                {"txid", RPCArg::Type::STR_HEX, RPCArg::Optional::NO, "The transaction id"},
                                {"vout", RPCArg::Type::NUM, RPCArg::Optional::NO, "The output number"},
                                {"sequence", RPCArg::Type::NUM, RPCArg::Optional::NO, "The sequence number"},
                            },
                        },
                        {"locktime", RPCArg::Type::NUM, RPCArg::Default{0}, "Raw locktime. Non-0 value also locktime-activates inputs"},
                        {"lock_unspents", RPCArg::Type::BOOL, RPCArg::Default{false}, "Lock selected unspent outputs"},
                        {"psbt", RPCArg::Type::BOOL,  RPCArg::DefaultHint{"automatic"}, "Always return a PSBT, implies add_to_wallet=false."},
                        {"send_max", RPCArg::Type::BOOL, RPCArg::Default{false}, "When true, only use UTXOs that can pay for their own fees to maximize the output amount. When 'false' (default), no UTXO is left behind. send_max is incompatible with providing specific inputs."},
                    },
                    FundTxDoc()
                ),
                "options"
            },
        },
        RPCResult{
            RPCResult::Type::OBJ, "", "",
                {
                    {RPCResult::Type::BOOL, "complete", "If the transaction has a complete set of signatures"},
                    {RPCResult::Type::STR_HEX, "txid", /*optional=*/true, "The transaction id for the send. Only 1 transaction is created regardless of the number of addresses."},
                    {RPCResult::Type::STR_HEX, "hex", /*optional=*/true, "If add_to_wallet is false, the hex-encoded raw transaction with signature(s)"},
                    {RPCResult::Type::STR, "psbt", /*optional=*/true, "If more signatures are needed, or if add_to_wallet is false, the base64-encoded (partially) signed transaction"}
                }
        },
        RPCExamples{""
        "\nSpend all UTXOs from the wallet with a fee rate of 1 " + CURRENCY_ATOM + "/vB using named arguments\n"
        + HelpExampleCli("-named sendall", "recipients='[\"" + EXAMPLE_ADDRESS[0] + "\"]' fee_rate=1\n") +
        "Spend all UTXOs with a fee rate of 1.1 " + CURRENCY_ATOM + "/vB using positional arguments\n"
        + HelpExampleCli("sendall", "'[\"" + EXAMPLE_ADDRESS[0] + "\"]' null \"unset\" 1.1\n") +
        "Spend all UTXOs split into equal amounts to two addresses with a fee rate of 1.5 " + CURRENCY_ATOM + "/vB using the options argument\n"
        + HelpExampleCli("sendall", "'[\"" + EXAMPLE_ADDRESS[0] + "\", \"" + EXAMPLE_ADDRESS[1] + "\"]' null \"unset\" null '{\"fee_rate\": 1.5}'\n") +
        "Leave dust UTXOs in wallet, spend only UTXOs with positive effective value with a fee rate of 10 " + CURRENCY_ATOM + "/vB using the options argument\n"
        + HelpExampleCli("sendall", "'[\"" + EXAMPLE_ADDRESS[0] + "\"]' null \"unset\" null '{\"fee_rate\": 10, \"send_max\": true}'\n") +
        "Spend all UTXOs with a fee rate of 1.3 " + CURRENCY_ATOM + "/vB using named arguments and sending a 0.25 " + CURRENCY_UNIT + " to another recipient\n"
        + HelpExampleCli("-named sendall", "recipients='[{\"" + EXAMPLE_ADDRESS[1] + "\": 0.25}, \""+ EXAMPLE_ADDRESS[0] + "\"]' fee_rate=1.3\n")
        },
        [&](const RPCHelpMan& self, const JSONRPCRequest& request) -> UniValue
        {
            RPCTypeCheck(request.params, {
                UniValue::VARR, // recipients
                UniValue::VNUM, // conf_target
                UniValue::VSTR, // estimate_mode
                UniValueType(), // fee_rate, will be checked by AmountFromValue() in SetFeeEstimateMode()
                UniValue::VOBJ, // options
                }, true
            );

            std::shared_ptr<CWallet> const pwallet{GetWalletForJSONRPCRequest(request)};
            if (!pwallet) return NullUniValue;
            // Make sure the results are valid at least up to the most recent block
            // the user could have gotten from another RPC command prior to now
            pwallet->BlockUntilSyncedToCurrentChain();

            UniValue options{request.params[4].isNull() ? UniValue::VOBJ : request.params[4]};
            InterpretFeeEstimationInstructions(/*conf_target=*/request.params[1], /*estimate_mode=*/request.params[2], /*fee_rate=*/request.params[3], options);
            PreventOutdatedOptions(options);


            std::set<std::string> addresses_without_amount;
            UniValue recipient_key_value_pairs(UniValue::VARR);
            const UniValue& recipients{request.params[0]};
            for (unsigned int i = 0; i < recipients.size(); ++i) {
                const UniValue& recipient{recipients[i]};
                if (recipient.isStr()) {
                    UniValue rkvp(UniValue::VOBJ);
                    rkvp.pushKV(recipient.get_str(), 0);
                    recipient_key_value_pairs.push_back(rkvp);
                    addresses_without_amount.insert(recipient.get_str());
                } else {
                    recipient_key_value_pairs.push_back(recipient);
                }
            }

            if (addresses_without_amount.size() == 0) {
                throw JSONRPCError(RPC_INVALID_PARAMETER, "Must provide at least one address without a specified amount");
            }

            CCoinControl coin_control;

            SetFeeEstimateMode(*pwallet, coin_control, options["conf_target"], options["estimate_mode"], options["fee_rate"], /*override_min_fee=*/false);

            coin_control.fAllowWatchOnly = ParseIncludeWatchonly(options["include_watching"], *pwallet);

            const bool rbf{options.exists("replaceable") ? options["replaceable"].get_bool() : pwallet->m_signal_rbf};

            FeeCalculation fee_calc_out;
            CFeeRate fee_rate{GetMinimumFeeRate(*pwallet, coin_control, &fee_calc_out)};
            // Do not, ever, assume that it's fine to change the fee rate if the user has explicitly
            // provided one
            if (coin_control.m_feerate && fee_rate > *coin_control.m_feerate) {
               throw JSONRPCError(RPC_INVALID_PARAMETER, strprintf("Fee rate (%s) is lower than the minimum fee rate setting (%s)", coin_control.m_feerate->ToString(FeeEstimateMode::SAT_VB), fee_rate.ToString(FeeEstimateMode::SAT_VB)));
            }
            if (fee_calc_out.reason == FeeReason::FALLBACK && !pwallet->m_allow_fallback_fee) {
                // eventually allow a fallback fee
                throw JSONRPCError(RPC_WALLET_ERROR, "Fee estimation failed. Fallbackfee is disabled. Wait a few blocks or enable -fallbackfee.");
            }

            CMutableTransaction rawTx{ConstructTransaction(options["inputs"], recipient_key_value_pairs, options["locktime"], rbf, pwallet->chain().getTip(), nullptr, true, true)};
            LOCK(pwallet->cs_wallet);
            std::vector<COutput> all_the_utxos;

            CAmount total_input_value(0);
            bool send_max{options.exists("send_max") ? options["send_max"].get_bool() : false};
            if (options.exists("inputs") && options.exists("send_max")) {
                throw JSONRPCError(RPC_INVALID_PARAMETER, "Cannot combine send_max with specific inputs.");
            } else if (options.exists("inputs")) {
                for (const CTxIn& input : rawTx.vin) {
                    if (pwallet->IsSpent(input.prevout.hash, input.prevout.n)) {
                        throw JSONRPCError(RPC_INVALID_PARAMETER, strprintf("Input not available. UTXO (%s:%d) was already spent.", input.prevout.hash.ToString(), input.prevout.n));
                    }
                    const CWalletTx* tx{pwallet->GetWalletTx(input.prevout.hash)};
                    if (!tx || pwallet->IsMine(tx->tx->vout[input.prevout.n]) != (coin_control.fAllowWatchOnly ? ISMINE_ALL : ISMINE_SPENDABLE)) {
                        throw JSONRPCError(RPC_INVALID_PARAMETER, strprintf("Input not found. UTXO (%s:%d) is not part of wallet.", input.prevout.hash.ToString(), input.prevout.n));
                    }
                    total_input_value += tx->tx->vout[input.prevout.n].nValue.GetAmount(); // ELEMENTS FIXME: is the unblinded value always available since it's in our wallet?
                }
            } else {
                AvailableCoins(*pwallet, all_the_utxos, &coin_control, fee_rate, /*nMinimumAmount=*/0);
                for (const COutput& output : all_the_utxos) {
                    CHECK_NONFATAL(output.input_bytes > 0);
                    if (send_max && fee_rate.GetFee(output.input_bytes) > output.txout.nValue.GetAmount()) { // ELEMENTS FIXME: is the unblinded value always available since it's in our wallet?
                        continue;
                    }
                    CTxIn input(output.outpoint.hash, output.outpoint.n, CScript(), rbf ? MAX_BIP125_RBF_SEQUENCE : CTxIn::SEQUENCE_FINAL);
                    rawTx.vin.push_back(input);
                    total_input_value += output.txout.nValue.GetAmount(); // ELEMENTS FIXME: is the unblinded value always available since it's in our wallet?
                }
            }

            // estimate final size of tx
            const TxSize tx_size{CalculateMaximumSignedTxSize(CTransaction(rawTx), pwallet.get())};
            const CAmount fee_from_size{fee_rate.GetFee(tx_size.vsize)};
            const CAmount effective_value{total_input_value - fee_from_size};

            if (effective_value <= 0) {
                if (send_max) {
                    throw JSONRPCError(RPC_WALLET_INSUFFICIENT_FUNDS, "Total value of UTXO pool too low to pay for transaction, try using lower feerate.");
                } else {
                    throw JSONRPCError(RPC_WALLET_INSUFFICIENT_FUNDS, "Total value of UTXO pool too low to pay for transaction. Try using lower feerate or excluding uneconomic UTXOs with 'send_max' option.");
                }
            }

            CAmount output_amounts_claimed{0};
            for (CTxOut out : rawTx.vout) {
                output_amounts_claimed += out.nValue.GetAmount(); // ELEMENTS FIXME: is the unblinded value always available since it's in our wallet?
            }

            if (output_amounts_claimed > total_input_value) {
                throw JSONRPCError(RPC_WALLET_INSUFFICIENT_FUNDS, "Assigned more value to outputs than available funds.");
            }

            const CAmount remainder{effective_value - output_amounts_claimed};
            if (remainder < 0) {
                throw JSONRPCError(RPC_WALLET_INSUFFICIENT_FUNDS, "Insufficient funds for fees after creating specified outputs.");
            }

            const CAmount per_output_without_amount{remainder / (long)addresses_without_amount.size()};

            bool gave_remaining_to_first{false};
            for (CTxOut& out : rawTx.vout) {
                CTxDestination dest;
                ExtractDestination(out.scriptPubKey, dest);
                std::string addr{EncodeDestination(dest)};
                if (addresses_without_amount.count(addr) > 0) {
                    out.nValue = per_output_without_amount;
                    if (!gave_remaining_to_first) {
                        out.nValue.SetToAmount(out.nValue.GetAmount() + CAmount(remainder % addresses_without_amount.size())); // ELEMENTS FIXME: is it fine to call GetAmount() here? Is the unblinded value always available since it's in our wallet?
                        gave_remaining_to_first = true;
                    }
                    if (IsDust(out, pwallet->chain().relayDustFee())) {
                        // Dynamically generated output amount is dust
                        throw JSONRPCError(RPC_WALLET_INSUFFICIENT_FUNDS, "Dynamically assigned remainder results in dust output.");
                    }
                } else {
                    if (IsDust(out, pwallet->chain().relayDustFee())) {
                        // Specified output amount is dust
                        throw JSONRPCError(RPC_INVALID_PARAMETER, strprintf("Specified output amount to %s is below dust threshold.", addr));
                    }
                }
            }

            // ELEMENTS: add explicit fee output
            CTxOut feeOutput;
            feeOutput.nValue = fee_from_size;
            feeOutput.scriptPubKey = CScript(); // Empty scriptPubKey represents fee
            rawTx.vout.push_back(feeOutput);

            const bool lock_unspents{options.exists("lock_unspents") ? options["lock_unspents"].get_bool() : false};
            if (lock_unspents) {
                for (const CTxIn& txin : rawTx.vin) {
                    pwallet->LockCoin(txin.prevout);
                }
            }

            return FinishTransaction(pwallet, options, rawTx);
        }
    };
}

RPCHelpMan walletprocesspsbt()
{
    return RPCHelpMan{"walletprocesspsbt",
                "\nUpdate a PSBT with input information from our wallet and then sign inputs\n"
                "that we can sign for." +
        HELP_REQUIRING_PASSPHRASE,
                {
                    {"psbt", RPCArg::Type::STR, RPCArg::Optional::NO, "The transaction base64 string"},
                    {"sign", RPCArg::Type::BOOL, RPCArg::Default{true}, "Also sign the transaction when updating (requires wallet to be unlocked)"},
                    {"sighashtype", RPCArg::Type::STR, RPCArg::Default{"DEFAULT for Taproot, ALL otherwise"}, "The signature hash type to sign with if not specified by the PSBT. Must be one of\n"
            "       \"DEFAULT\"\n"
            "       \"ALL\"\n"
            "       \"NONE\"\n"
            "       \"SINGLE\"\n"
            "       \"ALL|ANYONECANPAY\"\n"
            "       \"NONE|ANYONECANPAY\"\n"
            "       \"SINGLE|ANYONECANPAY\""},
                    {"bip32derivs", RPCArg::Type::BOOL, RPCArg::Default{true}, "Include BIP 32 derivation paths for public keys if we know them"},
                    {"finalize", RPCArg::Type::BOOL, RPCArg::Default{true}, "Also finalize inputs if possible"},
                },
                RPCResult{
                    RPCResult::Type::OBJ, "", "",
                    {
                        {RPCResult::Type::STR, "psbt", "The base64-encoded partially signed transaction"},
                        {RPCResult::Type::BOOL, "complete", "If the transaction has a complete set of signatures"},
                    },
                },
                RPCExamples{
                    HelpExampleCli("walletprocesspsbt", "\"psbt\"")
                },
        [&](const RPCHelpMan& self, const JSONRPCRequest& request) -> UniValue
{
    if (!g_con_elementsmode)
        throw std::runtime_error("PSBT operations are disabled when not in elementsmode.\n");

    const std::shared_ptr<const CWallet> pwallet = GetWalletForJSONRPCRequest(request);
    if (!pwallet) return NullUniValue;

    const CWallet& wallet{*pwallet};
    // Make sure the results are valid at least up to the most recent block
    // the user could have gotten from another RPC command prior to now
    wallet.BlockUntilSyncedToCurrentChain();

    RPCTypeCheck(request.params, {UniValue::VSTR});

    // Unserialize the transaction
    PartiallySignedTransaction psbtx;
    std::string error;
    if (!DecodeBase64PSBT(psbtx, request.params[0].get_str(), error)) {
        throw JSONRPCError(RPC_DESERIALIZATION_ERROR, strprintf("TX decode failed %s", error));
    }

    // Get the sighash type
    int nHashType = ParseSighashString(request.params[2]);

    // Don't sign, just fill data.
    bool bip32derivs = request.params[3].isNull() ? true : request.params[3].get_bool();
    bool finalize = request.params[4].isNull() ? true : request.params[4].get_bool();
    bool complete = true;


    const TransactionError err{wallet.FillPSBT(psbtx, complete, nHashType, false, bip32derivs, true, nullptr, true, false)};
    if (err != TransactionError::OK) {
        throw JSONRPCTransactionError(err);
    }

    // If not blinded but needs blinding, blind
    bool needs_blinding = false;
    for (const PSBTOutput& output : psbtx.outputs) {
        if (output.IsBlinded() && !output.IsFullyBlinded()) {
            needs_blinding = true;
            break;
        }
    }
    if (needs_blinding) {
        BlindingStatus status = pwallet->WalletBlindPSBT(psbtx);
        // Fail if we couldn't blind, but only if it is for reasons other than needing UTXOs
        if (status != BlindingStatus::OK && status != BlindingStatus::NEEDS_UTXOS) {
            throw JSONRPCError(RPC_WALLET_ERROR, GetBlindingStatusError(status));
        }
    }

    // If fully blinded, sign if we want to
    if (psbtx.IsFullyBlinded()) {
        bool sign = request.params[1].isNull() ? true : request.params[1].get_bool();
        if (sign) {
            EnsureWalletIsUnlocked(*pwallet);
            const TransactionError err = pwallet->FillPSBT(psbtx, complete, nHashType, sign, bip32derivs, true, nullptr, true, finalize);
            if (err != TransactionError::OK) {
                throw JSONRPCTransactionError(err);
            }
        }
    }

    UniValue result(UniValue::VOBJ);
    CDataStream ssTx(SER_NETWORK, PROTOCOL_VERSION);
    ssTx << psbtx;
    result.pushKV("psbt", EncodeBase64(ssTx.str()));
    result.pushKV("complete", complete);

    return result;
},
    };
}

RPCHelpMan walletcreatefundedpsbt()
{
    return RPCHelpMan{"walletcreatefundedpsbt",
                "\nCreates and funds a transaction in the Partially Signed Transaction format.\n"
                "Implements the Creator and Updater roles.\n"
                "All existing inputs must either have their previous output transaction be in the wallet\n"
                "or be in the UTXO set. Solving data must be provided for non-wallet inputs.\n",
                {
                    {"inputs", RPCArg::Type::ARR, RPCArg::Optional::OMITTED_NAMED_ARG, "Leave empty to add inputs automatically. See add_inputs option.",
                        {
                            {"", RPCArg::Type::OBJ, RPCArg::Optional::OMITTED, "",
                                {
                                    {"txid", RPCArg::Type::STR_HEX, RPCArg::Optional::NO, "The transaction id"},
                                    {"vout", RPCArg::Type::NUM, RPCArg::Optional::NO, "The output number"},
                                    {"sequence", RPCArg::Type::NUM, RPCArg::DefaultHint{"depends on the value of the 'locktime' and 'options.replaceable' arguments"}, "The sequence number"},
                                    {"pegin_bitcoin_tx", RPCArg::Type::STR_HEX, RPCArg::Optional::NO, "The raw bitcoin transaction (in hex) depositing bitcoin to the mainchain_address generated by getpeginaddress"},
                                    {"pegin_txout_proof", RPCArg::Type::STR_HEX, RPCArg::Optional::NO, "A rawtxoutproof (in hex) generated by the mainchain daemon's `gettxoutproof` containing a proof of only bitcoin_tx"},
                                    {"pegin_claim_script", RPCArg::Type::STR_HEX, RPCArg::Optional::NO, "The witness program generated by getpeginaddress."},
                                    {"issuance_amount", RPCArg::Type::NUM, RPCArg::Optional::OMITTED, "The amount to be issued"},
                                    {"issuance_tokens", RPCArg::Type::NUM, RPCArg::Optional::OMITTED, "The number of asset issuance tokens to generate"},
                                    {"asset_entropy", RPCArg::Type::STR_HEX, RPCArg::Optional::OMITTED, "For new asset issuance, this is any additional entropy to be used in the asset tag calculation. For reissuance, this is the original asaset entropy"},
                                    {"asset_blinding_nonce", RPCArg::Type::STR_HEX, RPCArg::Optional::OMITTED, "Do not set for new asset issuance. For reissuance, this is the blinding factor for reissuance token output for the asset being reissued"},
                                    {"blind_reissuance",  RPCArg::Type::BOOL, RPCArg::Default{true}, "Whether to mark the issuance input for blinding or not. Only affects issuances with re-issuance tokens."},
                                    {"weight", RPCArg::Type::NUM, RPCArg::DefaultHint{"Calculated from wallet and solving data"}, "The maximum weight for this input, "
                                        "including the weight of the outpoint and sequence number. "
                                        "Note that signature sizes are not guaranteed to be consistent, "
                                        "so the maximum DER signatures size of 73 bytes should be used when considering ECDSA signatures."
                                        "Remember to convert serialized sizes to weight units when necessary."},
                                },
                            },
                        },
                        },
                    {"outputs", RPCArg::Type::ARR, RPCArg::Optional::NO, "The outputs (key-value pairs), where none of the keys are duplicated.\n"
                            "That is, each address can only appear once and there can only be one 'data' object.\n"
                            "For compatibility reasons, a dictionary, which holds the key-value pairs directly, is also\n"
                            "accepted as second parameter.",
                        {
                            {"", RPCArg::Type::OBJ_USER_KEYS, RPCArg::Optional::OMITTED, "",
                                {
                                    {"address", RPCArg::Type::AMOUNT, RPCArg::Optional::NO, "A key-value pair. The key (string) is the address, the value (float or string) is the amount in " + CURRENCY_UNIT + ""},
                                    {"blinder_index", RPCArg::Type::NUM, RPCArg::Optional::OMITTED, "The index of the input whose signer will blind this output. Must be provided if this output is to be blinded"},
                                    {"asset", RPCArg::Type::STR, RPCArg::Optional::OMITTED, "The asset tag for this output if it is not the main chain asset"},
                                },
                                },
                            {"", RPCArg::Type::OBJ, RPCArg::Optional::OMITTED, "",
                                {
                                    {"data", RPCArg::Type::STR_HEX, RPCArg::Optional::NO, "A key-value pair. The key must be \"data\", the value is hex-encoded data"},
                                },
                            },
                        },
                    },
                    {"locktime", RPCArg::Type::NUM, RPCArg::Default{0}, "Raw locktime. Non-0 value also locktime-activates inputs"},
                    {"options", RPCArg::Type::OBJ, RPCArg::Optional::OMITTED_NAMED_ARG, "",
                        Cat<std::vector<RPCArg>>(
                        {
                            {"add_inputs", RPCArg::Type::BOOL, RPCArg::Default{false}, "If inputs are specified, automatically include more if they are not enough."},
                            {"include_unsafe", RPCArg::Type::BOOL, RPCArg::Default{false}, "Include inputs that are not safe to spend (unconfirmed transactions from outside keys and unconfirmed replacement transactions).\n"
                                                          "Warning: the resulting transaction may become invalid if one of the unsafe inputs disappears.\n"
                                                          "If that happens, you will need to fund the transaction with different inputs and republish it."},
                            {"changeAddress", RPCArg::Type::STR, RPCArg::DefaultHint{"automatic"}, "The address to receive the change"},
                            {"changePosition", RPCArg::Type::NUM, RPCArg::DefaultHint{"random"}, "The index of the change output"},
                            {"change_type", RPCArg::Type::STR, RPCArg::DefaultHint{"set by -changetype"}, "The output type to use. Only valid if changeAddress is not specified. Options are \"legacy\", \"p2sh-segwit\", and \"bech32\"."},
                            {"includeWatching", RPCArg::Type::BOOL, RPCArg::DefaultHint{"true for watch-only wallets, otherwise false"}, "Also select inputs which are watch only"},
                            {"lockUnspents", RPCArg::Type::BOOL, RPCArg::Default{false}, "Lock selected unspent outputs"},
                            {"fee_rate", RPCArg::Type::AMOUNT, RPCArg::DefaultHint{"not set, fall back to wallet fee estimation"}, "Specify a fee rate in " + CURRENCY_ATOM + "/vB."},
                            {"feeRate", RPCArg::Type::AMOUNT, RPCArg::DefaultHint{"not set, fall back to wallet fee estimation"}, "Specify a fee rate in " + CURRENCY_UNIT + "/kvB."},
                            {"subtractFeeFromOutputs", RPCArg::Type::ARR, RPCArg::Default{UniValue::VARR}, "The outputs to subtract the fee from.\n"
                                                          "The fee will be equally deducted from the amount of each specified output.\n"
                                                          "Those recipients will receive less coins than you enter in their corresponding amount field.\n"
                                                          "If no outputs are specified here, the sender pays the fee.",
                                {
                                    {"vout_index", RPCArg::Type::NUM, RPCArg::Optional::OMITTED, "The zero-based output index, before a change output is added."},
                                },
                            },
                        },
                        FundTxDoc()),
                        "options"},
                    {"bip32derivs", RPCArg::Type::BOOL, RPCArg::Default{true}, "Include BIP 32 derivation paths for public keys if we know them"},
                    {"solving_data", RPCArg::Type::OBJ, RPCArg::Optional::OMITTED_NAMED_ARG, "Keys and scripts needed for producing a final transaction with a dummy signature. Used for fee estimation during coin selection.\n",
                        {
                            {"pubkeys", RPCArg::Type::ARR, RPCArg::DefaultHint{"empty array"}, "A json array of public keys.\n",
                                {
                                    {"pubkey", RPCArg::Type::STR_HEX, RPCArg::Optional::OMITTED, "A public key"},
                                },
                            },
                            {"scripts", RPCArg::Type::ARR, RPCArg::DefaultHint{"empty array"}, "A json array of scripts.\n",
                                {
                                    {"script", RPCArg::Type::STR_HEX, RPCArg::Optional::OMITTED, "A script"},
                                },
                            },
                            {"descriptors", RPCArg::Type::ARR, RPCArg::DefaultHint{"empty array"}, "A json array of descriptors.\n",
                                {
                                    {"descriptor", RPCArg::Type::STR_HEX, RPCArg::Optional::OMITTED, "A descriptor"},
                                },
                            }
                        }
                    },
                    {"psbt_version", RPCArg::Type::NUM, RPCArg::Default{2}, "The PSBT version number to use."},
                },
                RPCResult{
                    RPCResult::Type::OBJ, "", "",
                    {
                        {RPCResult::Type::STR, "psbt", "The resulting raw transaction (base64-encoded string)"},
                        {RPCResult::Type::STR_AMOUNT, "fee", "Fee in " + CURRENCY_UNIT + " the resulting transaction pays"},
                        {RPCResult::Type::NUM, "changepos", "The position of the added change output, or -1"},
                    }
                                },
                                RPCExamples{
                            "\nCreate a transaction with no inputs\n"
                            + HelpExampleCli("walletcreatefundedpsbt", "\"[{\\\"txid\\\":\\\"myid\\\",\\\"vout\\\":0}]\" \"[{\\\"data\\\":\\\"00010203\\\"}]\"")
                                },
        [&](const RPCHelpMan& self, const JSONRPCRequest& request) -> UniValue
{
    if (!g_con_elementsmode)
        throw std::runtime_error("PSBT operations are disabled when not in elementsmode.\n");

    std::shared_ptr<CWallet> const pwallet = GetWalletForJSONRPCRequest(request);
    if (!pwallet) return NullUniValue;

    CWallet& wallet{*pwallet};
    // Make sure the results are valid at least up to the most recent block
    // the user could have gotten from another RPC command prior to now
    wallet.BlockUntilSyncedToCurrentChain();

    RPCTypeCheck(request.params, {
        UniValue::VARR,
        UniValueType(), // ARR or OBJ, checked later
        UniValue::VNUM,
        UniValue::VOBJ,
        UniValue::VBOOL,
        UniValue::VOBJ,
        UniValue::VNUM,
        }, true
    );

    UniValue options = request.params[3];

    CAmount fee;
    int change_position;
    bool rbf{wallet.m_signal_rbf};
    const UniValue &replaceable_arg = options["replaceable"];
    if (!replaceable_arg.isNull()) {
        RPCTypeCheckArgument(replaceable_arg, UniValue::VBOOL);
        rbf = replaceable_arg.isTrue();
    }
    // It's hard to control the behavior of FundTransaction, so we will wait
    //   until after it's done, then extract the blinding keys from the output
    //   nonces.
    std::map<CTxOut, PSBTOutput> psbt_outs;
    CMutableTransaction rawTx = ConstructTransaction(request.params[0], request.params[1], request.params[2], rbf, wallet.chain().getTip(), &psbt_outs, true /* allow_peg_in */, true /* allow_issuance */);

    // Make a blank psbt
    uint32_t psbt_version = 2;
    if (!request.params[6].isNull()) {
        psbt_version = request.params[6].getInt<int>();
    }
    if (psbt_version != 2) {
        throw JSONRPCError(RPC_INVALID_PARAMETER, "The PSBT version can only be 2");
    }

    // Make a blank psbt
    std::set<uint256> new_assets;
    std::set<uint256> new_reissuance;
    for (unsigned int i = 0; i < rawTx.vin.size(); ++i) {
        if (!rawTx.vin[i].assetIssuance.IsNull()) {
            const UniValue& blind_reissuance_v = find_value(request.params[0].get_array()[i].get_obj(), "blind_reissuance");
            bool blind_reissuance = blind_reissuance_v.isNull() ? true : blind_reissuance_v.get_bool();
            uint256 entropy;
            CAsset asset;
            CAsset token;

            if (rawTx.vin[i].assetIssuance.assetBlindingNonce.IsNull()) {
                // New issuance, calculate the final entropy
                GenerateAssetEntropy(entropy, rawTx.vin[i].prevout, rawTx.vin[i].assetIssuance.assetEntropy);
            } else {
                // Reissuance, use original entropy set in assetEntropy
                entropy = rawTx.vin[i].assetIssuance.assetEntropy;
            }

            CalculateAsset(asset, entropy);
            new_assets.insert(asset.id);

            if (!rawTx.vin[i].assetIssuance.nInflationKeys.IsNull()) {
                // Calculate reissuance asset tag if there will be reissuance tokens
                CalculateReissuanceToken(token, entropy, blind_reissuance);
                new_reissuance.insert(token.id);
            }
        }
    }
    CCoinControl coin_control;
    // Automatically select coins, unless at least one is manually selected. Can
    // be overridden by options.add_inputs.
    coin_control.m_add_inputs = rawTx.vin.size() == 0;
    // FundTransaction expects blinding keys, if present, to appear in the output nonces
    for (CTxOut& txout : rawTx.vout) {
        auto search_it = psbt_outs.find(txout);
        CHECK_NONFATAL (search_it != psbt_outs.end());
        CPubKey& blind_pub = search_it->second.m_blinding_pubkey;
        if (blind_pub.IsFullyValid()) {
            txout.nNonce.vchCommitment = std::vector<unsigned char>(blind_pub.begin(), blind_pub.end());
        }
    }
    SetOptionsInputWeights(request.params[0], options);
    FundTransaction(wallet, rawTx, fee, change_position, options, coin_control, /*solving_data=*/request.params[5], /*override_min_fee=*/true);
    // Find an input that is ours
    unsigned int blinder_index = 0;
    {
        LOCK(wallet.cs_wallet);
        for (; blinder_index < rawTx.vin.size(); ++blinder_index) {
            const CTxIn& txin = rawTx.vin[blinder_index];
            if (InputIsMine(wallet, txin) != ISMINE_NO) {
                break;
            }
        }
    }
    CHECK_NONFATAL (blinder_index < rawTx.vin.size()); // We added inputs, or existing inputs are ours, we should have a blinder index at this point.
    // It may add outputs (change, and in some edge case OP_RETURN) which need to be
    // blinded. So pull these into `psbt_outs`.
    for (const CTxOut& txout : rawTx.vout) {
        if (!txout.nNonce.IsNull() && !psbt_outs.count(txout)) {
            PSBTOutput new_out{2}; // psbtv2 output
            new_out.m_blinding_pubkey.Set(txout.nNonce.vchCommitment.begin(), txout.nNonce.vchCommitment.end());
            new_out.m_blinder_index = blinder_index;
            psbt_outs.insert(std::make_pair(txout, new_out));
        }
    }
    PartiallySignedTransaction psbtx(rawTx, psbt_version);
    for (unsigned int i = 0; i < rawTx.vout.size(); ++i) {
        PSBTOutput& output = psbtx.outputs[i];
        auto it = psbt_outs.find(rawTx.vout.at(i));
        if (it != psbt_outs.end()) {
            PSBTOutput& construct_psbt_out = it->second;

            output.m_blinding_pubkey = construct_psbt_out.m_blinding_pubkey;
            output.m_blinder_index = construct_psbt_out.m_blinder_index;
        }

        if (output.m_blinder_index == std::nullopt) {
            output.m_blinder_index = blinder_index;
        }

        // Check the asset
        if (new_assets.count(output.m_asset) > 0) {
            new_assets.erase(output.m_asset);
        }
        if (new_reissuance.count(output.m_asset) > 0) {
            new_reissuance.erase(output.m_asset);
        }
    }

    // Make sure all newly issued assets and reissuance tokens had outputs
    if (new_assets.size() > 0) {
        throw JSONRPCError(RPC_INVALID_PARAMETER, "Missing output for new assets");
    }
    if (new_reissuance.size() > 0) {
        throw JSONRPCError(RPC_INVALID_PARAMETER, "Missing output for reissuance tokens");
    }

    // Determine whether to include explicit values
    bool include_explicit = request.params[3].exists("include_explicit") && request.params[3]["include_explicit"].get_bool();

    // Fill transaction with out data but don't sign
    bool bip32derivs = request.params[4].isNull() ? true : request.params[4].get_bool();
    bool complete = true;
    const TransactionError err{wallet.FillPSBT(psbtx, complete, 1, false, bip32derivs, true, nullptr, include_explicit)};
    if (err != TransactionError::OK) {
        throw JSONRPCTransactionError(err);
    }

    // Serialize the PSBT
    CDataStream ssTx(SER_NETWORK, PROTOCOL_VERSION);
    ssTx << psbtx;

    UniValue result(UniValue::VOBJ);
    result.pushKV("psbt", EncodeBase64(ssTx.str()));
    result.pushKV("fee", ValueFromAmount(fee));
    result.pushKV("changepos", change_position);
    return result;
},
    };
}
} // namespace wallet<|MERGE_RESOLUTION|>--- conflicted
+++ resolved
@@ -782,34 +782,6 @@
         setSubtractFeeFromOutputs.insert(pos);
     }
 
-<<<<<<< HEAD
-    // Check any existing inputs for peg-in data and add to external txouts if so
-    // Fetch specified UTXOs from the UTXO set to get the scriptPubKeys and values of the outputs being selected
-    // and to match with the given solving_data. Only used for non-wallet outputs.
-    const auto& fedpegscripts = GetValidFedpegScripts(wallet.chain().getTip(), Params().GetConsensus(), true /* nextblock_validation */);
-    std::map<COutPoint, Coin> coins;
-    for (unsigned int i = 0; i < tx.vin.size(); ++i ) {
-        const CTxIn& txin = tx.vin[i];
-        coins[txin.prevout]; // Create empty map entry keyed by prevout.
-        if (txin.m_is_pegin) {
-            std::string err;
-            if (tx.witness.vtxinwit.size() != tx.vin.size() || !IsValidPeginWitness(tx.witness.vtxinwit[i].m_pegin_witness, fedpegscripts, txin.prevout, err, false)) {
-                throw JSONRPCError(RPC_INVALID_PARAMETER, strprintf("Transaction contains invalid peg-in input: %s", err));
-            }
-            CScriptWitness& pegin_witness = tx.witness.vtxinwit[i].m_pegin_witness;
-            CTxOut txout = GetPeginOutputFromWitness(pegin_witness);
-            coinControl.SelectExternal(txin.prevout, txout);
-        }
-    }
-    wallet.chain().findCoins(coins);
-    for (const auto& coin : coins) {
-        if (!coin.second.out.IsNull()) {
-            coinControl.SelectExternal(coin.first, coin.second.out);
-        }
-    }
-
-=======
->>>>>>> b0c83063
     bilingual_str error;
 
     if (!FundTransaction(wallet, tx, fee_out, change_position, error, lockUnspents, setSubtractFeeFromOutputs, coinControl)) {
