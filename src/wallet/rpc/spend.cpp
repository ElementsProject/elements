--- conflicted
+++ resolved
@@ -748,16 +748,11 @@
             if (!weight_v.isNum()) {
                 throw JSONRPCError(RPC_INVALID_PARAMETER, "Invalid parameter, missing weight key");
             }
-<<<<<<< HEAD
-            int64_t weight = weight_v.get_int64();
+            int64_t weight = weight_v.getInt<int64_t>();
             CMutableTransaction mtx;
             mtx.vin.resize(1);
             mtx.witness.vtxinwit.resize(1);
             const int64_t min_input_weight = GetTransactionInputWeight(CTransaction(mtx), 0);
-=======
-            int64_t weight = weight_v.getInt<int64_t>();
-            const int64_t min_input_weight = GetTransactionInputWeight(CTxIn());
->>>>>>> 0de36941
             CHECK_NONFATAL(min_input_weight == 165);
             if (weight < min_input_weight) {
                 throw JSONRPCError(RPC_INVALID_PARAMETER, "Invalid parameter, weight cannot be less than 165 (41 bytes (size of outpoint + sequence + empty scriptSig) * 4 (witness scaling factor)) + 1 (empty witness)");
