--- conflicted
+++ resolved
@@ -139,11 +139,7 @@
  *                                                  or (2) an specific error message if there was something particularly wrong (e.g. a selection
  *                                                  result that surpassed the tx max weight size).
  */
-<<<<<<< HEAD
-util::Result<SelectionResult> AttemptSelection(const CWallet& wallet, const CAmountMap& mapTargetValue, const CoinEligibilityFilter& eligibility_filter, const CoinsResult& available_coins,
-=======
-util::Result<SelectionResult> AttemptSelection(const CAmount& nTargetValue, OutputGroupTypeMap& groups,
->>>>>>> 4ea3a8b7
+util::Result<SelectionResult> AttemptSelection(const CAmountMap& mapTargetValue, OutputGroupTypeMap& groups,
                         const CoinSelectionParams& coin_selection_params, bool allow_mixed_output_types);
 
 /**
@@ -159,12 +155,7 @@
  *                                                  or (2) an specific error message if there was something particularly wrong (e.g. a selection
  *                                                  result that surpassed the tx max weight size).
  */
-<<<<<<< HEAD
-util::Result<SelectionResult> ChooseSelectionResult(const CWallet& wallet, const CAmountMap& mapTargetValue, const CoinEligibilityFilter& eligibility_filter, const std::vector<COutput>& available_coins,
-                        const CoinSelectionParams& coin_selection_params);
-=======
-util::Result<SelectionResult> ChooseSelectionResult(const CAmount& nTargetValue, Groups& groups, const CoinSelectionParams& coin_selection_params);
->>>>>>> 4ea3a8b7
+util::Result<SelectionResult> ChooseSelectionResult(const CAmountMap& mapTargetValue, Groups& groups, const CoinSelectionParams& coin_selection_params);
 
 // User manually selected inputs that must be part of the transaction
 struct PreSelectedInputs
