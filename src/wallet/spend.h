// Copyright (c) 2021-2022 The Bitcoin Core developers
// Distributed under the MIT software license, see the accompanying
// file COPYING or http://www.opensource.org/licenses/mit-license.php.

#ifndef BITCOIN_WALLET_SPEND_H
#define BITCOIN_WALLET_SPEND_H

#include <consensus/amount.h>
#include <wallet/coincontrol.h>
#include <policy/fees.h> // for FeeCalculation
#include <util/result.h>
#include <wallet/coinselection.h>
#include <wallet/transaction.h>
#include <wallet/wallet.h>

#include <optional>

namespace wallet {
struct CRecipient;
/** Get the marginal bytes if spending the specified output from this transaction.
 * Use CoinControl to determine whether to expect signature grinding when calculating the size of the input spend. */
int CalculateMaximumSignedInputSize(const CTxOut& txout, const CWallet* pwallet, const CCoinControl* coin_control = nullptr);
int CalculateMaximumSignedInputSize(const CTxOut& txout, const COutPoint outpoint, const SigningProvider* pwallet, const CCoinControl* coin_control = nullptr);
struct TxSize {
    int64_t vsize{-1};
    int64_t weight{-1};
};

/** Calculate the size of the transaction using CoinControl to determine
 * whether to expect signature grinding when calculating the size of the input spend. */
TxSize CalculateMaximumSignedTxSize(const CTransaction& tx, const CWallet* wallet, const std::vector<CTxOut>& txouts, const CCoinControl* coin_control = nullptr);
TxSize CalculateMaximumSignedTxSize(const CTransaction& tx, const CWallet* wallet, const CCoinControl* coin_control = nullptr);

/**
 * COutputs available for spending, stored by OutputType.
 * This struct is really just a wrapper around OutputType vectors with a convenient
 * method for concatenating and returning all COutputs as one vector.
 *
 * Size(), Clear(), Erase(), Shuffle(), and Add() methods are implemented to
 * allow easy interaction with the struct.
 */
struct CoinsResult {
    std::map<OutputType, std::vector<COutput>> coins;

    /** Concatenate and return all COutputs as one vector */
    std::vector<COutput> All() const;

    /** The following methods are provided so that CoinsResult can mimic a vector,
     * i.e., methods can work with individual OutputType vectors or on the entire object */
    size_t Size() const;
    /** Return how many different output types this struct stores */
    size_t TypesCount() const { return coins.size(); }
    void Clear();
    void Erase(const std::unordered_set<COutPoint, SaltedOutpointHasher>& coins_to_remove);
    void Shuffle(FastRandomContext& rng_fast);
    void Add(OutputType type, const COutput& out);

    /** Sum of all available coins */
    // ELEMENTS: for each asset
    CAmountMap GetTotalAmount() { return total_amount; }
    CAmountMap GetEffectiveTotalAmount() {return total_effective_amount; }

private:
    CAmountMap total_amount{{::policyAsset, 0}};
    /** Sum of effective value (each asset output value minus fees required to spend it) */
    CAmountMap total_effective_amount{{::policyAsset, 0}};
};

struct CoinFilterParams {
    // Outputs below the minimum amount will not get selected
    CAmount min_amount{1};
    // Outputs above the maximum amount will not get selected
    CAmount max_amount{MAX_MONEY};
    // Return outputs until the minimum sum amount is covered
    CAmount min_sum_amount{MAX_MONEY};
    // Maximum number of outputs that can be returned
    uint64_t max_count{0};
    // By default, return only spendable outputs
    bool only_spendable{true};
    // By default, do not include immature coinbase outputs
    bool include_immature_coinbase{false};
    // By default, skip locked UTXOs
    bool skip_locked{true};
    // ELEMENTS: by default include all assets
    std::optional<CAsset> asset;
};

/**
 * Populate the CoinsResult struct with vectors of available COutputs, organized by OutputType.
 */
CoinsResult AvailableCoins(const CWallet& wallet,
                           const CCoinControl* coinControl = nullptr,
                           std::optional<CFeeRate> feerate = std::nullopt,
                           const CoinFilterParams& params = {}) EXCLUSIVE_LOCKS_REQUIRED(wallet.cs_wallet);

/**
 * Wrapper function for AvailableCoins which skips the `feerate` and `CoinFilterParams::only_spendable` parameters. Use this function
 * to list all available coins (e.g. listunspent RPC) while not intending to fund a transaction.
 */
CoinsResult AvailableCoinsListUnspent(const CWallet& wallet, const CCoinControl* coinControl = nullptr, CoinFilterParams params = {}) EXCLUSIVE_LOCKS_REQUIRED(wallet.cs_wallet);

CAmountMap GetAvailableBalance(const CWallet& wallet, const CCoinControl* coinControl = nullptr);

/**
 * Find non-change parent output.
 */
const CTxOut& FindNonChangeParentOutput(const CWallet& wallet, const CTransaction& tx, int output) EXCLUSIVE_LOCKS_REQUIRED(wallet.cs_wallet);
const CTxOut& FindNonChangeParentOutput(const CWallet& wallet, const COutPoint& outpoint) EXCLUSIVE_LOCKS_REQUIRED(wallet.cs_wallet);

/**
 * Return list of available coins and locked coins grouped by non-change output address.
 */
std::map<CTxDestination, std::vector<COutput>> ListCoins(const CWallet& wallet);

std::vector<OutputGroup> GroupOutputs(const CWallet& wallet, const std::vector<COutput>& outputs, const CoinSelectionParams& coin_sel_params, const CoinEligibilityFilter& filter, bool positive_only);
/**
 * Attempt to find a valid input set that preserves privacy by not mixing OutputTypes.
 * `ChooseSelectionResult()` will be called on each OutputType individually and the best
 * the solution (according to the waste metric) will be chosen. If a valid input cannot be found from any
 * single OutputType, fallback to running `ChooseSelectionResult()` over all available coins.
 *
 * param@[in]  wallet                    The wallet which provides solving data for the coins
 * param@[in]  nTargetValue              The target value
 * param@[in]  eligilibity_filter        A filter containing rules for which coins are allowed to be included in this selection
 * param@[in]  available_coins           The struct of coins, organized by OutputType, available for selection prior to filtering
 * param@[in]  coin_selection_params     Parameters for the coin selection
 * param@[in]  allow_mixed_output_types  Relax restriction that SelectionResults must be of the same OutputType
 * returns                               If successful, a SelectionResult containing the input set
 *                                       If failed, returns (1) an empty error message if the target was not reached (general "Insufficient funds")
 *                                                  or (2) an specific error message if there was something particularly wrong (e.g. a selection
 *                                                  result that surpassed the tx max weight size).
 */
<<<<<<< HEAD
std::optional<SelectionResult> AttemptSelection(const CWallet& wallet, const CAmountMap& mapTargetValue, const CoinEligibilityFilter& eligibility_filter, const CoinsResult& available_coins,
=======
util::Result<SelectionResult> AttemptSelection(const CWallet& wallet, const CAmount& nTargetValue, const CoinEligibilityFilter& eligibility_filter, const CoinsResult& available_coins,
>>>>>>> 3f8591d4
                        const CoinSelectionParams& coin_selection_params, bool allow_mixed_output_types);

/**
 * Attempt to find a valid input set that meets the provided eligibility filter and target.
 * Multiple coin selection algorithms will be run and the input set that produces the least waste
 * (according to the waste metric) will be chosen.
 *
 * param@[in]  wallet                    The wallet which provides solving data for the coins
 * param@[in]  nTargetValue              The target value
 * param@[in]  eligilibity_filter        A filter containing rules for which coins are allowed to be included in this selection
 * param@[in]  available_coins           The struct of coins, organized by OutputType, available for selection prior to filtering
 * param@[in]  coin_selection_params     Parameters for the coin selection
 * returns                               If successful, a SelectionResult containing the input set
 *                                       If failed, returns (1) an empty error message if the target was not reached (general "Insufficient funds")
 *                                                  or (2) an specific error message if there was something particularly wrong (e.g. a selection
 *                                                  result that surpassed the tx max weight size).
 */
<<<<<<< HEAD
std::optional<SelectionResult> ChooseSelectionResult(const CWallet& wallet, const CAmountMap& mapTargetValue, const CoinEligibilityFilter& eligibility_filter, const std::vector<COutput>& available_coins,
=======
util::Result<SelectionResult> ChooseSelectionResult(const CWallet& wallet, const CAmount& nTargetValue, const CoinEligibilityFilter& eligibility_filter, const std::vector<COutput>& available_coins,
>>>>>>> 3f8591d4
                        const CoinSelectionParams& coin_selection_params);

// User manually selected inputs that must be part of the transaction
struct PreSelectedInputs
{
    std::set<COutput> coins;
    // If subtract fee from outputs is disabled, the 'total_amount'
    // will be the sum of each output effective value
    // instead of the sum of the outputs amount
    CAmountMap total_amount{{::policyAsset, 0}};

    void Insert(const COutput& output, bool subtract_fee_outputs)
    {
        if (subtract_fee_outputs) {
            total_amount[output.asset] += output.value;
        } else {
            total_amount[output.asset] += output.GetEffectiveValue();
        }
        coins.insert(output);
    }
};

/**
 * Fetch and validate coin control selected inputs.
 * Coins could be internal (from the wallet) or external.
*/
util::Result<PreSelectedInputs> FetchSelectedInputs(const CWallet& wallet, const CCoinControl& coin_control,
                                                    const CoinSelectionParams& coin_selection_params) EXCLUSIVE_LOCKS_REQUIRED(wallet.cs_wallet);

/**
 * Select a set of coins such that nTargetValue is met; never select unconfirmed coins if they are not ours
 * param@[in]   wallet                 The wallet which provides data necessary to spend the selected coins
 * param@[in]   available_coins        The struct of coins, organized by OutputType, available for selection prior to filtering
 * param@[in]   nTargetValue           The target value
 * param@[in]   coin_selection_params  Parameters for this coin selection such as feerates, whether to avoid partial spends,
 *                                     and whether to subtract the fee from the outputs.
 * returns                             If successful, a SelectionResult containing the selected coins
 *                                     If failed, returns (1) an empty error message if the target was not reached (general "Insufficient funds")
 *                                                or (2) an specific error message if there was something particularly wrong (e.g. a selection
 *                                                result that surpassed the tx max weight size).
 */
<<<<<<< HEAD
std::optional<SelectionResult> AutomaticCoinSelection(const CWallet& wallet, CoinsResult& available_coins, const CAmountMap& mapTargetValue, const CCoinControl& coin_control,
=======
util::Result<SelectionResult> AutomaticCoinSelection(const CWallet& wallet, CoinsResult& available_coins, const CAmount& nTargetValue, const CCoinControl& coin_control,
>>>>>>> 3f8591d4
                 const CoinSelectionParams& coin_selection_params) EXCLUSIVE_LOCKS_REQUIRED(wallet.cs_wallet);

/**
 * Select all coins from coin_control, and if coin_control 'm_allow_other_inputs=true', call 'AutomaticCoinSelection' to
 * select a set of coins such that nTargetValue - pre_set_inputs.total_amount is met.
 */
<<<<<<< HEAD
std::optional<SelectionResult> SelectCoins(const CWallet& wallet, CoinsResult& available_coins, const PreSelectedInputs& pre_set_inputs,
                                           const CAmountMap& mapTargetValue, const CCoinControl& coin_control,
                                           const CoinSelectionParams& coin_selection_params) EXCLUSIVE_LOCKS_REQUIRED(wallet.cs_wallet);
=======
util::Result<SelectionResult> SelectCoins(const CWallet& wallet, CoinsResult& available_coins, const PreSelectedInputs& pre_set_inputs,
                                          const CAmount& nTargetValue, const CCoinControl& coin_control,
                                          const CoinSelectionParams& coin_selection_params) EXCLUSIVE_LOCKS_REQUIRED(wallet.cs_wallet);
>>>>>>> 3f8591d4

struct CreatedTransactionResult
{
    CTransactionRef tx;
    CAmount fee;
    FeeCalculation fee_calc;
    int change_pos;

    CreatedTransactionResult(CTransactionRef _tx, CAmount _fee, int _change_pos, const FeeCalculation& _fee_calc)
        : tx(_tx), fee(_fee), fee_calc(_fee_calc), change_pos(_change_pos) {}
};

/**
 * Create a new transaction paying the recipients with a set of coins
 * selected by SelectCoins(); Also create the change output, when needed
 * @note passing change_pos as -1 will result in setting a random position
 */
util::Result<CreatedTransactionResult> CreateTransaction(CWallet& wallet, const std::vector<CRecipient>& vecSend, int change_pos, const CCoinControl& coin_control, bool sign = true, BlindDetails* blind_details = nullptr, const IssuanceDetails* issuance_details = nullptr);

/**
 * Insert additional inputs into the transaction by
 * calling CreateTransaction();
 */
bool FundTransaction(CWallet& wallet, CMutableTransaction& tx, CAmount& nFeeRet, int& nChangePosInOut, bilingual_str& error, bool lockUnspents, const std::set<int>& setSubtractFeeFromOutputs, CCoinControl);
} // namespace wallet

#endif // BITCOIN_WALLET_SPEND_H<|MERGE_RESOLUTION|>--- conflicted
+++ resolved
@@ -130,11 +130,7 @@
  *                                                  or (2) an specific error message if there was something particularly wrong (e.g. a selection
  *                                                  result that surpassed the tx max weight size).
  */
-<<<<<<< HEAD
-std::optional<SelectionResult> AttemptSelection(const CWallet& wallet, const CAmountMap& mapTargetValue, const CoinEligibilityFilter& eligibility_filter, const CoinsResult& available_coins,
-=======
-util::Result<SelectionResult> AttemptSelection(const CWallet& wallet, const CAmount& nTargetValue, const CoinEligibilityFilter& eligibility_filter, const CoinsResult& available_coins,
->>>>>>> 3f8591d4
+util::Result<SelectionResult> AttemptSelection(const CWallet& wallet, const CAmountMap& mapTargetValue, const CoinEligibilityFilter& eligibility_filter, const CoinsResult& available_coins,
                         const CoinSelectionParams& coin_selection_params, bool allow_mixed_output_types);
 
 /**
@@ -152,11 +148,7 @@
  *                                                  or (2) an specific error message if there was something particularly wrong (e.g. a selection
  *                                                  result that surpassed the tx max weight size).
  */
-<<<<<<< HEAD
-std::optional<SelectionResult> ChooseSelectionResult(const CWallet& wallet, const CAmountMap& mapTargetValue, const CoinEligibilityFilter& eligibility_filter, const std::vector<COutput>& available_coins,
-=======
-util::Result<SelectionResult> ChooseSelectionResult(const CWallet& wallet, const CAmount& nTargetValue, const CoinEligibilityFilter& eligibility_filter, const std::vector<COutput>& available_coins,
->>>>>>> 3f8591d4
+util::Result<SelectionResult> ChooseSelectionResult(const CWallet& wallet, const CAmountMap& mapTargetValue, const CoinEligibilityFilter& eligibility_filter, const std::vector<COutput>& available_coins,
                         const CoinSelectionParams& coin_selection_params);
 
 // User manually selected inputs that must be part of the transaction
@@ -198,26 +190,16 @@
  *                                                or (2) an specific error message if there was something particularly wrong (e.g. a selection
  *                                                result that surpassed the tx max weight size).
  */
-<<<<<<< HEAD
-std::optional<SelectionResult> AutomaticCoinSelection(const CWallet& wallet, CoinsResult& available_coins, const CAmountMap& mapTargetValue, const CCoinControl& coin_control,
-=======
-util::Result<SelectionResult> AutomaticCoinSelection(const CWallet& wallet, CoinsResult& available_coins, const CAmount& nTargetValue, const CCoinControl& coin_control,
->>>>>>> 3f8591d4
+util::Result<SelectionResult> AutomaticCoinSelection(const CWallet& wallet, CoinsResult& available_coins, const CAmountMap& mapTargetValue, const CCoinControl& coin_control,
                  const CoinSelectionParams& coin_selection_params) EXCLUSIVE_LOCKS_REQUIRED(wallet.cs_wallet);
 
 /**
  * Select all coins from coin_control, and if coin_control 'm_allow_other_inputs=true', call 'AutomaticCoinSelection' to
  * select a set of coins such that nTargetValue - pre_set_inputs.total_amount is met.
  */
-<<<<<<< HEAD
-std::optional<SelectionResult> SelectCoins(const CWallet& wallet, CoinsResult& available_coins, const PreSelectedInputs& pre_set_inputs,
-                                           const CAmountMap& mapTargetValue, const CCoinControl& coin_control,
-                                           const CoinSelectionParams& coin_selection_params) EXCLUSIVE_LOCKS_REQUIRED(wallet.cs_wallet);
-=======
 util::Result<SelectionResult> SelectCoins(const CWallet& wallet, CoinsResult& available_coins, const PreSelectedInputs& pre_set_inputs,
-                                          const CAmount& nTargetValue, const CCoinControl& coin_control,
+                                          const CAmountMap& mapTargetValue, const CCoinControl& coin_control,
                                           const CoinSelectionParams& coin_selection_params) EXCLUSIVE_LOCKS_REQUIRED(wallet.cs_wallet);
->>>>>>> 3f8591d4
 
 struct CreatedTransactionResult
 {
