// Copyright (c) 2021 The Bitcoin Core developers
// Distributed under the MIT software license, see the accompanying
// file COPYING or http://www.opensource.org/licenses/mit-license.php.

#ifndef BITCOIN_WALLET_SPEND_H
#define BITCOIN_WALLET_SPEND_H

#include <consensus/amount.h>
#include <wallet/coincontrol.h>
#include <wallet/coinselection.h>
#include <wallet/transaction.h>
#include <wallet/wallet.h>

<<<<<<< HEAD
=======
#include <optional>
>>>>>>> 1ab389b1

namespace wallet {
struct CRecipient;
/** Get the marginal bytes if spending the specified output from this transaction.
 * use_max_sig indicates whether to use the maximum sized, 72 byte signature when calculating the
 * size of the input spend. This should only be set when watch-only outputs are allowed */
int GetTxSpendSize(const CWallet& wallet, const CWalletTx& wtx, unsigned int out, bool use_max_sig = false);

//Get the marginal bytes of spending the specified output
int CalculateMaximumSignedInputSize(const CTxOut& txout, const CWallet* pwallet, bool use_max_sig = false);
int CalculateMaximumSignedInputSize(const CTxOut& txout, const SigningProvider* pwallet, bool use_max_sig = false);

struct TxSize {
    int64_t vsize{-1};
    int64_t weight{-1};
};

/** Calculate the size of the transaction assuming all signatures are max size
* Use DummySignatureCreator, which inserts 71 byte signatures everywhere.
* NOTE: this requires that all inputs must be in mapWallet (eg the tx should
* be AllInputsMine). */
TxSize CalculateMaximumSignedTxSize(const CTransaction& tx, const CWallet* wallet, const std::vector<CTxOut>& txouts, const CCoinControl* coin_control = nullptr);
TxSize CalculateMaximumSignedTxSize(const CTransaction& tx, const CWallet* wallet, const CCoinControl* coin_control = nullptr);

/**
 * populate vCoins with vector of available COutputs.
 */
void AvailableCoins(const CWallet& wallet, std::vector<COutput>& vCoins, const CCoinControl* coinControl = nullptr, const CAmount& nMinimumAmount = 1, const CAmount& nMaximumAmount = MAX_MONEY, const CAmount& nMinimumSumAmount = MAX_MONEY, const uint64_t nMaximumCount = 0, const CAsset* = nullptr);

CAmountMap GetAvailableBalance(const CWallet& wallet, const CCoinControl* coinControl = nullptr);

/**
 * Find non-change parent output.
 */
const CTxOut& FindNonChangeParentOutput(const CWallet& wallet, const CTransaction& tx, int output) EXCLUSIVE_LOCKS_REQUIRED(wallet.cs_wallet);
const CTxOut& FindNonChangeParentOutput(const CWallet& wallet, const COutPoint& outpoint) EXCLUSIVE_LOCKS_REQUIRED(wallet.cs_wallet);

/**
 * Return list of available coins and locked coins grouped by non-change output address.
 */
std::map<CTxDestination, std::vector<COutput>> ListCoins(const CWallet& wallet);

std::vector<OutputGroup> GroupOutputs(const CWallet& wallet, const std::vector<COutput>& outputs, const CoinSelectionParams& coin_sel_params, const CoinEligibilityFilter& filter, bool positive_only);

/**
 * Attempt to find a valid input set that meets the provided eligibility filter and target.
 * Multiple coin selection algorithms will be run and the input set that produces the least waste
 * (according to the waste metric) will be chosen.
 *
 * param@[in]  wallet                 The wallet which provides solving data for the coins
 * param@[in]  nTargetValue           The target value
 * param@[in]  eligilibity_filter     A filter containing rules for which coins are allowed to be included in this selection
 * param@[in]  coins                  The vector of coins available for selection prior to filtering
 * param@[in]  coin_selection_params  Parameters for the coin selection
 * returns                            If successful, a SelectionResult containing the input set
 *                                    If failed, a nullopt
 */
std::optional<SelectionResult> AttemptSelection(const CWallet& wallet, const CAmountMap& mapTargetValue, const CoinEligibilityFilter& eligibility_filter, std::vector<COutput> coins,
                        const CoinSelectionParams& coin_selection_params);

/**
 * Select a set of coins such that nTargetValue is met and at least
 * all coins from coin_control are selected; never select unconfirmed coins if they are not ours
 * param@[in]   wallet                 The wallet which provides data necessary to spend the selected coins
 * param@[in]   vAvailableCoins        The vector of coins available to be spent
 * param@[in]   nTargetValue           The target value
 * param@[in]   coin_selection_params  Parameters for this coin selection such as feerates, whether to avoid partial spends,
 *                                     and whether to subtract the fee from the outputs.
 * returns                             If successful, a SelectionResult containing the selected coins
 *                                     If failed, a nullopt.
 */
std::optional<SelectionResult> SelectCoins(const CWallet& wallet, const std::vector<COutput>& vAvailableCoins, const CAmountMap& mapTargetValue, const CCoinControl& coin_control,
                 const CoinSelectionParams& coin_selection_params);

struct CreatedTransactionResult
{
    CTransactionRef tx;
    CAmount fee;
    int change_pos;

    CreatedTransactionResult(CTransactionRef tx, CAmount fee, int change_pos)
        : tx(tx), fee(fee), change_pos(change_pos) {}
};

/**
 * Create a new transaction paying the recipients with a set of coins
 * selected by SelectCoins(); Also create the change output, when needed
 * @note passing change_pos as -1 will result in setting a random position
 */
<<<<<<< HEAD
bool CreateTransaction(CWallet& wallet, const std::vector<CRecipient>& vecSend, CTransactionRef& tx, CAmount& nFeeRet, int& nChangePosInOut, bilingual_str& error, const CCoinControl& coin_control, FeeCalculation& fee_calc_out, bool sign = true,  BlindDetails* blind_details = nullptr, const IssuanceDetails* issuance_details = nullptr);
=======
std::optional<CreatedTransactionResult> CreateTransaction(CWallet& wallet, const std::vector<CRecipient>& vecSend, int change_pos, bilingual_str& error, const CCoinControl& coin_control, FeeCalculation& fee_calc_out, bool sign = true);
>>>>>>> 1ab389b1

/**
 * Insert additional inputs into the transaction by
 * calling CreateTransaction();
 */
bool FundTransaction(CWallet& wallet, CMutableTransaction& tx, CAmount& nFeeRet, int& nChangePosInOut, bilingual_str& error, bool lockUnspents, const std::set<int>& setSubtractFeeFromOutputs, CCoinControl);
} // namespace wallet

#endif // BITCOIN_WALLET_SPEND_H<|MERGE_RESOLUTION|>--- conflicted
+++ resolved
@@ -11,10 +11,7 @@
 #include <wallet/transaction.h>
 #include <wallet/wallet.h>
 
-<<<<<<< HEAD
-=======
 #include <optional>
->>>>>>> 1ab389b1
 
 namespace wallet {
 struct CRecipient;
@@ -104,11 +101,7 @@
  * selected by SelectCoins(); Also create the change output, when needed
  * @note passing change_pos as -1 will result in setting a random position
  */
-<<<<<<< HEAD
-bool CreateTransaction(CWallet& wallet, const std::vector<CRecipient>& vecSend, CTransactionRef& tx, CAmount& nFeeRet, int& nChangePosInOut, bilingual_str& error, const CCoinControl& coin_control, FeeCalculation& fee_calc_out, bool sign = true,  BlindDetails* blind_details = nullptr, const IssuanceDetails* issuance_details = nullptr);
-=======
-std::optional<CreatedTransactionResult> CreateTransaction(CWallet& wallet, const std::vector<CRecipient>& vecSend, int change_pos, bilingual_str& error, const CCoinControl& coin_control, FeeCalculation& fee_calc_out, bool sign = true);
->>>>>>> 1ab389b1
+std::optional<CreatedTransactionResult> CreateTransaction(CWallet& wallet, const std::vector<CRecipient>& vecSend, int change_pos, bilingual_str& error, const CCoinControl& coin_control, FeeCalculation& fee_calc_out, bool sign = true, BlindDetails* blind_details = nullptr, const IssuanceDetails* issuance_details = nullptr);
 
 /**
  * Insert additional inputs into the transaction by
