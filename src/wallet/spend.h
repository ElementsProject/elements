--- conflicted
+++ resolved
@@ -13,75 +13,12 @@
 
 
 namespace wallet {
-<<<<<<< HEAD
 struct CRecipient;
-/** Get the marginal bytes if spending the specified output from this transaction */
-int GetTxSpendSize(const CWallet& wallet, const CWalletTx& wtx, unsigned int out, bool use_max_sig = false);
-
-class COutput
-{
-public:
-    const CWalletTx *tx;
-
-    /** Index in tx->vout. */
-    int i;
-
-    /**
-     * Depth in block chain.
-     * If > 0: the tx is on chain and has this many confirmations.
-     * If = 0: the tx is waiting confirmation.
-     * If < 0: a conflicting tx is on chain and has this many confirmations. */
-    int nDepth;
-
-    /** Pre-computed estimated size of this output as a fully-signed input in a transaction. Can be -1 if it could not be calculated */
-    int nInputBytes;
-
-    /** Whether we have the private keys to spend this output */
-    bool fSpendable;
-
-    /** Whether we know how to spend this output, ignoring the lack of keys */
-    bool fSolvable;
-
-    /** Whether to use the maximum sized, 72 byte signature when calculating the size of the input spend. This should only be set when watch-only outputs are allowed */
-    bool use_max_sig;
-
-    /**
-     * Whether this output is considered safe to spend. Unconfirmed transactions
-     * from outside keys and unconfirmed replacement transactions are considered
-     * unsafe and will not be used to fund new spending transactions.
-     */
-    bool fSafe;
-
-    COutput(const CWallet& wallet, const CWalletTx& wtx, int iIn, int nDepthIn, bool fSpendableIn, bool fSolvableIn, bool fSafeIn, bool use_max_sig_in = false)
-    {
-        tx = &wtx; i = iIn; nDepth = nDepthIn; fSpendable = fSpendableIn; fSolvable = fSolvableIn; fSafe = fSafeIn; nInputBytes = -1; use_max_sig = use_max_sig_in;
-        // If known and signable by the given wallet, compute nInputBytes
-        // Failure will keep this value -1
-        if (fSpendable) {
-            nInputBytes = GetTxSpendSize(wallet, wtx, i, use_max_sig);
-        }
-    }
-
-    std::string ToString(const CWallet& wallet) const;
-
-    inline CInputCoin GetInputCoin(const CWallet& wallet) const
-    {
-        return CInputCoin(wallet, tx, i, nInputBytes);
-    }
-};
-
-class WalletRescanReserver; //forward declarations for ScanForWalletTransactions/RescanFromTime
-/**
- * A CWallet maintains a set of transactions and balances, and provides the ability to create new transactions.
- */
-
-=======
 /** Get the marginal bytes if spending the specified output from this transaction.
  * use_max_sig indicates whether to use the maximum sized, 72 byte signature when calculating the
  * size of the input spend. This should only be set when watch-only outputs are allowed */
 int GetTxSpendSize(const CWallet& wallet, const CWalletTx& wtx, unsigned int out, bool use_max_sig = false);
 
->>>>>>> 3740cdd1
 //Get the marginal bytes of spending the specified output
 int CalculateMaximumSignedInputSize(const CTxOut& txout, const CWallet* pwallet, bool use_max_sig = false);
 int CalculateMaximumSignedInputSize(const CTxOut& txout, const SigningProvider* pwallet, bool use_max_sig = false);
@@ -108,12 +45,8 @@
 /**
  * Find non-change parent output.
  */
-<<<<<<< HEAD
-const CTxOut& FindNonChangeParentOutput(const CWallet& wallet, const CTransaction& tx, int output);
-=======
 const CTxOut& FindNonChangeParentOutput(const CWallet& wallet, const CTransaction& tx, int output) EXCLUSIVE_LOCKS_REQUIRED(wallet.cs_wallet);
 const CTxOut& FindNonChangeParentOutput(const CWallet& wallet, const COutPoint& outpoint) EXCLUSIVE_LOCKS_REQUIRED(wallet.cs_wallet);
->>>>>>> 3740cdd1
 
 /**
  * Return list of available coins and locked coins grouped by non-change output address.
