--- conflicted
+++ resolved
@@ -592,12 +592,8 @@
     // returns the coin associated with the change address underneath the
     // coinbaseKey pubkey, even though the change address has a different
     // pubkey.
-<<<<<<< HEAD
-    AddTx(CRecipient{GetScriptForRawPubKey({}), 1 * COIN, CAsset(), CPubKey(), false /* subtract fee */});
-=======
-    AddTx(CRecipient{GetScriptForRawPubKey({}), 1 * COIN, /*subtract_fee=*/false});
->>>>>>> 8ccab65f
-    {
+    AddTx(CRecipient{GetScriptForRawPubKey({}), 1 * COIN, CAsset(), CPubKey(), /*subtract_fee=*/false});
+   {
         LOCK(wallet->cs_wallet);
         list = ListCoins(*wallet);
     }
