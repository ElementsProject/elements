// Copyright (c) 2012-2022 The Bitcoin Core developers
// Distributed under the MIT software license, see the accompanying
// file COPYING or http://www.opensource.org/licenses/mit-license.php.

#include <wallet/wallet.h>

#include <future>
#include <memory>
#include <stdint.h>
#include <vector>

#include <interfaces/chain.h>
#include <key_io.h>
#include <node/blockstorage.h>
#include <policy/policy.h>
#include <rpc/server.h>
#include <test/util/logging.h>
#include <test/util/setup_common.h>
#include <util/translation.h>
#include <validation.h>
#include <wallet/coincontrol.h>
#include <wallet/context.h>
#include <wallet/receive.h>
#include <wallet/spend.h>
#include <wallet/test/util.h>
#include <wallet/test/wallet_test_fixture.h>

#include <boost/test/unit_test.hpp>
#include <univalue.h>
#include <iostream>

using node::MAX_BLOCKFILE_SIZE;
using node::UnlinkPrunedFiles;

namespace wallet {
RPCHelpMan importmulti();
RPCHelpMan dumpwallet();
RPCHelpMan importwallet();

// Ensure that fee levels defined in the wallet are at least as high
// as the default levels for node policy.
static_assert(DEFAULT_TRANSACTION_MINFEE >= DEFAULT_MIN_RELAY_TX_FEE, "wallet minimum fee is smaller than default relay fee");
static_assert(WALLET_INCREMENTAL_RELAY_FEE >= DEFAULT_INCREMENTAL_RELAY_FEE, "wallet incremental fee is smaller than default incremental relay fee");

BOOST_FIXTURE_TEST_SUITE(wallet_tests, WalletTestingSetup)

static std::shared_ptr<CWallet> TestLoadWallet(WalletContext& context)
{
    DatabaseOptions options;
    options.create_flags = WALLET_FLAG_DESCRIPTORS;
    DatabaseStatus status;
    bilingual_str error;
    std::vector<bilingual_str> warnings;
    auto database = MakeWalletDatabase("", options, status, error);
    auto wallet = CWallet::Create(context, "", std::move(database), options.create_flags, error, warnings);
    NotifyWalletLoaded(context, wallet);
    return wallet;
}

static void TestUnloadWallet(std::shared_ptr<CWallet>&& wallet)
{
    SyncWithValidationInterfaceQueue();
    wallet->m_chain_notifications_handler.reset();
    UnloadWallet(std::move(wallet));
}

static CMutableTransaction TestSimpleSpend(const CTransaction& from, uint32_t index, const CKey& key, const CScript& pubkey)
{
    CMutableTransaction mtx;
    CTxOut txOutNew = CTxOut();
    txOutNew.nValue = from.vout[index].nValue.GetAmount() - DEFAULT_TRANSACTION_MAXFEE;
    txOutNew.nAsset = from.vout[index].nAsset;
    txOutNew.scriptPubKey = pubkey;
    mtx.vout.push_back(txOutNew);
    mtx.vin.push_back({CTxIn{from.GetHash(), index}});
    FillableSigningProvider keystore;
    keystore.AddKey(key);
    std::map<COutPoint, Coin> coins;
    coins[mtx.vin[0].prevout].out = from.vout[index];
    std::map<int, bilingual_str> input_errors;
    BOOST_CHECK(SignTransaction(mtx, &keystore, coins, SIGHASH_ALL, Params().HashGenesisBlock(), input_errors));
    return mtx;
}

static void AddKey(CWallet& wallet, const CKey& key)
{
    LOCK(wallet.cs_wallet);
    FlatSigningProvider provider;
    std::string error;
    std::unique_ptr<Descriptor> desc = Parse("combo(" + EncodeSecret(key) + ")", provider, error, /* require_checksum=*/ false);
    assert(desc);
    WalletDescriptor w_desc(std::move(desc), 0, 0, 1, 1);
    if (!wallet.AddWalletDescriptor(w_desc, provider, "", false)) assert(false);
}

BOOST_FIXTURE_TEST_CASE(scan_for_wallet_transactions, TestChain100Setup)
{
    // Cap last block file size, and mine new block in a new block file.
    CBlockIndex* oldTip = WITH_LOCK(Assert(m_node.chainman)->GetMutex(), return m_node.chainman->ActiveChain().Tip());
    WITH_LOCK(::cs_main, m_node.chainman->m_blockman.GetBlockFileInfo(oldTip->GetBlockPos().nFile)->nSize = MAX_BLOCKFILE_SIZE);
    CreateAndProcessBlock({}, GetScriptForRawPubKey(coinbaseKey.GetPubKey()));
    CBlockIndex* newTip = WITH_LOCK(Assert(m_node.chainman)->GetMutex(), return m_node.chainman->ActiveChain().Tip());

    // Verify ScanForWalletTransactions fails to read an unknown start block.
    {
        CWallet wallet(m_node.chain.get(), "", CreateDummyWalletDatabase());
        {
            LOCK(wallet.cs_wallet);
            LOCK(Assert(m_node.chainman)->GetMutex());
            wallet.SetWalletFlag(WALLET_FLAG_DESCRIPTORS);
            wallet.SetLastBlockProcessed(m_node.chainman->ActiveChain().Height(), m_node.chainman->ActiveChain().Tip()->GetBlockHash());
        }
        AddKey(wallet, coinbaseKey);
        WalletRescanReserver reserver(wallet);
        reserver.reserve();
        CWallet::ScanResult result = wallet.ScanForWalletTransactions(/*start_block=*/{}, /*start_height=*/0, /*max_height=*/{}, reserver, /*fUpdate=*/false, /*save_progress=*/false);
        BOOST_CHECK_EQUAL(result.status, CWallet::ScanResult::FAILURE);
        BOOST_CHECK(result.last_failed_block.IsNull());
        BOOST_CHECK(result.last_scanned_block.IsNull());
        BOOST_CHECK(!result.last_scanned_height);
        BOOST_CHECK_EQUAL(GetBalance(wallet).m_mine_immature[CAsset()], 0);
    }

    // Verify ScanForWalletTransactions picks up transactions in both the old
    // and new block files.
    {
        CWallet wallet(m_node.chain.get(), "", CreateMockWalletDatabase());
        {
            LOCK(wallet.cs_wallet);
            LOCK(Assert(m_node.chainman)->GetMutex());
            wallet.SetWalletFlag(WALLET_FLAG_DESCRIPTORS);
            wallet.SetLastBlockProcessed(m_node.chainman->ActiveChain().Height(), m_node.chainman->ActiveChain().Tip()->GetBlockHash());
        }
        AddKey(wallet, coinbaseKey);
        WalletRescanReserver reserver(wallet);
        std::chrono::steady_clock::time_point fake_time;
        reserver.setNow([&] { fake_time += 60s; return fake_time; });
        reserver.reserve();

        {
            CBlockLocator locator;
            BOOST_CHECK(!WalletBatch{wallet.GetDatabase()}.ReadBestBlock(locator));
            BOOST_CHECK(locator.IsNull());
        }

        CWallet::ScanResult result = wallet.ScanForWalletTransactions(/*start_block=*/oldTip->GetBlockHash(), /*start_height=*/oldTip->nHeight, /*max_height=*/{}, reserver, /*fUpdate=*/false, /*save_progress=*/true);
        BOOST_CHECK_EQUAL(result.status, CWallet::ScanResult::SUCCESS);
        BOOST_CHECK(result.last_failed_block.IsNull());
        BOOST_CHECK_EQUAL(result.last_scanned_block, newTip->GetBlockHash());
        BOOST_CHECK_EQUAL(*result.last_scanned_height, newTip->nHeight);
        BOOST_CHECK_EQUAL(GetBalance(wallet).m_mine_immature[CAsset()], 100 * COIN);

        {
            CBlockLocator locator;
            BOOST_CHECK(WalletBatch{wallet.GetDatabase()}.ReadBestBlock(locator));
            BOOST_CHECK(!locator.IsNull());
        }
    }

    // Prune the older block file.
    int file_number;
    {
        LOCK(cs_main);
        file_number = oldTip->GetBlockPos().nFile;
        Assert(m_node.chainman)->m_blockman.PruneOneBlockFile(file_number);
    }
    UnlinkPrunedFiles({file_number});

    // Verify ScanForWalletTransactions only picks transactions in the new block
    // file.
    {
        CWallet wallet(m_node.chain.get(), "", CreateDummyWalletDatabase());
        {
            LOCK(wallet.cs_wallet);
            LOCK(Assert(m_node.chainman)->GetMutex());
            wallet.SetWalletFlag(WALLET_FLAG_DESCRIPTORS);
            wallet.SetLastBlockProcessed(m_node.chainman->ActiveChain().Height(), m_node.chainman->ActiveChain().Tip()->GetBlockHash());
        }
        AddKey(wallet, coinbaseKey);
        WalletRescanReserver reserver(wallet);
        reserver.reserve();
        CWallet::ScanResult result = wallet.ScanForWalletTransactions(/*start_block=*/oldTip->GetBlockHash(), /*start_height=*/oldTip->nHeight, /*max_height=*/{}, reserver, /*fUpdate=*/false, /*save_progress=*/false);
        BOOST_CHECK_EQUAL(result.status, CWallet::ScanResult::FAILURE);
        BOOST_CHECK_EQUAL(result.last_failed_block, oldTip->GetBlockHash());
        BOOST_CHECK_EQUAL(result.last_scanned_block, newTip->GetBlockHash());
        BOOST_CHECK_EQUAL(*result.last_scanned_height, newTip->nHeight);
        BOOST_CHECK_EQUAL(GetBalance(wallet).m_mine_immature[CAsset()], 50 * COIN);
    }

    // Prune the remaining block file.
    {
        LOCK(cs_main);
        file_number = newTip->GetBlockPos().nFile;
        Assert(m_node.chainman)->m_blockman.PruneOneBlockFile(file_number);
    }
    UnlinkPrunedFiles({file_number});

    // Verify ScanForWalletTransactions scans no blocks.
    {
        CWallet wallet(m_node.chain.get(), "", CreateDummyWalletDatabase());
        {
            LOCK(wallet.cs_wallet);
            LOCK(Assert(m_node.chainman)->GetMutex());
            wallet.SetWalletFlag(WALLET_FLAG_DESCRIPTORS);
            wallet.SetLastBlockProcessed(m_node.chainman->ActiveChain().Height(), m_node.chainman->ActiveChain().Tip()->GetBlockHash());
        }
        AddKey(wallet, coinbaseKey);
        WalletRescanReserver reserver(wallet);
        reserver.reserve();
        CWallet::ScanResult result = wallet.ScanForWalletTransactions(/*start_block=*/oldTip->GetBlockHash(), /*start_height=*/oldTip->nHeight, /*max_height=*/{}, reserver, /*fUpdate=*/false, /*save_progress=*/false);
        BOOST_CHECK_EQUAL(result.status, CWallet::ScanResult::FAILURE);
        BOOST_CHECK_EQUAL(result.last_failed_block, newTip->GetBlockHash());
        BOOST_CHECK(result.last_scanned_block.IsNull());
        BOOST_CHECK(!result.last_scanned_height);
        BOOST_CHECK_EQUAL(GetBalance(wallet).m_mine_immature[CAsset()], 0);
    }
}

BOOST_FIXTURE_TEST_CASE(importmulti_rescan, TestChain100Setup)
{
    // Cap last block file size, and mine new block in a new block file.
    CBlockIndex* oldTip = WITH_LOCK(Assert(m_node.chainman)->GetMutex(), return m_node.chainman->ActiveChain().Tip());
    WITH_LOCK(::cs_main, m_node.chainman->m_blockman.GetBlockFileInfo(oldTip->GetBlockPos().nFile)->nSize = MAX_BLOCKFILE_SIZE);
    CreateAndProcessBlock({}, GetScriptForRawPubKey(coinbaseKey.GetPubKey()));
    CBlockIndex* newTip = WITH_LOCK(Assert(m_node.chainman)->GetMutex(), return m_node.chainman->ActiveChain().Tip());

    // Prune the older block file.
    int file_number;
    {
        LOCK(cs_main);
        file_number = oldTip->GetBlockPos().nFile;
        Assert(m_node.chainman)->m_blockman.PruneOneBlockFile(file_number);
    }
    UnlinkPrunedFiles({file_number});

    // Verify importmulti RPC returns failure for a key whose creation time is
    // before the missing block, and success for a key whose creation time is
    // after.
    {
        const std::shared_ptr<CWallet> wallet = std::make_shared<CWallet>(m_node.chain.get(), "", CreateDummyWalletDatabase());
        wallet->SetupLegacyScriptPubKeyMan();
        WITH_LOCK(wallet->cs_wallet, wallet->SetLastBlockProcessed(newTip->nHeight, newTip->GetBlockHash()));
        WalletContext context;
        context.args = &m_args;
        AddWallet(context, wallet);
        UniValue keys;
        keys.setArray();
        UniValue key;
        key.setObject();
        key.pushKV("scriptPubKey", HexStr(GetScriptForRawPubKey(coinbaseKey.GetPubKey())));
        key.pushKV("timestamp", 0);
        key.pushKV("internal", UniValue(true));
        keys.push_back(key);
        key.clear();
        key.setObject();
        CKey futureKey;
        futureKey.MakeNewKey(true);
        key.pushKV("scriptPubKey", HexStr(GetScriptForRawPubKey(futureKey.GetPubKey())));
        key.pushKV("timestamp", newTip->GetBlockTimeMax() + TIMESTAMP_WINDOW + 1);
        key.pushKV("internal", UniValue(true));
        keys.push_back(key);
        JSONRPCRequest request;
        request.context = &context;
        request.params.setArray();
        request.params.push_back(keys);

        UniValue response = importmulti().HandleRequest(request);
        BOOST_CHECK_EQUAL(response.write(),
            strprintf("[{\"success\":false,\"error\":{\"code\":-1,\"message\":\"Rescan failed for key with creation "
                      "timestamp %d. There was an error reading a block from time %d, which is after or within %d "
                      "seconds of key creation, and could contain transactions pertaining to the key. As a result, "
                      "transactions and coins using this key may not appear in the wallet. This error could be caused "
                      "by pruning or data corruption (see daemon log for details) and could be dealt with by "
                      "downloading and rescanning the relevant blocks (see -reindex option and rescanblockchain "
                      "RPC).\"}},{\"success\":true}]",
                              0, oldTip->GetBlockTimeMax(), TIMESTAMP_WINDOW));
        RemoveWallet(context, wallet, /* load_on_start= */ std::nullopt);
    }
}

// Verify importwallet RPC starts rescan at earliest block with timestamp
// greater or equal than key birthday. Previously there was a bug where
// importwallet RPC would start the scan at the latest block with timestamp less
// than or equal to key birthday.
BOOST_FIXTURE_TEST_CASE(importwallet_rescan, TestChain100Setup)
{
    // Create two blocks with same timestamp to verify that importwallet rescan
    // will pick up both blocks, not just the first.
    const int64_t BLOCK_TIME = WITH_LOCK(Assert(m_node.chainman)->GetMutex(), return m_node.chainman->ActiveChain().Tip()->GetBlockTimeMax() + 5);
    SetMockTime(BLOCK_TIME);
    m_coinbase_txns.emplace_back(CreateAndProcessBlock({}, GetScriptForRawPubKey(coinbaseKey.GetPubKey())).vtx[0]);
    m_coinbase_txns.emplace_back(CreateAndProcessBlock({}, GetScriptForRawPubKey(coinbaseKey.GetPubKey())).vtx[0]);

    // Set key birthday to block time increased by the timestamp window, so
    // rescan will start at the block time.
    const int64_t KEY_TIME = BLOCK_TIME + TIMESTAMP_WINDOW;
    SetMockTime(KEY_TIME);
    m_coinbase_txns.emplace_back(CreateAndProcessBlock({}, GetScriptForRawPubKey(coinbaseKey.GetPubKey())).vtx[0]);

    std::string backup_file = fs::PathToString(m_args.GetDataDirNet() / "wallet.backup");

    // Import key into wallet and call dumpwallet to create backup file.
    {
        WalletContext context;
        context.args = &m_args;
        const std::shared_ptr<CWallet> wallet = std::make_shared<CWallet>(m_node.chain.get(), "", CreateDummyWalletDatabase());
        {
            auto spk_man = wallet->GetOrCreateLegacyScriptPubKeyMan();
            LOCK2(wallet->cs_wallet, spk_man->cs_KeyStore);
            spk_man->mapKeyMetadata[coinbaseKey.GetPubKey().GetID()].nCreateTime = KEY_TIME;
            spk_man->AddKeyPubKey(coinbaseKey, coinbaseKey.GetPubKey());

            AddWallet(context, wallet);
            LOCK(Assert(m_node.chainman)->GetMutex());
            wallet->SetLastBlockProcessed(m_node.chainman->ActiveChain().Height(), m_node.chainman->ActiveChain().Tip()->GetBlockHash());
        }
        JSONRPCRequest request;
        request.context = &context;
        request.params.setArray();
        request.params.push_back(backup_file);

        wallet::dumpwallet().HandleRequest(request);
        RemoveWallet(context, wallet, /* load_on_start= */ std::nullopt);
    }

    // Call importwallet RPC and verify all blocks with timestamps >= BLOCK_TIME
    // were scanned, and no prior blocks were scanned.
    {
        const std::shared_ptr<CWallet> wallet = std::make_shared<CWallet>(m_node.chain.get(), "", CreateDummyWalletDatabase());
        LOCK(wallet->cs_wallet);
        wallet->SetupLegacyScriptPubKeyMan();

        WalletContext context;
        context.args = &m_args;
        JSONRPCRequest request;
        request.context = &context;
        request.params.setArray();
        request.params.push_back(backup_file);
        AddWallet(context, wallet);
        LOCK(Assert(m_node.chainman)->GetMutex());
        wallet->SetLastBlockProcessed(m_node.chainman->ActiveChain().Height(), m_node.chainman->ActiveChain().Tip()->GetBlockHash());
        wallet::importwallet().HandleRequest(request);
        RemoveWallet(context, wallet, /* load_on_start= */ std::nullopt);

        BOOST_CHECK_EQUAL(wallet->mapWallet.size(), 3U);
        BOOST_CHECK_EQUAL(m_coinbase_txns.size(), 103U);
        for (size_t i = 0; i < m_coinbase_txns.size(); ++i) {
            bool found = wallet->GetWalletTx(m_coinbase_txns[i]->GetHash());
            bool expected = i >= 100;
            BOOST_CHECK_EQUAL(found, expected);
        }
    }
}

// Check that GetImmatureCredit() returns a newly calculated value instead of
// the cached value after a MarkDirty() call.
//
// This is a regression test written to verify a bugfix for the immature credit
// function. Similar tests probably should be written for the other credit and
// debit functions.
BOOST_FIXTURE_TEST_CASE(coin_mark_dirty_immature_credit, TestChain100Setup)
{
    CWallet wallet(m_node.chain.get(), "", CreateDummyWalletDatabase());

    LOCK(wallet.cs_wallet);
    LOCK(Assert(m_node.chainman)->GetMutex());
    CWalletTx wtx{m_coinbase_txns.back(), TxStateConfirmed{m_node.chainman->ActiveChain().Tip()->GetBlockHash(), m_node.chainman->ActiveChain().Height(), /*index=*/0}};
    wallet.SetWalletFlag(WALLET_FLAG_DESCRIPTORS);
    wallet.SetupDescriptorScriptPubKeyMans();

    wallet.SetLastBlockProcessed(m_node.chainman->ActiveChain().Height(), m_node.chainman->ActiveChain().Tip()->GetBlockHash());

    // Call GetImmatureCredit() once before adding the key to the wallet to
    // cache the current immature credit amount, which is 0.
    BOOST_CHECK_EQUAL(CachedTxGetImmatureCredit(wallet, wtx, ISMINE_SPENDABLE)[CAsset()], 0);
    // Invalidate the cached value, add the key, and make sure a new immature
    // credit amount is calculated.
    wtx.MarkDirty(wallet);
    AddKey(wallet, coinbaseKey);
    BOOST_CHECK_EQUAL(CachedTxGetImmatureCredit(wallet, wtx, ISMINE_SPENDABLE)[CAsset()], 50*COIN);
}

static int64_t AddTx(ChainstateManager& chainman, CWallet& wallet, uint32_t lockTime, int64_t mockTime, int64_t blockTime)
{
    CMutableTransaction tx;
    TxState state = TxStateInactive{};
    tx.nLockTime = lockTime;
    SetMockTime(mockTime);
    CBlockIndex* block = nullptr;
    if (blockTime > 0) {
        LOCK(cs_main);
        auto inserted = chainman.BlockIndex().emplace(std::piecewise_construct, std::make_tuple(GetRandHash()), std::make_tuple());
        assert(inserted.second);
        const uint256& hash = inserted.first->first;
        block = &inserted.first->second;
        block->nTime = blockTime;
        block->phashBlock = &hash;
        state = TxStateConfirmed{hash, block->nHeight, /*index=*/0};
    }
    return wallet.AddToWallet(MakeTransactionRef(tx), state, [&](CWalletTx& wtx, bool /* new_tx */) {
        // Assign wtx.m_state to simplify test and avoid the need to simulate
        // reorg events. Without this, AddToWallet asserts false when the same
        // transaction is confirmed in different blocks.
        wtx.m_state = state;
        return true;
    })->nTimeSmart;
}

// Simple test to verify assignment of CWalletTx::nSmartTime value. Could be
// expanded to cover more corner cases of smart time logic.
BOOST_AUTO_TEST_CASE(ComputeTimeSmart)
{
    // New transaction should use clock time if lower than block time.
    BOOST_CHECK_EQUAL(AddTx(*m_node.chainman, m_wallet, 1, 100, 120), 100);

    // Test that updating existing transaction does not change smart time.
    BOOST_CHECK_EQUAL(AddTx(*m_node.chainman, m_wallet, 1, 200, 220), 100);

    // New transaction should use clock time if there's no block time.
    BOOST_CHECK_EQUAL(AddTx(*m_node.chainman, m_wallet, 2, 300, 0), 300);

    // New transaction should use block time if lower than clock time.
    BOOST_CHECK_EQUAL(AddTx(*m_node.chainman, m_wallet, 3, 420, 400), 400);

    // New transaction should use latest entry time if higher than
    // min(block time, clock time).
    BOOST_CHECK_EQUAL(AddTx(*m_node.chainman, m_wallet, 4, 500, 390), 400);

    // If there are future entries, new transaction should use time of the
    // newest entry that is no more than 300 seconds ahead of the clock time.
    BOOST_CHECK_EQUAL(AddTx(*m_node.chainman, m_wallet, 5, 50, 600), 300);
}

BOOST_AUTO_TEST_CASE(LoadReceiveRequests)
{
    CTxDestination dest = PKHash();
    LOCK(m_wallet.cs_wallet);
    WalletBatch batch{m_wallet.GetDatabase()};
    m_wallet.SetAddressUsed(batch, dest, true);
    m_wallet.SetAddressReceiveRequest(batch, dest, "0", "val_rr0");
    m_wallet.SetAddressReceiveRequest(batch, dest, "1", "val_rr1");

    auto values = m_wallet.GetAddressReceiveRequests();
    BOOST_CHECK_EQUAL(values.size(), 2U);
    BOOST_CHECK_EQUAL(values[0], "val_rr0");
    BOOST_CHECK_EQUAL(values[1], "val_rr1");
}

// Test some watch-only LegacyScriptPubKeyMan methods by the procedure of loading (LoadWatchOnly),
// checking (HaveWatchOnly), getting (GetWatchPubKey) and removing (RemoveWatchOnly) a
// given PubKey, resp. its corresponding P2PK Script. Results of the impact on
// the address -> PubKey map is dependent on whether the PubKey is a point on the curve
static void TestWatchOnlyPubKey(LegacyScriptPubKeyMan* spk_man, const CPubKey& add_pubkey)
{
    CScript p2pk = GetScriptForRawPubKey(add_pubkey);
    CKeyID add_address = add_pubkey.GetID();
    CPubKey found_pubkey;
    LOCK(spk_man->cs_KeyStore);

    // all Scripts (i.e. also all PubKeys) are added to the general watch-only set
    BOOST_CHECK(!spk_man->HaveWatchOnly(p2pk));
    spk_man->LoadWatchOnly(p2pk);
    BOOST_CHECK(spk_man->HaveWatchOnly(p2pk));

    // only PubKeys on the curve shall be added to the watch-only address -> PubKey map
    bool is_pubkey_fully_valid = add_pubkey.IsFullyValid();
    if (is_pubkey_fully_valid) {
        BOOST_CHECK(spk_man->GetWatchPubKey(add_address, found_pubkey));
        BOOST_CHECK(found_pubkey == add_pubkey);
    } else {
        BOOST_CHECK(!spk_man->GetWatchPubKey(add_address, found_pubkey));
        BOOST_CHECK(found_pubkey == CPubKey()); // passed key is unchanged
    }

    spk_man->RemoveWatchOnly(p2pk);
    BOOST_CHECK(!spk_man->HaveWatchOnly(p2pk));

    if (is_pubkey_fully_valid) {
        BOOST_CHECK(!spk_man->GetWatchPubKey(add_address, found_pubkey));
        BOOST_CHECK(found_pubkey == add_pubkey); // passed key is unchanged
    }
}

// Cryptographically invalidate a PubKey whilst keeping length and first byte
static void PollutePubKey(CPubKey& pubkey)
{
    std::vector<unsigned char> pubkey_raw(pubkey.begin(), pubkey.end());
    std::fill(pubkey_raw.begin()+1, pubkey_raw.end(), 0);
    pubkey = CPubKey(pubkey_raw);
    assert(!pubkey.IsFullyValid());
    assert(pubkey.IsValid());
}

// Test watch-only logic for PubKeys
BOOST_AUTO_TEST_CASE(WatchOnlyPubKeys)
{
    CKey key;
    CPubKey pubkey;
    LegacyScriptPubKeyMan* spk_man = m_wallet.GetOrCreateLegacyScriptPubKeyMan();

    BOOST_CHECK(!spk_man->HaveWatchOnly());

    // uncompressed valid PubKey
    key.MakeNewKey(false);
    pubkey = key.GetPubKey();
    assert(!pubkey.IsCompressed());
    TestWatchOnlyPubKey(spk_man, pubkey);

    // uncompressed cryptographically invalid PubKey
    PollutePubKey(pubkey);
    TestWatchOnlyPubKey(spk_man, pubkey);

    // compressed valid PubKey
    key.MakeNewKey(true);
    pubkey = key.GetPubKey();
    assert(pubkey.IsCompressed());
    TestWatchOnlyPubKey(spk_man, pubkey);

    // compressed cryptographically invalid PubKey
    PollutePubKey(pubkey);
    TestWatchOnlyPubKey(spk_man, pubkey);

    // invalid empty PubKey
    pubkey = CPubKey();
    TestWatchOnlyPubKey(spk_man, pubkey);
}

class ListCoinsTestingSetup : public TestChain100Setup
{
public:
    ListCoinsTestingSetup()
    {
        CreateAndProcessBlock({}, GetScriptForRawPubKey(coinbaseKey.GetPubKey()));
        wallet = CreateSyncedWallet(*m_node.chain, WITH_LOCK(Assert(m_node.chainman)->GetMutex(), return m_node.chainman->ActiveChain()), coinbaseKey);
    }

    ~ListCoinsTestingSetup()
    {
        wallet.reset();
    }

    CWalletTx& AddTx(CRecipient recipient)
    {
        CTransactionRef tx;
        CCoinControl dummy;
        {
            constexpr int RANDOM_CHANGE_POSITION = -1;
            auto res = CreateTransaction(*wallet, {recipient}, RANDOM_CHANGE_POSITION, dummy);
            BOOST_CHECK(res);
            tx = res->tx;
        }
        wallet->CommitTransaction(tx, {}, {});
        CMutableTransaction blocktx;
        {
            LOCK(wallet->cs_wallet);
            blocktx = CMutableTransaction(*wallet->mapWallet.at(tx->GetHash()).tx);
        }
        CreateAndProcessBlock({CMutableTransaction(blocktx)}, GetScriptForRawPubKey(coinbaseKey.GetPubKey()));

        LOCK(wallet->cs_wallet);
        LOCK(Assert(m_node.chainman)->GetMutex());
        wallet->SetLastBlockProcessed(wallet->GetLastBlockHeight() + 1, m_node.chainman->ActiveChain().Tip()->GetBlockHash());
        auto it = wallet->mapWallet.find(tx->GetHash());
        BOOST_CHECK(it != wallet->mapWallet.end());
        it->second.m_state = TxStateConfirmed{m_node.chainman->ActiveChain().Tip()->GetBlockHash(), m_node.chainman->ActiveChain().Height(), /*index=*/1};
        return it->second;
    }

    std::unique_ptr<CWallet> wallet;
};

BOOST_FIXTURE_TEST_CASE(ListCoinsTest, ListCoinsTestingSetup)
{
    std::string coinbaseAddress = coinbaseKey.GetPubKey().GetID().ToString();

    // Confirm ListCoins initially returns 1 coin grouped under coinbaseKey
    // address.
    std::map<CTxDestination, std::vector<COutput>> list;
    {
        LOCK(wallet->cs_wallet);
        list = ListCoins(*wallet);
    }

    BOOST_CHECK_EQUAL(list.size(), 1U);
    BOOST_CHECK_EQUAL(std::get<PKHash>(list.begin()->first).ToString(), coinbaseAddress);
    BOOST_CHECK_EQUAL(list.begin()->second.size(), 1U);

    // Check initial balance from one mature coinbase transaction.
<<<<<<< HEAD
    BOOST_CHECK_EQUAL(50 * COIN, GetAvailableBalance(*wallet)[CAsset()]);
=======
    BOOST_CHECK_EQUAL(50 * COIN, WITH_LOCK(wallet->cs_wallet, return AvailableCoins(*wallet).GetTotalAmount()));
>>>>>>> 27dcc07c

    // Add a transaction creating a change address, and confirm ListCoins still
    // returns the coin associated with the change address underneath the
    // coinbaseKey pubkey, even though the change address has a different
    // pubkey.
    AddTx(CRecipient{GetScriptForRawPubKey({}), 1 * COIN, CAsset(), CPubKey(), /*subtract_fee=*/false});
   {
        LOCK(wallet->cs_wallet);
        list = ListCoins(*wallet);
    }
    BOOST_CHECK_EQUAL(list.size(), 1U);
    BOOST_CHECK_EQUAL(std::get<PKHash>(list.begin()->first).ToString(), coinbaseAddress);
    BOOST_CHECK_EQUAL(list.begin()->second.size(), 2U);

    // Lock both coins. Confirm number of available coins drops to 0.
    {
        LOCK(wallet->cs_wallet);
        BOOST_CHECK_EQUAL(AvailableCoinsListUnspent(*wallet).Size(), 2U);
    }
    for (const auto& group : list) {
        for (const auto& coin : group.second) {
            LOCK(wallet->cs_wallet);
            wallet->LockCoin(coin.outpoint);
        }
    }
    {
        LOCK(wallet->cs_wallet);
        BOOST_CHECK_EQUAL(AvailableCoinsListUnspent(*wallet).Size(), 0U);
    }
    // Confirm ListCoins still returns same result as before, despite coins
    // being locked.
    {
        LOCK(wallet->cs_wallet);
        list = ListCoins(*wallet);
    }
    BOOST_CHECK_EQUAL(list.size(), 1U);
    BOOST_CHECK_EQUAL(std::get<PKHash>(list.begin()->first).ToString(), coinbaseAddress);
    BOOST_CHECK_EQUAL(list.begin()->second.size(), 2U);
}

void TestCoinsResult(ListCoinsTest& context, OutputType out_type, CAmount amount,
                     std::map<OutputType, size_t>& expected_coins_sizes)
{
    LOCK(context.wallet->cs_wallet);
    util::Result<CTxDestination> dest = Assert(context.wallet->GetNewDestination(out_type, ""));
    CWalletTx& wtx = context.AddTx(CRecipient{{GetScriptForDestination(*dest)}, amount, CAsset(), CPubKey(), /*fSubtractFeeFromAmount=*/true});
    CoinFilterParams filter;
    filter.skip_locked = false;
    CoinsResult available_coins = AvailableCoins(*context.wallet, nullptr, std::nullopt, filter);
    // Lock outputs so they are not spent in follow-up transactions
    for (uint32_t i = 0; i < wtx.tx->vout.size(); i++) context.wallet->LockCoin({wtx.GetHash(), i});
    for (const auto& [type, size] : expected_coins_sizes) BOOST_CHECK_EQUAL(size, available_coins.coins[type].size());
}

BOOST_FIXTURE_TEST_CASE(BasicOutputTypesTest, ListCoinsTest)
{
    std::map<OutputType, size_t> expected_coins_sizes;
    for (const auto& out_type : OUTPUT_TYPES) { expected_coins_sizes[out_type] = 0U; }

    // Verify our wallet has one usable coinbase UTXO before starting
    // This UTXO is a P2PK, so it should show up in the Other bucket
    expected_coins_sizes[OutputType::UNKNOWN] = 1U;
    CoinsResult available_coins = WITH_LOCK(wallet->cs_wallet, return AvailableCoins(*wallet));
    BOOST_CHECK_EQUAL(available_coins.Size(), expected_coins_sizes[OutputType::UNKNOWN]);
    BOOST_CHECK_EQUAL(available_coins.coins[OutputType::UNKNOWN].size(), expected_coins_sizes[OutputType::UNKNOWN]);

    // We will create a self transfer for each of the OutputTypes and
    // verify it is put in the correct bucket after running GetAvailablecoins
    //
    // For each OutputType, We expect 2 UTXOs in our wallet following the self transfer:
    //   1. One UTXO as the recipient
    //   2. One UTXO from the change, due to payment address matching logic

    for (const auto& out_type : OUTPUT_TYPES) {
        if (out_type == OutputType::UNKNOWN) continue;
        expected_coins_sizes[out_type] = 2U;
        TestCoinsResult(*this, out_type, 1 * COIN, expected_coins_sizes);
    }
}

BOOST_FIXTURE_TEST_CASE(wallet_disableprivkeys, TestChain100Setup)
{
    {
        const std::shared_ptr<CWallet> wallet = std::make_shared<CWallet>(m_node.chain.get(), "", CreateDummyWalletDatabase());
        wallet->SetupLegacyScriptPubKeyMan();
        wallet->SetMinVersion(FEATURE_LATEST);
        wallet->SetWalletFlag(WALLET_FLAG_DISABLE_PRIVATE_KEYS);
        BOOST_CHECK(!wallet->TopUpKeyPool(1000));
        BOOST_CHECK(!wallet->GetNewDestination(OutputType::BECH32, ""));
    }
    {
        const std::shared_ptr<CWallet> wallet = std::make_shared<CWallet>(m_node.chain.get(), "", CreateDummyWalletDatabase());
        LOCK(wallet->cs_wallet);
        wallet->SetWalletFlag(WALLET_FLAG_DESCRIPTORS);
        wallet->SetMinVersion(FEATURE_LATEST);
        wallet->SetWalletFlag(WALLET_FLAG_DISABLE_PRIVATE_KEYS);
        BOOST_CHECK(!wallet->GetNewDestination(OutputType::BECH32, ""));
    }
}

// Explicit calculation which is used to test the wallet constant
// We get the same virtual size due to rounding(weight/4) for both use_max_sig values
static size_t CalculateNestedKeyhashInputSize(bool use_max_sig)
{
    // Generate ephemeral valid pubkey
    CKey key;
    key.MakeNewKey(true);
    CPubKey pubkey = key.GetPubKey();

    // Generate pubkey hash
    uint160 key_hash(Hash160(pubkey));

    // Create inner-script to enter into keystore. Key hash can't be 0...
    CScript inner_script = CScript() << OP_0 << std::vector<unsigned char>(key_hash.begin(), key_hash.end());

    // Create outer P2SH script for the output
    uint160 script_id(Hash160(inner_script));
    CScript script_pubkey = CScript() << OP_HASH160 << std::vector<unsigned char>(script_id.begin(), script_id.end()) << OP_EQUAL;

    // Add inner-script to key store and key to watchonly
    FillableSigningProvider keystore;
    keystore.AddCScript(inner_script);
    keystore.AddKeyPubKey(key, pubkey);

    // Fill in dummy signatures for fee calculation.
    SignatureData sig_data;

    if (!ProduceSignature(keystore, use_max_sig ? DUMMY_MAXIMUM_SIGNATURE_CREATOR : DUMMY_SIGNATURE_CREATOR, script_pubkey, sig_data)) {
        // We're hand-feeding it correct arguments; shouldn't happen
        assert(false);
    }

    CMutableTransaction tx;
    tx.vin.resize(1);
    UpdateTransaction(tx, 0, sig_data);
    return (size_t)GetVirtualTransactionInputSize(CTransaction(tx));
}

BOOST_FIXTURE_TEST_CASE(dummy_input_size_test, TestChain100Setup)
{
    BOOST_CHECK_EQUAL(CalculateNestedKeyhashInputSize(false), DUMMY_NESTED_P2WPKH_INPUT_SIZE);
    BOOST_CHECK_EQUAL(CalculateNestedKeyhashInputSize(true), DUMMY_NESTED_P2WPKH_INPUT_SIZE);
}

bool malformed_descriptor(std::ios_base::failure e)
{
    std::string s(e.what());
    return s.find("Missing checksum") != std::string::npos;
}

BOOST_FIXTURE_TEST_CASE(wallet_descriptor_test, BasicTestingSetup)
{
    std::vector<unsigned char> malformed_record;
    CVectorWriter vw(0, 0, malformed_record, 0);
    vw << std::string("notadescriptor");
    vw << uint64_t{0};
    vw << int32_t{0};
    vw << int32_t{0};
    vw << int32_t{1};

    SpanReader vr{0, 0, malformed_record};
    WalletDescriptor w_desc;
    BOOST_CHECK_EXCEPTION(vr >> w_desc, std::ios_base::failure, malformed_descriptor);
}

//! Test CWallet::Create() and its behavior handling potential race
//! conditions if it's called the same time an incoming transaction shows up in
//! the mempool or a new block.
//!
//! It isn't possible to verify there aren't race condition in every case, so
//! this test just checks two specific cases and ensures that timing of
//! notifications in these cases doesn't prevent the wallet from detecting
//! transactions.
//!
//! In the first case, block and mempool transactions are created before the
//! wallet is loaded, but notifications about these transactions are delayed
//! until after it is loaded. The notifications are superfluous in this case, so
//! the test verifies the transactions are detected before they arrive.
//!
//! In the second case, block and mempool transactions are created after the
//! wallet rescan and notifications are immediately synced, to verify the wallet
//! must already have a handler in place for them, and there's no gap after
//! rescanning where new transactions in new blocks could be lost.
BOOST_FIXTURE_TEST_CASE(CreateWallet, TestChain100Setup)
{
    m_args.ForceSetArg("-unsafesqlitesync", "1");
    // Create new wallet with known key and unload it.
    WalletContext context;
    context.args = &m_args;
    context.chain = m_node.chain.get();
    auto wallet = TestLoadWallet(context);
    CKey key;
    key.MakeNewKey(true);
    AddKey(*wallet, key);
    TestUnloadWallet(std::move(wallet));


    // Add log hook to detect AddToWallet events from rescans, blockConnected,
    // and transactionAddedToMempool notifications
    int addtx_count = 0;
    DebugLogHelper addtx_counter("[default wallet] AddToWallet", [&](const std::string* s) {
        if (s) ++addtx_count;
        return false;
    });


    bool rescan_completed = false;
    DebugLogHelper rescan_check("[default wallet] Rescan completed", [&](const std::string* s) {
        if (s) rescan_completed = true;
        return false;
    });


    // Block the queue to prevent the wallet receiving blockConnected and
    // transactionAddedToMempool notifications, and create block and mempool
    // transactions paying to the wallet
    std::promise<void> promise;
    CallFunctionInValidationInterfaceQueue([&promise] {
        promise.get_future().wait();
    });
    std::string error;
    m_coinbase_txns.push_back(CreateAndProcessBlock({}, GetScriptForRawPubKey(coinbaseKey.GetPubKey())).vtx[0]);
    auto block_tx = TestSimpleSpend(*m_coinbase_txns[0], 0, coinbaseKey, GetScriptForRawPubKey(key.GetPubKey()));
    m_coinbase_txns.push_back(CreateAndProcessBlock({block_tx}, GetScriptForRawPubKey(coinbaseKey.GetPubKey())).vtx[0]);
    auto mempool_tx = TestSimpleSpend(*m_coinbase_txns[1], 0, coinbaseKey, GetScriptForRawPubKey(key.GetPubKey()));
    BOOST_CHECK(m_node.chain->broadcastTransaction(MakeTransactionRef(mempool_tx), DEFAULT_TRANSACTION_MAXFEE, false, error));


    // Reload wallet and make sure new transactions are detected despite events
    // being blocked
    wallet = TestLoadWallet(context);
    BOOST_CHECK(rescan_completed);
    // AddToWallet events for block_tx and mempool_tx
    BOOST_CHECK_EQUAL(addtx_count, 2);
    {
        LOCK(wallet->cs_wallet);
        BOOST_CHECK_EQUAL(wallet->mapWallet.count(block_tx.GetHash()), 1U);
        BOOST_CHECK_EQUAL(wallet->mapWallet.count(mempool_tx.GetHash()), 1U);
    }


    // Unblock notification queue and make sure stale blockConnected and
    // transactionAddedToMempool events are processed
    promise.set_value();
    SyncWithValidationInterfaceQueue();
    // AddToWallet events for block_tx and mempool_tx events are counted a
    // second time as the notification queue is processed
    BOOST_CHECK_EQUAL(addtx_count, 4);


    TestUnloadWallet(std::move(wallet));


    // Load wallet again, this time creating new block and mempool transactions
    // paying to the wallet as the wallet finishes loading and syncing the
    // queue so the events have to be handled immediately. Releasing the wallet
    // lock during the sync is a little artificial but is needed to avoid a
    // deadlock during the sync and simulates a new block notification happening
    // as soon as possible.
    addtx_count = 0;
    auto handler = HandleLoadWallet(context, [&](std::unique_ptr<interfaces::Wallet> wallet) {
            BOOST_CHECK(rescan_completed);
            m_coinbase_txns.push_back(CreateAndProcessBlock({}, GetScriptForRawPubKey(coinbaseKey.GetPubKey())).vtx[0]);
            block_tx = TestSimpleSpend(*m_coinbase_txns[2], 0, coinbaseKey, GetScriptForRawPubKey(key.GetPubKey()));
            m_coinbase_txns.push_back(CreateAndProcessBlock({block_tx}, GetScriptForRawPubKey(coinbaseKey.GetPubKey())).vtx[0]);
            mempool_tx = TestSimpleSpend(*m_coinbase_txns[3], 0, coinbaseKey, GetScriptForRawPubKey(key.GetPubKey()));
            BOOST_CHECK(m_node.chain->broadcastTransaction(MakeTransactionRef(mempool_tx), DEFAULT_TRANSACTION_MAXFEE, false, error));
            SyncWithValidationInterfaceQueue();
        });
    wallet = TestLoadWallet(context);
    BOOST_CHECK_EQUAL(addtx_count, 2);
    {
        LOCK(wallet->cs_wallet);
        BOOST_CHECK_EQUAL(wallet->mapWallet.count(block_tx.GetHash()), 1U);
        BOOST_CHECK_EQUAL(wallet->mapWallet.count(mempool_tx.GetHash()), 1U);
    }


    TestUnloadWallet(std::move(wallet));
}

BOOST_FIXTURE_TEST_CASE(CreateWalletWithoutChain, BasicTestingSetup)
{
    WalletContext context;
    context.args = &m_args;
    auto wallet = TestLoadWallet(context);
    BOOST_CHECK(wallet);
    UnloadWallet(std::move(wallet));
}

BOOST_FIXTURE_TEST_CASE(ZapSelectTx, TestChain100Setup)
{
    m_args.ForceSetArg("-unsafesqlitesync", "1");
    WalletContext context;
    context.args = &m_args;
    context.chain = m_node.chain.get();
    auto wallet = TestLoadWallet(context);
    CKey key;
    key.MakeNewKey(true);
    AddKey(*wallet, key);

    std::string error;
    m_coinbase_txns.push_back(CreateAndProcessBlock({}, GetScriptForRawPubKey(coinbaseKey.GetPubKey())).vtx[0]);
    auto block_tx = TestSimpleSpend(*m_coinbase_txns[0], 0, coinbaseKey, GetScriptForRawPubKey(key.GetPubKey()));
    CreateAndProcessBlock({block_tx}, GetScriptForRawPubKey(coinbaseKey.GetPubKey()));

    SyncWithValidationInterfaceQueue();

    {
        auto block_hash = block_tx.GetHash();
        auto prev_tx = m_coinbase_txns[0];

        LOCK(wallet->cs_wallet);
        BOOST_CHECK(wallet->HasWalletSpend(prev_tx));
        BOOST_CHECK_EQUAL(wallet->mapWallet.count(block_hash), 1u);

        std::vector<uint256> vHashIn{ block_hash }, vHashOut;
        BOOST_CHECK_EQUAL(wallet->ZapSelectTx(vHashIn, vHashOut), DBErrors::LOAD_OK);

        BOOST_CHECK(!wallet->HasWalletSpend(prev_tx));
        BOOST_CHECK_EQUAL(wallet->mapWallet.count(block_hash), 0u);
    }

    TestUnloadWallet(std::move(wallet));
}

class FailCursor : public DatabaseCursor
{
public:
    Status Next(DataStream& key, DataStream& value) override { return Status::FAIL; }
};

/** RAII class that provides access to a FailDatabase. Which fails if needed. */
class FailBatch : public DatabaseBatch
{
private:
    bool m_pass{true};
    bool ReadKey(DataStream&& key, DataStream& value) override { return m_pass; }
    bool WriteKey(DataStream&& key, DataStream&& value, bool overwrite = true) override { return m_pass; }
    bool EraseKey(DataStream&& key) override { return m_pass; }
    bool HasKey(DataStream&& key) override { return m_pass; }

public:
    explicit FailBatch(bool pass) : m_pass(pass) {}
    void Flush() override {}
    void Close() override {}

    std::unique_ptr<DatabaseCursor> GetNewCursor() override { return std::make_unique<FailCursor>(); }
    bool TxnBegin() override { return false; }
    bool TxnCommit() override { return false; }
    bool TxnAbort() override { return false; }
};

/** A dummy WalletDatabase that does nothing, only fails if needed.**/
class FailDatabase : public WalletDatabase
{
public:
    bool m_pass{true}; // false when this db should fail

    void Open() override {};
    void AddRef() override {}
    void RemoveRef() override {}
    bool Rewrite(const char* pszSkip=nullptr) override { return true; }
    bool Backup(const std::string& strDest) const override { return true; }
    void Close() override {}
    void Flush() override {}
    bool PeriodicFlush() override { return true; }
    void IncrementUpdateCounter() override { ++nUpdateCounter; }
    void ReloadDbEnv() override {}
    std::string Filename() override { return "faildb"; }
    std::string Format() override { return "faildb"; }
    std::unique_ptr<DatabaseBatch> MakeBatch(bool flush_on_close = true) override { return std::make_unique<FailBatch>(m_pass); }
};

/**
 * Checks a wallet invalid state where the inputs (prev-txs) of a new arriving transaction are not marked dirty,
 * while the transaction that spends them exist inside the in-memory wallet tx map (not stored on db due a db write failure).
 */
BOOST_FIXTURE_TEST_CASE(wallet_sync_tx_invalid_state_test, TestingSetup)
{
    CWallet wallet(m_node.chain.get(), "", std::make_unique<FailDatabase>());
    {
        LOCK(wallet.cs_wallet);
        wallet.SetWalletFlag(WALLET_FLAG_DESCRIPTORS);
        wallet.SetupDescriptorScriptPubKeyMans();
    }

    // Add tx to wallet
    const auto& op_dest = wallet.GetNewDestination(OutputType::BECH32M, "");
    BOOST_ASSERT(op_dest);

    CMutableTransaction mtx;
    mtx.vout.push_back({CAsset(), COIN, GetScriptForDestination(*op_dest)});
    mtx.vin.push_back(CTxIn(g_insecure_rand_ctx.rand256(), 0));
    const auto& tx_id_to_spend = wallet.AddToWallet(MakeTransactionRef(mtx), TxStateInMempool{})->GetHash();

    {
        // Cache and verify available balance for the wtx
        LOCK(wallet.cs_wallet);
        const CWalletTx* wtx_to_spend = wallet.GetWalletTx(tx_id_to_spend);
        BOOST_CHECK_EQUAL(CachedTxGetAvailableCredit(wallet, *wtx_to_spend)[CAsset()], 1 * COIN);
    }

    // Now the good case:
    // 1) Add a transaction that spends the previously created transaction
    // 2) Verify that the available balance of this new tx and the old one is updated (prev tx is marked dirty)

    mtx.vin.clear();
    mtx.vin.push_back(CTxIn(tx_id_to_spend, 0));
    wallet.transactionAddedToMempool(MakeTransactionRef(mtx));
    const uint256& good_tx_id = mtx.GetHash();

    {
        // Verify balance update for the new tx and the old one
        LOCK(wallet.cs_wallet);
        const CWalletTx* new_wtx = wallet.GetWalletTx(good_tx_id);
        BOOST_CHECK_EQUAL(CachedTxGetAvailableCredit(wallet, *new_wtx)[CAsset()], 1 * COIN);

        // Now the old wtx
        const CWalletTx* wtx_to_spend = wallet.GetWalletTx(tx_id_to_spend);
        BOOST_CHECK_EQUAL(CachedTxGetAvailableCredit(wallet, *wtx_to_spend)[CAsset()], 0 * COIN);
    }

    // Now the bad case:
    // 1) Make db always fail
    // 2) Try to add a transaction that spends the previously created transaction and
    //    verify that we are not moving forward if the wallet cannot store it
    static_cast<FailDatabase&>(wallet.GetDatabase()).m_pass = false;
    mtx.vin.clear();
    mtx.vin.push_back(CTxIn(good_tx_id, 0));
    BOOST_CHECK_EXCEPTION(wallet.transactionAddedToMempool(MakeTransactionRef(mtx)),
                          std::runtime_error,
                          HasReason("DB error adding transaction to wallet, write failed"));
}

BOOST_AUTO_TEST_SUITE_END()
} // namespace wallet<|MERGE_RESOLUTION|>--- conflicted
+++ resolved
@@ -586,11 +586,7 @@
     BOOST_CHECK_EQUAL(list.begin()->second.size(), 1U);
 
     // Check initial balance from one mature coinbase transaction.
-<<<<<<< HEAD
-    BOOST_CHECK_EQUAL(50 * COIN, GetAvailableBalance(*wallet)[CAsset()]);
-=======
-    BOOST_CHECK_EQUAL(50 * COIN, WITH_LOCK(wallet->cs_wallet, return AvailableCoins(*wallet).GetTotalAmount()));
->>>>>>> 27dcc07c
+    BOOST_CHECK_EQUAL(50 * COIN, WITH_LOCK(wallet->cs_wallet, return AvailableCoins(*wallet).GetTotalAmount()[CAsset()]));
 
     // Add a transaction creating a change address, and confirm ListCoins still
     // returns the coin associated with the change address underneath the
