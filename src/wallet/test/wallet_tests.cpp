// Copyright (c) 2012-2021 The Bitcoin Core developers
// Distributed under the MIT software license, see the accompanying
// file COPYING or http://www.opensource.org/licenses/mit-license.php.

#include <wallet/wallet.h>

#include <future>
#include <memory>
#include <stdint.h>
#include <vector>

#include <interfaces/chain.h>
#include <key_io.h>
#include <node/blockstorage.h>
#include <policy/policy.h>
#include <rpc/server.h>
#include <test/util/logging.h>
#include <test/util/setup_common.h>
#include <util/translation.h>
#include <validation.h>
#include <wallet/coincontrol.h>
#include <wallet/context.h>
#include <wallet/receive.h>
#include <wallet/spend.h>
#include <wallet/test/util.h>
#include <wallet/test/wallet_test_fixture.h>

#include <boost/test/unit_test.hpp>
#include <univalue.h>
#include <iostream>

using node::MAX_BLOCKFILE_SIZE;
using node::UnlinkPrunedFiles;

namespace wallet {
RPCHelpMan importmulti();
RPCHelpMan dumpwallet();
RPCHelpMan importwallet();

// Ensure that fee levels defined in the wallet are at least as high
// as the default levels for node policy.
static_assert(DEFAULT_TRANSACTION_MINFEE >= DEFAULT_MIN_RELAY_TX_FEE, "wallet minimum fee is smaller than default relay fee");
static_assert(WALLET_INCREMENTAL_RELAY_FEE >= DEFAULT_INCREMENTAL_RELAY_FEE, "wallet incremental fee is smaller than default incremental relay fee");

BOOST_FIXTURE_TEST_SUITE(wallet_tests, WalletTestingSetup)

static const std::shared_ptr<CWallet> TestLoadWallet(WalletContext& context)
{
    DatabaseOptions options;
    options.create_flags = WALLET_FLAG_DESCRIPTORS;
    DatabaseStatus status;
    bilingual_str error;
    std::vector<bilingual_str> warnings;
    auto database = MakeWalletDatabase("", options, status, error);
    auto wallet = CWallet::Create(context, "", std::move(database), options.create_flags, error, warnings);
    NotifyWalletLoaded(context, wallet);
    return wallet;
}

static void TestUnloadWallet(std::shared_ptr<CWallet>&& wallet)
{
    SyncWithValidationInterfaceQueue();
    wallet->m_chain_notifications_handler.reset();
    UnloadWallet(std::move(wallet));
}

static CMutableTransaction TestSimpleSpend(const CTransaction& from, uint32_t index, const CKey& key, const CScript& pubkey)
{
    CMutableTransaction mtx;
    CTxOut txOutNew = CTxOut();
    txOutNew.nValue = from.vout[index].nValue.GetAmount() - DEFAULT_TRANSACTION_MAXFEE;
    txOutNew.nAsset = from.vout[index].nAsset;
    txOutNew.scriptPubKey = pubkey;
    mtx.vout.push_back(txOutNew);
    mtx.vin.push_back({CTxIn{from.GetHash(), index}});
    FillableSigningProvider keystore;
    keystore.AddKey(key);
    std::map<COutPoint, Coin> coins;
    coins[mtx.vin[0].prevout].out = from.vout[index];
    std::map<int, bilingual_str> input_errors;
    BOOST_CHECK(SignTransaction(mtx, &keystore, coins, SIGHASH_ALL, Params().HashGenesisBlock(), input_errors));
    return mtx;
}

static void AddKey(CWallet& wallet, const CKey& key)
{
    LOCK(wallet.cs_wallet);
    FlatSigningProvider provider;
    std::string error;
    std::unique_ptr<Descriptor> desc = Parse("combo(" + EncodeSecret(key) + ")", provider, error, /* require_checksum=*/ false);
    assert(desc);
    WalletDescriptor w_desc(std::move(desc), 0, 0, 1, 1);
    if (!wallet.AddWalletDescriptor(w_desc, provider, "", false)) assert(false);
}

BOOST_FIXTURE_TEST_CASE(scan_for_wallet_transactions, TestChain100Setup)
{
    // Cap last block file size, and mine new block in a new block file.
    CBlockIndex* oldTip = m_node.chainman->ActiveChain().Tip();
    WITH_LOCK(::cs_main, m_node.chainman->m_blockman.GetBlockFileInfo(oldTip->GetBlockPos().nFile)->nSize = MAX_BLOCKFILE_SIZE);
    CreateAndProcessBlock({}, GetScriptForRawPubKey(coinbaseKey.GetPubKey()));
    CBlockIndex* newTip = m_node.chainman->ActiveChain().Tip();

    // Verify ScanForWalletTransactions fails to read an unknown start block.
    {
        CWallet wallet(m_node.chain.get(), "", m_args, CreateDummyWalletDatabase());
        {
            LOCK(wallet.cs_wallet);
            wallet.SetWalletFlag(WALLET_FLAG_DESCRIPTORS);
            wallet.SetLastBlockProcessed(m_node.chainman->ActiveChain().Height(), m_node.chainman->ActiveChain().Tip()->GetBlockHash());
        }
        AddKey(wallet, coinbaseKey);
        WalletRescanReserver reserver(wallet);
        reserver.reserve();
        CWallet::ScanResult result = wallet.ScanForWalletTransactions(/*start_block=*/{}, /*start_height=*/0, /*max_height=*/{}, reserver, /*fUpdate=*/false, /*save_progress=*/false);
        BOOST_CHECK_EQUAL(result.status, CWallet::ScanResult::FAILURE);
        BOOST_CHECK(result.last_failed_block.IsNull());
        BOOST_CHECK(result.last_scanned_block.IsNull());
        BOOST_CHECK(!result.last_scanned_height);
        BOOST_CHECK_EQUAL(GetBalance(wallet).m_mine_immature[CAsset()], 0);
    }

    // Verify ScanForWalletTransactions picks up transactions in both the old
    // and new block files.
    {
        CWallet wallet(m_node.chain.get(), "", m_args, CreateMockWalletDatabase());
        {
            LOCK(wallet.cs_wallet);
            wallet.SetWalletFlag(WALLET_FLAG_DESCRIPTORS);
            wallet.SetLastBlockProcessed(m_node.chainman->ActiveChain().Height(), m_node.chainman->ActiveChain().Tip()->GetBlockHash());
        }
        AddKey(wallet, coinbaseKey);
        WalletRescanReserver reserver(wallet);
        std::chrono::steady_clock::time_point fake_time;
        reserver.setNow([&] { fake_time += 60s; return fake_time; });
        reserver.reserve();

        {
            CBlockLocator locator;
            BOOST_CHECK(!WalletBatch{wallet.GetDatabase()}.ReadBestBlock(locator));
            BOOST_CHECK(locator.IsNull());
        }

        CWallet::ScanResult result = wallet.ScanForWalletTransactions(/*start_block=*/oldTip->GetBlockHash(), /*start_height=*/oldTip->nHeight, /*max_height=*/{}, reserver, /*fUpdate=*/false, /*save_progress=*/true);
        BOOST_CHECK_EQUAL(result.status, CWallet::ScanResult::SUCCESS);
        BOOST_CHECK(result.last_failed_block.IsNull());
        BOOST_CHECK_EQUAL(result.last_scanned_block, newTip->GetBlockHash());
        BOOST_CHECK_EQUAL(*result.last_scanned_height, newTip->nHeight);
        BOOST_CHECK_EQUAL(GetBalance(wallet).m_mine_immature[CAsset()], 100 * COIN);

        {
            CBlockLocator locator;
            BOOST_CHECK(WalletBatch{wallet.GetDatabase()}.ReadBestBlock(locator));
            BOOST_CHECK(!locator.IsNull());
        }
    }

    // Prune the older block file.
    int file_number;
    {
        LOCK(cs_main);
        file_number = oldTip->GetBlockPos().nFile;
        Assert(m_node.chainman)->m_blockman.PruneOneBlockFile(file_number);
    }
    UnlinkPrunedFiles({file_number});

    // Verify ScanForWalletTransactions only picks transactions in the new block
    // file.
    {
        CWallet wallet(m_node.chain.get(), "", m_args, CreateDummyWalletDatabase());
        {
            LOCK(wallet.cs_wallet);
            wallet.SetWalletFlag(WALLET_FLAG_DESCRIPTORS);
            wallet.SetLastBlockProcessed(m_node.chainman->ActiveChain().Height(), m_node.chainman->ActiveChain().Tip()->GetBlockHash());
        }
        AddKey(wallet, coinbaseKey);
        WalletRescanReserver reserver(wallet);
        reserver.reserve();
        CWallet::ScanResult result = wallet.ScanForWalletTransactions(/*start_block=*/oldTip->GetBlockHash(), /*start_height=*/oldTip->nHeight, /*max_height=*/{}, reserver, /*fUpdate=*/false, /*save_progress=*/false);
        BOOST_CHECK_EQUAL(result.status, CWallet::ScanResult::FAILURE);
        BOOST_CHECK_EQUAL(result.last_failed_block, oldTip->GetBlockHash());
        BOOST_CHECK_EQUAL(result.last_scanned_block, newTip->GetBlockHash());
        BOOST_CHECK_EQUAL(*result.last_scanned_height, newTip->nHeight);
        BOOST_CHECK_EQUAL(GetBalance(wallet).m_mine_immature[CAsset()], 50 * COIN);
    }

    // Prune the remaining block file.
    {
        LOCK(cs_main);
        file_number = newTip->GetBlockPos().nFile;
        Assert(m_node.chainman)->m_blockman.PruneOneBlockFile(file_number);
    }
    UnlinkPrunedFiles({file_number});

    // Verify ScanForWalletTransactions scans no blocks.
    {
        CWallet wallet(m_node.chain.get(), "", m_args, CreateDummyWalletDatabase());
        {
            LOCK(wallet.cs_wallet);
            wallet.SetWalletFlag(WALLET_FLAG_DESCRIPTORS);
            wallet.SetLastBlockProcessed(m_node.chainman->ActiveChain().Height(), m_node.chainman->ActiveChain().Tip()->GetBlockHash());
        }
        AddKey(wallet, coinbaseKey);
        WalletRescanReserver reserver(wallet);
        reserver.reserve();
        CWallet::ScanResult result = wallet.ScanForWalletTransactions(/*start_block=*/oldTip->GetBlockHash(), /*start_height=*/oldTip->nHeight, /*max_height=*/{}, reserver, /*fUpdate=*/false, /*save_progress=*/false);
        BOOST_CHECK_EQUAL(result.status, CWallet::ScanResult::FAILURE);
        BOOST_CHECK_EQUAL(result.last_failed_block, newTip->GetBlockHash());
        BOOST_CHECK(result.last_scanned_block.IsNull());
        BOOST_CHECK(!result.last_scanned_height);
        BOOST_CHECK_EQUAL(GetBalance(wallet).m_mine_immature[CAsset()], 0);
    }
}

BOOST_FIXTURE_TEST_CASE(importmulti_rescan, TestChain100Setup)
{
    // Cap last block file size, and mine new block in a new block file.
    CBlockIndex* oldTip = m_node.chainman->ActiveChain().Tip();
    WITH_LOCK(::cs_main, m_node.chainman->m_blockman.GetBlockFileInfo(oldTip->GetBlockPos().nFile)->nSize = MAX_BLOCKFILE_SIZE);
    CreateAndProcessBlock({}, GetScriptForRawPubKey(coinbaseKey.GetPubKey()));
    CBlockIndex* newTip = m_node.chainman->ActiveChain().Tip();

    // Prune the older block file.
    int file_number;
    {
        LOCK(cs_main);
        file_number = oldTip->GetBlockPos().nFile;
        Assert(m_node.chainman)->m_blockman.PruneOneBlockFile(file_number);
    }
    UnlinkPrunedFiles({file_number});

    // Verify importmulti RPC returns failure for a key whose creation time is
    // before the missing block, and success for a key whose creation time is
    // after.
    {
        const std::shared_ptr<CWallet> wallet = std::make_shared<CWallet>(m_node.chain.get(), "", m_args, CreateDummyWalletDatabase());
        wallet->SetupLegacyScriptPubKeyMan();
        WITH_LOCK(wallet->cs_wallet, wallet->SetLastBlockProcessed(newTip->nHeight, newTip->GetBlockHash()));
        WalletContext context;
        context.args = &m_args;
        AddWallet(context, wallet);
        UniValue keys;
        keys.setArray();
        UniValue key;
        key.setObject();
        key.pushKV("scriptPubKey", HexStr(GetScriptForRawPubKey(coinbaseKey.GetPubKey())));
        key.pushKV("timestamp", 0);
        key.pushKV("internal", UniValue(true));
        keys.push_back(key);
        key.clear();
        key.setObject();
        CKey futureKey;
        futureKey.MakeNewKey(true);
        key.pushKV("scriptPubKey", HexStr(GetScriptForRawPubKey(futureKey.GetPubKey())));
        key.pushKV("timestamp", newTip->GetBlockTimeMax() + TIMESTAMP_WINDOW + 1);
        key.pushKV("internal", UniValue(true));
        keys.push_back(key);
        JSONRPCRequest request;
        request.context = &context;
        request.params.setArray();
        request.params.push_back(keys);

        UniValue response = importmulti().HandleRequest(request);
        BOOST_CHECK_EQUAL(response.write(),
            strprintf("[{\"success\":false,\"error\":{\"code\":-1,\"message\":\"Rescan failed for key with creation "
                      "timestamp %d. There was an error reading a block from time %d, which is after or within %d "
                      "seconds of key creation, and could contain transactions pertaining to the key. As a result, "
                      "transactions and coins using this key may not appear in the wallet. This error could be caused "
                      "by pruning or data corruption (see daemon log for details) and could be dealt with by "
                      "downloading and rescanning the relevant blocks (see -reindex option and rescanblockchain "
                      "RPC).\"}},{\"success\":true}]",
                              0, oldTip->GetBlockTimeMax(), TIMESTAMP_WINDOW));
        RemoveWallet(context, wallet, /* load_on_start= */ std::nullopt);
    }
}

// Verify importwallet RPC starts rescan at earliest block with timestamp
// greater or equal than key birthday. Previously there was a bug where
// importwallet RPC would start the scan at the latest block with timestamp less
// than or equal to key birthday.
BOOST_FIXTURE_TEST_CASE(importwallet_rescan, TestChain100Setup)
{
    // Create two blocks with same timestamp to verify that importwallet rescan
    // will pick up both blocks, not just the first.
    const int64_t BLOCK_TIME = m_node.chainman->ActiveChain().Tip()->GetBlockTimeMax() + 5;
    SetMockTime(BLOCK_TIME);
    m_coinbase_txns.emplace_back(CreateAndProcessBlock({}, GetScriptForRawPubKey(coinbaseKey.GetPubKey())).vtx[0]);
    m_coinbase_txns.emplace_back(CreateAndProcessBlock({}, GetScriptForRawPubKey(coinbaseKey.GetPubKey())).vtx[0]);

    // Set key birthday to block time increased by the timestamp window, so
    // rescan will start at the block time.
    const int64_t KEY_TIME = BLOCK_TIME + TIMESTAMP_WINDOW;
    SetMockTime(KEY_TIME);
    m_coinbase_txns.emplace_back(CreateAndProcessBlock({}, GetScriptForRawPubKey(coinbaseKey.GetPubKey())).vtx[0]);

    std::string backup_file = fs::PathToString(m_args.GetDataDirNet() / "wallet.backup");

    // Import key into wallet and call dumpwallet to create backup file.
    {
        WalletContext context;
        context.args = &m_args;
        const std::shared_ptr<CWallet> wallet = std::make_shared<CWallet>(m_node.chain.get(), "", m_args, CreateDummyWalletDatabase());
        {
            auto spk_man = wallet->GetOrCreateLegacyScriptPubKeyMan();
            LOCK2(wallet->cs_wallet, spk_man->cs_KeyStore);
            spk_man->mapKeyMetadata[coinbaseKey.GetPubKey().GetID()].nCreateTime = KEY_TIME;
            spk_man->AddKeyPubKey(coinbaseKey, coinbaseKey.GetPubKey());

            AddWallet(context, wallet);
            wallet->SetLastBlockProcessed(m_node.chainman->ActiveChain().Height(), m_node.chainman->ActiveChain().Tip()->GetBlockHash());
        }
        JSONRPCRequest request;
        request.context = &context;
        request.params.setArray();
        request.params.push_back(backup_file);

        wallet::dumpwallet().HandleRequest(request);
        RemoveWallet(context, wallet, /* load_on_start= */ std::nullopt);
    }

    // Call importwallet RPC and verify all blocks with timestamps >= BLOCK_TIME
    // were scanned, and no prior blocks were scanned.
    {
        const std::shared_ptr<CWallet> wallet = std::make_shared<CWallet>(m_node.chain.get(), "", m_args, CreateDummyWalletDatabase());
        LOCK(wallet->cs_wallet);
        wallet->SetupLegacyScriptPubKeyMan();

        WalletContext context;
        context.args = &m_args;
        JSONRPCRequest request;
        request.context = &context;
        request.params.setArray();
        request.params.push_back(backup_file);
        AddWallet(context, wallet);
        wallet->SetLastBlockProcessed(m_node.chainman->ActiveChain().Height(), m_node.chainman->ActiveChain().Tip()->GetBlockHash());
        wallet::importwallet().HandleRequest(request);
        RemoveWallet(context, wallet, /* load_on_start= */ std::nullopt);

        BOOST_CHECK_EQUAL(wallet->mapWallet.size(), 3U);
        BOOST_CHECK_EQUAL(m_coinbase_txns.size(), 103U);
        for (size_t i = 0; i < m_coinbase_txns.size(); ++i) {
            bool found = wallet->GetWalletTx(m_coinbase_txns[i]->GetHash());
            bool expected = i >= 100;
            BOOST_CHECK_EQUAL(found, expected);
        }
    }
}

// Check that GetImmatureCredit() returns a newly calculated value instead of
// the cached value after a MarkDirty() call.
//
// This is a regression test written to verify a bugfix for the immature credit
// function. Similar tests probably should be written for the other credit and
// debit functions.
BOOST_FIXTURE_TEST_CASE(coin_mark_dirty_immature_credit, TestChain100Setup)
{
    CWallet wallet(m_node.chain.get(), "", m_args, CreateDummyWalletDatabase());
    CWalletTx wtx{m_coinbase_txns.back(), TxStateConfirmed{m_node.chainman->ActiveChain().Tip()->GetBlockHash(), m_node.chainman->ActiveChain().Height(), /*index=*/0}};

    LOCK(wallet.cs_wallet);
    wallet.SetWalletFlag(WALLET_FLAG_DESCRIPTORS);
    wallet.SetupDescriptorScriptPubKeyMans();

    wallet.SetLastBlockProcessed(m_node.chainman->ActiveChain().Height(), m_node.chainman->ActiveChain().Tip()->GetBlockHash());

    // Call GetImmatureCredit() once before adding the key to the wallet to
    // cache the current immature credit amount, which is 0.
<<<<<<< HEAD
    BOOST_CHECK_EQUAL(CachedTxGetImmatureCredit(wallet, wtx)[CAsset()], 0);
=======
    BOOST_CHECK_EQUAL(CachedTxGetImmatureCredit(wallet, wtx, ISMINE_SPENDABLE), 0);

>>>>>>> d1e42659
    // Invalidate the cached value, add the key, and make sure a new immature
    // credit amount is calculated.
    wtx.MarkDirty(wallet);
    AddKey(wallet, coinbaseKey);
<<<<<<< HEAD
    BOOST_CHECK_EQUAL(CachedTxGetImmatureCredit(wallet, wtx)[CAsset()], 50*COIN);
=======
    BOOST_CHECK_EQUAL(CachedTxGetImmatureCredit(wallet, wtx, ISMINE_SPENDABLE), 50*COIN);
>>>>>>> d1e42659
}

static int64_t AddTx(ChainstateManager& chainman, CWallet& wallet, uint32_t lockTime, int64_t mockTime, int64_t blockTime)
{
    CMutableTransaction tx;
    TxState state = TxStateInactive{};
    tx.nLockTime = lockTime;
    SetMockTime(mockTime);
    CBlockIndex* block = nullptr;
    if (blockTime > 0) {
        LOCK(cs_main);
        auto inserted = chainman.BlockIndex().emplace(std::piecewise_construct, std::make_tuple(GetRandHash()), std::make_tuple());
        assert(inserted.second);
        const uint256& hash = inserted.first->first;
        block = &inserted.first->second;
        block->nTime = blockTime;
        block->phashBlock = &hash;
        state = TxStateConfirmed{hash, block->nHeight, /*index=*/0};
    }
    return wallet.AddToWallet(MakeTransactionRef(tx), state, [&](CWalletTx& wtx, bool /* new_tx */) {
        // Assign wtx.m_state to simplify test and avoid the need to simulate
        // reorg events. Without this, AddToWallet asserts false when the same
        // transaction is confirmed in different blocks.
        wtx.m_state = state;
        return true;
    })->nTimeSmart;
}

// Simple test to verify assignment of CWalletTx::nSmartTime value. Could be
// expanded to cover more corner cases of smart time logic.
BOOST_AUTO_TEST_CASE(ComputeTimeSmart)
{
    // New transaction should use clock time if lower than block time.
    BOOST_CHECK_EQUAL(AddTx(*m_node.chainman, m_wallet, 1, 100, 120), 100);

    // Test that updating existing transaction does not change smart time.
    BOOST_CHECK_EQUAL(AddTx(*m_node.chainman, m_wallet, 1, 200, 220), 100);

    // New transaction should use clock time if there's no block time.
    BOOST_CHECK_EQUAL(AddTx(*m_node.chainman, m_wallet, 2, 300, 0), 300);

    // New transaction should use block time if lower than clock time.
    BOOST_CHECK_EQUAL(AddTx(*m_node.chainman, m_wallet, 3, 420, 400), 400);

    // New transaction should use latest entry time if higher than
    // min(block time, clock time).
    BOOST_CHECK_EQUAL(AddTx(*m_node.chainman, m_wallet, 4, 500, 390), 400);

    // If there are future entries, new transaction should use time of the
    // newest entry that is no more than 300 seconds ahead of the clock time.
    BOOST_CHECK_EQUAL(AddTx(*m_node.chainman, m_wallet, 5, 50, 600), 300);
}

BOOST_AUTO_TEST_CASE(LoadReceiveRequests)
{
    CTxDestination dest = PKHash();
    LOCK(m_wallet.cs_wallet);
    WalletBatch batch{m_wallet.GetDatabase()};
    m_wallet.SetAddressUsed(batch, dest, true);
    m_wallet.SetAddressReceiveRequest(batch, dest, "0", "val_rr0");
    m_wallet.SetAddressReceiveRequest(batch, dest, "1", "val_rr1");

    auto values = m_wallet.GetAddressReceiveRequests();
    BOOST_CHECK_EQUAL(values.size(), 2U);
    BOOST_CHECK_EQUAL(values[0], "val_rr0");
    BOOST_CHECK_EQUAL(values[1], "val_rr1");
}

// Test some watch-only LegacyScriptPubKeyMan methods by the procedure of loading (LoadWatchOnly),
// checking (HaveWatchOnly), getting (GetWatchPubKey) and removing (RemoveWatchOnly) a
// given PubKey, resp. its corresponding P2PK Script. Results of the impact on
// the address -> PubKey map is dependent on whether the PubKey is a point on the curve
static void TestWatchOnlyPubKey(LegacyScriptPubKeyMan* spk_man, const CPubKey& add_pubkey)
{
    CScript p2pk = GetScriptForRawPubKey(add_pubkey);
    CKeyID add_address = add_pubkey.GetID();
    CPubKey found_pubkey;
    LOCK(spk_man->cs_KeyStore);

    // all Scripts (i.e. also all PubKeys) are added to the general watch-only set
    BOOST_CHECK(!spk_man->HaveWatchOnly(p2pk));
    spk_man->LoadWatchOnly(p2pk);
    BOOST_CHECK(spk_man->HaveWatchOnly(p2pk));

    // only PubKeys on the curve shall be added to the watch-only address -> PubKey map
    bool is_pubkey_fully_valid = add_pubkey.IsFullyValid();
    if (is_pubkey_fully_valid) {
        BOOST_CHECK(spk_man->GetWatchPubKey(add_address, found_pubkey));
        BOOST_CHECK(found_pubkey == add_pubkey);
    } else {
        BOOST_CHECK(!spk_man->GetWatchPubKey(add_address, found_pubkey));
        BOOST_CHECK(found_pubkey == CPubKey()); // passed key is unchanged
    }

    spk_man->RemoveWatchOnly(p2pk);
    BOOST_CHECK(!spk_man->HaveWatchOnly(p2pk));

    if (is_pubkey_fully_valid) {
        BOOST_CHECK(!spk_man->GetWatchPubKey(add_address, found_pubkey));
        BOOST_CHECK(found_pubkey == add_pubkey); // passed key is unchanged
    }
}

// Cryptographically invalidate a PubKey whilst keeping length and first byte
static void PollutePubKey(CPubKey& pubkey)
{
    std::vector<unsigned char> pubkey_raw(pubkey.begin(), pubkey.end());
    std::fill(pubkey_raw.begin()+1, pubkey_raw.end(), 0);
    pubkey = CPubKey(pubkey_raw);
    assert(!pubkey.IsFullyValid());
    assert(pubkey.IsValid());
}

// Test watch-only logic for PubKeys
BOOST_AUTO_TEST_CASE(WatchOnlyPubKeys)
{
    CKey key;
    CPubKey pubkey;
    LegacyScriptPubKeyMan* spk_man = m_wallet.GetOrCreateLegacyScriptPubKeyMan();

    BOOST_CHECK(!spk_man->HaveWatchOnly());

    // uncompressed valid PubKey
    key.MakeNewKey(false);
    pubkey = key.GetPubKey();
    assert(!pubkey.IsCompressed());
    TestWatchOnlyPubKey(spk_man, pubkey);

    // uncompressed cryptographically invalid PubKey
    PollutePubKey(pubkey);
    TestWatchOnlyPubKey(spk_man, pubkey);

    // compressed valid PubKey
    key.MakeNewKey(true);
    pubkey = key.GetPubKey();
    assert(pubkey.IsCompressed());
    TestWatchOnlyPubKey(spk_man, pubkey);

    // compressed cryptographically invalid PubKey
    PollutePubKey(pubkey);
    TestWatchOnlyPubKey(spk_man, pubkey);

    // invalid empty PubKey
    pubkey = CPubKey();
    TestWatchOnlyPubKey(spk_man, pubkey);
}

class ListCoinsTestingSetup : public TestChain100Setup
{
public:
    ListCoinsTestingSetup()
    {
        CreateAndProcessBlock({}, GetScriptForRawPubKey(coinbaseKey.GetPubKey()));
        wallet = CreateSyncedWallet(*m_node.chain, m_node.chainman->ActiveChain(), m_args, coinbaseKey);
    }

    ~ListCoinsTestingSetup()
    {
        wallet.reset();
    }

    CWalletTx& AddTx(CRecipient recipient)
    {
        CTransactionRef tx;
        CCoinControl dummy;
        {
            constexpr int RANDOM_CHANGE_POSITION = -1;
            auto res = CreateTransaction(*wallet, {recipient}, RANDOM_CHANGE_POSITION, dummy);
            BOOST_CHECK(res);
            tx = res.GetObj().tx;
        }
        wallet->CommitTransaction(tx, {}, {});
        CMutableTransaction blocktx;
        {
            LOCK(wallet->cs_wallet);
            blocktx = CMutableTransaction(*wallet->mapWallet.at(tx->GetHash()).tx);
        }
        CreateAndProcessBlock({CMutableTransaction(blocktx)}, GetScriptForRawPubKey(coinbaseKey.GetPubKey()));

        LOCK(wallet->cs_wallet);
        wallet->SetLastBlockProcessed(wallet->GetLastBlockHeight() + 1, m_node.chainman->ActiveChain().Tip()->GetBlockHash());
        auto it = wallet->mapWallet.find(tx->GetHash());
        BOOST_CHECK(it != wallet->mapWallet.end());
        it->second.m_state = TxStateConfirmed{m_node.chainman->ActiveChain().Tip()->GetBlockHash(), m_node.chainman->ActiveChain().Height(), /*index=*/1};
        return it->second;
    }

    std::unique_ptr<CWallet> wallet;
};

BOOST_FIXTURE_TEST_CASE(ListCoinsTest, ListCoinsTestingSetup)
{
    std::string coinbaseAddress = coinbaseKey.GetPubKey().GetID().ToString();

    // Confirm ListCoins initially returns 1 coin grouped under coinbaseKey
    // address.
    std::map<CTxDestination, std::vector<COutput>> list;
    {
        LOCK(wallet->cs_wallet);
        list = ListCoins(*wallet);
    }

    BOOST_CHECK_EQUAL(list.size(), 1U);
    BOOST_CHECK_EQUAL(std::get<PKHash>(list.begin()->first).ToString(), coinbaseAddress);
    BOOST_CHECK_EQUAL(list.begin()->second.size(), 1U);

    // Check initial balance from one mature coinbase transaction.
    BOOST_CHECK_EQUAL(50 * COIN, GetAvailableBalance(*wallet)[CAsset()]);

    // Add a transaction creating a change address, and confirm ListCoins still
    // returns the coin associated with the change address underneath the
    // coinbaseKey pubkey, even though the change address has a different
    // pubkey.
    AddTx(CRecipient{GetScriptForRawPubKey({}), 1 * COIN, CAsset(), CPubKey(), false /* subtract fee */});
    {
        LOCK(wallet->cs_wallet);
        list = ListCoins(*wallet);
    }
    BOOST_CHECK_EQUAL(list.size(), 1U);
    BOOST_CHECK_EQUAL(std::get<PKHash>(list.begin()->first).ToString(), coinbaseAddress);
    BOOST_CHECK_EQUAL(list.begin()->second.size(), 2U);

    // Lock both coins. Confirm number of available coins drops to 0.
    {
        LOCK(wallet->cs_wallet);
        BOOST_CHECK_EQUAL(AvailableCoinsListUnspent(*wallet).coins.size(), 2U);
    }
    for (const auto& group : list) {
        for (const auto& coin : group.second) {
            LOCK(wallet->cs_wallet);
            wallet->LockCoin(coin.outpoint);
        }
    }
    {
        LOCK(wallet->cs_wallet);
        BOOST_CHECK_EQUAL(AvailableCoinsListUnspent(*wallet).coins.size(), 0U);
    }
    // Confirm ListCoins still returns same result as before, despite coins
    // being locked.
    {
        LOCK(wallet->cs_wallet);
        list = ListCoins(*wallet);
    }
    BOOST_CHECK_EQUAL(list.size(), 1U);
    BOOST_CHECK_EQUAL(std::get<PKHash>(list.begin()->first).ToString(), coinbaseAddress);
    BOOST_CHECK_EQUAL(list.begin()->second.size(), 2U);
}

BOOST_FIXTURE_TEST_CASE(wallet_disableprivkeys, TestChain100Setup)
{
    {
        const std::shared_ptr<CWallet> wallet = std::make_shared<CWallet>(m_node.chain.get(), "", m_args, CreateDummyWalletDatabase());
        wallet->SetupLegacyScriptPubKeyMan();
        wallet->SetMinVersion(FEATURE_LATEST);
        wallet->SetWalletFlag(WALLET_FLAG_DISABLE_PRIVATE_KEYS);
        BOOST_CHECK(!wallet->TopUpKeyPool(1000));
        BOOST_CHECK(!wallet->GetNewDestination(OutputType::BECH32, ""));
    }
    {
        const std::shared_ptr<CWallet> wallet = std::make_shared<CWallet>(m_node.chain.get(), "", m_args, CreateDummyWalletDatabase());
        LOCK(wallet->cs_wallet);
        wallet->SetWalletFlag(WALLET_FLAG_DESCRIPTORS);
        wallet->SetMinVersion(FEATURE_LATEST);
        wallet->SetWalletFlag(WALLET_FLAG_DISABLE_PRIVATE_KEYS);
        BOOST_CHECK(!wallet->GetNewDestination(OutputType::BECH32, ""));
    }
}

// Explicit calculation which is used to test the wallet constant
// We get the same virtual size due to rounding(weight/4) for both use_max_sig values
static size_t CalculateNestedKeyhashInputSize(bool use_max_sig)
{
    // Generate ephemeral valid pubkey
    CKey key;
    key.MakeNewKey(true);
    CPubKey pubkey = key.GetPubKey();

    // Generate pubkey hash
    uint160 key_hash(Hash160(pubkey));

    // Create inner-script to enter into keystore. Key hash can't be 0...
    CScript inner_script = CScript() << OP_0 << std::vector<unsigned char>(key_hash.begin(), key_hash.end());

    // Create outer P2SH script for the output
    uint160 script_id(Hash160(inner_script));
    CScript script_pubkey = CScript() << OP_HASH160 << std::vector<unsigned char>(script_id.begin(), script_id.end()) << OP_EQUAL;

    // Add inner-script to key store and key to watchonly
    FillableSigningProvider keystore;
    keystore.AddCScript(inner_script);
    keystore.AddKeyPubKey(key, pubkey);

    // Fill in dummy signatures for fee calculation.
    SignatureData sig_data;

    if (!ProduceSignature(keystore, use_max_sig ? DUMMY_MAXIMUM_SIGNATURE_CREATOR : DUMMY_SIGNATURE_CREATOR, script_pubkey, sig_data)) {
        // We're hand-feeding it correct arguments; shouldn't happen
        assert(false);
    }

    CMutableTransaction tx;
    tx.vin.resize(1);
    UpdateTransaction(tx, 0, sig_data);
    return (size_t)GetVirtualTransactionInputSize(CTransaction(tx));
}

BOOST_FIXTURE_TEST_CASE(dummy_input_size_test, TestChain100Setup)
{
    BOOST_CHECK_EQUAL(CalculateNestedKeyhashInputSize(false), DUMMY_NESTED_P2WPKH_INPUT_SIZE);
    BOOST_CHECK_EQUAL(CalculateNestedKeyhashInputSize(true), DUMMY_NESTED_P2WPKH_INPUT_SIZE);
}

bool malformed_descriptor(std::ios_base::failure e)
{
    std::string s(e.what());
    return s.find("Missing checksum") != std::string::npos;
}

BOOST_FIXTURE_TEST_CASE(wallet_descriptor_test, BasicTestingSetup)
{
    std::vector<unsigned char> malformed_record;
    CVectorWriter vw(0, 0, malformed_record, 0);
    vw << std::string("notadescriptor");
    vw << (uint64_t)0;
    vw << (int32_t)0;
    vw << (int32_t)0;
    vw << (int32_t)1;

    SpanReader vr{0, 0, malformed_record};
    WalletDescriptor w_desc;
    BOOST_CHECK_EXCEPTION(vr >> w_desc, std::ios_base::failure, malformed_descriptor);
}

//! Test CWallet::Create() and its behavior handling potential race
//! conditions if it's called the same time an incoming transaction shows up in
//! the mempool or a new block.
//!
//! It isn't possible to verify there aren't race condition in every case, so
//! this test just checks two specific cases and ensures that timing of
//! notifications in these cases doesn't prevent the wallet from detecting
//! transactions.
//!
//! In the first case, block and mempool transactions are created before the
//! wallet is loaded, but notifications about these transactions are delayed
//! until after it is loaded. The notifications are superfluous in this case, so
//! the test verifies the transactions are detected before they arrive.
//!
//! In the second case, block and mempool transactions are created after the
//! wallet rescan and notifications are immediately synced, to verify the wallet
//! must already have a handler in place for them, and there's no gap after
//! rescanning where new transactions in new blocks could be lost.
BOOST_FIXTURE_TEST_CASE(CreateWallet, TestChain100Setup)
{
    m_args.ForceSetArg("-unsafesqlitesync", "1");
    // Create new wallet with known key and unload it.
    WalletContext context;
    context.args = &m_args;
    context.chain = m_node.chain.get();
    auto wallet = TestLoadWallet(context);
    CKey key;
    key.MakeNewKey(true);
    AddKey(*wallet, key);
    TestUnloadWallet(std::move(wallet));


    // Add log hook to detect AddToWallet events from rescans, blockConnected,
    // and transactionAddedToMempool notifications
    int addtx_count = 0;
    DebugLogHelper addtx_counter("[default wallet] AddToWallet", [&](const std::string* s) {
        if (s) ++addtx_count;
        return false;
    });


    bool rescan_completed = false;
    DebugLogHelper rescan_check("[default wallet] Rescan completed", [&](const std::string* s) {
        if (s) rescan_completed = true;
        return false;
    });


    // Block the queue to prevent the wallet receiving blockConnected and
    // transactionAddedToMempool notifications, and create block and mempool
    // transactions paying to the wallet
    std::promise<void> promise;
    CallFunctionInValidationInterfaceQueue([&promise] {
        promise.get_future().wait();
    });
    std::string error;
    m_coinbase_txns.push_back(CreateAndProcessBlock({}, GetScriptForRawPubKey(coinbaseKey.GetPubKey())).vtx[0]);
    auto block_tx = TestSimpleSpend(*m_coinbase_txns[0], 0, coinbaseKey, GetScriptForRawPubKey(key.GetPubKey()));
    m_coinbase_txns.push_back(CreateAndProcessBlock({block_tx}, GetScriptForRawPubKey(coinbaseKey.GetPubKey())).vtx[0]);
    auto mempool_tx = TestSimpleSpend(*m_coinbase_txns[1], 0, coinbaseKey, GetScriptForRawPubKey(key.GetPubKey()));
    BOOST_CHECK(m_node.chain->broadcastTransaction(MakeTransactionRef(mempool_tx), DEFAULT_TRANSACTION_MAXFEE, false, error));


    // Reload wallet and make sure new transactions are detected despite events
    // being blocked
    wallet = TestLoadWallet(context);
    BOOST_CHECK(rescan_completed);
    // AddToWallet events for block_tx and mempool_tx
    BOOST_CHECK_EQUAL(addtx_count, 2);
    {
        LOCK(wallet->cs_wallet);
        BOOST_CHECK_EQUAL(wallet->mapWallet.count(block_tx.GetHash()), 1U);
        BOOST_CHECK_EQUAL(wallet->mapWallet.count(mempool_tx.GetHash()), 1U);
    }


    // Unblock notification queue and make sure stale blockConnected and
    // transactionAddedToMempool events are processed
    promise.set_value();
    SyncWithValidationInterfaceQueue();
    // AddToWallet events for block_tx and mempool_tx events are counted a
    // second time as the notificaiton queue is processed
    BOOST_CHECK_EQUAL(addtx_count, 4);


    TestUnloadWallet(std::move(wallet));


    // Load wallet again, this time creating new block and mempool transactions
    // paying to the wallet as the wallet finishes loading and syncing the
    // queue so the events have to be handled immediately. Releasing the wallet
    // lock during the sync is a little artificial but is needed to avoid a
    // deadlock during the sync and simulates a new block notification happening
    // as soon as possible.
    addtx_count = 0;
    auto handler = HandleLoadWallet(context, [&](std::unique_ptr<interfaces::Wallet> wallet) {
            BOOST_CHECK(rescan_completed);
            m_coinbase_txns.push_back(CreateAndProcessBlock({}, GetScriptForRawPubKey(coinbaseKey.GetPubKey())).vtx[0]);
            block_tx = TestSimpleSpend(*m_coinbase_txns[2], 0, coinbaseKey, GetScriptForRawPubKey(key.GetPubKey()));
            m_coinbase_txns.push_back(CreateAndProcessBlock({block_tx}, GetScriptForRawPubKey(coinbaseKey.GetPubKey())).vtx[0]);
            mempool_tx = TestSimpleSpend(*m_coinbase_txns[3], 0, coinbaseKey, GetScriptForRawPubKey(key.GetPubKey()));
            BOOST_CHECK(m_node.chain->broadcastTransaction(MakeTransactionRef(mempool_tx), DEFAULT_TRANSACTION_MAXFEE, false, error));
            SyncWithValidationInterfaceQueue();
        });
    wallet = TestLoadWallet(context);
    BOOST_CHECK_EQUAL(addtx_count, 2);
    {
        LOCK(wallet->cs_wallet);
        BOOST_CHECK_EQUAL(wallet->mapWallet.count(block_tx.GetHash()), 1U);
        BOOST_CHECK_EQUAL(wallet->mapWallet.count(mempool_tx.GetHash()), 1U);
    }


    TestUnloadWallet(std::move(wallet));
}

BOOST_FIXTURE_TEST_CASE(CreateWalletWithoutChain, BasicTestingSetup)
{
    WalletContext context;
    context.args = &m_args;
    auto wallet = TestLoadWallet(context);
    BOOST_CHECK(wallet);
    UnloadWallet(std::move(wallet));
}

BOOST_FIXTURE_TEST_CASE(ZapSelectTx, TestChain100Setup)
{
    m_args.ForceSetArg("-unsafesqlitesync", "1");
    WalletContext context;
    context.args = &m_args;
    context.chain = m_node.chain.get();
    auto wallet = TestLoadWallet(context);
    CKey key;
    key.MakeNewKey(true);
    AddKey(*wallet, key);

    std::string error;
    m_coinbase_txns.push_back(CreateAndProcessBlock({}, GetScriptForRawPubKey(coinbaseKey.GetPubKey())).vtx[0]);
    auto block_tx = TestSimpleSpend(*m_coinbase_txns[0], 0, coinbaseKey, GetScriptForRawPubKey(key.GetPubKey()));
    CreateAndProcessBlock({block_tx}, GetScriptForRawPubKey(coinbaseKey.GetPubKey()));

    SyncWithValidationInterfaceQueue();

    {
        auto block_hash = block_tx.GetHash();
        auto prev_hash = m_coinbase_txns[0]->GetHash();

        LOCK(wallet->cs_wallet);
        BOOST_CHECK(wallet->HasWalletSpend(prev_hash));
        BOOST_CHECK_EQUAL(wallet->mapWallet.count(block_hash), 1u);

        std::vector<uint256> vHashIn{ block_hash }, vHashOut;
        BOOST_CHECK_EQUAL(wallet->ZapSelectTx(vHashIn, vHashOut), DBErrors::LOAD_OK);

        BOOST_CHECK(!wallet->HasWalletSpend(prev_hash));
        BOOST_CHECK_EQUAL(wallet->mapWallet.count(block_hash), 0u);
    }

    TestUnloadWallet(std::move(wallet));
}

BOOST_AUTO_TEST_SUITE_END()
} // namespace wallet<|MERGE_RESOLUTION|>--- conflicted
+++ resolved
@@ -365,21 +365,12 @@
 
     // Call GetImmatureCredit() once before adding the key to the wallet to
     // cache the current immature credit amount, which is 0.
-<<<<<<< HEAD
-    BOOST_CHECK_EQUAL(CachedTxGetImmatureCredit(wallet, wtx)[CAsset()], 0);
-=======
-    BOOST_CHECK_EQUAL(CachedTxGetImmatureCredit(wallet, wtx, ISMINE_SPENDABLE), 0);
-
->>>>>>> d1e42659
+    BOOST_CHECK_EQUAL(CachedTxGetImmatureCredit(wallet, wtx, ISMINE_SPENDABLE)[CAsset()], 0);
     // Invalidate the cached value, add the key, and make sure a new immature
     // credit amount is calculated.
     wtx.MarkDirty(wallet);
     AddKey(wallet, coinbaseKey);
-<<<<<<< HEAD
-    BOOST_CHECK_EQUAL(CachedTxGetImmatureCredit(wallet, wtx)[CAsset()], 50*COIN);
-=======
-    BOOST_CHECK_EQUAL(CachedTxGetImmatureCredit(wallet, wtx, ISMINE_SPENDABLE), 50*COIN);
->>>>>>> d1e42659
+    BOOST_CHECK_EQUAL(CachedTxGetImmatureCredit(wallet, wtx, ISMINE_SPENDABLE)[CAsset()], 50*COIN);
 }
 
 static int64_t AddTx(ChainstateManager& chainman, CWallet& wallet, uint32_t lockTime, int64_t mockTime, int64_t blockTime)
