// Copyright (c) 2012-2019 The Bitcoin Core developers
// Distributed under the MIT software license, see the accompanying
// file COPYING or http://www.opensource.org/licenses/mit-license.php.

#include <wallet/wallet.h>

#include <memory>
#include <stdint.h>
#include <vector>

#include <interfaces/chain.h>
#include <policy/policy.h>
#include <rpc/server.h>
#include <test/setup_common.h>
#include <validation.h>
#include <wallet/coincontrol.h>
#include <wallet/test/wallet_test_fixture.h>

#include <boost/test/unit_test.hpp>
#include <univalue.h>

extern UniValue importmulti(const JSONRPCRequest& request);
extern UniValue dumpwallet(const JSONRPCRequest& request);
extern UniValue importwallet(const JSONRPCRequest& request);

BOOST_FIXTURE_TEST_SUITE(wallet_tests, WalletTestingSetup)

static void AddKey(CWallet& wallet, const CKey& key)
{
    auto spk_man = wallet.GetLegacyScriptPubKeyMan();
    LOCK(wallet.cs_wallet);
    AssertLockHeld(spk_man->cs_wallet);
    spk_man->AddKeyPubKey(key, key.GetPubKey());
}

BOOST_FIXTURE_TEST_CASE(scan_for_wallet_transactions, TestChain100Setup)
{
    // Cap last block file size, and mine new block in a new block file.
    CBlockIndex* oldTip = ::ChainActive().Tip();
    GetBlockFileInfo(oldTip->GetBlockPos().nFile)->nSize = MAX_BLOCKFILE_SIZE;
    CreateAndProcessBlock({}, GetScriptForRawPubKey(coinbaseKey.GetPubKey()));
    CBlockIndex* newTip = ::ChainActive().Tip();

    auto chain = interfaces::MakeChain();
    auto locked_chain = chain->lock();
    LockAssertion lock(::cs_main);

    // Verify ScanForWalletTransactions accommodates a null start block.
    {
        CWallet wallet(chain.get(), WalletLocation(), WalletDatabase::CreateDummy());
        AddKey(wallet, coinbaseKey);
        WalletRescanReserver reserver(&wallet);
        reserver.reserve();
        CWallet::ScanResult result = wallet.ScanForWalletTransactions({} /* start_block */, {} /* stop_block */, reserver, false /* update */);
        BOOST_CHECK_EQUAL(result.status, CWallet::ScanResult::SUCCESS);
        BOOST_CHECK(result.last_failed_block.IsNull());
        BOOST_CHECK(result.last_scanned_block.IsNull());
        BOOST_CHECK(!result.last_scanned_height);
        BOOST_CHECK_EQUAL(wallet.GetBalance().m_mine_immature[CAsset()], 0);
    }

    // Verify ScanForWalletTransactions picks up transactions in both the old
    // and new block files.
    {
        CWallet wallet(chain.get(), WalletLocation(), WalletDatabase::CreateDummy());
        AddKey(wallet, coinbaseKey);
        WalletRescanReserver reserver(&wallet);
        reserver.reserve();
        CWallet::ScanResult result = wallet.ScanForWalletTransactions(oldTip->GetBlockHash(), {} /* stop_block */, reserver, false /* update */);
        BOOST_CHECK_EQUAL(result.status, CWallet::ScanResult::SUCCESS);
        BOOST_CHECK(result.last_failed_block.IsNull());
        BOOST_CHECK_EQUAL(result.last_scanned_block, newTip->GetBlockHash());
        BOOST_CHECK_EQUAL(*result.last_scanned_height, newTip->nHeight);
        BOOST_CHECK_EQUAL(wallet.GetBalance().m_mine_immature[CAsset()], 100 * COIN);
    }

    // Prune the older block file.
    PruneOneBlockFile(oldTip->GetBlockPos().nFile);
    UnlinkPrunedFiles({oldTip->GetBlockPos().nFile});

    // Verify ScanForWalletTransactions only picks transactions in the new block
    // file.
    {
        CWallet wallet(chain.get(), WalletLocation(), WalletDatabase::CreateDummy());
        AddKey(wallet, coinbaseKey);
        WalletRescanReserver reserver(&wallet);
        reserver.reserve();
        CWallet::ScanResult result = wallet.ScanForWalletTransactions(oldTip->GetBlockHash(), {} /* stop_block */, reserver, false /* update */);
        BOOST_CHECK_EQUAL(result.status, CWallet::ScanResult::FAILURE);
        BOOST_CHECK_EQUAL(result.last_failed_block, oldTip->GetBlockHash());
        BOOST_CHECK_EQUAL(result.last_scanned_block, newTip->GetBlockHash());
        BOOST_CHECK_EQUAL(*result.last_scanned_height, newTip->nHeight);
        BOOST_CHECK_EQUAL(wallet.GetBalance().m_mine_immature[CAsset()], 50 * COIN);
    }

    // Prune the remaining block file.
    PruneOneBlockFile(newTip->GetBlockPos().nFile);
    UnlinkPrunedFiles({newTip->GetBlockPos().nFile});

    // Verify ScanForWalletTransactions scans no blocks.
    {
        CWallet wallet(chain.get(), WalletLocation(), WalletDatabase::CreateDummy());
        AddKey(wallet, coinbaseKey);
        WalletRescanReserver reserver(&wallet);
        reserver.reserve();
        CWallet::ScanResult result = wallet.ScanForWalletTransactions(oldTip->GetBlockHash(), {} /* stop_block */, reserver, false /* update */);
        BOOST_CHECK_EQUAL(result.status, CWallet::ScanResult::FAILURE);
        BOOST_CHECK_EQUAL(result.last_failed_block, newTip->GetBlockHash());
        BOOST_CHECK(result.last_scanned_block.IsNull());
        BOOST_CHECK(!result.last_scanned_height);
        BOOST_CHECK_EQUAL(wallet.GetBalance().m_mine_immature[CAsset()], 0);
    }
}

BOOST_FIXTURE_TEST_CASE(importmulti_rescan, TestChain100Setup)
{
    // Cap last block file size, and mine new block in a new block file.
    CBlockIndex* oldTip = ::ChainActive().Tip();
    GetBlockFileInfo(oldTip->GetBlockPos().nFile)->nSize = MAX_BLOCKFILE_SIZE;
    CreateAndProcessBlock({}, GetScriptForRawPubKey(coinbaseKey.GetPubKey()));
    CBlockIndex* newTip = ::ChainActive().Tip();

    auto chain = interfaces::MakeChain();
    auto locked_chain = chain->lock();
    LockAssertion lock(::cs_main);

    // Prune the older block file.
    PruneOneBlockFile(oldTip->GetBlockPos().nFile);
    UnlinkPrunedFiles({oldTip->GetBlockPos().nFile});

    // Verify importmulti RPC returns failure for a key whose creation time is
    // before the missing block, and success for a key whose creation time is
    // after.
    {
        std::shared_ptr<CWallet> wallet = std::make_shared<CWallet>(chain.get(), WalletLocation(), WalletDatabase::CreateDummy());
        AddWallet(wallet);
        UniValue keys;
        keys.setArray();
        UniValue key;
        key.setObject();
        key.pushKV("scriptPubKey", HexStr(GetScriptForRawPubKey(coinbaseKey.GetPubKey())));
        key.pushKV("timestamp", 0);
        key.pushKV("internal", UniValue(true));
        keys.push_back(key);
        key.clear();
        key.setObject();
        CKey futureKey;
        futureKey.MakeNewKey(true);
        key.pushKV("scriptPubKey", HexStr(GetScriptForRawPubKey(futureKey.GetPubKey())));
        key.pushKV("timestamp", newTip->GetBlockTimeMax() + TIMESTAMP_WINDOW + 1);
        key.pushKV("internal", UniValue(true));
        keys.push_back(key);
        JSONRPCRequest request;
        request.params.setArray();
        request.params.push_back(keys);

        UniValue response = importmulti(request);
        BOOST_CHECK_EQUAL(response.write(),
            strprintf("[{\"success\":false,\"error\":{\"code\":-1,\"message\":\"Rescan failed for key with creation "
                      "timestamp %d. There was an error reading a block from time %d, which is after or within %d "
                      "seconds of key creation, and could contain transactions pertaining to the key. As a result, "
                      "transactions and coins using this key may not appear in the wallet. This error could be caused "
                      "by pruning or data corruption (see daemon log for details) and could be dealt with by "
                      "downloading and rescanning the relevant blocks (see -reindex and -rescan "
                      "options).\"}},{\"success\":true}]",
                              0, oldTip->GetBlockTimeMax(), TIMESTAMP_WINDOW));
        RemoveWallet(wallet);
    }
}

// Verify importwallet RPC starts rescan at earliest block with timestamp
// greater or equal than key birthday. Previously there was a bug where
// importwallet RPC would start the scan at the latest block with timestamp less
// than or equal to key birthday.
BOOST_FIXTURE_TEST_CASE(importwallet_rescan, TestChain100Setup)
{
    // Create two blocks with same timestamp to verify that importwallet rescan
    // will pick up both blocks, not just the first.
    const int64_t BLOCK_TIME = ::ChainActive().Tip()->GetBlockTimeMax() + 5;
    SetMockTime(BLOCK_TIME);
    m_coinbase_txns.emplace_back(CreateAndProcessBlock({}, GetScriptForRawPubKey(coinbaseKey.GetPubKey())).vtx[0]);
    m_coinbase_txns.emplace_back(CreateAndProcessBlock({}, GetScriptForRawPubKey(coinbaseKey.GetPubKey())).vtx[0]);

    // Set key birthday to block time increased by the timestamp window, so
    // rescan will start at the block time.
    const int64_t KEY_TIME = BLOCK_TIME + TIMESTAMP_WINDOW;
    SetMockTime(KEY_TIME);
    m_coinbase_txns.emplace_back(CreateAndProcessBlock({}, GetScriptForRawPubKey(coinbaseKey.GetPubKey())).vtx[0]);

    auto chain = interfaces::MakeChain();
    auto locked_chain = chain->lock();
    LockAssertion lock(::cs_main);

    std::string backup_file = (GetDataDir() / "wallet.backup").string();

    // Import key into wallet and call dumpwallet to create backup file.
    {
        std::shared_ptr<CWallet> wallet = std::make_shared<CWallet>(chain.get(), WalletLocation(), WalletDatabase::CreateDummy());
        auto spk_man = wallet->GetLegacyScriptPubKeyMan();
        LOCK(wallet->cs_wallet);
        AssertLockHeld(spk_man->cs_wallet);
        spk_man->mapKeyMetadata[coinbaseKey.GetPubKey().GetID()].nCreateTime = KEY_TIME;
        spk_man->AddKeyPubKey(coinbaseKey, coinbaseKey.GetPubKey());

        JSONRPCRequest request;
        request.params.setArray();
        request.params.push_back(backup_file);
        AddWallet(wallet);
        ::dumpwallet(request);
        RemoveWallet(wallet);
    }

    // Call importwallet RPC and verify all blocks with timestamps >= BLOCK_TIME
    // were scanned, and no prior blocks were scanned.
    {
        std::shared_ptr<CWallet> wallet = std::make_shared<CWallet>(chain.get(), WalletLocation(), WalletDatabase::CreateDummy());

        JSONRPCRequest request;
        request.params.setArray();
        request.params.push_back(backup_file);
        AddWallet(wallet);
        ::importwallet(request);
        RemoveWallet(wallet);

        LOCK(wallet->cs_wallet);
        BOOST_CHECK_EQUAL(wallet->mapWallet.size(), 3U);
        BOOST_CHECK_EQUAL(m_coinbase_txns.size(), 103U);
        for (size_t i = 0; i < m_coinbase_txns.size(); ++i) {
            bool found = wallet->GetWalletTx(m_coinbase_txns[i]->GetHash());
            bool expected = i >= 100;
            BOOST_CHECK_EQUAL(found, expected);
        }
    }

    SetMockTime(0);
}

// Check that GetImmatureCredit() returns a newly calculated value instead of
// the cached value after a MarkDirty() call.
//
// This is a regression test written to verify a bugfix for the immature credit
// function. Similar tests probably should be written for the other credit and
// debit functions.
BOOST_FIXTURE_TEST_CASE(coin_mark_dirty_immature_credit, TestChain100Setup)
{
    auto chain = interfaces::MakeChain();

    CWallet wallet(chain.get(), WalletLocation(), WalletDatabase::CreateDummy());
    auto spk_man = wallet.GetLegacyScriptPubKeyMan();
    CWalletTx wtx(&wallet, m_coinbase_txns.back());

    auto locked_chain = chain->lock();
    LockAssertion lock(::cs_main);
    LOCK(wallet.cs_wallet);
    AssertLockHeld(spk_man->cs_wallet);

    wtx.SetConf(CWalletTx::Status::CONFIRMED, ::ChainActive().Tip()->GetBlockHash(), 0);

    // Call GetImmatureCredit() once before adding the key to the wallet to
    // cache the current immature credit amount, which is 0.
    BOOST_CHECK_EQUAL(wtx.GetImmatureCredit(*locked_chain)[CAsset()], 0);

    // Invalidate the cached vanue, add the key, and make sure a new immature
    // credit amount is calculated.
    wtx.MarkDirty();
<<<<<<< HEAD
    wallet.AddKeyPubKey(coinbaseKey, coinbaseKey.GetPubKey());
    BOOST_CHECK_EQUAL(wtx.GetImmatureCredit(*locked_chain)[CAsset()], 50*COIN);
=======
    BOOST_CHECK(spk_man->AddKeyPubKey(coinbaseKey, coinbaseKey.GetPubKey()));
    BOOST_CHECK_EQUAL(wtx.GetImmatureCredit(*locked_chain), 50*COIN);
>>>>>>> 6a97e8a0
}

static int64_t AddTx(CWallet& wallet, uint32_t lockTime, int64_t mockTime, int64_t blockTime)
{
    CMutableTransaction tx;
    tx.nLockTime = lockTime;
    SetMockTime(mockTime);
    CBlockIndex* block = nullptr;
    if (blockTime > 0) {
        auto locked_chain = wallet.chain().lock();
        LockAssertion lock(::cs_main);
        auto inserted = ::BlockIndex().emplace(GetRandHash(), new CBlockIndex);
        assert(inserted.second);
        const uint256& hash = inserted.first->first;
        block = inserted.first->second;
        block->nTime = blockTime;
        block->phashBlock = &hash;
    }

    CWalletTx wtx(&wallet, MakeTransactionRef(tx));
    LOCK(cs_main);
    LOCK(wallet.cs_wallet);
    // If transaction is already in map, to avoid inconsistencies, unconfirmation
    // is needed before confirm again with different block.
    std::map<uint256, CWalletTx>::iterator it = wallet.mapWallet.find(wtx.GetHash());
    if (it != wallet.mapWallet.end()) {
        wtx.setUnconfirmed();
        wallet.AddToWallet(wtx);
    }
    if (block) {
        wtx.SetConf(CWalletTx::Status::CONFIRMED, block->GetBlockHash(), 0);
    }
    wallet.AddToWallet(wtx);
    return wallet.mapWallet.at(wtx.GetHash()).nTimeSmart;
}

// Simple test to verify assignment of CWalletTx::nSmartTime value. Could be
// expanded to cover more corner cases of smart time logic.
BOOST_AUTO_TEST_CASE(ComputeTimeSmart)
{
    // New transaction should use clock time if lower than block time.
    BOOST_CHECK_EQUAL(AddTx(m_wallet, 1, 100, 120), 100);

    // Test that updating existing transaction does not change smart time.
    BOOST_CHECK_EQUAL(AddTx(m_wallet, 1, 200, 220), 100);

    // New transaction should use clock time if there's no block time.
    BOOST_CHECK_EQUAL(AddTx(m_wallet, 2, 300, 0), 300);

    // New transaction should use block time if lower than clock time.
    BOOST_CHECK_EQUAL(AddTx(m_wallet, 3, 420, 400), 400);

    // New transaction should use latest entry time if higher than
    // min(block time, clock time).
    BOOST_CHECK_EQUAL(AddTx(m_wallet, 4, 500, 390), 400);

    // If there are future entries, new transaction should use time of the
    // newest entry that is no more than 300 seconds ahead of the clock time.
    BOOST_CHECK_EQUAL(AddTx(m_wallet, 5, 50, 600), 300);

    // Reset mock time for other tests.
    SetMockTime(0);
}

BOOST_AUTO_TEST_CASE(LoadReceiveRequests)
{
    CTxDestination dest = PKHash();
    LOCK(m_wallet.cs_wallet);
    m_wallet.AddDestData(dest, "misc", "val_misc");
    m_wallet.AddDestData(dest, "rr0", "val_rr0");
    m_wallet.AddDestData(dest, "rr1", "val_rr1");

    auto values = m_wallet.GetDestValues("rr");
    BOOST_CHECK_EQUAL(values.size(), 2U);
    BOOST_CHECK_EQUAL(values[0], "val_rr0");
    BOOST_CHECK_EQUAL(values[1], "val_rr1");
}

// Test some watch-only LegacyScriptPubKeyMan methods by the procedure of loading (LoadWatchOnly),
// checking (HaveWatchOnly), getting (GetWatchPubKey) and removing (RemoveWatchOnly) a
// given PubKey, resp. its corresponding P2PK Script. Results of the the impact on
// the address -> PubKey map is dependent on whether the PubKey is a point on the curve
static void TestWatchOnlyPubKey(LegacyScriptPubKeyMan* spk_man, const CPubKey& add_pubkey)
{
    CScript p2pk = GetScriptForRawPubKey(add_pubkey);
    CKeyID add_address = add_pubkey.GetID();
    CPubKey found_pubkey;
    LOCK(spk_man->cs_wallet);

    // all Scripts (i.e. also all PubKeys) are added to the general watch-only set
    BOOST_CHECK(!spk_man->HaveWatchOnly(p2pk));
    spk_man->LoadWatchOnly(p2pk);
    BOOST_CHECK(spk_man->HaveWatchOnly(p2pk));

    // only PubKeys on the curve shall be added to the watch-only address -> PubKey map
    bool is_pubkey_fully_valid = add_pubkey.IsFullyValid();
    if (is_pubkey_fully_valid) {
        BOOST_CHECK(spk_man->GetWatchPubKey(add_address, found_pubkey));
        BOOST_CHECK(found_pubkey == add_pubkey);
    } else {
        BOOST_CHECK(!spk_man->GetWatchPubKey(add_address, found_pubkey));
        BOOST_CHECK(found_pubkey == CPubKey()); // passed key is unchanged
    }

    AssertLockHeld(spk_man->cs_wallet);
    spk_man->RemoveWatchOnly(p2pk);
    BOOST_CHECK(!spk_man->HaveWatchOnly(p2pk));

    if (is_pubkey_fully_valid) {
        BOOST_CHECK(!spk_man->GetWatchPubKey(add_address, found_pubkey));
        BOOST_CHECK(found_pubkey == add_pubkey); // passed key is unchanged
    }
}

// Cryptographically invalidate a PubKey whilst keeping length and first byte
static void PollutePubKey(CPubKey& pubkey)
{
    std::vector<unsigned char> pubkey_raw(pubkey.begin(), pubkey.end());
    std::fill(pubkey_raw.begin()+1, pubkey_raw.end(), 0);
    pubkey = CPubKey(pubkey_raw);
    assert(!pubkey.IsFullyValid());
    assert(pubkey.IsValid());
}

// Test watch-only logic for PubKeys
BOOST_AUTO_TEST_CASE(WatchOnlyPubKeys)
{
    CKey key;
    CPubKey pubkey;
    LegacyScriptPubKeyMan* spk_man = m_wallet.GetLegacyScriptPubKeyMan();

    BOOST_CHECK(!spk_man->HaveWatchOnly());

    // uncompressed valid PubKey
    key.MakeNewKey(false);
    pubkey = key.GetPubKey();
    assert(!pubkey.IsCompressed());
    TestWatchOnlyPubKey(spk_man, pubkey);

    // uncompressed cryptographically invalid PubKey
    PollutePubKey(pubkey);
    TestWatchOnlyPubKey(spk_man, pubkey);

    // compressed valid PubKey
    key.MakeNewKey(true);
    pubkey = key.GetPubKey();
    assert(pubkey.IsCompressed());
    TestWatchOnlyPubKey(spk_man, pubkey);

    // compressed cryptographically invalid PubKey
    PollutePubKey(pubkey);
    TestWatchOnlyPubKey(spk_man, pubkey);

    // invalid empty PubKey
    pubkey = CPubKey();
    TestWatchOnlyPubKey(spk_man, pubkey);
}

class ListCoinsTestingSetup : public TestChain100Setup
{
public:
    ListCoinsTestingSetup()
    {
        CreateAndProcessBlock({}, GetScriptForRawPubKey(coinbaseKey.GetPubKey()));
        wallet = MakeUnique<CWallet>(m_chain.get(), WalletLocation(), WalletDatabase::CreateMock());
        bool firstRun;
        wallet->LoadWallet(firstRun);
        AddKey(*wallet, coinbaseKey);
        WalletRescanReserver reserver(wallet.get());
        reserver.reserve();
        CWallet::ScanResult result = wallet->ScanForWalletTransactions(::ChainActive().Genesis()->GetBlockHash(), {} /* stop_block */, reserver, false /* update */);
        BOOST_CHECK_EQUAL(result.status, CWallet::ScanResult::SUCCESS);
        BOOST_CHECK_EQUAL(result.last_scanned_block, ::ChainActive().Tip()->GetBlockHash());
        BOOST_CHECK_EQUAL(*result.last_scanned_height, ::ChainActive().Height());
        BOOST_CHECK(result.last_failed_block.IsNull());
    }

    ~ListCoinsTestingSetup()
    {
        wallet.reset();
    }

    CWalletTx& AddTx(CRecipient recipient)
    {
        CTransactionRef tx;
        CAmount fee;
        int changePos = -1;
        std::string error;
        CCoinControl dummy;
        {
            auto locked_chain = m_chain->lock();
            BOOST_CHECK(wallet->CreateTransaction(*locked_chain, {recipient}, tx, fee, changePos, error, dummy));
        }
        wallet->CommitTransaction(tx, {}, {});
        CMutableTransaction blocktx;
        {
            LOCK(wallet->cs_wallet);
            blocktx = CMutableTransaction(*wallet->mapWallet.at(tx->GetHash()).tx);
        }
        CreateAndProcessBlock({CMutableTransaction(blocktx)}, GetScriptForRawPubKey(coinbaseKey.GetPubKey()));

        LOCK(cs_main);
        LOCK(wallet->cs_wallet);
        auto it = wallet->mapWallet.find(tx->GetHash());
        BOOST_CHECK(it != wallet->mapWallet.end());
        it->second.SetConf(CWalletTx::Status::CONFIRMED, ::ChainActive().Tip()->GetBlockHash(), 1);
        return it->second;
    }

    std::unique_ptr<interfaces::Chain> m_chain = interfaces::MakeChain();
    std::unique_ptr<CWallet> wallet;
};

BOOST_FIXTURE_TEST_CASE(ListCoins, ListCoinsTestingSetup)
{
    std::string coinbaseAddress = coinbaseKey.GetPubKey().GetID().ToString();

    // Confirm ListCoins initially returns 1 coin grouped under coinbaseKey
    // address.
    std::map<CTxDestination, std::vector<COutput>> list;
    {
        auto locked_chain = m_chain->lock();
        LOCK(wallet->cs_wallet);
        list = wallet->ListCoins(*locked_chain);
    }
    BOOST_CHECK_EQUAL(list.size(), 1U);
    BOOST_CHECK_EQUAL(boost::get<PKHash>(list.begin()->first).ToString(), coinbaseAddress);
    BOOST_CHECK_EQUAL(list.begin()->second.size(), 1U);

    // Check initial balance from one mature coinbase transaction.
    BOOST_CHECK_EQUAL(50 * COIN, wallet->GetAvailableBalance()[CAsset()]);

    // Add a transaction creating a change address, and confirm ListCoins still
    // returns the coin associated with the change address underneath the
    // coinbaseKey pubkey, even though the change address has a different
    // pubkey.
    AddTx(CRecipient{GetScriptForRawPubKey({}), 1 * COIN, CAsset(), CPubKey(), false /* subtract fee */});
    {
        auto locked_chain = m_chain->lock();
        LOCK(wallet->cs_wallet);
        list = wallet->ListCoins(*locked_chain);
    }
    BOOST_CHECK_EQUAL(list.size(), 1U);
    BOOST_CHECK_EQUAL(boost::get<PKHash>(list.begin()->first).ToString(), coinbaseAddress);
    BOOST_CHECK_EQUAL(list.begin()->second.size(), 2U);

    // Lock both coins. Confirm number of available coins drops to 0.
    {
        auto locked_chain = m_chain->lock();
        LOCK(wallet->cs_wallet);
        std::vector<COutput> available;
        wallet->AvailableCoins(*locked_chain, available);
        BOOST_CHECK_EQUAL(available.size(), 2U);
    }
    for (const auto& group : list) {
        for (const auto& coin : group.second) {
            LOCK(wallet->cs_wallet);
            wallet->LockCoin(COutPoint(coin.tx->GetHash(), coin.i));
        }
    }
    {
        auto locked_chain = m_chain->lock();
        LOCK(wallet->cs_wallet);
        std::vector<COutput> available;
        wallet->AvailableCoins(*locked_chain, available);
        BOOST_CHECK_EQUAL(available.size(), 0U);
    }
    // Confirm ListCoins still returns same result as before, despite coins
    // being locked.
    {
        auto locked_chain = m_chain->lock();
        LOCK(wallet->cs_wallet);
        list = wallet->ListCoins(*locked_chain);
    }
    BOOST_CHECK_EQUAL(list.size(), 1U);
    BOOST_CHECK_EQUAL(boost::get<PKHash>(list.begin()->first).ToString(), coinbaseAddress);
    BOOST_CHECK_EQUAL(list.begin()->second.size(), 2U);
}

BOOST_FIXTURE_TEST_CASE(wallet_disableprivkeys, TestChain100Setup)
{
    auto chain = interfaces::MakeChain();
    std::shared_ptr<CWallet> wallet = std::make_shared<CWallet>(chain.get(), WalletLocation(), WalletDatabase::CreateDummy());
    wallet->SetMinVersion(FEATURE_LATEST);
    wallet->SetWalletFlag(WALLET_FLAG_DISABLE_PRIVATE_KEYS);
    BOOST_CHECK(!wallet->TopUpKeyPool(1000));
    CTxDestination dest;
    std::string error;
    BOOST_CHECK(!wallet->GetNewDestination(OutputType::BECH32, "", dest, error));
}

// Explicit calculation which is used to test the wallet constant
// We get the same virtual size due to rounding(weight/4) for both use_max_sig values
static size_t CalculateNestedKeyhashInputSize(bool use_max_sig)
{
    // Generate ephemeral valid pubkey
    CKey key;
    key.MakeNewKey(true);
    CPubKey pubkey = key.GetPubKey();

    // Generate pubkey hash
    uint160 key_hash(Hash160(pubkey.begin(), pubkey.end()));

    // Create inner-script to enter into keystore. Key hash can't be 0...
    CScript inner_script = CScript() << OP_0 << std::vector<unsigned char>(key_hash.begin(), key_hash.end());

    // Create outer P2SH script for the output
    uint160 script_id(Hash160(inner_script.begin(), inner_script.end()));
    CScript script_pubkey = CScript() << OP_HASH160 << std::vector<unsigned char>(script_id.begin(), script_id.end()) << OP_EQUAL;

    // Add inner-script to key store and key to watchonly
    FillableSigningProvider keystore;
    keystore.AddCScript(inner_script);
    keystore.AddKeyPubKey(key, pubkey);

    // Fill in dummy signatures for fee calculation.
    SignatureData sig_data;

    if (!ProduceSignature(keystore, use_max_sig ? DUMMY_MAXIMUM_SIGNATURE_CREATOR : DUMMY_SIGNATURE_CREATOR, script_pubkey, sig_data)) {
        // We're hand-feeding it correct arguments; shouldn't happen
        assert(false);
    }

    CMutableTransaction tx;
    tx.vin.resize(1);
    UpdateTransaction(tx, 0, sig_data);
    return (size_t)GetVirtualTransactionInputSize(CTransaction(tx));
}

BOOST_FIXTURE_TEST_CASE(dummy_input_size_test, TestChain100Setup)
{
    BOOST_CHECK_EQUAL(CalculateNestedKeyhashInputSize(false), DUMMY_NESTED_P2WPKH_INPUT_SIZE);
    BOOST_CHECK_EQUAL(CalculateNestedKeyhashInputSize(true), DUMMY_NESTED_P2WPKH_INPUT_SIZE);
}

BOOST_AUTO_TEST_SUITE_END()<|MERGE_RESOLUTION|>--- conflicted
+++ resolved
@@ -263,13 +263,8 @@
     // Invalidate the cached vanue, add the key, and make sure a new immature
     // credit amount is calculated.
     wtx.MarkDirty();
-<<<<<<< HEAD
-    wallet.AddKeyPubKey(coinbaseKey, coinbaseKey.GetPubKey());
+    BOOST_CHECK(spk_man->AddKeyPubKey(coinbaseKey, coinbaseKey.GetPubKey()));
     BOOST_CHECK_EQUAL(wtx.GetImmatureCredit(*locked_chain)[CAsset()], 50*COIN);
-=======
-    BOOST_CHECK(spk_man->AddKeyPubKey(coinbaseKey, coinbaseKey.GetPubKey()));
-    BOOST_CHECK_EQUAL(wtx.GetImmatureCredit(*locked_chain), 50*COIN);
->>>>>>> 6a97e8a0
 }
 
 static int64_t AddTx(CWallet& wallet, uint32_t lockTime, int64_t mockTime, int64_t blockTime)
