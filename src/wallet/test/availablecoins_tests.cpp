// Copyright (c) 2022 The Bitcoin Core developers
// Distributed under the MIT software license, see the accompanying
// file COPYING or https://www.opensource.org/licenses/mit-license.php.

#include <validation.h>
#include <wallet/coincontrol.h>
#include <wallet/spend.h>
#include <wallet/test/util.h>
#include <wallet/test/wallet_test_fixture.h>

#include <boost/test/unit_test.hpp>

namespace wallet {
BOOST_FIXTURE_TEST_SUITE(availablecoins_tests, WalletTestingSetup)
class AvailableCoinsTestingSetup : public TestChain100Setup
{
public:
    AvailableCoinsTestingSetup()
    {
        CreateAndProcessBlock({}, {});
        wallet = CreateSyncedWallet(*m_node.chain, m_node.chainman->ActiveChain(), m_args, coinbaseKey);
    }

    ~AvailableCoinsTestingSetup()
    {
        wallet.reset();
    }
    CWalletTx& AddTx(CRecipient recipient)
    {
        CTransactionRef tx;
        CCoinControl dummy;
        {
            constexpr int RANDOM_CHANGE_POSITION = -1;
            auto res = CreateTransaction(*wallet, {recipient}, RANDOM_CHANGE_POSITION, dummy);
            BOOST_CHECK(res);
            tx = res->tx;
        }
        wallet->CommitTransaction(tx, {}, {});
        CMutableTransaction blocktx;
        {
            LOCK(wallet->cs_wallet);
            blocktx = CMutableTransaction(*wallet->mapWallet.at(tx->GetHash()).tx);
        }
        CreateAndProcessBlock({CMutableTransaction(blocktx)}, GetScriptForRawPubKey(coinbaseKey.GetPubKey()));

        LOCK(wallet->cs_wallet);
        wallet->SetLastBlockProcessed(wallet->GetLastBlockHeight() + 1, m_node.chainman->ActiveChain().Tip()->GetBlockHash());
        auto it = wallet->mapWallet.find(tx->GetHash());
        BOOST_CHECK(it != wallet->mapWallet.end());
        it->second.m_state = TxStateConfirmed{m_node.chainman->ActiveChain().Tip()->GetBlockHash(), m_node.chainman->ActiveChain().Height(), /*index=*/1};
        return it->second;
    }

    std::unique_ptr<CWallet> wallet;
};

    // ELEMENTS FIXME: swapping these around so that bech32 is run first before bech32m
    // fixes an intermittent issue with the transaction failing to validate its own signature,
    // showing an "invalid schnorr signature" error.  this requires further investigation.
    // see https://github.com/ElementsProject/elements/issues/1370

BOOST_FIXTURE_TEST_CASE(BasicOutputTypesTestBech32m, AvailableCoinsTestingSetup)
{
    CoinsResult available_coins;
    util::Result<CTxDestination> dest{util::Error{}};
    LOCK(wallet->cs_wallet);

    // Verify our wallet has one usable coinbase UTXO before starting
    // This UTXO is a P2PK, so it should show up in the Other bucket
    available_coins = AvailableCoins(*wallet);
    BOOST_CHECK_EQUAL(available_coins.size(), 1U);
    BOOST_CHECK_EQUAL(available_coins.other.size(), 1U);

    // We will create a self transfer for each of the OutputTypes and
    // verify it is put in the correct bucket after running GetAvailablecoins
    //
    // For each OutputType, We expect 2 UTXOs in our wallet following the self transfer:
    //   1. One UTXO as the recipient
    //   2. One UTXO from the change, due to payment address matching logic


    // Bech32m
    dest = wallet->GetNewDestination(OutputType::BECH32M, "");
<<<<<<< HEAD
    BOOST_ASSERT(dest.HasRes());
    AddTx(CRecipient{{GetScriptForDestination(dest.GetObj())}, 1 * COIN, CAsset(), CPubKey(), /*fSubtractFeeFromAmount=*/true});
=======
    BOOST_ASSERT(dest);
    AddTx(CRecipient{{GetScriptForDestination(*dest)}, 1 * COIN, /*fSubtractFeeFromAmount=*/true});
>>>>>>> 006740b6
    available_coins = AvailableCoins(*wallet);
    BOOST_CHECK_EQUAL(available_coins.bech32m.size(), 2U);
}

BOOST_FIXTURE_TEST_CASE(BasicOutputTypesTestBech32, AvailableCoinsTestingSetup)
{
    CoinsResult available_coins;
    BResult<CTxDestination> dest;
    LOCK(wallet->cs_wallet);

    available_coins = AvailableCoins(*wallet);
    BOOST_CHECK_EQUAL(available_coins.size(), 1U);
    BOOST_CHECK_EQUAL(available_coins.other.size(), 1U);

    // Bech32
    dest = wallet->GetNewDestination(OutputType::BECH32, "");
<<<<<<< HEAD
    BOOST_ASSERT(dest.HasRes());
    AddTx(CRecipient{{GetScriptForDestination(dest.GetObj())}, 2 * COIN, CAsset(), CPubKey(), /*fSubtractFeeFromAmount=*/true});
=======
    BOOST_ASSERT(dest);
    AddTx(CRecipient{{GetScriptForDestination(*dest)}, 2 * COIN, /*fSubtractFeeFromAmount=*/true});
>>>>>>> 006740b6
    available_coins = AvailableCoins(*wallet);
    BOOST_CHECK_EQUAL(available_coins.bech32.size(), 2U);
}

BOOST_FIXTURE_TEST_CASE(BasicOutputTypesTestP2SHSegWit, AvailableCoinsTestingSetup)
{
    CoinsResult available_coins;
    BResult<CTxDestination> dest;
    LOCK(wallet->cs_wallet);

    available_coins = AvailableCoins(*wallet);
    BOOST_CHECK_EQUAL(available_coins.size(), 1U);
    BOOST_CHECK_EQUAL(available_coins.other.size(), 1U);

    // P2SH-SEGWIT
    dest = wallet->GetNewDestination(OutputType::P2SH_SEGWIT, "");
<<<<<<< HEAD
    AddTx(CRecipient{{GetScriptForDestination(dest.GetObj())}, 3 * COIN, CAsset(), CPubKey(), /*fSubtractFeeFromAmount=*/true});
=======
    AddTx(CRecipient{{GetScriptForDestination(*dest)}, 3 * COIN, /*fSubtractFeeFromAmount=*/true});
>>>>>>> 006740b6
    available_coins = AvailableCoins(*wallet);
    BOOST_CHECK_EQUAL(available_coins.P2SH_segwit.size(), 2U);
}


BOOST_FIXTURE_TEST_CASE(BasicOutputTypesTestLegacy, AvailableCoinsTestingSetup)
{
    CoinsResult available_coins;
    BResult<CTxDestination> dest;
    LOCK(wallet->cs_wallet);

    available_coins = AvailableCoins(*wallet);
    BOOST_CHECK_EQUAL(available_coins.size(), 1U);
    BOOST_CHECK_EQUAL(available_coins.other.size(), 1U);

    // Legacy (P2PKH)
    dest = wallet->GetNewDestination(OutputType::LEGACY, "");
<<<<<<< HEAD
    BOOST_ASSERT(dest.HasRes());
    AddTx(CRecipient{{GetScriptForDestination(dest.GetObj())}, 4 * COIN, CAsset(), CPubKey(), /*fSubtractFeeFromAmount=*/true});
=======
    BOOST_ASSERT(dest);
    AddTx(CRecipient{{GetScriptForDestination(*dest)}, 4 * COIN, /*fSubtractFeeFromAmount=*/true});
>>>>>>> 006740b6
    available_coins = AvailableCoins(*wallet);
    BOOST_CHECK_EQUAL(available_coins.legacy.size(), 2U);
}

BOOST_AUTO_TEST_SUITE_END()
} // namespace wallet<|MERGE_RESOLUTION|>--- conflicted
+++ resolved
@@ -81,13 +81,8 @@
 
     // Bech32m
     dest = wallet->GetNewDestination(OutputType::BECH32M, "");
-<<<<<<< HEAD
-    BOOST_ASSERT(dest.HasRes());
-    AddTx(CRecipient{{GetScriptForDestination(dest.GetObj())}, 1 * COIN, CAsset(), CPubKey(), /*fSubtractFeeFromAmount=*/true});
-=======
     BOOST_ASSERT(dest);
-    AddTx(CRecipient{{GetScriptForDestination(*dest)}, 1 * COIN, /*fSubtractFeeFromAmount=*/true});
->>>>>>> 006740b6
+    AddTx(CRecipient{{GetScriptForDestination(*dest)}, 1 * COIN, CAsset(), CPubKey(), /*fSubtractFeeFromAmount=*/true});
     available_coins = AvailableCoins(*wallet);
     BOOST_CHECK_EQUAL(available_coins.bech32m.size(), 2U);
 }
@@ -95,7 +90,7 @@
 BOOST_FIXTURE_TEST_CASE(BasicOutputTypesTestBech32, AvailableCoinsTestingSetup)
 {
     CoinsResult available_coins;
-    BResult<CTxDestination> dest;
+    util::Result<CTxDestination> dest{util::Error{}};
     LOCK(wallet->cs_wallet);
 
     available_coins = AvailableCoins(*wallet);
@@ -104,13 +99,8 @@
 
     // Bech32
     dest = wallet->GetNewDestination(OutputType::BECH32, "");
-<<<<<<< HEAD
-    BOOST_ASSERT(dest.HasRes());
-    AddTx(CRecipient{{GetScriptForDestination(dest.GetObj())}, 2 * COIN, CAsset(), CPubKey(), /*fSubtractFeeFromAmount=*/true});
-=======
     BOOST_ASSERT(dest);
-    AddTx(CRecipient{{GetScriptForDestination(*dest)}, 2 * COIN, /*fSubtractFeeFromAmount=*/true});
->>>>>>> 006740b6
+    AddTx(CRecipient{{GetScriptForDestination(*dest)}, 2 * COIN, CAsset(), CPubKey(), /*fSubtractFeeFromAmount=*/true});
     available_coins = AvailableCoins(*wallet);
     BOOST_CHECK_EQUAL(available_coins.bech32.size(), 2U);
 }
@@ -118,7 +108,7 @@
 BOOST_FIXTURE_TEST_CASE(BasicOutputTypesTestP2SHSegWit, AvailableCoinsTestingSetup)
 {
     CoinsResult available_coins;
-    BResult<CTxDestination> dest;
+    util::Result<CTxDestination> dest{util::Error{}};
     LOCK(wallet->cs_wallet);
 
     available_coins = AvailableCoins(*wallet);
@@ -127,11 +117,7 @@
 
     // P2SH-SEGWIT
     dest = wallet->GetNewDestination(OutputType::P2SH_SEGWIT, "");
-<<<<<<< HEAD
-    AddTx(CRecipient{{GetScriptForDestination(dest.GetObj())}, 3 * COIN, CAsset(), CPubKey(), /*fSubtractFeeFromAmount=*/true});
-=======
-    AddTx(CRecipient{{GetScriptForDestination(*dest)}, 3 * COIN, /*fSubtractFeeFromAmount=*/true});
->>>>>>> 006740b6
+    AddTx(CRecipient{{GetScriptForDestination(*dest)}, 3 * COIN, CAsset(), CPubKey(), /*fSubtractFeeFromAmount=*/true});
     available_coins = AvailableCoins(*wallet);
     BOOST_CHECK_EQUAL(available_coins.P2SH_segwit.size(), 2U);
 }
@@ -140,7 +126,7 @@
 BOOST_FIXTURE_TEST_CASE(BasicOutputTypesTestLegacy, AvailableCoinsTestingSetup)
 {
     CoinsResult available_coins;
-    BResult<CTxDestination> dest;
+    util::Result<CTxDestination> dest{util::Error{}};
     LOCK(wallet->cs_wallet);
 
     available_coins = AvailableCoins(*wallet);
@@ -149,13 +135,8 @@
 
     // Legacy (P2PKH)
     dest = wallet->GetNewDestination(OutputType::LEGACY, "");
-<<<<<<< HEAD
-    BOOST_ASSERT(dest.HasRes());
-    AddTx(CRecipient{{GetScriptForDestination(dest.GetObj())}, 4 * COIN, CAsset(), CPubKey(), /*fSubtractFeeFromAmount=*/true});
-=======
     BOOST_ASSERT(dest);
-    AddTx(CRecipient{{GetScriptForDestination(*dest)}, 4 * COIN, /*fSubtractFeeFromAmount=*/true});
->>>>>>> 006740b6
+    AddTx(CRecipient{{GetScriptForDestination(*dest)}, 4 * COIN, CAsset(), CPubKey(), /*fSubtractFeeFromAmount=*/true});
     available_coins = AvailableCoins(*wallet);
     BOOST_CHECK_EQUAL(available_coins.legacy.size(), 2U);
 }
