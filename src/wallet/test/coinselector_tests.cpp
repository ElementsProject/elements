// Copyright (c) 2017-2022 The Bitcoin Core developers
// Distributed under the MIT software license, see the accompanying
// file COPYING or http://www.opensource.org/licenses/mit-license.php.

#include <consensus/amount.h>
#include <node/context.h>
#include <policy/policy.h>
#include <primitives/transaction.h>
#include <random.h>
#include <test/util/setup_common.h>
#include <util/translation.h>
#include <wallet/coincontrol.h>
#include <wallet/coinselection.h>
#include <wallet/spend.h>
#include <wallet/test/wallet_test_fixture.h>
#include <wallet/wallet.h>

#include <algorithm>
#include <boost/test/unit_test.hpp>
#include <random>

namespace wallet {
BOOST_FIXTURE_TEST_SUITE(coinselector_tests, WalletTestingSetup)

// how many times to run all the tests to have a chance to catch errors that only show up with particular random shuffles
#define RUN_TESTS 100

// some tests fail 1% of the time due to bad luck.
// we repeat those tests this many times and only complain if all iterations of the test fail
#define RANDOM_REPEATS 5

typedef std::set<COutput> CoinSet;
// ELEMENTS
static node::NodeContext testNode;
static auto testChain = interfaces::MakeChain(testNode);
static wallet::CWallet testWallet(testChain.get(), "", gArgs, CreateDummyWalletDatabase());

static const CoinEligibilityFilter filter_standard(1, 6, 0);
static const CoinEligibilityFilter filter_confirmed(1, 1, 0);
static const CoinEligibilityFilter filter_standard_extra(6, 6, 0);
static int nextLockTime = 0;

static void add_coin(const CAmount& nValue, int nInput, std::vector<COutput>& set)
{
    CMutableTransaction tx;
    tx.vout.resize(nInput + 1);
    tx.vout[nInput].nValue = nValue;
    tx.nLockTime = nextLockTime++;        // so all transactions get different hashes
    CWalletTx wtx(MakeTransactionRef(tx), TxStateInactive{});
    set.emplace_back(testWallet, wtx, COutPoint(tx.GetHash(), nInput), tx.vout.at(nInput), /*depth=*/ 1, /*input_bytes=*/ -1, /*spendable=*/ true, /*solvable=*/ true, /*safe=*/ true, /*time=*/ 0, /*from_me=*/ false);
}

static void add_coin(const CAmount& nValue, int nInput, SelectionResult& result)
{
    CMutableTransaction tx;
    tx.vout.resize(nInput + 1);
    tx.vout[nInput].nValue = nValue;
    tx.nLockTime = nextLockTime++;        // so all transactions get different hashes
    CWalletTx wtx(MakeTransactionRef(tx), TxStateInactive{});
    COutput output(testWallet, wtx, COutPoint(tx.GetHash(), nInput), tx.vout.at(nInput), /*depth=*/ 1, /*input_bytes=*/ -1, /*spendable=*/ true, /*solvable=*/ true, /*safe=*/ true, /*time=*/ 0, /*from_me=*/ false);
    OutputGroup group;
    group.Insert(output, /*ancestors=*/ 0, /*descendants=*/ 0, /*positive_only=*/ true);
    result.AddInput(group);
}

static void add_coin(const CAmount& nValue, int nInput, CoinSet& set, CAmount fee = 0, CAmount long_term_fee = 0)
{
    CMutableTransaction tx;
    tx.vout.resize(nInput + 1);
    tx.vout[nInput].nValue = nValue;
    tx.nLockTime = nextLockTime++;        // so all transactions get different hashes
    CWalletTx wtx(MakeTransactionRef(tx), TxStateInactive{});
    // ELEMENTS FIXME: input_bytes size of 1000 seems to work (I picked it arbitrarily), but bitcoin has 148
    COutput coin(testWallet, wtx, COutPoint(tx.GetHash(), nInput), tx.vout.at(nInput), /*depth=*/ 1, /*input_bytes=*/ 1000, /*spendable=*/ true, /*solvable=*/ true, /*safe=*/ true, /*time=*/ 0, /*from_me=*/ false, CFeeRate(fee));
    coin.long_term_fee = long_term_fee;
    set.insert(coin);
}

static void add_coin(CoinsResult& available_coins, CWallet& wallet, const CAmount& nValue, CFeeRate feerate = CFeeRate(0), int nAge = 6*24, bool fIsFromMe = false, int nInput =0, bool spendable = false)
{
    CMutableTransaction tx;
    tx.nLockTime = nextLockTime++;        // so all transactions get different hashes
    tx.vout.resize(nInput + 1);
    tx.vout[nInput].nValue = nValue;
    if (spendable) {
        tx.vout[nInput].scriptPubKey = GetScriptForDestination(*Assert(wallet.GetNewDestination(OutputType::BECH32, "")));
    }
    uint256 txid = tx.GetHash();

    LOCK(wallet.cs_wallet);
    auto ret = wallet.mapWallet.emplace(std::piecewise_construct, std::forward_as_tuple(txid), std::forward_as_tuple(MakeTransactionRef(std::move(tx)), TxStateInactive{}));
    assert(ret.second);
    CWalletTx& wtx = (*ret.first).second;
    const auto& txout = wtx.tx->vout.at(nInput);
    available_coins.Add(OutputType::BECH32, {COutPoint(wtx.GetHash(), nInput), txout, nAge, CalculateMaximumSignedInputSize(txout, &wallet, /*coin_control=*/nullptr), /*spendable=*/ true, /*solvable=*/ true, /*safe=*/ true, wtx.GetTxTime(), fIsFromMe, feerate});
}

/** Check if SelectionResult a is equivalent to SelectionResult b.
 * Equivalent means same input values, but maybe different inputs (i.e. same value, different prevout) */
static bool EquivalentResult(const SelectionResult& a, const SelectionResult& b)
{
    std::vector<CAmount> a_amts;
    std::vector<CAmount> b_amts;
    for (const auto& coin : a.GetInputSet()) {
        a_amts.push_back(coin.txout.nValue.GetAmount());
    }
    for (const auto& coin : b.GetInputSet()) {
        b_amts.push_back(coin.txout.nValue.GetAmount());
    }
    std::sort(a_amts.begin(), a_amts.end());
    std::sort(b_amts.begin(), b_amts.end());

    std::pair<std::vector<CAmount>::iterator, std::vector<CAmount>::iterator> ret = std::mismatch(a_amts.begin(), a_amts.end(), b_amts.begin());
    return ret.first == a_amts.end() && ret.second == b_amts.end();
}

/** Check if this selection is equal to another one. Equal means same inputs (i.e same value and prevout) */
static bool EqualResult(const SelectionResult& a, const SelectionResult& b)
{
    std::pair<CoinSet::iterator, CoinSet::iterator> ret = std::mismatch(a.GetInputSet().begin(), a.GetInputSet().end(), b.GetInputSet().begin(),
        [](const COutput& a, const COutput& b) {
            return a.outpoint == b.outpoint;
        });
    return ret.first == a.GetInputSet().end() && ret.second == b.GetInputSet().end();
}

static CAmount make_hard_case(int utxos, std::vector<COutput>& utxo_pool)
{
    utxo_pool.clear();
    CAmount target = 0;
    for (int i = 0; i < utxos; ++i) {
        target += CAmount{1} << (utxos+i);
        add_coin(CAmount{1} << (utxos+i), 2*i, utxo_pool);
        add_coin((CAmount{1} << (utxos+i)) + (CAmount{1} << (utxos-1-i)), 2*i + 1, utxo_pool);
    }
    return target;
}

inline std::vector<OutputGroup>& GroupCoins(const std::vector<COutput>& available_coins)
{
    static std::vector<OutputGroup> static_groups;
    static_groups.clear();
    for (auto& coin : available_coins) {
        static_groups.emplace_back();
        static_groups.back().Insert(coin, /*ancestors=*/ 0, /*descendants=*/ 0, /*positive_only=*/ false);
    }
    return static_groups;
}

inline std::vector<OutputGroup>& KnapsackGroupOutputs(const std::vector<COutput>& available_coins, CWallet& wallet, const CoinEligibilityFilter& filter)
{
    FastRandomContext rand{};
    CoinSelectionParams coin_selection_params{
        rand,
        /*change_output_size=*/ 0,
        /*change_spend_size=*/ 0,
        /*min_change_target=*/ CENT,
        /*effective_feerate=*/ CFeeRate(0),
        /*long_term_feerate=*/ CFeeRate(0),
        /*discard_feerate=*/ CFeeRate(0),
        /*tx_noinputs_size=*/ 0,
        /*avoid_partial=*/ false,
    };
    static std::vector<OutputGroup> static_groups;
    static_groups = GroupOutputs(wallet, available_coins, coin_selection_params, filter, /*positive_only=*/false);
    return static_groups;
}

// Branch and bound coin selection tests
BOOST_AUTO_TEST_CASE(bnb_search_test)
{
    FastRandomContext rand{};
    // Setup
    std::vector<COutput> utxo_pool;
    SelectionResult expected_result(CAmountMap{{::policyAsset, 0}}, SelectionAlgorithm::BNB);

    /////////////////////////
    // Known Outcome tests //
    /////////////////////////

    // Empty utxo pool
    BOOST_CHECK(!SelectCoinsBnB(GroupCoins(utxo_pool), 1 * CENT, 0.5 * CENT));

    // Add utxos
    add_coin(1 * CENT, 1, utxo_pool);
    add_coin(2 * CENT, 2, utxo_pool);
    add_coin(3 * CENT, 3, utxo_pool);
    add_coin(4 * CENT, 4, utxo_pool);

    // Select 1 Cent
    add_coin(1 * CENT, 1, expected_result);
    const auto result1 = SelectCoinsBnB(GroupCoins(utxo_pool), 1 * CENT, 0.5 * CENT);
    BOOST_CHECK(result1);
    BOOST_CHECK(EquivalentResult(expected_result, *result1));
    BOOST_CHECK_EQUAL(result1->GetSelectedValue()[::policyAsset], 1 * CENT);
    expected_result.Clear();

    // Select 2 Cent
    add_coin(2 * CENT, 2, expected_result);
    const auto result2 = SelectCoinsBnB(GroupCoins(utxo_pool), 2 * CENT, 0.5 * CENT);
    BOOST_CHECK(result2);
    BOOST_CHECK(EquivalentResult(expected_result, *result2));
    BOOST_CHECK_EQUAL(result2->GetSelectedValue()[::policyAsset], 2 * CENT);
    expected_result.Clear();

    // Select 5 Cent
    add_coin(3 * CENT, 3, expected_result);
    add_coin(2 * CENT, 2, expected_result);
    const auto result3 = SelectCoinsBnB(GroupCoins(utxo_pool), 5 * CENT, 0.5 * CENT);
    BOOST_CHECK(result3);
    BOOST_CHECK(EquivalentResult(expected_result, *result3));
    BOOST_CHECK_EQUAL(result3->GetSelectedValue()[::policyAsset], 5 * CENT);
    expected_result.Clear();

    // Select 11 Cent, not possible
    BOOST_CHECK(!SelectCoinsBnB(GroupCoins(utxo_pool), 11 * CENT, 0.5 * CENT));
    expected_result.Clear();

    // Cost of change is greater than the difference between target value and utxo sum
    add_coin(1 * CENT, 1, expected_result);
    const auto result4 = SelectCoinsBnB(GroupCoins(utxo_pool), 0.9 * CENT, 0.5 * CENT);
    BOOST_CHECK(result4);
    BOOST_CHECK_EQUAL(result4->GetSelectedValue()[::policyAsset], 1 * CENT);
    BOOST_CHECK(EquivalentResult(expected_result, *result4));
    expected_result.Clear();

    // Cost of change is less than the difference between target value and utxo sum
    BOOST_CHECK(!SelectCoinsBnB(GroupCoins(utxo_pool), 0.9 * CENT, 0));
    expected_result.Clear();

    // Select 10 Cent
    add_coin(5 * CENT, 5, utxo_pool);
    add_coin(4 * CENT, 4, expected_result);
    add_coin(3 * CENT, 3, expected_result);
    add_coin(2 * CENT, 2, expected_result);
    add_coin(1 * CENT, 1, expected_result);
    const auto result5 = SelectCoinsBnB(GroupCoins(utxo_pool), 10 * CENT, 0.5 * CENT);
    BOOST_CHECK(result5);
    BOOST_CHECK(EquivalentResult(expected_result, *result5));
    BOOST_CHECK_EQUAL(result5->GetSelectedValue()[::policyAsset], 10 * CENT);
    expected_result.Clear();

<<<<<<< HEAD
    // Negative effective value
    // Select 10 Cent but have 1 Cent not be possible because too small
    add_coin(5 * CENT, 5, expected_result);
    add_coin(3 * CENT, 3, expected_result);
    add_coin(2 * CENT, 2, expected_result);
    const auto result6 = SelectCoinsBnB(GroupCoins(utxo_pool), 10 * CENT, 5000);
    BOOST_CHECK(result6);
    BOOST_CHECK_EQUAL(result6->GetSelectedValue()[::policyAsset], 10 * CENT);
    // FIXME: this test is redundant with the above, because 1 Cent is selected, not "too small"
    // BOOST_CHECK(EquivalentResult(expected_result, *result));

=======
>>>>>>> d71b0e78
    // Select 0.25 Cent, not possible
    BOOST_CHECK(!SelectCoinsBnB(GroupCoins(utxo_pool), 0.25 * CENT, 0.5 * CENT));
    expected_result.Clear();

    // Iteration exhaustion test
    CAmount target = make_hard_case(17, utxo_pool);
    BOOST_CHECK(!SelectCoinsBnB(GroupCoins(utxo_pool), target, 1)); // Should exhaust
    target = make_hard_case(14, utxo_pool);
    const auto result7 = SelectCoinsBnB(GroupCoins(utxo_pool), target, 1); // Should not exhaust
    BOOST_CHECK(result7);

    // Test same value early bailout optimization
    utxo_pool.clear();
    add_coin(7 * CENT, 7, expected_result);
    add_coin(7 * CENT, 7, expected_result);
    add_coin(7 * CENT, 7, expected_result);
    add_coin(7 * CENT, 7, expected_result);
    add_coin(2 * CENT, 7, expected_result);
    add_coin(7 * CENT, 7, utxo_pool);
    add_coin(7 * CENT, 7, utxo_pool);
    add_coin(7 * CENT, 7, utxo_pool);
    add_coin(7 * CENT, 7, utxo_pool);
    add_coin(2 * CENT, 7, utxo_pool);
    for (int i = 0; i < 50000; ++i) {
        add_coin(5 * CENT, 7, utxo_pool);
    }
    const auto result8 = SelectCoinsBnB(GroupCoins(utxo_pool), 30 * CENT, 5000);
    BOOST_CHECK(result8);
    BOOST_CHECK_EQUAL(result8->GetSelectedValue()[::policyAsset], 30 * CENT);
    BOOST_CHECK(EquivalentResult(expected_result, *result8));

    ////////////////////
    // Behavior tests //
    ////////////////////
    // Select 1 Cent with pool of only greater than 5 Cent
    utxo_pool.clear();
    for (int i = 5; i <= 20; ++i) {
        add_coin(i * CENT, i, utxo_pool);
    }
    // Run 100 times, to make sure it is never finding a solution
    for (int i = 0; i < 100; ++i) {
        BOOST_CHECK(!SelectCoinsBnB(GroupCoins(utxo_pool), 1 * CENT, 2 * CENT));
    }

    // Make sure that effective value is working in AttemptSelection when BnB is used
    CoinSelectionParams coin_selection_params_bnb{
        rand,
        /*change_output_size=*/ 31,
        /*change_spend_size=*/ 68,
        /*min_change_target=*/ 0,
        /*effective_feerate=*/ CFeeRate(3000),
        /*long_term_feerate=*/ CFeeRate(1000),
        /*discard_feerate=*/ CFeeRate(1000),
        /*tx_noinputs_size=*/ 0,
        /*avoid_partial=*/ false,
    };
    coin_selection_params_bnb.m_change_fee = coin_selection_params_bnb.m_effective_feerate.GetFee(coin_selection_params_bnb.change_output_size);
    coin_selection_params_bnb.m_cost_of_change = coin_selection_params_bnb.m_effective_feerate.GetFee(coin_selection_params_bnb.change_spend_size) + coin_selection_params_bnb.m_change_fee;
    coin_selection_params_bnb.min_viable_change = coin_selection_params_bnb.m_effective_feerate.GetFee(coin_selection_params_bnb.change_spend_size);
    coin_selection_params_bnb.m_subtract_fee_outputs = true;

    {
        std::unique_ptr<CWallet> wallet = std::make_unique<CWallet>(m_node.chain.get(), "", m_args, CreateMockWalletDatabase());
        wallet->LoadWallet();
        LOCK(wallet->cs_wallet);
        wallet->SetWalletFlag(WALLET_FLAG_DESCRIPTORS);
        wallet->SetupDescriptorScriptPubKeyMans();

        CoinsResult available_coins;

        add_coin(available_coins, *wallet, 1, coin_selection_params_bnb.m_effective_feerate);
        available_coins.All().at(0).input_bytes = 40; // Make sure that it has a negative effective value. The next check should assert if this somehow got through. Otherwise it will fail
        BOOST_CHECK(!SelectCoinsBnB(GroupCoins(available_coins.All()), 1 * CENT, coin_selection_params_bnb.m_cost_of_change));

        // Test fees subtracted from output:
        available_coins.Clear();
        add_coin(available_coins, *wallet, 1 * CENT, coin_selection_params_bnb.m_effective_feerate);
        available_coins.All().at(0).input_bytes = 40;
        const auto result9 = SelectCoinsBnB(GroupCoins(available_coins.All()), 1 * CENT, coin_selection_params_bnb.m_cost_of_change);
        BOOST_CHECK(result9);
        BOOST_CHECK_EQUAL(result9->GetSelectedValue()[::policyAsset], 1 * CENT);
    }

    {
        std::unique_ptr<CWallet> wallet = std::make_unique<CWallet>(m_node.chain.get(), "", m_args, CreateMockWalletDatabase());
        wallet->LoadWallet();
        LOCK(wallet->cs_wallet);
        wallet->SetWalletFlag(WALLET_FLAG_DESCRIPTORS);
        wallet->SetupDescriptorScriptPubKeyMans();

        CoinsResult available_coins;

        add_coin(available_coins, *wallet, 5 * CENT, coin_selection_params_bnb.m_effective_feerate, 6 * 24, false, 0, true);
        add_coin(available_coins, *wallet, 3 * CENT, coin_selection_params_bnb.m_effective_feerate, 6 * 24, false, 0, true);
        add_coin(available_coins, *wallet, 2 * CENT, coin_selection_params_bnb.m_effective_feerate, 6 * 24, false, 0, true);
        CCoinControl coin_control;
        coin_control.m_allow_other_inputs = true;
        COutput select_coin = available_coins.All().at(0);
        coin_control.Select(select_coin.outpoint);
        PreSelectedInputs selected_input;
        selected_input.Insert(select_coin, coin_selection_params_bnb.m_subtract_fee_outputs);
        available_coins.Erase({available_coins.coins[OutputType::BECH32].begin()->outpoint});
        coin_selection_params_bnb.m_effective_feerate = CFeeRate(0);
        CAmountMap mapTargetValue;
        mapTargetValue[CAsset()] = 10 * CENT;
        const auto result10 = SelectCoins(*wallet, available_coins, selected_input, mapTargetValue, coin_control, coin_selection_params_bnb);
        BOOST_CHECK(result10);
    }
    {
        std::unique_ptr<CWallet> wallet = std::make_unique<CWallet>(m_node.chain.get(), "", m_args, CreateMockWalletDatabase());
        wallet->LoadWallet();
        LOCK(wallet->cs_wallet);
        wallet->SetWalletFlag(WALLET_FLAG_DESCRIPTORS);
        wallet->SetupDescriptorScriptPubKeyMans();

        CoinsResult available_coins;

        // single coin should be selected when effective fee > long term fee
        coin_selection_params_bnb.m_effective_feerate = CFeeRate(5000);
        coin_selection_params_bnb.m_long_term_feerate = CFeeRate(3000);

        add_coin(available_coins, *wallet, 10 * CENT, coin_selection_params_bnb.m_effective_feerate, 6 * 24, false, 0, true);
        add_coin(available_coins, *wallet, 9 * CENT, coin_selection_params_bnb.m_effective_feerate, 6 * 24, false, 0, true);
        add_coin(available_coins, *wallet, 1 * CENT, coin_selection_params_bnb.m_effective_feerate, 6 * 24, false, 0, true);

        expected_result.Clear();
        add_coin(10 * CENT, 2, expected_result);
        CCoinControl coin_control;
        CAmountMap mapTargetValue;
        mapTargetValue[CAsset()] = 10 * CENT;
        const auto result11 = SelectCoins(*wallet, available_coins, /*pre_set_inputs=*/{}, mapTargetValue, coin_control, coin_selection_params_bnb);
        BOOST_CHECK(EquivalentResult(expected_result, *result11));
        available_coins.Clear();

        // more coins should be selected when effective fee < long term fee
        coin_selection_params_bnb.m_effective_feerate = CFeeRate(3000);
        coin_selection_params_bnb.m_long_term_feerate = CFeeRate(5000);

        add_coin(available_coins, *wallet, 10 * CENT, coin_selection_params_bnb.m_effective_feerate, 6 * 24, false, 0, true);
        add_coin(available_coins, *wallet, 9 * CENT, coin_selection_params_bnb.m_effective_feerate, 6 * 24, false, 0, true);
        add_coin(available_coins, *wallet, 1 * CENT, coin_selection_params_bnb.m_effective_feerate, 6 * 24, false, 0, true);

        expected_result.Clear();
        add_coin(9 * CENT, 2, expected_result);
        add_coin(1 * CENT, 2, expected_result);
        const auto result12 = SelectCoins(*wallet, available_coins, /*pre_set_inputs=*/{}, mapTargetValue, coin_control, coin_selection_params_bnb);
        BOOST_CHECK(EquivalentResult(expected_result, *result12));
        available_coins.Clear();

        // pre selected coin should be selected even if disadvantageous
        coin_selection_params_bnb.m_effective_feerate = CFeeRate(5000);
        coin_selection_params_bnb.m_long_term_feerate = CFeeRate(3000);

        add_coin(available_coins, *wallet, 10 * CENT, coin_selection_params_bnb.m_effective_feerate, 6 * 24, false, 0, true);
        add_coin(available_coins, *wallet, 9 * CENT, coin_selection_params_bnb.m_effective_feerate, 6 * 24, false, 0, true);
        add_coin(available_coins, *wallet, 1 * CENT, coin_selection_params_bnb.m_effective_feerate, 6 * 24, false, 0, true);

        expected_result.Clear();
        add_coin(9 * CENT, 2, expected_result);
        add_coin(1 * CENT, 2, expected_result);
        coin_control.m_allow_other_inputs = true;
        COutput select_coin = available_coins.All().at(1); // pre select 9 coin
        coin_control.Select(select_coin.outpoint);
        PreSelectedInputs selected_input;
        selected_input.Insert(select_coin, coin_selection_params_bnb.m_subtract_fee_outputs);
        available_coins.Erase({(++available_coins.coins[OutputType::BECH32].begin())->outpoint});
	const auto result13 = SelectCoins(*wallet, available_coins, selected_input, mapTargetValue, coin_control, coin_selection_params_bnb);
        BOOST_CHECK(EquivalentResult(expected_result, *result13));
    }
}

BOOST_AUTO_TEST_CASE(knapsack_solver_test)
{
    FastRandomContext rand{};
    const auto temp1{[&rand](std::vector<OutputGroup>& g, const CAmount& v, CAmount c) { return KnapsackSolver(g, v, c, rand); }};
    const auto KnapsackSolver{temp1};
    std::unique_ptr<CWallet> wallet = std::make_unique<CWallet>(m_node.chain.get(), "", m_args, CreateMockWalletDatabase());
    wallet->LoadWallet();
    LOCK(wallet->cs_wallet);
    wallet->SetWalletFlag(WALLET_FLAG_DESCRIPTORS);
    wallet->SetupDescriptorScriptPubKeyMans();

    CoinsResult available_coins;

    // test multiple times to allow for differences in the shuffle order
    for (int i = 0; i < RUN_TESTS; i++)
    {
        available_coins.Clear();

        // with an empty wallet we can't even pay one cent
        BOOST_CHECK(!KnapsackSolver(KnapsackGroupOutputs(available_coins.All(), *wallet, filter_standard), 1 * CENT, CENT));

        add_coin(available_coins, *wallet, 1*CENT, CFeeRate(0), 4);        // add a new 1 cent coin

        // with a new 1 cent coin, we still can't find a mature 1 cent
        BOOST_CHECK(!KnapsackSolver(KnapsackGroupOutputs(available_coins.All(), *wallet, filter_standard), 1 * CENT, CENT));

        // but we can find a new 1 cent
        const auto result1 = KnapsackSolver(KnapsackGroupOutputs(available_coins.All(), *wallet, filter_confirmed), 1 * CENT, CENT);
        BOOST_CHECK(result1);
        BOOST_CHECK_EQUAL(result1->GetSelectedValue()[::policyAsset], 1 * CENT);

        add_coin(available_coins, *wallet, 2*CENT);           // add a mature 2 cent coin

        // we can't make 3 cents of mature coins
        BOOST_CHECK(!KnapsackSolver(KnapsackGroupOutputs(available_coins.All(), *wallet, filter_standard), 3 * CENT, CENT));

        // we can make 3 cents of new coins
        const auto result2 = KnapsackSolver(KnapsackGroupOutputs(available_coins.All(), *wallet, filter_confirmed), 3 * CENT, CENT);
        BOOST_CHECK(result2);
        BOOST_CHECK_EQUAL(result2->GetSelectedValue()[::policyAsset], 3 * CENT);

        add_coin(available_coins, *wallet, 5*CENT);           // add a mature 5 cent coin,
        add_coin(available_coins, *wallet, 10*CENT, CFeeRate(0), 3, true); // a new 10 cent coin sent from one of our own addresses
        add_coin(available_coins, *wallet, 20*CENT);          // and a mature 20 cent coin

        // now we have new: 1+10=11 (of which 10 was self-sent), and mature: 2+5+20=27.  total = 38

        // we can't make 38 cents only if we disallow new coins:
        BOOST_CHECK(!KnapsackSolver(KnapsackGroupOutputs(available_coins.All(), *wallet, filter_standard), 38 * CENT, CENT));
        // we can't even make 37 cents if we don't allow new coins even if they're from us
        BOOST_CHECK(!KnapsackSolver(KnapsackGroupOutputs(available_coins.All(), *wallet, filter_standard_extra), 38 * CENT, CENT));
        // but we can make 37 cents if we accept new coins from ourself
        const auto result3 = KnapsackSolver(KnapsackGroupOutputs(available_coins.All(), *wallet, filter_standard), 37 * CENT, CENT);
        BOOST_CHECK(result3);
        BOOST_CHECK_EQUAL(result3->GetSelectedValue()[::policyAsset], 37 * CENT);
        // and we can make 38 cents if we accept all new coins
        const auto result4 = KnapsackSolver(KnapsackGroupOutputs(available_coins.All(), *wallet, filter_confirmed), 38 * CENT, CENT);
        BOOST_CHECK(result4);
        BOOST_CHECK_EQUAL(result4->GetSelectedValue()[::policyAsset], 38 * CENT);

        // try making 34 cents from 1,2,5,10,20 - we can't do it exactly
        const auto result5 = KnapsackSolver(KnapsackGroupOutputs(available_coins.All(), *wallet, filter_confirmed), 34 * CENT, CENT);
        BOOST_CHECK(result5);
        BOOST_CHECK_EQUAL(result5->GetSelectedValue()[::policyAsset], 35 * CENT);       // but 35 cents is closest
        BOOST_CHECK_EQUAL(result5->GetInputSet().size(), 3U);     // the best should be 20+10+5.  it's incredibly unlikely the 1 or 2 got included (but possible)

        // when we try making 7 cents, the smaller coins (1,2,5) are enough.  We should see just 2+5
        const auto result6 = KnapsackSolver(KnapsackGroupOutputs(available_coins.All(), *wallet, filter_confirmed), 7 * CENT, CENT);
        BOOST_CHECK(result6);
        BOOST_CHECK_EQUAL(result6->GetSelectedValue()[::policyAsset], 7 * CENT);
        BOOST_CHECK_EQUAL(result6->GetInputSet().size(), 2U);

        // when we try making 8 cents, the smaller coins (1,2,5) are exactly enough.
        const auto result7 = KnapsackSolver(KnapsackGroupOutputs(available_coins.All(), *wallet, filter_confirmed), 8 * CENT, CENT);
        BOOST_CHECK(result7);
        BOOST_CHECK(result7->GetSelectedValue()[::policyAsset] == 8 * CENT);
        BOOST_CHECK_EQUAL(result7->GetInputSet().size(), 3U);

        // when we try making 9 cents, no subset of smaller coins is enough, and we get the next bigger coin (10)
        const auto result8 = KnapsackSolver(KnapsackGroupOutputs(available_coins.All(), *wallet, filter_confirmed), 9 * CENT, CENT);
        BOOST_CHECK(result8);
        BOOST_CHECK_EQUAL(result8->GetSelectedValue()[::policyAsset], 10 * CENT);
        BOOST_CHECK_EQUAL(result8->GetInputSet().size(), 1U);

        // now clear out the wallet and start again to test choosing between subsets of smaller coins and the next biggest coin
        available_coins.Clear();

        add_coin(available_coins, *wallet,  6*CENT);
        add_coin(available_coins, *wallet,  7*CENT);
        add_coin(available_coins, *wallet,  8*CENT);
        add_coin(available_coins, *wallet, 20*CENT);
        add_coin(available_coins, *wallet, 30*CENT); // now we have 6+7+8+20+30 = 71 cents total

        // check that we have 71 and not 72
        const auto result9 = KnapsackSolver(KnapsackGroupOutputs(available_coins.All(), *wallet, filter_confirmed), 71 * CENT, CENT);
        BOOST_CHECK(result9);
        BOOST_CHECK(!KnapsackSolver(KnapsackGroupOutputs(available_coins.All(), *wallet, filter_confirmed), 72 * CENT, CENT));

        // now try making 16 cents.  the best smaller coins can do is 6+7+8 = 21; not as good at the next biggest coin, 20
        const auto result10 = KnapsackSolver(KnapsackGroupOutputs(available_coins.All(), *wallet, filter_confirmed), 16 * CENT, CENT);
        BOOST_CHECK(result10);
        BOOST_CHECK_EQUAL(result10->GetSelectedValue()[::policyAsset], 20 * CENT); // we should get 20 in one coin
        BOOST_CHECK_EQUAL(result10->GetInputSet().size(), 1U);

        add_coin(available_coins, *wallet,  5*CENT); // now we have 5+6+7+8+20+30 = 75 cents total

        // now if we try making 16 cents again, the smaller coins can make 5+6+7 = 18 cents, better than the next biggest coin, 20
        const auto result11 = KnapsackSolver(KnapsackGroupOutputs(available_coins.All(), *wallet, filter_confirmed), 16 * CENT, CENT);
        BOOST_CHECK(result11);
        BOOST_CHECK_EQUAL(result11->GetSelectedValue()[::policyAsset], 18 * CENT); // we should get 18 in 3 coins
        BOOST_CHECK_EQUAL(result11->GetInputSet().size(), 3U);

        add_coin(available_coins, *wallet,  18*CENT); // now we have 5+6+7+8+18+20+30

        // and now if we try making 16 cents again, the smaller coins can make 5+6+7 = 18 cents, the same as the next biggest coin, 18
        const auto result12 = KnapsackSolver(KnapsackGroupOutputs(available_coins.All(), *wallet, filter_confirmed), 16 * CENT, CENT);
        BOOST_CHECK(result12);
        BOOST_CHECK_EQUAL(result12->GetSelectedValue()[::policyAsset], 18 * CENT);  // we should get 18 in 1 coin
        BOOST_CHECK_EQUAL(result12->GetInputSet().size(), 1U); // because in the event of a tie, the biggest coin wins

        // now try making 11 cents.  we should get 5+6
        const auto result13 = KnapsackSolver(KnapsackGroupOutputs(available_coins.All(), *wallet, filter_confirmed), 11 * CENT, CENT);
        BOOST_CHECK(result13);
        BOOST_CHECK_EQUAL(result13->GetSelectedValue()[::policyAsset], 11 * CENT);
        BOOST_CHECK_EQUAL(result13->GetInputSet().size(), 2U);

        // check that the smallest bigger coin is used
        add_coin(available_coins, *wallet,  1*COIN);
        add_coin(available_coins, *wallet,  2*COIN);
        add_coin(available_coins, *wallet,  3*COIN);
        add_coin(available_coins, *wallet,  4*COIN); // now we have 5+6+7+8+18+20+30+100+200+300+400 = 1094 cents
        const auto result14 = KnapsackSolver(KnapsackGroupOutputs(available_coins.All(), *wallet, filter_confirmed), 95 * CENT, CENT);
        BOOST_CHECK(result14);
        BOOST_CHECK_EQUAL(result14->GetSelectedValue()[::policyAsset], 1 * COIN);  // we should get 1 BTC in 1 coin
        BOOST_CHECK_EQUAL(result14->GetInputSet().size(), 1U);

        const auto result15 = KnapsackSolver(KnapsackGroupOutputs(available_coins.All(), *wallet, filter_confirmed), 195 * CENT, CENT);
        BOOST_CHECK(result15);
        BOOST_CHECK_EQUAL(result15->GetSelectedValue()[::policyAsset], 2 * COIN);  // we should get 2 BTC in 1 coin
        BOOST_CHECK_EQUAL(result15->GetInputSet().size(), 1U);

        // empty the wallet and start again, now with fractions of a cent, to test small change avoidance

        available_coins.Clear();
        add_coin(available_coins, *wallet, CENT * 1 / 10);
        add_coin(available_coins, *wallet, CENT * 2 / 10);
        add_coin(available_coins, *wallet, CENT * 3 / 10);
        add_coin(available_coins, *wallet, CENT * 4 / 10);
        add_coin(available_coins, *wallet, CENT * 5 / 10);

        // try making 1 * CENT from the 1.5 * CENT
        // we'll get change smaller than CENT whatever happens, so can expect CENT exactly
        const auto result16 = KnapsackSolver(KnapsackGroupOutputs(available_coins.All(), *wallet, filter_confirmed), CENT, CENT);
        BOOST_CHECK(result16);
        BOOST_CHECK_EQUAL(result16->GetSelectedValue()[::policyAsset], CENT);

        // but if we add a bigger coin, small change is avoided
        add_coin(available_coins, *wallet, 1111*CENT);

        // try making 1 from 0.1 + 0.2 + 0.3 + 0.4 + 0.5 + 1111 = 1112.5
        const auto result17 = KnapsackSolver(KnapsackGroupOutputs(available_coins.All(), *wallet, filter_confirmed), 1 * CENT, CENT);
        BOOST_CHECK(result17);
        BOOST_CHECK_EQUAL(result17->GetSelectedValue()[::policyAsset], 1 * CENT); // we should get the exact amount

        // if we add more small coins:
        add_coin(available_coins, *wallet, CENT * 6 / 10);
        add_coin(available_coins, *wallet, CENT * 7 / 10);

        // and try again to make 1.0 * CENT
        const auto result18 = KnapsackSolver(KnapsackGroupOutputs(available_coins.All(), *wallet, filter_confirmed), 1 * CENT, CENT);
        BOOST_CHECK(result18);
        BOOST_CHECK_EQUAL(result18->GetSelectedValue()[::policyAsset], 1 * CENT); // we should get the exact amount

        // run the 'mtgox' test (see https://blockexplorer.com/tx/29a3efd3ef04f9153d47a990bd7b048a4b2d213daaa5fb8ed670fb85f13bdbcf)
        // they tried to consolidate 10 50k coins into one 500k coin, and ended up with 50k in change
        available_coins.Clear();
        for (int j = 0; j < 20; j++)
            add_coin(available_coins, *wallet, 50000 * COIN);

        const auto result19 = KnapsackSolver(KnapsackGroupOutputs(available_coins.All(), *wallet, filter_confirmed), 500000 * COIN, CENT);
        BOOST_CHECK(result19);
        BOOST_CHECK_EQUAL(result19->GetSelectedValue()[::policyAsset], 500000 * COIN); // we should get the exact amount
        BOOST_CHECK_EQUAL(result19->GetInputSet().size(), 10U); // in ten coins

        // if there's not enough in the smaller coins to make at least 1 * CENT change (0.5+0.6+0.7 < 1.0+1.0),
        // we need to try finding an exact subset anyway

        // sometimes it will fail, and so we use the next biggest coin:
        available_coins.Clear();
        add_coin(available_coins, *wallet, CENT * 5 / 10);
        add_coin(available_coins, *wallet, CENT * 6 / 10);
        add_coin(available_coins, *wallet, CENT * 7 / 10);
        add_coin(available_coins, *wallet, 1111 * CENT);
        const auto result20 = KnapsackSolver(KnapsackGroupOutputs(available_coins.All(), *wallet, filter_confirmed), 1 * CENT, CENT);
        BOOST_CHECK(result20);
        BOOST_CHECK_EQUAL(result20->GetSelectedValue()[::policyAsset], 1111 * CENT); // we get the bigger coin
        BOOST_CHECK_EQUAL(result20->GetInputSet().size(), 1U);

        // but sometimes it's possible, and we use an exact subset (0.4 + 0.6 = 1.0)
        available_coins.Clear();
        add_coin(available_coins, *wallet, CENT * 4 / 10);
        add_coin(available_coins, *wallet, CENT * 6 / 10);
        add_coin(available_coins, *wallet, CENT * 8 / 10);
        add_coin(available_coins, *wallet, 1111 * CENT);
        const auto result21 = KnapsackSolver(KnapsackGroupOutputs(available_coins.All(), *wallet, filter_confirmed), CENT, CENT);
        BOOST_CHECK(result21);
        BOOST_CHECK_EQUAL(result21->GetSelectedValue()[::policyAsset], CENT);   // we should get the exact amount
        BOOST_CHECK_EQUAL(result21->GetInputSet().size(), 2U); // in two coins 0.4+0.6

        // test avoiding small change
        available_coins.Clear();
        add_coin(available_coins, *wallet, CENT * 5 / 100);
        add_coin(available_coins, *wallet, CENT * 1);
        add_coin(available_coins, *wallet, CENT * 100);

        // trying to make 100.01 from these three coins
        const auto result22 = KnapsackSolver(KnapsackGroupOutputs(available_coins.All(), *wallet, filter_confirmed), CENT * 10001 / 100, CENT);
        BOOST_CHECK(result22);
        BOOST_CHECK_EQUAL(result22->GetSelectedValue()[::policyAsset], CENT * 10105 / 100); // we should get all coins
        BOOST_CHECK_EQUAL(result22->GetInputSet().size(), 3U);

        // but if we try to make 99.9, we should take the bigger of the two small coins to avoid small change
        const auto result23 = KnapsackSolver(KnapsackGroupOutputs(available_coins.All(), *wallet, filter_confirmed), CENT * 9990 / 100, CENT);
        BOOST_CHECK(result23);
        BOOST_CHECK_EQUAL(result23->GetSelectedValue()[::policyAsset], 101 * CENT);
        BOOST_CHECK_EQUAL(result23->GetInputSet().size(), 2U);
    }

    // test with many inputs
    for (CAmount amt=1500; amt < COIN; amt*=10) {
        available_coins.Clear();
        // Create 676 inputs (=  (old MAX_STANDARD_TX_SIZE == 100000)  / 148 bytes per input)
        for (uint16_t j = 0; j < 676; j++)
            add_coin(available_coins, *wallet, amt);

        // We only create the wallet once to save time, but we still run the coin selection RUN_TESTS times.
        for (int i = 0; i < RUN_TESTS; i++) {
            const auto result24 = KnapsackSolver(KnapsackGroupOutputs(available_coins.All(), *wallet, filter_confirmed), 2000, CENT);
            BOOST_CHECK(result24);

            if (amt - 2000 < CENT) {
                // needs more than one input:
                uint16_t returnSize = std::ceil((2000.0 + CENT)/amt);
                CAmount returnValue = amt * returnSize;
                BOOST_CHECK_EQUAL(result24->GetSelectedValue()[::policyAsset], returnValue);
                BOOST_CHECK_EQUAL(result24->GetInputSet().size(), returnSize);
            } else {
                // one input is sufficient:
                BOOST_CHECK_EQUAL(result24->GetSelectedValue()[::policyAsset], amt);
                BOOST_CHECK_EQUAL(result24->GetInputSet().size(), 1U);
            }
        }
    }

    // test randomness
    {
        available_coins.Clear();
        for (int i2 = 0; i2 < 100; i2++)
            add_coin(available_coins, *wallet, COIN);

        // Again, we only create the wallet once to save time, but we still run the coin selection RUN_TESTS times.
        for (int i = 0; i < RUN_TESTS; i++) {
            // picking 50 from 100 coins doesn't depend on the shuffle,
            // but does depend on randomness in the stochastic approximation code
            const auto result25 = KnapsackSolver(GroupCoins(available_coins.All()), 50 * COIN, CENT);
            BOOST_CHECK(result25);
            const auto result26 = KnapsackSolver(GroupCoins(available_coins.All()), 50 * COIN, CENT);
            BOOST_CHECK(result26);
            BOOST_CHECK(!EqualResult(*result25, *result26));

            int fails = 0;
            for (int j = 0; j < RANDOM_REPEATS; j++)
            {
                // Test that the KnapsackSolver selects randomly from equivalent coins (same value and same input size).
                // When choosing 1 from 100 identical coins, 1% of the time, this test will choose the same coin twice
                // which will cause it to fail.
                // To avoid that issue, run the test RANDOM_REPEATS times and only complain if all of them fail
                const auto result27 = KnapsackSolver(GroupCoins(available_coins.All()), COIN, CENT);
                BOOST_CHECK(result27);
                const auto result28 = KnapsackSolver(GroupCoins(available_coins.All()), COIN, CENT);
                BOOST_CHECK(result28);
                if (EqualResult(*result27, *result28))
                    fails++;
            }
            BOOST_CHECK_NE(fails, RANDOM_REPEATS);
        }

        // add 75 cents in small change.  not enough to make 90 cents,
        // then try making 90 cents.  there are multiple competing "smallest bigger" coins,
        // one of which should be picked at random
        add_coin(available_coins, *wallet, 5 * CENT);
        add_coin(available_coins, *wallet, 10 * CENT);
        add_coin(available_coins, *wallet, 15 * CENT);
        add_coin(available_coins, *wallet, 20 * CENT);
        add_coin(available_coins, *wallet, 25 * CENT);

        for (int i = 0; i < RUN_TESTS; i++) {
            int fails = 0;
            for (int j = 0; j < RANDOM_REPEATS; j++)
            {
                const auto result29 = KnapsackSolver(GroupCoins(available_coins.All()), 90 * CENT, CENT);
                BOOST_CHECK(result29);
                const auto result30 = KnapsackSolver(GroupCoins(available_coins.All()), 90 * CENT, CENT);
                BOOST_CHECK(result30);
                if (EqualResult(*result29, *result30))
                    fails++;
            }
            BOOST_CHECK_NE(fails, RANDOM_REPEATS);
        }
    }
}

BOOST_AUTO_TEST_CASE(ApproximateBestSubset)
{
    FastRandomContext rand{};
    std::unique_ptr<CWallet> wallet = std::make_unique<CWallet>(m_node.chain.get(), "", m_args, CreateMockWalletDatabase());
    wallet->LoadWallet();
    LOCK(wallet->cs_wallet);
    wallet->SetWalletFlag(WALLET_FLAG_DESCRIPTORS);
    wallet->SetupDescriptorScriptPubKeyMans();

    CoinsResult available_coins;

    // Test vValue sort order
    for (int i = 0; i < 1000; i++)
        add_coin(available_coins, *wallet, 1000 * COIN);
    add_coin(available_coins, *wallet, 3 * COIN);

    const auto result = KnapsackSolver(KnapsackGroupOutputs(available_coins.All(), *wallet, filter_standard), 1003 * COIN, CENT, rand);
    BOOST_CHECK(result);
    BOOST_CHECK_EQUAL(result->GetSelectedValue()[::policyAsset], 1003 * COIN);
    BOOST_CHECK_EQUAL(result->GetInputSet().size(), 2U);
}

// Tests that with the ideal conditions, the coin selector will always be able to find a solution that can pay the target value
BOOST_AUTO_TEST_CASE(SelectCoins_test)
{
    std::unique_ptr<CWallet> wallet = std::make_unique<CWallet>(m_node.chain.get(), "", m_args, CreateMockWalletDatabase());
    wallet->LoadWallet();
    LOCK(wallet->cs_wallet);
    wallet->SetWalletFlag(WALLET_FLAG_DESCRIPTORS);
    wallet->SetupDescriptorScriptPubKeyMans();

    // Random generator stuff
    std::default_random_engine generator;
    std::exponential_distribution<double> distribution (100);
    FastRandomContext rand;

    // Run this test 100 times
    for (int i = 0; i < 100; ++i)
    {
        CoinsResult available_coins;
        CAmount balance{0};

        // Make a wallet with 1000 exponentially distributed random inputs
        for (int j = 0; j < 1000; ++j)
        {
            CAmount val = distribution(generator)*10000000;
            add_coin(available_coins, *wallet, val);
            balance += val;
        }

        // Generate a random fee rate in the range of 100 - 400
        CFeeRate rate(rand.randrange(300) + 100);

        // Generate a random target value between 1000 and wallet balance
        CAmountMap target;
        target[CAsset()] = rand.randrange(balance - 1000) + 1000;

        // Perform selection
        CoinSelectionParams cs_params{
            rand,
            /*change_output_size=*/ 34,
            /*change_spend_size=*/ 148,
            /*min_change_target=*/ CENT,
            /*effective_feerate=*/ CFeeRate(0),
            /*long_term_feerate=*/ CFeeRate(0),
            /*discard_feerate=*/ CFeeRate(0),
            /*tx_noinputs_size=*/ 0,
            /*avoid_partial=*/ false,
        };
        cs_params.m_cost_of_change = 1;
        cs_params.min_viable_change = 1;
        CCoinControl cc;
        const auto result = SelectCoins(*wallet, available_coins, /*pre_set_inputs=*/{}, target, cc, cs_params);
        BOOST_CHECK(result);
        BOOST_CHECK_GE(result->GetSelectedValue(), target);
    }
}

BOOST_AUTO_TEST_CASE(waste_test)
{
    CoinSet selection;
    const CAmount fee{100};
    const CAmount change_cost{125};
    const CAmount fee_diff{40};
    const CAmount in_amt{3 * COIN};
    const CAmount target{2 * COIN};
    const CAmount excess{in_amt - fee * 2 - target};

    // Waste with change is the change cost and difference between fee and long term fee
    add_coin(1 * COIN, 1, selection, fee, fee - fee_diff);
    add_coin(2 * COIN, 2, selection, fee, fee - fee_diff);
    const CAmount waste1 = GetSelectionWaste(selection, change_cost, target);

    BOOST_CHECK_EQUAL(fee_diff * 2 + change_cost, waste1);
    selection.clear();

    // Waste without change is the excess and difference between fee and long term fee
    add_coin(1 * COIN, 1, selection, fee, fee - fee_diff);
    add_coin(2 * COIN, 2, selection, fee, fee - fee_diff);
    const CAmount waste_nochange1 = GetSelectionWaste(selection, 0, target);
    BOOST_CHECK_EQUAL(fee_diff * 2 + excess, waste_nochange1);
    selection.clear();

    // Waste with change and fee == long term fee is just cost of change
    add_coin(1 * COIN, 1, selection, fee, fee);
    add_coin(2 * COIN, 2, selection, fee, fee);
    BOOST_CHECK_EQUAL(change_cost, GetSelectionWaste(selection, change_cost, target));
    selection.clear();

    // Waste without change and fee == long term fee is just the excess
    add_coin(1 * COIN, 1, selection, fee, fee);
    add_coin(2 * COIN, 2, selection, fee, fee);
    BOOST_CHECK_EQUAL(excess, GetSelectionWaste(selection, 0, target));
    selection.clear();

    // Waste will be greater when fee is greater, but long term fee is the same
    add_coin(1 * COIN, 1, selection, fee * 2, fee - fee_diff);
    add_coin(2 * COIN, 2, selection, fee * 2, fee - fee_diff);
    const CAmount waste2 = GetSelectionWaste(selection, change_cost, target);
    BOOST_CHECK_GT(waste2, waste1);
    selection.clear();

    // Waste with change is the change cost and difference between fee and long term fee
    // With long term fee greater than fee, waste should be less than when long term fee is less than fee
    add_coin(1 * COIN, 1, selection, fee, fee + fee_diff);
    add_coin(2 * COIN, 2, selection, fee, fee + fee_diff);
    const CAmount waste3 = GetSelectionWaste(selection, change_cost, target);
    BOOST_CHECK_EQUAL(fee_diff * -2 + change_cost, waste3);
    BOOST_CHECK_LT(waste3, waste1);
    selection.clear();

    // Waste without change is the excess and difference between fee and long term fee
    // With long term fee greater than fee, waste should be less than when long term fee is less than fee
    add_coin(1 * COIN, 1, selection, fee, fee + fee_diff);
    add_coin(2 * COIN, 2, selection, fee, fee + fee_diff);
    const CAmount waste_nochange2 = GetSelectionWaste(selection, 0, target);
    BOOST_CHECK_EQUAL(fee_diff * -2 + excess, waste_nochange2);
    BOOST_CHECK_LT(waste_nochange2, waste_nochange1);
    selection.clear();

    // No Waste when fee == long_term_fee, no change, and no excess
    add_coin(1 * COIN, 1, selection, fee, fee);
    add_coin(2 * COIN, 2, selection, fee, fee);
    const CAmount exact_target{in_amt - fee * 2};
    BOOST_CHECK_EQUAL(0, GetSelectionWaste(selection, /*change_cost=*/0, exact_target));
    selection.clear();

    // No Waste when (fee - long_term_fee) == (-cost_of_change), and no excess
    const CAmount new_change_cost{fee_diff * 2};
    add_coin(1 * COIN, 1, selection, fee, fee + fee_diff);
    add_coin(2 * COIN, 2, selection, fee, fee + fee_diff);
    BOOST_CHECK_EQUAL(0, GetSelectionWaste(selection, new_change_cost, target));
    selection.clear();

    // No Waste when (fee - long_term_fee) == (-excess), no change cost
    const CAmount new_target{in_amt - fee * 2 - fee_diff * 2};
    add_coin(1 * COIN, 1, selection, fee, fee + fee_diff);
    add_coin(2 * COIN, 2, selection, fee, fee + fee_diff);
    BOOST_CHECK_EQUAL(0, GetSelectionWaste(selection, /*change_cost=*/ 0, new_target));
    selection.clear();

    // Negative waste when the long term fee is greater than the current fee and the selected value == target
    const CAmount exact_target1{3 * COIN - 2 * fee};
    const CAmount target_waste1{-2 * fee_diff}; // = (2 * fee) - (2 * (fee + fee_diff))
    add_coin(1 * COIN, 1, selection, fee, fee + fee_diff);
    add_coin(2 * COIN, 2, selection, fee, fee + fee_diff);
    BOOST_CHECK_EQUAL(target_waste1, GetSelectionWaste(selection, /*change_cost=*/ 0, exact_target1));
    selection.clear();

    // Negative waste when the long term fee is greater than the current fee and change_cost < - (inputs * (fee - long_term_fee))
    const CAmount large_fee_diff{90};
    const CAmount target_waste2{-2 * large_fee_diff + change_cost}; // = (2 * fee) - (2 * (fee + large_fee_diff)) + change_cost
    add_coin(1 * COIN, 1, selection, fee, fee + large_fee_diff);
    add_coin(2 * COIN, 2, selection, fee, fee + large_fee_diff);
    BOOST_CHECK_EQUAL(target_waste2, GetSelectionWaste(selection, change_cost, target));
}

BOOST_AUTO_TEST_CASE(effective_value_test)
{
    const int input_bytes = 148;
    const CFeeRate feerate(1000);
    const CAmount nValue = 10000;
    const int nInput = 0;

    CMutableTransaction tx;
    tx.vout.resize(1);
    tx.vout[nInput].nValue = nValue;

    // standard case, pass feerate in constructor
    COutput output1(COutPoint(tx.GetHash(), nInput), tx.vout.at(nInput), /*depth=*/ 1, input_bytes, /*spendable=*/ true, /*solvable=*/ true, /*safe=*/ true, /*time=*/ 0, /*from_me=*/ false, feerate);
    const CAmount expected_ev1 = 9852; // 10000 - 148
    BOOST_CHECK_EQUAL(output1.GetEffectiveValue(), expected_ev1);

    // input bytes unknown (input_bytes = -1), pass feerate in constructor
    COutput output2(COutPoint(tx.GetHash(), nInput), tx.vout.at(nInput), /*depth=*/ 1, /*input_bytes=*/ -1, /*spendable=*/ true, /*solvable=*/ true, /*safe=*/ true, /*time=*/ 0, /*from_me=*/ false, feerate);
    BOOST_CHECK_EQUAL(output2.GetEffectiveValue(), nValue); // The effective value should be equal to the absolute value if input_bytes is -1

    // negative effective value, pass feerate in constructor
    COutput output3(COutPoint(tx.GetHash(), nInput), tx.vout.at(nInput), /*depth=*/ 1, input_bytes, /*spendable=*/ true, /*solvable=*/ true, /*safe=*/ true, /*time=*/ 0, /*from_me=*/ false, CFeeRate(100000));
    const CAmount expected_ev3 = -4800; // 10000 - 14800
    BOOST_CHECK_EQUAL(output3.GetEffectiveValue(), expected_ev3);

    // standard case, pass fees in constructor
    const CAmount fees = 148;
    CWalletTx wtx(MakeTransactionRef(tx), TxStateInactive{});
    COutput output4(COutPoint(tx.GetHash(), nInput), tx.vout.at(nInput), /*depth=*/ 1, input_bytes, /*spendable=*/ true, /*solvable=*/ true, /*safe=*/ true, /*time=*/ 0, /*from_me=*/ false, fees);
    BOOST_CHECK_EQUAL(output4.GetEffectiveValue(), expected_ev1);

    // input bytes unknown (input_bytes = -1), pass fees in constructor
    COutput output5(COutPoint(tx.GetHash(), nInput), tx.vout.at(nInput), /*depth=*/ 1, /*input_bytes=*/ -1, /*spendable=*/ true, /*solvable=*/ true, /*safe=*/ true, /*time=*/ 0, /*from_me=*/ false, /*fees=*/ 0);
    BOOST_CHECK_EQUAL(output5.GetEffectiveValue(), nValue); // The effective value should be equal to the absolute value if input_bytes is -1
}

static util::Result<SelectionResult> select_coins(const CAmountMap& target, const CoinSelectionParams& cs_params, const CCoinControl& cc, std::function<CoinsResult(CWallet&)> coin_setup, interfaces::Chain* chain, const ArgsManager& args)
{
    std::unique_ptr<CWallet> wallet = std::make_unique<CWallet>(chain, "", args, CreateMockWalletDatabase());
    wallet->LoadWallet();
    LOCK(wallet->cs_wallet);
    wallet->SetWalletFlag(WALLET_FLAG_DESCRIPTORS);
    wallet->SetupDescriptorScriptPubKeyMans();

    auto available_coins = coin_setup(*wallet);

    auto result = SelectCoins(*wallet, available_coins, /*pre_set_inputs=*/ {}, target, cc, cs_params);
    if (result) {
        const auto signedTxSize = 10 + 34 + 68 * result->GetInputSet().size(); // static header size + output size + inputs size (P2WPKH)
        BOOST_CHECK_LE(signedTxSize * WITNESS_SCALE_FACTOR, MAX_STANDARD_TX_WEIGHT);

        BOOST_CHECK_GE(result->GetSelectedValue(), target);
    }
    return result;
}

static bool has_coin(const CoinSet& set, CAmount amount)
{
    return std::any_of(set.begin(), set.end(), [&](const auto& coin) { return coin.GetEffectiveValue() == amount; });
}

BOOST_AUTO_TEST_CASE(check_max_weight)
{
    CAmountMap target{{::policyAsset, 49.5L * COIN}};
    CCoinControl cc;

    FastRandomContext rand;
    CoinSelectionParams cs_params{
        rand,
        /*change_output_size=*/34,
        /*change_spend_size=*/148,
        /*min_change_target=*/CENT,
        /*effective_feerate=*/CFeeRate(0),
        /*long_term_feerate=*/CFeeRate(0),
        /*discard_feerate=*/CFeeRate(0),
        /*tx_noinputs_size=*/10 + 34, // static header size + output size
        /*avoid_partial=*/false,
    };

    auto chain{m_node.chain.get()};

    {
        // Scenario 1:
        // The actor starts with 1x 50.0 BTC and 1515x 0.033 BTC (~100.0 BTC total) unspent outputs
        // Then tries to spend 49.5 BTC
        // The 50.0 BTC output should be selected, because the transaction would otherwise be too large

        // Perform selection

        const auto result = select_coins(
            target, cs_params, cc, [&](CWallet& wallet) {
                CoinsResult available_coins;
                for (int j = 0; j < 1515; ++j) {
                    add_coin(available_coins, wallet, CAmount(0.033 * COIN), CFeeRate(0), 144, false, 0, true);
                }

                add_coin(available_coins, wallet, CAmount(50 * COIN), CFeeRate(0), 144, false, 0, true);
                return available_coins;
            },
            chain, m_args);

        BOOST_CHECK(result);
        BOOST_CHECK(has_coin(result->GetInputSet(), CAmount(50 * COIN)));
    }

    {
        // Scenario 2:

        // The actor starts with 400x 0.0625 BTC and 2000x 0.025 BTC (75.0 BTC total) unspent outputs
        // Then tries to spend 49.5 BTC
        // A combination of coins should be selected, such that the created transaction is not too large

        // Perform selection
        const auto result = select_coins(
            target, cs_params, cc, [&](CWallet& wallet) {
                CoinsResult available_coins;
                for (int j = 0; j < 400; ++j) {
                    add_coin(available_coins, wallet, CAmount(0.0625 * COIN), CFeeRate(0), 144, false, 0, true);
                }
                for (int j = 0; j < 2000; ++j) {
                    add_coin(available_coins, wallet, CAmount(0.025 * COIN), CFeeRate(0), 144, false, 0, true);
                }
                return available_coins;
            },
            chain, m_args);

        BOOST_CHECK(has_coin(result->GetInputSet(), CAmount(0.0625 * COIN)));
        BOOST_CHECK(has_coin(result->GetInputSet(), CAmount(0.025 * COIN)));
    }

    {
        // Scenario 3:

        // The actor starts with 1515x 0.033 BTC (49.995 BTC total) unspent outputs
        // No results should be returned, because the transaction would be too large

        // Perform selection
        const auto result = select_coins(
            target, cs_params, cc, [&](CWallet& wallet) {
                CoinsResult available_coins;
                for (int j = 0; j < 1515; ++j) {
                    add_coin(available_coins, wallet, CAmount(0.033 * COIN), CFeeRate(0), 144, false, 0, true);
                }
                return available_coins;
            },
            chain, m_args);

        // No results
        // 1515 inputs * 68 bytes = 103,020 bytes
        // 103,020 bytes * 4 = 412,080 weight, which is above the MAX_STANDARD_TX_WEIGHT of 400,000
        BOOST_CHECK(!result);
    }
}

BOOST_AUTO_TEST_CASE(SelectCoins_effective_value_test)
{
    // Test that the effective value is used to check whether preset inputs provide sufficient funds when subtract_fee_outputs is not used.
    // This test creates a coin whose value is higher than the target but whose effective value is lower than the target.
    // The coin is selected using coin control, with m_allow_other_inputs = false. SelectCoins should fail due to insufficient funds.

    std::unique_ptr<CWallet> wallet = std::make_unique<CWallet>(m_node.chain.get(), "", m_args, CreateMockWalletDatabase());
    wallet->LoadWallet();
    LOCK(wallet->cs_wallet);
    wallet->SetWalletFlag(WALLET_FLAG_DESCRIPTORS);
    wallet->SetupDescriptorScriptPubKeyMans();

    CoinsResult available_coins;
    {
        std::unique_ptr<CWallet> dummyWallet = std::make_unique<CWallet>(m_node.chain.get(), "dummy", m_args, CreateMockWalletDatabase());
        dummyWallet->LoadWallet();
        LOCK(dummyWallet->cs_wallet);
        dummyWallet->SetWalletFlag(WALLET_FLAG_DESCRIPTORS);
        dummyWallet->SetupDescriptorScriptPubKeyMans();

        add_coin(available_coins, *dummyWallet, 100000); // 0.001 BTC
    }

    CAmountMap target{{::policyAsset, 99900}}; // 0.000999 BTC

    FastRandomContext rand;
    CoinSelectionParams cs_params{
        rand,
        /*change_output_size=*/34,
        /*change_spend_size=*/148,
        /*min_change_target=*/1000,
        /*effective_feerate=*/CFeeRate(3000),
        /*long_term_feerate=*/CFeeRate(1000),
        /*discard_feerate=*/CFeeRate(1000),
        /*tx_noinputs_size=*/0,
        /*avoid_partial=*/false,
    };
    CCoinControl cc;
    cc.m_allow_other_inputs = false;
    COutput output = available_coins.All().at(0);
    cc.SetInputWeight(output.outpoint, 148);
    cc.SelectExternal(output.outpoint, output.txout);

    const auto preset_inputs = *Assert(FetchSelectedInputs(*wallet, cc, cs_params));
    available_coins.Erase({available_coins.coins[OutputType::BECH32].begin()->outpoint});

    const auto result = SelectCoins(*wallet, available_coins, preset_inputs, target, cc, cs_params);
    BOOST_CHECK(!result);
}

BOOST_FIXTURE_TEST_CASE(wallet_coinsresult_test, BasicTestingSetup)
{
    // Test case to verify CoinsResult object sanity.
    CoinsResult available_coins;
    {
        std::unique_ptr<CWallet> dummyWallet = std::make_unique<CWallet>(m_node.chain.get(), "dummy", m_args, CreateMockWalletDatabase());
        BOOST_CHECK_EQUAL(dummyWallet->LoadWallet(), DBErrors::LOAD_OK);
        LOCK(dummyWallet->cs_wallet);
        dummyWallet->SetWalletFlag(WALLET_FLAG_DESCRIPTORS);
        dummyWallet->SetupDescriptorScriptPubKeyMans();

        // Add some coins to 'available_coins'
        for (int i=0; i<10; i++) {
            add_coin(available_coins, *dummyWallet, 1 * COIN);
        }
    }

    {
        // First test case, check that 'CoinsResult::Erase' function works as expected.
        // By trying to erase two elements from the 'available_coins' object.
        std::unordered_set<COutPoint, SaltedOutpointHasher> outs_to_remove;
        const auto& coins = available_coins.All();
        for (int i = 0; i < 2; i++) {
            outs_to_remove.emplace(coins[i].outpoint);
        }
        available_coins.Erase(outs_to_remove);

        // Check that the elements were actually removed.
        const auto& updated_coins = available_coins.All();
        for (const auto& out: outs_to_remove) {
            auto it = std::find_if(updated_coins.begin(), updated_coins.end(), [&out](const COutput &coin) {
                return coin.outpoint == out;
            });
            BOOST_CHECK(it == updated_coins.end());
        }
        // And verify that no extra element were removed
        BOOST_CHECK_EQUAL(available_coins.Size(), 8);
    }
}

BOOST_AUTO_TEST_SUITE_END()
} // namespace wallet<|MERGE_RESOLUTION|>--- conflicted
+++ resolved
@@ -240,20 +240,6 @@
     BOOST_CHECK_EQUAL(result5->GetSelectedValue()[::policyAsset], 10 * CENT);
     expected_result.Clear();
 
-<<<<<<< HEAD
-    // Negative effective value
-    // Select 10 Cent but have 1 Cent not be possible because too small
-    add_coin(5 * CENT, 5, expected_result);
-    add_coin(3 * CENT, 3, expected_result);
-    add_coin(2 * CENT, 2, expected_result);
-    const auto result6 = SelectCoinsBnB(GroupCoins(utxo_pool), 10 * CENT, 5000);
-    BOOST_CHECK(result6);
-    BOOST_CHECK_EQUAL(result6->GetSelectedValue()[::policyAsset], 10 * CENT);
-    // FIXME: this test is redundant with the above, because 1 Cent is selected, not "too small"
-    // BOOST_CHECK(EquivalentResult(expected_result, *result));
-
-=======
->>>>>>> d71b0e78
     // Select 0.25 Cent, not possible
     BOOST_CHECK(!SelectCoinsBnB(GroupCoins(utxo_pool), 0.25 * CENT, 0.5 * CENT));
     expected_result.Clear();
