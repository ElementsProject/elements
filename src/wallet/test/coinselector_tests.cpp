// Copyright (c) 2017-2018 The Bitcoin Core developers
// Distributed under the MIT software license, see the accompanying
// file COPYING or http://www.opensource.org/licenses/mit-license.php.

#include <wallet/wallet.h>
#include <wallet/coinselection.h>
#include <wallet/coincontrol.h>
#include <amount.h>
#include <primitives/transaction.h>
#include <random.h>
#include <test/setup_common.h>
#include <wallet/test/wallet_test_fixture.h>

#include <boost/test/unit_test.hpp>
#include <random>

BOOST_FIXTURE_TEST_SUITE(coinselector_tests, WalletTestingSetup)

// how many times to run all the tests to have a chance to catch errors that only show up with particular random shuffles
#define RUN_TESTS 100

// some tests fail 1% of the time due to bad luck.
// we repeat those tests this many times and only complain if all iterations of the test fail
#define RANDOM_REPEATS 5

std::vector<std::unique_ptr<CWalletTx>> wtxn;

typedef std::set<CInputCoin> CoinSet;

static std::vector<COutput> vCoins;
static auto testChain = interfaces::MakeChain();
static CWallet testWallet(testChain.get(), WalletLocation(), WalletDatabase::CreateDummy());
static CAmount balance = 0;

CoinEligibilityFilter filter_standard(1, 6, 0);
CoinEligibilityFilter filter_confirmed(1, 1, 0);
CoinEligibilityFilter filter_standard_extra(6, 6, 0);
CoinSelectionParams coin_selection_params(false, 0, 0, CFeeRate(0), 0);

// ELEMENTS: helper function wrapping a single-asset call to SelectCoinsMinConf
static bool SimpleSelectCoinsMinConf(const CWallet& wallet, const CAmount& nTargetValue, const CoinEligibilityFilter& eligibility_filter, std::vector<OutputGroup> groups,
                                 std::set<CInputCoin>& setCoinsRet, CAmount& nValueRet, const CoinSelectionParams& coin_selection_params, bool& bnb_used) {
    CAmountMap mapTargetValue;
    mapTargetValue[CAsset()] = nTargetValue;
    CAmountMap mapValueRet;
    bool ret = wallet.SelectCoinsMinConf(mapTargetValue, eligibility_filter, groups, setCoinsRet, mapValueRet, coin_selection_params, bnb_used);
    nValueRet = mapValueRet[CAsset()];
    return ret;
}

static void add_coin(const CAmount& nValue, int nInput, std::vector<CInputCoin>& set)
{
    CMutableTransaction tx;
    tx.vout.resize(nInput + 1);
    tx.vout[nInput].nValue = nValue;
    CWalletTx wtx(&testWallet, MakeTransactionRef(tx));
    set.emplace_back(&wtx, nInput);
}

static void add_coin(const CAmount& nValue, int nInput, CoinSet& set)
{
    CMutableTransaction tx;
    tx.vout.resize(nInput + 1);
    tx.vout[nInput].nValue = nValue;
    CWalletTx wtx(&testWallet, MakeTransactionRef(tx));
    set.emplace(&wtx, nInput);
}

static void add_coin(const CAmount& nValue, int nAge = 6*24, bool fIsFromMe = false, int nInput=0)
{
    balance += nValue;
    static int nextLockTime = 0;
    CMutableTransaction tx;
    tx.nLockTime = nextLockTime++;        // so all transactions get different hashes
    tx.vout.resize(nInput + 1);
    tx.vout[nInput].nValue = nValue;
    if (fIsFromMe) {
        // IsFromMe() returns (GetDebit() > 0), and GetDebit() is 0 if vin.empty(),
        // so stop vin being empty, and cache a non-zero Debit to fake out IsFromMe()
        tx.vin.resize(1);
    }
    std::unique_ptr<CWalletTx> wtx = MakeUnique<CWalletTx>(&testWallet, MakeTransactionRef(std::move(tx)));
    if (fIsFromMe)
    {
<<<<<<< HEAD
        wtx->fDebitCached = true;
        wtx->nDebitCached[CAsset()] = 1;
=======
        wtx->m_amounts[CWalletTx::DEBIT].Set(ISMINE_SPENDABLE, 1);
>>>>>>> 2d5419fe
    }
    COutput output(wtx.get(), nInput, nAge, true /* spendable */, true /* solvable */, true /* safe */);
    vCoins.push_back(output);
    testWallet.AddToWallet(*wtx.get());
    wtxn.emplace_back(std::move(wtx));
}

static void empty_wallet(void)
{
    vCoins.clear();
    wtxn.clear();
    balance = 0;
}

static bool equal_sets(CoinSet a, CoinSet b)
{
    std::pair<CoinSet::iterator, CoinSet::iterator> ret = mismatch(a.begin(), a.end(), b.begin());
    return ret.first == a.end() && ret.second == b.end();
}

static CAmount make_hard_case(int utxos, std::vector<CInputCoin>& utxo_pool)
{
    utxo_pool.clear();
    CAmount target = 0;
    for (int i = 0; i < utxos; ++i) {
        target += (CAmount)1 << (utxos+i);
        add_coin((CAmount)1 << (utxos+i), 2*i, utxo_pool);
        add_coin(((CAmount)1 << (utxos+i)) + ((CAmount)1 << (utxos-1-i)), 2*i + 1, utxo_pool);
    }
    return target;
}

inline std::vector<OutputGroup>& GroupCoins(const std::vector<CInputCoin>& coins)
{
    static std::vector<OutputGroup> static_groups;
    static_groups.clear();
    for (auto& coin : coins) static_groups.emplace_back(coin, 0, true, 0, 0);
    return static_groups;
}

inline std::vector<OutputGroup>& GroupCoins(const std::vector<COutput>& coins)
{
    static std::vector<OutputGroup> static_groups;
    static_groups.clear();
<<<<<<< HEAD
    for (auto& coin : coins) static_groups.emplace_back(coin.GetInputCoin(), coin.nDepth, coin.tx->fDebitCached && coin.tx->nDebitCached[CAsset()] == 1 /* HACK: we can't figure out the is_me flag so we use the conditions defined above; perhaps set safe to false for !fIsFromMe in add_coin() */, 0, 0);
=======
    for (auto& coin : coins) static_groups.emplace_back(coin.GetInputCoin(), coin.nDepth, coin.tx->m_amounts[CWalletTx::DEBIT].m_cached[ISMINE_SPENDABLE] && coin.tx->m_amounts[CWalletTx::DEBIT].m_value[ISMINE_SPENDABLE] == 1 /* HACK: we can't figure out the is_me flag so we use the conditions defined above; perhaps set safe to false for !fIsFromMe in add_coin() */, 0, 0);
>>>>>>> 2d5419fe
    return static_groups;
}

// Branch and bound coin selection tests
BOOST_AUTO_TEST_CASE(bnb_search_test)
{

    LOCK(testWallet.cs_wallet);

    // Setup
    std::vector<CInputCoin> utxo_pool;
    CoinSet selection;
    CoinSet actual_selection;
    CAmount value_ret = 0;
    CAmount not_input_fees = 0;

    /////////////////////////
    // Known Outcome tests //
    /////////////////////////

    // Empty utxo pool
    BOOST_CHECK(!SelectCoinsBnB(GroupCoins(utxo_pool), 1 * CENT, 0.5 * CENT, selection, value_ret, not_input_fees));
    selection.clear();

    // Add utxos
    add_coin(1 * CENT, 1, utxo_pool);
    add_coin(2 * CENT, 2, utxo_pool);
    add_coin(3 * CENT, 3, utxo_pool);
    add_coin(4 * CENT, 4, utxo_pool);

    // Select 1 Cent
    add_coin(1 * CENT, 1, actual_selection);
    BOOST_CHECK(SelectCoinsBnB(GroupCoins(utxo_pool), 1 * CENT, 0.5 * CENT, selection, value_ret, not_input_fees));
    BOOST_CHECK(equal_sets(selection, actual_selection));
    BOOST_CHECK_EQUAL(value_ret, 1 * CENT);
    actual_selection.clear();
    selection.clear();

    // Select 2 Cent
    add_coin(2 * CENT, 2, actual_selection);
    BOOST_CHECK(SelectCoinsBnB(GroupCoins(utxo_pool), 2 * CENT, 0.5 * CENT, selection, value_ret, not_input_fees));
    BOOST_CHECK(equal_sets(selection, actual_selection));
    BOOST_CHECK_EQUAL(value_ret, 2 * CENT);
    actual_selection.clear();
    selection.clear();

    // Select 5 Cent
    add_coin(3 * CENT, 3, actual_selection);
    add_coin(2 * CENT, 2, actual_selection);
    BOOST_CHECK(SelectCoinsBnB(GroupCoins(utxo_pool), 5 * CENT, 0.5 * CENT, selection, value_ret, not_input_fees));
    BOOST_CHECK(equal_sets(selection, actual_selection));
    BOOST_CHECK_EQUAL(value_ret, 5 * CENT);
    actual_selection.clear();
    selection.clear();

    // Select 11 Cent, not possible
    BOOST_CHECK(!SelectCoinsBnB(GroupCoins(utxo_pool), 11 * CENT, 0.5 * CENT, selection, value_ret, not_input_fees));
    actual_selection.clear();
    selection.clear();

    // Select 10 Cent
    add_coin(5 * CENT, 5, utxo_pool);
    add_coin(4 * CENT, 4, actual_selection);
    add_coin(3 * CENT, 3, actual_selection);
    add_coin(2 * CENT, 2, actual_selection);
    add_coin(1 * CENT, 1, actual_selection);
    BOOST_CHECK(SelectCoinsBnB(GroupCoins(utxo_pool), 10 * CENT, 0.5 * CENT, selection, value_ret, not_input_fees));
    BOOST_CHECK(equal_sets(selection, actual_selection));
    BOOST_CHECK_EQUAL(value_ret, 10 * CENT);
    actual_selection.clear();
    selection.clear();

    // Negative effective value
    // Select 10 Cent but have 1 Cent not be possible because too small
    add_coin(5 * CENT, 5, actual_selection);
    add_coin(3 * CENT, 3, actual_selection);
    add_coin(2 * CENT, 2, actual_selection);
    BOOST_CHECK(SelectCoinsBnB(GroupCoins(utxo_pool), 10 * CENT, 5000, selection, value_ret, not_input_fees));
    BOOST_CHECK_EQUAL(value_ret, 10 * CENT);
    // FIXME: this test is redundant with the above, because 1 Cent is selected, not "too small"
    // BOOST_CHECK(equal_sets(selection, actual_selection));

    // Select 0.25 Cent, not possible
    BOOST_CHECK(!SelectCoinsBnB(GroupCoins(utxo_pool), 0.25 * CENT, 0.5 * CENT, selection, value_ret, not_input_fees));
    actual_selection.clear();
    selection.clear();

    // Iteration exhaustion test
    CAmount target = make_hard_case(17, utxo_pool);
    BOOST_CHECK(!SelectCoinsBnB(GroupCoins(utxo_pool), target, 0, selection, value_ret, not_input_fees)); // Should exhaust
    target = make_hard_case(14, utxo_pool);
    BOOST_CHECK(SelectCoinsBnB(GroupCoins(utxo_pool), target, 0, selection, value_ret, not_input_fees)); // Should not exhaust

    // Test same value early bailout optimization
    utxo_pool.clear();
    add_coin(7 * CENT, 7, actual_selection);
    add_coin(7 * CENT, 7, actual_selection);
    add_coin(7 * CENT, 7, actual_selection);
    add_coin(7 * CENT, 7, actual_selection);
    add_coin(2 * CENT, 7, actual_selection);
    add_coin(7 * CENT, 7, utxo_pool);
    add_coin(7 * CENT, 7, utxo_pool);
    add_coin(7 * CENT, 7, utxo_pool);
    add_coin(7 * CENT, 7, utxo_pool);
    add_coin(2 * CENT, 7, utxo_pool);
    for (int i = 0; i < 50000; ++i) {
        add_coin(5 * CENT, 7, utxo_pool);
    }
    BOOST_CHECK(SelectCoinsBnB(GroupCoins(utxo_pool), 30 * CENT, 5000, selection, value_ret, not_input_fees));
    BOOST_CHECK_EQUAL(value_ret, 30 * CENT);
    BOOST_CHECK(equal_sets(selection, actual_selection));

    ////////////////////
    // Behavior tests //
    ////////////////////
    // Select 1 Cent with pool of only greater than 5 Cent
    utxo_pool.clear();
    for (int i = 5; i <= 20; ++i) {
        add_coin(i * CENT, i, utxo_pool);
    }
    // Run 100 times, to make sure it is never finding a solution
    for (int i = 0; i < 100; ++i) {
        BOOST_CHECK(!SelectCoinsBnB(GroupCoins(utxo_pool), 1 * CENT, 2 * CENT, selection, value_ret, not_input_fees));
    }

    // Make sure that effective value is working in SelectCoinsMinConf when BnB is used
    CoinSelectionParams coin_selection_params_bnb(true, 0, 0, CFeeRate(3000), 0);
    CoinSet setCoinsRet;
    CAmount nValueRet;
    bool bnb_used;
    empty_wallet();
    add_coin(1);
    vCoins.at(0).nInputBytes = 40; // Make sure that it has a negative effective value. The next check should assert if this somehow got through. Otherwise it will fail
    BOOST_CHECK(!SimpleSelectCoinsMinConf(testWallet,  1 * CENT, filter_standard, GroupCoins(vCoins), setCoinsRet, nValueRet, coin_selection_params_bnb, bnb_used));

    // Make sure that we aren't using BnB when there are preset inputs
    empty_wallet();
    add_coin(5 * CENT);
    add_coin(3 * CENT);
    add_coin(2 * CENT);
    CCoinControl coin_control;
    coin_control.fAllowOtherInputs = true;
    coin_control.Select(COutPoint(vCoins.at(0).tx->GetHash(), vCoins.at(0).i));
    CAmountMap mapTargetValue;
    mapTargetValue[CAsset()] = 10 * CENT;
    CAmountMap mapValueRet;
    BOOST_CHECK(testWallet.SelectCoins(vCoins, mapTargetValue, setCoinsRet, mapValueRet, coin_control, coin_selection_params_bnb, bnb_used));
    BOOST_CHECK(!bnb_used);
    BOOST_CHECK(!coin_selection_params_bnb.use_bnb);
}

BOOST_AUTO_TEST_CASE(knapsack_solver_test)
{
    CoinSet setCoinsRet, setCoinsRet2;
    CAmount nValueRet;
    bool bnb_used;

    LOCK(testWallet.cs_wallet);

    // test multiple times to allow for differences in the shuffle order
    for (int i = 0; i < RUN_TESTS; i++)
    {
        empty_wallet();

        // with an empty wallet we can't even pay one cent
        BOOST_CHECK(!SimpleSelectCoinsMinConf(testWallet,  1 * CENT, filter_standard, GroupCoins(vCoins), setCoinsRet, nValueRet, coin_selection_params, bnb_used));

        add_coin(1*CENT, 4);        // add a new 1 cent coin

        // with a new 1 cent coin, we still can't find a mature 1 cent
        BOOST_CHECK(!SimpleSelectCoinsMinConf(testWallet,  1 * CENT, filter_standard, GroupCoins(vCoins), setCoinsRet, nValueRet, coin_selection_params, bnb_used));

        // but we can find a new 1 cent
        BOOST_CHECK( SimpleSelectCoinsMinConf(testWallet,  1 * CENT, filter_confirmed, GroupCoins(vCoins), setCoinsRet, nValueRet, coin_selection_params, bnb_used));
        BOOST_CHECK_EQUAL(nValueRet, 1 * CENT);

        add_coin(2*CENT);           // add a mature 2 cent coin

        // we can't make 3 cents of mature coins
        BOOST_CHECK(!SimpleSelectCoinsMinConf(testWallet,  3 * CENT, filter_standard, GroupCoins(vCoins), setCoinsRet, nValueRet, coin_selection_params, bnb_used));

        // we can make 3 cents of new coins
        BOOST_CHECK( SimpleSelectCoinsMinConf(testWallet,  3 * CENT, filter_confirmed, GroupCoins(vCoins), setCoinsRet, nValueRet, coin_selection_params, bnb_used));
        BOOST_CHECK_EQUAL(nValueRet, 3 * CENT);

        add_coin(5*CENT);           // add a mature 5 cent coin,
        add_coin(10*CENT, 3, true); // a new 10 cent coin sent from one of our own addresses
        add_coin(20*CENT);          // and a mature 20 cent coin

        // now we have new: 1+10=11 (of which 10 was self-sent), and mature: 2+5+20=27.  total = 38

        // we can't make 38 cents only if we disallow new coins:
        BOOST_CHECK(!SimpleSelectCoinsMinConf(testWallet, 38 * CENT, filter_standard, GroupCoins(vCoins), setCoinsRet, nValueRet, coin_selection_params, bnb_used));
        // we can't even make 37 cents if we don't allow new coins even if they're from us
        BOOST_CHECK(!SimpleSelectCoinsMinConf(testWallet, 38 * CENT, filter_standard_extra, GroupCoins(vCoins), setCoinsRet, nValueRet, coin_selection_params, bnb_used));
        // but we can make 37 cents if we accept new coins from ourself
        BOOST_CHECK( SimpleSelectCoinsMinConf(testWallet, 37 * CENT, filter_standard, GroupCoins(vCoins), setCoinsRet, nValueRet, coin_selection_params, bnb_used));
        BOOST_CHECK_EQUAL(nValueRet, 37 * CENT);
        // and we can make 38 cents if we accept all new coins
        BOOST_CHECK( SimpleSelectCoinsMinConf(testWallet, 38 * CENT, filter_confirmed, GroupCoins(vCoins), setCoinsRet, nValueRet, coin_selection_params, bnb_used));
        BOOST_CHECK_EQUAL(nValueRet, 38 * CENT);

        // try making 34 cents from 1,2,5,10,20 - we can't do it exactly
        BOOST_CHECK( SimpleSelectCoinsMinConf(testWallet, 34 * CENT, filter_confirmed, GroupCoins(vCoins), setCoinsRet, nValueRet, coin_selection_params, bnb_used));
        BOOST_CHECK_EQUAL(nValueRet, 35 * CENT);       // but 35 cents is closest
        BOOST_CHECK_EQUAL(setCoinsRet.size(), 3U);     // the best should be 20+10+5.  it's incredibly unlikely the 1 or 2 got included (but possible)

        // when we try making 7 cents, the smaller coins (1,2,5) are enough.  We should see just 2+5
        BOOST_CHECK( SimpleSelectCoinsMinConf(testWallet,  7 * CENT, filter_confirmed, GroupCoins(vCoins), setCoinsRet, nValueRet, coin_selection_params, bnb_used));
        BOOST_CHECK_EQUAL(nValueRet, 7 * CENT);
        BOOST_CHECK_EQUAL(setCoinsRet.size(), 2U);

        // when we try making 8 cents, the smaller coins (1,2,5) are exactly enough.
        BOOST_CHECK( SimpleSelectCoinsMinConf(testWallet,  8 * CENT, filter_confirmed, GroupCoins(vCoins), setCoinsRet, nValueRet, coin_selection_params, bnb_used));
        BOOST_CHECK(nValueRet == 8 * CENT);
        BOOST_CHECK_EQUAL(setCoinsRet.size(), 3U);

        // when we try making 9 cents, no subset of smaller coins is enough, and we get the next bigger coin (10)
        BOOST_CHECK( SimpleSelectCoinsMinConf(testWallet,  9 * CENT, filter_confirmed, GroupCoins(vCoins), setCoinsRet, nValueRet, coin_selection_params, bnb_used));
        BOOST_CHECK_EQUAL(nValueRet, 10 * CENT);
        BOOST_CHECK_EQUAL(setCoinsRet.size(), 1U);

        // now clear out the wallet and start again to test choosing between subsets of smaller coins and the next biggest coin
        empty_wallet();

        add_coin( 6*CENT);
        add_coin( 7*CENT);
        add_coin( 8*CENT);
        add_coin(20*CENT);
        add_coin(30*CENT); // now we have 6+7+8+20+30 = 71 cents total

        // check that we have 71 and not 72
        BOOST_CHECK( SimpleSelectCoinsMinConf(testWallet, 71 * CENT, filter_confirmed, GroupCoins(vCoins), setCoinsRet, nValueRet, coin_selection_params, bnb_used));
        BOOST_CHECK(!SimpleSelectCoinsMinConf(testWallet, 72 * CENT, filter_confirmed, GroupCoins(vCoins), setCoinsRet, nValueRet, coin_selection_params, bnb_used));

        // now try making 16 cents.  the best smaller coins can do is 6+7+8 = 21; not as good at the next biggest coin, 20
        BOOST_CHECK( SimpleSelectCoinsMinConf(testWallet, 16 * CENT, filter_confirmed, GroupCoins(vCoins), setCoinsRet, nValueRet, coin_selection_params, bnb_used));
        BOOST_CHECK_EQUAL(nValueRet, 20 * CENT); // we should get 20 in one coin
        BOOST_CHECK_EQUAL(setCoinsRet.size(), 1U);

        add_coin( 5*CENT); // now we have 5+6+7+8+20+30 = 75 cents total

        // now if we try making 16 cents again, the smaller coins can make 5+6+7 = 18 cents, better than the next biggest coin, 20
        BOOST_CHECK( SimpleSelectCoinsMinConf(testWallet, 16 * CENT, filter_confirmed, GroupCoins(vCoins), setCoinsRet, nValueRet, coin_selection_params, bnb_used));
        BOOST_CHECK_EQUAL(nValueRet, 18 * CENT); // we should get 18 in 3 coins
        BOOST_CHECK_EQUAL(setCoinsRet.size(), 3U);

        add_coin( 18*CENT); // now we have 5+6+7+8+18+20+30

        // and now if we try making 16 cents again, the smaller coins can make 5+6+7 = 18 cents, the same as the next biggest coin, 18
        BOOST_CHECK( SimpleSelectCoinsMinConf(testWallet, 16 * CENT, filter_confirmed, GroupCoins(vCoins), setCoinsRet, nValueRet, coin_selection_params, bnb_used));
        BOOST_CHECK_EQUAL(nValueRet, 18 * CENT);  // we should get 18 in 1 coin
        BOOST_CHECK_EQUAL(setCoinsRet.size(), 1U); // because in the event of a tie, the biggest coin wins

        // now try making 11 cents.  we should get 5+6
        BOOST_CHECK( SimpleSelectCoinsMinConf(testWallet, 11 * CENT, filter_confirmed, GroupCoins(vCoins), setCoinsRet, nValueRet, coin_selection_params, bnb_used));
        BOOST_CHECK_EQUAL(nValueRet, 11 * CENT);
        BOOST_CHECK_EQUAL(setCoinsRet.size(), 2U);

        // check that the smallest bigger coin is used
        add_coin( 1*COIN);
        add_coin( 2*COIN);
        add_coin( 3*COIN);
        add_coin( 4*COIN); // now we have 5+6+7+8+18+20+30+100+200+300+400 = 1094 cents
        BOOST_CHECK( SimpleSelectCoinsMinConf(testWallet, 95 * CENT, filter_confirmed, GroupCoins(vCoins), setCoinsRet, nValueRet, coin_selection_params, bnb_used));
        BOOST_CHECK_EQUAL(nValueRet, 1 * COIN);  // we should get 1 BTC in 1 coin
        BOOST_CHECK_EQUAL(setCoinsRet.size(), 1U);

        BOOST_CHECK( SimpleSelectCoinsMinConf(testWallet, 195 * CENT, filter_confirmed, GroupCoins(vCoins), setCoinsRet, nValueRet, coin_selection_params, bnb_used));
        BOOST_CHECK_EQUAL(nValueRet, 2 * COIN);  // we should get 2 BTC in 1 coin
        BOOST_CHECK_EQUAL(setCoinsRet.size(), 1U);

        // empty the wallet and start again, now with fractions of a cent, to test small change avoidance

        empty_wallet();
        add_coin(MIN_CHANGE * 1 / 10);
        add_coin(MIN_CHANGE * 2 / 10);
        add_coin(MIN_CHANGE * 3 / 10);
        add_coin(MIN_CHANGE * 4 / 10);
        add_coin(MIN_CHANGE * 5 / 10);

        // try making 1 * MIN_CHANGE from the 1.5 * MIN_CHANGE
        // we'll get change smaller than MIN_CHANGE whatever happens, so can expect MIN_CHANGE exactly
        BOOST_CHECK( SimpleSelectCoinsMinConf(testWallet, MIN_CHANGE, filter_confirmed, GroupCoins(vCoins), setCoinsRet, nValueRet, coin_selection_params, bnb_used));
        BOOST_CHECK_EQUAL(nValueRet, MIN_CHANGE);

        // but if we add a bigger coin, small change is avoided
        add_coin(1111*MIN_CHANGE);

        // try making 1 from 0.1 + 0.2 + 0.3 + 0.4 + 0.5 + 1111 = 1112.5
        BOOST_CHECK( SimpleSelectCoinsMinConf(testWallet, 1 * MIN_CHANGE, filter_confirmed, GroupCoins(vCoins), setCoinsRet, nValueRet, coin_selection_params, bnb_used));
        BOOST_CHECK_EQUAL(nValueRet, 1 * MIN_CHANGE); // we should get the exact amount

        // if we add more small coins:
        add_coin(MIN_CHANGE * 6 / 10);
        add_coin(MIN_CHANGE * 7 / 10);

        // and try again to make 1.0 * MIN_CHANGE
        BOOST_CHECK( SimpleSelectCoinsMinConf(testWallet, 1 * MIN_CHANGE, filter_confirmed, GroupCoins(vCoins), setCoinsRet, nValueRet, coin_selection_params, bnb_used));
        BOOST_CHECK_EQUAL(nValueRet, 1 * MIN_CHANGE); // we should get the exact amount

        // run the 'mtgox' test (see http://blockexplorer.com/tx/29a3efd3ef04f9153d47a990bd7b048a4b2d213daaa5fb8ed670fb85f13bdbcf)
        // they tried to consolidate 10 50k coins into one 500k coin, and ended up with 50k in change
        empty_wallet();
        for (int j = 0; j < 20; j++)
            add_coin(50000 * COIN);

        BOOST_CHECK( SimpleSelectCoinsMinConf(testWallet, 500000 * COIN, filter_confirmed, GroupCoins(vCoins), setCoinsRet, nValueRet, coin_selection_params, bnb_used));
        BOOST_CHECK_EQUAL(nValueRet, 500000 * COIN); // we should get the exact amount
        BOOST_CHECK_EQUAL(setCoinsRet.size(), 10U); // in ten coins

        // if there's not enough in the smaller coins to make at least 1 * MIN_CHANGE change (0.5+0.6+0.7 < 1.0+1.0),
        // we need to try finding an exact subset anyway

        // sometimes it will fail, and so we use the next biggest coin:
        empty_wallet();
        add_coin(MIN_CHANGE * 5 / 10);
        add_coin(MIN_CHANGE * 6 / 10);
        add_coin(MIN_CHANGE * 7 / 10);
        add_coin(1111 * MIN_CHANGE);
        BOOST_CHECK( SimpleSelectCoinsMinConf(testWallet, 1 * MIN_CHANGE, filter_confirmed, GroupCoins(vCoins), setCoinsRet, nValueRet, coin_selection_params, bnb_used));
        BOOST_CHECK_EQUAL(nValueRet, 1111 * MIN_CHANGE); // we get the bigger coin
        BOOST_CHECK_EQUAL(setCoinsRet.size(), 1U);

        // but sometimes it's possible, and we use an exact subset (0.4 + 0.6 = 1.0)
        empty_wallet();
        add_coin(MIN_CHANGE * 4 / 10);
        add_coin(MIN_CHANGE * 6 / 10);
        add_coin(MIN_CHANGE * 8 / 10);
        add_coin(1111 * MIN_CHANGE);
        BOOST_CHECK( SimpleSelectCoinsMinConf(testWallet, MIN_CHANGE, filter_confirmed, GroupCoins(vCoins), setCoinsRet, nValueRet, coin_selection_params, bnb_used));
        BOOST_CHECK_EQUAL(nValueRet, MIN_CHANGE);   // we should get the exact amount
        BOOST_CHECK_EQUAL(setCoinsRet.size(), 2U); // in two coins 0.4+0.6

        // test avoiding small change
        empty_wallet();
        add_coin(MIN_CHANGE * 5 / 100);
        add_coin(MIN_CHANGE * 1);
        add_coin(MIN_CHANGE * 100);

        // trying to make 100.01 from these three coins
        BOOST_CHECK(SimpleSelectCoinsMinConf(testWallet, MIN_CHANGE * 10001 / 100, filter_confirmed, GroupCoins(vCoins), setCoinsRet, nValueRet, coin_selection_params, bnb_used));
        BOOST_CHECK_EQUAL(nValueRet, MIN_CHANGE * 10105 / 100); // we should get all coins
        BOOST_CHECK_EQUAL(setCoinsRet.size(), 3U);

        // but if we try to make 99.9, we should take the bigger of the two small coins to avoid small change
        BOOST_CHECK(SimpleSelectCoinsMinConf(testWallet, MIN_CHANGE * 9990 / 100, filter_confirmed, GroupCoins(vCoins), setCoinsRet, nValueRet, coin_selection_params, bnb_used));
        BOOST_CHECK_EQUAL(nValueRet, 101 * MIN_CHANGE);
        BOOST_CHECK_EQUAL(setCoinsRet.size(), 2U);
      }

      // test with many inputs
      for (CAmount amt=1500; amt < COIN; amt*=10) {
           empty_wallet();
           // Create 676 inputs (=  (old MAX_STANDARD_TX_SIZE == 100000)  / 148 bytes per input)
           for (uint16_t j = 0; j < 676; j++)
               add_coin(amt);

           // We only create the wallet once to save time, but we still run the coin selection RUN_TESTS times.
           for (int i = 0; i < RUN_TESTS; i++) {
             BOOST_CHECK(SimpleSelectCoinsMinConf(testWallet, 2000, filter_confirmed, GroupCoins(vCoins), setCoinsRet, nValueRet, coin_selection_params, bnb_used));

             if (amt - 2000 < MIN_CHANGE) {
                 // needs more than one input:
                 uint16_t returnSize = std::ceil((2000.0 + MIN_CHANGE)/amt);
                 CAmount returnValue = amt * returnSize;
                 BOOST_CHECK_EQUAL(nValueRet, returnValue);
                 BOOST_CHECK_EQUAL(setCoinsRet.size(), returnSize);
             } else {
                 // one input is sufficient:
                 BOOST_CHECK_EQUAL(nValueRet, amt);
                 BOOST_CHECK_EQUAL(setCoinsRet.size(), 1U);
             }
           }
      }

      // test randomness
      {
          empty_wallet();
          for (int i2 = 0; i2 < 100; i2++)
              add_coin(COIN);

          // Again, we only create the wallet once to save time, but we still run the coin selection RUN_TESTS times.
          for (int i = 0; i < RUN_TESTS; i++) {
            // picking 50 from 100 coins doesn't depend on the shuffle,
            // but does depend on randomness in the stochastic approximation code
            BOOST_CHECK(SimpleSelectCoinsMinConf(testWallet, 50 * COIN, filter_standard, GroupCoins(vCoins), setCoinsRet , nValueRet, coin_selection_params, bnb_used));
            BOOST_CHECK(SimpleSelectCoinsMinConf(testWallet, 50 * COIN, filter_standard, GroupCoins(vCoins), setCoinsRet2, nValueRet, coin_selection_params, bnb_used));
            BOOST_CHECK(!equal_sets(setCoinsRet, setCoinsRet2));

            int fails = 0;
            for (int j = 0; j < RANDOM_REPEATS; j++)
            {
                // selecting 1 from 100 identical coins depends on the shuffle; this test will fail 1% of the time
                // run the test RANDOM_REPEATS times and only complain if all of them fail
                BOOST_CHECK(SimpleSelectCoinsMinConf(testWallet, COIN, filter_standard, GroupCoins(vCoins), setCoinsRet , nValueRet, coin_selection_params, bnb_used));
                BOOST_CHECK(SimpleSelectCoinsMinConf(testWallet, COIN, filter_standard, GroupCoins(vCoins), setCoinsRet2, nValueRet, coin_selection_params, bnb_used));
                if (equal_sets(setCoinsRet, setCoinsRet2))
                    fails++;
            }
            BOOST_CHECK_NE(fails, RANDOM_REPEATS);
          }

          // add 75 cents in small change.  not enough to make 90 cents,
          // then try making 90 cents.  there are multiple competing "smallest bigger" coins,
          // one of which should be picked at random
          add_coin(5 * CENT);
          add_coin(10 * CENT);
          add_coin(15 * CENT);
          add_coin(20 * CENT);
          add_coin(25 * CENT);

          for (int i = 0; i < RUN_TESTS; i++) {
            int fails = 0;
            for (int j = 0; j < RANDOM_REPEATS; j++)
            {
                // selecting 1 from 100 identical coins depends on the shuffle; this test will fail 1% of the time
                // run the test RANDOM_REPEATS times and only complain if all of them fail
                BOOST_CHECK(SimpleSelectCoinsMinConf(testWallet, 90*CENT, filter_standard, GroupCoins(vCoins), setCoinsRet , nValueRet, coin_selection_params, bnb_used));
                BOOST_CHECK(SimpleSelectCoinsMinConf(testWallet, 90*CENT, filter_standard, GroupCoins(vCoins), setCoinsRet2, nValueRet, coin_selection_params, bnb_used));
                if (equal_sets(setCoinsRet, setCoinsRet2))
                    fails++;
            }
            BOOST_CHECK_NE(fails, RANDOM_REPEATS);
          }
      }

    empty_wallet();
}

BOOST_AUTO_TEST_CASE(ApproximateBestSubset)
{
    CoinSet setCoinsRet;
    CAmount nValueRet;
    bool bnb_used;

    LOCK(testWallet.cs_wallet);

    empty_wallet();

    // Test vValue sort order
    for (int i = 0; i < 1000; i++)
        add_coin(1000 * COIN);
    add_coin(3 * COIN);

    BOOST_CHECK(SimpleSelectCoinsMinConf(testWallet, 1003 * COIN, filter_standard, GroupCoins(vCoins), setCoinsRet, nValueRet, coin_selection_params, bnb_used));
    BOOST_CHECK_EQUAL(nValueRet, 1003 * COIN);
    BOOST_CHECK_EQUAL(setCoinsRet.size(), 2U);

    empty_wallet();
}

// Tests that with the ideal conditions, the coin selector will always be able to find a solution that can pay the target value
BOOST_AUTO_TEST_CASE(SelectCoins_test)
{
    // Random generator stuff
    std::default_random_engine generator;
    std::exponential_distribution<double> distribution (100);
    FastRandomContext rand;

    // Run this test 100 times
    for (int i = 0; i < 100; ++i)
    {
        empty_wallet();

        // Make a wallet with 1000 exponentially distributed random inputs
        for (int j = 0; j < 1000; ++j)
        {
            add_coin((CAmount)(distribution(generator)*10000000));
        }

        // Generate a random fee rate in the range of 100 - 400
        CFeeRate rate(rand.randrange(300) + 100);

        // Generate a random target value between 1000 and wallet balance
        CAmount target = rand.randrange(balance - 1000) + 1000;

        // Perform selection
        CoinSelectionParams coin_selection_params_knapsack(false, 34, 148, CFeeRate(0), 0);
        CoinSelectionParams coin_selection_params_bnb(true, 34, 148, CFeeRate(0), 0);
        CoinSet out_set;
        CAmount out_value = 0;
        bool bnb_used = false;
        BOOST_CHECK(SimpleSelectCoinsMinConf(testWallet, target, filter_standard, GroupCoins(vCoins), out_set, out_value, coin_selection_params_bnb, bnb_used) ||
                    SimpleSelectCoinsMinConf(testWallet, target, filter_standard, GroupCoins(vCoins), out_set, out_value, coin_selection_params_knapsack, bnb_used));
        BOOST_CHECK_GE(out_value, target);
    }
}

BOOST_AUTO_TEST_SUITE_END()<|MERGE_RESOLUTION|>--- conflicted
+++ resolved
@@ -82,12 +82,9 @@
     std::unique_ptr<CWalletTx> wtx = MakeUnique<CWalletTx>(&testWallet, MakeTransactionRef(std::move(tx)));
     if (fIsFromMe)
     {
-<<<<<<< HEAD
-        wtx->fDebitCached = true;
-        wtx->nDebitCached[CAsset()] = 1;
-=======
-        wtx->m_amounts[CWalletTx::DEBIT].Set(ISMINE_SPENDABLE, 1);
->>>>>>> 2d5419fe
+        CAmountMap map;
+        map[CAsset()] = 1;
+        wtx->m_amounts[CWalletTx::DEBIT].Set(ISMINE_SPENDABLE, map);
     }
     COutput output(wtx.get(), nInput, nAge, true /* spendable */, true /* solvable */, true /* safe */);
     vCoins.push_back(output);
@@ -132,11 +129,7 @@
 {
     static std::vector<OutputGroup> static_groups;
     static_groups.clear();
-<<<<<<< HEAD
-    for (auto& coin : coins) static_groups.emplace_back(coin.GetInputCoin(), coin.nDepth, coin.tx->fDebitCached && coin.tx->nDebitCached[CAsset()] == 1 /* HACK: we can't figure out the is_me flag so we use the conditions defined above; perhaps set safe to false for !fIsFromMe in add_coin() */, 0, 0);
-=======
-    for (auto& coin : coins) static_groups.emplace_back(coin.GetInputCoin(), coin.nDepth, coin.tx->m_amounts[CWalletTx::DEBIT].m_cached[ISMINE_SPENDABLE] && coin.tx->m_amounts[CWalletTx::DEBIT].m_value[ISMINE_SPENDABLE] == 1 /* HACK: we can't figure out the is_me flag so we use the conditions defined above; perhaps set safe to false for !fIsFromMe in add_coin() */, 0, 0);
->>>>>>> 2d5419fe
+    for (auto& coin : coins) static_groups.emplace_back(coin.GetInputCoin(), coin.nDepth, coin.tx->m_amounts[CWalletTx::DEBIT].m_cached[ISMINE_SPENDABLE] && coin.tx->m_amounts[CWalletTx::DEBIT].m_value[ISMINE_SPENDABLE][CAsset()] == 1 /* HACK: we can't figure out the is_me flag so we use the conditions defined above; perhaps set safe to false for !fIsFromMe in add_coin() */, 0, 0);
     return static_groups;
 }
 
