// Copyright (c) 2017-2021 The Bitcoin Core developers
// Distributed under the MIT software license, see the accompanying
// file COPYING or http://www.opensource.org/licenses/mit-license.php.

#include <consensus/amount.h>
#include <node/context.h>
#include <primitives/transaction.h>
#include <random.h>
#include <test/util/setup_common.h>
#include <util/translation.h>
#include <wallet/coincontrol.h>
#include <wallet/coinselection.h>
#include <wallet/spend.h>
#include <wallet/test/wallet_test_fixture.h>
#include <wallet/wallet.h>

#include <algorithm>
#include <boost/test/unit_test.hpp>
#include <random>

namespace wallet {
BOOST_FIXTURE_TEST_SUITE(coinselector_tests, WalletTestingSetup)

// how many times to run all the tests to have a chance to catch errors that only show up with particular random shuffles
#define RUN_TESTS 100

// some tests fail 1% of the time due to bad luck.
// we repeat those tests this many times and only complain if all iterations of the test fail
#define RANDOM_REPEATS 5

typedef std::set<COutput> CoinSet;
// ELEMENTS
static node::NodeContext testNode;
static auto testChain = interfaces::MakeChain(testNode);
static wallet::CWallet testWallet(testChain.get(), "", gArgs, CreateDummyWalletDatabase());

static const CoinEligibilityFilter filter_standard(1, 6, 0);
static const CoinEligibilityFilter filter_confirmed(1, 1, 0);
static const CoinEligibilityFilter filter_standard_extra(6, 6, 0);
static int nextLockTime = 0;

static void add_coin(const CAmount& nValue, int nInput, std::vector<COutput>& set)
{
    CMutableTransaction tx;
    tx.vout.resize(nInput + 1);
    tx.vout[nInput].nValue = nValue;
    tx.nLockTime = nextLockTime++;        // so all transactions get different hashes
<<<<<<< HEAD
    CWalletTx wtx(MakeTransactionRef(tx), TxStateInactive{});
    set.emplace_back(testWallet, wtx, COutPoint(tx.GetHash(), nInput), tx.vout.at(nInput), /*depth=*/ 1, /*input_bytes=*/ -1, /*spendable=*/ true, /*solvable=*/ true, /*safe=*/ true, /*time=*/ 0, /*from_me=*/ false);
=======
    set.emplace_back(COutPoint(tx.GetHash(), nInput), tx.vout.at(nInput), /*depth=*/ 1, /*input_bytes=*/ -1, /*spendable=*/ true, /*solvable=*/ true, /*safe=*/ true, /*time=*/ 0, /*from_me=*/ false, /*fees=*/ 0);
>>>>>>> 3368f84c
}

static void add_coin(const CAmount& nValue, int nInput, SelectionResult& result)
{
    CMutableTransaction tx;
    tx.vout.resize(nInput + 1);
    tx.vout[nInput].nValue = nValue;
    tx.nLockTime = nextLockTime++;        // so all transactions get different hashes
<<<<<<< HEAD
    CWalletTx wtx(MakeTransactionRef(tx), TxStateInactive{});
    COutput output(testWallet, wtx, COutPoint(tx.GetHash(), nInput), tx.vout.at(nInput), /*depth=*/ 1, /*input_bytes=*/ -1, /*spendable=*/ true, /*solvable=*/ true, /*safe=*/ true, /*time=*/ 0, /*from_me=*/ false);
=======
    COutput output(COutPoint(tx.GetHash(), nInput), tx.vout.at(nInput), /*depth=*/ 1, /*input_bytes=*/ -1, /*spendable=*/ true, /*solvable=*/ true, /*safe=*/ true, /*time=*/ 0, /*from_me=*/ false, /*fees=*/ 0);
>>>>>>> 3368f84c
    OutputGroup group;
    group.Insert(output, /*ancestors=*/ 0, /*descendants=*/ 0, /*positive_only=*/ true);
    result.AddInput(group);
}

static void add_coin(const CAmount& nValue, int nInput, CoinSet& set, CAmount fee = 0, CAmount long_term_fee = 0)
{
    CMutableTransaction tx;
    tx.vout.resize(nInput + 1);
    tx.vout[nInput].nValue = nValue;
    tx.nLockTime = nextLockTime++;        // so all transactions get different hashes
<<<<<<< HEAD
    CWalletTx wtx(MakeTransactionRef(tx), TxStateInactive{});
    COutput coin(testWallet, wtx, COutPoint(tx.GetHash(), nInput), tx.vout.at(nInput), /*depth=*/ 1, /*input_bytes=*/ -1, /*spendable=*/ true, /*solvable=*/ true, /*safe=*/ true, /*time=*/ 0, /*from_me=*/ false);
    coin.effective_value = nValue - fee;
    coin.fee = fee;
=======
    COutput coin(COutPoint(tx.GetHash(), nInput), tx.vout.at(nInput), /*depth=*/ 1, /*input_bytes=*/ 148, /*spendable=*/ true, /*solvable=*/ true, /*safe=*/ true, /*time=*/ 0, /*from_me=*/ false, fee);
>>>>>>> 3368f84c
    coin.long_term_fee = long_term_fee;
    set.insert(coin);
}

static void add_coin(std::vector<COutput>& coins, CWallet& wallet, const CAmount& nValue, CFeeRate feerate = CFeeRate(0), int nAge = 6*24, bool fIsFromMe = false, int nInput=0, bool spendable = false)
{
    CMutableTransaction tx;
    tx.nLockTime = nextLockTime++;        // so all transactions get different hashes
    tx.vout.resize(nInput + 1);
    tx.vout[nInput].nValue = nValue;
    if (spendable) {
        CTxDestination dest;
        bilingual_str error;
        const bool destination_ok = wallet.GetNewDestination(OutputType::BECH32, "", dest, error);
        assert(destination_ok);
        tx.vout[nInput].scriptPubKey = GetScriptForDestination(dest);
    }
    uint256 txid = tx.GetHash();

    LOCK(wallet.cs_wallet);
    auto ret = wallet.mapWallet.emplace(std::piecewise_construct, std::forward_as_tuple(txid), std::forward_as_tuple(MakeTransactionRef(std::move(tx)), TxStateInactive{}));
    assert(ret.second);
    CWalletTx& wtx = (*ret.first).second;
    coins.emplace_back(COutPoint(wtx.GetHash(), nInput), wtx.tx->vout.at(nInput), nAge, GetTxSpendSize(wallet, wtx, nInput), /*spendable=*/ true, /*solvable=*/ true, /*safe=*/ true, wtx.GetTxTime(), fIsFromMe, feerate);
}

/** Check if SelectionResult a is equivalent to SelectionResult b.
 * Equivalent means same input values, but maybe different inputs (i.e. same value, different prevout) */
static bool EquivalentResult(const SelectionResult& a, const SelectionResult& b)
{
    std::vector<CAmount> a_amts;
    std::vector<CAmount> b_amts;
    for (const auto& coin : a.GetInputSet()) {
        a_amts.push_back(coin.txout.nValue.GetAmount());
    }
    for (const auto& coin : b.GetInputSet()) {
        b_amts.push_back(coin.txout.nValue.GetAmount());
    }
    std::sort(a_amts.begin(), a_amts.end());
    std::sort(b_amts.begin(), b_amts.end());

    std::pair<std::vector<CAmount>::iterator, std::vector<CAmount>::iterator> ret = std::mismatch(a_amts.begin(), a_amts.end(), b_amts.begin());
    return ret.first == a_amts.end() && ret.second == b_amts.end();
}

/** Check if this selection is equal to another one. Equal means same inputs (i.e same value and prevout) */
static bool EqualResult(const SelectionResult& a, const SelectionResult& b)
{
    std::pair<CoinSet::iterator, CoinSet::iterator> ret = std::mismatch(a.GetInputSet().begin(), a.GetInputSet().end(), b.GetInputSet().begin(),
        [](const COutput& a, const COutput& b) {
            return a.outpoint == b.outpoint;
        });
    return ret.first == a.GetInputSet().end() && ret.second == b.GetInputSet().end();
}

static CAmount make_hard_case(int utxos, std::vector<COutput>& utxo_pool)
{
    utxo_pool.clear();
    CAmount target = 0;
    for (int i = 0; i < utxos; ++i) {
        target += (CAmount)1 << (utxos+i);
        add_coin((CAmount)1 << (utxos+i), 2*i, utxo_pool);
        add_coin(((CAmount)1 << (utxos+i)) + ((CAmount)1 << (utxos-1-i)), 2*i + 1, utxo_pool);
    }
    return target;
}

inline std::vector<OutputGroup>& GroupCoins(const std::vector<COutput>& coins)
{
    static std::vector<OutputGroup> static_groups;
    static_groups.clear();
    for (auto& coin : coins) {
        static_groups.emplace_back();
        static_groups.back().Insert(coin, /*ancestors=*/ 0, /*descendants=*/ 0, /*positive_only=*/ false);
    }
    return static_groups;
}

inline std::vector<OutputGroup>& KnapsackGroupOutputs(const std::vector<COutput>& coins, CWallet& wallet, const CoinEligibilityFilter& filter)
{
    FastRandomContext rand{};
    CoinSelectionParams coin_selection_params{
        rand,
        /*change_output_size=*/ 0,
        /*change_spend_size=*/ 0,
        /*min_change_target=*/ CENT,
        /*effective_feerate=*/ CFeeRate(0),
        /*long_term_feerate=*/ CFeeRate(0),
        /*discard_feerate=*/ CFeeRate(0),
        /*tx_noinputs_size=*/ 0,
        /*avoid_partial=*/ false,
    };
    static std::vector<OutputGroup> static_groups;
    static_groups = GroupOutputs(wallet, coins, coin_selection_params, filter, /*positive_only=*/false);
    return static_groups;
}

// Branch and bound coin selection tests
BOOST_AUTO_TEST_CASE(bnb_search_test)
{
    FastRandomContext rand{};
    // Setup
    std::vector<COutput> utxo_pool;
    SelectionResult expected_result(CAmountMap{{::policyAsset, 0}}, SelectionAlgorithm::BNB);

    /////////////////////////
    // Known Outcome tests //
    /////////////////////////

    // Empty utxo pool
    BOOST_CHECK(!SelectCoinsBnB(GroupCoins(utxo_pool), 1 * CENT, 0.5 * CENT));

    // Add utxos
    add_coin(1 * CENT, 1, utxo_pool);
    add_coin(2 * CENT, 2, utxo_pool);
    add_coin(3 * CENT, 3, utxo_pool);
    add_coin(4 * CENT, 4, utxo_pool);

    // Select 1 Cent
    add_coin(1 * CENT, 1, expected_result);
    const auto result1 = SelectCoinsBnB(GroupCoins(utxo_pool), 1 * CENT, 0.5 * CENT);
    BOOST_CHECK(result1);
    BOOST_CHECK(EquivalentResult(expected_result, *result1));
    BOOST_CHECK_EQUAL(result1->GetSelectedValue()[::policyAsset], 1 * CENT);
    expected_result.Clear();

    // Select 2 Cent
    add_coin(2 * CENT, 2, expected_result);
    const auto result2 = SelectCoinsBnB(GroupCoins(utxo_pool), 2 * CENT, 0.5 * CENT);
    BOOST_CHECK(result2);
    BOOST_CHECK(EquivalentResult(expected_result, *result2));
    BOOST_CHECK_EQUAL(result2->GetSelectedValue()[::policyAsset], 2 * CENT);
    expected_result.Clear();

    // Select 5 Cent
    add_coin(4 * CENT, 4, expected_result);
    add_coin(1 * CENT, 1, expected_result);
    const auto result3 = SelectCoinsBnB(GroupCoins(utxo_pool), 5 * CENT, 0.5 * CENT);
    BOOST_CHECK(result3);
    BOOST_CHECK(EquivalentResult(expected_result, *result3));
    BOOST_CHECK_EQUAL(result3->GetSelectedValue()[::policyAsset], 5 * CENT);
    expected_result.Clear();

    // Select 11 Cent, not possible
    BOOST_CHECK(!SelectCoinsBnB(GroupCoins(utxo_pool), 11 * CENT, 0.5 * CENT));
    expected_result.Clear();

    // Cost of change is greater than the difference between target value and utxo sum
    add_coin(1 * CENT, 1, expected_result);
    const auto result4 = SelectCoinsBnB(GroupCoins(utxo_pool), 0.9 * CENT, 0.5 * CENT);
    BOOST_CHECK(result4);
    BOOST_CHECK_EQUAL(result4->GetSelectedValue()[::policyAsset], 1 * CENT);
    BOOST_CHECK(EquivalentResult(expected_result, *result4));
    expected_result.Clear();

    // Cost of change is less than the difference between target value and utxo sum
    BOOST_CHECK(!SelectCoinsBnB(GroupCoins(utxo_pool), 0.9 * CENT, 0));
    expected_result.Clear();

    // Select 10 Cent
    add_coin(5 * CENT, 5, utxo_pool);
    add_coin(5 * CENT, 5, expected_result);
    add_coin(4 * CENT, 4, expected_result);
    add_coin(1 * CENT, 1, expected_result);
    const auto result5 = SelectCoinsBnB(GroupCoins(utxo_pool), 10 * CENT, 0.5 * CENT);
    BOOST_CHECK(result5);
    BOOST_CHECK(EquivalentResult(expected_result, *result5));
    BOOST_CHECK_EQUAL(result5->GetSelectedValue()[::policyAsset], 10 * CENT);
    expected_result.Clear();

    // Negative effective value
    // Select 10 Cent but have 1 Cent not be possible because too small
    add_coin(5 * CENT, 5, expected_result);
    add_coin(3 * CENT, 3, expected_result);
    add_coin(2 * CENT, 2, expected_result);
    const auto result6 = SelectCoinsBnB(GroupCoins(utxo_pool), 10 * CENT, 5000);
    BOOST_CHECK(result6);
    BOOST_CHECK_EQUAL(result6->GetSelectedValue()[::policyAsset], 10 * CENT);
    // FIXME: this test is redundant with the above, because 1 Cent is selected, not "too small"
    // BOOST_CHECK(EquivalentResult(expected_result, *result));

    // Select 0.25 Cent, not possible
    BOOST_CHECK(!SelectCoinsBnB(GroupCoins(utxo_pool), 0.25 * CENT, 0.5 * CENT));
    expected_result.Clear();

    // Iteration exhaustion test
    CAmount target = make_hard_case(17, utxo_pool);
    BOOST_CHECK(!SelectCoinsBnB(GroupCoins(utxo_pool), target, 0)); // Should exhaust
    target = make_hard_case(14, utxo_pool);
    const auto result7 = SelectCoinsBnB(GroupCoins(utxo_pool), target, 0); // Should not exhaust
    BOOST_CHECK(result7);

    // Test same value early bailout optimization
    utxo_pool.clear();
    add_coin(7 * CENT, 7, expected_result);
    add_coin(7 * CENT, 7, expected_result);
    add_coin(7 * CENT, 7, expected_result);
    add_coin(7 * CENT, 7, expected_result);
    add_coin(2 * CENT, 7, expected_result);
    add_coin(7 * CENT, 7, utxo_pool);
    add_coin(7 * CENT, 7, utxo_pool);
    add_coin(7 * CENT, 7, utxo_pool);
    add_coin(7 * CENT, 7, utxo_pool);
    add_coin(2 * CENT, 7, utxo_pool);
    for (int i = 0; i < 50000; ++i) {
        add_coin(5 * CENT, 7, utxo_pool);
    }
    const auto result8 = SelectCoinsBnB(GroupCoins(utxo_pool), 30 * CENT, 5000);
    BOOST_CHECK(result8);
    BOOST_CHECK_EQUAL(result8->GetSelectedValue()[::policyAsset], 30 * CENT);
    BOOST_CHECK(EquivalentResult(expected_result, *result8));

    ////////////////////
    // Behavior tests //
    ////////////////////
    // Select 1 Cent with pool of only greater than 5 Cent
    utxo_pool.clear();
    for (int i = 5; i <= 20; ++i) {
        add_coin(i * CENT, i, utxo_pool);
    }
    // Run 100 times, to make sure it is never finding a solution
    for (int i = 0; i < 100; ++i) {
        BOOST_CHECK(!SelectCoinsBnB(GroupCoins(utxo_pool), 1 * CENT, 2 * CENT));
    }

    // Make sure that effective value is working in AttemptSelection when BnB is used
    CoinSelectionParams coin_selection_params_bnb{
        rand,
        /*change_output_size=*/ 0,
        /*change_spend_size=*/ 0,
        /*min_change_target=*/ 0,
        /*effective_feerate=*/ CFeeRate(3000),
        /*long_term_feerate=*/ CFeeRate(1000),
        /*discard_feerate=*/ CFeeRate(1000),
        /*tx_noinputs_size=*/ 0,
        /*avoid_partial=*/ false,
    };
    {
        std::unique_ptr<CWallet> wallet = std::make_unique<CWallet>(m_node.chain.get(), "", m_args, CreateMockWalletDatabase());
        wallet->LoadWallet();
        LOCK(wallet->cs_wallet);
        wallet->SetWalletFlag(WALLET_FLAG_DESCRIPTORS);
        wallet->SetupDescriptorScriptPubKeyMans();

        std::vector<COutput> coins;

        add_coin(coins, *wallet, 1, coin_selection_params_bnb.m_effective_feerate);
        coins.at(0).input_bytes = 40; // Make sure that it has a negative effective value. The next check should assert if this somehow got through. Otherwise it will fail
        BOOST_CHECK(!SelectCoinsBnB(GroupCoins(coins), 1 * CENT, coin_selection_params_bnb.m_cost_of_change));

        // Test fees subtracted from output:
        coins.clear();
        add_coin(coins, *wallet, 1 * CENT, coin_selection_params_bnb.m_effective_feerate);
        coins.at(0).input_bytes = 40;
        coin_selection_params_bnb.m_subtract_fee_outputs = true;
        const auto result9 = SelectCoinsBnB(GroupCoins(coins), 1 * CENT, coin_selection_params_bnb.m_cost_of_change);
        BOOST_CHECK(result9);
        BOOST_CHECK_EQUAL(result9->GetSelectedValue()[::policyAsset], 1 * CENT);
    }

    {
        std::unique_ptr<CWallet> wallet = std::make_unique<CWallet>(m_node.chain.get(), "", m_args, CreateMockWalletDatabase());
        wallet->LoadWallet();
        LOCK(wallet->cs_wallet);
        wallet->SetWalletFlag(WALLET_FLAG_DESCRIPTORS);
        wallet->SetupDescriptorScriptPubKeyMans();

        std::vector<COutput> coins;

        add_coin(coins, *wallet, 5 * CENT, coin_selection_params_bnb.m_effective_feerate, 6 * 24, false, 0, true);
        add_coin(coins, *wallet, 3 * CENT, coin_selection_params_bnb.m_effective_feerate, 6 * 24, false, 0, true);
        add_coin(coins, *wallet, 2 * CENT, coin_selection_params_bnb.m_effective_feerate, 6 * 24, false, 0, true);
        CCoinControl coin_control;
        coin_control.fAllowOtherInputs = true;
        coin_control.Select(coins.at(0).outpoint);
        coin_selection_params_bnb.m_effective_feerate = CFeeRate(0);
        CAmountMap mapTargetValue;
        mapTargetValue[CAsset()] = 10 * CENT;
        const auto result10 = SelectCoins(*wallet, coins, mapTargetValue, coin_control, coin_selection_params_bnb);
        BOOST_CHECK(result10);
    }
    {
        std::unique_ptr<CWallet> wallet = std::make_unique<CWallet>(m_node.chain.get(), "", m_args, CreateMockWalletDatabase());
        wallet->LoadWallet();
        LOCK(wallet->cs_wallet);
        wallet->SetWalletFlag(WALLET_FLAG_DESCRIPTORS);
        wallet->SetupDescriptorScriptPubKeyMans();

        std::vector<COutput> coins;

        // single coin should be selected when effective fee > long term fee
        coin_selection_params_bnb.m_effective_feerate = CFeeRate(5000);
        coin_selection_params_bnb.m_long_term_feerate = CFeeRate(3000);

        add_coin(coins, *wallet, 10 * CENT, coin_selection_params_bnb.m_effective_feerate, 6 * 24, false, 0, true);
        add_coin(coins, *wallet, 9 * CENT, coin_selection_params_bnb.m_effective_feerate, 6 * 24, false, 0, true);
        add_coin(coins, *wallet, 1 * CENT, coin_selection_params_bnb.m_effective_feerate, 6 * 24, false, 0, true);

        expected_result.Clear();
        add_coin(10 * CENT, 2, expected_result);
        CCoinControl coin_control;
<<<<<<< HEAD
        coin_selection_params_bnb.m_effective_feerate = CFeeRate(5000);
        coin_selection_params_bnb.m_long_term_feerate = CFeeRate(3000);
        CAmountMap mapTargetValue;
        mapTargetValue[CAsset()] = 10 * CENT;
        const auto result11 = SelectCoins(*wallet, coins, mapTargetValue, coin_control, coin_selection_params_bnb);
=======
        const auto result11 = SelectCoins(*wallet, coins, 10 * CENT, coin_control, coin_selection_params_bnb);
>>>>>>> 3368f84c
        BOOST_CHECK(EquivalentResult(expected_result, *result11));
        coins.clear();

        // more coins should be selected when effective fee < long term fee
        coin_selection_params_bnb.m_effective_feerate = CFeeRate(3000);
        coin_selection_params_bnb.m_long_term_feerate = CFeeRate(5000);

        add_coin(coins, *wallet, 10 * CENT, coin_selection_params_bnb.m_effective_feerate, 6 * 24, false, 0, true);
        add_coin(coins, *wallet, 9 * CENT, coin_selection_params_bnb.m_effective_feerate, 6 * 24, false, 0, true);
        add_coin(coins, *wallet, 1 * CENT, coin_selection_params_bnb.m_effective_feerate, 6 * 24, false, 0, true);

        expected_result.Clear();
        add_coin(9 * CENT, 2, expected_result);
        add_coin(1 * CENT, 2, expected_result);
<<<<<<< HEAD
        coin_selection_params_bnb.m_effective_feerate = CFeeRate(3000);
        coin_selection_params_bnb.m_long_term_feerate = CFeeRate(5000);
        const auto result12 = SelectCoins(*wallet, coins, mapTargetValue, coin_control, coin_selection_params_bnb);
=======
        const auto result12 = SelectCoins(*wallet, coins, 10 * CENT, coin_control, coin_selection_params_bnb);
>>>>>>> 3368f84c
        BOOST_CHECK(EquivalentResult(expected_result, *result12));
        coins.clear();

        // pre selected coin should be selected even if disadvantageous
        coin_selection_params_bnb.m_effective_feerate = CFeeRate(5000);
        coin_selection_params_bnb.m_long_term_feerate = CFeeRate(3000);

        add_coin(coins, *wallet, 10 * CENT, coin_selection_params_bnb.m_effective_feerate, 6 * 24, false, 0, true);
        add_coin(coins, *wallet, 9 * CENT, coin_selection_params_bnb.m_effective_feerate, 6 * 24, false, 0, true);
        add_coin(coins, *wallet, 1 * CENT, coin_selection_params_bnb.m_effective_feerate, 6 * 24, false, 0, true);

        expected_result.Clear();
        add_coin(9 * CENT, 2, expected_result);
        add_coin(1 * CENT, 2, expected_result);
        coin_control.fAllowOtherInputs = true;
        coin_control.Select(coins.at(1).outpoint); // pre select 9 coin
<<<<<<< HEAD
        coin_selection_params_bnb.m_effective_feerate = CFeeRate(5000);
        coin_selection_params_bnb.m_long_term_feerate = CFeeRate(3000);
        const auto result13 = SelectCoins(*wallet, coins, mapTargetValue, coin_control, coin_selection_params_bnb);
=======
        const auto result13 = SelectCoins(*wallet, coins, 10 * CENT, coin_control, coin_selection_params_bnb);
>>>>>>> 3368f84c
        BOOST_CHECK(EquivalentResult(expected_result, *result13));
    }
}

BOOST_AUTO_TEST_CASE(knapsack_solver_test)
{
    FastRandomContext rand{};
    const auto temp1{[&rand](std::vector<OutputGroup>& g, const CAmount& v, CAmount c) { return KnapsackSolver(g, v, c, rand); }};
    const auto KnapsackSolver{temp1};
    std::unique_ptr<CWallet> wallet = std::make_unique<CWallet>(m_node.chain.get(), "", m_args, CreateMockWalletDatabase());
    wallet->LoadWallet();
    LOCK(wallet->cs_wallet);
    wallet->SetWalletFlag(WALLET_FLAG_DESCRIPTORS);
    wallet->SetupDescriptorScriptPubKeyMans();

    std::vector<COutput> coins;

    // test multiple times to allow for differences in the shuffle order
    for (int i = 0; i < RUN_TESTS; i++)
    {
        coins.clear();

        // with an empty wallet we can't even pay one cent
        BOOST_CHECK(!KnapsackSolver(KnapsackGroupOutputs(coins, *wallet, filter_standard), 1 * CENT, CENT));

        add_coin(coins, *wallet, 1*CENT, CFeeRate(0), 4);        // add a new 1 cent coin

        // with a new 1 cent coin, we still can't find a mature 1 cent
        BOOST_CHECK(!KnapsackSolver(KnapsackGroupOutputs(coins, *wallet, filter_standard), 1 * CENT, CENT));

        // but we can find a new 1 cent
        const auto result1 = KnapsackSolver(KnapsackGroupOutputs(coins, *wallet, filter_confirmed), 1 * CENT, CENT);
        BOOST_CHECK(result1);
        BOOST_CHECK_EQUAL(result1->GetSelectedValue()[::policyAsset], 1 * CENT);

        add_coin(coins, *wallet, 2*CENT);           // add a mature 2 cent coin

        // we can't make 3 cents of mature coins
        BOOST_CHECK(!KnapsackSolver(KnapsackGroupOutputs(coins, *wallet, filter_standard), 3 * CENT, CENT));

        // we can make 3 cents of new coins
        const auto result2 = KnapsackSolver(KnapsackGroupOutputs(coins, *wallet, filter_confirmed), 3 * CENT, CENT);
        BOOST_CHECK(result2);
        BOOST_CHECK_EQUAL(result2->GetSelectedValue()[::policyAsset], 3 * CENT);

        add_coin(coins, *wallet, 5*CENT);           // add a mature 5 cent coin,
        add_coin(coins, *wallet, 10*CENT, CFeeRate(0), 3, true); // a new 10 cent coin sent from one of our own addresses
        add_coin(coins, *wallet, 20*CENT);          // and a mature 20 cent coin

        // now we have new: 1+10=11 (of which 10 was self-sent), and mature: 2+5+20=27.  total = 38

        // we can't make 38 cents only if we disallow new coins:
        BOOST_CHECK(!KnapsackSolver(KnapsackGroupOutputs(coins, *wallet, filter_standard), 38 * CENT, CENT));
        // we can't even make 37 cents if we don't allow new coins even if they're from us
        BOOST_CHECK(!KnapsackSolver(KnapsackGroupOutputs(coins, *wallet, filter_standard_extra), 38 * CENT, CENT));
        // but we can make 37 cents if we accept new coins from ourself
        const auto result3 = KnapsackSolver(KnapsackGroupOutputs(coins, *wallet, filter_standard), 37 * CENT, CENT);
        BOOST_CHECK(result3);
        BOOST_CHECK_EQUAL(result3->GetSelectedValue()[::policyAsset], 37 * CENT);
        // and we can make 38 cents if we accept all new coins
        const auto result4 = KnapsackSolver(KnapsackGroupOutputs(coins, *wallet, filter_confirmed), 38 * CENT, CENT);
        BOOST_CHECK(result4);
        BOOST_CHECK_EQUAL(result4->GetSelectedValue()[::policyAsset], 38 * CENT);

        // try making 34 cents from 1,2,5,10,20 - we can't do it exactly
        const auto result5 = KnapsackSolver(KnapsackGroupOutputs(coins, *wallet, filter_confirmed), 34 * CENT, CENT);
        BOOST_CHECK(result5);
        BOOST_CHECK_EQUAL(result5->GetSelectedValue()[::policyAsset], 35 * CENT);       // but 35 cents is closest
        BOOST_CHECK_EQUAL(result5->GetInputSet().size(), 3U);     // the best should be 20+10+5.  it's incredibly unlikely the 1 or 2 got included (but possible)

        // when we try making 7 cents, the smaller coins (1,2,5) are enough.  We should see just 2+5
        const auto result6 = KnapsackSolver(KnapsackGroupOutputs(coins, *wallet, filter_confirmed), 7 * CENT, CENT);
        BOOST_CHECK(result6);
        BOOST_CHECK_EQUAL(result6->GetSelectedValue()[::policyAsset], 7 * CENT);
        BOOST_CHECK_EQUAL(result6->GetInputSet().size(), 2U);

        // when we try making 8 cents, the smaller coins (1,2,5) are exactly enough.
        const auto result7 = KnapsackSolver(KnapsackGroupOutputs(coins, *wallet, filter_confirmed), 8 * CENT, CENT);
        BOOST_CHECK(result7);
        BOOST_CHECK(result7->GetSelectedValue()[::policyAsset] == 8 * CENT);
        BOOST_CHECK_EQUAL(result7->GetInputSet().size(), 3U);

        // when we try making 9 cents, no subset of smaller coins is enough, and we get the next bigger coin (10)
        const auto result8 = KnapsackSolver(KnapsackGroupOutputs(coins, *wallet, filter_confirmed), 9 * CENT, CENT);
        BOOST_CHECK(result8);
        BOOST_CHECK_EQUAL(result8->GetSelectedValue()[::policyAsset], 10 * CENT);
        BOOST_CHECK_EQUAL(result8->GetInputSet().size(), 1U);

        // now clear out the wallet and start again to test choosing between subsets of smaller coins and the next biggest coin
        coins.clear();

        add_coin(coins, *wallet,  6*CENT);
        add_coin(coins, *wallet,  7*CENT);
        add_coin(coins, *wallet,  8*CENT);
        add_coin(coins, *wallet, 20*CENT);
        add_coin(coins, *wallet, 30*CENT); // now we have 6+7+8+20+30 = 71 cents total

        // check that we have 71 and not 72
        const auto result9 = KnapsackSolver(KnapsackGroupOutputs(coins, *wallet, filter_confirmed), 71 * CENT, CENT);
        BOOST_CHECK(result9);
        BOOST_CHECK(!KnapsackSolver(KnapsackGroupOutputs(coins, *wallet, filter_confirmed), 72 * CENT, CENT));

        // now try making 16 cents.  the best smaller coins can do is 6+7+8 = 21; not as good at the next biggest coin, 20
        const auto result10 = KnapsackSolver(KnapsackGroupOutputs(coins, *wallet, filter_confirmed), 16 * CENT, CENT);
        BOOST_CHECK(result10);
        BOOST_CHECK_EQUAL(result10->GetSelectedValue()[::policyAsset], 20 * CENT); // we should get 20 in one coin
        BOOST_CHECK_EQUAL(result10->GetInputSet().size(), 1U);

        add_coin(coins, *wallet,  5*CENT); // now we have 5+6+7+8+20+30 = 75 cents total

        // now if we try making 16 cents again, the smaller coins can make 5+6+7 = 18 cents, better than the next biggest coin, 20
        const auto result11 = KnapsackSolver(KnapsackGroupOutputs(coins, *wallet, filter_confirmed), 16 * CENT, CENT);
        BOOST_CHECK(result11);
        BOOST_CHECK_EQUAL(result11->GetSelectedValue()[::policyAsset], 18 * CENT); // we should get 18 in 3 coins
        BOOST_CHECK_EQUAL(result11->GetInputSet().size(), 3U);

        add_coin(coins, *wallet,  18*CENT); // now we have 5+6+7+8+18+20+30

        // and now if we try making 16 cents again, the smaller coins can make 5+6+7 = 18 cents, the same as the next biggest coin, 18
        const auto result12 = KnapsackSolver(KnapsackGroupOutputs(coins, *wallet, filter_confirmed), 16 * CENT, CENT);
        BOOST_CHECK(result12);
        BOOST_CHECK_EQUAL(result12->GetSelectedValue()[::policyAsset], 18 * CENT);  // we should get 18 in 1 coin
        BOOST_CHECK_EQUAL(result12->GetInputSet().size(), 1U); // because in the event of a tie, the biggest coin wins

        // now try making 11 cents.  we should get 5+6
        const auto result13 = KnapsackSolver(KnapsackGroupOutputs(coins, *wallet, filter_confirmed), 11 * CENT, CENT);
        BOOST_CHECK(result13);
        BOOST_CHECK_EQUAL(result13->GetSelectedValue()[::policyAsset], 11 * CENT);
        BOOST_CHECK_EQUAL(result13->GetInputSet().size(), 2U);

        // check that the smallest bigger coin is used
        add_coin(coins, *wallet,  1*COIN);
        add_coin(coins, *wallet,  2*COIN);
        add_coin(coins, *wallet,  3*COIN);
        add_coin(coins, *wallet,  4*COIN); // now we have 5+6+7+8+18+20+30+100+200+300+400 = 1094 cents
        const auto result14 = KnapsackSolver(KnapsackGroupOutputs(coins, *wallet, filter_confirmed), 95 * CENT, CENT);
        BOOST_CHECK(result14);
        BOOST_CHECK_EQUAL(result14->GetSelectedValue()[::policyAsset], 1 * COIN);  // we should get 1 BTC in 1 coin
        BOOST_CHECK_EQUAL(result14->GetInputSet().size(), 1U);

        const auto result15 = KnapsackSolver(KnapsackGroupOutputs(coins, *wallet, filter_confirmed), 195 * CENT, CENT);
        BOOST_CHECK(result15);
        BOOST_CHECK_EQUAL(result15->GetSelectedValue()[::policyAsset], 2 * COIN);  // we should get 2 BTC in 1 coin
        BOOST_CHECK_EQUAL(result15->GetInputSet().size(), 1U);

        // empty the wallet and start again, now with fractions of a cent, to test small change avoidance

        coins.clear();
        add_coin(coins, *wallet, CENT * 1 / 10);
        add_coin(coins, *wallet, CENT * 2 / 10);
        add_coin(coins, *wallet, CENT * 3 / 10);
        add_coin(coins, *wallet, CENT * 4 / 10);
        add_coin(coins, *wallet, CENT * 5 / 10);

        // try making 1 * CENT from the 1.5 * CENT
        // we'll get change smaller than CENT whatever happens, so can expect CENT exactly
        const auto result16 = KnapsackSolver(KnapsackGroupOutputs(coins, *wallet, filter_confirmed), CENT, CENT);
        BOOST_CHECK(result16);
        BOOST_CHECK_EQUAL(result16->GetSelectedValue()[::policyAsset], CENT);

        // but if we add a bigger coin, small change is avoided
        add_coin(coins, *wallet, 1111*CENT);

        // try making 1 from 0.1 + 0.2 + 0.3 + 0.4 + 0.5 + 1111 = 1112.5
        const auto result17 = KnapsackSolver(KnapsackGroupOutputs(coins, *wallet, filter_confirmed), 1 * CENT, CENT);
        BOOST_CHECK(result17);
        BOOST_CHECK_EQUAL(result17->GetSelectedValue()[::policyAsset], 1 * CENT); // we should get the exact amount

        // if we add more small coins:
        add_coin(coins, *wallet, CENT * 6 / 10);
        add_coin(coins, *wallet, CENT * 7 / 10);

        // and try again to make 1.0 * CENT
        const auto result18 = KnapsackSolver(KnapsackGroupOutputs(coins, *wallet, filter_confirmed), 1 * CENT, CENT);
        BOOST_CHECK(result18);
        BOOST_CHECK_EQUAL(result18->GetSelectedValue()[::policyAsset], 1 * CENT); // we should get the exact amount

        // run the 'mtgox' test (see https://blockexplorer.com/tx/29a3efd3ef04f9153d47a990bd7b048a4b2d213daaa5fb8ed670fb85f13bdbcf)
        // they tried to consolidate 10 50k coins into one 500k coin, and ended up with 50k in change
        coins.clear();
        for (int j = 0; j < 20; j++)
            add_coin(coins, *wallet, 50000 * COIN);

        const auto result19 = KnapsackSolver(KnapsackGroupOutputs(coins, *wallet, filter_confirmed), 500000 * COIN, CENT);
        BOOST_CHECK(result19);
        BOOST_CHECK_EQUAL(result19->GetSelectedValue()[::policyAsset], 500000 * COIN); // we should get the exact amount
        BOOST_CHECK_EQUAL(result19->GetInputSet().size(), 10U); // in ten coins

        // if there's not enough in the smaller coins to make at least 1 * CENT change (0.5+0.6+0.7 < 1.0+1.0),
        // we need to try finding an exact subset anyway

        // sometimes it will fail, and so we use the next biggest coin:
        coins.clear();
        add_coin(coins, *wallet, CENT * 5 / 10);
        add_coin(coins, *wallet, CENT * 6 / 10);
        add_coin(coins, *wallet, CENT * 7 / 10);
        add_coin(coins, *wallet, 1111 * CENT);
        const auto result20 = KnapsackSolver(KnapsackGroupOutputs(coins, *wallet, filter_confirmed), 1 * CENT, CENT);
        BOOST_CHECK(result20);
        BOOST_CHECK_EQUAL(result20->GetSelectedValue()[::policyAsset], 1111 * CENT); // we get the bigger coin
        BOOST_CHECK_EQUAL(result20->GetInputSet().size(), 1U);

        // but sometimes it's possible, and we use an exact subset (0.4 + 0.6 = 1.0)
        coins.clear();
        add_coin(coins, *wallet, CENT * 4 / 10);
        add_coin(coins, *wallet, CENT * 6 / 10);
        add_coin(coins, *wallet, CENT * 8 / 10);
        add_coin(coins, *wallet, 1111 * CENT);
        const auto result21 = KnapsackSolver(KnapsackGroupOutputs(coins, *wallet, filter_confirmed), CENT, CENT);
        BOOST_CHECK(result21);
        BOOST_CHECK_EQUAL(result21->GetSelectedValue()[::policyAsset], CENT);   // we should get the exact amount
        BOOST_CHECK_EQUAL(result21->GetInputSet().size(), 2U); // in two coins 0.4+0.6

        // test avoiding small change
        coins.clear();
        add_coin(coins, *wallet, CENT * 5 / 100);
        add_coin(coins, *wallet, CENT * 1);
        add_coin(coins, *wallet, CENT * 100);

        // trying to make 100.01 from these three coins
        const auto result22 = KnapsackSolver(KnapsackGroupOutputs(coins, *wallet, filter_confirmed), CENT * 10001 / 100, CENT);
        BOOST_CHECK(result22);
        BOOST_CHECK_EQUAL(result22->GetSelectedValue()[::policyAsset], CENT * 10105 / 100); // we should get all coins
        BOOST_CHECK_EQUAL(result22->GetInputSet().size(), 3U);

        // but if we try to make 99.9, we should take the bigger of the two small coins to avoid small change
        const auto result23 = KnapsackSolver(KnapsackGroupOutputs(coins, *wallet, filter_confirmed), CENT * 9990 / 100, CENT);
        BOOST_CHECK(result23);
        BOOST_CHECK_EQUAL(result23->GetSelectedValue()[::policyAsset], 101 * CENT);
        BOOST_CHECK_EQUAL(result23->GetInputSet().size(), 2U);
    }

    // test with many inputs
    for (CAmount amt=1500; amt < COIN; amt*=10) {
        coins.clear();
        // Create 676 inputs (=  (old MAX_STANDARD_TX_SIZE == 100000)  / 148 bytes per input)
        for (uint16_t j = 0; j < 676; j++)
            add_coin(coins, *wallet, amt);

        // We only create the wallet once to save time, but we still run the coin selection RUN_TESTS times.
        for (int i = 0; i < RUN_TESTS; i++) {
            const auto result24 = KnapsackSolver(KnapsackGroupOutputs(coins, *wallet, filter_confirmed), 2000, CENT);
            BOOST_CHECK(result24);

            if (amt - 2000 < CENT) {
                // needs more than one input:
                uint16_t returnSize = std::ceil((2000.0 + CENT)/amt);
                CAmount returnValue = amt * returnSize;
                BOOST_CHECK_EQUAL(result24->GetSelectedValue()[::policyAsset], returnValue);
                BOOST_CHECK_EQUAL(result24->GetInputSet().size(), returnSize);
            } else {
                // one input is sufficient:
                BOOST_CHECK_EQUAL(result24->GetSelectedValue()[::policyAsset], amt);
                BOOST_CHECK_EQUAL(result24->GetInputSet().size(), 1U);
            }
        }
    }

    // test randomness
    {
        coins.clear();
        for (int i2 = 0; i2 < 100; i2++)
            add_coin(coins, *wallet, COIN);

        // Again, we only create the wallet once to save time, but we still run the coin selection RUN_TESTS times.
        for (int i = 0; i < RUN_TESTS; i++) {
            // picking 50 from 100 coins doesn't depend on the shuffle,
            // but does depend on randomness in the stochastic approximation code
            const auto result25 = KnapsackSolver(GroupCoins(coins), 50 * COIN, CENT);
            BOOST_CHECK(result25);
            const auto result26 = KnapsackSolver(GroupCoins(coins), 50 * COIN, CENT);
            BOOST_CHECK(result26);
            BOOST_CHECK(!EqualResult(*result25, *result26));

            int fails = 0;
            for (int j = 0; j < RANDOM_REPEATS; j++)
            {
                // Test that the KnapsackSolver selects randomly from equivalent coins (same value and same input size).
                // When choosing 1 from 100 identical coins, 1% of the time, this test will choose the same coin twice
                // which will cause it to fail.
                // To avoid that issue, run the test RANDOM_REPEATS times and only complain if all of them fail
                const auto result27 = KnapsackSolver(GroupCoins(coins), COIN, CENT);
                BOOST_CHECK(result27);
                const auto result28 = KnapsackSolver(GroupCoins(coins), COIN, CENT);
                BOOST_CHECK(result28);
                if (EqualResult(*result27, *result28))
                    fails++;
            }
            BOOST_CHECK_NE(fails, RANDOM_REPEATS);
        }

        // add 75 cents in small change.  not enough to make 90 cents,
        // then try making 90 cents.  there are multiple competing "smallest bigger" coins,
        // one of which should be picked at random
        add_coin(coins, *wallet, 5 * CENT);
        add_coin(coins, *wallet, 10 * CENT);
        add_coin(coins, *wallet, 15 * CENT);
        add_coin(coins, *wallet, 20 * CENT);
        add_coin(coins, *wallet, 25 * CENT);

        for (int i = 0; i < RUN_TESTS; i++) {
            int fails = 0;
            for (int j = 0; j < RANDOM_REPEATS; j++)
            {
                const auto result29 = KnapsackSolver(GroupCoins(coins), 90 * CENT, CENT);
                BOOST_CHECK(result29);
                const auto result30 = KnapsackSolver(GroupCoins(coins), 90 * CENT, CENT);
                BOOST_CHECK(result30);
                if (EqualResult(*result29, *result30))
                    fails++;
            }
            BOOST_CHECK_NE(fails, RANDOM_REPEATS);
        }
    }
}

BOOST_AUTO_TEST_CASE(ApproximateBestSubset)
{
    FastRandomContext rand{};
    std::unique_ptr<CWallet> wallet = std::make_unique<CWallet>(m_node.chain.get(), "", m_args, CreateMockWalletDatabase());
    wallet->LoadWallet();
    LOCK(wallet->cs_wallet);
    wallet->SetWalletFlag(WALLET_FLAG_DESCRIPTORS);
    wallet->SetupDescriptorScriptPubKeyMans();

    std::vector<COutput> coins;

    // Test vValue sort order
    for (int i = 0; i < 1000; i++)
        add_coin(coins, *wallet, 1000 * COIN);
    add_coin(coins, *wallet, 3 * COIN);

    const auto result = KnapsackSolver(KnapsackGroupOutputs(coins, *wallet, filter_standard), 1003 * COIN, CENT, rand);
    BOOST_CHECK(result);
    BOOST_CHECK_EQUAL(result->GetSelectedValue()[::policyAsset], 1003 * COIN);
    BOOST_CHECK_EQUAL(result->GetInputSet().size(), 2U);
}

// Tests that with the ideal conditions, the coin selector will always be able to find a solution that can pay the target value
BOOST_AUTO_TEST_CASE(SelectCoins_test)
{
    std::unique_ptr<CWallet> wallet = std::make_unique<CWallet>(m_node.chain.get(), "", m_args, CreateMockWalletDatabase());
    wallet->LoadWallet();
    LOCK(wallet->cs_wallet);
    wallet->SetWalletFlag(WALLET_FLAG_DESCRIPTORS);
    wallet->SetupDescriptorScriptPubKeyMans();

    // Random generator stuff
    std::default_random_engine generator;
    std::exponential_distribution<double> distribution (100);
    FastRandomContext rand;

    // Run this test 100 times
    for (int i = 0; i < 100; ++i)
    {
        std::vector<COutput> coins;
        CAmount balance{0};

        // Make a wallet with 1000 exponentially distributed random inputs
        for (int j = 0; j < 1000; ++j)
        {
            CAmount val = distribution(generator)*10000000;
            add_coin(coins, *wallet, val);
            balance += val;
        }

        // Generate a random fee rate in the range of 100 - 400
        CFeeRate rate(rand.randrange(300) + 100);

        // Generate a random target value between 1000 and wallet balance
        CAmountMap target;
        target[CAsset()] = rand.randrange(balance - 1000) + 1000;

        // Perform selection
        CoinSelectionParams cs_params{
            rand,
            /*change_output_size=*/ 34,
            /*change_spend_size=*/ 148,
            /*min_change_target=*/ CENT,
            /*effective_feerate=*/ CFeeRate(0),
            /*long_term_feerate=*/ CFeeRate(0),
            /*discard_feerate=*/ CFeeRate(0),
            /*tx_noinputs_size=*/ 0,
            /*avoid_partial=*/ false,
        };
        CCoinControl cc;
        const auto result = SelectCoins(*wallet, coins, target, cc, cs_params);
        BOOST_CHECK(result);
        BOOST_CHECK_GE(result->GetSelectedValue(), target);
    }
}

BOOST_AUTO_TEST_CASE(waste_test)
{
    CoinSet selection;
    const CAmount fee{100};
    const CAmount change_cost{125};
    const CAmount fee_diff{40};
    const CAmount in_amt{3 * COIN};
    const CAmount target{2 * COIN};
    const CAmount excess{in_amt - fee * 2 - target};

    // Waste with change is the change cost and difference between fee and long term fee
    add_coin(1 * COIN, 1, selection, fee, fee - fee_diff);
    add_coin(2 * COIN, 2, selection, fee, fee - fee_diff);
    const CAmount waste1 = GetSelectionWaste(selection, change_cost, target);
    BOOST_CHECK_EQUAL(fee_diff * 2 + change_cost, waste1);
    selection.clear();

    // Waste without change is the excess and difference between fee and long term fee
    add_coin(1 * COIN, 1, selection, fee, fee - fee_diff);
    add_coin(2 * COIN, 2, selection, fee, fee - fee_diff);
    const CAmount waste_nochange1 = GetSelectionWaste(selection, 0, target);
    BOOST_CHECK_EQUAL(fee_diff * 2 + excess, waste_nochange1);
    selection.clear();

    // Waste with change and fee == long term fee is just cost of change
    add_coin(1 * COIN, 1, selection, fee, fee);
    add_coin(2 * COIN, 2, selection, fee, fee);
    BOOST_CHECK_EQUAL(change_cost, GetSelectionWaste(selection, change_cost, target));
    selection.clear();

    // Waste without change and fee == long term fee is just the excess
    add_coin(1 * COIN, 1, selection, fee, fee);
    add_coin(2 * COIN, 2, selection, fee, fee);
    BOOST_CHECK_EQUAL(excess, GetSelectionWaste(selection, 0, target));
    selection.clear();

    // Waste will be greater when fee is greater, but long term fee is the same
    add_coin(1 * COIN, 1, selection, fee * 2, fee - fee_diff);
    add_coin(2 * COIN, 2, selection, fee * 2, fee - fee_diff);
    const CAmount waste2 = GetSelectionWaste(selection, change_cost, target);
    BOOST_CHECK_GT(waste2, waste1);
    selection.clear();

    // Waste with change is the change cost and difference between fee and long term fee
    // With long term fee greater than fee, waste should be less than when long term fee is less than fee
    add_coin(1 * COIN, 1, selection, fee, fee + fee_diff);
    add_coin(2 * COIN, 2, selection, fee, fee + fee_diff);
    const CAmount waste3 = GetSelectionWaste(selection, change_cost, target);
    BOOST_CHECK_EQUAL(fee_diff * -2 + change_cost, waste3);
    BOOST_CHECK_LT(waste3, waste1);
    selection.clear();

    // Waste without change is the excess and difference between fee and long term fee
    // With long term fee greater than fee, waste should be less than when long term fee is less than fee
    add_coin(1 * COIN, 1, selection, fee, fee + fee_diff);
    add_coin(2 * COIN, 2, selection, fee, fee + fee_diff);
    const CAmount waste_nochange2 = GetSelectionWaste(selection, 0, target);
    BOOST_CHECK_EQUAL(fee_diff * -2 + excess, waste_nochange2);
    BOOST_CHECK_LT(waste_nochange2, waste_nochange1);
    selection.clear();

    // No Waste when fee == long_term_fee, no change, and no excess
    add_coin(1 * COIN, 1, selection, fee, fee);
    add_coin(2 * COIN, 2, selection, fee, fee);
    const CAmount exact_target{in_amt - fee * 2};
    BOOST_CHECK_EQUAL(0, GetSelectionWaste(selection, /*change_cost=*/0, exact_target));
    selection.clear();

    // No Waste when (fee - long_term_fee) == (-cost_of_change), and no excess
    const CAmount new_change_cost{fee_diff * 2};
    add_coin(1 * COIN, 1, selection, fee, fee + fee_diff);
    add_coin(2 * COIN, 2, selection, fee, fee + fee_diff);
    BOOST_CHECK_EQUAL(0, GetSelectionWaste(selection, new_change_cost, target));
    selection.clear();

    // No Waste when (fee - long_term_fee) == (-excess), no change cost
    const CAmount new_target{in_amt - fee * 2 - fee_diff * 2};
    add_coin(1 * COIN, 1, selection, fee, fee + fee_diff);
    add_coin(2 * COIN, 2, selection, fee, fee + fee_diff);
    BOOST_CHECK_EQUAL(0, GetSelectionWaste(selection, /* change cost */ 0, new_target));
}

BOOST_AUTO_TEST_CASE(effective_value_test)
{
    const int input_bytes = 148;
    const CFeeRate feerate(1000);
    const CAmount nValue = 10000;
    const int nInput = 0;

    CMutableTransaction tx;
    tx.vout.resize(1);
    tx.vout[nInput].nValue = nValue;

    // standard case, pass feerate in constructor
    COutput output1(COutPoint(tx.GetHash(), nInput), tx.vout.at(nInput), /*depth=*/ 1, input_bytes, /*spendable=*/ true, /*solvable=*/ true, /*safe=*/ true, /*time=*/ 0, /*from_me=*/ false, feerate);
    const CAmount expected_ev1 = 9852; // 10000 - 148
    BOOST_CHECK_EQUAL(output1.GetEffectiveValue(), expected_ev1);

    // input bytes unknown (input_bytes = -1), pass feerate in constructor
    COutput output2(COutPoint(tx.GetHash(), nInput), tx.vout.at(nInput), /*depth=*/ 1, /*input_bytes=*/ -1, /*spendable=*/ true, /*solvable=*/ true, /*safe=*/ true, /*time=*/ 0, /*from_me=*/ false, feerate);
    BOOST_CHECK_EQUAL(output2.GetEffectiveValue(), nValue); // The effective value should be equal to the absolute value if input_bytes is -1

    // negative effective value, pass feerate in constructor
    COutput output3(COutPoint(tx.GetHash(), nInput), tx.vout.at(nInput), /*depth=*/ 1, input_bytes, /*spendable=*/ true, /*solvable=*/ true, /*safe=*/ true, /*time=*/ 0, /*from_me=*/ false, CFeeRate(100000));
    const CAmount expected_ev3 = -4800; // 10000 - 14800
    BOOST_CHECK_EQUAL(output3.GetEffectiveValue(), expected_ev3);

    // standard case, pass fees in constructor
    const CAmount fees = 148;
    COutput output4(COutPoint(tx.GetHash(), nInput), tx.vout.at(nInput), /*depth=*/ 1, input_bytes, /*spendable=*/ true, /*solvable=*/ true, /*safe=*/ true, /*time=*/ 0, /*from_me=*/ false, fees);
    BOOST_CHECK_EQUAL(output4.GetEffectiveValue(), expected_ev1);

    // input bytes unknown (input_bytes = -1), pass fees in constructor
    COutput output5(COutPoint(tx.GetHash(), nInput), tx.vout.at(nInput), /*depth=*/ 1, /*input_bytes=*/ -1, /*spendable=*/ true, /*solvable=*/ true, /*safe=*/ true, /*time=*/ 0, /*from_me=*/ false, /*fees=*/ 0);
    BOOST_CHECK_EQUAL(output5.GetEffectiveValue(), nValue); // The effective value should be equal to the absolute value if input_bytes is -1
}

BOOST_AUTO_TEST_SUITE_END()
} // namespace wallet<|MERGE_RESOLUTION|>--- conflicted
+++ resolved
@@ -45,12 +45,8 @@
     tx.vout.resize(nInput + 1);
     tx.vout[nInput].nValue = nValue;
     tx.nLockTime = nextLockTime++;        // so all transactions get different hashes
-<<<<<<< HEAD
     CWalletTx wtx(MakeTransactionRef(tx), TxStateInactive{});
-    set.emplace_back(testWallet, wtx, COutPoint(tx.GetHash(), nInput), tx.vout.at(nInput), /*depth=*/ 1, /*input_bytes=*/ -1, /*spendable=*/ true, /*solvable=*/ true, /*safe=*/ true, /*time=*/ 0, /*from_me=*/ false);
-=======
-    set.emplace_back(COutPoint(tx.GetHash(), nInput), tx.vout.at(nInput), /*depth=*/ 1, /*input_bytes=*/ -1, /*spendable=*/ true, /*solvable=*/ true, /*safe=*/ true, /*time=*/ 0, /*from_me=*/ false, /*fees=*/ 0);
->>>>>>> 3368f84c
+    set.emplace_back(testWallet, wtx, COutPoint(tx.GetHash(), nInput), tx.vout.at(nInput), /*depth=*/ 1, /*input_bytes=*/ -1, /*spendable=*/ true, /*solvable=*/ true, /*safe=*/ true, /*time=*/ 0, /*from_me=*/ false, /*fees=*/ 0);
 }
 
 static void add_coin(const CAmount& nValue, int nInput, SelectionResult& result)
@@ -59,12 +55,8 @@
     tx.vout.resize(nInput + 1);
     tx.vout[nInput].nValue = nValue;
     tx.nLockTime = nextLockTime++;        // so all transactions get different hashes
-<<<<<<< HEAD
     CWalletTx wtx(MakeTransactionRef(tx), TxStateInactive{});
-    COutput output(testWallet, wtx, COutPoint(tx.GetHash(), nInput), tx.vout.at(nInput), /*depth=*/ 1, /*input_bytes=*/ -1, /*spendable=*/ true, /*solvable=*/ true, /*safe=*/ true, /*time=*/ 0, /*from_me=*/ false);
-=======
-    COutput output(COutPoint(tx.GetHash(), nInput), tx.vout.at(nInput), /*depth=*/ 1, /*input_bytes=*/ -1, /*spendable=*/ true, /*solvable=*/ true, /*safe=*/ true, /*time=*/ 0, /*from_me=*/ false, /*fees=*/ 0);
->>>>>>> 3368f84c
+    COutput output(testWallet, wtx, COutPoint(tx.GetHash(), nInput), tx.vout.at(nInput), /*depth=*/ 1, /*input_bytes=*/ -1, /*spendable=*/ true, /*solvable=*/ true, /*safe=*/ true, /*time=*/ 0, /*from_me=*/ false, /*fees=*/ 0);
     OutputGroup group;
     group.Insert(output, /*ancestors=*/ 0, /*descendants=*/ 0, /*positive_only=*/ true);
     result.AddInput(group);
@@ -76,14 +68,8 @@
     tx.vout.resize(nInput + 1);
     tx.vout[nInput].nValue = nValue;
     tx.nLockTime = nextLockTime++;        // so all transactions get different hashes
-<<<<<<< HEAD
     CWalletTx wtx(MakeTransactionRef(tx), TxStateInactive{});
-    COutput coin(testWallet, wtx, COutPoint(tx.GetHash(), nInput), tx.vout.at(nInput), /*depth=*/ 1, /*input_bytes=*/ -1, /*spendable=*/ true, /*solvable=*/ true, /*safe=*/ true, /*time=*/ 0, /*from_me=*/ false);
-    coin.effective_value = nValue - fee;
-    coin.fee = fee;
-=======
-    COutput coin(COutPoint(tx.GetHash(), nInput), tx.vout.at(nInput), /*depth=*/ 1, /*input_bytes=*/ 148, /*spendable=*/ true, /*solvable=*/ true, /*safe=*/ true, /*time=*/ 0, /*from_me=*/ false, fee);
->>>>>>> 3368f84c
+    COutput coin(testWallet, wtx, COutPoint(tx.GetHash(), nInput), tx.vout.at(nInput), /*depth=*/ 1, /*input_bytes=*/ -1, /*spendable=*/ true, /*solvable=*/ true, /*safe=*/ true, /*time=*/ 0, /*from_me=*/ false, /*fees*/ 0);
     coin.long_term_fee = long_term_fee;
     set.insert(coin);
 }
@@ -385,15 +371,9 @@
         expected_result.Clear();
         add_coin(10 * CENT, 2, expected_result);
         CCoinControl coin_control;
-<<<<<<< HEAD
-        coin_selection_params_bnb.m_effective_feerate = CFeeRate(5000);
-        coin_selection_params_bnb.m_long_term_feerate = CFeeRate(3000);
         CAmountMap mapTargetValue;
         mapTargetValue[CAsset()] = 10 * CENT;
         const auto result11 = SelectCoins(*wallet, coins, mapTargetValue, coin_control, coin_selection_params_bnb);
-=======
-        const auto result11 = SelectCoins(*wallet, coins, 10 * CENT, coin_control, coin_selection_params_bnb);
->>>>>>> 3368f84c
         BOOST_CHECK(EquivalentResult(expected_result, *result11));
         coins.clear();
 
@@ -408,13 +388,7 @@
         expected_result.Clear();
         add_coin(9 * CENT, 2, expected_result);
         add_coin(1 * CENT, 2, expected_result);
-<<<<<<< HEAD
-        coin_selection_params_bnb.m_effective_feerate = CFeeRate(3000);
-        coin_selection_params_bnb.m_long_term_feerate = CFeeRate(5000);
         const auto result12 = SelectCoins(*wallet, coins, mapTargetValue, coin_control, coin_selection_params_bnb);
-=======
-        const auto result12 = SelectCoins(*wallet, coins, 10 * CENT, coin_control, coin_selection_params_bnb);
->>>>>>> 3368f84c
         BOOST_CHECK(EquivalentResult(expected_result, *result12));
         coins.clear();
 
@@ -431,13 +405,7 @@
         add_coin(1 * CENT, 2, expected_result);
         coin_control.fAllowOtherInputs = true;
         coin_control.Select(coins.at(1).outpoint); // pre select 9 coin
-<<<<<<< HEAD
-        coin_selection_params_bnb.m_effective_feerate = CFeeRate(5000);
-        coin_selection_params_bnb.m_long_term_feerate = CFeeRate(3000);
         const auto result13 = SelectCoins(*wallet, coins, mapTargetValue, coin_control, coin_selection_params_bnb);
-=======
-        const auto result13 = SelectCoins(*wallet, coins, 10 * CENT, coin_control, coin_selection_params_bnb);
->>>>>>> 3368f84c
         BOOST_CHECK(EquivalentResult(expected_result, *result13));
     }
 }
@@ -939,11 +907,12 @@
 
     // standard case, pass fees in constructor
     const CAmount fees = 148;
-    COutput output4(COutPoint(tx.GetHash(), nInput), tx.vout.at(nInput), /*depth=*/ 1, input_bytes, /*spendable=*/ true, /*solvable=*/ true, /*safe=*/ true, /*time=*/ 0, /*from_me=*/ false, fees);
+    CWalletTx wtx(MakeTransactionRef(tx), TxStateInactive{});
+    COutput output4(testWallet, wtx, COutPoint(tx.GetHash(), nInput), tx.vout.at(nInput), /*depth=*/ 1, input_bytes, /*spendable=*/ true, /*solvable=*/ true, /*safe=*/ true, /*time=*/ 0, /*from_me=*/ false, fees);
     BOOST_CHECK_EQUAL(output4.GetEffectiveValue(), expected_ev1);
 
     // input bytes unknown (input_bytes = -1), pass fees in constructor
-    COutput output5(COutPoint(tx.GetHash(), nInput), tx.vout.at(nInput), /*depth=*/ 1, /*input_bytes=*/ -1, /*spendable=*/ true, /*solvable=*/ true, /*safe=*/ true, /*time=*/ 0, /*from_me=*/ false, /*fees=*/ 0);
+    COutput output5(testWallet, wtx, COutPoint(tx.GetHash(), nInput), tx.vout.at(nInput), /*depth=*/ 1, /*input_bytes=*/ -1, /*spendable=*/ true, /*solvable=*/ true, /*safe=*/ true, /*time=*/ 0, /*from_me=*/ false, /*fees=*/ 0);
     BOOST_CHECK_EQUAL(output5.GetEffectiveValue(), nValue); // The effective value should be equal to the absolute value if input_bytes is -1
 }
 
