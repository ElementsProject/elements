// Copyright (c) 2017-2022 The Bitcoin Core developers
// Distributed under the MIT software license, see the accompanying
// file COPYING or http://www.opensource.org/licenses/mit-license.php.

#include <consensus/amount.h>
#include <node/context.h>
#include <policy/policy.h>
#include <primitives/transaction.h>
#include <random.h>
#include <test/util/setup_common.h>
#include <util/translation.h>
#include <wallet/coincontrol.h>
#include <wallet/coinselection.h>
#include <wallet/spend.h>
#include <wallet/test/wallet_test_fixture.h>
#include <wallet/wallet.h>

#include <algorithm>
#include <boost/test/unit_test.hpp>
#include <random>

namespace wallet {
BOOST_FIXTURE_TEST_SUITE(coinselector_tests, WalletTestingSetup)

// how many times to run all the tests to have a chance to catch errors that only show up with particular random shuffles
#define RUN_TESTS 100

// some tests fail 1% of the time due to bad luck.
// we repeat those tests this many times and only complain if all iterations of the test fail
#define RANDOM_REPEATS 5

<<<<<<< HEAD
typedef std::set<COutput> CoinSet;
// ELEMENTS
static node::NodeContext testNode;
static auto testChain = interfaces::MakeChain(testNode);
static wallet::CWallet testWallet(testChain.get(), "", CreateDummyWalletDatabase());
=======
typedef std::set<std::shared_ptr<COutput>> CoinSet;
>>>>>>> 4ea3a8b7

static const CoinEligibilityFilter filter_standard(1, 6, 0);
static const CoinEligibilityFilter filter_confirmed(1, 1, 0);
static const CoinEligibilityFilter filter_standard_extra(6, 6, 0);
static int nextLockTime = 0;

static void add_coin(const CAmount& nValue, int nInput, std::vector<COutput>& set)
{
    CMutableTransaction tx;
    tx.vout.resize(nInput + 1);
    tx.vout[nInput].nValue = nValue;
    tx.nLockTime = nextLockTime++;        // so all transactions get different hashes
    CWalletTx wtx(MakeTransactionRef(tx), TxStateInactive{});
    set.emplace_back(testWallet, wtx, COutPoint(tx.GetHash(), nInput), tx.vout.at(nInput), /*depth=*/ 1, /*input_bytes=*/ -1, /*spendable=*/ true, /*solvable=*/ true, /*safe=*/ true, /*time=*/ 0, /*from_me=*/ false);
}

static void add_coin(const CAmount& nValue, int nInput, SelectionResult& result)
{
    CMutableTransaction tx;
    tx.vout.resize(nInput + 1);
    tx.vout[nInput].nValue = nValue;
    tx.nLockTime = nextLockTime++;        // so all transactions get different hashes
    CWalletTx wtx(MakeTransactionRef(tx), TxStateInactive{});
    COutput output(testWallet, wtx, COutPoint(tx.GetHash(), nInput), tx.vout.at(nInput), /*depth=*/ 1, /*input_bytes=*/ -1, /*spendable=*/ true, /*solvable=*/ true, /*safe=*/ true, /*time=*/ 0, /*from_me=*/ false);
    OutputGroup group;
    group.Insert(std::make_shared<COutput>(output), /*ancestors=*/ 0, /*descendants=*/ 0);
    result.AddInput(group);
}

static void add_coin(const CAmount& nValue, int nInput, CoinSet& set, CAmount fee = 0, CAmount long_term_fee = 0)
{
    CMutableTransaction tx;
    tx.vout.resize(nInput + 1);
    tx.vout[nInput].nValue = nValue;
    tx.nLockTime = nextLockTime++;        // so all transactions get different hashes
    CWalletTx wtx(MakeTransactionRef(tx), TxStateInactive{});
    // ELEMENTS FIXME: input_bytes size of 1000 seems to work (I picked it arbitrarily), but bitcoin has 148
    COutput coin(testWallet, wtx, COutPoint(tx.GetHash(), nInput), tx.vout.at(nInput), /*depth=*/ 1, /*input_bytes=*/ 1000, /*spendable=*/ true, /*solvable=*/ true, /*safe=*/ true, /*time=*/ 0, /*from_me=*/ false, CFeeRate(fee));
    coin.long_term_fee = long_term_fee;
    set.insert(std::make_shared<COutput>(coin));
}

static void add_coin(CoinsResult& available_coins, CWallet& wallet, const CAmount& nValue, CFeeRate feerate = CFeeRate(0), int nAge = 6*24, bool fIsFromMe = false, int nInput =0, bool spendable = false)
{
    CMutableTransaction tx;
    tx.nLockTime = nextLockTime++;        // so all transactions get different hashes
    tx.vout.resize(nInput + 1);
    tx.vout[nInput].nValue = nValue;
    if (spendable) {
        tx.vout[nInput].scriptPubKey = GetScriptForDestination(*Assert(wallet.GetNewDestination(OutputType::BECH32, "")));
    }
    uint256 txid = tx.GetHash();

    LOCK(wallet.cs_wallet);
    auto ret = wallet.mapWallet.emplace(std::piecewise_construct, std::forward_as_tuple(txid), std::forward_as_tuple(MakeTransactionRef(std::move(tx)), TxStateInactive{}));
    assert(ret.second);
    CWalletTx& wtx = (*ret.first).second;
    const auto& txout = wtx.tx->vout.at(nInput);
    available_coins.Add(OutputType::BECH32, {COutPoint(wtx.GetHash(), nInput), txout, nAge, CalculateMaximumSignedInputSize(txout, &wallet, /*coin_control=*/nullptr), /*spendable=*/ true, /*solvable=*/ true, /*safe=*/ true, wtx.GetTxTime(), fIsFromMe, feerate});
}

/** Check if SelectionResult a is equivalent to SelectionResult b.
 * Equivalent means same input values, but maybe different inputs (i.e. same value, different prevout) */
static bool EquivalentResult(const SelectionResult& a, const SelectionResult& b)
{
    std::vector<CAmount> a_amts;
    std::vector<CAmount> b_amts;
    for (const auto& coin : a.GetInputSet()) {
<<<<<<< HEAD
        a_amts.push_back(coin.txout.nValue.GetAmount());
    }
    for (const auto& coin : b.GetInputSet()) {
        b_amts.push_back(coin.txout.nValue.GetAmount());
=======
        a_amts.push_back(coin->txout.nValue);
    }
    for (const auto& coin : b.GetInputSet()) {
        b_amts.push_back(coin->txout.nValue);
>>>>>>> 4ea3a8b7
    }
    std::sort(a_amts.begin(), a_amts.end());
    std::sort(b_amts.begin(), b_amts.end());

    std::pair<std::vector<CAmount>::iterator, std::vector<CAmount>::iterator> ret = std::mismatch(a_amts.begin(), a_amts.end(), b_amts.begin());
    return ret.first == a_amts.end() && ret.second == b_amts.end();
}

/** Check if this selection is equal to another one. Equal means same inputs (i.e same value and prevout) */
static bool EqualResult(const SelectionResult& a, const SelectionResult& b)
{
    std::pair<CoinSet::iterator, CoinSet::iterator> ret = std::mismatch(a.GetInputSet().begin(), a.GetInputSet().end(), b.GetInputSet().begin(),
        [](const std::shared_ptr<COutput>& a, const std::shared_ptr<COutput>& b) {
            return a->outpoint == b->outpoint;
        });
    return ret.first == a.GetInputSet().end() && ret.second == b.GetInputSet().end();
}

static CAmount make_hard_case(int utxos, std::vector<COutput>& utxo_pool)
{
    utxo_pool.clear();
    CAmount target = 0;
    for (int i = 0; i < utxos; ++i) {
        target += CAmount{1} << (utxos+i);
        add_coin(CAmount{1} << (utxos+i), 2*i, utxo_pool);
        add_coin((CAmount{1} << (utxos+i)) + (CAmount{1} << (utxos-1-i)), 2*i + 1, utxo_pool);
    }
    return target;
}

inline std::vector<OutputGroup>& GroupCoins(const std::vector<COutput>& available_coins)
{
    static std::vector<OutputGroup> static_groups;
    static_groups.clear();
    for (auto& coin : available_coins) {
        static_groups.emplace_back();
        static_groups.back().Insert(std::make_shared<COutput>(coin), /*ancestors=*/ 0, /*descendants=*/ 0);
    }
    return static_groups;
}

inline std::vector<OutputGroup>& KnapsackGroupOutputs(const CoinsResult& available_coins, CWallet& wallet, const CoinEligibilityFilter& filter)
{
    FastRandomContext rand{};
    CoinSelectionParams coin_selection_params{
        rand,
        /*change_output_size=*/ 0,
        /*change_spend_size=*/ 0,
        /*min_change_target=*/ CENT,
        /*effective_feerate=*/ CFeeRate(0),
        /*long_term_feerate=*/ CFeeRate(0),
        /*discard_feerate=*/ CFeeRate(0),
        /*tx_noinputs_size=*/ 0,
        /*avoid_partial=*/ false,
    };
    static OutputGroupTypeMap static_groups;
    static_groups = GroupOutputs(wallet, available_coins, coin_selection_params, {{filter}})[filter];
    return static_groups.all_groups.mixed_group;
}

// Branch and bound coin selection tests
BOOST_AUTO_TEST_CASE(bnb_search_test)
{
    FastRandomContext rand{};
    // Setup
    std::vector<COutput> utxo_pool;
    SelectionResult expected_result(CAmountMap{{::policyAsset, 0}}, SelectionAlgorithm::BNB);

    /////////////////////////
    // Known Outcome tests //
    /////////////////////////

    // Empty utxo pool
    BOOST_CHECK(!SelectCoinsBnB(GroupCoins(utxo_pool), 1 * CENT, 0.5 * CENT));

    // Add utxos
    add_coin(1 * CENT, 1, utxo_pool);
    add_coin(2 * CENT, 2, utxo_pool);
    add_coin(3 * CENT, 3, utxo_pool);
    add_coin(4 * CENT, 4, utxo_pool);

    // Select 1 Cent
    add_coin(1 * CENT, 1, expected_result);
    const auto result1 = SelectCoinsBnB(GroupCoins(utxo_pool), 1 * CENT, 0.5 * CENT);
    BOOST_CHECK(result1);
    BOOST_CHECK(EquivalentResult(expected_result, *result1));
    BOOST_CHECK_EQUAL(result1->GetSelectedValue()[::policyAsset], 1 * CENT);
    expected_result.Clear();

    // Select 2 Cent
    add_coin(2 * CENT, 2, expected_result);
    const auto result2 = SelectCoinsBnB(GroupCoins(utxo_pool), 2 * CENT, 0.5 * CENT);
    BOOST_CHECK(result2);
    BOOST_CHECK(EquivalentResult(expected_result, *result2));
    BOOST_CHECK_EQUAL(result2->GetSelectedValue()[::policyAsset], 2 * CENT);
    expected_result.Clear();

    // Select 5 Cent
    add_coin(3 * CENT, 3, expected_result);
    add_coin(2 * CENT, 2, expected_result);
    const auto result3 = SelectCoinsBnB(GroupCoins(utxo_pool), 5 * CENT, 0.5 * CENT);
    BOOST_CHECK(result3);
    BOOST_CHECK(EquivalentResult(expected_result, *result3));
    BOOST_CHECK_EQUAL(result3->GetSelectedValue()[::policyAsset], 5 * CENT);
    expected_result.Clear();

    // Select 11 Cent, not possible
    BOOST_CHECK(!SelectCoinsBnB(GroupCoins(utxo_pool), 11 * CENT, 0.5 * CENT));
    expected_result.Clear();

    // Cost of change is greater than the difference between target value and utxo sum
    add_coin(1 * CENT, 1, expected_result);
    const auto result4 = SelectCoinsBnB(GroupCoins(utxo_pool), 0.9 * CENT, 0.5 * CENT);
    BOOST_CHECK(result4);
    BOOST_CHECK_EQUAL(result4->GetSelectedValue()[::policyAsset], 1 * CENT);
    BOOST_CHECK(EquivalentResult(expected_result, *result4));
    expected_result.Clear();

    // Cost of change is less than the difference between target value and utxo sum
    BOOST_CHECK(!SelectCoinsBnB(GroupCoins(utxo_pool), 0.9 * CENT, 0));
    expected_result.Clear();

    // Select 10 Cent
    add_coin(5 * CENT, 5, utxo_pool);
    add_coin(4 * CENT, 4, expected_result);
    add_coin(3 * CENT, 3, expected_result);
    add_coin(2 * CENT, 2, expected_result);
    add_coin(1 * CENT, 1, expected_result);
    const auto result5 = SelectCoinsBnB(GroupCoins(utxo_pool), 10 * CENT, 0.5 * CENT);
    BOOST_CHECK(result5);
    BOOST_CHECK(EquivalentResult(expected_result, *result5));
    BOOST_CHECK_EQUAL(result5->GetSelectedValue()[::policyAsset], 10 * CENT);
    expected_result.Clear();

    // Select 0.25 Cent, not possible
    BOOST_CHECK(!SelectCoinsBnB(GroupCoins(utxo_pool), 0.25 * CENT, 0.5 * CENT));
    expected_result.Clear();

    // Iteration exhaustion test
    CAmount target = make_hard_case(17, utxo_pool);
    BOOST_CHECK(!SelectCoinsBnB(GroupCoins(utxo_pool), target, 1)); // Should exhaust
    target = make_hard_case(14, utxo_pool);
    const auto result7 = SelectCoinsBnB(GroupCoins(utxo_pool), target, 1); // Should not exhaust
    BOOST_CHECK(result7);

    // Test same value early bailout optimization
    utxo_pool.clear();
    add_coin(7 * CENT, 7, expected_result);
    add_coin(7 * CENT, 7, expected_result);
    add_coin(7 * CENT, 7, expected_result);
    add_coin(7 * CENT, 7, expected_result);
    add_coin(2 * CENT, 7, expected_result);
    add_coin(7 * CENT, 7, utxo_pool);
    add_coin(7 * CENT, 7, utxo_pool);
    add_coin(7 * CENT, 7, utxo_pool);
    add_coin(7 * CENT, 7, utxo_pool);
    add_coin(2 * CENT, 7, utxo_pool);
    for (int i = 0; i < 50000; ++i) {
        add_coin(5 * CENT, 7, utxo_pool);
    }
    const auto result8 = SelectCoinsBnB(GroupCoins(utxo_pool), 30 * CENT, 5000);
    BOOST_CHECK(result8);
    BOOST_CHECK_EQUAL(result8->GetSelectedValue()[::policyAsset], 30 * CENT);
    BOOST_CHECK(EquivalentResult(expected_result, *result8));

    ////////////////////
    // Behavior tests //
    ////////////////////
    // Select 1 Cent with pool of only greater than 5 Cent
    utxo_pool.clear();
    for (int i = 5; i <= 20; ++i) {
        add_coin(i * CENT, i, utxo_pool);
    }
    // Run 100 times, to make sure it is never finding a solution
    for (int i = 0; i < 100; ++i) {
        BOOST_CHECK(!SelectCoinsBnB(GroupCoins(utxo_pool), 1 * CENT, 2 * CENT));
    }

    // Make sure that effective value is working in AttemptSelection when BnB is used
    CoinSelectionParams coin_selection_params_bnb{
        rand,
        /*change_output_size=*/ 31,
        /*change_spend_size=*/ 68,
        /*min_change_target=*/ 0,
        /*effective_feerate=*/ CFeeRate(3000),
        /*long_term_feerate=*/ CFeeRate(1000),
        /*discard_feerate=*/ CFeeRate(1000),
        /*tx_noinputs_size=*/ 0,
        /*avoid_partial=*/ false,
    };
    coin_selection_params_bnb.m_change_fee = coin_selection_params_bnb.m_effective_feerate.GetFee(coin_selection_params_bnb.change_output_size);
    coin_selection_params_bnb.m_cost_of_change = coin_selection_params_bnb.m_effective_feerate.GetFee(coin_selection_params_bnb.change_spend_size) + coin_selection_params_bnb.m_change_fee;
    coin_selection_params_bnb.min_viable_change = coin_selection_params_bnb.m_effective_feerate.GetFee(coin_selection_params_bnb.change_spend_size);
    coin_selection_params_bnb.m_subtract_fee_outputs = true;

    {
        std::unique_ptr<CWallet> wallet = std::make_unique<CWallet>(m_node.chain.get(), "", CreateMockWalletDatabase());
        wallet->LoadWallet();
        LOCK(wallet->cs_wallet);
        wallet->SetWalletFlag(WALLET_FLAG_DESCRIPTORS);
        wallet->SetupDescriptorScriptPubKeyMans();

        CoinsResult available_coins;

        add_coin(available_coins, *wallet, 1, coin_selection_params_bnb.m_effective_feerate);
        available_coins.All().at(0).input_bytes = 40; // Make sure that it has a negative effective value. The next check should assert if this somehow got through. Otherwise it will fail
        BOOST_CHECK(!SelectCoinsBnB(GroupCoins(available_coins.All()), 1 * CENT, coin_selection_params_bnb.m_cost_of_change));

        // Test fees subtracted from output:
        available_coins.Clear();
        add_coin(available_coins, *wallet, 1 * CENT, coin_selection_params_bnb.m_effective_feerate);
        available_coins.All().at(0).input_bytes = 40;
        const auto result9 = SelectCoinsBnB(GroupCoins(available_coins.All()), 1 * CENT, coin_selection_params_bnb.m_cost_of_change);
        BOOST_CHECK(result9);
        BOOST_CHECK_EQUAL(result9->GetSelectedValue()[::policyAsset], 1 * CENT);
    }

    {
        std::unique_ptr<CWallet> wallet = std::make_unique<CWallet>(m_node.chain.get(), "", CreateMockWalletDatabase());
        wallet->LoadWallet();
        LOCK(wallet->cs_wallet);
        wallet->SetWalletFlag(WALLET_FLAG_DESCRIPTORS);
        wallet->SetupDescriptorScriptPubKeyMans();

        CoinsResult available_coins;

        add_coin(available_coins, *wallet, 5 * CENT, coin_selection_params_bnb.m_effective_feerate, 6 * 24, false, 0, true);
        add_coin(available_coins, *wallet, 3 * CENT, coin_selection_params_bnb.m_effective_feerate, 6 * 24, false, 0, true);
        add_coin(available_coins, *wallet, 2 * CENT, coin_selection_params_bnb.m_effective_feerate, 6 * 24, false, 0, true);
        CCoinControl coin_control;
        coin_control.m_allow_other_inputs = true;
        COutput select_coin = available_coins.All().at(0);
        coin_control.Select(select_coin.outpoint);
        PreSelectedInputs selected_input;
        selected_input.Insert(select_coin, coin_selection_params_bnb.m_subtract_fee_outputs);
        available_coins.Erase({available_coins.coins[OutputType::BECH32].begin()->outpoint});
        coin_selection_params_bnb.m_effective_feerate = CFeeRate(0);
        CAmountMap mapTargetValue;
        mapTargetValue[CAsset()] = 10 * CENT;
        const auto result10 = SelectCoins(*wallet, available_coins, selected_input, mapTargetValue, coin_control, coin_selection_params_bnb);
        BOOST_CHECK(result10);
    }
    {
        std::unique_ptr<CWallet> wallet = std::make_unique<CWallet>(m_node.chain.get(), "", CreateMockWalletDatabase());
        wallet->LoadWallet();
        LOCK(wallet->cs_wallet);
        wallet->SetWalletFlag(WALLET_FLAG_DESCRIPTORS);
        wallet->SetupDescriptorScriptPubKeyMans();

        CoinsResult available_coins;

        // single coin should be selected when effective fee > long term fee
        coin_selection_params_bnb.m_effective_feerate = CFeeRate(5000);
        coin_selection_params_bnb.m_long_term_feerate = CFeeRate(3000);

        add_coin(available_coins, *wallet, 10 * CENT, coin_selection_params_bnb.m_effective_feerate, 6 * 24, false, 0, true);
        add_coin(available_coins, *wallet, 9 * CENT, coin_selection_params_bnb.m_effective_feerate, 6 * 24, false, 0, true);
        add_coin(available_coins, *wallet, 1 * CENT, coin_selection_params_bnb.m_effective_feerate, 6 * 24, false, 0, true);

        expected_result.Clear();
        add_coin(10 * CENT, 2, expected_result);
        CCoinControl coin_control;
        CAmountMap mapTargetValue;
        mapTargetValue[CAsset()] = 10 * CENT;
        const auto result11 = SelectCoins(*wallet, available_coins, /*pre_set_inputs=*/{}, mapTargetValue, coin_control, coin_selection_params_bnb);
        BOOST_CHECK(EquivalentResult(expected_result, *result11));
        available_coins.Clear();

        // more coins should be selected when effective fee < long term fee
        coin_selection_params_bnb.m_effective_feerate = CFeeRate(3000);
        coin_selection_params_bnb.m_long_term_feerate = CFeeRate(5000);

        add_coin(available_coins, *wallet, 10 * CENT, coin_selection_params_bnb.m_effective_feerate, 6 * 24, false, 0, true);
        add_coin(available_coins, *wallet, 9 * CENT, coin_selection_params_bnb.m_effective_feerate, 6 * 24, false, 0, true);
        add_coin(available_coins, *wallet, 1 * CENT, coin_selection_params_bnb.m_effective_feerate, 6 * 24, false, 0, true);

        expected_result.Clear();
        add_coin(9 * CENT, 2, expected_result);
        add_coin(1 * CENT, 2, expected_result);
        const auto result12 = SelectCoins(*wallet, available_coins, /*pre_set_inputs=*/{}, mapTargetValue, coin_control, coin_selection_params_bnb);
        BOOST_CHECK(EquivalentResult(expected_result, *result12));
        available_coins.Clear();

        // pre selected coin should be selected even if disadvantageous
        coin_selection_params_bnb.m_effective_feerate = CFeeRate(5000);
        coin_selection_params_bnb.m_long_term_feerate = CFeeRate(3000);

        add_coin(available_coins, *wallet, 10 * CENT, coin_selection_params_bnb.m_effective_feerate, 6 * 24, false, 0, true);
        add_coin(available_coins, *wallet, 9 * CENT, coin_selection_params_bnb.m_effective_feerate, 6 * 24, false, 0, true);
        add_coin(available_coins, *wallet, 1 * CENT, coin_selection_params_bnb.m_effective_feerate, 6 * 24, false, 0, true);

        expected_result.Clear();
        add_coin(9 * CENT, 2, expected_result);
        add_coin(1 * CENT, 2, expected_result);
        coin_control.m_allow_other_inputs = true;
        COutput select_coin = available_coins.All().at(1); // pre select 9 coin
        coin_control.Select(select_coin.outpoint);
        PreSelectedInputs selected_input;
        selected_input.Insert(select_coin, coin_selection_params_bnb.m_subtract_fee_outputs);
        available_coins.Erase({(++available_coins.coins[OutputType::BECH32].begin())->outpoint});
	const auto result13 = SelectCoins(*wallet, available_coins, selected_input, mapTargetValue, coin_control, coin_selection_params_bnb);
        BOOST_CHECK(EquivalentResult(expected_result, *result13));
    }
}

BOOST_AUTO_TEST_CASE(knapsack_solver_test)
{
    FastRandomContext rand{};
    const auto temp1{[&rand](std::vector<OutputGroup>& g, const CAmount& v, CAmount c) { return KnapsackSolver(g, v, c, rand); }};
    const auto KnapsackSolver{temp1};
    std::unique_ptr<CWallet> wallet = std::make_unique<CWallet>(m_node.chain.get(), "", CreateMockWalletDatabase());
    wallet->LoadWallet();
    LOCK(wallet->cs_wallet);
    wallet->SetWalletFlag(WALLET_FLAG_DESCRIPTORS);
    wallet->SetupDescriptorScriptPubKeyMans();

    CoinsResult available_coins;

    // test multiple times to allow for differences in the shuffle order
    for (int i = 0; i < RUN_TESTS; i++)
    {
        available_coins.Clear();

        // with an empty wallet we can't even pay one cent
        BOOST_CHECK(!KnapsackSolver(KnapsackGroupOutputs(available_coins, *wallet, filter_standard), 1 * CENT, CENT));

        add_coin(available_coins, *wallet, 1*CENT, CFeeRate(0), 4);        // add a new 1 cent coin

        // with a new 1 cent coin, we still can't find a mature 1 cent
        BOOST_CHECK(!KnapsackSolver(KnapsackGroupOutputs(available_coins, *wallet, filter_standard), 1 * CENT, CENT));

        // but we can find a new 1 cent
        const auto result1 = KnapsackSolver(KnapsackGroupOutputs(available_coins, *wallet, filter_confirmed), 1 * CENT, CENT);
        BOOST_CHECK(result1);
        BOOST_CHECK_EQUAL(result1->GetSelectedValue()[::policyAsset], 1 * CENT);

        add_coin(available_coins, *wallet, 2*CENT);           // add a mature 2 cent coin

        // we can't make 3 cents of mature coins
        BOOST_CHECK(!KnapsackSolver(KnapsackGroupOutputs(available_coins, *wallet, filter_standard), 3 * CENT, CENT));

        // we can make 3 cents of new coins
        const auto result2 = KnapsackSolver(KnapsackGroupOutputs(available_coins, *wallet, filter_confirmed), 3 * CENT, CENT);
        BOOST_CHECK(result2);
        BOOST_CHECK_EQUAL(result2->GetSelectedValue()[::policyAsset], 3 * CENT);

        add_coin(available_coins, *wallet, 5*CENT);           // add a mature 5 cent coin,
        add_coin(available_coins, *wallet, 10*CENT, CFeeRate(0), 3, true); // a new 10 cent coin sent from one of our own addresses
        add_coin(available_coins, *wallet, 20*CENT);          // and a mature 20 cent coin

        // now we have new: 1+10=11 (of which 10 was self-sent), and mature: 2+5+20=27.  total = 38

        // we can't make 38 cents only if we disallow new coins:
        BOOST_CHECK(!KnapsackSolver(KnapsackGroupOutputs(available_coins, *wallet, filter_standard), 38 * CENT, CENT));
        // we can't even make 37 cents if we don't allow new coins even if they're from us
        BOOST_CHECK(!KnapsackSolver(KnapsackGroupOutputs(available_coins, *wallet, filter_standard_extra), 38 * CENT, CENT));
        // but we can make 37 cents if we accept new coins from ourself
        const auto result3 = KnapsackSolver(KnapsackGroupOutputs(available_coins, *wallet, filter_standard), 37 * CENT, CENT);
        BOOST_CHECK(result3);
        BOOST_CHECK_EQUAL(result3->GetSelectedValue()[::policyAsset], 37 * CENT);
        // and we can make 38 cents if we accept all new coins
        const auto result4 = KnapsackSolver(KnapsackGroupOutputs(available_coins, *wallet, filter_confirmed), 38 * CENT, CENT);
        BOOST_CHECK(result4);
        BOOST_CHECK_EQUAL(result4->GetSelectedValue()[::policyAsset], 38 * CENT);

        // try making 34 cents from 1,2,5,10,20 - we can't do it exactly
        const auto result5 = KnapsackSolver(KnapsackGroupOutputs(available_coins, *wallet, filter_confirmed), 34 * CENT, CENT);
        BOOST_CHECK(result5);
        BOOST_CHECK_EQUAL(result5->GetSelectedValue()[::policyAsset], 35 * CENT);       // but 35 cents is closest
        BOOST_CHECK_EQUAL(result5->GetInputSet().size(), 3U);     // the best should be 20+10+5.  it's incredibly unlikely the 1 or 2 got included (but possible)

        // when we try making 7 cents, the smaller coins (1,2,5) are enough.  We should see just 2+5
        const auto result6 = KnapsackSolver(KnapsackGroupOutputs(available_coins, *wallet, filter_confirmed), 7 * CENT, CENT);
        BOOST_CHECK(result6);
        BOOST_CHECK_EQUAL(result6->GetSelectedValue()[::policyAsset], 7 * CENT);
        BOOST_CHECK_EQUAL(result6->GetInputSet().size(), 2U);

        // when we try making 8 cents, the smaller coins (1,2,5) are exactly enough.
        const auto result7 = KnapsackSolver(KnapsackGroupOutputs(available_coins, *wallet, filter_confirmed), 8 * CENT, CENT);
        BOOST_CHECK(result7);
        BOOST_CHECK(result7->GetSelectedValue()[::policyAsset] == 8 * CENT);
        BOOST_CHECK_EQUAL(result7->GetInputSet().size(), 3U);

        // when we try making 9 cents, no subset of smaller coins is enough, and we get the next bigger coin (10)
        const auto result8 = KnapsackSolver(KnapsackGroupOutputs(available_coins, *wallet, filter_confirmed), 9 * CENT, CENT);
        BOOST_CHECK(result8);
        BOOST_CHECK_EQUAL(result8->GetSelectedValue()[::policyAsset], 10 * CENT);
        BOOST_CHECK_EQUAL(result8->GetInputSet().size(), 1U);

        // now clear out the wallet and start again to test choosing between subsets of smaller coins and the next biggest coin
        available_coins.Clear();

        add_coin(available_coins, *wallet,  6*CENT);
        add_coin(available_coins, *wallet,  7*CENT);
        add_coin(available_coins, *wallet,  8*CENT);
        add_coin(available_coins, *wallet, 20*CENT);
        add_coin(available_coins, *wallet, 30*CENT); // now we have 6+7+8+20+30 = 71 cents total

        // check that we have 71 and not 72
        const auto result9 = KnapsackSolver(KnapsackGroupOutputs(available_coins, *wallet, filter_confirmed), 71 * CENT, CENT);
        BOOST_CHECK(result9);
        BOOST_CHECK(!KnapsackSolver(KnapsackGroupOutputs(available_coins, *wallet, filter_confirmed), 72 * CENT, CENT));

        // now try making 16 cents.  the best smaller coins can do is 6+7+8 = 21; not as good at the next biggest coin, 20
        const auto result10 = KnapsackSolver(KnapsackGroupOutputs(available_coins, *wallet, filter_confirmed), 16 * CENT, CENT);
        BOOST_CHECK(result10);
        BOOST_CHECK_EQUAL(result10->GetSelectedValue()[::policyAsset], 20 * CENT); // we should get 20 in one coin
        BOOST_CHECK_EQUAL(result10->GetInputSet().size(), 1U);

        add_coin(available_coins, *wallet,  5*CENT); // now we have 5+6+7+8+20+30 = 75 cents total

        // now if we try making 16 cents again, the smaller coins can make 5+6+7 = 18 cents, better than the next biggest coin, 20
        const auto result11 = KnapsackSolver(KnapsackGroupOutputs(available_coins, *wallet, filter_confirmed), 16 * CENT, CENT);
        BOOST_CHECK(result11);
        BOOST_CHECK_EQUAL(result11->GetSelectedValue()[::policyAsset], 18 * CENT); // we should get 18 in 3 coins
        BOOST_CHECK_EQUAL(result11->GetInputSet().size(), 3U);

        add_coin(available_coins, *wallet,  18*CENT); // now we have 5+6+7+8+18+20+30

        // and now if we try making 16 cents again, the smaller coins can make 5+6+7 = 18 cents, the same as the next biggest coin, 18
        const auto result12 = KnapsackSolver(KnapsackGroupOutputs(available_coins, *wallet, filter_confirmed), 16 * CENT, CENT);
        BOOST_CHECK(result12);
        BOOST_CHECK_EQUAL(result12->GetSelectedValue()[::policyAsset], 18 * CENT);  // we should get 18 in 1 coin
        BOOST_CHECK_EQUAL(result12->GetInputSet().size(), 1U); // because in the event of a tie, the biggest coin wins

        // now try making 11 cents.  we should get 5+6
        const auto result13 = KnapsackSolver(KnapsackGroupOutputs(available_coins, *wallet, filter_confirmed), 11 * CENT, CENT);
        BOOST_CHECK(result13);
        BOOST_CHECK_EQUAL(result13->GetSelectedValue()[::policyAsset], 11 * CENT);
        BOOST_CHECK_EQUAL(result13->GetInputSet().size(), 2U);

        // check that the smallest bigger coin is used
        add_coin(available_coins, *wallet,  1*COIN);
        add_coin(available_coins, *wallet,  2*COIN);
        add_coin(available_coins, *wallet,  3*COIN);
        add_coin(available_coins, *wallet,  4*COIN); // now we have 5+6+7+8+18+20+30+100+200+300+400 = 1094 cents
        const auto result14 = KnapsackSolver(KnapsackGroupOutputs(available_coins, *wallet, filter_confirmed), 95 * CENT, CENT);
        BOOST_CHECK(result14);
        BOOST_CHECK_EQUAL(result14->GetSelectedValue()[::policyAsset], 1 * COIN);  // we should get 1 BTC in 1 coin
        BOOST_CHECK_EQUAL(result14->GetInputSet().size(), 1U);

        const auto result15 = KnapsackSolver(KnapsackGroupOutputs(available_coins, *wallet, filter_confirmed), 195 * CENT, CENT);
        BOOST_CHECK(result15);
        BOOST_CHECK_EQUAL(result15->GetSelectedValue()[::policyAsset], 2 * COIN);  // we should get 2 BTC in 1 coin
        BOOST_CHECK_EQUAL(result15->GetInputSet().size(), 1U);

        // empty the wallet and start again, now with fractions of a cent, to test small change avoidance

        available_coins.Clear();
        add_coin(available_coins, *wallet, CENT * 1 / 10);
        add_coin(available_coins, *wallet, CENT * 2 / 10);
        add_coin(available_coins, *wallet, CENT * 3 / 10);
        add_coin(available_coins, *wallet, CENT * 4 / 10);
        add_coin(available_coins, *wallet, CENT * 5 / 10);

        // try making 1 * CENT from the 1.5 * CENT
        // we'll get change smaller than CENT whatever happens, so can expect CENT exactly
        const auto result16 = KnapsackSolver(KnapsackGroupOutputs(available_coins, *wallet, filter_confirmed), CENT, CENT);
        BOOST_CHECK(result16);
        BOOST_CHECK_EQUAL(result16->GetSelectedValue()[::policyAsset], CENT);

        // but if we add a bigger coin, small change is avoided
        add_coin(available_coins, *wallet, 1111*CENT);

        // try making 1 from 0.1 + 0.2 + 0.3 + 0.4 + 0.5 + 1111 = 1112.5
        const auto result17 = KnapsackSolver(KnapsackGroupOutputs(available_coins, *wallet, filter_confirmed), 1 * CENT, CENT);
        BOOST_CHECK(result17);
        BOOST_CHECK_EQUAL(result17->GetSelectedValue()[::policyAsset], 1 * CENT); // we should get the exact amount

        // if we add more small coins:
        add_coin(available_coins, *wallet, CENT * 6 / 10);
        add_coin(available_coins, *wallet, CENT * 7 / 10);

        // and try again to make 1.0 * CENT
        const auto result18 = KnapsackSolver(KnapsackGroupOutputs(available_coins, *wallet, filter_confirmed), 1 * CENT, CENT);
        BOOST_CHECK(result18);
        BOOST_CHECK_EQUAL(result18->GetSelectedValue()[::policyAsset], 1 * CENT); // we should get the exact amount

        // run the 'mtgox' test (see https://blockexplorer.com/tx/29a3efd3ef04f9153d47a990bd7b048a4b2d213daaa5fb8ed670fb85f13bdbcf)
        // they tried to consolidate 10 50k coins into one 500k coin, and ended up with 50k in change
        available_coins.Clear();
        for (int j = 0; j < 20; j++)
            add_coin(available_coins, *wallet, 50000 * COIN);

        const auto result19 = KnapsackSolver(KnapsackGroupOutputs(available_coins, *wallet, filter_confirmed), 500000 * COIN, CENT);
        BOOST_CHECK(result19);
        BOOST_CHECK_EQUAL(result19->GetSelectedValue()[::policyAsset], 500000 * COIN); // we should get the exact amount
        BOOST_CHECK_EQUAL(result19->GetInputSet().size(), 10U); // in ten coins

        // if there's not enough in the smaller coins to make at least 1 * CENT change (0.5+0.6+0.7 < 1.0+1.0),
        // we need to try finding an exact subset anyway

        // sometimes it will fail, and so we use the next biggest coin:
        available_coins.Clear();
        add_coin(available_coins, *wallet, CENT * 5 / 10);
        add_coin(available_coins, *wallet, CENT * 6 / 10);
        add_coin(available_coins, *wallet, CENT * 7 / 10);
        add_coin(available_coins, *wallet, 1111 * CENT);
        const auto result20 = KnapsackSolver(KnapsackGroupOutputs(available_coins, *wallet, filter_confirmed), 1 * CENT, CENT);
        BOOST_CHECK(result20);
        BOOST_CHECK_EQUAL(result20->GetSelectedValue()[::policyAsset], 1111 * CENT); // we get the bigger coin
        BOOST_CHECK_EQUAL(result20->GetInputSet().size(), 1U);

        // but sometimes it's possible, and we use an exact subset (0.4 + 0.6 = 1.0)
        available_coins.Clear();
        add_coin(available_coins, *wallet, CENT * 4 / 10);
        add_coin(available_coins, *wallet, CENT * 6 / 10);
        add_coin(available_coins, *wallet, CENT * 8 / 10);
        add_coin(available_coins, *wallet, 1111 * CENT);
        const auto result21 = KnapsackSolver(KnapsackGroupOutputs(available_coins, *wallet, filter_confirmed), CENT, CENT);
        BOOST_CHECK(result21);
        BOOST_CHECK_EQUAL(result21->GetSelectedValue()[::policyAsset], CENT);   // we should get the exact amount
        BOOST_CHECK_EQUAL(result21->GetInputSet().size(), 2U); // in two coins 0.4+0.6

        // test avoiding small change
        available_coins.Clear();
        add_coin(available_coins, *wallet, CENT * 5 / 100);
        add_coin(available_coins, *wallet, CENT * 1);
        add_coin(available_coins, *wallet, CENT * 100);

        // trying to make 100.01 from these three coins
        const auto result22 = KnapsackSolver(KnapsackGroupOutputs(available_coins, *wallet, filter_confirmed), CENT * 10001 / 100, CENT);
        BOOST_CHECK(result22);
        BOOST_CHECK_EQUAL(result22->GetSelectedValue()[::policyAsset], CENT * 10105 / 100); // we should get all coins
        BOOST_CHECK_EQUAL(result22->GetInputSet().size(), 3U);

        // but if we try to make 99.9, we should take the bigger of the two small coins to avoid small change
        const auto result23 = KnapsackSolver(KnapsackGroupOutputs(available_coins, *wallet, filter_confirmed), CENT * 9990 / 100, CENT);
        BOOST_CHECK(result23);
        BOOST_CHECK_EQUAL(result23->GetSelectedValue()[::policyAsset], 101 * CENT);
        BOOST_CHECK_EQUAL(result23->GetInputSet().size(), 2U);
    }

    // test with many inputs
    for (CAmount amt=1500; amt < COIN; amt*=10) {
        available_coins.Clear();
        // Create 676 inputs (=  (old MAX_STANDARD_TX_SIZE == 100000)  / 148 bytes per input)
        for (uint16_t j = 0; j < 676; j++)
            add_coin(available_coins, *wallet, amt);

        // We only create the wallet once to save time, but we still run the coin selection RUN_TESTS times.
        for (int i = 0; i < RUN_TESTS; i++) {
            const auto result24 = KnapsackSolver(KnapsackGroupOutputs(available_coins, *wallet, filter_confirmed), 2000, CENT);
            BOOST_CHECK(result24);

            if (amt - 2000 < CENT) {
                // needs more than one input:
                uint16_t returnSize = std::ceil((2000.0 + CENT)/amt);
                CAmount returnValue = amt * returnSize;
                BOOST_CHECK_EQUAL(result24->GetSelectedValue()[::policyAsset], returnValue);
                BOOST_CHECK_EQUAL(result24->GetInputSet().size(), returnSize);
            } else {
                // one input is sufficient:
                BOOST_CHECK_EQUAL(result24->GetSelectedValue()[::policyAsset], amt);
                BOOST_CHECK_EQUAL(result24->GetInputSet().size(), 1U);
            }
        }
    }

    // test randomness
    {
        available_coins.Clear();
        for (int i2 = 0; i2 < 100; i2++)
            add_coin(available_coins, *wallet, COIN);

        // Again, we only create the wallet once to save time, but we still run the coin selection RUN_TESTS times.
        for (int i = 0; i < RUN_TESTS; i++) {
            // picking 50 from 100 coins doesn't depend on the shuffle,
            // but does depend on randomness in the stochastic approximation code
            const auto result25 = KnapsackSolver(GroupCoins(available_coins.All()), 50 * COIN, CENT);
            BOOST_CHECK(result25);
            const auto result26 = KnapsackSolver(GroupCoins(available_coins.All()), 50 * COIN, CENT);
            BOOST_CHECK(result26);
            BOOST_CHECK(!EqualResult(*result25, *result26));

            int fails = 0;
            for (int j = 0; j < RANDOM_REPEATS; j++)
            {
                // Test that the KnapsackSolver selects randomly from equivalent coins (same value and same input size).
                // When choosing 1 from 100 identical coins, 1% of the time, this test will choose the same coin twice
                // which will cause it to fail.
                // To avoid that issue, run the test RANDOM_REPEATS times and only complain if all of them fail
                const auto result27 = KnapsackSolver(GroupCoins(available_coins.All()), COIN, CENT);
                BOOST_CHECK(result27);
                const auto result28 = KnapsackSolver(GroupCoins(available_coins.All()), COIN, CENT);
                BOOST_CHECK(result28);
                if (EqualResult(*result27, *result28))
                    fails++;
            }
            BOOST_CHECK_NE(fails, RANDOM_REPEATS);
        }

        // add 75 cents in small change.  not enough to make 90 cents,
        // then try making 90 cents.  there are multiple competing "smallest bigger" coins,
        // one of which should be picked at random
        add_coin(available_coins, *wallet, 5 * CENT);
        add_coin(available_coins, *wallet, 10 * CENT);
        add_coin(available_coins, *wallet, 15 * CENT);
        add_coin(available_coins, *wallet, 20 * CENT);
        add_coin(available_coins, *wallet, 25 * CENT);

        for (int i = 0; i < RUN_TESTS; i++) {
            int fails = 0;
            for (int j = 0; j < RANDOM_REPEATS; j++)
            {
                const auto result29 = KnapsackSolver(GroupCoins(available_coins.All()), 90 * CENT, CENT);
                BOOST_CHECK(result29);
                const auto result30 = KnapsackSolver(GroupCoins(available_coins.All()), 90 * CENT, CENT);
                BOOST_CHECK(result30);
                if (EqualResult(*result29, *result30))
                    fails++;
            }
            BOOST_CHECK_NE(fails, RANDOM_REPEATS);
        }
    }
}

BOOST_AUTO_TEST_CASE(ApproximateBestSubset)
{
    FastRandomContext rand{};
    std::unique_ptr<CWallet> wallet = std::make_unique<CWallet>(m_node.chain.get(), "", CreateMockWalletDatabase());
    wallet->LoadWallet();
    LOCK(wallet->cs_wallet);
    wallet->SetWalletFlag(WALLET_FLAG_DESCRIPTORS);
    wallet->SetupDescriptorScriptPubKeyMans();

    CoinsResult available_coins;

    // Test vValue sort order
    for (int i = 0; i < 1000; i++)
        add_coin(available_coins, *wallet, 1000 * COIN);
    add_coin(available_coins, *wallet, 3 * COIN);

    const auto result = KnapsackSolver(KnapsackGroupOutputs(available_coins, *wallet, filter_standard), 1003 * COIN, CENT, rand);
    BOOST_CHECK(result);
    BOOST_CHECK_EQUAL(result->GetSelectedValue()[::policyAsset], 1003 * COIN);
    BOOST_CHECK_EQUAL(result->GetInputSet().size(), 2U);
}

// Tests that with the ideal conditions, the coin selector will always be able to find a solution that can pay the target value
BOOST_AUTO_TEST_CASE(SelectCoins_test)
{
    std::unique_ptr<CWallet> wallet = std::make_unique<CWallet>(m_node.chain.get(), "", CreateMockWalletDatabase());
    wallet->LoadWallet();
    LOCK(wallet->cs_wallet);
    wallet->SetWalletFlag(WALLET_FLAG_DESCRIPTORS);
    wallet->SetupDescriptorScriptPubKeyMans();

    // Random generator stuff
    std::default_random_engine generator;
    std::exponential_distribution<double> distribution (100);
    FastRandomContext rand;

    // Run this test 100 times
    for (int i = 0; i < 100; ++i)
    {
        CoinsResult available_coins;
        CAmount balance{0};

        // Make a wallet with 1000 exponentially distributed random inputs
        for (int j = 0; j < 1000; ++j)
        {
            CAmount val = distribution(generator)*10000000;
            add_coin(available_coins, *wallet, val);
            balance += val;
        }

        // Generate a random fee rate in the range of 100 - 400
        CFeeRate rate(rand.randrange(300) + 100);

        // Generate a random target value between 1000 and wallet balance
        CAmountMap target;
        target[CAsset()] = rand.randrange(balance - 1000) + 1000;

        // Perform selection
        CoinSelectionParams cs_params{
            rand,
            /*change_output_size=*/ 34,
            /*change_spend_size=*/ 148,
            /*min_change_target=*/ CENT,
            /*effective_feerate=*/ CFeeRate(0),
            /*long_term_feerate=*/ CFeeRate(0),
            /*discard_feerate=*/ CFeeRate(0),
            /*tx_noinputs_size=*/ 0,
            /*avoid_partial=*/ false,
        };
        cs_params.m_cost_of_change = 1;
        cs_params.min_viable_change = 1;
        CCoinControl cc;
        const auto result = SelectCoins(*wallet, available_coins, /*pre_set_inputs=*/{}, target, cc, cs_params);
        BOOST_CHECK(result);
        BOOST_CHECK_GE(result->GetSelectedValue(), target);
    }
}

BOOST_AUTO_TEST_CASE(waste_test)
{
    CoinSet selection;
    const CAmount fee{100};
    const CAmount change_cost{125};
    const CAmount fee_diff{40};
    const CAmount in_amt{3 * COIN};
    const CAmount target{2 * COIN};
    const CAmount excess{in_amt - fee * 2 - target};

    // Waste with change is the change cost and difference between fee and long term fee
    add_coin(1 * COIN, 1, selection, fee, fee - fee_diff);
    add_coin(2 * COIN, 2, selection, fee, fee - fee_diff);
    const CAmount waste1 = GetSelectionWaste(selection, change_cost, target);

    BOOST_CHECK_EQUAL(fee_diff * 2 + change_cost, waste1);
    selection.clear();

    // Waste without change is the excess and difference between fee and long term fee
    add_coin(1 * COIN, 1, selection, fee, fee - fee_diff);
    add_coin(2 * COIN, 2, selection, fee, fee - fee_diff);
    const CAmount waste_nochange1 = GetSelectionWaste(selection, 0, target);
    BOOST_CHECK_EQUAL(fee_diff * 2 + excess, waste_nochange1);
    selection.clear();

    // Waste with change and fee == long term fee is just cost of change
    add_coin(1 * COIN, 1, selection, fee, fee);
    add_coin(2 * COIN, 2, selection, fee, fee);
    BOOST_CHECK_EQUAL(change_cost, GetSelectionWaste(selection, change_cost, target));
    selection.clear();

    // Waste without change and fee == long term fee is just the excess
    add_coin(1 * COIN, 1, selection, fee, fee);
    add_coin(2 * COIN, 2, selection, fee, fee);
    BOOST_CHECK_EQUAL(excess, GetSelectionWaste(selection, 0, target));
    selection.clear();

    // Waste will be greater when fee is greater, but long term fee is the same
    add_coin(1 * COIN, 1, selection, fee * 2, fee - fee_diff);
    add_coin(2 * COIN, 2, selection, fee * 2, fee - fee_diff);
    const CAmount waste2 = GetSelectionWaste(selection, change_cost, target);
    BOOST_CHECK_GT(waste2, waste1);
    selection.clear();

    // Waste with change is the change cost and difference between fee and long term fee
    // With long term fee greater than fee, waste should be less than when long term fee is less than fee
    add_coin(1 * COIN, 1, selection, fee, fee + fee_diff);
    add_coin(2 * COIN, 2, selection, fee, fee + fee_diff);
    const CAmount waste3 = GetSelectionWaste(selection, change_cost, target);
    BOOST_CHECK_EQUAL(fee_diff * -2 + change_cost, waste3);
    BOOST_CHECK_LT(waste3, waste1);
    selection.clear();

    // Waste without change is the excess and difference between fee and long term fee
    // With long term fee greater than fee, waste should be less than when long term fee is less than fee
    add_coin(1 * COIN, 1, selection, fee, fee + fee_diff);
    add_coin(2 * COIN, 2, selection, fee, fee + fee_diff);
    const CAmount waste_nochange2 = GetSelectionWaste(selection, 0, target);
    BOOST_CHECK_EQUAL(fee_diff * -2 + excess, waste_nochange2);
    BOOST_CHECK_LT(waste_nochange2, waste_nochange1);
    selection.clear();

    // No Waste when fee == long_term_fee, no change, and no excess
    add_coin(1 * COIN, 1, selection, fee, fee);
    add_coin(2 * COIN, 2, selection, fee, fee);
    const CAmount exact_target{in_amt - fee * 2};
    BOOST_CHECK_EQUAL(0, GetSelectionWaste(selection, /*change_cost=*/0, exact_target));
    selection.clear();

    // No Waste when (fee - long_term_fee) == (-cost_of_change), and no excess
    const CAmount new_change_cost{fee_diff * 2};
    add_coin(1 * COIN, 1, selection, fee, fee + fee_diff);
    add_coin(2 * COIN, 2, selection, fee, fee + fee_diff);
    BOOST_CHECK_EQUAL(0, GetSelectionWaste(selection, new_change_cost, target));
    selection.clear();

    // No Waste when (fee - long_term_fee) == (-excess), no change cost
    const CAmount new_target{in_amt - fee * 2 - fee_diff * 2};
    add_coin(1 * COIN, 1, selection, fee, fee + fee_diff);
    add_coin(2 * COIN, 2, selection, fee, fee + fee_diff);
    BOOST_CHECK_EQUAL(0, GetSelectionWaste(selection, /*change_cost=*/ 0, new_target));
    selection.clear();

    // Negative waste when the long term fee is greater than the current fee and the selected value == target
    const CAmount exact_target1{3 * COIN - 2 * fee};
    const CAmount target_waste1{-2 * fee_diff}; // = (2 * fee) - (2 * (fee + fee_diff))
    add_coin(1 * COIN, 1, selection, fee, fee + fee_diff);
    add_coin(2 * COIN, 2, selection, fee, fee + fee_diff);
    BOOST_CHECK_EQUAL(target_waste1, GetSelectionWaste(selection, /*change_cost=*/ 0, exact_target1));
    selection.clear();

    // Negative waste when the long term fee is greater than the current fee and change_cost < - (inputs * (fee - long_term_fee))
    const CAmount large_fee_diff{90};
    const CAmount target_waste2{-2 * large_fee_diff + change_cost}; // = (2 * fee) - (2 * (fee + large_fee_diff)) + change_cost
    add_coin(1 * COIN, 1, selection, fee, fee + large_fee_diff);
    add_coin(2 * COIN, 2, selection, fee, fee + large_fee_diff);
    BOOST_CHECK_EQUAL(target_waste2, GetSelectionWaste(selection, change_cost, target));
}

BOOST_AUTO_TEST_CASE(effective_value_test)
{
    const int input_bytes = 148;
    const CFeeRate feerate(1000);
    const CAmount nValue = 10000;
    const int nInput = 0;

    CMutableTransaction tx;
    tx.vout.resize(1);
    tx.vout[nInput].nValue = nValue;

    // standard case, pass feerate in constructor
    COutput output1(COutPoint(tx.GetHash(), nInput), tx.vout.at(nInput), /*depth=*/ 1, input_bytes, /*spendable=*/ true, /*solvable=*/ true, /*safe=*/ true, /*time=*/ 0, /*from_me=*/ false, feerate);
    const CAmount expected_ev1 = 9852; // 10000 - 148
    BOOST_CHECK_EQUAL(output1.GetEffectiveValue(), expected_ev1);

    // input bytes unknown (input_bytes = -1), pass feerate in constructor
    COutput output2(COutPoint(tx.GetHash(), nInput), tx.vout.at(nInput), /*depth=*/ 1, /*input_bytes=*/ -1, /*spendable=*/ true, /*solvable=*/ true, /*safe=*/ true, /*time=*/ 0, /*from_me=*/ false, feerate);
    BOOST_CHECK_EQUAL(output2.GetEffectiveValue(), nValue); // The effective value should be equal to the absolute value if input_bytes is -1

    // negative effective value, pass feerate in constructor
    COutput output3(COutPoint(tx.GetHash(), nInput), tx.vout.at(nInput), /*depth=*/ 1, input_bytes, /*spendable=*/ true, /*solvable=*/ true, /*safe=*/ true, /*time=*/ 0, /*from_me=*/ false, CFeeRate(100000));
    const CAmount expected_ev3 = -4800; // 10000 - 14800
    BOOST_CHECK_EQUAL(output3.GetEffectiveValue(), expected_ev3);

    // standard case, pass fees in constructor
    const CAmount fees = 148;
    CWalletTx wtx(MakeTransactionRef(tx), TxStateInactive{});
    COutput output4(COutPoint(tx.GetHash(), nInput), tx.vout.at(nInput), /*depth=*/ 1, input_bytes, /*spendable=*/ true, /*solvable=*/ true, /*safe=*/ true, /*time=*/ 0, /*from_me=*/ false, fees);
    BOOST_CHECK_EQUAL(output4.GetEffectiveValue(), expected_ev1);

    // input bytes unknown (input_bytes = -1), pass fees in constructor
    COutput output5(COutPoint(tx.GetHash(), nInput), tx.vout.at(nInput), /*depth=*/ 1, /*input_bytes=*/ -1, /*spendable=*/ true, /*solvable=*/ true, /*safe=*/ true, /*time=*/ 0, /*from_me=*/ false, /*fees=*/ 0);
    BOOST_CHECK_EQUAL(output5.GetEffectiveValue(), nValue); // The effective value should be equal to the absolute value if input_bytes is -1
}

static util::Result<SelectionResult> select_coins(const CAmountMap& target, const CoinSelectionParams& cs_params, const CCoinControl& cc, std::function<CoinsResult(CWallet&)> coin_setup, interfaces::Chain* chain)
{
    std::unique_ptr<CWallet> wallet = std::make_unique<CWallet>(chain, "", CreateMockWalletDatabase());
    wallet->LoadWallet();
    LOCK(wallet->cs_wallet);
    wallet->SetWalletFlag(WALLET_FLAG_DESCRIPTORS);
    wallet->SetupDescriptorScriptPubKeyMans();

    auto available_coins = coin_setup(*wallet);

    auto result = SelectCoins(*wallet, available_coins, /*pre_set_inputs=*/ {}, target, cc, cs_params);
    if (result) {
        const auto signedTxSize = 10 + 34 + 68 * result->GetInputSet().size(); // static header size + output size + inputs size (P2WPKH)
        BOOST_CHECK_LE(signedTxSize * WITNESS_SCALE_FACTOR, MAX_STANDARD_TX_WEIGHT);

        BOOST_CHECK_GE(result->GetSelectedValue(), target);
    }
    return result;
}

static bool has_coin(const CoinSet& set, CAmount amount)
{
    return std::any_of(set.begin(), set.end(), [&](const auto& coin) { return coin->GetEffectiveValue() == amount; });
}

BOOST_AUTO_TEST_CASE(check_max_weight)
{
    CAmountMap target{{::policyAsset, 49.5L * COIN}};
    CCoinControl cc;

    FastRandomContext rand;
    CoinSelectionParams cs_params{
        rand,
        /*change_output_size=*/34,
        /*change_spend_size=*/148,
        /*min_change_target=*/CENT,
        /*effective_feerate=*/CFeeRate(0),
        /*long_term_feerate=*/CFeeRate(0),
        /*discard_feerate=*/CFeeRate(0),
        /*tx_noinputs_size=*/10 + 34, // static header size + output size
        /*avoid_partial=*/false,
    };

    auto chain{m_node.chain.get()};

    {
        // Scenario 1:
        // The actor starts with 1x 50.0 BTC and 1515x 0.033 BTC (~100.0 BTC total) unspent outputs
        // Then tries to spend 49.5 BTC
        // The 50.0 BTC output should be selected, because the transaction would otherwise be too large

        // Perform selection

        const auto result = select_coins(
            target, cs_params, cc, [&](CWallet& wallet) {
                CoinsResult available_coins;
                for (int j = 0; j < 1515; ++j) {
                    add_coin(available_coins, wallet, CAmount(0.033 * COIN), CFeeRate(0), 144, false, 0, true);
                }

                add_coin(available_coins, wallet, CAmount(50 * COIN), CFeeRate(0), 144, false, 0, true);
                return available_coins;
            },
            chain);

        BOOST_CHECK(result);
        BOOST_CHECK(has_coin(result->GetInputSet(), CAmount(50 * COIN)));
    }

    {
        // Scenario 2:

        // The actor starts with 400x 0.0625 BTC and 2000x 0.025 BTC (75.0 BTC total) unspent outputs
        // Then tries to spend 49.5 BTC
        // A combination of coins should be selected, such that the created transaction is not too large

        // Perform selection
        const auto result = select_coins(
            target, cs_params, cc, [&](CWallet& wallet) {
                CoinsResult available_coins;
                for (int j = 0; j < 400; ++j) {
                    add_coin(available_coins, wallet, CAmount(0.0625 * COIN), CFeeRate(0), 144, false, 0, true);
                }
                for (int j = 0; j < 2000; ++j) {
                    add_coin(available_coins, wallet, CAmount(0.025 * COIN), CFeeRate(0), 144, false, 0, true);
                }
                return available_coins;
            },
            chain);

        BOOST_CHECK(has_coin(result->GetInputSet(), CAmount(0.0625 * COIN)));
        BOOST_CHECK(has_coin(result->GetInputSet(), CAmount(0.025 * COIN)));
    }

    {
        // Scenario 3:

        // The actor starts with 1515x 0.033 BTC (49.995 BTC total) unspent outputs
        // No results should be returned, because the transaction would be too large

        // Perform selection
        const auto result = select_coins(
            target, cs_params, cc, [&](CWallet& wallet) {
                CoinsResult available_coins;
                for (int j = 0; j < 1515; ++j) {
                    add_coin(available_coins, wallet, CAmount(0.033 * COIN), CFeeRate(0), 144, false, 0, true);
                }
                return available_coins;
            },
            chain);

        // No results
        // 1515 inputs * 68 bytes = 103,020 bytes
        // 103,020 bytes * 4 = 412,080 weight, which is above the MAX_STANDARD_TX_WEIGHT of 400,000
        BOOST_CHECK(!result);
    }
}

BOOST_AUTO_TEST_CASE(SelectCoins_effective_value_test)
{
    // Test that the effective value is used to check whether preset inputs provide sufficient funds when subtract_fee_outputs is not used.
    // This test creates a coin whose value is higher than the target but whose effective value is lower than the target.
    // The coin is selected using coin control, with m_allow_other_inputs = false. SelectCoins should fail due to insufficient funds.

    std::unique_ptr<CWallet> wallet = std::make_unique<CWallet>(m_node.chain.get(), "", CreateMockWalletDatabase());
    wallet->LoadWallet();
    LOCK(wallet->cs_wallet);
    wallet->SetWalletFlag(WALLET_FLAG_DESCRIPTORS);
    wallet->SetupDescriptorScriptPubKeyMans();

    CoinsResult available_coins;
    {
        std::unique_ptr<CWallet> dummyWallet = std::make_unique<CWallet>(m_node.chain.get(), "dummy", CreateMockWalletDatabase());
        dummyWallet->LoadWallet();
        LOCK(dummyWallet->cs_wallet);
        dummyWallet->SetWalletFlag(WALLET_FLAG_DESCRIPTORS);
        dummyWallet->SetupDescriptorScriptPubKeyMans();

        add_coin(available_coins, *dummyWallet, 100000); // 0.001 BTC
    }

    CAmountMap target{{::policyAsset, 99900}}; // 0.000999 BTC

    FastRandomContext rand;
    CoinSelectionParams cs_params{
        rand,
        /*change_output_size=*/34,
        /*change_spend_size=*/148,
        /*min_change_target=*/1000,
        /*effective_feerate=*/CFeeRate(3000),
        /*long_term_feerate=*/CFeeRate(1000),
        /*discard_feerate=*/CFeeRate(1000),
        /*tx_noinputs_size=*/0,
        /*avoid_partial=*/false,
    };
    CCoinControl cc;
    cc.m_allow_other_inputs = false;
    COutput output = available_coins.All().at(0);
    cc.SetInputWeight(output.outpoint, 148);
    cc.SelectExternal(output.outpoint, output.txout);

    const auto preset_inputs = *Assert(FetchSelectedInputs(*wallet, cc, cs_params));
    available_coins.Erase({available_coins.coins[OutputType::BECH32].begin()->outpoint});

    const auto result = SelectCoins(*wallet, available_coins, preset_inputs, target, cc, cs_params);
    BOOST_CHECK(!result);
}

BOOST_FIXTURE_TEST_CASE(wallet_coinsresult_test, BasicTestingSetup)
{
    // Test case to verify CoinsResult object sanity.
    CoinsResult available_coins;
    {
        std::unique_ptr<CWallet> dummyWallet = std::make_unique<CWallet>(m_node.chain.get(), "dummy", CreateMockWalletDatabase());
        BOOST_CHECK_EQUAL(dummyWallet->LoadWallet(), DBErrors::LOAD_OK);
        LOCK(dummyWallet->cs_wallet);
        dummyWallet->SetWalletFlag(WALLET_FLAG_DESCRIPTORS);
        dummyWallet->SetupDescriptorScriptPubKeyMans();

        // Add some coins to 'available_coins'
        for (int i=0; i<10; i++) {
            add_coin(available_coins, *dummyWallet, 1 * COIN);
        }
    }

    {
        // First test case, check that 'CoinsResult::Erase' function works as expected.
        // By trying to erase two elements from the 'available_coins' object.
        std::unordered_set<COutPoint, SaltedOutpointHasher> outs_to_remove;
        const auto& coins = available_coins.All();
        for (int i = 0; i < 2; i++) {
            outs_to_remove.emplace(coins[i].outpoint);
        }
        available_coins.Erase(outs_to_remove);

        // Check that the elements were actually removed.
        const auto& updated_coins = available_coins.All();
        for (const auto& out: outs_to_remove) {
            auto it = std::find_if(updated_coins.begin(), updated_coins.end(), [&out](const COutput &coin) {
                return coin.outpoint == out;
            });
            BOOST_CHECK(it == updated_coins.end());
        }
        // And verify that no extra element were removed
        BOOST_CHECK_EQUAL(available_coins.Size(), 8);
    }
}

BOOST_AUTO_TEST_SUITE_END()
} // namespace wallet<|MERGE_RESOLUTION|>--- conflicted
+++ resolved
@@ -29,15 +29,11 @@
 // we repeat those tests this many times and only complain if all iterations of the test fail
 #define RANDOM_REPEATS 5
 
-<<<<<<< HEAD
-typedef std::set<COutput> CoinSet;
+typedef std::set<std::shared_ptr<COutput>> CoinSet;
 // ELEMENTS
 static node::NodeContext testNode;
 static auto testChain = interfaces::MakeChain(testNode);
 static wallet::CWallet testWallet(testChain.get(), "", CreateDummyWalletDatabase());
-=======
-typedef std::set<std::shared_ptr<COutput>> CoinSet;
->>>>>>> 4ea3a8b7
 
 static const CoinEligibilityFilter filter_standard(1, 6, 0);
 static const CoinEligibilityFilter filter_confirmed(1, 1, 0);
@@ -106,17 +102,10 @@
     std::vector<CAmount> a_amts;
     std::vector<CAmount> b_amts;
     for (const auto& coin : a.GetInputSet()) {
-<<<<<<< HEAD
-        a_amts.push_back(coin.txout.nValue.GetAmount());
+        a_amts.push_back(coin->txout.nValue.GetAmount());
     }
     for (const auto& coin : b.GetInputSet()) {
-        b_amts.push_back(coin.txout.nValue.GetAmount());
-=======
-        a_amts.push_back(coin->txout.nValue);
-    }
-    for (const auto& coin : b.GetInputSet()) {
-        b_amts.push_back(coin->txout.nValue);
->>>>>>> 4ea3a8b7
+        b_amts.push_back(coin->txout.nValue.GetAmount());
     }
     std::sort(a_amts.begin(), a_amts.end());
     std::sort(b_amts.begin(), b_amts.end());
