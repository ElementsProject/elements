// Copyright (c) 2017-2021 The Bitcoin Core developers
// Distributed under the MIT software license, see the accompanying
// file COPYING or http://www.opensource.org/licenses/mit-license.php.

#include <consensus/amount.h>
#include <node/context.h>
#include <primitives/transaction.h>
#include <random.h>
#include <test/util/setup_common.h>
#include <util/translation.h>
#include <wallet/coincontrol.h>
#include <wallet/coinselection.h>
#include <wallet/spend.h>
#include <wallet/test/wallet_test_fixture.h>
#include <wallet/wallet.h>

#include <algorithm>
#include <boost/test/unit_test.hpp>
#include <random>

namespace wallet {
BOOST_FIXTURE_TEST_SUITE(coinselector_tests, WalletTestingSetup)

// how many times to run all the tests to have a chance to catch errors that only show up with particular random shuffles
#define RUN_TESTS 100

// some tests fail 1% of the time due to bad luck.
// we repeat those tests this many times and only complain if all iterations of the test fail
#define RANDOM_REPEATS 5

typedef std::set<COutput> CoinSet;
// ELEMENTS
static node::NodeContext testNode;
static auto testChain = interfaces::MakeChain(testNode);
static wallet::CWallet testWallet(testChain.get(), "", gArgs, CreateDummyWalletDatabase());

static const CoinEligibilityFilter filter_standard(1, 6, 0);
static const CoinEligibilityFilter filter_confirmed(1, 1, 0);
static const CoinEligibilityFilter filter_standard_extra(6, 6, 0);
static int nextLockTime = 0;

static void add_coin(const CAmount& nValue, int nInput, std::vector<COutput>& set)
{
    CMutableTransaction tx;
    tx.vout.resize(nInput + 1);
    tx.vout[nInput].nValue = nValue;
    tx.nLockTime = nextLockTime++;        // so all transactions get different hashes
    CWalletTx wtx(MakeTransactionRef(tx), TxStateInactive{});
    set.emplace_back(testWallet, wtx, COutPoint(tx.GetHash(), nInput), tx.vout.at(nInput), /*depth=*/ 1, /*input_bytes=*/ -1, /*spendable=*/ true, /*solvable=*/ true, /*safe=*/ true, /*time=*/ 0, /*from_me=*/ false);
}

static void add_coin(const CAmount& nValue, int nInput, SelectionResult& result)
{
    CMutableTransaction tx;
    tx.vout.resize(nInput + 1);
    tx.vout[nInput].nValue = nValue;
    tx.nLockTime = nextLockTime++;        // so all transactions get different hashes
    CWalletTx wtx(MakeTransactionRef(tx), TxStateInactive{});
    COutput output(testWallet, wtx, COutPoint(tx.GetHash(), nInput), tx.vout.at(nInput), /*depth=*/ 1, /*input_bytes=*/ -1, /*spendable=*/ true, /*solvable=*/ true, /*safe=*/ true, /*time=*/ 0, /*from_me=*/ false);
    OutputGroup group;
    group.Insert(output, /*ancestors=*/ 0, /*descendants=*/ 0, /*positive_only=*/ true);
    result.AddInput(group);
}

static void add_coin(const CAmount& nValue, int nInput, CoinSet& set, CAmount fee = 0, CAmount long_term_fee = 0)
{
    CMutableTransaction tx;
    tx.vout.resize(nInput + 1);
    tx.vout[nInput].nValue = nValue;
    tx.nLockTime = nextLockTime++;        // so all transactions get different hashes
    CWalletTx wtx(MakeTransactionRef(tx), TxStateInactive{});
    COutput coin(testWallet, wtx, COutPoint(tx.GetHash(), nInput), tx.vout.at(nInput), /*depth=*/ 1, /*input_bytes=*/ -1, /*spendable=*/ true, /*solvable=*/ true, /*safe=*/ true, /*time=*/ 0, /*from_me=*/ false);
    coin.effective_value = nValue - fee;
    coin.fee = fee;
    coin.long_term_fee = long_term_fee;
    set.insert(coin);
}

static void add_coin(std::vector<COutput>& coins, CWallet& wallet, const CAmount& nValue, int nAge = 6*24, bool fIsFromMe = false, int nInput=0, bool spendable = false)
{
    CMutableTransaction tx;
    tx.nLockTime = nextLockTime++;        // so all transactions get different hashes
    tx.vout.resize(nInput + 1);
    tx.vout[nInput].nValue = nValue;
    if (spendable) {
        CTxDestination dest;
        bilingual_str error;
        const bool destination_ok = wallet.GetNewDestination(OutputType::BECH32, "", dest, error);
        assert(destination_ok);
        tx.vout[nInput].scriptPubKey = GetScriptForDestination(dest);
    }
    uint256 txid = tx.GetHash();

    LOCK(wallet.cs_wallet);
    auto ret = wallet.mapWallet.emplace(std::piecewise_construct, std::forward_as_tuple(txid), std::forward_as_tuple(MakeTransactionRef(std::move(tx)), TxStateInactive{}));
    assert(ret.second);
    CWalletTx& wtx = (*ret.first).second;
    coins.emplace_back(COutPoint(wtx.GetHash(), nInput), wtx.tx->vout.at(nInput), nAge, GetTxSpendSize(wallet, wtx, nInput), /*spendable=*/ true, /*solvable=*/ true, /*safe=*/ true, wtx.GetTxTime(), fIsFromMe);
}

/** Check if SelectionResult a is equivalent to SelectionResult b.
 * Equivalent means same input values, but maybe different inputs (i.e. same value, different prevout) */
static bool EquivalentResult(const SelectionResult& a, const SelectionResult& b)
{
    std::vector<CAmount> a_amts;
    std::vector<CAmount> b_amts;
    for (const auto& coin : a.GetInputSet()) {
        a_amts.push_back(coin.txout.nValue.GetAmount());
    }
    for (const auto& coin : b.GetInputSet()) {
        b_amts.push_back(coin.txout.nValue.GetAmount());
    }
    std::sort(a_amts.begin(), a_amts.end());
    std::sort(b_amts.begin(), b_amts.end());

    std::pair<std::vector<CAmount>::iterator, std::vector<CAmount>::iterator> ret = std::mismatch(a_amts.begin(), a_amts.end(), b_amts.begin());
    return ret.first == a_amts.end() && ret.second == b_amts.end();
}

/** Check if this selection is equal to another one. Equal means same inputs (i.e same value and prevout) */
static bool EqualResult(const SelectionResult& a, const SelectionResult& b)
{
    std::pair<CoinSet::iterator, CoinSet::iterator> ret = std::mismatch(a.GetInputSet().begin(), a.GetInputSet().end(), b.GetInputSet().begin(),
        [](const COutput& a, const COutput& b) {
            return a.outpoint == b.outpoint;
        });
    return ret.first == a.GetInputSet().end() && ret.second == b.GetInputSet().end();
}

static CAmount make_hard_case(int utxos, std::vector<COutput>& utxo_pool)
{
    utxo_pool.clear();
    CAmount target = 0;
    for (int i = 0; i < utxos; ++i) {
        target += (CAmount)1 << (utxos+i);
        add_coin((CAmount)1 << (utxos+i), 2*i, utxo_pool);
        add_coin(((CAmount)1 << (utxos+i)) + ((CAmount)1 << (utxos-1-i)), 2*i + 1, utxo_pool);
    }
    return target;
}

inline std::vector<OutputGroup>& GroupCoins(const std::vector<COutput>& coins)
{
    static std::vector<OutputGroup> static_groups;
    static_groups.clear();
    for (auto& coin : coins) {
        static_groups.emplace_back();
        static_groups.back().Insert(coin, /*ancestors=*/ 0, /*descendants=*/ 0, /*positive_only=*/ false);
    }
    return static_groups;
}

inline std::vector<OutputGroup>& KnapsackGroupOutputs(const std::vector<COutput>& coins, CWallet& wallet, const CoinEligibilityFilter& filter)
{
    FastRandomContext rand{};
    CoinSelectionParams coin_selection_params{
        rand,
        /*change_output_size=*/ 0,
        /*change_spend_size=*/ 0,
        /*min_change_target=*/ CENT,
        /*effective_feerate=*/ CFeeRate(0),
        /*long_term_feerate=*/ CFeeRate(0),
        /*discard_feerate=*/ CFeeRate(0),
        /*tx_noinputs_size=*/ 0,
        /*avoid_partial=*/ false,
    };
    static std::vector<OutputGroup> static_groups;
    static_groups = GroupOutputs(wallet, coins, coin_selection_params, filter, /*positive_only=*/false);
    return static_groups;
}

// Branch and bound coin selection tests
BOOST_AUTO_TEST_CASE(bnb_search_test)
{
    FastRandomContext rand{};
    // Setup
    std::vector<COutput> utxo_pool;
<<<<<<< HEAD
    SelectionResult expected_result(CAmountMap{{::policyAsset, 0}});
=======
    SelectionResult expected_result(CAmount(0), SelectionAlgorithm::BNB);
>>>>>>> 260ede1d

    /////////////////////////
    // Known Outcome tests //
    /////////////////////////

    // Empty utxo pool
    BOOST_CHECK(!SelectCoinsBnB(GroupCoins(utxo_pool), 1 * CENT, 0.5 * CENT));

    // Add utxos
    add_coin(1 * CENT, 1, utxo_pool);
    add_coin(2 * CENT, 2, utxo_pool);
    add_coin(3 * CENT, 3, utxo_pool);
    add_coin(4 * CENT, 4, utxo_pool);

    // Select 1 Cent
    add_coin(1 * CENT, 1, expected_result);
    const auto result1 = SelectCoinsBnB(GroupCoins(utxo_pool), 1 * CENT, 0.5 * CENT);
    BOOST_CHECK(result1);
    BOOST_CHECK(EquivalentResult(expected_result, *result1));
    BOOST_CHECK_EQUAL(result1->GetSelectedValue()[::policyAsset], 1 * CENT);
    expected_result.Clear();

    // Select 2 Cent
    add_coin(2 * CENT, 2, expected_result);
    const auto result2 = SelectCoinsBnB(GroupCoins(utxo_pool), 2 * CENT, 0.5 * CENT);
    BOOST_CHECK(result2);
    BOOST_CHECK(EquivalentResult(expected_result, *result2));
    BOOST_CHECK_EQUAL(result2->GetSelectedValue()[::policyAsset], 2 * CENT);
    expected_result.Clear();

    // Select 5 Cent
    add_coin(4 * CENT, 4, expected_result);
    add_coin(1 * CENT, 1, expected_result);
    const auto result3 = SelectCoinsBnB(GroupCoins(utxo_pool), 5 * CENT, 0.5 * CENT);
    BOOST_CHECK(result3);
    BOOST_CHECK(EquivalentResult(expected_result, *result3));
    BOOST_CHECK_EQUAL(result3->GetSelectedValue()[::policyAsset], 5 * CENT);
    expected_result.Clear();

    // Select 11 Cent, not possible
    BOOST_CHECK(!SelectCoinsBnB(GroupCoins(utxo_pool), 11 * CENT, 0.5 * CENT));
    expected_result.Clear();

    // Cost of change is greater than the difference between target value and utxo sum
    add_coin(1 * CENT, 1, expected_result);
    const auto result4 = SelectCoinsBnB(GroupCoins(utxo_pool), 0.9 * CENT, 0.5 * CENT);
    BOOST_CHECK(result4);
    BOOST_CHECK_EQUAL(result4->GetSelectedValue()[::policyAsset], 1 * CENT);
    BOOST_CHECK(EquivalentResult(expected_result, *result4));
    expected_result.Clear();

    // Cost of change is less than the difference between target value and utxo sum
    BOOST_CHECK(!SelectCoinsBnB(GroupCoins(utxo_pool), 0.9 * CENT, 0));
    expected_result.Clear();

    // Select 10 Cent
    add_coin(5 * CENT, 5, utxo_pool);
    add_coin(5 * CENT, 5, expected_result);
    add_coin(4 * CENT, 4, expected_result);
    add_coin(1 * CENT, 1, expected_result);
    const auto result5 = SelectCoinsBnB(GroupCoins(utxo_pool), 10 * CENT, 0.5 * CENT);
    BOOST_CHECK(result5);
    BOOST_CHECK(EquivalentResult(expected_result, *result5));
    BOOST_CHECK_EQUAL(result5->GetSelectedValue()[::policyAsset], 10 * CENT);
    expected_result.Clear();

    // Negative effective value
    // Select 10 Cent but have 1 Cent not be possible because too small
    add_coin(5 * CENT, 5, expected_result);
    add_coin(3 * CENT, 3, expected_result);
    add_coin(2 * CENT, 2, expected_result);
    const auto result6 = SelectCoinsBnB(GroupCoins(utxo_pool), 10 * CENT, 5000);
    BOOST_CHECK(result6);
    BOOST_CHECK_EQUAL(result6->GetSelectedValue()[::policyAsset], 10 * CENT);
    // FIXME: this test is redundant with the above, because 1 Cent is selected, not "too small"
    // BOOST_CHECK(EquivalentResult(expected_result, *result));

    // Select 0.25 Cent, not possible
    BOOST_CHECK(!SelectCoinsBnB(GroupCoins(utxo_pool), 0.25 * CENT, 0.5 * CENT));
    expected_result.Clear();

    // Iteration exhaustion test
    CAmount target = make_hard_case(17, utxo_pool);
    BOOST_CHECK(!SelectCoinsBnB(GroupCoins(utxo_pool), target, 0)); // Should exhaust
    target = make_hard_case(14, utxo_pool);
    const auto result7 = SelectCoinsBnB(GroupCoins(utxo_pool), target, 0); // Should not exhaust
    BOOST_CHECK(result7);

    // Test same value early bailout optimization
    utxo_pool.clear();
    add_coin(7 * CENT, 7, expected_result);
    add_coin(7 * CENT, 7, expected_result);
    add_coin(7 * CENT, 7, expected_result);
    add_coin(7 * CENT, 7, expected_result);
    add_coin(2 * CENT, 7, expected_result);
    add_coin(7 * CENT, 7, utxo_pool);
    add_coin(7 * CENT, 7, utxo_pool);
    add_coin(7 * CENT, 7, utxo_pool);
    add_coin(7 * CENT, 7, utxo_pool);
    add_coin(2 * CENT, 7, utxo_pool);
    for (int i = 0; i < 50000; ++i) {
        add_coin(5 * CENT, 7, utxo_pool);
    }
    const auto result8 = SelectCoinsBnB(GroupCoins(utxo_pool), 30 * CENT, 5000);
    BOOST_CHECK(result8);
    BOOST_CHECK_EQUAL(result8->GetSelectedValue()[::policyAsset], 30 * CENT);
    BOOST_CHECK(EquivalentResult(expected_result, *result8));

    ////////////////////
    // Behavior tests //
    ////////////////////
    // Select 1 Cent with pool of only greater than 5 Cent
    utxo_pool.clear();
    for (int i = 5; i <= 20; ++i) {
        add_coin(i * CENT, i, utxo_pool);
    }
    // Run 100 times, to make sure it is never finding a solution
    for (int i = 0; i < 100; ++i) {
        BOOST_CHECK(!SelectCoinsBnB(GroupCoins(utxo_pool), 1 * CENT, 2 * CENT));
    }

    // Make sure that effective value is working in AttemptSelection when BnB is used
    CoinSelectionParams coin_selection_params_bnb{
        rand,
        /*change_output_size=*/ 0,
        /*change_spend_size=*/ 0,
        /*min_change_target=*/ 0,
        /*effective_feerate=*/ CFeeRate(3000),
        /*long_term_feerate=*/ CFeeRate(1000),
        /*discard_feerate=*/ CFeeRate(1000),
        /*tx_noinputs_size=*/ 0,
        /*avoid_partial=*/ false,
    };
    {
        std::unique_ptr<CWallet> wallet = std::make_unique<CWallet>(m_node.chain.get(), "", m_args, CreateMockWalletDatabase());
        wallet->LoadWallet();
        LOCK(wallet->cs_wallet);
        wallet->SetWalletFlag(WALLET_FLAG_DESCRIPTORS);
        wallet->SetupDescriptorScriptPubKeyMans();

        std::vector<COutput> coins;

        add_coin(coins, *wallet, 1);
        coins.at(0).input_bytes = 40; // Make sure that it has a negative effective value. The next check should assert if this somehow got through. Otherwise it will fail
        BOOST_CHECK(!SelectCoinsBnB(GroupCoins(coins), 1 * CENT, coin_selection_params_bnb.m_cost_of_change));

        // Test fees subtracted from output:
        coins.clear();
        add_coin(coins, *wallet, 1 * CENT);
        coins.at(0).input_bytes = 40;
        coin_selection_params_bnb.m_subtract_fee_outputs = true;
        const auto result9 = SelectCoinsBnB(GroupCoins(coins), 1 * CENT, coin_selection_params_bnb.m_cost_of_change);
        BOOST_CHECK(result9);
        BOOST_CHECK_EQUAL(result9->GetSelectedValue()[::policyAsset], 1 * CENT);
    }

    {
        std::unique_ptr<CWallet> wallet = std::make_unique<CWallet>(m_node.chain.get(), "", m_args, CreateMockWalletDatabase());
        wallet->LoadWallet();
        LOCK(wallet->cs_wallet);
        wallet->SetWalletFlag(WALLET_FLAG_DESCRIPTORS);
        wallet->SetupDescriptorScriptPubKeyMans();

        std::vector<COutput> coins;

        add_coin(coins, *wallet, 5 * CENT, 6 * 24, false, 0, true);
        add_coin(coins, *wallet, 3 * CENT, 6 * 24, false, 0, true);
        add_coin(coins, *wallet, 2 * CENT, 6 * 24, false, 0, true);
        CCoinControl coin_control;
        coin_control.fAllowOtherInputs = true;
        coin_control.Select(coins.at(0).outpoint);
        coin_selection_params_bnb.m_effective_feerate = CFeeRate(0);
        CAmountMap mapTargetValue;
        mapTargetValue[CAsset()] = 10 * CENT;
        const auto result10 = SelectCoins(*wallet, coins, mapTargetValue, coin_control, coin_selection_params_bnb);
        BOOST_CHECK(result10);
    }
}

BOOST_AUTO_TEST_CASE(knapsack_solver_test)
{
    FastRandomContext rand{};
    const auto temp1{[&rand](std::vector<OutputGroup>& g, const CAmount& v, CAmount c) { return KnapsackSolver(g, v, c, rand); }};
    const auto KnapsackSolver{temp1};
    std::unique_ptr<CWallet> wallet = std::make_unique<CWallet>(m_node.chain.get(), "", m_args, CreateMockWalletDatabase());
    wallet->LoadWallet();
    LOCK(wallet->cs_wallet);
    wallet->SetWalletFlag(WALLET_FLAG_DESCRIPTORS);
    wallet->SetupDescriptorScriptPubKeyMans();

    std::vector<COutput> coins;

    // test multiple times to allow for differences in the shuffle order
    for (int i = 0; i < RUN_TESTS; i++)
    {
        coins.clear();

        // with an empty wallet we can't even pay one cent
        BOOST_CHECK(!KnapsackSolver(KnapsackGroupOutputs(coins, *wallet, filter_standard), 1 * CENT, CENT));

        add_coin(coins, *wallet, 1*CENT, 4);        // add a new 1 cent coin

        // with a new 1 cent coin, we still can't find a mature 1 cent
        BOOST_CHECK(!KnapsackSolver(KnapsackGroupOutputs(coins, *wallet, filter_standard), 1 * CENT, CENT));

        // but we can find a new 1 cent
        const auto result1 = KnapsackSolver(KnapsackGroupOutputs(coins, *wallet, filter_confirmed), 1 * CENT, CENT);
        BOOST_CHECK(result1);
        BOOST_CHECK_EQUAL(result1->GetSelectedValue()[::policyAsset], 1 * CENT);

        add_coin(coins, *wallet, 2*CENT);           // add a mature 2 cent coin

        // we can't make 3 cents of mature coins
        BOOST_CHECK(!KnapsackSolver(KnapsackGroupOutputs(coins, *wallet, filter_standard), 3 * CENT, CENT));

        // we can make 3 cents of new coins
        const auto result2 = KnapsackSolver(KnapsackGroupOutputs(coins, *wallet, filter_confirmed), 3 * CENT, CENT);
        BOOST_CHECK(result2);
        BOOST_CHECK_EQUAL(result2->GetSelectedValue()[::policyAsset], 3 * CENT);

        add_coin(coins, *wallet, 5*CENT);           // add a mature 5 cent coin,
        add_coin(coins, *wallet, 10*CENT, 3, true); // a new 10 cent coin sent from one of our own addresses
        add_coin(coins, *wallet, 20*CENT);          // and a mature 20 cent coin

        // now we have new: 1+10=11 (of which 10 was self-sent), and mature: 2+5+20=27.  total = 38

        // we can't make 38 cents only if we disallow new coins:
        BOOST_CHECK(!KnapsackSolver(KnapsackGroupOutputs(coins, *wallet, filter_standard), 38 * CENT, CENT));
        // we can't even make 37 cents if we don't allow new coins even if they're from us
        BOOST_CHECK(!KnapsackSolver(KnapsackGroupOutputs(coins, *wallet, filter_standard_extra), 38 * CENT, CENT));
        // but we can make 37 cents if we accept new coins from ourself
        const auto result3 = KnapsackSolver(KnapsackGroupOutputs(coins, *wallet, filter_standard), 37 * CENT, CENT);
        BOOST_CHECK(result3);
        BOOST_CHECK_EQUAL(result3->GetSelectedValue()[::policyAsset], 37 * CENT);
        // and we can make 38 cents if we accept all new coins
        const auto result4 = KnapsackSolver(KnapsackGroupOutputs(coins, *wallet, filter_confirmed), 38 * CENT, CENT);
        BOOST_CHECK(result4);
        BOOST_CHECK_EQUAL(result4->GetSelectedValue()[::policyAsset], 38 * CENT);

        // try making 34 cents from 1,2,5,10,20 - we can't do it exactly
        const auto result5 = KnapsackSolver(KnapsackGroupOutputs(coins, *wallet, filter_confirmed), 34 * CENT, CENT);
        BOOST_CHECK(result5);
        BOOST_CHECK_EQUAL(result5->GetSelectedValue()[::policyAsset], 35 * CENT);       // but 35 cents is closest
        BOOST_CHECK_EQUAL(result5->GetInputSet().size(), 3U);     // the best should be 20+10+5.  it's incredibly unlikely the 1 or 2 got included (but possible)

        // when we try making 7 cents, the smaller coins (1,2,5) are enough.  We should see just 2+5
        const auto result6 = KnapsackSolver(KnapsackGroupOutputs(coins, *wallet, filter_confirmed), 7 * CENT, CENT);
        BOOST_CHECK(result6);
        BOOST_CHECK_EQUAL(result6->GetSelectedValue()[::policyAsset], 7 * CENT);
        BOOST_CHECK_EQUAL(result6->GetInputSet().size(), 2U);

        // when we try making 8 cents, the smaller coins (1,2,5) are exactly enough.
        const auto result7 = KnapsackSolver(KnapsackGroupOutputs(coins, *wallet, filter_confirmed), 8 * CENT, CENT);
        BOOST_CHECK(result7);
        BOOST_CHECK(result7->GetSelectedValue()[::policyAsset] == 8 * CENT);
        BOOST_CHECK_EQUAL(result7->GetInputSet().size(), 3U);

        // when we try making 9 cents, no subset of smaller coins is enough, and we get the next bigger coin (10)
        const auto result8 = KnapsackSolver(KnapsackGroupOutputs(coins, *wallet, filter_confirmed), 9 * CENT, CENT);
        BOOST_CHECK(result8);
        BOOST_CHECK_EQUAL(result8->GetSelectedValue()[::policyAsset], 10 * CENT);
        BOOST_CHECK_EQUAL(result8->GetInputSet().size(), 1U);

        // now clear out the wallet and start again to test choosing between subsets of smaller coins and the next biggest coin
        coins.clear();

        add_coin(coins, *wallet,  6*CENT);
        add_coin(coins, *wallet,  7*CENT);
        add_coin(coins, *wallet,  8*CENT);
        add_coin(coins, *wallet, 20*CENT);
        add_coin(coins, *wallet, 30*CENT); // now we have 6+7+8+20+30 = 71 cents total

        // check that we have 71 and not 72
        const auto result9 = KnapsackSolver(KnapsackGroupOutputs(coins, *wallet, filter_confirmed), 71 * CENT, CENT);
        BOOST_CHECK(result9);
        BOOST_CHECK(!KnapsackSolver(KnapsackGroupOutputs(coins, *wallet, filter_confirmed), 72 * CENT, CENT));

        // now try making 16 cents.  the best smaller coins can do is 6+7+8 = 21; not as good at the next biggest coin, 20
        const auto result10 = KnapsackSolver(KnapsackGroupOutputs(coins, *wallet, filter_confirmed), 16 * CENT, CENT);
        BOOST_CHECK(result10);
        BOOST_CHECK_EQUAL(result10->GetSelectedValue()[::policyAsset], 20 * CENT); // we should get 20 in one coin
        BOOST_CHECK_EQUAL(result10->GetInputSet().size(), 1U);

        add_coin(coins, *wallet,  5*CENT); // now we have 5+6+7+8+20+30 = 75 cents total

        // now if we try making 16 cents again, the smaller coins can make 5+6+7 = 18 cents, better than the next biggest coin, 20
        const auto result11 = KnapsackSolver(KnapsackGroupOutputs(coins, *wallet, filter_confirmed), 16 * CENT, CENT);
        BOOST_CHECK(result11);
        BOOST_CHECK_EQUAL(result11->GetSelectedValue()[::policyAsset], 18 * CENT); // we should get 18 in 3 coins
        BOOST_CHECK_EQUAL(result11->GetInputSet().size(), 3U);

        add_coin(coins, *wallet,  18*CENT); // now we have 5+6+7+8+18+20+30

        // and now if we try making 16 cents again, the smaller coins can make 5+6+7 = 18 cents, the same as the next biggest coin, 18
        const auto result12 = KnapsackSolver(KnapsackGroupOutputs(coins, *wallet, filter_confirmed), 16 * CENT, CENT);
        BOOST_CHECK(result12);
        BOOST_CHECK_EQUAL(result12->GetSelectedValue()[::policyAsset], 18 * CENT);  // we should get 18 in 1 coin
        BOOST_CHECK_EQUAL(result12->GetInputSet().size(), 1U); // because in the event of a tie, the biggest coin wins

        // now try making 11 cents.  we should get 5+6
        const auto result13 = KnapsackSolver(KnapsackGroupOutputs(coins, *wallet, filter_confirmed), 11 * CENT, CENT);
        BOOST_CHECK(result13);
        BOOST_CHECK_EQUAL(result13->GetSelectedValue()[::policyAsset], 11 * CENT);
        BOOST_CHECK_EQUAL(result13->GetInputSet().size(), 2U);

        // check that the smallest bigger coin is used
        add_coin(coins, *wallet,  1*COIN);
        add_coin(coins, *wallet,  2*COIN);
        add_coin(coins, *wallet,  3*COIN);
        add_coin(coins, *wallet,  4*COIN); // now we have 5+6+7+8+18+20+30+100+200+300+400 = 1094 cents
        const auto result14 = KnapsackSolver(KnapsackGroupOutputs(coins, *wallet, filter_confirmed), 95 * CENT, CENT);
        BOOST_CHECK(result14);
        BOOST_CHECK_EQUAL(result14->GetSelectedValue()[::policyAsset], 1 * COIN);  // we should get 1 BTC in 1 coin
        BOOST_CHECK_EQUAL(result14->GetInputSet().size(), 1U);

        const auto result15 = KnapsackSolver(KnapsackGroupOutputs(coins, *wallet, filter_confirmed), 195 * CENT, CENT);
        BOOST_CHECK(result15);
        BOOST_CHECK_EQUAL(result15->GetSelectedValue()[::policyAsset], 2 * COIN);  // we should get 2 BTC in 1 coin
        BOOST_CHECK_EQUAL(result15->GetInputSet().size(), 1U);

        // empty the wallet and start again, now with fractions of a cent, to test small change avoidance

        coins.clear();
        add_coin(coins, *wallet, CENT * 1 / 10);
        add_coin(coins, *wallet, CENT * 2 / 10);
        add_coin(coins, *wallet, CENT * 3 / 10);
        add_coin(coins, *wallet, CENT * 4 / 10);
        add_coin(coins, *wallet, CENT * 5 / 10);

        // try making 1 * CENT from the 1.5 * CENT
        // we'll get change smaller than CENT whatever happens, so can expect CENT exactly
        const auto result16 = KnapsackSolver(KnapsackGroupOutputs(coins, *wallet, filter_confirmed), CENT, CENT);
        BOOST_CHECK(result16);
        BOOST_CHECK_EQUAL(result16->GetSelectedValue()[::policyAsset], CENT);

        // but if we add a bigger coin, small change is avoided
        add_coin(coins, *wallet, 1111*CENT);

        // try making 1 from 0.1 + 0.2 + 0.3 + 0.4 + 0.5 + 1111 = 1112.5
        const auto result17 = KnapsackSolver(KnapsackGroupOutputs(coins, *wallet, filter_confirmed), 1 * CENT, CENT);
        BOOST_CHECK(result17);
        BOOST_CHECK_EQUAL(result17->GetSelectedValue()[::policyAsset], 1 * CENT); // we should get the exact amount

        // if we add more small coins:
        add_coin(coins, *wallet, CENT * 6 / 10);
        add_coin(coins, *wallet, CENT * 7 / 10);

        // and try again to make 1.0 * CENT
        const auto result18 = KnapsackSolver(KnapsackGroupOutputs(coins, *wallet, filter_confirmed), 1 * CENT, CENT);
        BOOST_CHECK(result18);
        BOOST_CHECK_EQUAL(result18->GetSelectedValue()[::policyAsset], 1 * CENT); // we should get the exact amount

        // run the 'mtgox' test (see https://blockexplorer.com/tx/29a3efd3ef04f9153d47a990bd7b048a4b2d213daaa5fb8ed670fb85f13bdbcf)
        // they tried to consolidate 10 50k coins into one 500k coin, and ended up with 50k in change
        coins.clear();
        for (int j = 0; j < 20; j++)
            add_coin(coins, *wallet, 50000 * COIN);

        const auto result19 = KnapsackSolver(KnapsackGroupOutputs(coins, *wallet, filter_confirmed), 500000 * COIN, CENT);
        BOOST_CHECK(result19);
        BOOST_CHECK_EQUAL(result19->GetSelectedValue()[::policyAsset], 500000 * COIN); // we should get the exact amount
        BOOST_CHECK_EQUAL(result19->GetInputSet().size(), 10U); // in ten coins

        // if there's not enough in the smaller coins to make at least 1 * CENT change (0.5+0.6+0.7 < 1.0+1.0),
        // we need to try finding an exact subset anyway

        // sometimes it will fail, and so we use the next biggest coin:
        coins.clear();
        add_coin(coins, *wallet, CENT * 5 / 10);
        add_coin(coins, *wallet, CENT * 6 / 10);
        add_coin(coins, *wallet, CENT * 7 / 10);
        add_coin(coins, *wallet, 1111 * CENT);
        const auto result20 = KnapsackSolver(KnapsackGroupOutputs(coins, *wallet, filter_confirmed), 1 * CENT, CENT);
        BOOST_CHECK(result20);
        BOOST_CHECK_EQUAL(result20->GetSelectedValue()[::policyAsset], 1111 * CENT); // we get the bigger coin
        BOOST_CHECK_EQUAL(result20->GetInputSet().size(), 1U);

        // but sometimes it's possible, and we use an exact subset (0.4 + 0.6 = 1.0)
        coins.clear();
        add_coin(coins, *wallet, CENT * 4 / 10);
        add_coin(coins, *wallet, CENT * 6 / 10);
        add_coin(coins, *wallet, CENT * 8 / 10);
        add_coin(coins, *wallet, 1111 * CENT);
        const auto result21 = KnapsackSolver(KnapsackGroupOutputs(coins, *wallet, filter_confirmed), CENT, CENT);
        BOOST_CHECK(result21);
        BOOST_CHECK_EQUAL(result21->GetSelectedValue()[::policyAsset], CENT);   // we should get the exact amount
        BOOST_CHECK_EQUAL(result21->GetInputSet().size(), 2U); // in two coins 0.4+0.6

        // test avoiding small change
        coins.clear();
        add_coin(coins, *wallet, CENT * 5 / 100);
        add_coin(coins, *wallet, CENT * 1);
        add_coin(coins, *wallet, CENT * 100);

        // trying to make 100.01 from these three coins
        const auto result22 = KnapsackSolver(KnapsackGroupOutputs(coins, *wallet, filter_confirmed), CENT * 10001 / 100, CENT);
        BOOST_CHECK(result22);
        BOOST_CHECK_EQUAL(result22->GetSelectedValue()[::policyAsset], CENT * 10105 / 100); // we should get all coins
        BOOST_CHECK_EQUAL(result22->GetInputSet().size(), 3U);

        // but if we try to make 99.9, we should take the bigger of the two small coins to avoid small change
        const auto result23 = KnapsackSolver(KnapsackGroupOutputs(coins, *wallet, filter_confirmed), CENT * 9990 / 100, CENT);
        BOOST_CHECK(result23);
        BOOST_CHECK_EQUAL(result23->GetSelectedValue()[::policyAsset], 101 * CENT);
        BOOST_CHECK_EQUAL(result23->GetInputSet().size(), 2U);
    }

    // test with many inputs
    for (CAmount amt=1500; amt < COIN; amt*=10) {
        coins.clear();
        // Create 676 inputs (=  (old MAX_STANDARD_TX_SIZE == 100000)  / 148 bytes per input)
        for (uint16_t j = 0; j < 676; j++)
            add_coin(coins, *wallet, amt);

        // We only create the wallet once to save time, but we still run the coin selection RUN_TESTS times.
        for (int i = 0; i < RUN_TESTS; i++) {
            const auto result24 = KnapsackSolver(KnapsackGroupOutputs(coins, *wallet, filter_confirmed), 2000, CENT);
            BOOST_CHECK(result24);

            if (amt - 2000 < CENT) {
                // needs more than one input:
                uint16_t returnSize = std::ceil((2000.0 + CENT)/amt);
                CAmount returnValue = amt * returnSize;
                BOOST_CHECK_EQUAL(result24->GetSelectedValue()[::policyAsset], returnValue);
                BOOST_CHECK_EQUAL(result24->GetInputSet().size(), returnSize);
            } else {
                // one input is sufficient:
                BOOST_CHECK_EQUAL(result24->GetSelectedValue()[::policyAsset], amt);
                BOOST_CHECK_EQUAL(result24->GetInputSet().size(), 1U);
            }
        }
    }

    // test randomness
    {
        coins.clear();
        for (int i2 = 0; i2 < 100; i2++)
            add_coin(coins, *wallet, COIN);

        // Again, we only create the wallet once to save time, but we still run the coin selection RUN_TESTS times.
        for (int i = 0; i < RUN_TESTS; i++) {
            // picking 50 from 100 coins doesn't depend on the shuffle,
            // but does depend on randomness in the stochastic approximation code
            const auto result25 = KnapsackSolver(GroupCoins(coins), 50 * COIN, CENT);
            BOOST_CHECK(result25);
            const auto result26 = KnapsackSolver(GroupCoins(coins), 50 * COIN, CENT);
            BOOST_CHECK(result26);
            BOOST_CHECK(!EqualResult(*result25, *result26));

            int fails = 0;
            for (int j = 0; j < RANDOM_REPEATS; j++)
            {
                // Test that the KnapsackSolver selects randomly from equivalent coins (same value and same input size).
                // When choosing 1 from 100 identical coins, 1% of the time, this test will choose the same coin twice
                // which will cause it to fail.
                // To avoid that issue, run the test RANDOM_REPEATS times and only complain if all of them fail
                const auto result27 = KnapsackSolver(GroupCoins(coins), COIN, CENT);
                BOOST_CHECK(result27);
                const auto result28 = KnapsackSolver(GroupCoins(coins), COIN, CENT);
                BOOST_CHECK(result28);
                if (EqualResult(*result27, *result28))
                    fails++;
            }
            BOOST_CHECK_NE(fails, RANDOM_REPEATS);
        }

        // add 75 cents in small change.  not enough to make 90 cents,
        // then try making 90 cents.  there are multiple competing "smallest bigger" coins,
        // one of which should be picked at random
        add_coin(coins, *wallet, 5 * CENT);
        add_coin(coins, *wallet, 10 * CENT);
        add_coin(coins, *wallet, 15 * CENT);
        add_coin(coins, *wallet, 20 * CENT);
        add_coin(coins, *wallet, 25 * CENT);

        for (int i = 0; i < RUN_TESTS; i++) {
            int fails = 0;
            for (int j = 0; j < RANDOM_REPEATS; j++)
            {
                const auto result29 = KnapsackSolver(GroupCoins(coins), 90 * CENT, CENT);
                BOOST_CHECK(result29);
                const auto result30 = KnapsackSolver(GroupCoins(coins), 90 * CENT, CENT);
                BOOST_CHECK(result30);
                if (EqualResult(*result29, *result30))
                    fails++;
            }
            BOOST_CHECK_NE(fails, RANDOM_REPEATS);
        }
    }
}

BOOST_AUTO_TEST_CASE(ApproximateBestSubset)
{
    FastRandomContext rand{};
    std::unique_ptr<CWallet> wallet = std::make_unique<CWallet>(m_node.chain.get(), "", m_args, CreateMockWalletDatabase());
    wallet->LoadWallet();
    LOCK(wallet->cs_wallet);
    wallet->SetWalletFlag(WALLET_FLAG_DESCRIPTORS);
    wallet->SetupDescriptorScriptPubKeyMans();

    std::vector<COutput> coins;

    // Test vValue sort order
    for (int i = 0; i < 1000; i++)
        add_coin(coins, *wallet, 1000 * COIN);
    add_coin(coins, *wallet, 3 * COIN);

    const auto result = KnapsackSolver(KnapsackGroupOutputs(coins, *wallet, filter_standard), 1003 * COIN, CENT, rand);
    BOOST_CHECK(result);
    BOOST_CHECK_EQUAL(result->GetSelectedValue()[::policyAsset], 1003 * COIN);
    BOOST_CHECK_EQUAL(result->GetInputSet().size(), 2U);
}

// Tests that with the ideal conditions, the coin selector will always be able to find a solution that can pay the target value
BOOST_AUTO_TEST_CASE(SelectCoins_test)
{
    std::unique_ptr<CWallet> wallet = std::make_unique<CWallet>(m_node.chain.get(), "", m_args, CreateMockWalletDatabase());
    wallet->LoadWallet();
    LOCK(wallet->cs_wallet);
    wallet->SetWalletFlag(WALLET_FLAG_DESCRIPTORS);
    wallet->SetupDescriptorScriptPubKeyMans();

    // Random generator stuff
    std::default_random_engine generator;
    std::exponential_distribution<double> distribution (100);
    FastRandomContext rand;

    // Run this test 100 times
    for (int i = 0; i < 100; ++i)
    {
        std::vector<COutput> coins;
        CAmount balance{0};

        // Make a wallet with 1000 exponentially distributed random inputs
        for (int j = 0; j < 1000; ++j)
        {
            CAmount val = distribution(generator)*10000000;
            add_coin(coins, *wallet, val);
            balance += val;
        }

        // Generate a random fee rate in the range of 100 - 400
        CFeeRate rate(rand.randrange(300) + 100);

        // Generate a random target value between 1000 and wallet balance
        CAmountMap target;
        target[CAsset()] = rand.randrange(balance - 1000) + 1000;

        // Perform selection
        CoinSelectionParams cs_params{
            rand,
            /*change_output_size=*/ 34,
            /*change_spend_size=*/ 148,
            /*min_change_target=*/ CENT,
            /*effective_feerate=*/ CFeeRate(0),
            /*long_term_feerate=*/ CFeeRate(0),
            /*discard_feerate=*/ CFeeRate(0),
            /*tx_noinputs_size=*/ 0,
            /*avoid_partial=*/ false,
        };
        CCoinControl cc;
        const auto result = SelectCoins(*wallet, coins, target, cc, cs_params);
        BOOST_CHECK(result);
        BOOST_CHECK_GE(result->GetSelectedValue(), target);
    }
}

BOOST_AUTO_TEST_CASE(waste_test)
{
    CoinSet selection;
    const CAmount fee{100};
    const CAmount change_cost{125};
    const CAmount fee_diff{40};
    const CAmount in_amt{3 * COIN};
    const CAmount target{2 * COIN};
    const CAmount excess{in_amt - fee * 2 - target};

    // Waste with change is the change cost and difference between fee and long term fee
    add_coin(1 * COIN, 1, selection, fee, fee - fee_diff);
    add_coin(2 * COIN, 2, selection, fee, fee - fee_diff);
    const CAmount waste1 = GetSelectionWaste(selection, change_cost, target);
    BOOST_CHECK_EQUAL(fee_diff * 2 + change_cost, waste1);
    selection.clear();

    // Waste without change is the excess and difference between fee and long term fee
    add_coin(1 * COIN, 1, selection, fee, fee - fee_diff);
    add_coin(2 * COIN, 2, selection, fee, fee - fee_diff);
    const CAmount waste_nochange1 = GetSelectionWaste(selection, 0, target);
    BOOST_CHECK_EQUAL(fee_diff * 2 + excess, waste_nochange1);
    selection.clear();

    // Waste with change and fee == long term fee is just cost of change
    add_coin(1 * COIN, 1, selection, fee, fee);
    add_coin(2 * COIN, 2, selection, fee, fee);
    BOOST_CHECK_EQUAL(change_cost, GetSelectionWaste(selection, change_cost, target));
    selection.clear();

    // Waste without change and fee == long term fee is just the excess
    add_coin(1 * COIN, 1, selection, fee, fee);
    add_coin(2 * COIN, 2, selection, fee, fee);
    BOOST_CHECK_EQUAL(excess, GetSelectionWaste(selection, 0, target));
    selection.clear();

    // Waste will be greater when fee is greater, but long term fee is the same
    add_coin(1 * COIN, 1, selection, fee * 2, fee - fee_diff);
    add_coin(2 * COIN, 2, selection, fee * 2, fee - fee_diff);
    const CAmount waste2 = GetSelectionWaste(selection, change_cost, target);
    BOOST_CHECK_GT(waste2, waste1);
    selection.clear();

    // Waste with change is the change cost and difference between fee and long term fee
    // With long term fee greater than fee, waste should be less than when long term fee is less than fee
    add_coin(1 * COIN, 1, selection, fee, fee + fee_diff);
    add_coin(2 * COIN, 2, selection, fee, fee + fee_diff);
    const CAmount waste3 = GetSelectionWaste(selection, change_cost, target);
    BOOST_CHECK_EQUAL(fee_diff * -2 + change_cost, waste3);
    BOOST_CHECK_LT(waste3, waste1);
    selection.clear();

    // Waste without change is the excess and difference between fee and long term fee
    // With long term fee greater than fee, waste should be less than when long term fee is less than fee
    add_coin(1 * COIN, 1, selection, fee, fee + fee_diff);
    add_coin(2 * COIN, 2, selection, fee, fee + fee_diff);
    const CAmount waste_nochange2 = GetSelectionWaste(selection, 0, target);
    BOOST_CHECK_EQUAL(fee_diff * -2 + excess, waste_nochange2);
    BOOST_CHECK_LT(waste_nochange2, waste_nochange1);
    selection.clear();

    // No Waste when fee == long_term_fee, no change, and no excess
    add_coin(1 * COIN, 1, selection, fee, fee);
    add_coin(2 * COIN, 2, selection, fee, fee);
    const CAmount exact_target{in_amt - fee * 2};
    BOOST_CHECK_EQUAL(0, GetSelectionWaste(selection, /*change_cost=*/0, exact_target));
    selection.clear();

    // No Waste when (fee - long_term_fee) == (-cost_of_change), and no excess
    const CAmount new_change_cost{fee_diff * 2};
    add_coin(1 * COIN, 1, selection, fee, fee + fee_diff);
    add_coin(2 * COIN, 2, selection, fee, fee + fee_diff);
    BOOST_CHECK_EQUAL(0, GetSelectionWaste(selection, new_change_cost, target));
    selection.clear();

    // No Waste when (fee - long_term_fee) == (-excess), no change cost
    const CAmount new_target{in_amt - fee * 2 - fee_diff * 2};
    add_coin(1 * COIN, 1, selection, fee, fee + fee_diff);
    add_coin(2 * COIN, 2, selection, fee, fee + fee_diff);
    BOOST_CHECK_EQUAL(0, GetSelectionWaste(selection, /* change cost */ 0, new_target));
}

BOOST_AUTO_TEST_SUITE_END()
} // namespace wallet<|MERGE_RESOLUTION|>--- conflicted
+++ resolved
@@ -175,11 +175,7 @@
     FastRandomContext rand{};
     // Setup
     std::vector<COutput> utxo_pool;
-<<<<<<< HEAD
-    SelectionResult expected_result(CAmountMap{{::policyAsset, 0}});
-=======
-    SelectionResult expected_result(CAmount(0), SelectionAlgorithm::BNB);
->>>>>>> 260ede1d
+    SelectionResult expected_result(CAmountMap{{::policyAsset, 0}}, SelectionAlgorithm::BNB);
 
     /////////////////////////
     // Known Outcome tests //
