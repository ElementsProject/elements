// Copyright (c) 2017-2020 The Bitcoin Core developers
// Distributed under the MIT software license, see the accompanying
// file COPYING or http://www.opensource.org/licenses/mit-license.php.

#include <wallet/coinselection.h>
#include <wallet/wallet.h>

#include <policy/feerate.h>
#include <policy/policy.h>
#include <util/system.h>
#include <util/moneystr.h>

#include <optional>

CInputCoin::CInputCoin(const CWalletTx* wtx, unsigned int i) {
    if (!wtx || !wtx->tx)
        throw std::invalid_argument("tx should not be null");
    if (i >= wtx->tx->vout.size())
        throw std::out_of_range("The output index is out of range");

    outpoint = COutPoint(wtx->tx->GetHash(), i);
    txout = wtx->tx->vout[i];
    effective_value = std::max<CAmount>(0, wtx->GetOutputValueOut(i));
    value = wtx->GetOutputValueOut(i);
    asset = wtx->GetOutputAsset(i);
    bf_value = wtx->GetOutputAmountBlindingFactor(i);
    bf_asset = wtx->GetOutputAssetBlindingFactor(i);
}

// Descending order comparator
struct {
    bool operator()(const OutputGroup& a, const OutputGroup& b) const
    {
        return a.GetSelectionAmount() > b.GetSelectionAmount();
    }
} descending;

/*
 * This is the Branch and Bound Coin Selection algorithm designed by Murch. It searches for an input
 * set that can pay for the spending target and does not exceed the spending target by more than the
 * cost of creating and spending a change output. The algorithm uses a depth-first search on a binary
 * tree. In the binary tree, each node corresponds to the inclusion or the omission of a UTXO. UTXOs
 * are sorted by their effective values and the trees is explored deterministically per the inclusion
 * branch first. At each node, the algorithm checks whether the selection is within the target range.
 * While the selection has not reached the target range, more UTXOs are included. When a selection's
 * value exceeds the target range, the complete subtree deriving from this selection can be omitted.
 * At that point, the last included UTXO is deselected and the corresponding omission branch explored
 * instead. The search ends after the complete tree has been searched or after a limited number of tries.
 *
 * The search continues to search for better solutions after one solution has been found. The best
 * solution is chosen by minimizing the waste metric. The waste metric is defined as the cost to
 * spend the current inputs at the given fee rate minus the long term expected cost to spend the
 * inputs, plus the amount the selection exceeds the spending target:
 *
 * waste = selectionTotal - target + inputs × (currentFeeRate - longTermFeeRate)
 *
 * The algorithm uses two additional optimizations. A lookahead keeps track of the total value of
 * the unexplored UTXOs. A subtree is not explored if the lookahead indicates that the target range
 * cannot be reached. Further, it is unnecessary to test equivalent combinations. This allows us
 * to skip testing the inclusion of UTXOs that match the effective value and waste of an omitted
 * predecessor.
 *
 * The Branch and Bound algorithm is described in detail in Murch's Master Thesis:
 * https://murch.one/wp-content/uploads/2016/11/erhardt2016coinselection.pdf
 *
 * @param const std::vector<CInputCoin>& utxo_pool The set of UTXOs that we are choosing from.
 *        These UTXOs will be sorted in descending order by effective value and the CInputCoins'
 *        values are their effective values.
 * @param const CAmount& selection_target This is the value that we want to select. It is the lower
 *        bound of the range.
 * @param const CAmount& cost_of_change This is the cost of creating and spending a change output.
 *        This plus selection_target is the upper bound of the range.
 * @param std::set<CInputCoin>& out_set -> This is an output parameter for the set of CInputCoins
 *        that have been selected.
 * @param CAmount& value_ret -> This is an output parameter for the total value of the CInputCoins
 *        that were selected.
 */

static const size_t TOTAL_TRIES = 100000;

bool SelectCoinsBnB(std::vector<OutputGroup>& utxo_pool, const CAmount& selection_target, const CAmount& cost_of_change, std::set<CInputCoin>& out_set, CAmount& value_ret)
{
    out_set.clear();
    CAmount curr_value = 0;

    std::vector<bool> curr_selection; // select the utxo at this index
    curr_selection.reserve(utxo_pool.size());

    // Calculate curr_available_value
    CAmount curr_available_value = 0;
    for (const OutputGroup& utxo : utxo_pool) {
        // Assert that this utxo is not negative. It should never be negative, effective value calculation should have removed it
        assert(utxo.GetSelectionAmount() > 0);
        curr_available_value += utxo.GetSelectionAmount();
    }
    if (curr_available_value < selection_target) {
        return false;
    }

    // Sort the utxo_pool
    std::sort(utxo_pool.begin(), utxo_pool.end(), descending);

    CAmount curr_waste = 0;
    std::vector<bool> best_selection;
    CAmount best_waste = MAX_MONEY;

    // Depth First search loop for choosing the UTXOs
    for (size_t i = 0; i < TOTAL_TRIES; ++i) {
        // Conditions for starting a backtrack
        bool backtrack = false;
        if (curr_value + curr_available_value < selection_target ||                // Cannot possibly reach target with the amount remaining in the curr_available_value.
            curr_value > selection_target + cost_of_change ||    // Selected value is out of range, go back and try other branch
            (curr_waste > best_waste && (utxo_pool.at(0).fee - utxo_pool.at(0).long_term_fee) > 0)) { // Don't select things which we know will be more wasteful if the waste is increasing
            backtrack = true;
        } else if (curr_value >= selection_target) {       // Selected value is within range
            curr_waste += (curr_value - selection_target); // This is the excess value which is added to the waste for the below comparison
            // Adding another UTXO after this check could bring the waste down if the long term fee is higher than the current fee.
            // However we are not going to explore that because this optimization for the waste is only done when we have hit our target
            // value. Adding any more UTXOs will be just burning the UTXO; it will go entirely to fees. Thus we aren't going to
            // explore any more UTXOs to avoid burning money like that.
            if (curr_waste <= best_waste) {
                best_selection = curr_selection;
                best_selection.resize(utxo_pool.size());
                best_waste = curr_waste;
                if (best_waste == 0) {
                    break;
                }
            }
            curr_waste -= (curr_value - selection_target); // Remove the excess value as we will be selecting different coins now
            backtrack = true;
        }

        // Backtracking, moving backwards
        if (backtrack) {
            // Walk backwards to find the last included UTXO that still needs to have its omission branch traversed.
            while (!curr_selection.empty() && !curr_selection.back()) {
                curr_selection.pop_back();
                curr_available_value += utxo_pool.at(curr_selection.size()).GetSelectionAmount();
            }

            if (curr_selection.empty()) { // We have walked back to the first utxo and no branch is untraversed. All solutions searched
                break;
            }

            // Output was included on previous iterations, try excluding now.
            curr_selection.back() = false;
            OutputGroup& utxo = utxo_pool.at(curr_selection.size() - 1);
            curr_value -= utxo.GetSelectionAmount();
            curr_waste -= utxo.fee - utxo.long_term_fee;
        } else { // Moving forwards, continuing down this branch
            OutputGroup& utxo = utxo_pool.at(curr_selection.size());

            // Remove this utxo from the curr_available_value utxo amount
            curr_available_value -= utxo.GetSelectionAmount();

            // Avoid searching a branch if the previous UTXO has the same value and same waste and was excluded. Since the ratio of fee to
            // long term fee is the same, we only need to check if one of those values match in order to know that the waste is the same.
            if (!curr_selection.empty() && !curr_selection.back() &&
                utxo.GetSelectionAmount() == utxo_pool.at(curr_selection.size() - 1).GetSelectionAmount() &&
                utxo.fee == utxo_pool.at(curr_selection.size() - 1).fee) {
                curr_selection.push_back(false);
            } else {
                // Inclusion branch first (Largest First Exploration)
                curr_selection.push_back(true);
                curr_value += utxo.GetSelectionAmount();
                curr_waste += utxo.fee - utxo.long_term_fee;
            }
        }
    }

    // Check for solution
    if (best_selection.empty()) {
        return false;
    }

    // Set output set
    value_ret = 0;
    for (size_t i = 0; i < best_selection.size(); ++i) {
        if (best_selection.at(i)) {
            util::insert(out_set, utxo_pool.at(i).m_outputs);
            value_ret += utxo_pool.at(i).m_value;
        }
    }

    return true;
}

static void ApproximateBestSubset(const std::vector<OutputGroup>& groups, const CAmount& nTotalLower, const CAmount& nTargetValue,
                                  std::vector<char>& vfBest, CAmount& nBest, int iterations = 1000)
{
    std::vector<char> vfIncluded;

    vfBest.assign(groups.size(), true);
    nBest = nTotalLower;

    FastRandomContext insecure_rand;

    for (int nRep = 0; nRep < iterations && nBest != nTargetValue; nRep++)
    {
        vfIncluded.assign(groups.size(), false);
        CAmount nTotal = 0;
        bool fReachedTarget = false;
        for (int nPass = 0; nPass < 2 && !fReachedTarget; nPass++)
        {
            for (unsigned int i = 0; i < groups.size(); i++)
            {
                //The solver here uses a randomized algorithm,
                //the randomness serves no real security purpose but is just
                //needed to prevent degenerate behavior and it is important
                //that the rng is fast. We do not use a constant random sequence,
                //because there may be some privacy improvement by making
                //the selection random.
                if (nPass == 0 ? insecure_rand.randbool() : !vfIncluded[i])
                {
                    nTotal += groups[i].m_value;
                    vfIncluded[i] = true;
                    if (nTotal >= nTargetValue)
                    {
                        fReachedTarget = true;
                        if (nTotal < nBest)
                        {
                            nBest = nTotal;
                            vfBest = vfIncluded;
                        }
                        nTotal -= groups[i].m_value;
                        vfIncluded[i] = false;
                    }
                }
            }
        }
    }
}

// ELEMENTS:
bool KnapsackSolver(const CAmountMap& mapTargetValue, std::vector<OutputGroup>& groups, std::set<CInputCoin>& setCoinsRet, CAmountMap& mapValueRet) {
    setCoinsRet.clear();
    mapValueRet.clear();

    std::vector<OutputGroup> inner_groups;
    std::set<CInputCoin> inner_coinsret;
    // Perform the standard Knapsack solver for every asset individually.
    for(std::map<CAsset, CAmount>::const_iterator it = mapTargetValue.begin(); it != mapTargetValue.end(); ++it) {
        inner_groups.clear();
        inner_coinsret.clear();

        if (it->second == 0) {
            continue;
        }

        // We filter the groups on two conditions:
        // - only groups that have (exclusively) coins of the asset we're solving for
        // - no groups that are already used in setCoinsRet
        for (const OutputGroup& g : groups) {
            bool add = true;
            for (const CInputCoin& c : g.m_outputs) {
                if (setCoinsRet.find(c) != setCoinsRet.end()) {
                    add = false;
                    break;
                }

                if (c.asset != it->first) {
                    add = false;
                    break;
                }
            }

            if (add) {
                inner_groups.push_back(g);
            }
        }

        if (inner_groups.size() == 0) {
            // No output groups for this asset.
            return false;
        }

        CAmount outValue;
        if (!KnapsackSolver(it->second, inner_groups, inner_coinsret, outValue)) {
            return false;
        }
        mapValueRet[it->first] = outValue;
        for (const CInputCoin& ic : inner_coinsret) {
            setCoinsRet.insert(ic);
        }
    }

    return true;
}

bool KnapsackSolver(const CAmount& nTargetValue, std::vector<OutputGroup>& groups, std::set<CInputCoin>& setCoinsRet, CAmount& nValueRet)
{
    setCoinsRet.clear();
    nValueRet = 0;

    // List of values less than target
    std::optional<OutputGroup> lowest_larger;
    std::vector<OutputGroup> applicable_groups;
    CAmount nTotalLower = 0;

    Shuffle(groups.begin(), groups.end(), FastRandomContext());

    for (const OutputGroup& group : groups) {
        if (group.GetSelectionAmount() == nTargetValue) {
            util::insert(setCoinsRet, group.m_outputs);
            nValueRet += group.m_value;
            return true;
        } else if (group.GetSelectionAmount() < nTargetValue + MIN_CHANGE) {
            applicable_groups.push_back(group);
            nTotalLower += group.GetSelectionAmount();
        } else if (!lowest_larger || group.GetSelectionAmount() < lowest_larger->GetSelectionAmount()) {
            lowest_larger = group;
        }
    }

    if (nTotalLower == nTargetValue) {
        for (const auto& group : applicable_groups) {
            util::insert(setCoinsRet, group.m_outputs);
            nValueRet += group.m_value;
        }
        return true;
    }

    if (nTotalLower < nTargetValue) {
        if (!lowest_larger) return false;
        util::insert(setCoinsRet, lowest_larger->m_outputs);
        nValueRet += lowest_larger->m_value;
        return true;
    }

    // Solve subset sum by stochastic approximation
    std::sort(applicable_groups.begin(), applicable_groups.end(), descending);
    std::vector<char> vfBest;
    CAmount nBest;

    ApproximateBestSubset(applicable_groups, nTotalLower, nTargetValue, vfBest, nBest);
    if (nBest != nTargetValue && nTotalLower >= nTargetValue + MIN_CHANGE) {
        ApproximateBestSubset(applicable_groups, nTotalLower, nTargetValue + MIN_CHANGE, vfBest, nBest);
    }

    // If we have a bigger coin and (either the stochastic approximation didn't find a good solution,
    //                                   or the next bigger coin is closer), return the bigger coin
    if (lowest_larger &&
        ((nBest != nTargetValue && nBest < nTargetValue + MIN_CHANGE) || lowest_larger->GetSelectionAmount() <= nBest)) {
        util::insert(setCoinsRet, lowest_larger->m_outputs);
        nValueRet += lowest_larger->m_value;
    } else {
        for (unsigned int i = 0; i < applicable_groups.size(); i++) {
            if (vfBest[i]) {
                util::insert(setCoinsRet, applicable_groups[i].m_outputs);
                nValueRet += applicable_groups[i].m_value;
            }
        }

        if (LogAcceptCategory(BCLog::SELECTCOINS)) {
            LogPrint(BCLog::SELECTCOINS, "SelectCoins() best subset: "); /* Continued */
            for (unsigned int i = 0; i < applicable_groups.size(); i++) {
                if (vfBest[i]) {
                    LogPrint(BCLog::SELECTCOINS, "%s ", FormatMoney(applicable_groups[i].m_value)); /* Continued */
                }
            }
            LogPrint(BCLog::SELECTCOINS, "total %s\n", FormatMoney(nBest));
        }
    }

    return true;
}

/******************************************************************************

 OutputGroup

 ******************************************************************************/

void OutputGroup::Insert(const CInputCoin& output, int depth, bool from_me, size_t ancestors, size_t descendants, bool positive_only) {
    // Compute the effective value first
    const CAmount coin_fee = output.m_input_bytes < 0 ? 0 : m_effective_feerate.GetFee(output.m_input_bytes);
    // ELEMENTS: "effective value" only comes from the policy asset
    const CAmount ev = output.value * (output.asset == ::policyAsset) - coin_fee;

    // Filter for positive only here before adding the coin
    if (positive_only && ev <= 0) return;

    m_outputs.push_back(output);
    CInputCoin& coin = m_outputs.back();

    coin.m_fee = coin_fee;
    fee += coin.m_fee;

    coin.m_long_term_fee = coin.m_input_bytes < 0 ? 0 : m_long_term_feerate.GetFee(coin.m_input_bytes);
    long_term_fee += coin.m_long_term_fee;

    coin.effective_value = ev;
    effective_value += coin.effective_value;

    m_from_me &= from_me;
    m_value += output.value;
    m_depth = std::min(m_depth, depth);
    // ancestors here express the number of ancestors the new coin will end up having, which is
    // the sum, rather than the max; this will overestimate in the cases where multiple inputs
    // have common ancestors
    m_ancestors += ancestors;
    // descendants is the count as seen from the top ancestor, not the descendants as seen from the
    // coin itself; thus, this value is counted as the max, not the sum
    m_descendants = std::max(m_descendants, descendants);
}

bool OutputGroup::EligibleForSpending(const CoinEligibilityFilter& eligibility_filter) const
{
    return m_depth >= (m_from_me ? eligibility_filter.conf_mine : eligibility_filter.conf_theirs)
        && m_ancestors <= eligibility_filter.max_ancestors
        && m_descendants <= eligibility_filter.max_descendants;
}
<<<<<<< HEAD
=======

CAmount OutputGroup::GetSelectionAmount() const
{
    return m_subtract_fee_outputs ? m_value : effective_value;
}
>>>>>>> 6b254814
<|MERGE_RESOLUTION|>--- conflicted
+++ resolved
@@ -238,12 +238,18 @@
 
     std::vector<OutputGroup> inner_groups;
     std::set<CInputCoin> inner_coinsret;
-    // Perform the standard Knapsack solver for every asset individually.
+    CAmount non_policy_effective_value = 0;
+    bool subtract_fee_outputs = false;
+
+    // Perform the standard Knapsack solver for every non-policy asset individually.
     for(std::map<CAsset, CAmount>::const_iterator it = mapTargetValue.begin(); it != mapTargetValue.end(); ++it) {
         inner_groups.clear();
         inner_coinsret.clear();
 
         if (it->second == 0) {
+            continue;
+        }
+        if (it->first == ::policyAsset) {
             continue;
         }
 
@@ -267,6 +273,11 @@
             if (add) {
                 inner_groups.push_back(g);
             }
+
+            // ELEMENTS: assigning this within this loop is a hack. What we really want
+            //  is params.m_subtract_fee_outputs, but we don't have access to `params`
+            //  from within this function..
+            subtract_fee_outputs = g.m_subtract_fee_outputs;
         }
 
         if (inner_groups.size() == 0) {
@@ -279,6 +290,52 @@
             return false;
         }
         mapValueRet[it->first] = outValue;
+        for (const CInputCoin& ic : inner_coinsret) {
+            if (!subtract_fee_outputs) {
+                non_policy_effective_value += ic.effective_value;
+            }
+            setCoinsRet.insert(ic);
+        }
+    }
+
+    // Perform the standard Knapsack solver for the policy asset
+    CAmount policy_target = non_policy_effective_value + mapTargetValue.at(::policyAsset);
+    if (policy_target > 0) {
+        inner_groups.clear();
+        inner_coinsret.clear();
+
+        // We filter the groups on two conditions:
+        // - only groups that have (exclusively) coins of the asset we're solving for
+        // - no groups that are already used in setCoinsRet
+        for (const OutputGroup& g : groups) {
+            bool add = true;
+            for (const CInputCoin& c : g.m_outputs) {
+                if (setCoinsRet.find(c) != setCoinsRet.end()) {
+                    add = false;
+                    break;
+                }
+
+                if (c.asset != ::policyAsset) {
+                    add = false;
+                    break;
+                }
+            }
+
+            if (add) {
+                inner_groups.push_back(g);
+            }
+        }
+
+        if (inner_groups.size() == 0) {
+            // No output groups for this asset.
+            return false;
+        }
+
+        CAmount outValue;
+        if (!KnapsackSolver(policy_target, inner_groups, inner_coinsret, outValue)) {
+            return false;
+        }
+        mapValueRet[::policyAsset] = outValue;
         for (const CInputCoin& ic : inner_coinsret) {
             setCoinsRet.insert(ic);
         }
@@ -410,11 +467,13 @@
         && m_ancestors <= eligibility_filter.max_ancestors
         && m_descendants <= eligibility_filter.max_descendants;
 }
-<<<<<<< HEAD
-=======
 
 CAmount OutputGroup::GetSelectionAmount() const
 {
+    // ELEMENTS: non-policy assets always use `m_value`. Their (negative)
+    //  `effective_value` will be added to the target for the policy asset
+    if (!m_outputs.empty() && m_outputs[0].asset != ::policyAsset) {
+        return m_value;
+    }
     return m_subtract_fee_outputs ? m_value : effective_value;
-}
->>>>>>> 6b254814
+}