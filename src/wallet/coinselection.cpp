--- conflicted
+++ resolved
@@ -7,6 +7,7 @@
 
 #include <optional.h>
 #include <policy/feerate.h>
+#include <policy/policy.h>
 #include <util/system.h>
 #include <util/moneystr.h>
 
@@ -375,7 +376,8 @@
 void OutputGroup::Insert(const CInputCoin& output, int depth, bool from_me, size_t ancestors, size_t descendants, bool positive_only) {
     // Compute the effective value first
     const CAmount coin_fee = output.m_input_bytes < 0 ? 0 : m_effective_feerate.GetFee(output.m_input_bytes);
-    const CAmount ev = output.txout.nValue - coin_fee;
+    // ELEMENTS: "effective value" only comes from the policy asset
+    const CAmount ev = output.value * (output.asset == ::policyAsset) - coin_fee;
 
     // Filter for positive only here before adding the coin
     if (positive_only && ev <= 0) return;
@@ -402,23 +404,6 @@
     // descendants is the count as seen from the top ancestor, not the descendants as seen from the
     // coin itself; thus, this value is counted as the max, not the sum
     m_descendants = std::max(m_descendants, descendants);
-<<<<<<< HEAD
-    effective_value += output.effective_value;
-    fee += output.m_fee;
-    long_term_fee += output.m_long_term_fee;
-}
-
-std::vector<CInputCoin>::iterator OutputGroup::Discard(const CInputCoin& output) {
-    auto it = m_outputs.begin();
-    while (it != m_outputs.end() && it->outpoint != output.outpoint) ++it;
-    if (it == m_outputs.end()) return it;
-    m_value -= output.value;
-    effective_value -= output.effective_value;
-    fee -= output.m_fee;
-    long_term_fee -= output.m_long_term_fee;
-    return m_outputs.erase(it);
-=======
->>>>>>> 7dc48076
 }
 
 bool OutputGroup::EligibleForSpending(const CoinEligibilityFilter& eligibility_filter) const
@@ -426,39 +411,4 @@
     return m_depth >= (m_from_me ? eligibility_filter.conf_mine : eligibility_filter.conf_theirs)
         && m_ancestors <= eligibility_filter.max_ancestors
         && m_descendants <= eligibility_filter.max_descendants;
-<<<<<<< HEAD
-}
-
-void OutputGroup::SetFees(const CFeeRate effective_feerate, const CFeeRate long_term_feerate)
-{
-    fee = 0;
-    long_term_fee = 0;
-    effective_value = 0;
-    for (CInputCoin& coin : m_outputs) {
-        coin.m_fee = coin.m_input_bytes < 0 ? 0 : effective_feerate.GetFee(coin.m_input_bytes);
-        fee += coin.m_fee;
-
-        coin.m_long_term_fee = coin.m_input_bytes < 0 ? 0 : long_term_feerate.GetFee(coin.m_input_bytes);
-        long_term_fee += coin.m_long_term_fee;
-
-        coin.effective_value = coin.value - coin.m_fee;
-        effective_value += coin.effective_value;
-    }
-}
-
-OutputGroup OutputGroup::GetPositiveOnlyGroup()
-{
-    OutputGroup group(*this);
-    for (auto it = group.m_outputs.begin(); it != group.m_outputs.end(); ) {
-        const CInputCoin& coin = *it;
-        // Only include outputs that are positive effective value (i.e. not dust)
-        if (coin.effective_value <= 0) {
-            it = group.Discard(coin);
-        } else {
-            ++it;
-        }
-    }
-    return group;
-=======
->>>>>>> 7dc48076
-}+}
