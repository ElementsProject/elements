--- conflicted
+++ resolved
@@ -16,20 +16,44 @@
 #include <optional>
 
 namespace wallet {
-CInputCoin::CInputCoin(const CWallet& wallet, const CWalletTx* wtx, unsigned int i) {
-    if (!wtx || !wtx->tx)
-        throw std::invalid_argument("tx should not be null");
-    if (i >= wtx->tx->vout.size())
-        throw std::out_of_range("The output index is out of range");
-
-    outpoint = COutPoint(wtx->tx->GetHash(), i);
-    txout = wtx->tx->vout[i];
-    effective_value = std::max<CAmount>(0, wtx->GetOutputValueOut(wallet, i));
-    value = wtx->GetOutputValueOut(wallet, i);
-    asset = wtx->GetOutputAsset(wallet, i);
-    bf_value = wtx->GetOutputAmountBlindingFactor(wallet, i);
-    bf_asset = wtx->GetOutputAssetBlindingFactor(wallet, i);
-}
+
+// ELEMENTS COutput constructors are here, bitcoin ones are in coinselection.h
+
+COutput::COutput(const COutPoint& outpoint, const CTxOut& txout, int depth, int input_bytes, bool spendable, bool solvable, bool safe, int64_t time, bool from_me)
+    : outpoint(outpoint),
+      txout(txout),
+      depth(depth),
+      input_bytes(input_bytes),
+      spendable(spendable),
+      solvable(solvable),
+      safe(safe),
+      time(time),
+      from_me(from_me)
+{
+    if (txout.nValue.IsExplicit()) {
+        effective_value = txout.nValue.GetAmount();
+        value = txout.nValue.GetAmount();
+        asset = txout.nAsset.GetAsset();
+    } else {
+        effective_value = 0;
+    }
+}
+
+COutput::COutput(const CWallet& wallet, const CWalletTx& wtx, const COutPoint& outpoint, const CTxOut& txout, int depth, int input_bytes, bool spendable, bool solvable, bool safe, int64_t time, bool from_me)
+    : outpoint(outpoint),
+    txout(txout),
+    depth(depth),
+    input_bytes(input_bytes),
+    spendable(spendable),
+    solvable(solvable),
+    safe(safe),
+    time(time),
+    from_me(from_me),
+    effective_value(wtx.GetOutputValueOut(wallet, outpoint.n)),
+    value(wtx.GetOutputValueOut(wallet, outpoint.n)),
+    asset(wtx.GetOutputAsset(wallet, outpoint.n)),
+    bf_value(wtx.GetOutputAmountBlindingFactor(wallet, outpoint.n)),
+    bf_asset(wtx.GetOutputAssetBlindingFactor(wallet, outpoint.n)) { }
 
 // Descending order comparator
 struct {
@@ -256,7 +280,8 @@
     SelectionResult result(mapTargetValue);
 
     std::vector<OutputGroup> inner_groups;
-    std::set<CInputCoin> setCoinsRet;
+    // ELEMENTS: this is not used
+    //std::set<COutput> setCoinsRet;
     CAmount non_policy_effective_value = 0;
 
     // Perform the standard Knapsack solver for every non-policy asset individually.
@@ -275,7 +300,7 @@
         // - no groups that are already used in the input set
         for (const OutputGroup& g : groups) {
             bool add = true;
-            for (const CInputCoin& c : g.m_outputs) {
+            for (const COutput& c : g.m_outputs) {
                 auto input_set = result.GetInputSet();
                 if (input_set.find(c) != input_set.end()) {
                     add = false;
@@ -300,7 +325,7 @@
 
         if (auto inner_result = KnapsackSolver(inner_groups, it->second, rng, it->first)) {
             auto set = inner_result->GetInputSet();
-            for (const CInputCoin& ic : set) {
+            for (const COutput& ic : set) {
                 non_policy_effective_value += ic.effective_value;
             }
             result.AddInput(inner_result.value());
@@ -317,7 +342,7 @@
         // - no groups that are already used in setCoinsRet
         for (const OutputGroup& g : groups) {
             bool add = true;
-            for (const CInputCoin& c : g.m_outputs) {
+            for (const COutput& c : g.m_outputs) {
                 auto set = result.GetInputSet();
                 if (set.find(c) != set.end()) {
                     add = false;
@@ -430,14 +455,9 @@
 
 void OutputGroup::Insert(const COutput& output, size_t ancestors, size_t descendants, bool positive_only) {
     // Compute the effective value first
-<<<<<<< HEAD
-    const CAmount coin_fee = output.m_input_bytes < 0 ? 0 : m_effective_feerate.GetFee(output.m_input_bytes);
+    const CAmount coin_fee = output.input_bytes < 0 ? 0 : m_effective_feerate.GetFee(output.input_bytes);
     // ELEMENTS: "effective value" only comes from the policy asset
     const CAmount ev = output.value * (output.asset == ::policyAsset) - coin_fee;
-=======
-    const CAmount coin_fee = output.input_bytes < 0 ? 0 : m_effective_feerate.GetFee(output.input_bytes);
-    const CAmount ev = output.txout.nValue - coin_fee;
->>>>>>> 3740cdd1
 
     // Filter for positive only here before adding the coin
     if (positive_only && ev <= 0) return;
@@ -454,15 +474,9 @@
     coin.effective_value = ev;
     effective_value += coin.effective_value;
 
-<<<<<<< HEAD
-    m_from_me &= from_me;
-    m_value += output.value;
-    m_depth = std::min(m_depth, depth);
-=======
     m_from_me &= coin.from_me;
-    m_value += coin.txout.nValue;
-    m_depth = std::min(m_depth, coin.depth);
->>>>>>> 3740cdd1
+    m_value += coin.value;
+    m_depth = std::min(m_depth, output.depth);
     // ancestors here express the number of ancestors the new coin will end up having, which is
     // the sum, rather than the max; this will overestimate in the cases where multiple inputs
     // have common ancestors
@@ -497,15 +511,9 @@
     // Always consider the cost of spending an input now vs in the future.
     CAmount waste = 0;
     CAmount selected_effective_value = 0;
-<<<<<<< HEAD
-    for (const CInputCoin& coin : inputs) {
-        waste += coin.m_fee - coin.m_long_term_fee;
-        selected_effective_value += use_effective_value ? coin.effective_value : coin.value;
-=======
     for (const COutput& coin : inputs) {
         waste += coin.fee - coin.long_term_fee;
-        selected_effective_value += use_effective_value ? coin.effective_value : coin.txout.nValue;
->>>>>>> 3740cdd1
+        selected_effective_value += use_effective_value ? coin.effective_value : coin.value;
     }
 
     if (change_cost) {
@@ -523,20 +531,20 @@
 }
 
 // ELEMENTS:
-CAmount GetSelectionWaste(const std::set<CInputCoin>& inputs, CAmount change_cost, const CAmountMap& target_map, bool use_effective_value)
+CAmount GetSelectionWaste(const std::set<COutput>& inputs, CAmount change_cost, const CAmountMap& target_map, bool use_effective_value)
 {
     // This function should not be called with empty inputs as that would mean the selection failed
     assert(!inputs.empty());
 
     // create a map of asset -> coins from the inputs set
-    std::map<CAsset, std::set<CInputCoin>> coinset_map;
+    std::map<CAsset, std::set<COutput>> coinset_map;
     for(auto it = inputs.begin(); it != inputs.end(); ++it) {
         auto asset = it->asset;
         auto search = coinset_map.find(asset);
         if (search != coinset_map.end()) {
             search->second.insert(*it);
         } else {
-            std::set<CInputCoin> coinset;
+            std::set<COutput> coinset;
             coinset.insert(*it);
             coinset_map.insert({asset, coinset});
         }
@@ -553,8 +561,8 @@
         auto coinset = it->second;
         auto target = target_map.at(asset);
 
-        for (const CInputCoin& coin : coinset) {
-            waste += coin.m_fee - coin.m_long_term_fee;
+        for (const COutput& coin : coinset) {
+            waste += coin.fee - coin.long_term_fee;
             selected_effective_value += use_effective_value ? coin.effective_value : coin.value;
         }
 
@@ -600,16 +608,12 @@
     m_use_effective = !group.m_subtract_fee_outputs;
 }
 
-<<<<<<< HEAD
 // ELEMENTS
 void SelectionResult::AddInput(const SelectionResult& result) {
     util::insert(m_selected_inputs, result.GetInputSet());
 }
 
-const std::set<CInputCoin>& SelectionResult::GetInputSet() const
-=======
 const std::set<COutput>& SelectionResult::GetInputSet() const
->>>>>>> 3740cdd1
 {
     return m_selected_inputs;
 }
@@ -631,6 +635,6 @@
 
 std::string COutput::ToString() const
 {
-    return strprintf("COutput(%s, %d, %d) [%s]", outpoint.hash.ToString(), outpoint.n, depth, FormatMoney(txout.nValue));
+    return strprintf("COutput(%s, %d, %d) [%s] [%s]", outpoint.hash.ToString(), outpoint.n, depth, FormatMoney(value), asset.GetHex());
 }
 } // namespace wallet