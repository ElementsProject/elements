// Copyright (c) 2017-2021 The Bitcoin Core developers
// Distributed under the MIT software license, see the accompanying
// file COPYING or http://www.opensource.org/licenses/mit-license.php.

#include <wallet/coinselection.h>
#include <wallet/wallet.h>

#include <consensus/amount.h>
#include <policy/feerate.h>
#include <policy/policy.h>
#include <util/check.h>
#include <util/system.h>
#include <util/moneystr.h>

#include <numeric>
#include <optional>

namespace wallet {
CInputCoin::CInputCoin(const CWallet& wallet, const CWalletTx* wtx, unsigned int i) {
    if (!wtx || !wtx->tx)
        throw std::invalid_argument("tx should not be null");
    if (i >= wtx->tx->vout.size())
        throw std::out_of_range("The output index is out of range");

    outpoint = COutPoint(wtx->tx->GetHash(), i);
    txout = wtx->tx->vout[i];
    effective_value = std::max<CAmount>(0, wtx->GetOutputValueOut(wallet, i));
    value = wtx->GetOutputValueOut(wallet, i);
    asset = wtx->GetOutputAsset(wallet, i);
    bf_value = wtx->GetOutputAmountBlindingFactor(wallet, i);
    bf_asset = wtx->GetOutputAssetBlindingFactor(wallet, i);
}

// Descending order comparator
struct {
    bool operator()(const OutputGroup& a, const OutputGroup& b) const
    {
        return a.GetSelectionAmount() > b.GetSelectionAmount();
    }
} descending;

/*
 * This is the Branch and Bound Coin Selection algorithm designed by Murch. It searches for an input
 * set that can pay for the spending target and does not exceed the spending target by more than the
 * cost of creating and spending a change output. The algorithm uses a depth-first search on a binary
 * tree. In the binary tree, each node corresponds to the inclusion or the omission of a UTXO. UTXOs
 * are sorted by their effective values and the tree is explored deterministically per the inclusion
 * branch first. At each node, the algorithm checks whether the selection is within the target range.
 * While the selection has not reached the target range, more UTXOs are included. When a selection's
 * value exceeds the target range, the complete subtree deriving from this selection can be omitted.
 * At that point, the last included UTXO is deselected and the corresponding omission branch explored
 * instead. The search ends after the complete tree has been searched or after a limited number of tries.
 *
 * The search continues to search for better solutions after one solution has been found. The best
 * solution is chosen by minimizing the waste metric. The waste metric is defined as the cost to
 * spend the current inputs at the given fee rate minus the long term expected cost to spend the
 * inputs, plus the amount by which the selection exceeds the spending target:
 *
 * waste = selectionTotal - target + inputs × (currentFeeRate - longTermFeeRate)
 *
 * The algorithm uses two additional optimizations. A lookahead keeps track of the total value of
 * the unexplored UTXOs. A subtree is not explored if the lookahead indicates that the target range
 * cannot be reached. Further, it is unnecessary to test equivalent combinations. This allows us
 * to skip testing the inclusion of UTXOs that match the effective value and waste of an omitted
 * predecessor.
 *
 * The Branch and Bound algorithm is described in detail in Murch's Master Thesis:
 * https://murch.one/wp-content/uploads/2016/11/erhardt2016coinselection.pdf
 *
 * @param const std::vector<CInputCoin>& utxo_pool The set of UTXOs that we are choosing from.
 *        These UTXOs will be sorted in descending order by effective value and the CInputCoins'
 *        values are their effective values.
 * @param const CAmount& selection_target This is the value that we want to select. It is the lower
 *        bound of the range.
 * @param const CAmount& cost_of_change This is the cost of creating and spending a change output.
 *        This plus selection_target is the upper bound of the range.
 * @returns The result of this coin selection algorithm, or std::nullopt
 */

static const size_t TOTAL_TRIES = 100000;

std::optional<SelectionResult> SelectCoinsBnB(std::vector<OutputGroup>& utxo_pool, const CAmount& selection_target, const CAmount& cost_of_change)
{
    CAmountMap map_target{{ ::policyAsset, selection_target}};
    SelectionResult result(map_target);
    CAmount curr_value = 0;
    std::vector<size_t> curr_selection; // selected utxo indexes

    // Calculate curr_available_value
    CAmount curr_available_value = 0;
    for (const OutputGroup& utxo : utxo_pool) {
        // Assert that this utxo is not negative. It should never be negative,
        // effective value calculation should have removed it
        assert(utxo.GetSelectionAmount() > 0);
        curr_available_value += utxo.GetSelectionAmount();
    }
    if (curr_available_value < selection_target) {
        return std::nullopt;
    }

    // Sort the utxo_pool
    std::sort(utxo_pool.begin(), utxo_pool.end(), descending);

    CAmount curr_waste = 0;
    std::vector<size_t> best_selection;
    CAmount best_waste = MAX_MONEY;

    // Depth First search loop for choosing the UTXOs
    for (size_t curr_try = 0, utxo_pool_index = 0; curr_try < TOTAL_TRIES; ++curr_try, ++utxo_pool_index) {
        // Conditions for starting a backtrack
        bool backtrack = false;
        if (curr_value + curr_available_value < selection_target || // Cannot possibly reach target with the amount remaining in the curr_available_value.
            curr_value > selection_target + cost_of_change || // Selected value is out of range, go back and try other branch
            (curr_waste > best_waste && (utxo_pool.at(0).fee - utxo_pool.at(0).long_term_fee) > 0)) { // Don't select things which we know will be more wasteful if the waste is increasing
            backtrack = true;
        } else if (curr_value >= selection_target) {       // Selected value is within range
            curr_waste += (curr_value - selection_target); // This is the excess value which is added to the waste for the below comparison
            // Adding another UTXO after this check could bring the waste down if the long term fee is higher than the current fee.
            // However we are not going to explore that because this optimization for the waste is only done when we have hit our target
            // value. Adding any more UTXOs will be just burning the UTXO; it will go entirely to fees. Thus we aren't going to
            // explore any more UTXOs to avoid burning money like that.
            if (curr_waste <= best_waste) {
                best_selection = curr_selection;
                best_waste = curr_waste;
                if (best_waste == 0) {
                    break;
                }
            }
            curr_waste -= (curr_value - selection_target); // Remove the excess value as we will be selecting different coins now
            backtrack = true;
        }

        if (backtrack) { // Backtracking, moving backwards
            if (curr_selection.empty()) { // We have walked back to the first utxo and no branch is untraversed. All solutions searched
                break;
            }

            // Add omitted UTXOs back to lookahead before traversing the omission branch of last included UTXO.
            for (--utxo_pool_index; utxo_pool_index > curr_selection.back(); --utxo_pool_index) {
                curr_available_value += utxo_pool.at(utxo_pool_index).GetSelectionAmount();
            }

            // Output was included on previous iterations, try excluding now.
            assert(utxo_pool_index == curr_selection.back());
            OutputGroup& utxo = utxo_pool.at(utxo_pool_index);
            curr_value -= utxo.GetSelectionAmount();
            curr_waste -= utxo.fee - utxo.long_term_fee;
            curr_selection.pop_back();
        } else { // Moving forwards, continuing down this branch
            OutputGroup& utxo = utxo_pool.at(utxo_pool_index);

            // Remove this utxo from the curr_available_value utxo amount
            curr_available_value -= utxo.GetSelectionAmount();

            if (curr_selection.empty() ||
                // The previous index is included and therefore not relevant for exclusion shortcut
                (utxo_pool_index - 1) == curr_selection.back() ||
                // Avoid searching a branch if the previous UTXO has the same value and same waste and was excluded.
                // Since the ratio of fee to long term fee is the same, we only need to check if one of those values match in order to know that the waste is the same.
                utxo.GetSelectionAmount() != utxo_pool.at(utxo_pool_index - 1).GetSelectionAmount() ||
                utxo.fee != utxo_pool.at(utxo_pool_index - 1).fee)
            {
                // Inclusion branch first (Largest First Exploration)
                curr_selection.push_back(utxo_pool_index);
                curr_value += utxo.GetSelectionAmount();
                curr_waste += utxo.fee - utxo.long_term_fee;
            }
        }
    }

    // Check for solution
    if (best_selection.empty()) {
        return std::nullopt;
    }

    // Set output set
    for (const size_t& i : best_selection) {
        result.AddInput(utxo_pool.at(i));
    }
    result.ComputeAndSetWaste(CAmount{0});
    assert(best_waste == result.GetWaste());

    return result;
}

std::optional<SelectionResult> SelectCoinsSRD(const std::vector<OutputGroup>& utxo_pool, CAmount target_value, FastRandomContext& rng)
{
    CAmountMap map_target{{ ::policyAsset, target_value}};
    SelectionResult result(map_target);

    std::vector<size_t> indexes;
    indexes.resize(utxo_pool.size());
    std::iota(indexes.begin(), indexes.end(), 0);
    Shuffle(indexes.begin(), indexes.end(), rng);

    CAmount selected_eff_value = 0;
    for (const size_t i : indexes) {
        const OutputGroup& group = utxo_pool.at(i);
        Assume(group.GetSelectionAmount() > 0);
        selected_eff_value += group.GetSelectionAmount();
        result.AddInput(group);
        if (selected_eff_value >= target_value) {
            return result;
        }
    }
    return std::nullopt;
}

static void ApproximateBestSubset(FastRandomContext& insecure_rand, const std::vector<OutputGroup>& groups, const CAmount& nTotalLower, const CAmount& nTargetValue,
                                  std::vector<char>& vfBest, CAmount& nBest, int iterations = 1000)
{
    std::vector<char> vfIncluded;

    vfBest.assign(groups.size(), true);
    nBest = nTotalLower;

    for (int nRep = 0; nRep < iterations && nBest != nTargetValue; nRep++)
    {
        vfIncluded.assign(groups.size(), false);
        CAmount nTotal = 0;
        bool fReachedTarget = false;
        for (int nPass = 0; nPass < 2 && !fReachedTarget; nPass++)
        {
            for (unsigned int i = 0; i < groups.size(); i++)
            {
                //The solver here uses a randomized algorithm,
                //the randomness serves no real security purpose but is just
                //needed to prevent degenerate behavior and it is important
                //that the rng is fast. We do not use a constant random sequence,
                //because there may be some privacy improvement by making
                //the selection random.
                if (nPass == 0 ? insecure_rand.randbool() : !vfIncluded[i])
                {
                    nTotal += groups[i].GetSelectionAmount();
                    vfIncluded[i] = true;
                    if (nTotal >= nTargetValue)
                    {
                        fReachedTarget = true;
                        if (nTotal < nBest)
                        {
                            nBest = nTotal;
                            vfBest = vfIncluded;
                        }
                        nTotal -= groups[i].GetSelectionAmount();
                        vfIncluded[i] = false;
                    }
                }
            }
        }
    }
}

<<<<<<< HEAD
// ELEMENTS:
std::optional<SelectionResult> KnapsackSolver(std::vector<OutputGroup>& groups, const CAmountMap& mapTargetValue)
{
    SelectionResult result(mapTargetValue);

    std::vector<OutputGroup> inner_groups;
    std::set<CInputCoin> setCoinsRet;
    CAmount non_policy_effective_value = 0;

    // Perform the standard Knapsack solver for every non-policy asset individually.
    for (std::map<CAsset, CAmount>::const_iterator it = mapTargetValue.begin(); it != mapTargetValue.end(); ++it) {
        inner_groups.clear();

        if (it->second == 0) {
            continue;
        }
        if (it->first == ::policyAsset) {
            continue;
        }

        // We filter the groups on two conditions:
        // - only groups that have (exclusively) coins of the asset we're solving for
        // - no groups that are already used in the input set
        for (const OutputGroup& g : groups) {
            bool add = true;
            for (const CInputCoin& c : g.m_outputs) {
                auto input_set = result.GetInputSet();
                if (input_set.find(c) != input_set.end()) {
                    add = false;
                    break;
                }

                if (c.asset != it->first) {
                    add = false;
                    break;
                }
            }

            if (add) {
                inner_groups.push_back(g);
            }
        }

        if (inner_groups.size() == 0) {
            // No output groups for this asset.
            return std::nullopt;
        }

        if (auto inner_result = KnapsackSolver(inner_groups, it->second, it->first)) {
            auto set = inner_result->GetInputSet();
            for (const CInputCoin& ic : set) {
                non_policy_effective_value += ic.effective_value;
            }
            result.AddInput(inner_result.value());
        }
    }

    // Perform the standard Knapsack solver for the policy asset
    CAmount policy_target = non_policy_effective_value + mapTargetValue.at(::policyAsset);
    if (policy_target > 0) {
        inner_groups.clear();

        // We filter the groups on two conditions:
        // - only groups that have (exclusively) coins of the asset we're solving for
        // - no groups that are already used in setCoinsRet
        for (const OutputGroup& g : groups) {
            bool add = true;
            for (const CInputCoin& c : g.m_outputs) {
                auto set = result.GetInputSet();
                if (set.find(c) != set.end()) {
                    add = false;
                    break;
                }

                if (c.asset != ::policyAsset) {
                    add = false;
                    break;
                }
            }

            if (add) {
                inner_groups.push_back(g);
            }
        }

        if (inner_groups.size() == 0) {
            // No output groups for this asset.
            return std::nullopt;
        }

        if (auto inner_result = KnapsackSolver(inner_groups, policy_target, ::policyAsset)) {
            result.AddInput(*inner_result);
        }
    }

    if (result.GetSelectedValue() < mapTargetValue) return std::nullopt;
    return result;
}

std::optional<SelectionResult> KnapsackSolver(std::vector<OutputGroup>& groups, const CAmount& nTargetValue, const CAsset& asset)
=======
std::optional<SelectionResult> KnapsackSolver(std::vector<OutputGroup>& groups, const CAmount& nTargetValue, FastRandomContext& rng)
>>>>>>> 3ab96f29
{
    CAmountMap map_target{{ asset, nTargetValue }};
    SelectionResult result(map_target);

    // List of values less than target
    std::optional<OutputGroup> lowest_larger;
    std::vector<OutputGroup> applicable_groups;
    CAmount nTotalLower = 0;

    Shuffle(groups.begin(), groups.end(), rng);

    for (const OutputGroup& group : groups) {
        if (group.GetSelectionAmount() == nTargetValue) {
            result.AddInput(group);
            return result;
        } else if (group.GetSelectionAmount() < nTargetValue + MIN_CHANGE) {
            applicable_groups.push_back(group);
            nTotalLower += group.GetSelectionAmount();
        } else if (!lowest_larger || group.GetSelectionAmount() < lowest_larger->GetSelectionAmount()) {
            lowest_larger = group;
        }
    }

    if (nTotalLower == nTargetValue) {
        for (const auto& group : applicable_groups) {
            result.AddInput(group);
        }
        return result;
    }

    if (nTotalLower < nTargetValue) {
        if (!lowest_larger) return std::nullopt;
        result.AddInput(*lowest_larger);
        return result;
    }

    // Solve subset sum by stochastic approximation
    std::sort(applicable_groups.begin(), applicable_groups.end(), descending);
    std::vector<char> vfBest;
    CAmount nBest;

    ApproximateBestSubset(rng, applicable_groups, nTotalLower, nTargetValue, vfBest, nBest);
    if (nBest != nTargetValue && nTotalLower >= nTargetValue + MIN_CHANGE) {
        ApproximateBestSubset(rng, applicable_groups, nTotalLower, nTargetValue + MIN_CHANGE, vfBest, nBest);
    }

    // If we have a bigger coin and (either the stochastic approximation didn't find a good solution,
    //                                   or the next bigger coin is closer), return the bigger coin
    if (lowest_larger &&
        ((nBest != nTargetValue && nBest < nTargetValue + MIN_CHANGE) || lowest_larger->GetSelectionAmount() <= nBest)) {
        result.AddInput(*lowest_larger);
    } else {
        for (unsigned int i = 0; i < applicable_groups.size(); i++) {
            if (vfBest[i]) {
                result.AddInput(applicable_groups[i]);
            }
        }

        if (LogAcceptCategory(BCLog::SELECTCOINS)) {
            std::string log_message{"Coin selection best subset: "};
            for (unsigned int i = 0; i < applicable_groups.size(); i++) {
                if (vfBest[i]) {
                    log_message += strprintf("%s ", FormatMoney(applicable_groups[i].m_value));
                }
            }
            LogPrint(BCLog::SELECTCOINS, "%stotal %s\n", log_message, FormatMoney(nBest));
        }
    }

    return result;
}

/******************************************************************************

 OutputGroup

 ******************************************************************************/

void OutputGroup::Insert(const CInputCoin& output, int depth, bool from_me, size_t ancestors, size_t descendants, bool positive_only) {
    // Compute the effective value first
    const CAmount coin_fee = output.m_input_bytes < 0 ? 0 : m_effective_feerate.GetFee(output.m_input_bytes);
    // ELEMENTS: "effective value" only comes from the policy asset
    const CAmount ev = output.value * (output.asset == ::policyAsset) - coin_fee;

    // Filter for positive only here before adding the coin
    if (positive_only && ev <= 0) return;

    m_outputs.push_back(output);
    CInputCoin& coin = m_outputs.back();

    coin.m_fee = coin_fee;
    fee += coin.m_fee;

    coin.m_long_term_fee = coin.m_input_bytes < 0 ? 0 : m_long_term_feerate.GetFee(coin.m_input_bytes);
    long_term_fee += coin.m_long_term_fee;

    coin.effective_value = ev;
    effective_value += coin.effective_value;

    m_from_me &= from_me;
    m_value += output.value;
    m_depth = std::min(m_depth, depth);
    // ancestors here express the number of ancestors the new coin will end up having, which is
    // the sum, rather than the max; this will overestimate in the cases where multiple inputs
    // have common ancestors
    m_ancestors += ancestors;
    // descendants is the count as seen from the top ancestor, not the descendants as seen from the
    // coin itself; thus, this value is counted as the max, not the sum
    m_descendants = std::max(m_descendants, descendants);
}

bool OutputGroup::EligibleForSpending(const CoinEligibilityFilter& eligibility_filter) const
{
    return m_depth >= (m_from_me ? eligibility_filter.conf_mine : eligibility_filter.conf_theirs)
        && m_ancestors <= eligibility_filter.max_ancestors
        && m_descendants <= eligibility_filter.max_descendants;
}

CAmount OutputGroup::GetSelectionAmount() const
{
    // ELEMENTS: non-policy assets always use `m_value`. Their (negative)
    //  `effective_value` will be added to the target for the policy asset
    if (!m_outputs.empty() && m_outputs[0].asset != ::policyAsset) {
        return m_value;
    }
    return m_subtract_fee_outputs ? m_value : effective_value;
}

CAmount GetSelectionWaste(const std::set<CInputCoin>& inputs, CAmount change_cost, CAmount target, bool use_effective_value)
{
    // This function should not be called with empty inputs as that would mean the selection failed
    assert(!inputs.empty());

    // Always consider the cost of spending an input now vs in the future.
    CAmount waste = 0;
    CAmount selected_effective_value = 0;
    for (const CInputCoin& coin : inputs) {
        waste += coin.m_fee - coin.m_long_term_fee;
        selected_effective_value += use_effective_value ? coin.effective_value : coin.value;
    }

    if (change_cost) {
        // Consider the cost of making change and spending it in the future
        // If we aren't making change, the caller should've set change_cost to 0
        assert(change_cost > 0);
        waste += change_cost;
    } else {
        // When we are not making change (change_cost == 0), consider the excess we are throwing away to fees
        assert(selected_effective_value >= target);
        waste += selected_effective_value - target;
    }

    return waste;
}

// ELEMENTS:
CAmount GetSelectionWaste(const std::set<CInputCoin>& inputs, CAmount change_cost, const CAmountMap& target_map, bool use_effective_value)
{
    // This function should not be called with empty inputs as that would mean the selection failed
    assert(!inputs.empty());

    // create a map of asset -> coins from the inputs set
    std::map<CAsset, std::set<CInputCoin>> coinset_map;
    for(auto it = inputs.begin(); it != inputs.end(); ++it) {
        auto asset = it->asset;
        auto search = coinset_map.find(asset);
        if (search != coinset_map.end()) {
            search->second.insert(*it);
        } else {
            std::set<CInputCoin> coinset;
            coinset.insert(*it);
            coinset_map.insert({asset, coinset});
        }
    }

    // Calculate and sum the waste for each asset in the map

    // Always consider the cost of spending an input now vs in the future.
    CAmount waste = 0;

    for (auto it = coinset_map.begin(); it != coinset_map.end(); ++it) {
        CAmount selected_effective_value = 0;
        auto asset = it->first;
        auto coinset = it->second;
        auto target = target_map.at(asset);

        for (const CInputCoin& coin : coinset) {
            waste += coin.m_fee - coin.m_long_term_fee;
            selected_effective_value += use_effective_value ? coin.effective_value : coin.value;
        }

        if (change_cost) {
            // Consider the cost of making change and spending it in the future
            // If we aren't making change, the caller should've set change_cost to 0
            assert(change_cost > 0);
            waste += change_cost;
        } else {
            // When we are not making change (change_cost == 0), consider the excess we are throwing away to fees
            assert(selected_effective_value >= target);
            waste += selected_effective_value - target;
        }
    }

    return waste;
}

void SelectionResult::ComputeAndSetWaste(CAmount change_cost)
{
    m_waste = GetSelectionWaste(m_selected_inputs, change_cost, m_target, m_use_effective);
}

CAmount SelectionResult::GetWaste() const
{
    return *Assert(m_waste);
}

CAmountMap SelectionResult::GetSelectedValue() const
{
    return std::accumulate(m_selected_inputs.cbegin(), m_selected_inputs.cend(), CAmountMap{}, [](CAmountMap sum, const auto& coin) { return sum + CAmountMap{{coin.asset, coin.value}}; });
}

void SelectionResult::Clear()
{
    m_selected_inputs.clear();
    m_waste.reset();
}

void SelectionResult::AddInput(const OutputGroup& group)
{
    util::insert(m_selected_inputs, group.m_outputs);
    m_use_effective = !group.m_subtract_fee_outputs;
}

// ELEMENTS
void SelectionResult::AddInput(const SelectionResult& result) {
    util::insert(m_selected_inputs, result.GetInputSet());
}

const std::set<CInputCoin>& SelectionResult::GetInputSet() const
{
    return m_selected_inputs;
}

std::vector<CInputCoin> SelectionResult::GetShuffledInputVector() const
{
    std::vector<CInputCoin> coins(m_selected_inputs.begin(), m_selected_inputs.end());
    Shuffle(coins.begin(), coins.end(), FastRandomContext());
    return coins;
}

bool SelectionResult::operator<(SelectionResult other) const
{
    Assert(m_waste.has_value());
    Assert(other.m_waste.has_value());
    // As this operator is only used in std::min_element, we want the result that has more inputs when waste are equal.
    return *m_waste < *other.m_waste || (*m_waste == *other.m_waste && m_selected_inputs.size() > other.m_selected_inputs.size());
}
} // namespace wallet<|MERGE_RESOLUTION|>--- conflicted
+++ resolved
@@ -250,9 +250,8 @@
     }
 }
 
-<<<<<<< HEAD
 // ELEMENTS:
-std::optional<SelectionResult> KnapsackSolver(std::vector<OutputGroup>& groups, const CAmountMap& mapTargetValue)
+std::optional<SelectionResult> KnapsackSolver(std::vector<OutputGroup>& groups, const CAmountMap& mapTargetValue, FastRandomContext& rng)
 {
     SelectionResult result(mapTargetValue);
 
@@ -299,7 +298,7 @@
             return std::nullopt;
         }
 
-        if (auto inner_result = KnapsackSolver(inner_groups, it->second, it->first)) {
+        if (auto inner_result = KnapsackSolver(inner_groups, it->second, rng, it->first)) {
             auto set = inner_result->GetInputSet();
             for (const CInputCoin& ic : set) {
                 non_policy_effective_value += ic.effective_value;
@@ -341,7 +340,7 @@
             return std::nullopt;
         }
 
-        if (auto inner_result = KnapsackSolver(inner_groups, policy_target, ::policyAsset)) {
+        if (auto inner_result = KnapsackSolver(inner_groups, policy_target, rng, ::policyAsset)) {
             result.AddInput(*inner_result);
         }
     }
@@ -350,10 +349,7 @@
     return result;
 }
 
-std::optional<SelectionResult> KnapsackSolver(std::vector<OutputGroup>& groups, const CAmount& nTargetValue, const CAsset& asset)
-=======
-std::optional<SelectionResult> KnapsackSolver(std::vector<OutputGroup>& groups, const CAmount& nTargetValue, FastRandomContext& rng)
->>>>>>> 3ab96f29
+std::optional<SelectionResult> KnapsackSolver(std::vector<OutputGroup>& groups, const CAmount& nTargetValue, FastRandomContext& rng, const CAsset& asset)
 {
     CAmountMap map_target{{ asset, nTargetValue }};
     SelectionResult result(map_target);
