--- conflicted
+++ resolved
@@ -19,7 +19,7 @@
 
 // ELEMENTS COutput constructors are here, bitcoin ones are in coinselection.h
 
-COutput::COutput(const COutPoint& outpoint, const CTxOut& txout, int depth, int input_bytes, bool spendable, bool solvable, bool safe, int64_t time, bool from_me)
+COutput::COutput(const COutPoint& outpoint, const CTxOut& txout, int depth, int input_bytes, bool spendable, bool solvable, bool safe, int64_t time, bool from_me, const std::optional<CFeeRate> feerate    )
     : outpoint{outpoint},
       txout{txout},
       depth{depth},
@@ -30,16 +30,29 @@
       time{time},
       from_me{from_me}
 {
+    // ELEMENTS FIXME: is this whole block correct?
+    // See: https://github.com/bitcoin/bitcoin/pull/25083/files#diff-38f1a8db124a979cb6dd76ce263f7aae0053d6967ee909e6356115fa0402dc8cR80
+    if (feerate) {
+        fee = input_bytes < 0 ? 0 : feerate.value().GetFee(input_bytes);
+    } else {
+        fee = 0; // ELEMENTS FIXME: is this correct?
+    }
+
     if (txout.nValue.IsExplicit()) {
-        effective_value = txout.nValue.GetAmount();
+        //effective_value = txout.nValue.GetAmount();
         value = txout.nValue.GetAmount();
         asset = txout.nAsset.GetAsset();
+    }
+
+    if (feerate && txout.nValue.IsExplicit()) {
+        // ELEMENTS: "effective value" only comes from the policy asset
+        effective_value = value * (asset == ::policyAsset) - fee.value();
     } else {
         effective_value = 0;
     }
 }
 
-COutput::COutput(const CWallet& wallet, const CWalletTx& wtx, const COutPoint& outpoint, const CTxOut& txout, int depth, int input_bytes, bool spendable, bool solvable, bool safe, int64_t time, bool from_me)
+COutput::COutput(const CWallet& wallet, const CWalletTx& wtx, const COutPoint& outpoint, const CTxOut& txout, int depth, int input_bytes, bool spendable, bool solvable, bool safe, int64_t time, bool from_me, const CAmount fees)
     : outpoint{outpoint},
       txout{txout},
       depth{depth},
@@ -53,7 +66,11 @@
       value{wtx.GetOutputValueOut(wallet, outpoint.n)},
       asset{wtx.GetOutputAsset(wallet, outpoint.n)},
       bf_value{wtx.GetOutputAmountBlindingFactor(wallet, outpoint.n)},
-      bf_asset{wtx.GetOutputAssetBlindingFactor(wallet, outpoint.n)} { }
+      bf_asset{wtx.GetOutputAssetBlindingFactor(wallet, outpoint.n)} {
+        // if input_bytes is unknown, then fees should be 0, if input_bytes is known, then the fees should be a positive integer or 0 (input_bytes known and fees = 0 only happens in the tests)
+        assert((input_bytes < 0 && fees == 0) || (input_bytes > 0 && fees >= 0));
+        fee = fees;
+    }
 
 // Descending order comparator
 struct {
@@ -342,7 +359,7 @@
         if (auto inner_result = KnapsackSolver(inner_groups, it->second, change_target, rng, it->first)) {
             auto set = inner_result->GetInputSet();
             for (const COutput& ic : set) {
-                non_policy_effective_value += ic.effective_value;
+                non_policy_effective_value += ic.GetEffectiveValue();
             }
             result.AddInput(inner_result.value());
         } else {
@@ -483,14 +500,6 @@
  ******************************************************************************/
 
 void OutputGroup::Insert(const COutput& output, size_t ancestors, size_t descendants, bool positive_only) {
-<<<<<<< HEAD
-    // Compute the effective value first
-    const CAmount coin_fee = output.input_bytes < 0 ? 0 : m_effective_feerate.GetFee(output.input_bytes);
-    // ELEMENTS: "effective value" only comes from the policy asset
-    const CAmount ev = output.value * (output.asset == ::policyAsset) - coin_fee;
-
-=======
->>>>>>> 3368f84c
     // Filter for positive only here before adding the coin
     if (positive_only && output.GetEffectiveValue() <= 0) return;
 
@@ -542,13 +551,8 @@
     CAmount waste = 0;
     CAmount selected_effective_value = 0;
     for (const COutput& coin : inputs) {
-<<<<<<< HEAD
-        waste += coin.fee - coin.long_term_fee;
-        selected_effective_value += use_effective_value ? coin.effective_value : coin.value;
-=======
         waste += coin.GetFee() - coin.long_term_fee;
-        selected_effective_value += use_effective_value ? coin.GetEffectiveValue() : coin.txout.nValue;
->>>>>>> 3368f84c
+        selected_effective_value += use_effective_value ? coin.GetEffectiveValue() : coin.value;
     }
 
     if (change_cost) {
@@ -597,8 +601,8 @@
         auto target = target_map.at(asset);
 
         for (const COutput& coin : coinset) {
-            waste += coin.fee - coin.long_term_fee;
-            selected_effective_value += use_effective_value ? coin.effective_value : coin.value;
+            waste += coin.GetFee() - coin.long_term_fee;
+            selected_effective_value += use_effective_value ? coin.GetEffectiveValue() : coin.value;
         }
 
         if (change_cost) {
