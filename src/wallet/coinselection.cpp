// Copyright (c) 2017-2021 The Bitcoin Core developers
// Distributed under the MIT software license, see the accompanying
// file COPYING or http://www.opensource.org/licenses/mit-license.php.

#include <wallet/coinselection.h>
#include <wallet/wallet.h>

#include <consensus/amount.h>
#include <policy/feerate.h>
#include <policy/policy.h>
#include <util/check.h>
#include <util/system.h>
#include <util/moneystr.h>

#include <numeric>
#include <optional>

namespace wallet {

// ELEMENTS COutput constructors are here, bitcoin ones are in coinselection.h

COutput::COutput(const COutPoint& outpoint, const CTxOut& txout, int depth, int input_bytes, bool spendable, bool solvable, bool safe, int64_t time, bool from_me)
    : outpoint{outpoint},
      txout{txout},
      depth{depth},
      input_bytes{input_bytes},
      spendable{spendable},
      solvable{solvable},
      safe{safe},
      time{time},
      from_me{from_me}
{
    if (txout.nValue.IsExplicit()) {
        effective_value = txout.nValue.GetAmount();
        value = txout.nValue.GetAmount();
        asset = txout.nAsset.GetAsset();
    } else {
        effective_value = 0;
    }
}

COutput::COutput(const CWallet& wallet, const CWalletTx& wtx, const COutPoint& outpoint, const CTxOut& txout, int depth, int input_bytes, bool spendable, bool solvable, bool safe, int64_t time, bool from_me)
    : outpoint{outpoint},
      txout{txout},
      depth{depth},
      input_bytes{input_bytes},
      spendable{spendable},
      solvable{solvable},
      safe{safe},
      time{time},
      from_me{from_me},
      effective_value{wtx.GetOutputValueOut(wallet, outpoint.n)},
      value{wtx.GetOutputValueOut(wallet, outpoint.n)},
      asset{wtx.GetOutputAsset(wallet, outpoint.n)},
      bf_value{wtx.GetOutputAmountBlindingFactor(wallet, outpoint.n)},
      bf_asset{wtx.GetOutputAssetBlindingFactor(wallet, outpoint.n)} { }

// Descending order comparator
struct {
    bool operator()(const OutputGroup& a, const OutputGroup& b) const
    {
        return a.GetSelectionAmount() > b.GetSelectionAmount();
    }
} descending;

/*
 * This is the Branch and Bound Coin Selection algorithm designed by Murch. It searches for an input
 * set that can pay for the spending target and does not exceed the spending target by more than the
 * cost of creating and spending a change output. The algorithm uses a depth-first search on a binary
 * tree. In the binary tree, each node corresponds to the inclusion or the omission of a UTXO. UTXOs
 * are sorted by their effective values and the tree is explored deterministically per the inclusion
 * branch first. At each node, the algorithm checks whether the selection is within the target range.
 * While the selection has not reached the target range, more UTXOs are included. When a selection's
 * value exceeds the target range, the complete subtree deriving from this selection can be omitted.
 * At that point, the last included UTXO is deselected and the corresponding omission branch explored
 * instead. The search ends after the complete tree has been searched or after a limited number of tries.
 *
 * The search continues to search for better solutions after one solution has been found. The best
 * solution is chosen by minimizing the waste metric. The waste metric is defined as the cost to
 * spend the current inputs at the given fee rate minus the long term expected cost to spend the
 * inputs, plus the amount by which the selection exceeds the spending target:
 *
 * waste = selectionTotal - target + inputs × (currentFeeRate - longTermFeeRate)
 *
 * The algorithm uses two additional optimizations. A lookahead keeps track of the total value of
 * the unexplored UTXOs. A subtree is not explored if the lookahead indicates that the target range
 * cannot be reached. Further, it is unnecessary to test equivalent combinations. This allows us
 * to skip testing the inclusion of UTXOs that match the effective value and waste of an omitted
 * predecessor.
 *
 * The Branch and Bound algorithm is described in detail in Murch's Master Thesis:
 * https://murch.one/wp-content/uploads/2016/11/erhardt2016coinselection.pdf
 *
 * @param const std::vector<OutputGroup>& utxo_pool The set of UTXO groups that we are choosing from.
 *        These UTXO groups will be sorted in descending order by effective value and the OutputGroups'
 *        values are their effective values.
 * @param const CAmount& selection_target This is the value that we want to select. It is the lower
 *        bound of the range.
 * @param const CAmount& cost_of_change This is the cost of creating and spending a change output.
 *        This plus selection_target is the upper bound of the range.
 * @returns The result of this coin selection algorithm, or std::nullopt
 */

static const size_t TOTAL_TRIES = 100000;

std::optional<SelectionResult> SelectCoinsBnB(std::vector<OutputGroup>& utxo_pool, const CAmount& selection_target, const CAmount& cost_of_change)
{
    CAmountMap map_target{{ ::policyAsset, selection_target}};
    SelectionResult result(map_target);
    CAmount curr_value = 0;
    std::vector<size_t> curr_selection; // selected utxo indexes

    // Calculate curr_available_value
    CAmount curr_available_value = 0;
    for (const OutputGroup& utxo : utxo_pool) {
        // Assert that this utxo is not negative. It should never be negative,
        // effective value calculation should have removed it
        assert(utxo.GetSelectionAmount() > 0);
        curr_available_value += utxo.GetSelectionAmount();
    }
    if (curr_available_value < selection_target) {
        return std::nullopt;
    }

    // Sort the utxo_pool
    std::sort(utxo_pool.begin(), utxo_pool.end(), descending);

    CAmount curr_waste = 0;
    std::vector<size_t> best_selection;
    CAmount best_waste = MAX_MONEY;

    // Depth First search loop for choosing the UTXOs
    for (size_t curr_try = 0, utxo_pool_index = 0; curr_try < TOTAL_TRIES; ++curr_try, ++utxo_pool_index) {
        // Conditions for starting a backtrack
        bool backtrack = false;
        if (curr_value + curr_available_value < selection_target || // Cannot possibly reach target with the amount remaining in the curr_available_value.
            curr_value > selection_target + cost_of_change || // Selected value is out of range, go back and try other branch
            (curr_waste > best_waste && (utxo_pool.at(0).fee - utxo_pool.at(0).long_term_fee) > 0)) { // Don't select things which we know will be more wasteful if the waste is increasing
            backtrack = true;
        } else if (curr_value >= selection_target) {       // Selected value is within range
            curr_waste += (curr_value - selection_target); // This is the excess value which is added to the waste for the below comparison
            // Adding another UTXO after this check could bring the waste down if the long term fee is higher than the current fee.
            // However we are not going to explore that because this optimization for the waste is only done when we have hit our target
            // value. Adding any more UTXOs will be just burning the UTXO; it will go entirely to fees. Thus we aren't going to
            // explore any more UTXOs to avoid burning money like that.
            if (curr_waste <= best_waste) {
                best_selection = curr_selection;
                best_waste = curr_waste;
                if (best_waste == 0) {
                    break;
                }
            }
            curr_waste -= (curr_value - selection_target); // Remove the excess value as we will be selecting different coins now
            backtrack = true;
        }

        if (backtrack) { // Backtracking, moving backwards
            if (curr_selection.empty()) { // We have walked back to the first utxo and no branch is untraversed. All solutions searched
                break;
            }

            // Add omitted UTXOs back to lookahead before traversing the omission branch of last included UTXO.
            for (--utxo_pool_index; utxo_pool_index > curr_selection.back(); --utxo_pool_index) {
                curr_available_value += utxo_pool.at(utxo_pool_index).GetSelectionAmount();
            }

            // Output was included on previous iterations, try excluding now.
            assert(utxo_pool_index == curr_selection.back());
            OutputGroup& utxo = utxo_pool.at(utxo_pool_index);
            curr_value -= utxo.GetSelectionAmount();
            curr_waste -= utxo.fee - utxo.long_term_fee;
            curr_selection.pop_back();
        } else { // Moving forwards, continuing down this branch
            OutputGroup& utxo = utxo_pool.at(utxo_pool_index);

            // Remove this utxo from the curr_available_value utxo amount
            curr_available_value -= utxo.GetSelectionAmount();

            if (curr_selection.empty() ||
                // The previous index is included and therefore not relevant for exclusion shortcut
                (utxo_pool_index - 1) == curr_selection.back() ||
                // Avoid searching a branch if the previous UTXO has the same value and same waste and was excluded.
                // Since the ratio of fee to long term fee is the same, we only need to check if one of those values match in order to know that the waste is the same.
                utxo.GetSelectionAmount() != utxo_pool.at(utxo_pool_index - 1).GetSelectionAmount() ||
                utxo.fee != utxo_pool.at(utxo_pool_index - 1).fee)
            {
                // Inclusion branch first (Largest First Exploration)
                curr_selection.push_back(utxo_pool_index);
                curr_value += utxo.GetSelectionAmount();
                curr_waste += utxo.fee - utxo.long_term_fee;
            }
        }
    }

    // Check for solution
    if (best_selection.empty()) {
        return std::nullopt;
    }

    // Set output set
    for (const size_t& i : best_selection) {
        result.AddInput(utxo_pool.at(i));
    }
    result.ComputeAndSetWaste(CAmount{0});
    assert(best_waste == result.GetWaste());

    return result;
}

std::optional<SelectionResult> SelectCoinsSRD(const std::vector<OutputGroup>& utxo_pool, CAmount target_value, FastRandomContext& rng)
{
    CAmountMap map_target{{ ::policyAsset, target_value}};
    SelectionResult result(map_target);

    std::vector<size_t> indexes;
    indexes.resize(utxo_pool.size());
    std::iota(indexes.begin(), indexes.end(), 0);
    Shuffle(indexes.begin(), indexes.end(), rng);

    CAmount selected_eff_value = 0;
    for (const size_t i : indexes) {
        const OutputGroup& group = utxo_pool.at(i);
        Assume(group.GetSelectionAmount() > 0);
        selected_eff_value += group.GetSelectionAmount();
        result.AddInput(group);
        if (selected_eff_value >= target_value) {
            return result;
        }
    }
    return std::nullopt;
}

/** Find a subset of the OutputGroups that is at least as large as, but as close as possible to, the
 * target amount; solve subset sum.
 * param@[in]   groups          OutputGroups to choose from, sorted by value in descending order.
 * param@[in]   nTotalLower     Total (effective) value of the UTXOs in groups.
 * param@[in]   nTargetValue    Subset sum target, not including change.
 * param@[out]  vfBest          Boolean vector representing the subset chosen that is closest to
 *                              nTargetValue, with indices corresponding to groups. If the ith
 *                              entry is true, that means the ith group in groups was selected.
 * param@[out]  nBest           Total amount of subset chosen that is closest to nTargetValue.
 * param@[in]   iterations      Maximum number of tries.
 */
static void ApproximateBestSubset(FastRandomContext& insecure_rand, const std::vector<OutputGroup>& groups,
                                  const CAmount& nTotalLower, const CAmount& nTargetValue,
                                  std::vector<char>& vfBest, CAmount& nBest, int iterations = 1000)
{
    std::vector<char> vfIncluded;

    // Worst case "best" approximation is just all of the groups.
    vfBest.assign(groups.size(), true);
    nBest = nTotalLower;

    for (int nRep = 0; nRep < iterations && nBest != nTargetValue; nRep++)
    {
        vfIncluded.assign(groups.size(), false);
        CAmount nTotal = 0;
        bool fReachedTarget = false;
        for (int nPass = 0; nPass < 2 && !fReachedTarget; nPass++)
        {
            for (unsigned int i = 0; i < groups.size(); i++)
            {
                //The solver here uses a randomized algorithm,
                //the randomness serves no real security purpose but is just
                //needed to prevent degenerate behavior and it is important
                //that the rng is fast. We do not use a constant random sequence,
                //because there may be some privacy improvement by making
                //the selection random.
                if (nPass == 0 ? insecure_rand.randbool() : !vfIncluded[i])
                {
                    nTotal += groups[i].GetSelectionAmount();
                    vfIncluded[i] = true;
                    if (nTotal >= nTargetValue)
                    {
                        fReachedTarget = true;
                        // If the total is between nTargetValue and nBest, it's our new best
                        // approximation.
                        if (nTotal < nBest)
                        {
                            nBest = nTotal;
                            vfBest = vfIncluded;
                        }
                        nTotal -= groups[i].GetSelectionAmount();
                        vfIncluded[i] = false;
                    }
                }
            }
        }
    }
}

<<<<<<< HEAD
// ELEMENTS:
std::optional<SelectionResult> KnapsackSolver(std::vector<OutputGroup>& groups, const CAmountMap& mapTargetValue, FastRandomContext& rng)
=======
std::optional<SelectionResult> KnapsackSolver(std::vector<OutputGroup>& groups, const CAmount& nTargetValue,
                                              CAmount change_target, FastRandomContext& rng)
>>>>>>> 6d5771ba
{
    SelectionResult result(mapTargetValue);

    std::vector<OutputGroup> inner_groups;
    // ELEMENTS: this is not used
    //std::set<COutput> setCoinsRet;
    CAmount non_policy_effective_value = 0;

    // Perform the standard Knapsack solver for every non-policy asset individually.
    for (std::map<CAsset, CAmount>::const_iterator it = mapTargetValue.begin(); it != mapTargetValue.end(); ++it) {
        inner_groups.clear();

        if (it->second == 0) {
            continue;
        }
        if (it->first == ::policyAsset) {
            continue;
        }

        // We filter the groups on two conditions:
        // - only groups that have (exclusively) coins of the asset we're solving for
        // - no groups that are already used in the input set
        for (const OutputGroup& g : groups) {
            bool add = true;
            for (const COutput& c : g.m_outputs) {
                auto input_set = result.GetInputSet();
                if (input_set.find(c) != input_set.end()) {
                    add = false;
                    break;
                }

                if (c.asset != it->first) {
                    add = false;
                    break;
                }
            }

            if (add) {
                inner_groups.push_back(g);
            }
        }

        if (inner_groups.size() == 0) {
            // No output groups for this asset.
            return std::nullopt;
        }

        if (auto inner_result = KnapsackSolver(inner_groups, it->second, rng, it->first)) {
            auto set = inner_result->GetInputSet();
            for (const COutput& ic : set) {
                non_policy_effective_value += ic.effective_value;
            }
            result.AddInput(inner_result.value());
        }
    }

    // Perform the standard Knapsack solver for the policy asset
    CAmount policy_target = non_policy_effective_value + mapTargetValue.at(::policyAsset);
    if (policy_target > 0) {
        inner_groups.clear();

        // We filter the groups on two conditions:
        // - only groups that have (exclusively) coins of the asset we're solving for
        // - no groups that are already used in setCoinsRet
        for (const OutputGroup& g : groups) {
            bool add = true;
            for (const COutput& c : g.m_outputs) {
                auto set = result.GetInputSet();
                if (set.find(c) != set.end()) {
                    add = false;
                    break;
                }

                if (c.asset != ::policyAsset) {
                    add = false;
                    break;
                }
            }

            if (add) {
                inner_groups.push_back(g);
            }
        }

        if (inner_groups.size() == 0) {
            // No output groups for this asset.
            return std::nullopt;
        }

        if (auto inner_result = KnapsackSolver(inner_groups, policy_target, rng, ::policyAsset)) {
            result.AddInput(*inner_result);
        }
    }

    if (result.GetSelectedValue() < mapTargetValue) return std::nullopt;
    return result;
}

std::optional<SelectionResult> KnapsackSolver(std::vector<OutputGroup>& groups, const CAmount& nTargetValue, FastRandomContext& rng, const CAsset& asset)
{
    CAmountMap map_target{{ asset, nTargetValue }};
    SelectionResult result(map_target);

    // List of values less than target
    std::optional<OutputGroup> lowest_larger;
    // Groups with selection amount smaller than the target and any change we might produce.
    // Don't include groups larger than this, because they will only cause us to overshoot.
    std::vector<OutputGroup> applicable_groups;
    CAmount nTotalLower = 0;

    Shuffle(groups.begin(), groups.end(), rng);

    for (const OutputGroup& group : groups) {
        if (group.GetSelectionAmount() == nTargetValue) {
            result.AddInput(group);
            return result;
        } else if (group.GetSelectionAmount() < nTargetValue + change_target) {
            applicable_groups.push_back(group);
            nTotalLower += group.GetSelectionAmount();
        } else if (!lowest_larger || group.GetSelectionAmount() < lowest_larger->GetSelectionAmount()) {
            lowest_larger = group;
        }
    }

    if (nTotalLower == nTargetValue) {
        for (const auto& group : applicable_groups) {
            result.AddInput(group);
        }
        return result;
    }

    if (nTotalLower < nTargetValue) {
        if (!lowest_larger) return std::nullopt;
        result.AddInput(*lowest_larger);
        return result;
    }

    // Solve subset sum by stochastic approximation
    std::sort(applicable_groups.begin(), applicable_groups.end(), descending);
    std::vector<char> vfBest;
    CAmount nBest;

    ApproximateBestSubset(rng, applicable_groups, nTotalLower, nTargetValue, vfBest, nBest);
    if (nBest != nTargetValue && nTotalLower >= nTargetValue + change_target) {
        ApproximateBestSubset(rng, applicable_groups, nTotalLower, nTargetValue + change_target, vfBest, nBest);
    }

    // If we have a bigger coin and (either the stochastic approximation didn't find a good solution,
    //                                   or the next bigger coin is closer), return the bigger coin
    if (lowest_larger &&
        ((nBest != nTargetValue && nBest < nTargetValue + change_target) || lowest_larger->GetSelectionAmount() <= nBest)) {
        result.AddInput(*lowest_larger);
    } else {
        for (unsigned int i = 0; i < applicable_groups.size(); i++) {
            if (vfBest[i]) {
                result.AddInput(applicable_groups[i]);
            }
        }

        if (LogAcceptCategory(BCLog::SELECTCOINS)) {
            std::string log_message{"Coin selection best subset: "};
            for (unsigned int i = 0; i < applicable_groups.size(); i++) {
                if (vfBest[i]) {
                    log_message += strprintf("%s ", FormatMoney(applicable_groups[i].m_value));
                }
            }
            LogPrint(BCLog::SELECTCOINS, "%stotal %s\n", log_message, FormatMoney(nBest));
        }
    }

    return result;
}

/******************************************************************************

 OutputGroup

 ******************************************************************************/

void OutputGroup::Insert(const COutput& output, size_t ancestors, size_t descendants, bool positive_only) {
    // Compute the effective value first
    const CAmount coin_fee = output.input_bytes < 0 ? 0 : m_effective_feerate.GetFee(output.input_bytes);
    // ELEMENTS: "effective value" only comes from the policy asset
    const CAmount ev = output.value * (output.asset == ::policyAsset) - coin_fee;

    // Filter for positive only here before adding the coin
    if (positive_only && ev <= 0) return;

    m_outputs.push_back(output);
    COutput& coin = m_outputs.back();

    coin.fee = coin_fee;
    fee += coin.fee;

    coin.long_term_fee = coin.input_bytes < 0 ? 0 : m_long_term_feerate.GetFee(coin.input_bytes);
    long_term_fee += coin.long_term_fee;

    coin.effective_value = ev;
    effective_value += coin.effective_value;

    m_from_me &= coin.from_me;
    m_value += coin.value;
    m_depth = std::min(m_depth, output.depth);
    // ancestors here express the number of ancestors the new coin will end up having, which is
    // the sum, rather than the max; this will overestimate in the cases where multiple inputs
    // have common ancestors
    m_ancestors += ancestors;
    // descendants is the count as seen from the top ancestor, not the descendants as seen from the
    // coin itself; thus, this value is counted as the max, not the sum
    m_descendants = std::max(m_descendants, descendants);
}

bool OutputGroup::EligibleForSpending(const CoinEligibilityFilter& eligibility_filter) const
{
    return m_depth >= (m_from_me ? eligibility_filter.conf_mine : eligibility_filter.conf_theirs)
        && m_ancestors <= eligibility_filter.max_ancestors
        && m_descendants <= eligibility_filter.max_descendants;
}

CAmount OutputGroup::GetSelectionAmount() const
{
    // ELEMENTS: non-policy assets always use `m_value`. Their (negative)
    //  `effective_value` will be added to the target for the policy asset
    if (!m_outputs.empty() && m_outputs[0].asset != ::policyAsset) {
        return m_value;
    }
    return m_subtract_fee_outputs ? m_value : effective_value;
}

CAmount GetSelectionWaste(const std::set<COutput>& inputs, CAmount change_cost, CAmount target, bool use_effective_value)
{
    // This function should not be called with empty inputs as that would mean the selection failed
    assert(!inputs.empty());

    // Always consider the cost of spending an input now vs in the future.
    CAmount waste = 0;
    CAmount selected_effective_value = 0;
    for (const COutput& coin : inputs) {
        waste += coin.fee - coin.long_term_fee;
        selected_effective_value += use_effective_value ? coin.effective_value : coin.value;
    }

    if (change_cost) {
        // Consider the cost of making change and spending it in the future
        // If we aren't making change, the caller should've set change_cost to 0
        assert(change_cost > 0);
        waste += change_cost;
    } else {
        // When we are not making change (change_cost == 0), consider the excess we are throwing away to fees
        assert(selected_effective_value >= target);
        waste += selected_effective_value - target;
    }

    return waste;
}

<<<<<<< HEAD
// ELEMENTS:
CAmount GetSelectionWaste(const std::set<COutput>& inputs, CAmount change_cost, const CAmountMap& target_map, bool use_effective_value)
{
    // This function should not be called with empty inputs as that would mean the selection failed
    assert(!inputs.empty());

    // create a map of asset -> coins from the inputs set
    std::map<CAsset, std::set<COutput>> coinset_map;
    for(auto it = inputs.begin(); it != inputs.end(); ++it) {
        auto asset = it->asset;
        auto search = coinset_map.find(asset);
        if (search != coinset_map.end()) {
            search->second.insert(*it);
        } else {
            std::set<COutput> coinset;
            coinset.insert(*it);
            coinset_map.insert({asset, coinset});
        }
    }

    // Calculate and sum the waste for each asset in the map

    // Always consider the cost of spending an input now vs in the future.
    CAmount waste = 0;

    for (auto it = coinset_map.begin(); it != coinset_map.end(); ++it) {
        CAmount selected_effective_value = 0;
        auto asset = it->first;
        auto coinset = it->second;
        auto target = target_map.at(asset);

        for (const COutput& coin : coinset) {
            waste += coin.fee - coin.long_term_fee;
            selected_effective_value += use_effective_value ? coin.effective_value : coin.value;
        }

        if (change_cost) {
            // Consider the cost of making change and spending it in the future
            // If we aren't making change, the caller should've set change_cost to 0
            assert(change_cost > 0);
            waste += change_cost;
        } else {
            // When we are not making change (change_cost == 0), consider the excess we are throwing away to fees
            assert(selected_effective_value >= target);
            waste += selected_effective_value - target;
        }
    }

    return waste;
=======
CAmount GenerateChangeTarget(CAmount payment_value, FastRandomContext& rng)
{
    if (payment_value <= CHANGE_LOWER / 2) {
        return CHANGE_LOWER;
    } else {
        // random value between 50ksat and min (payment_value * 2, 1milsat)
        const auto upper_bound = std::min(payment_value * 2, CHANGE_UPPER);
        return rng.randrange(upper_bound - CHANGE_LOWER) + CHANGE_LOWER;
    }
>>>>>>> 6d5771ba
}

void SelectionResult::ComputeAndSetWaste(CAmount change_cost)
{
    m_waste = GetSelectionWaste(m_selected_inputs, change_cost, m_target, m_use_effective);
}

CAmount SelectionResult::GetWaste() const
{
    return *Assert(m_waste);
}

CAmountMap SelectionResult::GetSelectedValue() const
{
    return std::accumulate(m_selected_inputs.cbegin(), m_selected_inputs.cend(), CAmountMap{}, [](CAmountMap sum, const auto& coin) { return sum + CAmountMap{{coin.asset, coin.value}}; });
}

void SelectionResult::Clear()
{
    m_selected_inputs.clear();
    m_waste.reset();
}

void SelectionResult::AddInput(const OutputGroup& group)
{
    util::insert(m_selected_inputs, group.m_outputs);
    m_use_effective = !group.m_subtract_fee_outputs;
}

// ELEMENTS
void SelectionResult::AddInput(const SelectionResult& result) {
    util::insert(m_selected_inputs, result.GetInputSet());
}

const std::set<COutput>& SelectionResult::GetInputSet() const
{
    return m_selected_inputs;
}

std::vector<COutput> SelectionResult::GetShuffledInputVector() const
{
    std::vector<COutput> coins(m_selected_inputs.begin(), m_selected_inputs.end());
    Shuffle(coins.begin(), coins.end(), FastRandomContext());
    return coins;
}

bool SelectionResult::operator<(SelectionResult other) const
{
    Assert(m_waste.has_value());
    Assert(other.m_waste.has_value());
    // As this operator is only used in std::min_element, we want the result that has more inputs when waste are equal.
    return *m_waste < *other.m_waste || (*m_waste == *other.m_waste && m_selected_inputs.size() > other.m_selected_inputs.size());
}

std::string COutput::ToString() const
{
    return strprintf("COutput(%s, %d, %d) [%s] [%s]", outpoint.hash.ToString(), outpoint.n, depth, FormatMoney(value), asset.GetHex());
}
} // namespace wallet<|MERGE_RESOLUTION|>--- conflicted
+++ resolved
@@ -289,13 +289,9 @@
     }
 }
 
-<<<<<<< HEAD
 // ELEMENTS:
-std::optional<SelectionResult> KnapsackSolver(std::vector<OutputGroup>& groups, const CAmountMap& mapTargetValue, FastRandomContext& rng)
-=======
-std::optional<SelectionResult> KnapsackSolver(std::vector<OutputGroup>& groups, const CAmount& nTargetValue,
+std::optional<SelectionResult> KnapsackSolver(std::vector<OutputGroup>& groups, const CAmountMap& mapTargetValue,
                                               CAmount change_target, FastRandomContext& rng)
->>>>>>> 6d5771ba
 {
     SelectionResult result(mapTargetValue);
 
@@ -343,7 +339,7 @@
             return std::nullopt;
         }
 
-        if (auto inner_result = KnapsackSolver(inner_groups, it->second, rng, it->first)) {
+        if (auto inner_result = KnapsackSolver(inner_groups, it->second, change_target, rng, it->first)) {
             auto set = inner_result->GetInputSet();
             for (const COutput& ic : set) {
                 non_policy_effective_value += ic.effective_value;
@@ -385,7 +381,7 @@
             return std::nullopt;
         }
 
-        if (auto inner_result = KnapsackSolver(inner_groups, policy_target, rng, ::policyAsset)) {
+        if (auto inner_result = KnapsackSolver(inner_groups, policy_target, change_target, rng, ::policyAsset)) {
             result.AddInput(*inner_result);
         }
     }
@@ -394,7 +390,8 @@
     return result;
 }
 
-std::optional<SelectionResult> KnapsackSolver(std::vector<OutputGroup>& groups, const CAmount& nTargetValue, FastRandomContext& rng, const CAsset& asset)
+std::optional<SelectionResult> KnapsackSolver(std::vector<OutputGroup>& groups, const CAmount& nTargetValue,
+                                              CAmount change_target, FastRandomContext& rng, const CAsset& asset)
 {
     CAmountMap map_target{{ asset, nTargetValue }};
     SelectionResult result(map_target);
@@ -552,7 +549,6 @@
     return waste;
 }
 
-<<<<<<< HEAD
 // ELEMENTS:
 CAmount GetSelectionWaste(const std::set<COutput>& inputs, CAmount change_cost, const CAmountMap& target_map, bool use_effective_value)
 {
@@ -602,7 +598,8 @@
     }
 
     return waste;
-=======
+}
+
 CAmount GenerateChangeTarget(CAmount payment_value, FastRandomContext& rng)
 {
     if (payment_value <= CHANGE_LOWER / 2) {
@@ -612,7 +609,6 @@
         const auto upper_bound = std::min(payment_value * 2, CHANGE_UPPER);
         return rng.randrange(upper_bound - CHANGE_LOWER) + CHANGE_LOWER;
     }
->>>>>>> 6d5771ba
 }
 
 void SelectionResult::ComputeAndSetWaste(CAmount change_cost)
