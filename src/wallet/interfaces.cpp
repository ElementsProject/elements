// Copyright (c) 2018-2021 The Bitcoin Core developers
// Distributed under the MIT software license, see the accompanying
// file COPYING or http://www.opensource.org/licenses/mit-license.php.

#include <interfaces/wallet.h>

#include <consensus/amount.h>
#include <interfaces/chain.h>
#include <interfaces/handler.h>
#include <policy/fees.h>
#include <primitives/transaction.h>
#include <rpc/server.h>
#include <script/standard.h>
#include <support/allocators/secure.h>
#include <sync.h>
#include <uint256.h>
#include <util/check.h>
#include <util/system.h>
#include <util/translation.h>
#include <util/ui_change_type.h>
#include <wallet/context.h>
#include <wallet/feebumper.h>
#include <wallet/fees.h>
#include <wallet/ismine.h>
#include <wallet/load.h>
#include <wallet/receive.h>
#include <wallet/rpc/wallet.h>
#include <wallet/spend.h>
#include <wallet/wallet.h>

#include <memory>
#include <string>
#include <utility>
#include <vector>

using interfaces::Chain;
using interfaces::FoundBlock;
using interfaces::Handler;
using interfaces::MakeHandler;
using interfaces::Wallet;
using interfaces::WalletAddress;
using interfaces::WalletBalances;
using interfaces::WalletLoader;
using interfaces::WalletOrderForm;
using interfaces::WalletTx;
using interfaces::WalletTxOut;
using interfaces::WalletTxStatus;
using interfaces::WalletValueMap;

namespace wallet {
// All members of the classes in this namespace are intentionally public, as the
// classes themselves are private.
namespace {
//! Construct wallet tx struct.
WalletTx MakeWalletTx(CWallet& wallet, const CWalletTx& wtx)
{
    LOCK(wallet.cs_wallet);
    WalletTx result;
    result.tx = wtx.tx;
    result.txin_is_mine.reserve(wtx.tx->vin.size());
    result.txin_issuance_asset.resize(wtx.tx->vin.size());
    result.txin_issuance_token.resize(wtx.tx->vin.size());
    for (unsigned int i = 0; i < wtx.tx->vin.size(); ++i) {
        const auto& txin = wtx.tx->vin[i];
        result.txin_is_mine.emplace_back(InputIsMine(wallet, txin));
        wtx.GetIssuanceAssets(i, &result.txin_issuance_asset[i], &result.txin_issuance_token[i]);
        result.txin_issuance_asset_amount.emplace_back(wtx.GetIssuanceAmount(wallet, i, false));
        result.txin_issuance_token_amount.emplace_back(wtx.GetIssuanceAmount(wallet, i, true));
    }
    result.txout_is_mine.reserve(wtx.tx->vout.size());
    result.txout_address.reserve(wtx.tx->vout.size());
    result.txout_address_is_mine.reserve(wtx.tx->vout.size());
    for (const auto& txout : wtx.tx->vout) {
        result.txout_is_mine.emplace_back(wallet.IsMine(txout));
        result.txout_address.emplace_back();
        result.txout_address_is_mine.emplace_back(ExtractDestination(txout.scriptPubKey, result.txout_address.back()) ?
                                                      wallet.IsMine(result.txout_address.back()) :
                                                      ISMINE_NO);
        result.txout_is_change.push_back(OutputIsChange(wallet, txout));
    }
    // ELEMENTS: Retrieve unblinded information about outputs
    for (unsigned int i = 0; i < wtx.tx->vout.size(); ++i) {
        result.txout_amounts.emplace_back(wtx.GetOutputValueOut(wallet, i));
        result.txout_assets.emplace_back(wtx.GetOutputAsset(wallet, i));
    }
    result.credit = CachedTxGetCredit(wallet, wtx, ISMINE_ALL);
    result.debit = CachedTxGetDebit(wallet, wtx, ISMINE_ALL);
    result.change = CachedTxGetChange(wallet, wtx);
    result.time = wtx.GetTxTime();
    result.value_map = wtx.mapValue;
    result.is_coinbase = wtx.IsCoinBase();
    return result;
}

//! Construct wallet tx status struct.
WalletTxStatus MakeWalletTxStatus(const CWallet& wallet, const CWalletTx& wtx)
    EXCLUSIVE_LOCKS_REQUIRED(wallet.cs_wallet)
{
    AssertLockHeld(wallet.cs_wallet);

    WalletTxStatus result;
    result.block_height =
        wtx.state<TxStateConfirmed>() ? wtx.state<TxStateConfirmed>()->confirmed_block_height :
        wtx.state<TxStateConflicted>() ? wtx.state<TxStateConflicted>()->conflicting_block_height :
        std::numeric_limits<int>::max();
    result.blocks_to_maturity = wallet.GetTxBlocksToMaturity(wtx);
    result.depth_in_main_chain = wallet.GetTxDepthInMainChain(wtx);
    result.time_received = wtx.nTimeReceived;
    result.lock_time = wtx.tx->nLockTime;
    result.is_trusted = CachedTxIsTrusted(wallet, wtx);
    result.is_abandoned = wtx.isAbandoned();
    result.is_coinbase = wtx.IsCoinBase();
    result.is_in_main_chain = wallet.IsTxInMainChain(wtx);
    return result;
}

//! Construct wallet TxOut struct.
WalletTxOut MakeWalletTxOut(const CWallet& wallet,
    const CWalletTx& wtx,
    int n,
    int depth) EXCLUSIVE_LOCKS_REQUIRED(wallet.cs_wallet)
{
    WalletTxOut result;
    result.txout = wtx.tx->vout[n];
    result.time = wtx.GetTxTime();
    result.depth_in_main_chain = depth;
    result.is_spent = wallet.IsSpent(COutPoint(wtx.GetHash(), n));
    return result;
}

WalletTxOut MakeWalletTxOut(const CWallet& wallet,
    const COutput& output) EXCLUSIVE_LOCKS_REQUIRED(wallet.cs_wallet)
{
    WalletTxOut result;
    result.txout = output.txout;
    result.time = output.time;
    result.depth_in_main_chain = output.depth;
    result.is_spent = wallet.IsSpent(output.outpoint);
    return result;
}

class WalletImpl : public Wallet
{
public:
    explicit WalletImpl(WalletContext& context, const std::shared_ptr<CWallet>& wallet) : m_context(context), m_wallet(wallet) {}

    bool encryptWallet(const SecureString& wallet_passphrase) override
    {
        return m_wallet->EncryptWallet(wallet_passphrase);
    }
    bool isCrypted() override { return m_wallet->IsCrypted(); }
    bool lock() override { return m_wallet->Lock(); }
    bool unlock(const SecureString& wallet_passphrase) override { return m_wallet->Unlock(wallet_passphrase); }
    bool isLocked() override { return m_wallet->IsLocked(); }
    bool changeWalletPassphrase(const SecureString& old_wallet_passphrase,
        const SecureString& new_wallet_passphrase) override
    {
        return m_wallet->ChangeWalletPassphrase(old_wallet_passphrase, new_wallet_passphrase);
    }
    void abortRescan() override { m_wallet->AbortRescan(); }
    bool backupWallet(const std::string& filename) override { return m_wallet->BackupWallet(filename); }
    std::string getWalletName() override { return m_wallet->GetName(); }
<<<<<<< HEAD
    util::Result<CTxDestination> getNewDestination(const OutputType type, const std::string label, bool add_blinding_key = false) override
=======
    util::Result<CTxDestination> getNewDestination(const OutputType type, const std::string& label) override
>>>>>>> f5e96ece
    {
        LOCK(m_wallet->cs_wallet);
        return m_wallet->GetNewDestination(type, label, add_blinding_key);
    }
    bool getPubKey(const CScript& script, const CKeyID& address, CPubKey& pub_key) override
    {
        std::unique_ptr<SigningProvider> provider = m_wallet->GetSolvingProvider(script);
        if (provider) {
            return provider->GetPubKey(address, pub_key);
        }
        return false;
    }
    SigningResult signMessage(const std::string& message, const PKHash& pkhash, std::string& str_sig) override
    {
        return m_wallet->SignMessage(message, pkhash, str_sig);
    }
    bool isSpendable(const CTxDestination& dest) override
    {
        LOCK(m_wallet->cs_wallet);
        return m_wallet->IsMine(dest) & ISMINE_SPENDABLE;
    }
    bool haveWatchOnly() override
    {
        auto spk_man = m_wallet->GetLegacyScriptPubKeyMan();
        if (spk_man) {
            return spk_man->HaveWatchOnly();
        }
        return false;
    };
    bool setAddressBook(const CTxDestination& dest, const std::string& name, const std::string& purpose) override
    {
        return m_wallet->SetAddressBook(dest, name, purpose);
    }
    bool delAddressBook(const CTxDestination& dest) override
    {
        return m_wallet->DelAddressBook(dest);
    }
    bool getAddress(const CTxDestination& dest,
        std::string* name,
        isminetype* is_mine,
        std::string* purpose) override
    {
        LOCK(m_wallet->cs_wallet);
        const auto& entry = m_wallet->FindAddressBookEntry(dest, /*allow_change=*/false);
        if (!entry) return false; // addr not found
        if (name) {
            *name = entry->GetLabel();
        }
        if (is_mine) {
            *is_mine = m_wallet->IsMine(dest);
        }
        if (purpose) {
            *purpose = entry->purpose;
        }
        return true;
    }
    std::vector<WalletAddress> getAddresses() const override
    {
        LOCK(m_wallet->cs_wallet);
        std::vector<WalletAddress> result;
        m_wallet->ForEachAddrBookEntry([&](const CTxDestination& dest, const std::string& label, const std::string& purpose, bool is_change) EXCLUSIVE_LOCKS_REQUIRED(m_wallet->cs_wallet) {
            if (is_change) return;
            result.emplace_back(dest, m_wallet->IsMine(dest), label, purpose);
        });
        return result;
    }
    std::vector<std::string> getAddressReceiveRequests() override {
        LOCK(m_wallet->cs_wallet);
        return m_wallet->GetAddressReceiveRequests();
    }
    bool setAddressReceiveRequest(const CTxDestination& dest, const std::string& id, const std::string& value) override {
        LOCK(m_wallet->cs_wallet);
        WalletBatch batch{m_wallet->GetDatabase()};
        return m_wallet->SetAddressReceiveRequest(batch, dest, id, value);
    }
    bool displayAddress(const CTxDestination& dest) override
    {
        LOCK(m_wallet->cs_wallet);
        return m_wallet->DisplayAddress(dest);
    }
    bool lockCoin(const COutPoint& output, const bool write_to_db) override
    {
        LOCK(m_wallet->cs_wallet);
        std::unique_ptr<WalletBatch> batch = write_to_db ? std::make_unique<WalletBatch>(m_wallet->GetDatabase()) : nullptr;
        return m_wallet->LockCoin(output, batch.get());
    }
    bool unlockCoin(const COutPoint& output) override
    {
        LOCK(m_wallet->cs_wallet);
        std::unique_ptr<WalletBatch> batch = std::make_unique<WalletBatch>(m_wallet->GetDatabase());
        return m_wallet->UnlockCoin(output, batch.get());
    }
    bool isLockedCoin(const COutPoint& output) override
    {
        LOCK(m_wallet->cs_wallet);
        return m_wallet->IsLockedCoin(output);
    }
    void listLockedCoins(std::vector<COutPoint>& outputs) override
    {
        LOCK(m_wallet->cs_wallet);
        return m_wallet->ListLockedCoins(outputs);
    }
    util::Result<CTransactionRef> createTransaction(const std::vector<CRecipient>& recipients,
        const CCoinControl& coin_control,
        bool sign,
        int& change_pos,
        CAmount& fee,
        BlindDetails* blind_details) override
    {
        LOCK(m_wallet->cs_wallet);
        auto res = CreateTransaction(*m_wallet, recipients, change_pos,
                                     coin_control, sign, blind_details);
        if (!res) return util::Error{util::ErrorString(res)};
        const auto& txr = *res;
        fee = txr.fee;
        change_pos = txr.change_pos;

        return txr.tx;
    }
    void commitTransaction(CTransactionRef tx,
        WalletValueMap value_map,
        WalletOrderForm order_form,
        BlindDetails* blind_details) override
    {
        LOCK(m_wallet->cs_wallet);
        m_wallet->CommitTransaction(std::move(tx), std::move(value_map), std::move(order_form), blind_details);
    }
    bool transactionCanBeAbandoned(const uint256& txid) override { return m_wallet->TransactionCanBeAbandoned(txid); }
    bool abandonTransaction(const uint256& txid) override
    {
        LOCK(m_wallet->cs_wallet);
        return m_wallet->AbandonTransaction(txid);
    }
    bool transactionCanBeBumped(const uint256& txid) override
    {
        return feebumper::TransactionCanBeBumped(*m_wallet.get(), txid);
    }
    bool createBumpTransaction(const uint256& txid,
        const CCoinControl& coin_control,
        std::vector<bilingual_str>& errors,
        CAmount& old_fee,
        CAmount& new_fee,
        CMutableTransaction& mtx) override
    {
        return feebumper::CreateRateBumpTransaction(*m_wallet.get(), txid, coin_control, errors, old_fee, new_fee, mtx) == feebumper::Result::OK;
    }
    bool signBumpTransaction(CMutableTransaction& mtx) override { return feebumper::SignTransaction(*m_wallet.get(), mtx); }
    bool commitBumpTransaction(const uint256& txid,
        CMutableTransaction&& mtx,
        std::vector<bilingual_str>& errors,
        uint256& bumped_txid) override
    {
        return feebumper::CommitTransaction(*m_wallet.get(), txid, std::move(mtx), errors, bumped_txid) ==
               feebumper::Result::OK;
    }
    CTransactionRef getTx(const uint256& txid) override
    {
        LOCK(m_wallet->cs_wallet);
        auto mi = m_wallet->mapWallet.find(txid);
        if (mi != m_wallet->mapWallet.end()) {
            return mi->second.tx;
        }
        return {};
    }
    WalletTx getWalletTx(const uint256& txid) override
    {
        LOCK(m_wallet->cs_wallet);
        auto mi = m_wallet->mapWallet.find(txid);
        if (mi != m_wallet->mapWallet.end()) {
            return MakeWalletTx(*m_wallet, mi->second);
        }
        return {};
    }
    std::set<WalletTx> getWalletTxs() override
    {
        LOCK(m_wallet->cs_wallet);
        std::set<WalletTx> result;
        for (const auto& entry : m_wallet->mapWallet) {
            result.emplace(MakeWalletTx(*m_wallet, entry.second));
        }
        return result;
    }
    bool tryGetTxStatus(const uint256& txid,
        interfaces::WalletTxStatus& tx_status,
        int& num_blocks,
        int64_t& block_time) override
    {
        TRY_LOCK(m_wallet->cs_wallet, locked_wallet);
        if (!locked_wallet) {
            return false;
        }
        auto mi = m_wallet->mapWallet.find(txid);
        if (mi == m_wallet->mapWallet.end()) {
            return false;
        }
        num_blocks = m_wallet->GetLastBlockHeight();
        block_time = -1;
        CHECK_NONFATAL(m_wallet->chain().findBlock(m_wallet->GetLastBlockHash(), FoundBlock().time(block_time)));
        tx_status = MakeWalletTxStatus(*m_wallet, mi->second);
        return true;
    }
    WalletTx getWalletTxDetails(const uint256& txid,
        WalletTxStatus& tx_status,
        WalletOrderForm& order_form,
        bool& in_mempool,
        int& num_blocks) override
    {
        LOCK(m_wallet->cs_wallet);
        auto mi = m_wallet->mapWallet.find(txid);
        if (mi != m_wallet->mapWallet.end()) {
            num_blocks = m_wallet->GetLastBlockHeight();
            in_mempool = mi->second.InMempool();
            order_form = mi->second.vOrderForm;
            tx_status = MakeWalletTxStatus(*m_wallet, mi->second);
            return MakeWalletTx(*m_wallet, mi->second);
        }
        return {};
    }
    TransactionError fillPSBT(int sighash_type,
        bool sign,
        bool bip32derivs,
        size_t* n_signed,
        PartiallySignedTransaction& psbtx,
        bool& complete) override
    {
        return m_wallet->FillPSBT(psbtx, complete, sighash_type, sign, bip32derivs, n_signed);
    }
    WalletBalances getBalances() override
    {
        const auto bal = GetBalance(*m_wallet);
        WalletBalances result;
        result.balance = bal.m_mine_trusted;
        result.unconfirmed_balance = bal.m_mine_untrusted_pending;
        result.immature_balance = bal.m_mine_immature;
        result.have_watch_only = haveWatchOnly();
        if (result.have_watch_only) {
            result.watch_only_balance = bal.m_watchonly_trusted;
            result.unconfirmed_watch_only_balance = bal.m_watchonly_untrusted_pending;
            result.immature_watch_only_balance = bal.m_watchonly_immature;
        }
        return result;
    }
    bool tryGetBalances(WalletBalances& balances, uint256& block_hash) override
    {
        TRY_LOCK(m_wallet->cs_wallet, locked_wallet);
        if (!locked_wallet) {
            return false;
        }
        block_hash = m_wallet->GetLastBlockHash();
        balances = getBalances();
        return true;
    }
    CAmountMap getBalance() override { return GetBalance(*m_wallet).m_mine_trusted; }
    CAmountMap getAvailableBalance(const CCoinControl& coin_control) override
    {
        return GetAvailableBalance(*m_wallet, &coin_control);
    }
    isminetype txinIsMine(const CTxIn& txin) override
    {
        LOCK(m_wallet->cs_wallet);
        return InputIsMine(*m_wallet, txin);
    }
    isminetype txoutIsMine(const CTxOut& txout) override
    {
        LOCK(m_wallet->cs_wallet);
        return m_wallet->IsMine(txout);
    }
    CAmountMap getDebit(const CTxIn& txin, isminefilter filter) override
    {
        LOCK(m_wallet->cs_wallet);
        return m_wallet->GetDebit(txin, filter);
    }
    CAmountMap getCredit(const CTransaction& tx, const size_t out_index, isminefilter filter) override
    {
        LOCK(m_wallet->cs_wallet);
        return OutputGetCredit(*m_wallet, tx, out_index, filter);
    }
    CoinsList listCoins() override
    {
        LOCK(m_wallet->cs_wallet);
        CoinsList result;
        for (const auto& entry : ListCoins(*m_wallet)) {
            auto& group = result[entry.first];
            for (const auto& coin : entry.second) {
                group.emplace_back(coin.outpoint,
                    MakeWalletTxOut(*m_wallet, coin));
            }
        }
        return result;
    }
    std::vector<WalletTxOut> getCoins(const std::vector<COutPoint>& outputs) override
    {
        LOCK(m_wallet->cs_wallet);
        std::vector<WalletTxOut> result;
        result.reserve(outputs.size());
        for (const auto& output : outputs) {
            result.emplace_back();
            auto it = m_wallet->mapWallet.find(output.hash);
            if (it != m_wallet->mapWallet.end()) {
                int depth = m_wallet->GetTxDepthInMainChain(it->second);
                if (depth >= 0) {
                    result.back() = MakeWalletTxOut(*m_wallet, it->second, output.n, depth);
                }
            }
        }
        return result;
    }
    CAmount getRequiredFee(unsigned int tx_bytes) override { return GetRequiredFee(*m_wallet, tx_bytes); }
    CAmount getMinimumFee(unsigned int tx_bytes,
        const CCoinControl& coin_control,
        int* returned_target,
        FeeReason* reason) override
    {
        FeeCalculation fee_calc;
        CAmount result;
        result = GetMinimumFee(*m_wallet, tx_bytes, coin_control, &fee_calc);
        if (returned_target) *returned_target = fee_calc.returnedTarget;
        if (reason) *reason = fee_calc.reason;
        return result;
    }
    unsigned int getConfirmTarget() override { return m_wallet->m_confirm_target; }
    bool hdEnabled() override { return m_wallet->IsHDEnabled(); }
    bool canGetAddresses() override { return m_wallet->CanGetAddresses(); }
    bool hasExternalSigner() override { return m_wallet->IsWalletFlagSet(WALLET_FLAG_EXTERNAL_SIGNER); }
    bool privateKeysDisabled() override { return m_wallet->IsWalletFlagSet(WALLET_FLAG_DISABLE_PRIVATE_KEYS); }
    bool taprootEnabled() override {
        if (m_wallet->IsLegacy()) return false;
        auto spk_man = m_wallet->GetScriptPubKeyMan(OutputType::BECH32M, /*internal=*/false);
        return spk_man != nullptr;
    }
    OutputType getDefaultAddressType() override { return m_wallet->m_default_address_type; }
    CAmount getDefaultMaxTxFee() override { return m_wallet->m_default_max_tx_fee; }
    void remove() override
    {
        RemoveWallet(m_context, m_wallet, false /* load_on_start */);
    }
    bool isLegacy() override { return m_wallet->IsLegacy(); }
    std::unique_ptr<Handler> handleUnload(UnloadFn fn) override
    {
        return MakeHandler(m_wallet->NotifyUnload.connect(fn));
    }
    std::unique_ptr<Handler> handleShowProgress(ShowProgressFn fn) override
    {
        return MakeHandler(m_wallet->ShowProgress.connect(fn));
    }
    std::unique_ptr<Handler> handleStatusChanged(StatusChangedFn fn) override
    {
        return MakeHandler(m_wallet->NotifyStatusChanged.connect([fn](CWallet*) { fn(); }));
    }
    std::unique_ptr<Handler> handleAddressBookChanged(AddressBookChangedFn fn) override
    {
        return MakeHandler(m_wallet->NotifyAddressBookChanged.connect(
            [fn](const CTxDestination& address, const std::string& label, bool is_mine,
                 const std::string& purpose, ChangeType status) { fn(address, label, is_mine, purpose, status); }));
    }
    std::unique_ptr<Handler> handleTransactionChanged(TransactionChangedFn fn) override
    {
        return MakeHandler(m_wallet->NotifyTransactionChanged.connect(
            [fn](const uint256& txid, ChangeType status) { fn(txid, status); }));
    }
    std::unique_ptr<Handler> handleWatchOnlyChanged(WatchOnlyChangedFn fn) override
    {
        return MakeHandler(m_wallet->NotifyWatchonlyChanged.connect(fn));
    }
    std::unique_ptr<Handler> handleCanGetAddressesChanged(CanGetAddressesChangedFn fn) override
    {
        return MakeHandler(m_wallet->NotifyCanGetAddressesChanged.connect(fn));
    }
    CWallet* wallet() override { return m_wallet.get(); }

    WalletContext& m_context;
    std::shared_ptr<CWallet> m_wallet;
};

class WalletLoaderImpl : public WalletLoader
{
public:
    WalletLoaderImpl(Chain& chain, ArgsManager& args)
    {
        m_context.chain = &chain;
        m_context.args = &args;
    }
    ~WalletLoaderImpl() override { UnloadWallets(m_context); }

    //! ChainClient methods
    void registerRpcs() override
    {
        for (const CRPCCommand& command : GetWalletRPCCommands()) {
            m_rpc_commands.emplace_back(command.category, command.name, [this, &command](const JSONRPCRequest& request, UniValue& result, bool last_handler) {
                JSONRPCRequest wallet_request = request;
                wallet_request.context = &m_context;
                return command.actor(wallet_request, result, last_handler);
            }, command.argNames, command.unique_id);
            m_rpc_handlers.emplace_back(m_context.chain->handleRpc(m_rpc_commands.back()));
        }
    }
    bool verify() override { return VerifyWallets(m_context); }
    bool load() override { return LoadWallets(m_context); }
    void start(CScheduler& scheduler) override { return StartWallets(m_context, scheduler); }
    void flush() override { return FlushWallets(m_context); }
    void stop() override { return StopWallets(m_context); }
    void setMockTime(int64_t time) override { return SetMockTime(time); }

    //! WalletLoader methods
    util::Result<std::unique_ptr<Wallet>> createWallet(const std::string& name, const SecureString& passphrase, uint64_t wallet_creation_flags, std::vector<bilingual_str>& warnings) override
    {
        DatabaseOptions options;
        DatabaseStatus status;
        ReadDatabaseArgs(*m_context.args, options);
        options.require_create = true;
        options.create_flags = wallet_creation_flags;
        options.create_passphrase = passphrase;
        bilingual_str error;
        util::Result<std::unique_ptr<Wallet>> wallet{MakeWallet(m_context, CreateWallet(m_context, name, /*load_on_start=*/true, options, status, error, warnings))};
        return wallet ? std::move(wallet) : util::Error{error};
    }
    util::Result<std::unique_ptr<Wallet>> loadWallet(const std::string& name, std::vector<bilingual_str>& warnings) override
    {
        DatabaseOptions options;
        DatabaseStatus status;
        ReadDatabaseArgs(*m_context.args, options);
        options.require_existing = true;
        bilingual_str error;
        util::Result<std::unique_ptr<Wallet>> wallet{MakeWallet(m_context, LoadWallet(m_context, name, /*load_on_start=*/true, options, status, error, warnings))};
        return wallet ? std::move(wallet) : util::Error{error};
    }
    util::Result<std::unique_ptr<Wallet>> restoreWallet(const fs::path& backup_file, const std::string& wallet_name, std::vector<bilingual_str>& warnings) override
    {
        DatabaseStatus status;
        bilingual_str error;
        util::Result<std::unique_ptr<Wallet>> wallet{MakeWallet(m_context, RestoreWallet(m_context, backup_file, wallet_name, /*load_on_start=*/true, status, error, warnings))};
        return wallet ? std::move(wallet) : util::Error{error};
    }
    std::string getWalletDir() override
    {
        return fs::PathToString(GetWalletDir());
    }
    std::vector<std::string> listWalletDir() override
    {
        std::vector<std::string> paths;
        for (auto& path : ListDatabases(GetWalletDir())) {
            paths.push_back(fs::PathToString(path));
        }
        return paths;
    }
    std::vector<std::unique_ptr<Wallet>> getWallets() override
    {
        std::vector<std::unique_ptr<Wallet>> wallets;
        for (const auto& wallet : GetWallets(m_context)) {
            wallets.emplace_back(MakeWallet(m_context, wallet));
        }
        return wallets;
    }
    std::unique_ptr<Handler> handleLoadWallet(LoadWalletFn fn) override
    {
        return HandleLoadWallet(m_context, std::move(fn));
    }
    WalletContext* context() override  { return &m_context; }

    WalletContext m_context;
    const std::vector<std::string> m_wallet_filenames;
    std::vector<std::unique_ptr<Handler>> m_rpc_handlers;
    std::list<CRPCCommand> m_rpc_commands;
};
} // namespace
} // namespace wallet

namespace interfaces {
std::unique_ptr<Wallet> MakeWallet(wallet::WalletContext& context, const std::shared_ptr<wallet::CWallet>& wallet) { return wallet ? std::make_unique<wallet::WalletImpl>(context, wallet) : nullptr; }

std::unique_ptr<WalletLoader> MakeWalletLoader(Chain& chain, ArgsManager& args)
{
    return std::make_unique<wallet::WalletLoaderImpl>(chain, args);
}
} // namespace interfaces<|MERGE_RESOLUTION|>--- conflicted
+++ resolved
@@ -160,11 +160,7 @@
     void abortRescan() override { m_wallet->AbortRescan(); }
     bool backupWallet(const std::string& filename) override { return m_wallet->BackupWallet(filename); }
     std::string getWalletName() override { return m_wallet->GetName(); }
-<<<<<<< HEAD
-    util::Result<CTxDestination> getNewDestination(const OutputType type, const std::string label, bool add_blinding_key = false) override
-=======
-    util::Result<CTxDestination> getNewDestination(const OutputType type, const std::string& label) override
->>>>>>> f5e96ece
+    util::Result<CTxDestination> getNewDestination(const OutputType type, const std::string& label, bool add_blinding_key = false) override
     {
         LOCK(m_wallet->cs_wallet);
         return m_wallet->GetNewDestination(type, label, add_blinding_key);
