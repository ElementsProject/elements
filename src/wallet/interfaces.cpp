// Copyright (c) 2018-2021 The Bitcoin Core developers
// Distributed under the MIT software license, see the accompanying
// file COPYING or http://www.opensource.org/licenses/mit-license.php.

#include <interfaces/wallet.h>

#include <consensus/amount.h>
#include <interfaces/chain.h>
#include <interfaces/handler.h>
#include <policy/fees.h>
#include <primitives/transaction.h>
#include <rpc/server.h>
#include <script/standard.h>
#include <support/allocators/secure.h>
#include <sync.h>
#include <uint256.h>
#include <util/check.h>
#include <util/system.h>
#include <util/translation.h>
#include <util/ui_change_type.h>
#include <wallet/context.h>
#include <wallet/feebumper.h>
#include <wallet/fees.h>
#include <wallet/ismine.h>
#include <wallet/load.h>
#include <wallet/receive.h>
#include <wallet/rpc/wallet.h>
#include <wallet/spend.h>
#include <wallet/wallet.h>

#include <memory>
#include <string>
#include <utility>
#include <vector>

using interfaces::Chain;
using interfaces::FoundBlock;
using interfaces::Handler;
using interfaces::MakeHandler;
using interfaces::Wallet;
using interfaces::WalletAddress;
using interfaces::WalletBalances;
using interfaces::WalletLoader;
using interfaces::WalletOrderForm;
using interfaces::WalletTx;
using interfaces::WalletTxOut;
using interfaces::WalletTxStatus;
using interfaces::WalletValueMap;

namespace wallet {
namespace {
//! Construct wallet tx struct.
WalletTx MakeWalletTx(CWallet& wallet, const CWalletTx& wtx)
{
    LOCK(wallet.cs_wallet);
    WalletTx result;
    result.tx = wtx.tx;
    result.txin_is_mine.reserve(wtx.tx->vin.size());
    result.txin_issuance_asset.resize(wtx.tx->vin.size());
    result.txin_issuance_token.resize(wtx.tx->vin.size());
    for (unsigned int i = 0; i < wtx.tx->vin.size(); ++i) {
        const auto& txin = wtx.tx->vin[i];
        result.txin_is_mine.emplace_back(InputIsMine(wallet, txin));
        wtx.GetIssuanceAssets(i, &result.txin_issuance_asset[i], &result.txin_issuance_token[i]);
        result.txin_issuance_asset_amount.emplace_back(wtx.GetIssuanceAmount(wallet, i, false));
        result.txin_issuance_token_amount.emplace_back(wtx.GetIssuanceAmount(wallet, i, true));
    }
    result.txout_is_mine.reserve(wtx.tx->vout.size());
    result.txout_address.reserve(wtx.tx->vout.size());
    result.txout_address_is_mine.reserve(wtx.tx->vout.size());
    for (const auto& txout : wtx.tx->vout) {
        result.txout_is_mine.emplace_back(wallet.IsMine(txout));
        result.txout_address.emplace_back();
        result.txout_address_is_mine.emplace_back(ExtractDestination(txout.scriptPubKey, result.txout_address.back()) ?
                                                      wallet.IsMine(result.txout_address.back()) :
                                                      ISMINE_NO);
        result.txout_is_change.push_back(OutputIsChange(wallet, txout));
    }
    // ELEMENTS: Retrieve unblinded information about outputs
    for (unsigned int i = 0; i < wtx.tx->vout.size(); ++i) {
        result.txout_amounts.emplace_back(wtx.GetOutputValueOut(wallet, i));
        result.txout_assets.emplace_back(wtx.GetOutputAsset(wallet, i));
    }
    result.credit = CachedTxGetCredit(wallet, wtx, ISMINE_ALL);
    result.debit = CachedTxGetDebit(wallet, wtx, ISMINE_ALL);
    result.change = CachedTxGetChange(wallet, wtx);
    result.time = wtx.GetTxTime();
    result.value_map = wtx.mapValue;
    result.is_coinbase = wtx.IsCoinBase();
    return result;
}

//! Construct wallet tx status struct.
WalletTxStatus MakeWalletTxStatus(const CWallet& wallet, const CWalletTx& wtx)
    EXCLUSIVE_LOCKS_REQUIRED(wallet.cs_wallet)
{
    AssertLockHeld(wallet.cs_wallet);

    WalletTxStatus result;
    result.block_height =
        wtx.state<TxStateConfirmed>() ? wtx.state<TxStateConfirmed>()->confirmed_block_height :
        wtx.state<TxStateConflicted>() ? wtx.state<TxStateConflicted>()->conflicting_block_height :
        std::numeric_limits<int>::max();
    result.blocks_to_maturity = wallet.GetTxBlocksToMaturity(wtx);
    result.depth_in_main_chain = wallet.GetTxDepthInMainChain(wtx);
    result.time_received = wtx.nTimeReceived;
    result.lock_time = wtx.tx->nLockTime;
    result.is_trusted = CachedTxIsTrusted(wallet, wtx);
    result.is_abandoned = wtx.isAbandoned();
    result.is_coinbase = wtx.IsCoinBase();
    result.is_in_main_chain = wallet.IsTxInMainChain(wtx);
    return result;
}

//! Construct wallet TxOut struct.
WalletTxOut MakeWalletTxOut(const CWallet& wallet,
    const CWalletTx& wtx,
    int n,
    int depth) EXCLUSIVE_LOCKS_REQUIRED(wallet.cs_wallet)
{
    WalletTxOut result;
    result.txout = wtx.tx->vout[n];
    result.time = wtx.GetTxTime();
    result.depth_in_main_chain = depth;
    result.is_spent = wallet.IsSpent(COutPoint(wtx.GetHash(), n));
    return result;
}

WalletTxOut MakeWalletTxOut(const CWallet& wallet,
    const COutput& output) EXCLUSIVE_LOCKS_REQUIRED(wallet.cs_wallet)
{
    WalletTxOut result;
    result.txout = output.txout;
    result.time = output.time;
    result.depth_in_main_chain = output.depth;
    result.is_spent = wallet.IsSpent(output.outpoint);
    return result;
}

class WalletImpl : public Wallet
{
public:
    explicit WalletImpl(WalletContext& context, const std::shared_ptr<CWallet>& wallet) : m_context(context), m_wallet(wallet) {}

    bool encryptWallet(const SecureString& wallet_passphrase) override
    {
        return m_wallet->EncryptWallet(wallet_passphrase);
    }
    bool isCrypted() override { return m_wallet->IsCrypted(); }
    bool lock() override { return m_wallet->Lock(); }
    bool unlock(const SecureString& wallet_passphrase) override { return m_wallet->Unlock(wallet_passphrase); }
    bool isLocked() override { return m_wallet->IsLocked(); }
    bool changeWalletPassphrase(const SecureString& old_wallet_passphrase,
        const SecureString& new_wallet_passphrase) override
    {
        return m_wallet->ChangeWalletPassphrase(old_wallet_passphrase, new_wallet_passphrase);
    }
    void abortRescan() override { m_wallet->AbortRescan(); }
    bool backupWallet(const std::string& filename) override { return m_wallet->BackupWallet(filename); }
    std::string getWalletName() override { return m_wallet->GetName(); }
<<<<<<< HEAD
    bool getNewDestination(const OutputType type, const std::string label, CTxDestination& dest, bool add_blinding_key = false) override
    {
        LOCK(m_wallet->cs_wallet);
        bilingual_str error;
        return m_wallet->GetNewDestination(type, label, dest, error, add_blinding_key);
=======
    BResult<CTxDestination> getNewDestination(const OutputType type, const std::string label) override
    {
        LOCK(m_wallet->cs_wallet);
        return m_wallet->GetNewDestination(type, label);
>>>>>>> 316afb1e
    }
    bool getPubKey(const CScript& script, const CKeyID& address, CPubKey& pub_key) override
    {
        std::unique_ptr<SigningProvider> provider = m_wallet->GetSolvingProvider(script);
        if (provider) {
            return provider->GetPubKey(address, pub_key);
        }
        return false;
    }
    SigningResult signMessage(const std::string& message, const PKHash& pkhash, std::string& str_sig) override
    {
        return m_wallet->SignMessage(message, pkhash, str_sig);
    }
    bool isSpendable(const CTxDestination& dest) override
    {
        LOCK(m_wallet->cs_wallet);
        return m_wallet->IsMine(dest) & ISMINE_SPENDABLE;
    }
    bool haveWatchOnly() override
    {
        auto spk_man = m_wallet->GetLegacyScriptPubKeyMan();
        if (spk_man) {
            return spk_man->HaveWatchOnly();
        }
        return false;
    };
    bool setAddressBook(const CTxDestination& dest, const std::string& name, const std::string& purpose) override
    {
        return m_wallet->SetAddressBook(dest, name, purpose);
    }
    bool delAddressBook(const CTxDestination& dest) override
    {
        return m_wallet->DelAddressBook(dest);
    }
    bool getAddress(const CTxDestination& dest,
        std::string* name,
        isminetype* is_mine,
        std::string* purpose) override
    {
        LOCK(m_wallet->cs_wallet);
        const auto& entry = m_wallet->FindAddressBookEntry(dest, /*allow_change=*/false);
        if (!entry) return false; // addr not found
        if (name) {
            *name = entry->GetLabel();
        }
        if (is_mine) {
            *is_mine = m_wallet->IsMine(dest);
        }
        if (purpose) {
            *purpose = entry->purpose;
        }
        return true;
    }
    std::vector<WalletAddress> getAddresses() const override
    {
        LOCK(m_wallet->cs_wallet);
        std::vector<WalletAddress> result;
        m_wallet->ForEachAddrBookEntry([&](const CTxDestination& dest, const std::string& label, const std::string& purpose, bool is_change) EXCLUSIVE_LOCKS_REQUIRED(m_wallet->cs_wallet) {
            if (is_change) return;
            result.emplace_back(dest, m_wallet->IsMine(dest), label, purpose);
        });
        return result;
    }
    std::vector<std::string> getAddressReceiveRequests() override {
        LOCK(m_wallet->cs_wallet);
        return m_wallet->GetAddressReceiveRequests();
    }
    bool setAddressReceiveRequest(const CTxDestination& dest, const std::string& id, const std::string& value) override {
        LOCK(m_wallet->cs_wallet);
        WalletBatch batch{m_wallet->GetDatabase()};
        return m_wallet->SetAddressReceiveRequest(batch, dest, id, value);
    }
    bool displayAddress(const CTxDestination& dest) override
    {
        LOCK(m_wallet->cs_wallet);
        return m_wallet->DisplayAddress(dest);
    }
    bool lockCoin(const COutPoint& output, const bool write_to_db) override
    {
        LOCK(m_wallet->cs_wallet);
        std::unique_ptr<WalletBatch> batch = write_to_db ? std::make_unique<WalletBatch>(m_wallet->GetDatabase()) : nullptr;
        return m_wallet->LockCoin(output, batch.get());
    }
    bool unlockCoin(const COutPoint& output) override
    {
        LOCK(m_wallet->cs_wallet);
        std::unique_ptr<WalletBatch> batch = std::make_unique<WalletBatch>(m_wallet->GetDatabase());
        return m_wallet->UnlockCoin(output, batch.get());
    }
    bool isLockedCoin(const COutPoint& output) override
    {
        LOCK(m_wallet->cs_wallet);
        return m_wallet->IsLockedCoin(output);
    }
    void listLockedCoins(std::vector<COutPoint>& outputs) override
    {
        LOCK(m_wallet->cs_wallet);
        return m_wallet->ListLockedCoins(outputs);
    }
    BResult<CTransactionRef> createTransaction(const std::vector<CRecipient>& recipients,
        const CCoinControl& coin_control,
        bool sign,
        int& change_pos,
<<<<<<< HEAD
        CAmount& fee,
        BlindDetails* blind_details,
        bilingual_str& fail_reason) override
    {
        LOCK(m_wallet->cs_wallet);
        FeeCalculation fee_calc_out;
        std::optional<CreatedTransactionResult> txr = CreateTransaction(*m_wallet, recipients, change_pos,
                fail_reason, coin_control, fee_calc_out, sign, blind_details);
        if (!txr) return {};
        fee = txr->fee;
        change_pos = txr->change_pos;
=======
        CAmount& fee) override
    {
        LOCK(m_wallet->cs_wallet);
        const auto& res = CreateTransaction(*m_wallet, recipients, change_pos,
                                     coin_control, sign);
        if (!res) return res.GetError();
        const auto& txr = res.GetObj();
        fee = txr.fee;
        change_pos = txr.change_pos;
>>>>>>> 316afb1e

        return txr.tx;
    }
    void commitTransaction(CTransactionRef tx,
        WalletValueMap value_map,
        WalletOrderForm order_form,
        BlindDetails* blind_details) override
    {
        LOCK(m_wallet->cs_wallet);
        m_wallet->CommitTransaction(std::move(tx), std::move(value_map), std::move(order_form), blind_details);
    }
    bool transactionCanBeAbandoned(const uint256& txid) override { return m_wallet->TransactionCanBeAbandoned(txid); }
    bool abandonTransaction(const uint256& txid) override
    {
        LOCK(m_wallet->cs_wallet);
        return m_wallet->AbandonTransaction(txid);
    }
    bool transactionCanBeBumped(const uint256& txid) override
    {
        return feebumper::TransactionCanBeBumped(*m_wallet.get(), txid);
    }
    bool createBumpTransaction(const uint256& txid,
        const CCoinControl& coin_control,
        std::vector<bilingual_str>& errors,
        CAmount& old_fee,
        CAmount& new_fee,
        CMutableTransaction& mtx) override
    {
        return feebumper::CreateRateBumpTransaction(*m_wallet.get(), txid, coin_control, errors, old_fee, new_fee, mtx) == feebumper::Result::OK;
    }
    bool signBumpTransaction(CMutableTransaction& mtx) override { return feebumper::SignTransaction(*m_wallet.get(), mtx); }
    bool commitBumpTransaction(const uint256& txid,
        CMutableTransaction&& mtx,
        std::vector<bilingual_str>& errors,
        uint256& bumped_txid) override
    {
        return feebumper::CommitTransaction(*m_wallet.get(), txid, std::move(mtx), errors, bumped_txid) ==
               feebumper::Result::OK;
    }
    CTransactionRef getTx(const uint256& txid) override
    {
        LOCK(m_wallet->cs_wallet);
        auto mi = m_wallet->mapWallet.find(txid);
        if (mi != m_wallet->mapWallet.end()) {
            return mi->second.tx;
        }
        return {};
    }
    WalletTx getWalletTx(const uint256& txid) override
    {
        LOCK(m_wallet->cs_wallet);
        auto mi = m_wallet->mapWallet.find(txid);
        if (mi != m_wallet->mapWallet.end()) {
            return MakeWalletTx(*m_wallet, mi->second);
        }
        return {};
    }
    std::vector<WalletTx> getWalletTxs() override
    {
        LOCK(m_wallet->cs_wallet);
        std::vector<WalletTx> result;
        result.reserve(m_wallet->mapWallet.size());
        for (const auto& entry : m_wallet->mapWallet) {
            result.emplace_back(MakeWalletTx(*m_wallet, entry.second));
        }
        return result;
    }
    bool tryGetTxStatus(const uint256& txid,
        interfaces::WalletTxStatus& tx_status,
        int& num_blocks,
        int64_t& block_time) override
    {
        TRY_LOCK(m_wallet->cs_wallet, locked_wallet);
        if (!locked_wallet) {
            return false;
        }
        auto mi = m_wallet->mapWallet.find(txid);
        if (mi == m_wallet->mapWallet.end()) {
            return false;
        }
        num_blocks = m_wallet->GetLastBlockHeight();
        block_time = -1;
        CHECK_NONFATAL(m_wallet->chain().findBlock(m_wallet->GetLastBlockHash(), FoundBlock().time(block_time)));
        tx_status = MakeWalletTxStatus(*m_wallet, mi->second);
        return true;
    }
    WalletTx getWalletTxDetails(const uint256& txid,
        WalletTxStatus& tx_status,
        WalletOrderForm& order_form,
        bool& in_mempool,
        int& num_blocks) override
    {
        LOCK(m_wallet->cs_wallet);
        auto mi = m_wallet->mapWallet.find(txid);
        if (mi != m_wallet->mapWallet.end()) {
            num_blocks = m_wallet->GetLastBlockHeight();
            in_mempool = mi->second.InMempool();
            order_form = mi->second.vOrderForm;
            tx_status = MakeWalletTxStatus(*m_wallet, mi->second);
            return MakeWalletTx(*m_wallet, mi->second);
        }
        return {};
    }
    TransactionError fillPSBT(int sighash_type,
        bool sign,
        bool bip32derivs,
        size_t* n_signed,
        PartiallySignedTransaction& psbtx,
        bool& complete) override
    {
        return m_wallet->FillPSBT(psbtx, complete, sighash_type, sign, bip32derivs, n_signed);
    }
    WalletBalances getBalances() override
    {
        const auto bal = GetBalance(*m_wallet);
        WalletBalances result;
        result.balance = bal.m_mine_trusted;
        result.unconfirmed_balance = bal.m_mine_untrusted_pending;
        result.immature_balance = bal.m_mine_immature;
        result.have_watch_only = haveWatchOnly();
        if (result.have_watch_only) {
            result.watch_only_balance = bal.m_watchonly_trusted;
            result.unconfirmed_watch_only_balance = bal.m_watchonly_untrusted_pending;
            result.immature_watch_only_balance = bal.m_watchonly_immature;
        }
        return result;
    }
    bool tryGetBalances(WalletBalances& balances, uint256& block_hash) override
    {
        TRY_LOCK(m_wallet->cs_wallet, locked_wallet);
        if (!locked_wallet) {
            return false;
        }
        block_hash = m_wallet->GetLastBlockHash();
        balances = getBalances();
        return true;
    }
    CAmountMap getBalance() override { return GetBalance(*m_wallet).m_mine_trusted; }
    CAmountMap getAvailableBalance(const CCoinControl& coin_control) override
    {
        return GetAvailableBalance(*m_wallet, &coin_control);
    }
    isminetype txinIsMine(const CTxIn& txin) override
    {
        LOCK(m_wallet->cs_wallet);
        return InputIsMine(*m_wallet, txin);
    }
    isminetype txoutIsMine(const CTxOut& txout) override
    {
        LOCK(m_wallet->cs_wallet);
        return m_wallet->IsMine(txout);
    }
    CAmountMap getDebit(const CTxIn& txin, isminefilter filter) override
    {
        LOCK(m_wallet->cs_wallet);
        return m_wallet->GetDebit(txin, filter);
    }
    CAmountMap getCredit(const CTransaction& tx, const size_t out_index, isminefilter filter) override
    {
        LOCK(m_wallet->cs_wallet);
        return OutputGetCredit(*m_wallet, tx, out_index, filter);
    }
    CoinsList listCoins() override
    {
        LOCK(m_wallet->cs_wallet);
        CoinsList result;
        for (const auto& entry : ListCoins(*m_wallet)) {
            auto& group = result[entry.first];
            for (const auto& coin : entry.second) {
                group.emplace_back(coin.outpoint,
                    MakeWalletTxOut(*m_wallet, coin));
            }
        }
        return result;
    }
    std::vector<WalletTxOut> getCoins(const std::vector<COutPoint>& outputs) override
    {
        LOCK(m_wallet->cs_wallet);
        std::vector<WalletTxOut> result;
        result.reserve(outputs.size());
        for (const auto& output : outputs) {
            result.emplace_back();
            auto it = m_wallet->mapWallet.find(output.hash);
            if (it != m_wallet->mapWallet.end()) {
                int depth = m_wallet->GetTxDepthInMainChain(it->second);
                if (depth >= 0) {
                    result.back() = MakeWalletTxOut(*m_wallet, it->second, output.n, depth);
                }
            }
        }
        return result;
    }
    CAmount getRequiredFee(unsigned int tx_bytes) override { return GetRequiredFee(*m_wallet, tx_bytes); }
    CAmount getMinimumFee(unsigned int tx_bytes,
        const CCoinControl& coin_control,
        int* returned_target,
        FeeReason* reason) override
    {
        FeeCalculation fee_calc;
        CAmount result;
        result = GetMinimumFee(*m_wallet, tx_bytes, coin_control, &fee_calc);
        if (returned_target) *returned_target = fee_calc.returnedTarget;
        if (reason) *reason = fee_calc.reason;
        return result;
    }
    unsigned int getConfirmTarget() override { return m_wallet->m_confirm_target; }
    bool hdEnabled() override { return m_wallet->IsHDEnabled(); }
    bool canGetAddresses() override { return m_wallet->CanGetAddresses(); }
    bool hasExternalSigner() override { return m_wallet->IsWalletFlagSet(WALLET_FLAG_EXTERNAL_SIGNER); }
    bool privateKeysDisabled() override { return m_wallet->IsWalletFlagSet(WALLET_FLAG_DISABLE_PRIVATE_KEYS); }
    bool taprootEnabled() override {
        if (m_wallet->IsLegacy()) return false;
        auto spk_man = m_wallet->GetScriptPubKeyMan(OutputType::BECH32M, /*internal=*/false);
        return spk_man != nullptr;
    }
    OutputType getDefaultAddressType() override { return m_wallet->m_default_address_type; }
    CAmount getDefaultMaxTxFee() override { return m_wallet->m_default_max_tx_fee; }
    void remove() override
    {
        RemoveWallet(m_context, m_wallet, false /* load_on_start */);
    }
    bool isLegacy() override { return m_wallet->IsLegacy(); }
    std::unique_ptr<Handler> handleUnload(UnloadFn fn) override
    {
        return MakeHandler(m_wallet->NotifyUnload.connect(fn));
    }
    std::unique_ptr<Handler> handleShowProgress(ShowProgressFn fn) override
    {
        return MakeHandler(m_wallet->ShowProgress.connect(fn));
    }
    std::unique_ptr<Handler> handleStatusChanged(StatusChangedFn fn) override
    {
        return MakeHandler(m_wallet->NotifyStatusChanged.connect([fn](CWallet*) { fn(); }));
    }
    std::unique_ptr<Handler> handleAddressBookChanged(AddressBookChangedFn fn) override
    {
        return MakeHandler(m_wallet->NotifyAddressBookChanged.connect(
            [fn](const CTxDestination& address, const std::string& label, bool is_mine,
                 const std::string& purpose, ChangeType status) { fn(address, label, is_mine, purpose, status); }));
    }
    std::unique_ptr<Handler> handleTransactionChanged(TransactionChangedFn fn) override
    {
        return MakeHandler(m_wallet->NotifyTransactionChanged.connect(
            [fn](const uint256& txid, ChangeType status) { fn(txid, status); }));
    }
    std::unique_ptr<Handler> handleWatchOnlyChanged(WatchOnlyChangedFn fn) override
    {
        return MakeHandler(m_wallet->NotifyWatchonlyChanged.connect(fn));
    }
    std::unique_ptr<Handler> handleCanGetAddressesChanged(CanGetAddressesChangedFn fn) override
    {
        return MakeHandler(m_wallet->NotifyCanGetAddressesChanged.connect(fn));
    }
    CWallet* wallet() override { return m_wallet.get(); }

    WalletContext& m_context;
    std::shared_ptr<CWallet> m_wallet;
};

class WalletLoaderImpl : public WalletLoader
{
public:
    WalletLoaderImpl(Chain& chain, ArgsManager& args)
    {
        m_context.chain = &chain;
        m_context.args = &args;
    }
    ~WalletLoaderImpl() override { UnloadWallets(m_context); }

    //! ChainClient methods
    void registerRpcs() override
    {
        for (const CRPCCommand& command : GetWalletRPCCommands()) {
            m_rpc_commands.emplace_back(command.category, command.name, [this, &command](const JSONRPCRequest& request, UniValue& result, bool last_handler) {
                JSONRPCRequest wallet_request = request;
                wallet_request.context = &m_context;
                return command.actor(wallet_request, result, last_handler);
            }, command.argNames, command.unique_id);
            m_rpc_handlers.emplace_back(m_context.chain->handleRpc(m_rpc_commands.back()));
        }
    }
    bool verify() override { return VerifyWallets(m_context); }
    bool load() override { return LoadWallets(m_context); }
    void start(CScheduler& scheduler) override { return StartWallets(m_context, scheduler); }
    void flush() override { return FlushWallets(m_context); }
    void stop() override { return StopWallets(m_context); }
    void setMockTime(int64_t time) override { return SetMockTime(time); }

    //! WalletLoader methods
    std::unique_ptr<Wallet> createWallet(const std::string& name, const SecureString& passphrase, uint64_t wallet_creation_flags, bilingual_str& error, std::vector<bilingual_str>& warnings) override
    {
        std::shared_ptr<CWallet> wallet;
        DatabaseOptions options;
        DatabaseStatus status;
        ReadDatabaseArgs(*m_context.args, options);
        options.require_create = true;
        options.create_flags = wallet_creation_flags;
        options.create_passphrase = passphrase;
        return MakeWallet(m_context, CreateWallet(m_context, name, true /* load_on_start */, options, status, error, warnings));
    }
    std::unique_ptr<Wallet> loadWallet(const std::string& name, bilingual_str& error, std::vector<bilingual_str>& warnings) override
    {
        DatabaseOptions options;
        DatabaseStatus status;
        ReadDatabaseArgs(*m_context.args, options);
        options.require_existing = true;
        return MakeWallet(m_context, LoadWallet(m_context, name, true /* load_on_start */, options, status, error, warnings));
    }
    std::unique_ptr<Wallet> restoreWallet(const fs::path& backup_file, const std::string& wallet_name, bilingual_str& error, std::vector<bilingual_str>& warnings) override
    {
        DatabaseStatus status;

        return MakeWallet(m_context, RestoreWallet(m_context, backup_file, wallet_name, /*load_on_start=*/true, status, error, warnings));
    }
    std::string getWalletDir() override
    {
        return fs::PathToString(GetWalletDir());
    }
    std::vector<std::string> listWalletDir() override
    {
        std::vector<std::string> paths;
        for (auto& path : ListDatabases(GetWalletDir())) {
            paths.push_back(fs::PathToString(path));
        }
        return paths;
    }
    std::vector<std::unique_ptr<Wallet>> getWallets() override
    {
        std::vector<std::unique_ptr<Wallet>> wallets;
        for (const auto& wallet : GetWallets(m_context)) {
            wallets.emplace_back(MakeWallet(m_context, wallet));
        }
        return wallets;
    }
    std::unique_ptr<Handler> handleLoadWallet(LoadWalletFn fn) override
    {
        return HandleLoadWallet(m_context, std::move(fn));
    }
    WalletContext* context() override  { return &m_context; }

    WalletContext m_context;
    const std::vector<std::string> m_wallet_filenames;
    std::vector<std::unique_ptr<Handler>> m_rpc_handlers;
    std::list<CRPCCommand> m_rpc_commands;
};
} // namespace
} // namespace wallet

namespace interfaces {
std::unique_ptr<Wallet> MakeWallet(wallet::WalletContext& context, const std::shared_ptr<wallet::CWallet>& wallet) { return wallet ? std::make_unique<wallet::WalletImpl>(context, wallet) : nullptr; }

std::unique_ptr<WalletLoader> MakeWalletLoader(Chain& chain, ArgsManager& args)
{
    return std::make_unique<wallet::WalletLoaderImpl>(chain, args);
}
} // namespace interfaces<|MERGE_RESOLUTION|>--- conflicted
+++ resolved
@@ -158,18 +158,10 @@
     void abortRescan() override { m_wallet->AbortRescan(); }
     bool backupWallet(const std::string& filename) override { return m_wallet->BackupWallet(filename); }
     std::string getWalletName() override { return m_wallet->GetName(); }
-<<<<<<< HEAD
-    bool getNewDestination(const OutputType type, const std::string label, CTxDestination& dest, bool add_blinding_key = false) override
-    {
-        LOCK(m_wallet->cs_wallet);
-        bilingual_str error;
-        return m_wallet->GetNewDestination(type, label, dest, error, add_blinding_key);
-=======
-    BResult<CTxDestination> getNewDestination(const OutputType type, const std::string label) override
-    {
-        LOCK(m_wallet->cs_wallet);
-        return m_wallet->GetNewDestination(type, label);
->>>>>>> 316afb1e
+    BResult<CTxDestination> getNewDestination(const OutputType type, const std::string label, bool add_blinding_key = false) override
+    {
+        LOCK(m_wallet->cs_wallet);
+        return m_wallet->GetNewDestination(type, label, add_blinding_key);
     }
     bool getPubKey(const CScript& script, const CKeyID& address, CPubKey& pub_key) override
     {
@@ -273,29 +265,16 @@
         const CCoinControl& coin_control,
         bool sign,
         int& change_pos,
-<<<<<<< HEAD
         CAmount& fee,
-        BlindDetails* blind_details,
-        bilingual_str& fail_reason) override
-    {
-        LOCK(m_wallet->cs_wallet);
-        FeeCalculation fee_calc_out;
-        std::optional<CreatedTransactionResult> txr = CreateTransaction(*m_wallet, recipients, change_pos,
-                fail_reason, coin_control, fee_calc_out, sign, blind_details);
-        if (!txr) return {};
-        fee = txr->fee;
-        change_pos = txr->change_pos;
-=======
-        CAmount& fee) override
+        BlindDetails* blind_details) override
     {
         LOCK(m_wallet->cs_wallet);
         const auto& res = CreateTransaction(*m_wallet, recipients, change_pos,
-                                     coin_control, sign);
+                                     coin_control, sign, blind_details);
         if (!res) return res.GetError();
         const auto& txr = res.GetObj();
         fee = txr.fee;
         change_pos = txr.change_pos;
->>>>>>> 316afb1e
 
         return txr.tx;
     }
