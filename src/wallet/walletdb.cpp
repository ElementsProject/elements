--- conflicted
+++ resolved
@@ -584,14 +584,6 @@
             CHDChain chain;
             ssValue >> chain;
             pwallet->GetOrCreateLegacyScriptPubKeyMan()->LoadHDChain(chain);
-<<<<<<< HEAD
-        } else if (strType == DBKeys::FLAGS) {
-            uint64_t flags;
-            ssValue >> flags;
-            if (!pwallet->LoadWalletFlags(flags)) {
-                strErr = "Error reading wallet database: Unknown non-tolerable wallet flags found";
-                return false;
-            }
         }
         else if (strType == "onlinekey")
         {
@@ -636,8 +628,6 @@
                 strErr = "Error reading wallet database: LoadSpecificBlindingKey failed";
                 return false;
             }
-=======
->>>>>>> 43981ee2
         } else if (strType == DBKeys::OLD_KEY) {
             strErr = "Found unsupported 'wkey' record, try loading with version 0.18";
             return false;
