--- conflicted
+++ resolved
@@ -4953,14 +4953,10 @@
                 },
         [&](const RPCHelpMan& self, const JSONRPCRequest& request) -> UniValue
 {
-<<<<<<< HEAD
     if (!g_con_elementsmode)
         throw std::runtime_error("PSBT operations are disabled when not in elementsmode.\n");
 
-    std::shared_ptr<CWallet> const pwallet = GetWalletForJSONRPCRequest(request);
-=======
     const std::shared_ptr<const CWallet> pwallet = GetWalletForJSONRPCRequest(request);
->>>>>>> baa9fc94
     if (!pwallet) return NullUniValue;
 
     const CWallet& wallet{*pwallet};
