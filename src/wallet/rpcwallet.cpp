// Copyright (c) 2010 Satoshi Nakamoto
// Copyright (c) 2009-2020 The Bitcoin Core developers
// Distributed under the MIT software license, see the accompanying
// file COPYING or http://www.opensource.org/licenses/mit-license.php.

#include <amount.h>
#include <asset.h>
#include <assetsdir.h>
#include <blindpsbt.h>
#include <block_proof.h>
#include <consensus/validation.h>
#include <core_io.h>
#include <deploymentstatus.h>
#include <interfaces/chain.h>
#include <key_io.h>
#include <mainchainrpc.h>
#include <merkleblock.h>
#include <node/context.h>
#include <outputtype.h>
#include <pegins.h>
#include <policy/feerate.h>
#include <policy/fees.h>
#include <policy/policy.h>
#include <policy/rbf.h>
#include <pow.h>
#include <primitives/bitcoin/merkleblock.h>
#include <primitives/bitcoin/transaction.h>
#include <rpc/rawtransaction_util.h>
#include <rpc/server.h>
#include <rpc/util.h>
#include <script/descriptor.h>
#include <script/pegins.h>  // for GetPeginOutputFromWitness()
#include <script/sign.h>
#include <secp256k1.h>
#include <util/bip32.h>
#include <util/fees.h>
#include <util/message.h> // For MessageSign()
#include <util/moneystr.h>
#include <util/string.h>
#include <util/system.h>
#include <util/translation.h>
#include <util/url.h>
#include <util/vector.h>
#include <validation.h>
#include <wallet/coincontrol.h>
#include <wallet/context.h>
#include <wallet/feebumper.h>
#include <wallet/fees.h>
#include <wallet/load.h>
#include <wallet/rpcwallet.h>
#include <wallet/wallet.h>
#include <wallet/walletdb.h>
#include <wallet/walletutil.h>

#include <optional>
#include <stdint.h>

#include <univalue.h>

#include <script/generic.hpp> // signblock
#include <script/descriptor.h> // initpegoutwallet
#include <span.h> // sendtomainchain_pak
#include <blind.h>
#include <issuance.h>

using interfaces::FoundBlock;

ChainstateManager& EnsureAnyChainman(const std::any& context); // ELEMENTS: from rpc/blockchain.cpp

static const std::string WALLET_ENDPOINT_BASE = "/wallet/";
static const std::string HELP_REQUIRING_PASSPHRASE{"\nRequires wallet passphrase to be set with walletpassphrase call if wallet is encrypted.\n"};

static inline bool GetAvoidReuseFlag(const CWallet& wallet, const UniValue& param) {
    bool can_avoid_reuse = wallet.IsWalletFlagSet(WALLET_FLAG_AVOID_REUSE);
    bool avoid_reuse = param.isNull() ? can_avoid_reuse : param.get_bool();

    if (avoid_reuse && !can_avoid_reuse) {
        throw JSONRPCError(RPC_WALLET_ERROR, "wallet does not have the \"avoid reuse\" feature enabled");
    }

    return avoid_reuse;
}


/** Used by RPC commands that have an include_watchonly parameter.
 *  We default to true for watchonly wallets if include_watchonly isn't
 *  explicitly set.
 */
static bool ParseIncludeWatchonly(const UniValue& include_watchonly, const CWallet& wallet)
{
    if (include_watchonly.isNull()) {
        // if include_watchonly isn't explicitly set, then check if we have a watchonly wallet
        return wallet.IsWalletFlagSet(WALLET_FLAG_DISABLE_PRIVATE_KEYS);
    }

    // otherwise return whatever include_watchonly was set to
    return include_watchonly.get_bool();
}


/** Checks if a CKey is in the given CWallet compressed or otherwise*/
bool HaveKey(const SigningProvider& wallet, const CKey& key)
{
    CKey key2;
    key2.Set(key.begin(), key.end(), !key.IsCompressed());
    return wallet.HaveKey(key.GetPubKey().GetID()) || wallet.HaveKey(key2.GetPubKey().GetID());
}

bool GetWalletNameFromJSONRPCRequest(const JSONRPCRequest& request, std::string& wallet_name)
{
    if (URL_DECODE && request.URI.substr(0, WALLET_ENDPOINT_BASE.size()) == WALLET_ENDPOINT_BASE) {
        // wallet endpoint was used
        wallet_name = URL_DECODE(request.URI.substr(WALLET_ENDPOINT_BASE.size()));
        return true;
    }
    return false;
}

std::shared_ptr<CWallet> GetWalletForJSONRPCRequest(const JSONRPCRequest& request)
{
    CHECK_NONFATAL(request.mode == JSONRPCRequest::EXECUTE);
    std::string wallet_name;
    if (GetWalletNameFromJSONRPCRequest(request, wallet_name)) {
        std::shared_ptr<CWallet> pwallet = GetWallet(wallet_name);
        if (!pwallet) throw JSONRPCError(RPC_WALLET_NOT_FOUND, "Requested wallet does not exist or is not loaded");
        return pwallet;
    }

    std::vector<std::shared_ptr<CWallet>> wallets = GetWallets();
    if (wallets.size() == 1) {
        return wallets[0];
    }

    if (wallets.empty()) {
        throw JSONRPCError(
            RPC_WALLET_NOT_FOUND, "No wallet is loaded. Load a wallet using loadwallet or create a new one with createwallet. (Note: A default wallet is no longer automatically created)");
    }
    throw JSONRPCError(RPC_WALLET_NOT_SPECIFIED,
        "Wallet file not specified (must request wallet RPC through /wallet/<filename> uri-path).");
}

void EnsureWalletIsUnlocked(const CWallet& wallet)
{
    if (wallet.IsLocked()) {
        throw JSONRPCError(RPC_WALLET_UNLOCK_NEEDED, "Error: Please enter the wallet passphrase with walletpassphrase first.");
    }
}

WalletContext& EnsureWalletContext(const std::any& context)
{
    auto wallet_context = util::AnyPtr<WalletContext>(context);
    if (!wallet_context) {
        throw JSONRPCError(RPC_INTERNAL_ERROR, "Wallet context not found");
    }
    return *wallet_context;
}

// also_create should only be set to true only when the RPC is expected to add things to a blank wallet and make it no longer blank
LegacyScriptPubKeyMan& EnsureLegacyScriptPubKeyMan(CWallet& wallet, bool also_create)
{
    LegacyScriptPubKeyMan* spk_man = wallet.GetLegacyScriptPubKeyMan();
    if (!spk_man && also_create) {
        spk_man = wallet.GetOrCreateLegacyScriptPubKeyMan();
    }
    if (!spk_man) {
        throw JSONRPCError(RPC_WALLET_ERROR, "This type of wallet does not support this command");
    }
    return *spk_man;
}

static void WalletTxToJSON(interfaces::Chain& chain, const CWalletTx& wtx, UniValue& entry)
{
    int confirms = wtx.GetDepthInMainChain();
    entry.pushKV("confirmations", confirms);
    if (wtx.IsCoinBase())
        entry.pushKV("generated", true);
    if (confirms > 0)
    {
        entry.pushKV("blockhash", wtx.m_confirm.hashBlock.GetHex());
        entry.pushKV("blockheight", wtx.m_confirm.block_height);
        entry.pushKV("blockindex", wtx.m_confirm.nIndex);
        int64_t block_time;
        CHECK_NONFATAL(chain.findBlock(wtx.m_confirm.hashBlock, FoundBlock().time(block_time)));
        entry.pushKV("blocktime", block_time);
    } else {
        entry.pushKV("trusted", wtx.IsTrusted());
    }
    uint256 hash = wtx.GetHash();
    entry.pushKV("txid", hash.GetHex());
    UniValue conflicts(UniValue::VARR);
    for (const uint256& conflict : wtx.GetConflicts())
        conflicts.push_back(conflict.GetHex());
    entry.pushKV("walletconflicts", conflicts);
    entry.pushKV("time", wtx.GetTxTime());
    entry.pushKV("timereceived", (int64_t)wtx.nTimeReceived);

    // Add opt-in RBF status
    std::string rbfStatus = "no";
    if (confirms <= 0) {
        RBFTransactionState rbfState = chain.isRBFOptIn(*wtx.tx);
        if (rbfState == RBFTransactionState::UNKNOWN)
            rbfStatus = "unknown";
        else if (rbfState == RBFTransactionState::REPLACEABLE_BIP125)
            rbfStatus = "yes";
    }
    entry.pushKV("bip125-replaceable", rbfStatus);

    for (const std::pair<const std::string, std::string>& item : wtx.mapValue) {
        // Skip blinding data which isn't parseable
        if (item.first != "blindingdata") {
            entry.pushKV(item.first, item.second);
        }
    }
}

static std::string LabelFromValue(const UniValue& value)
{
    std::string label = value.get_str();
    if (label == "*")
        throw JSONRPCError(RPC_WALLET_INVALID_LABEL_NAME, "Invalid label name");
    return label;
}

/**
 * Update coin control with fee estimation based on the given parameters
 *
 * @param[in]     wallet            Wallet reference
 * @param[in,out] cc                Coin control to be updated
 * @param[in]     conf_target       UniValue integer; confirmation target in blocks, values between 1 and 1008 are valid per policy/fees.h;
 * @param[in]     estimate_mode     UniValue string; fee estimation mode, valid values are "unset", "economical" or "conservative";
 * @param[in]     fee_rate          UniValue real; fee rate in sat/vB;
 *                                      if present, both conf_target and estimate_mode must either be null, or "unset"
 * @param[in]     override_min_fee  bool; whether to set fOverrideFeeRate to true to disable minimum fee rate checks and instead
 *                                      verify only that fee_rate is greater than 0
 * @throws a JSONRPCError if conf_target, estimate_mode, or fee_rate contain invalid values or are in conflict
 */
static void SetFeeEstimateMode(const CWallet& wallet, CCoinControl& cc, const UniValue& conf_target, const UniValue& estimate_mode, const UniValue& fee_rate, bool override_min_fee)
{
    if (!fee_rate.isNull()) {
        if (!conf_target.isNull()) {
            throw JSONRPCError(RPC_INVALID_PARAMETER, "Cannot specify both conf_target and fee_rate. Please provide either a confirmation target in blocks for automatic fee estimation, or an explicit fee rate.");
        }
        if (!estimate_mode.isNull() && estimate_mode.get_str() != "unset") {
            throw JSONRPCError(RPC_INVALID_PARAMETER, "Cannot specify both estimate_mode and fee_rate");
        }
        // Fee rates in sat/vB cannot represent more than 3 significant digits.
        cc.m_feerate = CFeeRate{AmountFromValue(fee_rate, /* decimals */ 3)};
        if (override_min_fee) cc.fOverrideFeeRate = true;
        // Default RBF to true for explicit fee_rate, if unset.
        if (!cc.m_signal_bip125_rbf) cc.m_signal_bip125_rbf = true;
        return;
    }
    if (!estimate_mode.isNull() && !FeeModeFromString(estimate_mode.get_str(), cc.m_fee_mode)) {
        throw JSONRPCError(RPC_INVALID_PARAMETER, InvalidEstimateModeErrorMessage());
    }
    if (!conf_target.isNull()) {
        cc.m_confirm_target = ParseConfirmTarget(conf_target, wallet.chain().estimateMaxBlocks());
    }
}

static RPCHelpMan getnewaddress()
{
    return RPCHelpMan{"getnewaddress",
                "\nReturns a new address for receiving payments.\n"
                "If 'label' is specified, it is added to the address book \n"
                "so payments received with the address will be associated with 'label'.\n"
                "When the wallet doesn't give blinded addresses by default (-blindedaddresses=0), \n"
                "the address type \"blech32\" can still be used to get a blinded address.\n",
                {
                    {"label", RPCArg::Type::STR, RPCArg::Default{""}, "The label name for the address to be linked to. It can also be set to the empty string \"\" to represent the default label. The label does not need to exist, it will be created if there is no label by the given name."},
                    {"address_type", RPCArg::Type::STR, RPCArg::DefaultHint{"set by -addresstype"}, "The address type to use. Options are \"legacy\", \"p2sh-segwit\", and \"bech32\". Default is set by -addresstype."},
                },
                RPCResult{
                    RPCResult::Type::STR, "address", "The new address"
                },
                RPCExamples{
                    HelpExampleCli("getnewaddress", "")
            + HelpExampleRpc("getnewaddress", "")
                },
        [&](const RPCHelpMan& self, const JSONRPCRequest& request) -> UniValue
{
    std::shared_ptr<CWallet> const pwallet = GetWalletForJSONRPCRequest(request);
    if (!pwallet) return NullUniValue;

    LOCK(pwallet->cs_wallet);

    if (!pwallet->CanGetAddresses()) {
        throw JSONRPCError(RPC_WALLET_ERROR, "Error: This wallet has no available keys");
    }

    // Parse the label first so we don't generate a key if there's an error
    std::string label;
    if (!request.params[0].isNull())
        label = LabelFromValue(request.params[0]);

    OutputType output_type = pwallet->m_default_address_type;
    bool force_blind = false;
    if (!request.params[1].isNull()) {
        std::optional<OutputType> parsed = ParseOutputType(request.params[1].get_str());
        if (!parsed) {
            throw JSONRPCError(RPC_INVALID_ADDRESS_OR_KEY, strprintf("Unknown address type '%s'", request.params[1].get_str()));
        } else if (parsed.value() == OutputType::BECH32M && pwallet->GetLegacyScriptPubKeyMan()) {
            throw JSONRPCError(RPC_INVALID_PARAMETER, "Legacy wallets cannot provide bech32m addresses");
        }
        // Special case for "blech32" when `-blindedaddresses=0` in the config.
        if (request.params[1].get_str() == "blech32") {
            force_blind = true;
        }
        output_type = parsed.value();
    }

    CTxDestination dest;
<<<<<<< HEAD
    std::string error;
    bool add_blinding_key = force_blind || gArgs.GetBoolArg("-blindedaddresses", g_con_elementsmode);
    if (!pwallet->GetNewDestination(output_type, label, dest, error, add_blinding_key)) {
        throw JSONRPCError(RPC_WALLET_KEYPOOL_RAN_OUT, error);
=======
    bilingual_str error;
    if (!pwallet->GetNewDestination(output_type, label, dest, error)) {
        throw JSONRPCError(RPC_WALLET_KEYPOOL_RAN_OUT, error.original);
>>>>>>> b1a672d1
    }

    return EncodeDestination(dest);
},
    };
}

static RPCHelpMan getrawchangeaddress()
{
    return RPCHelpMan{"getrawchangeaddress",
                "\nReturns a new Bitcoin address, for receiving change.\n"
                "This is for use with raw transactions, NOT normal use.\n",
                {
                    {"address_type", RPCArg::Type::STR, RPCArg::DefaultHint{"set by -changetype"}, "The address type to use. Options are \"legacy\", \"p2sh-segwit\", and \"bech32\". Default is set by -changetype."},
                },
                RPCResult{
                    RPCResult::Type::STR, "address", "The address"
                },
                RPCExamples{
                    HelpExampleCli("getrawchangeaddress", "")
            + HelpExampleRpc("getrawchangeaddress", "")
                },
        [&](const RPCHelpMan& self, const JSONRPCRequest& request) -> UniValue
{
    std::shared_ptr<CWallet> const pwallet = GetWalletForJSONRPCRequest(request);
    if (!pwallet) return NullUniValue;

    LOCK(pwallet->cs_wallet);

    if (!pwallet->CanGetAddresses(true)) {
        throw JSONRPCError(RPC_WALLET_ERROR, "Error: This wallet has no available keys");
    }

    OutputType output_type = pwallet->m_default_change_type.value_or(pwallet->m_default_address_type);
    bool force_blind = false;
    if (!request.params[0].isNull()) {
        std::optional<OutputType> parsed = ParseOutputType(request.params[0].get_str());
        if (!parsed) {
            throw JSONRPCError(RPC_INVALID_ADDRESS_OR_KEY, strprintf("Unknown address type '%s'", request.params[0].get_str()));
        } else if (parsed.value() == OutputType::BECH32M && pwallet->GetLegacyScriptPubKeyMan()) {
            throw JSONRPCError(RPC_INVALID_PARAMETER, "Legacy wallets cannot provide bech32m addresses");
        }
        // Special case for "blech32" when `-blindedaddresses=0` in the config.
        if (request.params[0].get_str() == "blech32") {
            force_blind = true;
        }
        output_type = parsed.value();
    }

    CTxDestination dest;
<<<<<<< HEAD
    std::string error;
    bool add_blinding_key = force_blind || gArgs.GetBoolArg("-blindedaddresses", g_con_elementsmode);
    if (!pwallet->GetNewChangeDestination(output_type, dest, error, add_blinding_key)) {
        throw JSONRPCError(RPC_WALLET_KEYPOOL_RAN_OUT, error);
=======
    bilingual_str error;
    if (!pwallet->GetNewChangeDestination(output_type, dest, error)) {
        throw JSONRPCError(RPC_WALLET_KEYPOOL_RAN_OUT, error.original);
>>>>>>> b1a672d1
    }
    return EncodeDestination(dest);
},
    };
}


static RPCHelpMan setlabel()
{
    return RPCHelpMan{"setlabel",
                "\nSets the label associated with the given address.\n",
                {
                    {"address", RPCArg::Type::STR, RPCArg::Optional::NO, "The address to be associated with a label."},
                    {"label", RPCArg::Type::STR, RPCArg::Optional::NO, "The label to assign to the address."},
                },
                RPCResult{RPCResult::Type::NONE, "", ""},
                RPCExamples{
                    HelpExampleCli("setlabel", "\"" + EXAMPLE_ADDRESS[0] + "\" \"tabby\"")
            + HelpExampleRpc("setlabel", "\"" + EXAMPLE_ADDRESS[0] + "\", \"tabby\"")
                },
        [&](const RPCHelpMan& self, const JSONRPCRequest& request) -> UniValue
{
    std::shared_ptr<CWallet> const pwallet = GetWalletForJSONRPCRequest(request);
    if (!pwallet) return NullUniValue;

    LOCK(pwallet->cs_wallet);

    CTxDestination dest = DecodeDestination(request.params[0].get_str());
    if (!IsValidDestination(dest)) {
        throw JSONRPCError(RPC_INVALID_ADDRESS_OR_KEY, "Invalid Bitcoin address");
    }

    std::string label = LabelFromValue(request.params[1]);

    if (pwallet->IsMine(dest)) {
        pwallet->SetAddressBook(dest, label, "receive");
    } else {
        pwallet->SetAddressBook(dest, label, "send");
    }

    return NullUniValue;
},
    };
}

void ParseRecipients(const UniValue& address_amounts, const UniValue& address_assets, const UniValue& subtract_fee_outputs, std::vector<CRecipient> &recipients) {
    std::set<CTxDestination> destinations;
    int i = 0;
    for (const std::string& address: address_amounts.getKeys()) {
        CAsset asset = Params().GetConsensus().pegged_asset;
        if (!address_assets.isNull() && address_assets[address].isStr()) {
            std::string strasset = address_assets[address].get_str();
            asset = GetAssetFromString(strasset);
        }
        if (asset.IsNull() && g_con_elementsmode) {
            throw JSONRPCError(RPC_WALLET_ERROR, strprintf("Unknown label and invalid asset hex: %s", asset.GetHex()));
        }

        CTxDestination dest = DecodeDestination(address);
        if (!IsValidDestination(dest)) {
            throw JSONRPCError(RPC_INVALID_ADDRESS_OR_KEY, std::string("Invalid Bitcoin address: ") + address);
        }

        if (destinations.count(dest)) {
            throw JSONRPCError(RPC_INVALID_PARAMETER, std::string("Invalid parameter, duplicated address: ") + address);
        }
        destinations.insert(dest);

        CScript script_pub_key = GetScriptForDestination(dest);
        CAmount amount = AmountFromValue(address_amounts[i++]);

        bool subtract_fee = false;
        for (unsigned int idx = 0; idx < subtract_fee_outputs.size(); idx++) {
            const UniValue& addr = subtract_fee_outputs[idx];
            if (addr.get_str() == address) {
                subtract_fee = true;
            }
        }

        CRecipient recipient = {script_pub_key, amount, asset, GetDestinationBlindingKey(dest), subtract_fee};
        recipients.push_back(recipient);
    }
}

UniValue SendMoney(CWallet& wallet, const CCoinControl &coin_control, std::vector<CRecipient> &recipients, mapValue_t map_value, bool verbose, bool ignore_blind_fail)
{
    EnsureWalletIsUnlocked(wallet);

    // This function is only used by sendtoaddress and sendmany.
    // This should always try to sign, if we don't have private keys, don't try to do anything here.
    if (wallet.IsWalletFlagSet(WALLET_FLAG_DISABLE_PRIVATE_KEYS)) {
        throw JSONRPCError(RPC_WALLET_ERROR, "Error: Private keys are disabled for this wallet");
    }

    // Shuffle recipient list
    std::shuffle(recipients.begin(), recipients.end(), FastRandomContext());

    // Send
    CAmount nFeeRequired = 0;
    int nChangePosRet = -1;
    bilingual_str error;
    CTransactionRef tx;
    FeeCalculation fee_calc_out;
    auto blind_details = g_con_elementsmode ? std::make_unique<BlindDetails>() : nullptr;
    if (blind_details) blind_details->ignore_blind_failure = ignore_blind_fail;
    const bool fCreated = wallet.CreateTransaction(recipients, tx, nFeeRequired, nChangePosRet, error, coin_control, fee_calc_out, true, blind_details.get());
    if (!fCreated) {
        throw JSONRPCError(RPC_WALLET_INSUFFICIENT_FUNDS, error.original);
    }
    wallet.CommitTransaction(tx, std::move(map_value), {} /* orderForm */, blind_details.get());
    if (verbose) {
        UniValue entry(UniValue::VOBJ);
        entry.pushKV("txid", tx->GetHash().GetHex());
        entry.pushKV("fee_reason", StringForFeeReason(fee_calc_out.reason));
        return entry;
    }
    return tx->GetHash().GetHex();
}

static RPCHelpMan sendtoaddress()
{
    return RPCHelpMan{"sendtoaddress",
                "\nSend an amount to a given address." +
        HELP_REQUIRING_PASSPHRASE,
                {
                    {"address", RPCArg::Type::STR, RPCArg::Optional::NO, "The address to send to."},
                    {"amount", RPCArg::Type::AMOUNT, RPCArg::Optional::NO, "The amount in " + CURRENCY_UNIT + " to send. eg 0.1"},
                    {"comment", RPCArg::Type::STR, RPCArg::Optional::OMITTED_NAMED_ARG, "A comment used to store what the transaction is for.\n"
                                         "This is not part of the transaction, just kept in your wallet."},
                    {"comment_to", RPCArg::Type::STR, RPCArg::Optional::OMITTED_NAMED_ARG, "A comment to store the name of the person or organization\n"
                                         "to which you're sending the transaction. This is not part of the \n"
                                         "transaction, just kept in your wallet."},
                    {"subtractfeefromamount", RPCArg::Type::BOOL, RPCArg::Default{false}, "The fee will be deducted from the amount being sent.\n"
                                         "The recipient will receive less bitcoins than you enter in the amount field."},
                    {"replaceable", RPCArg::Type::BOOL, RPCArg::DefaultHint{"wallet default"}, "Allow this transaction to be replaced by a transaction with higher fees via BIP 125"},
                    {"conf_target", RPCArg::Type::NUM, RPCArg::DefaultHint{"wallet -txconfirmtarget"}, "Confirmation target in blocks"},
                    {"estimate_mode", RPCArg::Type::STR, RPCArg::Default{"unset"}, std::string() + "The fee estimate mode, must be one of (case insensitive):\n"
            "       \"" + FeeModes("\"\n\"") + "\""},
                    {"avoid_reuse", RPCArg::Type::BOOL, RPCArg::Default{true}, "(only available if avoid_reuse wallet flag is set) Avoid spending from dirty addresses; addresses are considered\n"
                                         "dirty if they have previously been used in a transaction. If true, this also activates avoidpartialspends, grouping outputs by their addresses."},
                    {"assetlabel", RPCArg::Type::STR, RPCArg::Optional::OMITTED_NAMED_ARG, "Hex asset id or asset label for balance."},
                    {"ignoreblindfail", RPCArg::Type::BOOL, RPCArg::Default{true}, "Return a transaction even when a blinding attempt fails due to number of blinded inputs/outputs."},
                    {"fee_rate", RPCArg::Type::AMOUNT, RPCArg::DefaultHint{"not set, fall back to wallet fee estimation"}, "Specify a fee rate in " + CURRENCY_ATOM + "/vB."},
                    {"verbose", RPCArg::Type::BOOL, RPCArg::Default{false}, "If true, return extra information about the transaction."},
                },
                {
                    RPCResult{"if verbose is not set or set to false",
                        RPCResult::Type::STR_HEX, "txid", "The transaction id."
                    },
                    RPCResult{"if verbose is set to true",
                        RPCResult::Type::OBJ, "", "",
                        {
                            {RPCResult::Type::STR_HEX, "txid", "The transaction id."},
                            {RPCResult::Type::STR, "fee reason", "The transaction fee reason."}
                        },
                    },
                },
                RPCExamples{
                    "\nSend 0.1 BTC\n"
                    + HelpExampleCli("sendtoaddress", "\"" + EXAMPLE_ADDRESS[0] + "\" 0.1") +
                    "\nSend 0.1 BTC with a confirmation target of 6 blocks in economical fee estimate mode using positional arguments\n"
                    + HelpExampleCli("sendtoaddress", "\"" + EXAMPLE_ADDRESS[0] + "\" 0.1 \"donation\" \"sean's outpost\" false true 6 economical") +
                    "\nSend 0.1 BTC with a fee rate of 1.1 " + CURRENCY_ATOM + "/vB, subtract fee from amount, BIP125-replaceable, using positional arguments\n"
                    + HelpExampleCli("sendtoaddress", "\"" + EXAMPLE_ADDRESS[0] + "\" 0.1 \"drinks\" \"room77\" true true null \"unset\" null 1.1") +
                    "\nSend 0.2 BTC with a confirmation target of 6 blocks in economical fee estimate mode using named arguments\n"
                    + HelpExampleCli("-named sendtoaddress", "address=\"" + EXAMPLE_ADDRESS[0] + "\" amount=0.2 conf_target=6 estimate_mode=\"economical\"") +
                    "\nSend 0.5 BTC with a fee rate of 25 " + CURRENCY_ATOM + "/vB using named arguments\n"
                    + HelpExampleCli("-named sendtoaddress", "address=\"" + EXAMPLE_ADDRESS[0] + "\" amount=0.5 fee_rate=25")
                    + HelpExampleCli("-named sendtoaddress", "address=\"" + EXAMPLE_ADDRESS[0] + "\" amount=0.5 fee_rate=25 subtractfeefromamount=false replaceable=true avoid_reuse=true comment=\"2 pizzas\" comment_to=\"jeremy\" verbose=true")
                },
        [&](const RPCHelpMan& self, const JSONRPCRequest& request) -> UniValue
{
    std::shared_ptr<CWallet> const pwallet = GetWalletForJSONRPCRequest(request);
    if (!pwallet) return NullUniValue;

    // Make sure the results are valid at least up to the most recent block
    // the user could have gotten from another RPC command prior to now
    pwallet->BlockUntilSyncedToCurrentChain();

    LOCK(pwallet->cs_wallet);

    // Wallet comments
    mapValue_t mapValue;
    if (!request.params[2].isNull() && !request.params[2].get_str().empty())
        mapValue["comment"] = request.params[2].get_str();
    if (!request.params[3].isNull() && !request.params[3].get_str().empty())
        mapValue["to"] = request.params[3].get_str();

    bool fSubtractFeeFromAmount = false;
    if (!request.params[4].isNull()) {
        fSubtractFeeFromAmount = request.params[4].get_bool();
    }

    CCoinControl coin_control;
    if (!request.params[5].isNull()) {
        coin_control.m_signal_bip125_rbf = request.params[5].get_bool();
    }

    coin_control.m_avoid_address_reuse = GetAvoidReuseFlag(*pwallet, request.params[8]);
    // We also enable partial spend avoidance if reuse avoidance is set.
    coin_control.m_avoid_partial_spends |= coin_control.m_avoid_address_reuse;

    std::string strasset = Params().GetConsensus().pegged_asset.GetHex();
    if (request.params.size() > 9 && request.params[9].isStr() && !request.params[9].get_str().empty()) {
        strasset = request.params[9].get_str();
    }
    CAsset asset = GetAssetFromString(strasset);
    if (asset.IsNull() && g_con_elementsmode) {
        throw JSONRPCError(RPC_WALLET_ERROR, strprintf("Unknown label and invalid asset hex: %s", asset.GetHex()));
    }

    bool ignore_blind_fail = true;
    if (!request.params[10].isNull()) {
        ignore_blind_fail = request.params[10].get_bool();
    }

    SetFeeEstimateMode(*pwallet, coin_control, /* conf_target */ request.params[6], /* estimate_mode */ request.params[7], /* fee_rate */ request.params[11], /* override_min_fee */ false);

    EnsureWalletIsUnlocked(*pwallet);

    UniValue address_amounts(UniValue::VOBJ);
    UniValue address_assets(UniValue::VOBJ);
    const std::string address = request.params[0].get_str();
    address_amounts.pushKV(address, request.params[1]);
    address_assets.pushKV(address, asset.GetHex());
    UniValue subtractFeeFromAmount(UniValue::VARR);
    if (fSubtractFeeFromAmount) {
        subtractFeeFromAmount.push_back(address);
    }

    std::vector<CRecipient> recipients;
    ParseRecipients(address_amounts, address_assets, subtractFeeFromAmount, recipients);
    bool verbose = request.params[12].isNull() ? false: request.params[12].get_bool();

    return SendMoney(*pwallet, coin_control, recipients, mapValue, verbose, ignore_blind_fail);
},
    };
}

static RPCHelpMan listaddressgroupings()
{
    return RPCHelpMan{"listaddressgroupings",
                "\nLists groups of addresses which have had their common ownership\n"
                "made public by common use as inputs or as the resulting change\n"
                "in past transactions\n",
                {},
                RPCResult{
                    RPCResult::Type::ARR, "", "",
                    {
                        {RPCResult::Type::ARR, "", "",
                        {
                            {RPCResult::Type::ARR_FIXED, "", "",
                            {
                                {RPCResult::Type::STR, "address", "The address"},
                                {RPCResult::Type::STR_AMOUNT, "amount", "The amount in " + CURRENCY_UNIT},
                                {RPCResult::Type::STR, "label", /* optional */ true, "The label"},
                            }},
                        }},
                    }
                },
                RPCExamples{
                    HelpExampleCli("listaddressgroupings", "")
            + HelpExampleRpc("listaddressgroupings", "")
                },
        [&](const RPCHelpMan& self, const JSONRPCRequest& request) -> UniValue
{
    std::shared_ptr<CWallet> const pwallet = GetWalletForJSONRPCRequest(request);
    if (!pwallet) return NullUniValue;

    // Make sure the results are valid at least up to the most recent block
    // the user could have gotten from another RPC command prior to now
    pwallet->BlockUntilSyncedToCurrentChain();

    LOCK(pwallet->cs_wallet);

    UniValue jsonGroupings(UniValue::VARR);
    std::map<CTxDestination, CAmount> balances = pwallet->GetAddressBalances();
    for (const std::set<CTxDestination>& grouping : pwallet->GetAddressGroupings()) {
        UniValue jsonGrouping(UniValue::VARR);
        for (const CTxDestination& address : grouping)
        {
            UniValue addressInfo(UniValue::VARR);
            addressInfo.push_back(EncodeDestination(address));
            addressInfo.push_back(ValueFromAmount(balances[address]));
            {
                const auto* address_book_entry = pwallet->FindAddressBookEntry(address);
                if (address_book_entry) {
                    addressInfo.push_back(address_book_entry->GetLabel());
                }
            }
            jsonGrouping.push_back(addressInfo);
        }
        jsonGroupings.push_back(jsonGrouping);
    }
    return jsonGroupings;
},
    };
}

static RPCHelpMan signmessage()
{
    return RPCHelpMan{"signmessage",
                "\nSign a message with the private key of an address" +
        HELP_REQUIRING_PASSPHRASE,
                {
                    {"address", RPCArg::Type::STR, RPCArg::Optional::NO, "The address to use for the private key."},
                    {"message", RPCArg::Type::STR, RPCArg::Optional::NO, "The message to create a signature of."},
                },
                RPCResult{
                    RPCResult::Type::STR, "signature", "The signature of the message encoded in base 64"
                },
                RPCExamples{
            "\nUnlock the wallet for 30 seconds\n"
            + HelpExampleCli("walletpassphrase", "\"mypassphrase\" 30") +
            "\nCreate the signature\n"
            + HelpExampleCli("signmessage", "\"1D1ZrZNe3JUo7ZycKEYQQiQAWd9y54F4XX\" \"my message\"") +
            "\nVerify the signature\n"
            + HelpExampleCli("verifymessage", "\"1D1ZrZNe3JUo7ZycKEYQQiQAWd9y54F4XX\" \"signature\" \"my message\"") +
            "\nAs a JSON-RPC call\n"
            + HelpExampleRpc("signmessage", "\"1D1ZrZNe3JUo7ZycKEYQQiQAWd9y54F4XX\", \"my message\"")
                },
        [&](const RPCHelpMan& self, const JSONRPCRequest& request) -> UniValue
{
    std::shared_ptr<CWallet> const pwallet = GetWalletForJSONRPCRequest(request);
    if (!pwallet) return NullUniValue;

    LOCK(pwallet->cs_wallet);

    EnsureWalletIsUnlocked(*pwallet);

    std::string strAddress = request.params[0].get_str();
    std::string strMessage = request.params[1].get_str();

    CTxDestination dest = DecodeDestination(strAddress);
    if (!IsValidDestination(dest)) {
        throw JSONRPCError(RPC_INVALID_ADDRESS_OR_KEY, "Invalid address");
    }

    const PKHash* pkhash = std::get_if<PKHash>(&dest);
    if (!pkhash) {
        throw JSONRPCError(RPC_TYPE_ERROR, "Address does not refer to key");
    }

    std::string signature;
    SigningResult err = pwallet->SignMessage(strMessage, *pkhash, signature);
    if (err == SigningResult::SIGNING_FAILED) {
        throw JSONRPCError(RPC_INVALID_ADDRESS_OR_KEY, SigningResultString(err));
    } else if (err != SigningResult::OK){
        throw JSONRPCError(RPC_WALLET_ERROR, SigningResultString(err));
    }

    return signature;
},
    };
}

static CAmountMap GetReceived(const CWallet& wallet, const UniValue& params, bool by_label) EXCLUSIVE_LOCKS_REQUIRED(wallet.cs_wallet)
{
    std::set<CTxDestination> address_set;

    if (by_label) {
        // Get the set of addresses assigned to label
        std::string label = LabelFromValue(params[0]);
        address_set = wallet.GetLabelAddresses(label);
    } else {
        // Get the address
        CTxDestination dest = DecodeDestination(params[0].get_str());
        if (!IsValidDestination(dest)) {
            throw JSONRPCError(RPC_INVALID_ADDRESS_OR_KEY, "Invalid Bitcoin address");
        }
        CScript script_pub_key = GetScriptForDestination(dest);
        if (!wallet.IsMine(script_pub_key)) {
            throw JSONRPCError(RPC_WALLET_ERROR, "Address not found in wallet");
        }
        address_set.insert(dest);
    }

    // Minimum confirmations
    int min_depth = 1;
    if (!params[1].isNull())
        min_depth = params[1].get_int();

    // Tally
    CAmountMap amounts;
    for (auto& pairWtx : wallet.mapWallet) {
        const CWalletTx& wtx = pairWtx.second;
        if (wtx.IsCoinBase() || !wallet.chain().checkFinalTx(*wtx.tx)) {
            continue;
        }

        for (unsigned int i = 0; i < wtx.tx->vout.size(); i++) {
            const CTxOut& txout = wtx.tx->vout[i];
            CTxDestination address;
            if (ExtractDestination(txout.scriptPubKey, address) && wallet.IsMine(address) && address_set.count(address)) {
                if (wtx.GetDepthInMainChain() >= min_depth) {
                    CAmountMap wtxValue;
                    CAmount amt = wtx.GetOutputValueOut(i);
                    if (amt < 0) {
                        continue;
                    }
                    wtxValue[wtx.GetOutputAsset(i)] = amt;
                    amounts += wtxValue;
                }
            }
        }
    }

    return amounts;
}


static RPCHelpMan getreceivedbyaddress()
{
    return RPCHelpMan{"getreceivedbyaddress",
                "\nReturns the total amount received by the given address in transactions with at least minconf confirmations.\n",
                {
                    {"address", RPCArg::Type::STR, RPCArg::Optional::NO, "The address for transactions."},
                    {"minconf", RPCArg::Type::NUM, RPCArg::Default{1}, "Only include transactions confirmed at least this many times."},
                    {"assetlabel", RPCArg::Type::STR, RPCArg::Optional::OMITTED_NAMED_ARG, "Hex asset id or asset label for balance."},
                },
                {
                    RPCResult{RPCResult::Type::OBJ, "amount_map", "The total amount, per asset if none is specified, in " + CURRENCY_UNIT + " received for this wallet.",
                    {
                        {RPCResult::Type::ELISION, "", "the amount for each asset"},
                    }},
                    RPCResult{RPCResult::Type::NUM, "amount", "the total amount for the asset, if one is specified"},
                    RPCResult{RPCResult::Type::NONE, "", ""}, // in case the wallet is disabled
                },
                RPCExamples{
            "\nThe amount from transactions with at least 1 confirmation\n"
            + HelpExampleCli("getreceivedbyaddress", "\"" + EXAMPLE_ADDRESS[0] + "\"") +
            "\nThe amount including unconfirmed transactions, zero confirmations\n"
            + HelpExampleCli("getreceivedbyaddress", "\"" + EXAMPLE_ADDRESS[0] + "\" 0") +
            "\nThe amount with at least 6 confirmations\n"
            + HelpExampleCli("getreceivedbyaddress", "\"" + EXAMPLE_ADDRESS[0] + "\" 6") +
            "\nAs a JSON-RPC call\n"
            + HelpExampleRpc("getreceivedbyaddress", "\"" + EXAMPLE_ADDRESS[0] + "\", 6")
                },
        [&](const RPCHelpMan& self, const JSONRPCRequest& request) -> UniValue
{
    std::shared_ptr<CWallet> const pwallet = GetWalletForJSONRPCRequest(request);
    if (!pwallet) return NullUniValue;

    // Make sure the results are valid at least up to the most recent block
    // the user could have gotten from another RPC command prior to now
    pwallet->BlockUntilSyncedToCurrentChain();

    LOCK(pwallet->cs_wallet);

    std::string asset = "";
    if (request.params.size() > 2 && request.params[2].isStr()) {
        asset = request.params[2].get_str();
    }

    return AmountMapToUniv(GetReceived(*pwallet, request.params, /* by_label */ false), asset);
},
    };
}


static RPCHelpMan getreceivedbylabel()
{
    return RPCHelpMan{"getreceivedbylabel",
                "\nReturns the total amount received by addresses with <label> in transactions with at least [minconf] confirmations.\n",
                {
                    {"label", RPCArg::Type::STR, RPCArg::Optional::NO, "The selected label, may be the default label using \"\"."},
                    {"minconf", RPCArg::Type::NUM, RPCArg::Default{1}, "Only include transactions confirmed at least this many times."},
                    {"assetlabel", RPCArg::Type::STR, RPCArg::Optional::OMITTED_NAMED_ARG, "Hex asset id or asset label for balance."},
                },
                {
                    RPCResult{RPCResult::Type::OBJ, "amount_map", "The total amount, per asset if none is specified, in " + CURRENCY_UNIT + " received for this wallet.",
                    {
                        {RPCResult::Type::ELISION, "", "the amount for each asset"},
                    }},
                    RPCResult{RPCResult::Type::NUM, "amount", "the total amount for the asset, if one is specified"},
                    RPCResult{RPCResult::Type::NONE, "", ""}, // in case the wallet is disabled
                },
                RPCExamples{
            "\nAmount received by the default label with at least 1 confirmation\n"
            + HelpExampleCli("getreceivedbylabel", "\"\"") +
            "\nAmount received at the tabby label including unconfirmed amounts with zero confirmations\n"
            + HelpExampleCli("getreceivedbylabel", "\"tabby\" 0") +
            "\nThe amount with at least 6 confirmations\n"
            + HelpExampleCli("getreceivedbylabel", "\"tabby\" 6") +
            "\nAs a JSON-RPC call\n"
            + HelpExampleRpc("getreceivedbylabel", "\"tabby\", 6")
                },
        [&](const RPCHelpMan& self, const JSONRPCRequest& request) -> UniValue
{
    std::shared_ptr<CWallet> const pwallet = GetWalletForJSONRPCRequest(request);
    if (!pwallet) return NullUniValue;

    // Make sure the results are valid at least up to the most recent block
    // the user could have gotten from another RPC command prior to now
    pwallet->BlockUntilSyncedToCurrentChain();

    LOCK(pwallet->cs_wallet);

    std::string asset = "";
    if (request.params.size() > 2 && request.params[2].isStr()) {
        asset = request.params[2].get_str();
    }

    return AmountMapToUniv(GetReceived(*pwallet, request.params, /* by_label */ true), asset);
},
    };
}


static RPCHelpMan getbalance()
{
    return RPCHelpMan{"getbalance",
                "\nReturns the total available balance.\n"
                "The available balance is what the wallet considers currently spendable, and is\n"
                "thus affected by options which limit spendability such as -spendzeroconfchange.\n",
                {
                    {"dummy", RPCArg::Type::STR, RPCArg::Optional::OMITTED_NAMED_ARG, "Remains for backward compatibility. Must be excluded or set to \"*\"."},
                    {"minconf", RPCArg::Type::NUM, RPCArg::Default{0}, "Only include transactions confirmed at least this many times."},
                    {"include_watchonly", RPCArg::Type::BOOL, RPCArg::DefaultHint{"true for watch-only wallets, otherwise false"}, "Also include balance in watch-only addresses (see 'importaddress')"},
                    {"avoid_reuse", RPCArg::Type::BOOL, RPCArg::Default{true}, "(only available if avoid_reuse wallet flag is set) Do not include balance in dirty outputs; addresses are considered dirty if they have previously been used in a transaction."},
                    {"assetlabel", RPCArg::Type::STR, RPCArg::Optional::OMITTED_NAMED_ARG, "Hex asset id or asset label for balance."},
                },
                {
                    RPCResult{RPCResult::Type::OBJ, "amount_map", "The total amount, per asset if none is specified, in " + CURRENCY_UNIT + " received for this wallet.",
                    {
                        {RPCResult::Type::ELISION, "", "the amount for each asset"},
                    }},
                    RPCResult{RPCResult::Type::NUM, "amount", "the total amount for the asset, if one is specified"},
                    RPCResult{RPCResult::Type::NONE, "", ""}, // in case the wallet is disabled
                },
                RPCExamples{
            "\nThe total amount in the wallet with 0 or more confirmations\n"
            + HelpExampleCli("getbalance", "") +
            "\nThe total amount in the wallet with at least 6 confirmations\n"
            + HelpExampleCli("getbalance", "\"*\" 6") +
            "\nAs a JSON-RPC call\n"
            + HelpExampleRpc("getbalance", "\"*\", 6")
                },
        [&](const RPCHelpMan& self, const JSONRPCRequest& request) -> UniValue
{
    std::shared_ptr<CWallet> const pwallet = GetWalletForJSONRPCRequest(request);
    if (!pwallet) return NullUniValue;

    // Make sure the results are valid at least up to the most recent block
    // the user could have gotten from another RPC command prior to now
    pwallet->BlockUntilSyncedToCurrentChain();

    LOCK(pwallet->cs_wallet);

    const UniValue& dummy_value = request.params[0];
    if (!dummy_value.isNull() && dummy_value.get_str() != "*") {
        throw JSONRPCError(RPC_METHOD_DEPRECATED, "dummy first argument must be excluded or set to \"*\".");
    }

    int min_depth = 0;
    if (!request.params[1].isNull()) {
        min_depth = request.params[1].get_int();
    }

    bool include_watchonly = ParseIncludeWatchonly(request.params[2], *pwallet);

    bool avoid_reuse = GetAvoidReuseFlag(*pwallet, request.params[3]);

    std::string asset = "";
    if (!request.params[4].isNull() && request.params[4].isStr()) {
        asset = request.params[4].get_str();
    }

    const auto bal = pwallet->GetBalance(min_depth, avoid_reuse);

    if (include_watchonly) {
        return AmountMapToUniv(bal.m_mine_trusted + bal.m_watchonly_trusted, asset);
    } else {
        return AmountMapToUniv(bal.m_mine_trusted, asset);
    }
},
    };
}

static RPCHelpMan getunconfirmedbalance()
{
    return RPCHelpMan{"getunconfirmedbalance",
                "DEPRECATED\nIdentical to getbalances().mine.untrusted_pending\n",
                {},
                {
                    RPCResult{RPCResult::Type::OBJ, "amount_map", "The total amount, per asset if none is specified, in " + CURRENCY_UNIT + " received for this wallet.",
                    {
                        {RPCResult::Type::ELISION, "", "the amount for each asset"},
                    }},
                    RPCResult{RPCResult::Type::NUM, "amount", "the total amount for the asset, if one is specified"},
                    RPCResult{RPCResult::Type::NONE, "", ""}, // in case the wallet is disabled
                },
                RPCExamples{""},
        [&](const RPCHelpMan& self, const JSONRPCRequest& request) -> UniValue
{
    std::shared_ptr<CWallet> const pwallet = GetWalletForJSONRPCRequest(request);
    if (!pwallet) return NullUniValue;

    // Make sure the results are valid at least up to the most recent block
    // the user could have gotten from another RPC command prior to now
    pwallet->BlockUntilSyncedToCurrentChain();

    LOCK(pwallet->cs_wallet);

    return AmountMapToUniv(pwallet->GetBalance().m_mine_untrusted_pending, "");
},
    };
}


static RPCHelpMan sendmany()
{
    return RPCHelpMan{"sendmany",
                "\nSend multiple times. Amounts are double-precision floating point numbers." +
        HELP_REQUIRING_PASSPHRASE,
                {
                    {"dummy", RPCArg::Type::STR, RPCArg::Optional::NO, "Must be set to \"\" for backwards compatibility.", "\"\""},
                    {"amounts", RPCArg::Type::OBJ_USER_KEYS, RPCArg::Optional::NO, "The addresses and amounts",
                        {
                            {"address", RPCArg::Type::AMOUNT, RPCArg::Optional::NO, "The address is the key, the numeric amount (can be string) in " + CURRENCY_UNIT + " is the value"},
                        },
                    },
                    {"minconf", RPCArg::Type::NUM, RPCArg::Optional::OMITTED_NAMED_ARG, "Ignored dummy value"},
                    {"comment", RPCArg::Type::STR, RPCArg::Optional::OMITTED_NAMED_ARG, "A comment"},
                    {"subtractfeefrom", RPCArg::Type::ARR, RPCArg::Optional::OMITTED_NAMED_ARG, "The addresses.\n"
                                       "The fee will be equally deducted from the amount of each selected address.\n"
                                       "Those recipients will receive less bitcoins than you enter in their corresponding amount field.\n"
                                       "If no addresses are specified here, the sender pays the fee.",
                        {
                            {"address", RPCArg::Type::STR, RPCArg::Optional::OMITTED, "Subtract fee from this address"},
                        },
                    },
                    {"replaceable", RPCArg::Type::BOOL, RPCArg::DefaultHint{"wallet default"}, "Allow this transaction to be replaced by a transaction with higher fees via BIP 125"},
                    {"conf_target", RPCArg::Type::NUM, RPCArg::DefaultHint{"wallet -txconfirmtarget"}, "Confirmation target in blocks"},
                    {"estimate_mode", RPCArg::Type::STR, RPCArg::Default{"unset"}, std::string() + "The fee estimate mode, must be one of (case insensitive):\n"
            "       \"" + FeeModes("\"\n\"") + "\""},
                    {"output_assets", RPCArg::Type::OBJ, RPCArg::Optional::OMITTED, "A json object of addresses to assets.",
                        {
                            {"address", RPCArg::Type::STR, RPCArg::Optional::NO, "A key-value pair where the key is the address used and the value is an asset label or hex asset ID."},
                        },
                    },
                    {"ignoreblindfail", RPCArg::Type::BOOL, RPCArg::Default{true}, "Return a transaction even when a blinding attempt fails due to number of blinded inputs/outputs."},
                    {"fee_rate", RPCArg::Type::AMOUNT, RPCArg::DefaultHint{"not set, fall back to wallet fee estimation"}, "Specify a fee rate in " + CURRENCY_ATOM + "/vB."},
                    {"verbose", RPCArg::Type::BOOL, RPCArg::Default{false}, "If true, return extra information about the transaction."},
                },
                {
                    RPCResult{"if verbose is not set or set to false",
                        RPCResult::Type::STR_HEX, "txid", "The transaction id for the send. Only 1 transaction is created regardless of\n"
                "the number of addresses."
                    },
                    RPCResult{"if verbose is set to true",
                        RPCResult::Type::OBJ, "", "",
                        {
                                {RPCResult::Type::STR_HEX, "txid", "The transaction id for the send. Only 1 transaction is created regardless of\n"
                "the number of addresses."},
                            {RPCResult::Type::STR, "fee reason", "The transaction fee reason."}
                        },
                    },
                },
                RPCExamples{
            "\nSend two amounts to two different addresses:\n"
            + HelpExampleCli("sendmany", "\"\" \"{\\\"" + EXAMPLE_ADDRESS[0] + "\\\":0.01,\\\"" + EXAMPLE_ADDRESS[1] + "\\\":0.02}\"") +
            "\nSend two amounts to two different addresses setting the confirmation and comment:\n"
            + HelpExampleCli("sendmany", "\"\" \"{\\\"" + EXAMPLE_ADDRESS[0] + "\\\":0.01,\\\"" + EXAMPLE_ADDRESS[1] + "\\\":0.02}\" 6 \"testing\"") +
            "\nSend two amounts to two different addresses, subtract fee from amount:\n"
            + HelpExampleCli("sendmany", "\"\" \"{\\\"" + EXAMPLE_ADDRESS[0] + "\\\":0.01,\\\"" + EXAMPLE_ADDRESS[1] + "\\\":0.02}\" 1 \"\" \"[\\\"" + EXAMPLE_ADDRESS[0] + "\\\",\\\"" + EXAMPLE_ADDRESS[1] + "\\\"]\"") +
            "\nAs a JSON-RPC call\n"
            + HelpExampleRpc("sendmany", "\"\", {\"" + EXAMPLE_ADDRESS[0] + "\":0.01,\"" + EXAMPLE_ADDRESS[1] + "\":0.02}, 6, \"testing\"")
                },
        [&](const RPCHelpMan& self, const JSONRPCRequest& request) -> UniValue
{
    std::shared_ptr<CWallet> const pwallet = GetWalletForJSONRPCRequest(request);
    if (!pwallet) return NullUniValue;

    // Make sure the results are valid at least up to the most recent block
    // the user could have gotten from another RPC command prior to now
    pwallet->BlockUntilSyncedToCurrentChain();

    LOCK(pwallet->cs_wallet);

    if (!request.params[0].isNull() && !request.params[0].get_str().empty()) {
        throw JSONRPCError(RPC_INVALID_PARAMETER, "Dummy value must be set to \"\"");
    }
    UniValue sendTo = request.params[1].get_obj();

    mapValue_t mapValue;
    if (!request.params[3].isNull() && !request.params[3].get_str().empty())
        mapValue["comment"] = request.params[3].get_str();

    UniValue subtractFeeFromAmount(UniValue::VARR);
    if (!request.params[4].isNull())
        subtractFeeFromAmount = request.params[4].get_array();

    CCoinControl coin_control;
    if (!request.params[5].isNull()) {
        coin_control.m_signal_bip125_rbf = request.params[5].get_bool();
    }

    SetFeeEstimateMode(*pwallet, coin_control, /* conf_target */ request.params[6], /* estimate_mode */ request.params[7], /* fee_rate */ request.params[10], /* override_min_fee */ false);

    UniValue assets;
    if (!request.params[8].isNull()) {
        if (!g_con_elementsmode) {
            throw JSONRPCError(RPC_TYPE_ERROR, "Asset argument cannot be given for Bitcoin serialization.");
        }
        assets = request.params[8].get_obj();
    }

    bool ignore_blind_fail = true;
    if (!request.params[9].isNull()) {
        ignore_blind_fail = request.params[9].get_bool();
    }

    std::vector<CRecipient> recipients;
    ParseRecipients(sendTo, assets, subtractFeeFromAmount, recipients);
    bool verbose = request.params[11].isNull() ? false : request.params[11].get_bool();

    return SendMoney(*pwallet, coin_control, recipients, std::move(mapValue), verbose, ignore_blind_fail);
},
    };
}


static RPCHelpMan addmultisigaddress()
{
    return RPCHelpMan{"addmultisigaddress",
                "\nAdd an nrequired-to-sign multisignature address to the wallet. Requires a new wallet backup.\n"
                "Each key is a Bitcoin address or hex-encoded public key.\n"
                "This functionality is only intended for use with non-watchonly addresses.\n"
                "See `importaddress` for watchonly p2sh address support.\n"
                "If 'label' is specified, assign address to that label.\n",
                {
                    {"nrequired", RPCArg::Type::NUM, RPCArg::Optional::NO, "The number of required signatures out of the n keys or addresses."},
                    {"keys", RPCArg::Type::ARR, RPCArg::Optional::NO, "The addresses or hex-encoded public keys",
                        {
                            {"key", RPCArg::Type::STR, RPCArg::Optional::OMITTED, "address or hex-encoded public key"},
                        },
                        },
                    {"label", RPCArg::Type::STR, RPCArg::Optional::OMITTED_NAMED_ARG, "A label to assign the addresses to."},
                    {"address_type", RPCArg::Type::STR, RPCArg::DefaultHint{"set by -addresstype"}, "The address type to use. Options are \"legacy\", \"p2sh-segwit\", and \"bech32\"."},
                },
                RPCResult{
                    RPCResult::Type::OBJ, "", "",
                    {
                        {RPCResult::Type::STR, "address", "The value of the new multisig address"},
                        {RPCResult::Type::STR_HEX, "redeemScript", "The string value of the hex-encoded redemption script"},
                        {RPCResult::Type::STR, "descriptor", "The descriptor for this multisig"},
                    },
                },
                RPCExamples{
            "\nAdd a multisig address from 2 addresses\n"
            + HelpExampleCli("addmultisigaddress", "2 \"[\\\"" + EXAMPLE_ADDRESS[0] + "\\\",\\\"" + EXAMPLE_ADDRESS[1] + "\\\"]\"") +
            "\nAs a JSON-RPC call\n"
            + HelpExampleRpc("addmultisigaddress", "2, \"[\\\"" + EXAMPLE_ADDRESS[0] + "\\\",\\\"" + EXAMPLE_ADDRESS[1] + "\\\"]\"")
                },
        [&](const RPCHelpMan& self, const JSONRPCRequest& request) -> UniValue
{
    std::shared_ptr<CWallet> const pwallet = GetWalletForJSONRPCRequest(request);
    if (!pwallet) return NullUniValue;

    LegacyScriptPubKeyMan& spk_man = EnsureLegacyScriptPubKeyMan(*pwallet);

    LOCK2(pwallet->cs_wallet, spk_man.cs_KeyStore);

    std::string label;
    if (!request.params[2].isNull())
        label = LabelFromValue(request.params[2]);

    int required = request.params[0].get_int();

    // Get the public keys
    const UniValue& keys_or_addrs = request.params[1].get_array();
    std::vector<CPubKey> pubkeys;
    for (unsigned int i = 0; i < keys_or_addrs.size(); ++i) {
        if (IsHex(keys_or_addrs[i].get_str()) && (keys_or_addrs[i].get_str().length() == 66 || keys_or_addrs[i].get_str().length() == 130)) {
            pubkeys.push_back(HexToPubKey(keys_or_addrs[i].get_str()));
        } else {
            pubkeys.push_back(AddrToPubKey(spk_man, keys_or_addrs[i].get_str()));
        }
    }

    OutputType output_type = pwallet->m_default_address_type;
    if (!request.params[3].isNull()) {
        std::optional<OutputType> parsed = ParseOutputType(request.params[3].get_str());
        if (!parsed) {
            throw JSONRPCError(RPC_INVALID_ADDRESS_OR_KEY, strprintf("Unknown address type '%s'", request.params[3].get_str()));
        } else if (parsed.value() == OutputType::BECH32M) {
            throw JSONRPCError(RPC_INVALID_ADDRESS_OR_KEY, "Bech32m multisig addresses cannot be created with legacy wallets");
        }
        output_type = parsed.value();
    }

    // Construct using pay-to-script-hash:
    CScript inner;
    CTxDestination dest = AddAndGetMultisigDestination(required, pubkeys, output_type, spk_man, inner);
    pwallet->SetAddressBook(dest, label, "send");

    // Make the descriptor
    std::unique_ptr<Descriptor> descriptor = InferDescriptor(GetScriptForDestination(dest), spk_man);

    UniValue result(UniValue::VOBJ);
    result.pushKV("address", EncodeDestination(dest));
    result.pushKV("redeemScript", HexStr(inner));
    result.pushKV("descriptor", descriptor->ToString());
    return result;
},
    };
}

struct tallyitem
{
    CAmountMap mapAmount;
    int nConf{std::numeric_limits<int>::max()};
    std::vector<uint256> txids;
    bool fIsWatchonly{false};
    tallyitem()
    {
    }
};

static UniValue ListReceived(const CWallet& wallet, const UniValue& params, bool by_label) EXCLUSIVE_LOCKS_REQUIRED(wallet.cs_wallet)
{
    // Minimum confirmations
    int nMinDepth = 1;
    if (!params[0].isNull())
        nMinDepth = params[0].get_int();

    // Whether to include empty labels
    bool fIncludeEmpty = false;
    if (!params[1].isNull())
        fIncludeEmpty = params[1].get_bool();

    isminefilter filter = ISMINE_SPENDABLE;

    if (ParseIncludeWatchonly(params[2], wallet)) {
        filter |= ISMINE_WATCH_ONLY;
    }

    bool has_filtered_address = false;
    CTxDestination filtered_address = CNoDestination();
    if (!by_label && params[3].isStr() && params[3].get_str() != "") {
        if (!IsValidDestinationString(params[3].get_str())) {
            throw JSONRPCError(RPC_WALLET_ERROR, "address_filter parameter was invalid");
        }
        filtered_address = DecodeDestination(params[3].get_str());
        has_filtered_address = true;
    }

    std::string strasset = "";
    if (params.size() > 4 && params[4].isStr()) {
        strasset = params[4].get_str();
    }
    CAsset asset;
    if (!strasset.empty()) {
        asset = GetAssetFromString(strasset);
    }

    // Tally
    std::map<CTxDestination, tallyitem> mapTally;
    for (const std::pair<const uint256, CWalletTx>& pairWtx : wallet.mapWallet) {
        const CWalletTx& wtx = pairWtx.second;

        if (wtx.IsCoinBase() || !wallet.chain().checkFinalTx(*wtx.tx)) {
            continue;
        }

        int nDepth = wtx.GetDepthInMainChain();
        if (nDepth < nMinDepth)
            continue;

        for (size_t index = 0; index < wtx.tx->vout.size(); ++index)
        {
            const CTxOut& txout = wtx.tx->vout[index];

            CTxDestination address;
            if (!ExtractDestination(txout.scriptPubKey, address))
                continue;

            if (has_filtered_address && !(filtered_address == address)) {
                continue;
            }

            isminefilter mine = wallet.IsMine(address);
            if(!(mine & filter))
                continue;

            CAmount amt = wtx.GetOutputValueOut(index);
            if (amt < 0) {
                continue;
            }

            if (strasset != "" && wtx.GetOutputAsset(index) != asset) {
                continue;
            }

            tallyitem& item = mapTally[address];
            item.mapAmount[wtx.GetOutputAsset(index)] += amt;
            item.nConf = std::min(item.nConf, nDepth);
            item.txids.push_back(wtx.GetHash());
            if (mine & ISMINE_WATCH_ONLY)
                item.fIsWatchonly = true;
        }
    }

    // Reply
    UniValue ret(UniValue::VARR);
    std::map<std::string, tallyitem> label_tally;

    // Create m_address_book iterator
    // If we aren't filtering, go from begin() to end()
    auto start = wallet.m_address_book.begin();
    auto end = wallet.m_address_book.end();
    // If we are filtering, find() the applicable entry
    if (has_filtered_address) {
        start = wallet.m_address_book.find(filtered_address);
        if (start != end) {
            end = std::next(start);
        }
    }

    for (auto item_it = start; item_it != end; ++item_it)
    {
        if (item_it->second.IsChange()) continue;
        const CTxDestination& address = item_it->first;
        const std::string& label = item_it->second.GetLabel();
        auto it = mapTally.find(address);
        if (it == mapTally.end() && !fIncludeEmpty)
            continue;

        CAmountMap mapAmount;
        int nConf = std::numeric_limits<int>::max();
        bool fIsWatchonly = false;
        if (it != mapTally.end())
        {
            mapAmount = (*it).second.mapAmount;
            nConf = (*it).second.nConf;
            fIsWatchonly = (*it).second.fIsWatchonly;
        }

        if (by_label)
        {
            tallyitem& _item = label_tally[label];
            _item.mapAmount += mapAmount;
            _item.nConf = std::min(_item.nConf, nConf);
            _item.fIsWatchonly = fIsWatchonly;
        }
        else
        {
            UniValue obj(UniValue::VOBJ);
            if(fIsWatchonly)
                obj.pushKV("involvesWatchonly", true);
            obj.pushKV("address",       EncodeDestination(address));
            obj.pushKV("amount",        AmountMapToUniv(mapAmount, strasset));
            obj.pushKV("confirmations", (nConf == std::numeric_limits<int>::max() ? 0 : nConf));
            obj.pushKV("label", label);
            UniValue transactions(UniValue::VARR);
            if (it != mapTally.end())
            {
                for (const uint256& _item : (*it).second.txids)
                {
                    transactions.push_back(_item.GetHex());
                }
            }
            obj.pushKV("txids", transactions);
            ret.push_back(obj);
        }
    }

    if (by_label)
    {
        for (const auto& entry : label_tally)
        {
            CAmountMap mapAmount = entry.second.mapAmount;
            int nConf = entry.second.nConf;
            UniValue obj(UniValue::VOBJ);
            if (entry.second.fIsWatchonly)
                obj.pushKV("involvesWatchonly", true);
            obj.pushKV("amount",        AmountMapToUniv(mapAmount, ""));
            obj.pushKV("confirmations", (nConf == std::numeric_limits<int>::max() ? 0 : nConf));
            obj.pushKV("label",         entry.first);
            ret.push_back(obj);
        }
    }

    return ret;
}

static RPCHelpMan listreceivedbyaddress()
{
    return RPCHelpMan{"listreceivedbyaddress",
                "\nList balances by receiving address.\n",
                {
                    {"minconf", RPCArg::Type::NUM, RPCArg::Default{1}, "The minimum number of confirmations before payments are included."},
                    {"include_empty", RPCArg::Type::BOOL, RPCArg::Default{false}, "Whether to include addresses that haven't received any payments."},
                    {"include_watchonly", RPCArg::Type::BOOL, RPCArg::DefaultHint{"true for watch-only wallets, otherwise false"}, "Whether to include watch-only addresses (see 'importaddress')"},
                    {"address_filter", RPCArg::Type::STR, RPCArg::Optional::OMITTED_NAMED_ARG, "If present, only return information on this address."},
                    {"assetlabel", RPCArg::Type::STR, RPCArg::Optional::OMITTED_NAMED_ARG, "Hex asset id or asset label for balance."},
                },
                RPCResult{
                    RPCResult::Type::ARR, "", "",
                    {
                        {RPCResult::Type::OBJ, "", "",
                        {
                            {RPCResult::Type::BOOL, "involvesWatchonly", "Only returns true if imported addresses were involved in transaction"},
                            {RPCResult::Type::STR, "address", "The receiving address"},
                            {RPCResult::Type::STR_AMOUNT, "amount", "The total amount in " + CURRENCY_UNIT + " received by the address"},
                            {RPCResult::Type::NUM, "confirmations", "The number of confirmations of the most recent transaction included"},
                            {RPCResult::Type::STR, "label", "The label of the receiving address. The default label is \"\""},
                            {RPCResult::Type::ARR, "txids", "",
                            {
                                {RPCResult::Type::STR_HEX, "txid", "The ids of transactions received with the address"},
                            }},
                        }},
                    }
                },
                RPCExamples{
                    HelpExampleCli("listreceivedbyaddress", "")
            + HelpExampleCli("listreceivedbyaddress", "6 true")
            + HelpExampleRpc("listreceivedbyaddress", "6, true, true")
            + HelpExampleRpc("listreceivedbyaddress", "6, true, true, \"" + EXAMPLE_ADDRESS[0] + "\"")
                },
        [&](const RPCHelpMan& self, const JSONRPCRequest& request) -> UniValue
{
    std::shared_ptr<CWallet> const pwallet = GetWalletForJSONRPCRequest(request);
    if (!pwallet) return NullUniValue;

    // Make sure the results are valid at least up to the most recent block
    // the user could have gotten from another RPC command prior to now
    pwallet->BlockUntilSyncedToCurrentChain();

    LOCK(pwallet->cs_wallet);

    return ListReceived(*pwallet, request.params, false);
},
    };
}

static RPCHelpMan listreceivedbylabel()
{
    return RPCHelpMan{"listreceivedbylabel",
                "\nList received transactions by label.\n",
                {
                    {"minconf", RPCArg::Type::NUM, RPCArg::Default{1}, "The minimum number of confirmations before payments are included."},
                    {"include_empty", RPCArg::Type::BOOL, RPCArg::Default{false}, "Whether to include labels that haven't received any payments."},
                    {"include_watchonly", RPCArg::Type::BOOL, RPCArg::DefaultHint{"true for watch-only wallets, otherwise false"}, "Whether to include watch-only addresses (see 'importaddress')"},
                },
                RPCResult{
                    RPCResult::Type::ARR, "", "",
                    {
                        {RPCResult::Type::OBJ, "", "",
                        {
                            {RPCResult::Type::BOOL, "involvesWatchonly", "Only returns true if imported addresses were involved in transaction"},
                            {RPCResult::Type::STR_AMOUNT, "amount", "The total amount received by addresses with this label"},
                            {RPCResult::Type::NUM, "confirmations", "The number of confirmations of the most recent transaction included"},
                            {RPCResult::Type::STR, "label", "The label of the receiving address. The default label is \"\""},
                        }},
                    }
                },
                RPCExamples{
                    HelpExampleCli("listreceivedbylabel", "")
            + HelpExampleCli("listreceivedbylabel", "6 true")
            + HelpExampleRpc("listreceivedbylabel", "6, true, true")
                },
        [&](const RPCHelpMan& self, const JSONRPCRequest& request) -> UniValue
{
    std::shared_ptr<CWallet> const pwallet = GetWalletForJSONRPCRequest(request);
    if (!pwallet) return NullUniValue;

    // Make sure the results are valid at least up to the most recent block
    // the user could have gotten from another RPC command prior to now
    pwallet->BlockUntilSyncedToCurrentChain();

    LOCK(pwallet->cs_wallet);

    return ListReceived(*pwallet, request.params, true);
},
    };
}

static void MaybePushAddress(UniValue & entry, const CTxDestination &dest)
{
    if (IsValidDestination(dest)) {
        entry.pushKV("address", EncodeDestination(dest));
    }
}

/**
 * List transactions based on the given criteria.
 *
 * @param  wallet         The wallet.
 * @param  wtx            The wallet transaction.
 * @param  nMinDepth      The minimum confirmation depth.
 * @param  fLong          Whether to include the JSON version of the transaction.
 * @param  ret            The UniValue into which the result is stored.
 * @param  filter_ismine  The "is mine" filter flags.
 * @param  filter_label   Optional label string to filter incoming transactions.
 */
static void ListTransactions(const CWallet& wallet, const CWalletTx& wtx, int nMinDepth, bool fLong, UniValue& ret, const isminefilter& filter_ismine, const std::string* filter_label) EXCLUSIVE_LOCKS_REQUIRED(wallet.cs_wallet)
{
    CAmount nFee;
    std::list<COutputEntry> listReceived;
    std::list<COutputEntry> listSent;

    wtx.GetAmounts(listReceived, listSent, nFee, filter_ismine);

    bool involvesWatchonly = wtx.IsFromMe(ISMINE_WATCH_ONLY);

    // Sent
    if (!filter_label)
    {
        for (const COutputEntry& s : listSent)
        {
            UniValue entry(UniValue::VOBJ);
            if (involvesWatchonly || (wallet.IsMine(s.destination) & ISMINE_WATCH_ONLY)) {
                entry.pushKV("involvesWatchonly", true);
            }
            MaybePushAddress(entry, s.destination);
            entry.pushKV("category", "send");
            entry.pushKV("amount", ValueFromAmount(-s.amount));
            if (g_con_elementsmode) {
                entry.pushKV("amountblinder", s.amount_blinding_factor.GetHex());
                entry.pushKV("asset", s.asset.GetHex());
                entry.pushKV("assetblinder", s.asset_blinding_factor.GetHex());
            }
            const auto* address_book_entry = wallet.FindAddressBookEntry(s.destination);
            if (address_book_entry) {
                entry.pushKV("label", address_book_entry->GetLabel());
            }
            entry.pushKV("vout", s.vout);
            entry.pushKV("fee", ValueFromAmount(-nFee));
            if (fLong)
                WalletTxToJSON(wallet.chain(), wtx, entry);
            entry.pushKV("abandoned", wtx.isAbandoned());
            ret.push_back(entry);
        }
    }

    // Received
    if (listReceived.size() > 0 && wtx.GetDepthInMainChain() >= nMinDepth) {
        for (const COutputEntry& r : listReceived)
        {
            std::string label;
            const auto* address_book_entry = wallet.FindAddressBookEntry(r.destination);
            if (address_book_entry) {
                label = address_book_entry->GetLabel();
            }
            if (filter_label && label != *filter_label) {
                continue;
            }
            UniValue entry(UniValue::VOBJ);
            if (involvesWatchonly || (wallet.IsMine(r.destination) & ISMINE_WATCH_ONLY)) {
                entry.pushKV("involvesWatchonly", true);
            }
            MaybePushAddress(entry, r.destination);
            if (wtx.IsCoinBase())
            {
                if (wtx.GetDepthInMainChain() < 1)
                    entry.pushKV("category", "orphan");
                else if (wtx.IsImmatureCoinBase())
                    entry.pushKV("category", "immature");
                else
                    entry.pushKV("category", "generate");
            }
            else
            {
                entry.pushKV("category", "receive");
            }
            entry.pushKV("amount", ValueFromAmount(r.amount));
            if (g_con_elementsmode) {
                entry.pushKV("amountblinder", r.amount_blinding_factor.GetHex());
                entry.pushKV("asset", r.asset.GetHex());
                entry.pushKV("assetblinder", r.asset_blinding_factor.GetHex());
            }
            if (address_book_entry) {
                entry.pushKV("label", label);
            }
            entry.pushKV("vout", r.vout);
            if (fLong)
                WalletTxToJSON(wallet.chain(), wtx, entry);
            ret.push_back(entry);
        }
    }
}

static const std::vector<RPCResult> TransactionDescriptionString()
{
    return{{RPCResult::Type::NUM, "confirmations", "The number of confirmations for the transaction. Negative confirmations means the\n"
               "transaction conflicted that many blocks ago."},
           {RPCResult::Type::BOOL, "generated", "Only present if transaction only input is a coinbase one."},
           {RPCResult::Type::BOOL, "trusted", "Only present if we consider transaction to be trusted and so safe to spend from."},
           {RPCResult::Type::STR_HEX, "blockhash", "The block hash containing the transaction."},
           {RPCResult::Type::NUM, "blockheight", "The block height containing the transaction."},
           {RPCResult::Type::NUM, "blockindex", "The index of the transaction in the block that includes it."},
           {RPCResult::Type::NUM_TIME, "blocktime", "The block time expressed in " + UNIX_EPOCH_TIME + "."},
           {RPCResult::Type::STR_HEX, "txid", "The transaction id."},
           {RPCResult::Type::ARR, "walletconflicts", "Conflicting transaction ids.",
           {
               {RPCResult::Type::STR_HEX, "txid", "The transaction id."},
           }},
           {RPCResult::Type::NUM_TIME, "time", "The transaction time expressed in " + UNIX_EPOCH_TIME + "."},
           {RPCResult::Type::NUM_TIME, "timereceived", "The time received expressed in " + UNIX_EPOCH_TIME + "."},
           {RPCResult::Type::STR, "comment", "If a comment is associated with the transaction, only present if not empty."},
           {RPCResult::Type::STR, "bip125-replaceable", "(\"yes|no|unknown\") Whether this transaction could be replaced due to BIP125 (replace-by-fee);\n"
               "may be unknown for unconfirmed transactions not in the mempool"}};
}

static RPCHelpMan listtransactions()
{
    return RPCHelpMan{"listtransactions",
                "\nIf a label name is provided, this will return only incoming transactions paying to addresses with the specified label.\n"
                "\nReturns up to 'count' most recent transactions skipping the first 'from' transactions.\n",
                {
                    {"label|dummy", RPCArg::Type::STR, RPCArg::Optional::OMITTED_NAMED_ARG, "If set, should be a valid label name to return only incoming transactions\n"
                          "with the specified label, or \"*\" to disable filtering and return all transactions."},
                    {"count", RPCArg::Type::NUM, RPCArg::Default{10}, "The number of transactions to return"},
                    {"skip", RPCArg::Type::NUM, RPCArg::Default{0}, "The number of transactions to skip"},
                    {"include_watchonly", RPCArg::Type::BOOL, RPCArg::DefaultHint{"true for watch-only wallets, otherwise false"}, "Include transactions to watch-only addresses (see 'importaddress')"},
                },
                RPCResult{
                    RPCResult::Type::ARR, "", "",
                    {
                        {RPCResult::Type::OBJ, "", "", Cat(Cat<std::vector<RPCResult>>(
                        {
                            {RPCResult::Type::BOOL, "involvesWatchonly", "Only returns true if imported addresses were involved in transaction."},
                            {RPCResult::Type::STR, "address", "The address of the transaction."},
                            {RPCResult::Type::STR, "category", "The transaction category.\n"
                                "\"send\"                  Transactions sent.\n"
                                "\"receive\"               Non-coinbase transactions received.\n"
                                "\"generate\"              Coinbase transactions received with more than 100 confirmations.\n"
                                "\"immature\"              Coinbase transactions received with 100 or fewer confirmations.\n"
                                "\"orphan\"                Orphaned coinbase transactions received."},
                            {RPCResult::Type::STR_AMOUNT, "amount", "The amount in " + CURRENCY_UNIT + ". This is negative for the 'send' category, and is positive\n"
                                "for all other categories"},
                            {RPCResult::Type::STR, "label", "A comment for the address/transaction, if any"},
                            {RPCResult::Type::NUM, "vout", "the vout value"},
                            {RPCResult::Type::STR_AMOUNT, "fee", "The amount of the fee in " + CURRENCY_UNIT + ". This is negative and only available for the\n"
                                 "'send' category of transactions."},
                        },
                        TransactionDescriptionString()),
                        {
                            {RPCResult::Type::BOOL, "abandoned", "'true' if the transaction has been abandoned (inputs are respendable). Only available for the \n"
                                 "'send' category of transactions."},
                        })},
                    }
                },
                RPCExamples{
            "\nList the most recent 10 transactions in the systems\n"
            + HelpExampleCli("listtransactions", "") +
            "\nList transactions 100 to 120\n"
            + HelpExampleCli("listtransactions", "\"*\" 20 100") +
            "\nAs a JSON-RPC call\n"
            + HelpExampleRpc("listtransactions", "\"*\", 20, 100")
                },
        [&](const RPCHelpMan& self, const JSONRPCRequest& request) -> UniValue
{
    std::shared_ptr<CWallet> const pwallet = GetWalletForJSONRPCRequest(request);
    if (!pwallet) return NullUniValue;

    // Make sure the results are valid at least up to the most recent block
    // the user could have gotten from another RPC command prior to now
    pwallet->BlockUntilSyncedToCurrentChain();

    const std::string* filter_label = nullptr;
    if (!request.params[0].isNull() && request.params[0].get_str() != "*") {
        filter_label = &request.params[0].get_str();
        if (filter_label->empty()) {
            throw JSONRPCError(RPC_INVALID_PARAMETER, "Label argument must be a valid label name or \"*\".");
        }
    }
    int nCount = 10;
    if (!request.params[1].isNull())
        nCount = request.params[1].get_int();
    int nFrom = 0;
    if (!request.params[2].isNull())
        nFrom = request.params[2].get_int();
    isminefilter filter = ISMINE_SPENDABLE;

    if (ParseIncludeWatchonly(request.params[3], *pwallet)) {
        filter |= ISMINE_WATCH_ONLY;
    }

    if (nCount < 0)
        throw JSONRPCError(RPC_INVALID_PARAMETER, "Negative count");
    if (nFrom < 0)
        throw JSONRPCError(RPC_INVALID_PARAMETER, "Negative from");

    UniValue ret(UniValue::VARR);

    {
        LOCK(pwallet->cs_wallet);

        const CWallet::TxItems & txOrdered = pwallet->wtxOrdered;

        // iterate backwards until we have nCount items to return:
        for (CWallet::TxItems::const_reverse_iterator it = txOrdered.rbegin(); it != txOrdered.rend(); ++it)
        {
            CWalletTx *const pwtx = (*it).second;
            ListTransactions(*pwallet, *pwtx, 0, true, ret, filter, filter_label);
            if ((int)ret.size() >= (nCount+nFrom)) break;
        }
    }

    // ret is newest to oldest

    if (nFrom > (int)ret.size())
        nFrom = ret.size();
    if ((nFrom + nCount) > (int)ret.size())
        nCount = ret.size() - nFrom;

    const std::vector<UniValue>& txs = ret.getValues();
    UniValue result{UniValue::VARR};
    result.push_backV({ txs.rend() - nFrom - nCount, txs.rend() - nFrom }); // Return oldest to newest
    return result;
},
    };
}

static RPCHelpMan listsinceblock()
{
    return RPCHelpMan{"listsinceblock",
                "\nGet all transactions in blocks since block [blockhash], or all transactions if omitted.\n"
                "If \"blockhash\" is no longer a part of the main chain, transactions from the fork point onward are included.\n"
                "Additionally, if include_removed is set, transactions affecting the wallet which were removed are returned in the \"removed\" array.\n",
                {
                    {"blockhash", RPCArg::Type::STR, RPCArg::Optional::OMITTED_NAMED_ARG, "If set, the block hash to list transactions since, otherwise list all transactions."},
                    {"target_confirmations", RPCArg::Type::NUM, RPCArg::Default{1}, "Return the nth block hash from the main chain. e.g. 1 would mean the best block hash. Note: this is not used as a filter, but only affects [lastblock] in the return value"},
                    {"include_watchonly", RPCArg::Type::BOOL, RPCArg::DefaultHint{"true for watch-only wallets, otherwise false"}, "Include transactions to watch-only addresses (see 'importaddress')"},
                    {"include_removed", RPCArg::Type::BOOL, RPCArg::Default{true}, "Show transactions that were removed due to a reorg in the \"removed\" array\n"
                                                                       "(not guaranteed to work on pruned nodes)"},
                },
                RPCResult{
                    RPCResult::Type::OBJ, "", "",
                    {
                        {RPCResult::Type::ARR, "transactions", "",
                        {
                            {RPCResult::Type::OBJ, "", "", Cat(Cat<std::vector<RPCResult>>(
                            {
                                {RPCResult::Type::BOOL, "involvesWatchonly", "Only returns true if imported addresses were involved in transaction."},
                                {RPCResult::Type::STR, "address", "The address of the transaction."},
                                {RPCResult::Type::STR, "category", "The transaction category.\n"
                                    "\"send\"                  Transactions sent.\n"
                                    "\"receive\"               Non-coinbase transactions received.\n"
                                    "\"generate\"              Coinbase transactions received with more than 100 confirmations.\n"
                                    "\"immature\"              Coinbase transactions received with 100 or fewer confirmations.\n"
                                    "\"orphan\"                Orphaned coinbase transactions received."},
                                {RPCResult::Type::STR_AMOUNT, "amount", "The amount in " + CURRENCY_UNIT + ". This is negative for the 'send' category, and is positive\n"
                                    "for all other categories"},
                                {RPCResult::Type::NUM, "vout", "the vout value"},
                                {RPCResult::Type::STR_AMOUNT, "fee", "The amount of the fee in " + CURRENCY_UNIT + ". This is negative and only available for the\n"
                                     "'send' category of transactions."},
                            },
                            TransactionDescriptionString()),
                            {
                                {RPCResult::Type::BOOL, "abandoned", "'true' if the transaction has been abandoned (inputs are respendable). Only available for the \n"
                                     "'send' category of transactions."},
                                {RPCResult::Type::STR, "label", "A comment for the address/transaction, if any"},
                                {RPCResult::Type::STR, "to", "If a comment to is associated with the transaction."},
                            })},
                        }},
                        {RPCResult::Type::ARR, "removed", "<structure is the same as \"transactions\" above, only present if include_removed=true>\n"
                            "Note: transactions that were re-added in the active chain will appear as-is in this array, and may thus have a positive confirmation count."
                        , {{RPCResult::Type::ELISION, "", ""},}},
                        {RPCResult::Type::STR_HEX, "lastblock", "The hash of the block (target_confirmations-1) from the best block on the main chain, or the genesis hash if the referenced block does not exist yet. This is typically used to feed back into listsinceblock the next time you call it. So you would generally use a target_confirmations of say 6, so you will be continually re-notified of transactions until they've reached 6 confirmations plus any new ones"},
                    }
                },
                RPCExamples{
                    HelpExampleCli("listsinceblock", "")
            + HelpExampleCli("listsinceblock", "\"000000000000000bacf66f7497b7dc45ef753ee9a7d38571037cdb1a57f663ad\" 6")
            + HelpExampleRpc("listsinceblock", "\"000000000000000bacf66f7497b7dc45ef753ee9a7d38571037cdb1a57f663ad\", 6")
                },
        [&](const RPCHelpMan& self, const JSONRPCRequest& request) -> UniValue
{
    std::shared_ptr<CWallet> const pwallet = GetWalletForJSONRPCRequest(request);
    if (!pwallet) return NullUniValue;

    const CWallet& wallet = *pwallet;
    // Make sure the results are valid at least up to the most recent block
    // the user could have gotten from another RPC command prior to now
    wallet.BlockUntilSyncedToCurrentChain();

    LOCK(wallet.cs_wallet);

    std::optional<int> height;    // Height of the specified block or the common ancestor, if the block provided was in a deactivated chain.
    std::optional<int> altheight; // Height of the specified block, even if it's in a deactivated chain.
    int target_confirms = 1;
    isminefilter filter = ISMINE_SPENDABLE;

    uint256 blockId;
    if (!request.params[0].isNull() && !request.params[0].get_str().empty()) {
        blockId = ParseHashV(request.params[0], "blockhash");
        height = int{};
        altheight = int{};
        if (!wallet.chain().findCommonAncestor(blockId, wallet.GetLastBlockHash(), /* ancestor out */ FoundBlock().height(*height), /* blockId out */ FoundBlock().height(*altheight))) {
            throw JSONRPCError(RPC_INVALID_ADDRESS_OR_KEY, "Block not found");
        }
    }

    if (!request.params[1].isNull()) {
        target_confirms = request.params[1].get_int();

        if (target_confirms < 1) {
            throw JSONRPCError(RPC_INVALID_PARAMETER, "Invalid parameter");
        }
    }

    if (ParseIncludeWatchonly(request.params[2], wallet)) {
        filter |= ISMINE_WATCH_ONLY;
    }

    bool include_removed = (request.params[3].isNull() || request.params[3].get_bool());

    int depth = height ? wallet.GetLastBlockHeight() + 1 - *height : -1;

    UniValue transactions(UniValue::VARR);

    for (const std::pair<const uint256, CWalletTx>& pairWtx : wallet.mapWallet) {
        const CWalletTx& tx = pairWtx.second;

        if (depth == -1 || abs(tx.GetDepthInMainChain()) < depth) {
            ListTransactions(wallet, tx, 0, true, transactions, filter, nullptr /* filter_label */);
        }
    }

    // when a reorg'd block is requested, we also list any relevant transactions
    // in the blocks of the chain that was detached
    UniValue removed(UniValue::VARR);
    while (include_removed && altheight && *altheight > *height) {
        CBlock block;
        if (!wallet.chain().findBlock(blockId, FoundBlock().data(block)) || block.IsNull()) {
            throw JSONRPCError(RPC_INTERNAL_ERROR, "Can't read block from disk");
        }
        for (const CTransactionRef& tx : block.vtx) {
            auto it = wallet.mapWallet.find(tx->GetHash());
            if (it != wallet.mapWallet.end()) {
                // We want all transactions regardless of confirmation count to appear here,
                // even negative confirmation ones, hence the big negative.
                ListTransactions(wallet, it->second, -100000000, true, removed, filter, nullptr /* filter_label */);
            }
        }
        blockId = block.hashPrevBlock;
        --*altheight;
    }

    uint256 lastblock;
    target_confirms = std::min(target_confirms, wallet.GetLastBlockHeight() + 1);
    CHECK_NONFATAL(wallet.chain().findAncestorByHeight(wallet.GetLastBlockHash(), wallet.GetLastBlockHeight() + 1 - target_confirms, FoundBlock().hash(lastblock)));

    UniValue ret(UniValue::VOBJ);
    ret.pushKV("transactions", transactions);
    if (include_removed) ret.pushKV("removed", removed);
    ret.pushKV("lastblock", lastblock.GetHex());

    return ret;
},
    };
}

static RPCHelpMan gettransaction()
{
    return RPCHelpMan{"gettransaction",
                "\nGet detailed information about in-wallet transaction <txid>\n",
                {
                    {"txid", RPCArg::Type::STR, RPCArg::Optional::NO, "The transaction id"},
                    {"include_watchonly", RPCArg::Type::BOOL, RPCArg::DefaultHint{"true for watch-only wallets, otherwise false"},
                            "Whether to include watch-only addresses in balance calculation and details[]"},
                    {"verbose", RPCArg::Type::BOOL, RPCArg::Default{false},
                            "Whether to include a `decoded` field containing the decoded transaction (equivalent to RPC decoderawtransaction)"},
                    {"assetlabel", RPCArg::Type::STR, RPCArg::Optional::OMITTED_NAMED_ARG, "Hex asset id or asset label for balance."},
                },
                RPCResult{
                    RPCResult::Type::OBJ, "", "", Cat(Cat<std::vector<RPCResult>>(
                    {
                        {RPCResult::Type::STR_AMOUNT, "amount", "The amount in " + CURRENCY_UNIT},
                        {RPCResult::Type::STR_AMOUNT, "fee", "The amount of the fee in " + CURRENCY_UNIT + ". This is negative and only available for the\n"
                                     "'send' category of transactions."},
                    },
                    TransactionDescriptionString()),
                    {
                        {RPCResult::Type::ARR, "details", "",
                        {
                            {RPCResult::Type::OBJ, "", "",
                            {
                                {RPCResult::Type::BOOL, "involvesWatchonly", "Only returns true if imported addresses were involved in transaction."},
                                {RPCResult::Type::STR, "address", "The address involved in the transaction."},
                                {RPCResult::Type::STR, "category", "The transaction category.\n"
                                    "\"send\"                  Transactions sent.\n"
                                    "\"receive\"               Non-coinbase transactions received.\n"
                                    "\"generate\"              Coinbase transactions received with more than 100 confirmations.\n"
                                    "\"immature\"              Coinbase transactions received with 100 or fewer confirmations.\n"
                                    "\"orphan\"                Orphaned coinbase transactions received."},
                                {RPCResult::Type::STR_AMOUNT, "amount", "The amount in " + CURRENCY_UNIT},
                                {RPCResult::Type::STR, "label", "A comment for the address/transaction, if any"},
                                {RPCResult::Type::NUM, "vout", "the vout value"},
                                {RPCResult::Type::STR_AMOUNT, "fee", "The amount of the fee in " + CURRENCY_UNIT + ". This is negative and only available for the \n"
                                    "'send' category of transactions."},
                                {RPCResult::Type::BOOL, "abandoned", "'true' if the transaction has been abandoned (inputs are respendable). Only available for the \n"
                                     "'send' category of transactions."},
                            }},
                        }},
                        {RPCResult::Type::STR_HEX, "hex", "Raw data for transaction"},
                        {RPCResult::Type::OBJ, "decoded", "Optional, the decoded transaction (only present when `verbose` is passed)",
                        {
                            {RPCResult::Type::ELISION, "", "Equivalent to the RPC decoderawtransaction method, or the RPC getrawtransaction method when `verbose` is passed."},
                        }},
                    })
                },
                RPCExamples{
                    HelpExampleCli("gettransaction", "\"1075db55d416d3ca199f55b6084e2115b9345e16c5cf302fc80e9d5fbf5d48d\"")
            + HelpExampleCli("gettransaction", "\"1075db55d416d3ca199f55b6084e2115b9345e16c5cf302fc80e9d5fbf5d48d\" true")
            + HelpExampleCli("gettransaction", "\"1075db55d416d3ca199f55b6084e2115b9345e16c5cf302fc80e9d5fbf5d48d\" false true")
            + HelpExampleRpc("gettransaction", "\"1075db55d416d3ca199f55b6084e2115b9345e16c5cf302fc80e9d5fbf5d48d\"")
                },
        [&](const RPCHelpMan& self, const JSONRPCRequest& request) -> UniValue
{
    std::shared_ptr<CWallet> const pwallet = GetWalletForJSONRPCRequest(request);
    if (!pwallet) return NullUniValue;

    // Make sure the results are valid at least up to the most recent block
    // the user could have gotten from another RPC command prior to now
    pwallet->BlockUntilSyncedToCurrentChain();

    LOCK(pwallet->cs_wallet);

    uint256 hash(ParseHashV(request.params[0], "txid"));

    isminefilter filter = ISMINE_SPENDABLE;

    if (ParseIncludeWatchonly(request.params[1], *pwallet)) {
        filter |= ISMINE_WATCH_ONLY;
    }

    bool verbose = request.params[2].isNull() ? false : request.params[2].get_bool();

    std::string asset = "";
    if (request.params[3].isStr() && !request.params[3].get_str().empty()) {
        asset = request.params[3].get_str();
    }

    UniValue entry(UniValue::VOBJ);
    auto it = pwallet->mapWallet.find(hash);
    if (it == pwallet->mapWallet.end()) {
        throw JSONRPCError(RPC_INVALID_ADDRESS_OR_KEY, "Invalid or non-wallet transaction id");
    }
    const CWalletTx& wtx = it->second;

    CAmountMap nCredit = wtx.GetCredit(filter);
    CAmountMap nDebit = wtx.GetDebit(filter);
    CAmountMap nNet = nCredit - nDebit;
    CHECK_NONFATAL(HasValidFee(*wtx.tx));
    CAmountMap nFee = wtx.IsFromMe(filter) ? CAmountMap() - GetFeeMap(*wtx.tx) : CAmountMap();
    if (!g_con_elementsmode) {
        CAmount total_out = 0;
        for (const auto& output : wtx.tx->vout) {
            total_out += output.nValue.GetAmount();
        }
        nFee = CAmountMap();
        nFee[::policyAsset] = wtx.IsFromMe(filter) ? total_out - nDebit[::policyAsset] : 0;
    }

    entry.pushKV("amount", AmountMapToUniv(nNet - nFee, asset));
    if (wtx.IsFromMe(filter))
        entry.pushKV("fee", AmountMapToUniv(nFee, ""));

    WalletTxToJSON(pwallet->chain(), wtx, entry);

    UniValue details(UniValue::VARR);
    ListTransactions(*pwallet, wtx, 0, false, details, filter, nullptr /* filter_label */);
    entry.pushKV("details", details);

    std::string strHex = EncodeHexTx(*wtx.tx, pwallet->chain().rpcSerializationFlags());
    entry.pushKV("hex", strHex);

    if (verbose) {
        UniValue decoded(UniValue::VOBJ);
        TxToUniv(*wtx.tx, uint256(), pwallet->chain().rpcEnableDeprecated("addresses"), decoded, false);
        entry.pushKV("decoded", decoded);
    }

    return entry;
},
    };
}

static RPCHelpMan abandontransaction()
{
    return RPCHelpMan{"abandontransaction",
                "\nMark in-wallet transaction <txid> as abandoned\n"
                "This will mark this transaction and all its in-wallet descendants as abandoned which will allow\n"
                "for their inputs to be respent.  It can be used to replace \"stuck\" or evicted transactions.\n"
                "It only works on transactions which are not included in a block and are not currently in the mempool.\n"
                "It has no effect on transactions which are already abandoned.\n",
                {
                    {"txid", RPCArg::Type::STR_HEX, RPCArg::Optional::NO, "The transaction id"},
                },
                RPCResult{RPCResult::Type::NONE, "", ""},
                RPCExamples{
                    HelpExampleCli("abandontransaction", "\"1075db55d416d3ca199f55b6084e2115b9345e16c5cf302fc80e9d5fbf5d48d\"")
            + HelpExampleRpc("abandontransaction", "\"1075db55d416d3ca199f55b6084e2115b9345e16c5cf302fc80e9d5fbf5d48d\"")
                },
        [&](const RPCHelpMan& self, const JSONRPCRequest& request) -> UniValue
{
    std::shared_ptr<CWallet> const pwallet = GetWalletForJSONRPCRequest(request);
    if (!pwallet) return NullUniValue;

    // Make sure the results are valid at least up to the most recent block
    // the user could have gotten from another RPC command prior to now
    pwallet->BlockUntilSyncedToCurrentChain();

    LOCK(pwallet->cs_wallet);

    uint256 hash(ParseHashV(request.params[0], "txid"));

    if (!pwallet->mapWallet.count(hash)) {
        throw JSONRPCError(RPC_INVALID_ADDRESS_OR_KEY, "Invalid or non-wallet transaction id");
    }
    if (!pwallet->AbandonTransaction(hash)) {
        throw JSONRPCError(RPC_INVALID_ADDRESS_OR_KEY, "Transaction not eligible for abandonment");
    }

    return NullUniValue;
},
    };
}


static RPCHelpMan backupwallet()
{
    return RPCHelpMan{"backupwallet",
                "\nSafely copies current wallet file to destination, which can be a directory or a path with filename.\n",
                {
                    {"destination", RPCArg::Type::STR, RPCArg::Optional::NO, "The destination directory or file"},
                },
                RPCResult{RPCResult::Type::NONE, "", ""},
                RPCExamples{
                    HelpExampleCli("backupwallet", "\"backup.dat\"")
            + HelpExampleRpc("backupwallet", "\"backup.dat\"")
                },
        [&](const RPCHelpMan& self, const JSONRPCRequest& request) -> UniValue
{
    std::shared_ptr<CWallet> const pwallet = GetWalletForJSONRPCRequest(request);
    if (!pwallet) return NullUniValue;

    // Make sure the results are valid at least up to the most recent block
    // the user could have gotten from another RPC command prior to now
    pwallet->BlockUntilSyncedToCurrentChain();

    LOCK(pwallet->cs_wallet);

    std::string strDest = request.params[0].get_str();
    if (!pwallet->BackupWallet(strDest)) {
        throw JSONRPCError(RPC_WALLET_ERROR, "Error: Wallet backup failed!");
    }

    return NullUniValue;
},
    };
}


static RPCHelpMan keypoolrefill()
{
    return RPCHelpMan{"keypoolrefill",
                "\nFills the keypool."+
        HELP_REQUIRING_PASSPHRASE,
                {
                    {"newsize", RPCArg::Type::NUM, RPCArg::Default{100}, "The new keypool size"},
                },
                RPCResult{RPCResult::Type::NONE, "", ""},
                RPCExamples{
                    HelpExampleCli("keypoolrefill", "")
            + HelpExampleRpc("keypoolrefill", "")
                },
        [&](const RPCHelpMan& self, const JSONRPCRequest& request) -> UniValue
{
    std::shared_ptr<CWallet> const pwallet = GetWalletForJSONRPCRequest(request);
    if (!pwallet) return NullUniValue;

    if (pwallet->IsLegacy() && pwallet->IsWalletFlagSet(WALLET_FLAG_DISABLE_PRIVATE_KEYS)) {
        throw JSONRPCError(RPC_WALLET_ERROR, "Error: Private keys are disabled for this wallet");
    }

    LOCK(pwallet->cs_wallet);

    // 0 is interpreted by TopUpKeyPool() as the default keypool size given by -keypool
    unsigned int kpSize = 0;
    if (!request.params[0].isNull()) {
        if (request.params[0].get_int() < 0)
            throw JSONRPCError(RPC_INVALID_PARAMETER, "Invalid parameter, expected valid size.");
        kpSize = (unsigned int)request.params[0].get_int();
    }

    EnsureWalletIsUnlocked(*pwallet);
    pwallet->TopUpKeyPool(kpSize);

    if (pwallet->GetKeyPoolSize() < kpSize) {
        throw JSONRPCError(RPC_WALLET_ERROR, "Error refreshing keypool.");
    }

    return NullUniValue;
},
    };
}


static RPCHelpMan walletpassphrase()
{
    return RPCHelpMan{"walletpassphrase",
                "\nStores the wallet decryption key in memory for 'timeout' seconds.\n"
                "This is needed prior to performing transactions related to private keys such as sending bitcoins\n"
            "\nNote:\n"
            "Issuing the walletpassphrase command while the wallet is already unlocked will set a new unlock\n"
            "time that overrides the old one.\n",
                {
                    {"passphrase", RPCArg::Type::STR, RPCArg::Optional::NO, "The wallet passphrase"},
                    {"timeout", RPCArg::Type::NUM, RPCArg::Optional::NO, "The time to keep the decryption key in seconds; capped at 100000000 (~3 years)."},
                },
                RPCResult{RPCResult::Type::NONE, "", ""},
                RPCExamples{
            "\nUnlock the wallet for 60 seconds\n"
            + HelpExampleCli("walletpassphrase", "\"my pass phrase\" 60") +
            "\nLock the wallet again (before 60 seconds)\n"
            + HelpExampleCli("walletlock", "") +
            "\nAs a JSON-RPC call\n"
            + HelpExampleRpc("walletpassphrase", "\"my pass phrase\", 60")
                },
        [&](const RPCHelpMan& self, const JSONRPCRequest& request) -> UniValue
{
    std::shared_ptr<CWallet> const wallet = GetWalletForJSONRPCRequest(request);
    if (!wallet) return NullUniValue;
    CWallet* const pwallet = wallet.get();

    int64_t nSleepTime;
    int64_t relock_time;
    // Prevent concurrent calls to walletpassphrase with the same wallet.
    LOCK(pwallet->m_unlock_mutex);
    {
        LOCK(pwallet->cs_wallet);

        if (!pwallet->IsCrypted()) {
            throw JSONRPCError(RPC_WALLET_WRONG_ENC_STATE, "Error: running with an unencrypted wallet, but walletpassphrase was called.");
        }

        // Note that the walletpassphrase is stored in request.params[0] which is not mlock()ed
        SecureString strWalletPass;
        strWalletPass.reserve(100);
        // TODO: get rid of this .c_str() by implementing SecureString::operator=(std::string)
        // Alternately, find a way to make request.params[0] mlock()'d to begin with.
        strWalletPass = request.params[0].get_str().c_str();

        // Get the timeout
        nSleepTime = request.params[1].get_int64();
        // Timeout cannot be negative, otherwise it will relock immediately
        if (nSleepTime < 0) {
            throw JSONRPCError(RPC_INVALID_PARAMETER, "Timeout cannot be negative.");
        }
        // Clamp timeout
        constexpr int64_t MAX_SLEEP_TIME = 100000000; // larger values trigger a macos/libevent bug?
        if (nSleepTime > MAX_SLEEP_TIME) {
            nSleepTime = MAX_SLEEP_TIME;
        }

        if (strWalletPass.empty()) {
            throw JSONRPCError(RPC_INVALID_PARAMETER, "passphrase can not be empty");
        }

        if (!pwallet->Unlock(strWalletPass)) {
            throw JSONRPCError(RPC_WALLET_PASSPHRASE_INCORRECT, "Error: The wallet passphrase entered was incorrect.");
        }

        pwallet->TopUpKeyPool();

        pwallet->nRelockTime = GetTime() + nSleepTime;
        relock_time = pwallet->nRelockTime;
    }

    // rpcRunLater must be called without cs_wallet held otherwise a deadlock
    // can occur. The deadlock would happen when RPCRunLater removes the
    // previous timer (and waits for the callback to finish if already running)
    // and the callback locks cs_wallet.
    AssertLockNotHeld(wallet->cs_wallet);
    // Keep a weak pointer to the wallet so that it is possible to unload the
    // wallet before the following callback is called. If a valid shared pointer
    // is acquired in the callback then the wallet is still loaded.
    std::weak_ptr<CWallet> weak_wallet = wallet;
    pwallet->chain().rpcRunLater(strprintf("lockwallet(%s)", pwallet->GetName()), [weak_wallet, relock_time] {
        if (auto shared_wallet = weak_wallet.lock()) {
            LOCK(shared_wallet->cs_wallet);
            // Skip if this is not the most recent rpcRunLater callback.
            if (shared_wallet->nRelockTime != relock_time) return;
            shared_wallet->Lock();
            shared_wallet->nRelockTime = 0;
        }
    }, nSleepTime);

    return NullUniValue;
},
    };
}


static RPCHelpMan walletpassphrasechange()
{
    return RPCHelpMan{"walletpassphrasechange",
                "\nChanges the wallet passphrase from 'oldpassphrase' to 'newpassphrase'.\n",
                {
                    {"oldpassphrase", RPCArg::Type::STR, RPCArg::Optional::NO, "The current passphrase"},
                    {"newpassphrase", RPCArg::Type::STR, RPCArg::Optional::NO, "The new passphrase"},
                },
                RPCResult{RPCResult::Type::NONE, "", ""},
                RPCExamples{
                    HelpExampleCli("walletpassphrasechange", "\"old one\" \"new one\"")
            + HelpExampleRpc("walletpassphrasechange", "\"old one\", \"new one\"")
                },
        [&](const RPCHelpMan& self, const JSONRPCRequest& request) -> UniValue
{
    std::shared_ptr<CWallet> const pwallet = GetWalletForJSONRPCRequest(request);
    if (!pwallet) return NullUniValue;

    LOCK(pwallet->cs_wallet);

    if (!pwallet->IsCrypted()) {
        throw JSONRPCError(RPC_WALLET_WRONG_ENC_STATE, "Error: running with an unencrypted wallet, but walletpassphrasechange was called.");
    }

    // TODO: get rid of these .c_str() calls by implementing SecureString::operator=(std::string)
    // Alternately, find a way to make request.params[0] mlock()'d to begin with.
    SecureString strOldWalletPass;
    strOldWalletPass.reserve(100);
    strOldWalletPass = request.params[0].get_str().c_str();

    SecureString strNewWalletPass;
    strNewWalletPass.reserve(100);
    strNewWalletPass = request.params[1].get_str().c_str();

    if (strOldWalletPass.empty() || strNewWalletPass.empty()) {
        throw JSONRPCError(RPC_INVALID_PARAMETER, "passphrase can not be empty");
    }

    if (!pwallet->ChangeWalletPassphrase(strOldWalletPass, strNewWalletPass)) {
        throw JSONRPCError(RPC_WALLET_PASSPHRASE_INCORRECT, "Error: The wallet passphrase entered was incorrect.");
    }

    return NullUniValue;
},
    };
}


static RPCHelpMan walletlock()
{
    return RPCHelpMan{"walletlock",
                "\nRemoves the wallet encryption key from memory, locking the wallet.\n"
                "After calling this method, you will need to call walletpassphrase again\n"
                "before being able to call any methods which require the wallet to be unlocked.\n",
                {},
                RPCResult{RPCResult::Type::NONE, "", ""},
                RPCExamples{
            "\nSet the passphrase for 2 minutes to perform a transaction\n"
            + HelpExampleCli("walletpassphrase", "\"my pass phrase\" 120") +
            "\nPerform a send (requires passphrase set)\n"
            + HelpExampleCli("sendtoaddress", "\"" + EXAMPLE_ADDRESS[0] + "\" 1.0") +
            "\nClear the passphrase since we are done before 2 minutes is up\n"
            + HelpExampleCli("walletlock", "") +
            "\nAs a JSON-RPC call\n"
            + HelpExampleRpc("walletlock", "")
                },
        [&](const RPCHelpMan& self, const JSONRPCRequest& request) -> UniValue
{
    std::shared_ptr<CWallet> const pwallet = GetWalletForJSONRPCRequest(request);
    if (!pwallet) return NullUniValue;

    LOCK(pwallet->cs_wallet);

    if (!pwallet->IsCrypted()) {
        throw JSONRPCError(RPC_WALLET_WRONG_ENC_STATE, "Error: running with an unencrypted wallet, but walletlock was called.");
    }

    pwallet->Lock();
    pwallet->nRelockTime = 0;

    return NullUniValue;
},
    };
}


static RPCHelpMan encryptwallet()
{
    return RPCHelpMan{"encryptwallet",
                "\nEncrypts the wallet with 'passphrase'. This is for first time encryption.\n"
                "After this, any calls that interact with private keys such as sending or signing \n"
                "will require the passphrase to be set prior the making these calls.\n"
                "Use the walletpassphrase call for this, and then walletlock call.\n"
                "If the wallet is already encrypted, use the walletpassphrasechange call.\n",
                {
                    {"passphrase", RPCArg::Type::STR, RPCArg::Optional::NO, "The pass phrase to encrypt the wallet with. It must be at least 1 character, but should be long."},
                },
                RPCResult{RPCResult::Type::STR, "", "A string with further instructions"},
                RPCExamples{
            "\nEncrypt your wallet\n"
            + HelpExampleCli("encryptwallet", "\"my pass phrase\"") +
            "\nNow set the passphrase to use the wallet, such as for signing or sending bitcoin\n"
            + HelpExampleCli("walletpassphrase", "\"my pass phrase\"") +
            "\nNow we can do something like sign\n"
            + HelpExampleCli("signmessage", "\"address\" \"test message\"") +
            "\nNow lock the wallet again by removing the passphrase\n"
            + HelpExampleCli("walletlock", "") +
            "\nAs a JSON-RPC call\n"
            + HelpExampleRpc("encryptwallet", "\"my pass phrase\"")
                },
        [&](const RPCHelpMan& self, const JSONRPCRequest& request) -> UniValue
{
    std::shared_ptr<CWallet> const pwallet = GetWalletForJSONRPCRequest(request);
    if (!pwallet) return NullUniValue;

    LOCK(pwallet->cs_wallet);

    if (pwallet->IsWalletFlagSet(WALLET_FLAG_DISABLE_PRIVATE_KEYS)) {
        throw JSONRPCError(RPC_WALLET_ENCRYPTION_FAILED, "Error: wallet does not contain private keys, nothing to encrypt.");
    }

    if (pwallet->IsCrypted()) {
        throw JSONRPCError(RPC_WALLET_WRONG_ENC_STATE, "Error: running with an encrypted wallet, but encryptwallet was called.");
    }

    // TODO: get rid of this .c_str() by implementing SecureString::operator=(std::string)
    // Alternately, find a way to make request.params[0] mlock()'d to begin with.
    SecureString strWalletPass;
    strWalletPass.reserve(100);
    strWalletPass = request.params[0].get_str().c_str();

    if (strWalletPass.empty()) {
        throw JSONRPCError(RPC_INVALID_PARAMETER, "passphrase can not be empty");
    }

    if (!pwallet->EncryptWallet(strWalletPass)) {
        throw JSONRPCError(RPC_WALLET_ENCRYPTION_FAILED, "Error: Failed to encrypt the wallet.");
    }

    return "wallet encrypted; The keypool has been flushed and a new HD seed was generated (if you are using HD). You need to make a new backup.";
},
    };
}

static RPCHelpMan lockunspent()
{
    return RPCHelpMan{"lockunspent",
                "\nUpdates list of temporarily unspendable outputs.\n"
                "Temporarily lock (unlock=false) or unlock (unlock=true) specified transaction outputs.\n"
                "If no transaction outputs are specified when unlocking then all current locked transaction outputs are unlocked.\n"
                "A locked transaction output will not be chosen by automatic coin selection, when spending bitcoins.\n"
                "Manually selected coins are automatically unlocked.\n"
                "Locks are stored in memory only. Nodes start with zero locked outputs, and the locked output list\n"
                "is always cleared (by virtue of process exit) when a node stops or fails.\n"
                "Also see the listunspent call\n",
                {
                    {"unlock", RPCArg::Type::BOOL, RPCArg::Optional::NO, "Whether to unlock (true) or lock (false) the specified transactions"},
                    {"transactions", RPCArg::Type::ARR, RPCArg::Default{UniValue::VARR}, "The transaction outputs and within each, the txid (string) vout (numeric).",
                        {
                            {"", RPCArg::Type::OBJ, RPCArg::Optional::OMITTED, "",
                                {
                                    {"txid", RPCArg::Type::STR_HEX, RPCArg::Optional::NO, "The transaction id"},
                                    {"vout", RPCArg::Type::NUM, RPCArg::Optional::NO, "The output number"},
                                },
                            },
                        },
                    },
                },
                RPCResult{
                    RPCResult::Type::BOOL, "", "Whether the command was successful or not"
                },
                RPCExamples{
            "\nList the unspent transactions\n"
            + HelpExampleCli("listunspent", "") +
            "\nLock an unspent transaction\n"
            + HelpExampleCli("lockunspent", "false \"[{\\\"txid\\\":\\\"a08e6907dbbd3d809776dbfc5d82e371b764ed838b5655e72f463568df1aadf0\\\",\\\"vout\\\":1}]\"") +
            "\nList the locked transactions\n"
            + HelpExampleCli("listlockunspent", "") +
            "\nUnlock the transaction again\n"
            + HelpExampleCli("lockunspent", "true \"[{\\\"txid\\\":\\\"a08e6907dbbd3d809776dbfc5d82e371b764ed838b5655e72f463568df1aadf0\\\",\\\"vout\\\":1}]\"") +
            "\nAs a JSON-RPC call\n"
            + HelpExampleRpc("lockunspent", "false, \"[{\\\"txid\\\":\\\"a08e6907dbbd3d809776dbfc5d82e371b764ed838b5655e72f463568df1aadf0\\\",\\\"vout\\\":1}]\"")
                },
        [&](const RPCHelpMan& self, const JSONRPCRequest& request) -> UniValue
{
    std::shared_ptr<CWallet> const pwallet = GetWalletForJSONRPCRequest(request);
    if (!pwallet) return NullUniValue;

    // Make sure the results are valid at least up to the most recent block
    // the user could have gotten from another RPC command prior to now
    pwallet->BlockUntilSyncedToCurrentChain();

    LOCK(pwallet->cs_wallet);

    RPCTypeCheckArgument(request.params[0], UniValue::VBOOL);

    bool fUnlock = request.params[0].get_bool();

    if (request.params[1].isNull()) {
        if (fUnlock)
            pwallet->UnlockAllCoins();
        return true;
    }

    RPCTypeCheckArgument(request.params[1], UniValue::VARR);

    const UniValue& output_params = request.params[1];

    // Create and validate the COutPoints first.

    std::vector<COutPoint> outputs;
    outputs.reserve(output_params.size());

    for (unsigned int idx = 0; idx < output_params.size(); idx++) {
        const UniValue& o = output_params[idx].get_obj();

        RPCTypeCheckObj(o,
            {
                {"txid", UniValueType(UniValue::VSTR)},
                {"vout", UniValueType(UniValue::VNUM)},
            });

        const uint256 txid(ParseHashO(o, "txid"));
        const int nOutput = find_value(o, "vout").get_int();
        if (nOutput < 0) {
            throw JSONRPCError(RPC_INVALID_PARAMETER, "Invalid parameter, vout cannot be negative");
        }

        const COutPoint outpt(txid, nOutput);

        const auto it = pwallet->mapWallet.find(outpt.hash);
        if (it == pwallet->mapWallet.end()) {
            throw JSONRPCError(RPC_INVALID_PARAMETER, "Invalid parameter, unknown transaction");
        }

        const CWalletTx& trans = it->second;

        if (outpt.n >= trans.tx->vout.size()) {
            throw JSONRPCError(RPC_INVALID_PARAMETER, "Invalid parameter, vout index out of bounds");
        }

        if (pwallet->IsSpent(outpt.hash, outpt.n)) {
            throw JSONRPCError(RPC_INVALID_PARAMETER, "Invalid parameter, expected unspent output");
        }

        const bool is_locked = pwallet->IsLockedCoin(outpt.hash, outpt.n);

        if (fUnlock && !is_locked) {
            throw JSONRPCError(RPC_INVALID_PARAMETER, "Invalid parameter, expected locked output");
        }

        if (!fUnlock && is_locked) {
            throw JSONRPCError(RPC_INVALID_PARAMETER, "Invalid parameter, output already locked");
        }

        outputs.push_back(outpt);
    }

    // Atomically set (un)locked status for the outputs.
    for (const COutPoint& outpt : outputs) {
        if (fUnlock) pwallet->UnlockCoin(outpt);
        else pwallet->LockCoin(outpt);
    }

    return true;
},
    };
}

static RPCHelpMan listlockunspent()
{
    return RPCHelpMan{"listlockunspent",
                "\nReturns list of temporarily unspendable outputs.\n"
                "See the lockunspent call to lock and unlock transactions for spending.\n",
                {},
                RPCResult{
                    RPCResult::Type::ARR, "", "",
                    {
                        {RPCResult::Type::OBJ, "", "",
                        {
                            {RPCResult::Type::STR_HEX, "txid", "The transaction id locked"},
                            {RPCResult::Type::NUM, "vout", "The vout value"},
                        }},
                    }
                },
                RPCExamples{
            "\nList the unspent transactions\n"
            + HelpExampleCli("listunspent", "") +
            "\nLock an unspent transaction\n"
            + HelpExampleCli("lockunspent", "false \"[{\\\"txid\\\":\\\"a08e6907dbbd3d809776dbfc5d82e371b764ed838b5655e72f463568df1aadf0\\\",\\\"vout\\\":1}]\"") +
            "\nList the locked transactions\n"
            + HelpExampleCli("listlockunspent", "") +
            "\nUnlock the transaction again\n"
            + HelpExampleCli("lockunspent", "true \"[{\\\"txid\\\":\\\"a08e6907dbbd3d809776dbfc5d82e371b764ed838b5655e72f463568df1aadf0\\\",\\\"vout\\\":1}]\"") +
            "\nAs a JSON-RPC call\n"
            + HelpExampleRpc("listlockunspent", "")
                },
        [&](const RPCHelpMan& self, const JSONRPCRequest& request) -> UniValue
{
    std::shared_ptr<CWallet> const pwallet = GetWalletForJSONRPCRequest(request);
    if (!pwallet) return NullUniValue;

    LOCK(pwallet->cs_wallet);

    std::vector<COutPoint> vOutpts;
    pwallet->ListLockedCoins(vOutpts);

    UniValue ret(UniValue::VARR);

    for (const COutPoint& outpt : vOutpts) {
        UniValue o(UniValue::VOBJ);

        o.pushKV("txid", outpt.hash.GetHex());
        o.pushKV("vout", (int)outpt.n);
        ret.push_back(o);
    }

    return ret;
},
    };
}

static RPCHelpMan settxfee()
{
    return RPCHelpMan{"settxfee",
                "\nSet the transaction fee rate in " + CURRENCY_UNIT + "/kvB for this wallet. Overrides the global -paytxfee command line parameter.\n"
                "Can be deactivated by passing 0 as the fee. In that case automatic fee selection will be used by default.\n",
                {
                    {"amount", RPCArg::Type::AMOUNT, RPCArg::Optional::NO, "The transaction fee rate in " + CURRENCY_UNIT + "/kvB"},
                },
                RPCResult{
                    RPCResult::Type::BOOL, "", "Returns true if successful"
                },
                RPCExamples{
                    HelpExampleCli("settxfee", "0.00001")
            + HelpExampleRpc("settxfee", "0.00001")
                },
        [&](const RPCHelpMan& self, const JSONRPCRequest& request) -> UniValue
{
    std::shared_ptr<CWallet> const pwallet = GetWalletForJSONRPCRequest(request);
    if (!pwallet) return NullUniValue;

    LOCK(pwallet->cs_wallet);

    CAmount nAmount = AmountFromValue(request.params[0]);
    CFeeRate tx_fee_rate(nAmount, 1000);
    CFeeRate max_tx_fee_rate(pwallet->m_default_max_tx_fee, 1000);
    if (tx_fee_rate == CFeeRate(0)) {
        // automatic selection
    } else if (tx_fee_rate < pwallet->chain().relayMinFee()) {
        throw JSONRPCError(RPC_INVALID_PARAMETER, strprintf("txfee cannot be less than min relay tx fee (%s)", pwallet->chain().relayMinFee().ToString()));
    } else if (tx_fee_rate < pwallet->m_min_fee) {
        throw JSONRPCError(RPC_INVALID_PARAMETER, strprintf("txfee cannot be less than wallet min fee (%s)", pwallet->m_min_fee.ToString()));
    } else if (tx_fee_rate > max_tx_fee_rate) {
        throw JSONRPCError(RPC_INVALID_PARAMETER, strprintf("txfee cannot be more than wallet max tx fee (%s)", max_tx_fee_rate.ToString()));
    }

    pwallet->m_pay_tx_fee = tx_fee_rate;
    return true;
},
    };
}

static RPCHelpMan getbalances()
{
    return RPCHelpMan{
        "getbalances",
        "Returns an object with all balances in " + CURRENCY_UNIT + ".\n",
        {},
        RPCResult{
            RPCResult::Type::OBJ, "", "",
            {
                {RPCResult::Type::OBJ, "mine", "balances from outputs that the wallet can sign",
                {
                    {RPCResult::Type::STR_AMOUNT, "trusted", "trusted balance (outputs created by the wallet or confirmed outputs)"},
                    {RPCResult::Type::STR_AMOUNT, "untrusted_pending", "untrusted pending balance (outputs created by others that are in the mempool)"},
                    {RPCResult::Type::STR_AMOUNT, "immature", "balance from immature coinbase outputs"},
                    {RPCResult::Type::STR_AMOUNT, "used", "(only present if avoid_reuse is set) balance from coins sent to addresses that were previously spent from (potentially privacy violating)"},
                }},
                {RPCResult::Type::OBJ, "watchonly", "watchonly balances (not present if wallet does not watch anything)",
                {
                    {RPCResult::Type::STR_AMOUNT, "trusted", "trusted balance (outputs created by the wallet or confirmed outputs)"},
                    {RPCResult::Type::STR_AMOUNT, "untrusted_pending", "untrusted pending balance (outputs created by others that are in the mempool)"},
                    {RPCResult::Type::STR_AMOUNT, "immature", "balance from immature coinbase outputs"},
                }},
            }
            },
        RPCExamples{
            HelpExampleCli("getbalances", "") +
            HelpExampleRpc("getbalances", "")},
        [&](const RPCHelpMan& self, const JSONRPCRequest& request) -> UniValue
{
    std::shared_ptr<CWallet> const rpc_wallet = GetWalletForJSONRPCRequest(request);
    if (!rpc_wallet) return NullUniValue;
    CWallet& wallet = *rpc_wallet;

    // Make sure the results are valid at least up to the most recent block
    // the user could have gotten from another RPC command prior to now
    wallet.BlockUntilSyncedToCurrentChain();

    LOCK(wallet.cs_wallet);

    const auto bal = wallet.GetBalance();
    UniValue balances{UniValue::VOBJ};
    {
        UniValue balances_mine{UniValue::VOBJ};
        balances_mine.pushKV("trusted", AmountMapToUniv(bal.m_mine_trusted, ""));
        balances_mine.pushKV("untrusted_pending", AmountMapToUniv(bal.m_mine_untrusted_pending, ""));
        balances_mine.pushKV("immature", AmountMapToUniv(bal.m_mine_immature, ""));
        if (wallet.IsWalletFlagSet(WALLET_FLAG_AVOID_REUSE)) {
            // If the AVOID_REUSE flag is set, bal has been set to just the un-reused address balance. Get
            // the total balance, and then subtract bal to get the reused address balance.
            const auto full_bal = wallet.GetBalance(0, false);
            balances_mine.pushKV("used", AmountMapToUniv(full_bal.m_mine_trusted + full_bal.m_mine_untrusted_pending - bal.m_mine_trusted - bal.m_mine_untrusted_pending, ""));
        }
        balances.pushKV("mine", balances_mine);
    }
    auto spk_man = wallet.GetLegacyScriptPubKeyMan();
    if (spk_man && spk_man->HaveWatchOnly()) {
        UniValue balances_watchonly{UniValue::VOBJ};
        balances_watchonly.pushKV("trusted", AmountMapToUniv(bal.m_watchonly_trusted, ""));
        balances_watchonly.pushKV("untrusted_pending", AmountMapToUniv(bal.m_watchonly_untrusted_pending, ""));
        balances_watchonly.pushKV("immature", AmountMapToUniv(bal.m_watchonly_immature, ""));
        balances.pushKV("watchonly", balances_watchonly);
    }
    return balances;
},
    };
}

static RPCHelpMan getwalletinfo()
{
    return RPCHelpMan{"getwalletinfo",
                "Returns an object containing various wallet state info.\n",
                {},
                RPCResult{
                    RPCResult::Type::OBJ, "", "",
                    {
                        {
                        {RPCResult::Type::STR, "walletname", "the wallet name"},
                        {RPCResult::Type::NUM, "walletversion", "the wallet version"},
                        {RPCResult::Type::STR, "format", "the database format (bdb or sqlite)"},
                        {RPCResult::Type::STR_AMOUNT, "balance", "DEPRECATED. Identical to getbalances().mine.trusted"},
                        {RPCResult::Type::STR_AMOUNT, "unconfirmed_balance", "DEPRECATED. Identical to getbalances().mine.untrusted_pending"},
                        {RPCResult::Type::STR_AMOUNT, "immature_balance", "DEPRECATED. Identical to getbalances().mine.immature"},
                        {RPCResult::Type::NUM, "txcount", "the total number of transactions in the wallet"},
                        {RPCResult::Type::NUM_TIME, "keypoololdest", "the " + UNIX_EPOCH_TIME + " of the oldest pre-generated key in the key pool. Legacy wallets only."},
                        {RPCResult::Type::NUM, "keypoolsize", "how many new keys are pre-generated (only counts external keys)"},
                        {RPCResult::Type::NUM, "keypoolsize_hd_internal", "how many new keys are pre-generated for internal use (used for change outputs, only appears if the wallet is using this feature, otherwise external keys are used)"},
                        {RPCResult::Type::NUM_TIME, "unlocked_until", /* optional */ true, "the " + UNIX_EPOCH_TIME + " until which the wallet is unlocked for transfers, or 0 if the wallet is locked (only present for passphrase-encrypted wallets)"},
                        {RPCResult::Type::STR_AMOUNT, "paytxfee", "the transaction fee configuration, set in " + CURRENCY_UNIT + "/kvB"},
                        {RPCResult::Type::STR_HEX, "hdseedid", /* optional */ true, "the Hash160 of the HD seed (only present when HD is enabled)"},
                        {RPCResult::Type::BOOL, "private_keys_enabled", "false if privatekeys are disabled for this wallet (enforced watch-only wallet)"},
                        {RPCResult::Type::BOOL, "avoid_reuse", "whether this wallet tracks clean/dirty coins in terms of reuse"},
                        {RPCResult::Type::OBJ, "scanning", "current scanning details, or false if no scan is in progress",
                        {
                            {RPCResult::Type::NUM, "duration", "elapsed seconds since scan start"},
                            {RPCResult::Type::NUM, "progress", "scanning progress percentage [0.0, 1.0]"},
                        }},
                        {RPCResult::Type::BOOL, "descriptors", "whether this wallet uses descriptors for scriptPubKey management"},
                    }},
                },
                RPCExamples{
                    HelpExampleCli("getwalletinfo", "")
            + HelpExampleRpc("getwalletinfo", "")
                },
        [&](const RPCHelpMan& self, const JSONRPCRequest& request) -> UniValue
{
    std::shared_ptr<CWallet> const pwallet = GetWalletForJSONRPCRequest(request);
    if (!pwallet) return NullUniValue;

    // Make sure the results are valid at least up to the most recent block
    // the user could have gotten from another RPC command prior to now
    pwallet->BlockUntilSyncedToCurrentChain();

    LOCK(pwallet->cs_wallet);

    UniValue obj(UniValue::VOBJ);

    size_t kpExternalSize = pwallet->KeypoolCountExternalKeys();
    const auto bal = pwallet->GetBalance();
    int64_t kp_oldest = pwallet->GetOldestKeyPoolTime();
    obj.pushKV("walletname", pwallet->GetName());
    obj.pushKV("walletversion", pwallet->GetVersion());
    obj.pushKV("format", pwallet->GetDatabase().Format());
    obj.pushKV("balance", AmountMapToUniv(bal.m_mine_trusted, ""));
    obj.pushKV("unconfirmed_balance", AmountMapToUniv(bal.m_mine_untrusted_pending, ""));
    obj.pushKV("immature_balance", AmountMapToUniv(bal.m_mine_immature,  ""));
    obj.pushKV("txcount",       (int)pwallet->mapWallet.size());
    if (kp_oldest > 0) {
        obj.pushKV("keypoololdest", kp_oldest);
    }
    obj.pushKV("keypoolsize", (int64_t)kpExternalSize);

    LegacyScriptPubKeyMan* spk_man = pwallet->GetLegacyScriptPubKeyMan();
    if (spk_man) {
        CKeyID seed_id = spk_man->GetHDChain().seed_id;
        if (!seed_id.IsNull()) {
            obj.pushKV("hdseedid", seed_id.GetHex());
        }
    }

    if (pwallet->CanSupportFeature(FEATURE_HD_SPLIT)) {
        obj.pushKV("keypoolsize_hd_internal",   (int64_t)(pwallet->GetKeyPoolSize() - kpExternalSize));
    }
    if (pwallet->IsCrypted()) {
        obj.pushKV("unlocked_until", pwallet->nRelockTime);
    }
    obj.pushKV("paytxfee", ValueFromAmount(pwallet->m_pay_tx_fee.GetFeePerK()));
    obj.pushKV("private_keys_enabled", !pwallet->IsWalletFlagSet(WALLET_FLAG_DISABLE_PRIVATE_KEYS));
    obj.pushKV("avoid_reuse", pwallet->IsWalletFlagSet(WALLET_FLAG_AVOID_REUSE));
    if (pwallet->IsScanning()) {
        UniValue scanning(UniValue::VOBJ);
        scanning.pushKV("duration", pwallet->ScanningDuration() / 1000);
        scanning.pushKV("progress", pwallet->ScanningProgress());
        obj.pushKV("scanning", scanning);
    } else {
        obj.pushKV("scanning", false);
    }
    obj.pushKV("descriptors", pwallet->IsWalletFlagSet(WALLET_FLAG_DESCRIPTORS));
    return obj;
},
    };
}

static RPCHelpMan listwalletdir()
{
    return RPCHelpMan{"listwalletdir",
                "Returns a list of wallets in the wallet directory.\n",
                {},
                RPCResult{
                    RPCResult::Type::OBJ, "", "",
                    {
                        {RPCResult::Type::ARR, "wallets", "",
                        {
                            {RPCResult::Type::OBJ, "", "",
                            {
                                {RPCResult::Type::STR, "name", "The wallet name"},
                            }},
                        }},
                    }
                },
                RPCExamples{
                    HelpExampleCli("listwalletdir", "")
            + HelpExampleRpc("listwalletdir", "")
                },
        [&](const RPCHelpMan& self, const JSONRPCRequest& request) -> UniValue
{
    UniValue wallets(UniValue::VARR);
    for (const auto& path : ListDatabases(GetWalletDir())) {
        UniValue wallet(UniValue::VOBJ);
        wallet.pushKV("name", path.string());
        wallets.push_back(wallet);
    }

    UniValue result(UniValue::VOBJ);
    result.pushKV("wallets", wallets);
    return result;
},
    };
}

static RPCHelpMan listwallets()
{
    return RPCHelpMan{"listwallets",
                "Returns a list of currently loaded wallets.\n"
                "For full information on the wallet, use \"getwalletinfo\"\n",
                {},
                RPCResult{
                    RPCResult::Type::ARR, "", "",
                    {
                        {RPCResult::Type::STR, "walletname", "the wallet name"},
                    }
                },
                RPCExamples{
                    HelpExampleCli("listwallets", "")
            + HelpExampleRpc("listwallets", "")
                },
        [&](const RPCHelpMan& self, const JSONRPCRequest& request) -> UniValue
{
    UniValue obj(UniValue::VARR);

    for (const std::shared_ptr<CWallet>& wallet : GetWallets()) {
        LOCK(wallet->cs_wallet);
        obj.push_back(wallet->GetName());
    }

    return obj;
},
    };
}

static RPCHelpMan loadwallet()
{
    return RPCHelpMan{"loadwallet",
                "\nLoads a wallet from a wallet file or directory."
                "\nNote that all wallet command-line options used when starting elementsd will be"
                "\napplied to the new wallet (eg -rescan, etc).\n",
                {
                    {"filename", RPCArg::Type::STR, RPCArg::Optional::NO, "The wallet directory or .dat file."},
                    {"load_on_startup", RPCArg::Type::BOOL, RPCArg::Optional::OMITTED_NAMED_ARG, "Save wallet name to persistent settings and load on startup. True to add wallet to startup list, false to remove, null to leave unchanged."},
                },
                RPCResult{
                    RPCResult::Type::OBJ, "", "",
                    {
                        {RPCResult::Type::STR, "name", "The wallet name if loaded successfully."},
                        {RPCResult::Type::STR, "warning", "Warning message if wallet was not loaded cleanly."},
                    }
                },
                RPCExamples{
                    HelpExampleCli("loadwallet", "\"test.dat\"")
            + HelpExampleRpc("loadwallet", "\"test.dat\"")
                },
        [&](const RPCHelpMan& self, const JSONRPCRequest& request) -> UniValue
{
    WalletContext& context = EnsureWalletContext(request.context);
    const std::string name(request.params[0].get_str());

    DatabaseOptions options;
    DatabaseStatus status;
    options.require_existing = true;
    bilingual_str error;
    std::vector<bilingual_str> warnings;
    std::optional<bool> load_on_start = request.params[1].isNull() ? std::nullopt : std::optional<bool>(request.params[1].get_bool());
    std::shared_ptr<CWallet> const wallet = LoadWallet(*context.chain, name, load_on_start, options, status, error, warnings);
    if (!wallet) {
        // Map bad format to not found, since bad format is returned when the
        // wallet directory exists, but doesn't contain a data file.
        RPCErrorCode code = RPC_WALLET_ERROR;
        switch (status) {
            case DatabaseStatus::FAILED_NOT_FOUND:
            case DatabaseStatus::FAILED_BAD_FORMAT:
                code = RPC_WALLET_NOT_FOUND;
                break;
            case DatabaseStatus::FAILED_ALREADY_LOADED:
                code = RPC_WALLET_ALREADY_LOADED;
                break;
            default: // RPC_WALLET_ERROR is returned for all other cases.
                break;
        }
        throw JSONRPCError(code, error.original);
    }

    UniValue obj(UniValue::VOBJ);
    obj.pushKV("name", wallet->GetName());
    obj.pushKV("warning", Join(warnings, Untranslated("\n")).original);

    return obj;
},
    };
}

static RPCHelpMan setwalletflag()
{
            std::string flags = "";
            for (auto& it : WALLET_FLAG_MAP)
                if (it.second & MUTABLE_WALLET_FLAGS)
                    flags += (flags == "" ? "" : ", ") + it.first;

    return RPCHelpMan{"setwalletflag",
                "\nChange the state of the given wallet flag for a wallet.\n",
                {
                    {"flag", RPCArg::Type::STR, RPCArg::Optional::NO, "The name of the flag to change. Current available flags: " + flags},
                    {"value", RPCArg::Type::BOOL, RPCArg::Default{true}, "The new state."},
                },
                RPCResult{
                    RPCResult::Type::OBJ, "", "",
                    {
                        {RPCResult::Type::STR, "flag_name", "The name of the flag that was modified"},
                        {RPCResult::Type::BOOL, "flag_state", "The new state of the flag"},
                        {RPCResult::Type::STR, "warnings", "Any warnings associated with the change"},
                    }
                },
                RPCExamples{
                    HelpExampleCli("setwalletflag", "avoid_reuse")
                  + HelpExampleRpc("setwalletflag", "\"avoid_reuse\"")
                },
        [&](const RPCHelpMan& self, const JSONRPCRequest& request) -> UniValue
{
    std::shared_ptr<CWallet> const pwallet = GetWalletForJSONRPCRequest(request);
    if (!pwallet) return NullUniValue;

    std::string flag_str = request.params[0].get_str();
    bool value = request.params[1].isNull() || request.params[1].get_bool();

    if (!WALLET_FLAG_MAP.count(flag_str)) {
        throw JSONRPCError(RPC_INVALID_PARAMETER, strprintf("Unknown wallet flag: %s", flag_str));
    }

    auto flag = WALLET_FLAG_MAP.at(flag_str);

    if (!(flag & MUTABLE_WALLET_FLAGS)) {
        throw JSONRPCError(RPC_INVALID_PARAMETER, strprintf("Wallet flag is immutable: %s", flag_str));
    }

    UniValue res(UniValue::VOBJ);

    if (pwallet->IsWalletFlagSet(flag) == value) {
        throw JSONRPCError(RPC_INVALID_PARAMETER, strprintf("Wallet flag is already set to %s: %s", value ? "true" : "false", flag_str));
    }

    res.pushKV("flag_name", flag_str);
    res.pushKV("flag_state", value);

    if (value) {
        pwallet->SetWalletFlag(flag);
    } else {
        pwallet->UnsetWalletFlag(flag);
    }

    if (flag && value && WALLET_FLAG_CAVEATS.count(flag)) {
        res.pushKV("warnings", WALLET_FLAG_CAVEATS.at(flag));
    }

    return res;
},
    };
}

static RPCHelpMan createwallet()
{
    return RPCHelpMan{
        "createwallet",
        "\nCreates and loads a new wallet.\n",
        {
            {"wallet_name", RPCArg::Type::STR, RPCArg::Optional::NO, "The name for the new wallet. If this is a path, the wallet will be created at the path location."},
            {"disable_private_keys", RPCArg::Type::BOOL, RPCArg::Default{false}, "Disable the possibility of private keys (only watchonlys are possible in this mode)."},
            {"blank", RPCArg::Type::BOOL, RPCArg::Default{false}, "Create a blank wallet. A blank wallet has no keys or HD seed. One can be set using sethdseed."},
            {"passphrase", RPCArg::Type::STR, RPCArg::Optional::OMITTED_NAMED_ARG, "Encrypt the wallet with this passphrase."},
            {"avoid_reuse", RPCArg::Type::BOOL, RPCArg::Default{false}, "Keep track of coin reuse, and treat dirty and clean coins differently with privacy considerations in mind."},
            {"descriptors", RPCArg::Type::BOOL, RPCArg::Default{false}, "Create a native descriptor wallet. The wallet will use descriptors internally to handle address creation"},
            {"load_on_startup", RPCArg::Type::BOOL, RPCArg::Optional::OMITTED_NAMED_ARG, "Save wallet name to persistent settings and load on startup. True to add wallet to startup list, false to remove, null to leave unchanged."},
            {"external_signer", RPCArg::Type::BOOL, RPCArg::Default{false}, "Use an external signer such as a hardware wallet. Requires -signer to be configured. Wallet creation will fail if keys cannot be fetched. Requires disable_private_keys and descriptors set to true."},
        },
        RPCResult{
            RPCResult::Type::OBJ, "", "",
            {
                {RPCResult::Type::STR, "name", "The wallet name if created successfully. If the wallet was created using a full path, the wallet_name will be the full path."},
                {RPCResult::Type::STR, "warning", "Warning message if wallet was not loaded cleanly."},
            }
        },
        RPCExamples{
            HelpExampleCli("createwallet", "\"testwallet\"")
            + HelpExampleRpc("createwallet", "\"testwallet\"")
            + HelpExampleCliNamed("createwallet", {{"wallet_name", "descriptors"}, {"avoid_reuse", true}, {"descriptors", true}, {"load_on_startup", true}})
            + HelpExampleRpcNamed("createwallet", {{"wallet_name", "descriptors"}, {"avoid_reuse", true}, {"descriptors", true}, {"load_on_startup", true}})
        },
        [&](const RPCHelpMan& self, const JSONRPCRequest& request) -> UniValue
{
    WalletContext& context = EnsureWalletContext(request.context);
    uint64_t flags = 0;
    if (!request.params[1].isNull() && request.params[1].get_bool()) {
        flags |= WALLET_FLAG_DISABLE_PRIVATE_KEYS;
    }

    if (!request.params[2].isNull() && request.params[2].get_bool()) {
        flags |= WALLET_FLAG_BLANK_WALLET;
    }
    SecureString passphrase;
    passphrase.reserve(100);
    std::vector<bilingual_str> warnings;
    if (!request.params[3].isNull()) {
        passphrase = request.params[3].get_str().c_str();
        if (passphrase.empty()) {
            // Empty string means unencrypted
            warnings.emplace_back(Untranslated("Empty string given as passphrase, wallet will not be encrypted."));
        }
    }

    if (!request.params[4].isNull() && request.params[4].get_bool()) {
        flags |= WALLET_FLAG_AVOID_REUSE;
    }
    if (!request.params[5].isNull() && request.params[5].get_bool()) {
#ifndef USE_SQLITE
        throw JSONRPCError(RPC_WALLET_ERROR, "Compiled without sqlite support (required for descriptor wallets)");
#endif
        flags |= WALLET_FLAG_DESCRIPTORS;
        warnings.emplace_back(Untranslated("Wallet is an experimental descriptor wallet"));
    }
    if (!request.params[7].isNull() && request.params[7].get_bool()) {
#ifdef ENABLE_EXTERNAL_SIGNER
        flags |= WALLET_FLAG_EXTERNAL_SIGNER;
#else
        throw JSONRPCError(RPC_WALLET_ERROR, "Compiled without external signing support (required for external signing)");
#endif
    }

#ifndef USE_BDB
    if (!(flags & WALLET_FLAG_DESCRIPTORS)) {
        throw JSONRPCError(RPC_WALLET_ERROR, "Compiled without bdb support (required for legacy wallets)");
    }
#endif

    DatabaseOptions options;
    DatabaseStatus status;
    options.require_create = true;
    options.create_flags = flags;
    options.create_passphrase = passphrase;
    bilingual_str error;
    std::optional<bool> load_on_start = request.params[6].isNull() ? std::nullopt : std::optional<bool>(request.params[6].get_bool());
    std::shared_ptr<CWallet> wallet = CreateWallet(*context.chain, request.params[0].get_str(), load_on_start, options, status, error, warnings);
    if (!wallet) {
        RPCErrorCode code = status == DatabaseStatus::FAILED_ENCRYPT ? RPC_WALLET_ENCRYPTION_FAILED : RPC_WALLET_ERROR;
        throw JSONRPCError(code, error.original);
    }

    UniValue obj(UniValue::VOBJ);
    obj.pushKV("name", wallet->GetName());
    obj.pushKV("warning", Join(warnings, Untranslated("\n")).original);

    return obj;
},
    };
}

static RPCHelpMan unloadwallet()
{
    return RPCHelpMan{"unloadwallet",
                "Unloads the wallet referenced by the request endpoint otherwise unloads the wallet specified in the argument.\n"
                "Specifying the wallet name on a wallet endpoint is invalid.",
                {
                    {"wallet_name", RPCArg::Type::STR, RPCArg::DefaultHint{"the wallet name from the RPC endpoint"}, "The name of the wallet to unload. If provided both here and in the RPC endpoint, the two must be identical."},
                    {"load_on_startup", RPCArg::Type::BOOL, RPCArg::Optional::OMITTED_NAMED_ARG, "Save wallet name to persistent settings and load on startup. True to add wallet to startup list, false to remove, null to leave unchanged."},
                },
                RPCResult{RPCResult::Type::OBJ, "", "", {
                    {RPCResult::Type::STR, "warning", "Warning message if wallet was not unloaded cleanly."},
                }},
                RPCExamples{
                    HelpExampleCli("unloadwallet", "wallet_name")
            + HelpExampleRpc("unloadwallet", "wallet_name")
                },
        [&](const RPCHelpMan& self, const JSONRPCRequest& request) -> UniValue
{
    std::string wallet_name;
    if (GetWalletNameFromJSONRPCRequest(request, wallet_name)) {
        if (!(request.params[0].isNull() || request.params[0].get_str() == wallet_name)) {
            throw JSONRPCError(RPC_INVALID_PARAMETER, "RPC endpoint wallet and wallet_name parameter specify different wallets");
        }
    } else {
        wallet_name = request.params[0].get_str();
    }

    std::shared_ptr<CWallet> wallet = GetWallet(wallet_name);
    if (!wallet) {
        throw JSONRPCError(RPC_WALLET_NOT_FOUND, "Requested wallet does not exist or is not loaded");
    }

    // Release the "main" shared pointer and prevent further notifications.
    // Note that any attempt to load the same wallet would fail until the wallet
    // is destroyed (see CheckUniqueFileid).
    std::vector<bilingual_str> warnings;
    std::optional<bool> load_on_start = request.params[1].isNull() ? std::nullopt : std::optional<bool>(request.params[1].get_bool());
    if (!RemoveWallet(wallet, load_on_start, warnings)) {
        throw JSONRPCError(RPC_MISC_ERROR, "Requested wallet already unloaded");
    }

    UnloadWallet(std::move(wallet));

    UniValue result(UniValue::VOBJ);
    result.pushKV("warning", Join(warnings, Untranslated("\n")).original);
    return result;
},
    };
}

static RPCHelpMan listunspent()
{
    return RPCHelpMan{
                "listunspent",
                "\nReturns array of unspent transaction outputs\n"
                "with between minconf and maxconf (inclusive) confirmations.\n"
                "Optionally filter to only include txouts paid to specified addresses.\n",
                {
                    {"minconf", RPCArg::Type::NUM, RPCArg::Default{1}, "The minimum confirmations to filter"},
                    {"maxconf", RPCArg::Type::NUM, RPCArg::Default{9999999}, "The maximum confirmations to filter"},
                    {"addresses", RPCArg::Type::ARR, RPCArg::Default{UniValue::VARR}, "The addresses to filter",
                        {
                            {"address", RPCArg::Type::STR, RPCArg::Optional::OMITTED, "address"},
                        },
                    },
                    {"include_unsafe", RPCArg::Type::BOOL, RPCArg::Default{true}, "Include outputs that are not safe to spend\n"
                              "See description of \"safe\" attribute below."},
                    {"query_options", RPCArg::Type::OBJ, RPCArg::Optional::OMITTED_NAMED_ARG, "JSON with query options",
                        {
                            {"minimumAmount", RPCArg::Type::AMOUNT, RPCArg::Default{FormatMoney(0)}, "Minimum value of each UTXO in " + CURRENCY_UNIT + ""},
                            {"maximumAmount", RPCArg::Type::AMOUNT, RPCArg::DefaultHint{"unlimited"}, "Maximum value of each UTXO in " + CURRENCY_UNIT + ""},
                            {"maximumCount", RPCArg::Type::NUM, RPCArg::DefaultHint{"unlimited"}, "Maximum number of UTXOs"},
                            {"minimumSumAmount", RPCArg::Type::AMOUNT, RPCArg::DefaultHint{"unlimited"}, "Minimum sum value of all UTXOs in " + CURRENCY_UNIT + ""},
                            {"asset", RPCArg::Type::STR, RPCArg::Default{""}, "Asset to filter outputs for."},
                        },
                        "query_options"},
                },
                RPCResult{
                    RPCResult::Type::ARR, "", "",
                    {
                        {RPCResult::Type::OBJ, "", "",
                        {
                            {RPCResult::Type::STR_HEX, "txid", "the transaction id"},
                            {RPCResult::Type::NUM, "vout", "the vout value"},
                            {RPCResult::Type::STR, "address", "the address"},
                            {RPCResult::Type::STR, "label", "The associated label, or \"\" for the default label"},
                            {RPCResult::Type::STR, "scriptPubKey", "the script key"},
                            {RPCResult::Type::STR_AMOUNT, "amount", "the transaction output amount in " + CURRENCY_UNIT},
                            {RPCResult::Type::STR_HEX, "amountcommitment", "the transaction output commitment in hex"},
                            {RPCResult::Type::STR_HEX, "asset", "the transaction output asset in hex"},
                            {RPCResult::Type::STR_HEX, "assetcommitment", "the transaction output asset commitment in hex"},
                            {RPCResult::Type::STR_HEX, "amountblinder", "the transaction output amount blinding factor in hex"},
                            {RPCResult::Type::STR_HEX, "assetblinder", "the transaction output asset blinding factor in hex"},
                            {RPCResult::Type::NUM, "confirmations", "The number of confirmations"},
                            {RPCResult::Type::STR_HEX, "redeemScript", "The redeemScript if scriptPubKey is P2SH"},
                            {RPCResult::Type::STR, "witnessScript", "witnessScript if the scriptPubKey is P2WSH or P2SH-P2WSH"},
                            {RPCResult::Type::BOOL, "spendable", "Whether we have the private keys to spend this output"},
                            {RPCResult::Type::BOOL, "solvable", "Whether we know how to spend this output, ignoring the lack of keys"},
                            {RPCResult::Type::BOOL, "reused", "(only present if avoid_reuse is set) Whether this output is reused/dirty (sent to an address that was previously spent from)"},
                            {RPCResult::Type::STR, "desc", "(only when solvable) A descriptor for spending this output"},
                            {RPCResult::Type::BOOL, "safe", "Whether this output is considered safe to spend. Unconfirmed transactions\n"
                                                            "from outside keys and unconfirmed replacement transactions are considered unsafe\n"
                                                            "and are not eligible for spending by fundrawtransaction and sendtoaddress."},
                        }},
                    }
                },
                RPCExamples{
                    HelpExampleCli("listunspent", "")
            + HelpExampleCli("listunspent", "6 9999999 \"[\\\"" + EXAMPLE_ADDRESS[0] + "\\\",\\\"" + EXAMPLE_ADDRESS[1] + "\\\"]\"")
            + HelpExampleRpc("listunspent", "6, 9999999 \"[\\\"" + EXAMPLE_ADDRESS[0] + "\\\",\\\"" + EXAMPLE_ADDRESS[1] + "\\\"]\"")
            + HelpExampleCli("listunspent", "6 9999999 '[]' true '{ \"minimumAmount\": 0.005 }'")
            + HelpExampleRpc("listunspent", "6, 9999999, [] , true, { \"minimumAmount\": 0.005 } ")
                },
        [&](const RPCHelpMan& self, const JSONRPCRequest& request) -> UniValue
{
    std::shared_ptr<CWallet> const pwallet = GetWalletForJSONRPCRequest(request);
    if (!pwallet) return NullUniValue;

    int nMinDepth = 1;
    if (!request.params[0].isNull()) {
        RPCTypeCheckArgument(request.params[0], UniValue::VNUM);
        nMinDepth = request.params[0].get_int();
    }

    int nMaxDepth = 9999999;
    if (!request.params[1].isNull()) {
        RPCTypeCheckArgument(request.params[1], UniValue::VNUM);
        nMaxDepth = request.params[1].get_int();
    }

    std::set<CTxDestination> destinations;
    if (!request.params[2].isNull()) {
        RPCTypeCheckArgument(request.params[2], UniValue::VARR);
        UniValue inputs = request.params[2].get_array();
        for (unsigned int idx = 0; idx < inputs.size(); idx++) {
            const UniValue& input = inputs[idx];
            CTxDestination dest = DecodeDestination(input.get_str());
            if (!IsValidDestination(dest)) {
                throw JSONRPCError(RPC_INVALID_ADDRESS_OR_KEY, std::string("Invalid Bitcoin address: ") + input.get_str());
            }
            if (!destinations.insert(dest).second) {
                throw JSONRPCError(RPC_INVALID_PARAMETER, std::string("Invalid parameter, duplicated address: ") + input.get_str());
            }
        }
    }

    bool include_unsafe = true;
    if (!request.params[3].isNull()) {
        RPCTypeCheckArgument(request.params[3], UniValue::VBOOL);
        include_unsafe = request.params[3].get_bool();
    }

    CAmount nMinimumAmount = 0;
    CAmount nMaximumAmount = MAX_MONEY;
    CAmount nMinimumSumAmount = MAX_MONEY;
    uint64_t nMaximumCount = 0;
    std::string asset_str;

    if (!request.params[4].isNull()) {
        const UniValue& options = request.params[4].get_obj();

        RPCTypeCheckObj(options,
            {
                {"minimumAmount", UniValueType()},
                {"maximumAmount", UniValueType()},
                {"minimumSumAmount", UniValueType()},
                {"maximumCount", UniValueType(UniValue::VNUM)},
                {"asset", UniValueType()},
            },
            true, true);

        if (options.exists("minimumAmount"))
            nMinimumAmount = AmountFromValue(options["minimumAmount"]);

        if (options.exists("maximumAmount"))
            nMaximumAmount = AmountFromValue(options["maximumAmount"]);

        if (options.exists("minimumSumAmount"))
            nMinimumSumAmount = AmountFromValue(options["minimumSumAmount"]);

        if (options.exists("maximumCount"))
            nMaximumCount = options["maximumCount"].get_int64();

        if (options.exists("asset"))
            asset_str = options["asset"].get_str();
    }

    CAsset asset_filter;
    if (!asset_str.empty()) {
        asset_filter = GetAssetFromString(asset_str);
    }

    // Make sure the results are valid at least up to the most recent block
    // the user could have gotten from another RPC command prior to now
    pwallet->BlockUntilSyncedToCurrentChain();

    UniValue results(UniValue::VARR);
    std::vector<COutput> vecOutputs;
    {
        CCoinControl cctl;
        cctl.m_avoid_address_reuse = false;
        cctl.m_min_depth = nMinDepth;
        cctl.m_max_depth = nMaxDepth;
        cctl.m_include_unsafe_inputs = include_unsafe;
        LOCK(pwallet->cs_wallet);
        pwallet->AvailableCoins(vecOutputs, &cctl, nMinimumAmount, nMaximumAmount, nMinimumSumAmount, nMaximumCount, asset_filter.IsNull() ? nullptr : &asset_filter);
    }

    LOCK(pwallet->cs_wallet);

    const bool avoid_reuse = pwallet->IsWalletFlagSet(WALLET_FLAG_AVOID_REUSE);

    for (const COutput& out : vecOutputs) {
        CTxDestination address;
        const CTxOut& tx_out = out.tx->tx->vout[out.i];
        const CScript& scriptPubKey = out.tx->tx->vout[out.i].scriptPubKey;
        bool fValidAddress = ExtractDestination(scriptPubKey, address);
        bool reused = avoid_reuse && pwallet->IsSpentKey(out.tx->GetHash(), out.i);

        if (destinations.size() && (!fValidAddress || !destinations.count(address)))
            continue;

        // Elements
        CAmount amount = out.tx->GetOutputValueOut(out.i);
        CAsset assetid = out.tx->GetOutputAsset(out.i);
        // Only list known outputs that match optional filter
        if (g_con_elementsmode && (amount < 0 || assetid.IsNull())) {
            pwallet->WalletLogPrintf("Unable to unblind output: %s:%d\n", out.tx->tx->GetHash().GetHex(), out.i);
            continue;
        }
        if (!asset_str.empty() && asset_filter != assetid) {
            continue;
        }
        //////////

        UniValue entry(UniValue::VOBJ);
        entry.pushKV("txid", out.tx->GetHash().GetHex());
        entry.pushKV("vout", out.i);

        if (fValidAddress) {
            entry.pushKV("address", EncodeDestination(address));

            const auto* address_book_entry = pwallet->FindAddressBookEntry(address);
            if (address_book_entry) {
                entry.pushKV("label", address_book_entry->GetLabel());
            }

            std::unique_ptr<SigningProvider> provider = pwallet->GetSolvingProvider(scriptPubKey);
            if (provider) {
                if (scriptPubKey.IsPayToScriptHash()) {
                    const CScriptID& hash = CScriptID(std::get<ScriptHash>(address));
                    CScript redeemScript;
                    if (provider->GetCScript(hash, redeemScript)) {
                        entry.pushKV("redeemScript", HexStr(redeemScript));
                        // Now check if the redeemScript is actually a P2WSH script
                        CTxDestination witness_destination;
                        if (redeemScript.IsPayToWitnessScriptHash()) {
                            bool extracted = ExtractDestination(redeemScript, witness_destination);
                            CHECK_NONFATAL(extracted);
                            // Also return the witness script
                            const WitnessV0ScriptHash& whash = std::get<WitnessV0ScriptHash>(witness_destination);
                            CScriptID id;
                            CRIPEMD160().Write(whash.begin(), whash.size()).Finalize(id.begin());
                            CScript witnessScript;
                            if (provider->GetCScript(id, witnessScript)) {
                                entry.pushKV("witnessScript", HexStr(witnessScript));
                            }
                        }
                    }
                } else if (scriptPubKey.IsPayToWitnessScriptHash()) {
                    const WitnessV0ScriptHash& whash = std::get<WitnessV0ScriptHash>(address);
                    CScriptID id;
                    CRIPEMD160().Write(whash.begin(), whash.size()).Finalize(id.begin());
                    CScript witnessScript;
                    if (provider->GetCScript(id, witnessScript)) {
                        entry.pushKV("witnessScript", HexStr(witnessScript));
                    }
                }
            }
        }

        entry.pushKV("scriptPubKey", HexStr(scriptPubKey));
        entry.pushKV("amount", ValueFromAmount(amount));
        if (g_con_elementsmode) {
            if (tx_out.nAsset.IsCommitment()) {
                entry.pushKV("assetcommitment", HexStr(tx_out.nAsset.vchCommitment));
            }
            entry.pushKV("asset", assetid.GetHex());
            if (tx_out.nValue.IsCommitment()) {
                entry.pushKV("amountcommitment", HexStr(tx_out.nValue.vchCommitment));
            }
            entry.pushKV("amountblinder", out.tx->GetOutputAmountBlindingFactor(out.i).ToString());
            entry.pushKV("assetblinder", out.tx->GetOutputAssetBlindingFactor(out.i).ToString());
        }
        entry.pushKV("confirmations", out.nDepth);
        entry.pushKV("spendable", out.fSpendable);
        entry.pushKV("solvable", out.fSolvable);
        if (out.fSolvable) {
            std::unique_ptr<SigningProvider> provider = pwallet->GetSolvingProvider(scriptPubKey);
            if (provider) {
                auto descriptor = InferDescriptor(scriptPubKey, *provider);
                entry.pushKV("desc", descriptor->ToString());
            }
        }
        if (avoid_reuse) entry.pushKV("reused", reused);
        entry.pushKV("safe", out.fSafe);
        results.push_back(entry);
    }

    return results;
},
    };
}

void FundTransaction(CWallet& wallet, CMutableTransaction& tx, CAmount& fee_out, int& change_position, const UniValue& options, CCoinControl& coinControl, const UniValue& solving_data, bool override_min_fee)
{
    // Make sure the results are valid at least up to the most recent block
    // the user could have gotten from another RPC command prior to now
    wallet.BlockUntilSyncedToCurrentChain();

    change_position = -1;
    bool lockUnspents = false;
    UniValue subtractFeeFromOutputs;
    std::set<int> setSubtractFeeFromOutputs;

    if (!options.isNull()) {
      if (options.type() == UniValue::VBOOL) {
        // backward compatibility bool only fallback
        coinControl.fAllowWatchOnly = options.get_bool();
      }
      else {
        RPCTypeCheckArgument(options, UniValue::VOBJ);

        RPCTypeCheckObj(options,
            {
                {"add_inputs", UniValueType(UniValue::VBOOL)},
                {"include_unsafe", UniValueType(UniValue::VBOOL)},
                {"add_to_wallet", UniValueType(UniValue::VBOOL)},
                {"changeAddress", UniValueType()}, // will be checked below
                {"change_address", UniValueType()}, // will be checked below
                {"changePosition", UniValueType(UniValue::VNUM)},
                {"change_position", UniValueType(UniValue::VNUM)},
                {"change_type", UniValueType(UniValue::VSTR)},
                {"includeWatching", UniValueType(UniValue::VBOOL)},
                {"include_watching", UniValueType(UniValue::VBOOL)},
                {"inputs", UniValueType(UniValue::VARR)},
                {"lockUnspents", UniValueType(UniValue::VBOOL)},
                {"lock_unspents", UniValueType(UniValue::VBOOL)},
                {"locktime", UniValueType(UniValue::VNUM)},
                {"fee_rate", UniValueType()}, // will be checked by AmountFromValue() in SetFeeEstimateMode()
                {"feeRate", UniValueType()}, // will be checked by AmountFromValue() below
                {"psbt", UniValueType(UniValue::VBOOL)},
                {"subtractFeeFromOutputs", UniValueType(UniValue::VARR)},
                {"subtract_fee_from_outputs", UniValueType(UniValue::VARR)},
                {"replaceable", UniValueType(UniValue::VBOOL)},
                {"conf_target", UniValueType(UniValue::VNUM)},
                {"estimate_mode", UniValueType(UniValue::VSTR)},
                {"include_explicit", UniValueType(UniValue::VBOOL)},
            },
            true, true);

        if (options.exists("add_inputs") ) {
            coinControl.m_add_inputs = options["add_inputs"].get_bool();
        }

        if (options.exists("changeAddress") || options.exists("change_address")) {
            const UniValue& change_address  = options.exists("change_address") ? options["change_address"] : options["changeAddress"];
            std::map<CAsset, CTxDestination> destinations;

            if (change_address.isStr()) {
                // Single destination for default asset (policyAsset).
                CTxDestination dest = DecodeDestination(change_address.get_str());
                if (!IsValidDestination(dest)) {
                    throw JSONRPCError(RPC_INVALID_ADDRESS_OR_KEY, "Change address must be a valid address");
                }
                destinations[::policyAsset] = dest;
            } else if (change_address.isObject()) {
                // Map of assets to destinations.
                std::map<std::string, UniValue> kvMap;
                change_address.getObjMap(kvMap);

                for (const auto& kv : kvMap) {
                    CAsset asset = GetAssetFromString(kv.first);
                    if (asset.IsNull()) {
                        throw JSONRPCError(RPC_INVALID_PARAMETER, "Change address key must be a valid asset label or hex");
                    }

                    CTxDestination dest = DecodeDestination(kv.second.get_str());
                    if (!IsValidDestination(dest)) {
                        throw JSONRPCError(RPC_INVALID_ADDRESS_OR_KEY, "Change address must be a valid address");
                    }

                    destinations[asset] = dest;
                }
            } else {
                throw JSONRPCError(RPC_INVALID_ADDRESS_OR_KEY, "Change address must be either a map or a string");
            }

            coinControl.destChange = destinations;
        }

        if (options.exists("changePosition") || options.exists("change_position")) {
            change_position = (options.exists("change_position") ? options["change_position"] : options["changePosition"]).get_int();
        }

        if (options.exists("change_type")) {
            if (options.exists("changeAddress") || options.exists("change_address")) {
                throw JSONRPCError(RPC_INVALID_PARAMETER, "Cannot specify both change address and address type options");
            }
            if (std::optional<OutputType> parsed = ParseOutputType(options["change_type"].get_str())) {
                coinControl.m_change_type.emplace(parsed.value());
            } else {
                throw JSONRPCError(RPC_INVALID_ADDRESS_OR_KEY, strprintf("Unknown change type '%s'", options["change_type"].get_str()));
            }
        }

        const UniValue include_watching_option = options.exists("include_watching") ? options["include_watching"] : options["includeWatching"];
        coinControl.fAllowWatchOnly = ParseIncludeWatchonly(include_watching_option, wallet);

        if (options.exists("lockUnspents") || options.exists("lock_unspents")) {
            lockUnspents = (options.exists("lock_unspents") ? options["lock_unspents"] : options["lockUnspents"]).get_bool();
        }

        if (options.exists("include_unsafe")) {
            coinControl.m_include_unsafe_inputs = options["include_unsafe"].get_bool();
        }

        if (options.exists("feeRate")) {
            if (options.exists("fee_rate")) {
                throw JSONRPCError(RPC_INVALID_PARAMETER, "Cannot specify both fee_rate (" + CURRENCY_ATOM + "/vB) and feeRate (" + CURRENCY_UNIT + "/kvB)");
            }
            if (options.exists("conf_target")) {
                throw JSONRPCError(RPC_INVALID_PARAMETER, "Cannot specify both conf_target and feeRate. Please provide either a confirmation target in blocks for automatic fee estimation, or an explicit fee rate.");
            }
            if (options.exists("estimate_mode")) {
                throw JSONRPCError(RPC_INVALID_PARAMETER, "Cannot specify both estimate_mode and feeRate");
            }
            coinControl.m_feerate = CFeeRate(AmountFromValue(options["feeRate"]));
            coinControl.fOverrideFeeRate = true;
        }

        if (options.exists("subtractFeeFromOutputs") || options.exists("subtract_fee_from_outputs") )
            subtractFeeFromOutputs = (options.exists("subtract_fee_from_outputs") ? options["subtract_fee_from_outputs"] : options["subtractFeeFromOutputs"]).get_array();

        if (options.exists("replaceable")) {
            coinControl.m_signal_bip125_rbf = options["replaceable"].get_bool();
        }
        SetFeeEstimateMode(wallet, coinControl, options["conf_target"], options["estimate_mode"], options["fee_rate"], override_min_fee);
      }
    } else {
        // if options is null and not a bool
        coinControl.fAllowWatchOnly = ParseIncludeWatchonly(NullUniValue, wallet);
    }

    if (!solving_data.isNull()) {
        if (solving_data.exists("pubkeys")) {
            UniValue pubkey_strs = solving_data["pubkeys"].get_array();
            for (unsigned int i = 0; i < pubkey_strs.size(); ++i) {
                std::vector<unsigned char> data(ParseHex(pubkey_strs[i].get_str()));
                CPubKey pubkey(data.begin(), data.end());
                if (!pubkey.IsFullyValid()) {
                    throw JSONRPCError(RPC_INVALID_ADDRESS_OR_KEY, strprintf("%s is not a valid public key", pubkey_strs[i].get_str()));
                }
                coinControl.m_external_provider.pubkeys.emplace(pubkey.GetID(), pubkey);
                // Add witnes script for pubkeys
                CScript wit_script = GetScriptForDestination(WitnessV0KeyHash(pubkey.GetID()));
                coinControl.m_external_provider.scripts.emplace(CScriptID(wit_script), wit_script);
            }
        }

        if (solving_data.exists("scripts")) {
            UniValue script_strs = solving_data["scripts"].get_array();
            for (unsigned int i = 0; i < script_strs.size(); ++i) {
                CScript script = ParseScript(script_strs[i].get_str());
                coinControl.m_external_provider.scripts.emplace(CScriptID(script), script);
            }
        }

        if (solving_data.exists("descriptors")) {
            UniValue desc_strs = solving_data["descriptors"].get_array();
            for (unsigned int i = 0; i < desc_strs.size(); ++i) {
                FlatSigningProvider desc_out;
                std::string error;
                std::unique_ptr<Descriptor> desc = Parse(desc_strs[i].get_str(), desc_out, error, true);
                coinControl.m_external_provider = Merge(coinControl.m_external_provider, desc_out);
            }
        }
    }

    if (tx.vout.size() == 0)
        throw JSONRPCError(RPC_INVALID_PARAMETER, "TX must have at least one output");

    if (change_position != -1 && (change_position < 0 || (unsigned int)change_position > tx.vout.size()))
        throw JSONRPCError(RPC_INVALID_PARAMETER, "changePosition out of bounds");

    for (unsigned int idx = 0; idx < subtractFeeFromOutputs.size(); idx++) {
        int pos = subtractFeeFromOutputs[idx].get_int();
        if (setSubtractFeeFromOutputs.count(pos))
            throw JSONRPCError(RPC_INVALID_PARAMETER, strprintf("Invalid parameter, duplicated position: %d", pos));
        if (pos < 0)
            throw JSONRPCError(RPC_INVALID_PARAMETER, strprintf("Invalid parameter, negative position: %d", pos));
        if (pos >= int(tx.vout.size()))
            throw JSONRPCError(RPC_INVALID_PARAMETER, strprintf("Invalid parameter, position too large: %d", pos));
        setSubtractFeeFromOutputs.insert(pos);
    }

    // Check any existing inputs for peg-in data and add to external txouts if so
    // Fetch specified UTXOs from the UTXO set
    const auto& fedpegscripts = GetValidFedpegScripts(wallet.chain().getTip(), Params().GetConsensus(), true /* nextblock_validation */);
    std::map<COutPoint, Coin> coins;
    for (unsigned int i = 0; i < tx.vin.size(); ++i ) {
        const CTxIn& txin = tx.vin[i];
        coins[txin.prevout]; // Create empty map entry keyed by prevout.
        if (txin.m_is_pegin) {
            std::string err;
            if (tx.witness.vtxinwit.size() != tx.vin.size() || !IsValidPeginWitness(tx.witness.vtxinwit[i].m_pegin_witness, fedpegscripts, txin.prevout, err, false)) {
                throw JSONRPCError(RPC_INVALID_PARAMETER, strprintf("Transaction contains invalid peg-in input: %s", err));
            }
            CScriptWitness& pegin_witness = tx.witness.vtxinwit[i].m_pegin_witness;
            CTxOut txout = GetPeginOutputFromWitness(pegin_witness);
            coinControl.SelectExternal(txin.prevout, txout);
        }
    }
    wallet.chain().findCoins(coins);
    for (const auto& coin : coins) {
        if (!coin.second.out.IsNull()) {
            coinControl.SelectExternal(coin.first, coin.second.out);
        }
    }

    bilingual_str error;

    if (!wallet.FundTransaction(tx, fee_out, change_position, error, lockUnspents, setSubtractFeeFromOutputs, coinControl)) {
        throw JSONRPCError(RPC_WALLET_ERROR, error.original);
    }
}

static RPCHelpMan fundrawtransaction()
{
    return RPCHelpMan{"fundrawtransaction",
                "\nIf the transaction has no inputs, they will be automatically selected to meet its out value.\n"
                "It will add at most one change output to the outputs.\n"
                "No existing outputs will be modified unless \"subtractFeeFromOutputs\" is specified.\n"
                "Note that inputs which were signed may need to be resigned after completion since in/outputs have been added.\n"
                "The inputs added will not be signed, use signrawtransactionwithkey\n"
                " or signrawtransactionwithwallet for that.\n"
                "Note that all existing inputs must have their previous output transaction be in the wallet.\n"
                "Note that all inputs selected must be of standard form and P2SH scripts must be\n"
                "in the wallet using importaddress or addmultisigaddress (to calculate fees).\n"
                "You can see whether this is the case by checking the \"solvable\" field in the listunspent output.\n"
                "Only pay-to-pubkey, multisig, and P2SH versions thereof are currently supported for watch-only\n",
                {
                    {"hexstring", RPCArg::Type::STR_HEX, RPCArg::Optional::NO, "The hex string of the raw transaction"},
                    {"options", RPCArg::Type::OBJ, RPCArg::Optional::OMITTED_NAMED_ARG, "for backward compatibility: passing in a true instead of an object will result in {\"includeWatching\":true}",
                        {
                            {"add_inputs", RPCArg::Type::BOOL, RPCArg::Default{true}, "For a transaction with existing inputs, automatically include more if they are not enough."},
                            {"include_unsafe", RPCArg::Type::BOOL, RPCArg::Default{false}, "Include inputs that are not safe to spend (unconfirmed transactions from outside keys and unconfirmed replacement transactions).\n"
                                                          "Warning: the resulting transaction may become invalid if one of the unsafe inputs disappears.\n"
                                                          "If that happens, you will need to fund the transaction with different inputs and republish it."},
                            {"changeAddress", RPCArg::Type::STR, RPCArg::DefaultHint{"pool address"}, "The address to receive the change"},
                            {"changePosition", RPCArg::Type::NUM, RPCArg::DefaultHint{"random"}, "The index of the change output"},
                            {"change_type", RPCArg::Type::STR, RPCArg::DefaultHint{"set by -changetype"}, "The output type to use. Only valid if changeAddress is not specified. Options are \"legacy\", \"p2sh-segwit\", and \"bech32\"."},
                            {"includeWatching", RPCArg::Type::BOOL, RPCArg::DefaultHint{"true for watch-only wallets, otherwise false"}, "Also select inputs which are watch only.\n"
                                                          "Only solvable inputs can be used. Watch-only destinations are solvable if the public key and/or output script was imported,\n"
                                                          "e.g. with 'importpubkey' or 'importmulti' with the 'pubkeys' or 'desc' field."},
                            {"lockUnspents", RPCArg::Type::BOOL, RPCArg::Default{false}, "Lock selected unspent outputs"},
                            {"fee_rate", RPCArg::Type::AMOUNT, RPCArg::DefaultHint{"not set, fall back to wallet fee estimation"}, "Specify a fee rate in " + CURRENCY_ATOM + "/vB."},
                            {"feeRate", RPCArg::Type::AMOUNT, RPCArg::DefaultHint{"not set, fall back to wallet fee estimation"}, "Specify a fee rate in " + CURRENCY_UNIT + "/kvB."},
                            {"subtractFeeFromOutputs", RPCArg::Type::ARR, RPCArg::Default{UniValue::VARR}, "The integers.\n"
                                                          "The fee will be equally deducted from the amount of each specified output.\n"
                                                          "Those recipients will receive less coins than you enter in their corresponding amount field.\n"
                                                          "If no outputs are specified here, the sender pays the fee.",
                                {
                                    {"vout_index", RPCArg::Type::NUM, RPCArg::Optional::OMITTED, "The zero-based output index, before a change output is added."},
                                },
                            },
                            {"replaceable", RPCArg::Type::BOOL, RPCArg::DefaultHint{"wallet default"}, "Marks this transaction as BIP125 replaceable.\n"
                                                          "Allows this transaction to be replaced by a transaction with higher fees"},
                            {"conf_target", RPCArg::Type::NUM, RPCArg::DefaultHint{"wallet -txconfirmtarget"}, "Confirmation target in blocks"},
                            {"estimate_mode", RPCArg::Type::STR, RPCArg::Default{"unset"}, std::string() + "The fee estimate mode, must be one of (case insensitive):\n"
                            "       \"" + FeeModes("\"\n\"") + "\""},
                        },
                        "options"},
                    {"iswitness", RPCArg::Type::BOOL, RPCArg::DefaultHint{"depends on heuristic tests"}, "Whether the transaction hex is a serialized witness transaction.\n"
                        "If iswitness is not present, heuristic tests will be used in decoding.\n"
                        "If true, only witness deserialization will be tried.\n"
                        "If false, only non-witness deserialization will be tried.\n"
                        "This boolean should reflect whether the transaction has inputs\n"
                        "(e.g. fully valid, or on-chain transactions), if known by the caller."
                    },
                    {"solving_data", RPCArg::Type::OBJ, RPCArg::Optional::OMITTED_NAMED_ARG, "Keys and scripts needed for producing a final transaction with a dummy signature. Used for fee estimation during coin selection.\n",
                        {
                            {"pubkeys", RPCArg::Type::ARR, RPCArg::DefaultHint{"empty array"}, "A json array of public keys.\n",
                                {
                                    {"pubkey", RPCArg::Type::STR_HEX, RPCArg::Optional::OMITTED, "A public key"},
                                },
                            },
                            {"scripts", RPCArg::Type::ARR, RPCArg::DefaultHint{"empty array"}, "A json array of scripts.\n",
                                {
                                    {"script", RPCArg::Type::STR_HEX, RPCArg::Optional::OMITTED, "A script"},
                                },
                            },
                            {"descriptors", RPCArg::Type::ARR, RPCArg::DefaultHint{"empty array"}, "A json array of descriptors.\n",
                                {
                                    {"descriptor", RPCArg::Type::STR_HEX, RPCArg::Optional::OMITTED, "A descriptor"},
                                },
                            }
                        }
                    },
                },
                RPCResult{
                    RPCResult::Type::OBJ, "", "",
                    {
                        {RPCResult::Type::STR_HEX, "hex", "The resulting raw transaction (hex-encoded string)"},
                        {RPCResult::Type::STR_AMOUNT, "fee", "Fee in " + CURRENCY_UNIT + " the resulting transaction pays"},
                        {RPCResult::Type::NUM, "changepos", "The position of the added change output, or -1"},
                    }
                                },
                                RPCExamples{
                            "\nCreate a transaction with no inputs\n"
                            + HelpExampleCli("createrawtransaction", "\"[]\" \"{\\\"myaddress\\\":0.01}\"") +
                            "\nAdd sufficient unsigned inputs to meet the output value\n"
                            + HelpExampleCli("fundrawtransaction", "\"rawtransactionhex\"") +
                            "\nSign the transaction\n"
                            + HelpExampleCli("signrawtransactionwithwallet", "\"fundedtransactionhex\"") +
                            "\nSend the transaction\n"
                            + HelpExampleCli("sendrawtransaction", "\"signedtransactionhex\"")
                                },
        [&](const RPCHelpMan& self, const JSONRPCRequest& request) -> UniValue
{
    std::shared_ptr<CWallet> const pwallet = GetWalletForJSONRPCRequest(request);
    if (!pwallet) return NullUniValue;

    RPCTypeCheck(request.params, {UniValue::VSTR, UniValueType(), UniValue::VBOOL});

    // parse hex string from parameter
    CMutableTransaction tx;
    bool try_witness = request.params[2].isNull() ? true : request.params[2].get_bool();
    bool try_no_witness = request.params[2].isNull() ? true : !request.params[2].get_bool();
    if (!DecodeHexTx(tx, request.params[0].get_str(), try_no_witness, try_witness)) {
        throw JSONRPCError(RPC_DESERIALIZATION_ERROR, "TX decode failed");
    }

    CAmount fee;
    int change_position;
    CCoinControl coin_control;
    // Automatically select (additional) coins. Can be overridden by options.add_inputs.
    coin_control.m_add_inputs = true;
    FundTransaction(*pwallet, tx, fee, change_position, request.params[1], coin_control, request.params[3], /* override_min_fee */ true);

    UniValue result(UniValue::VOBJ);
    result.pushKV("hex", EncodeHexTx(CTransaction(tx)));
    result.pushKV("fee", ValueFromAmount(fee));
    result.pushKV("changepos", change_position);

    return result;
},
    };
}

RPCHelpMan signrawtransactionwithwallet()
{
    return RPCHelpMan{"signrawtransactionwithwallet",
                "\nSign inputs for raw transaction (serialized, hex-encoded).\n"
                "The second optional argument (may be null) is an array of previous transaction outputs that\n"
                "this transaction depends on but may not yet be in the block chain." +
        HELP_REQUIRING_PASSPHRASE,
                {
                    {"hexstring", RPCArg::Type::STR, RPCArg::Optional::NO, "The transaction hex string"},
                    {"prevtxs", RPCArg::Type::ARR, RPCArg::Optional::OMITTED_NAMED_ARG, "The previous dependent transaction outputs",
                        {
                            {"", RPCArg::Type::OBJ, RPCArg::Optional::OMITTED, "",
                                {
                                    {"txid", RPCArg::Type::STR_HEX, RPCArg::Optional::NO, "The transaction id"},
                                    {"vout", RPCArg::Type::NUM, RPCArg::Optional::NO, "The output number"},
                                    {"scriptPubKey", RPCArg::Type::STR_HEX, RPCArg::Optional::NO, "script key"},
                                    {"redeemScript", RPCArg::Type::STR_HEX, RPCArg::Optional::OMITTED, "(required for P2SH) redeem script"},
                                    {"witnessScript", RPCArg::Type::STR_HEX, RPCArg::Optional::OMITTED, "(required for P2WSH or P2SH-P2WSH) witness script"},
                                    {"amount", RPCArg::Type::AMOUNT, RPCArg::Optional::OMITTED, "The amount spent (required if non-confidential segwit output)"},
                                    {"amountcommitment", RPCArg::Type::STR, RPCArg::Optional::OMITTED, "The amount commitment spent (required if confidential segwit output)"},
                                },
                            },
                        },
                    },
                    {"sighashtype", RPCArg::Type::STR, RPCArg::Default{"DEFAULT"}, "The signature hash type. Must be one of\n"
            "       \"DEFAULT\"\n"
            "       \"ALL\"\n"
            "       \"NONE\"\n"
            "       \"SINGLE\"\n"
            "       \"ALL|ANYONECANPAY\"\n"
            "       \"NONE|ANYONECANPAY\"\n"
            "       \"SINGLE|ANYONECANPAY\""},
                },
                RPCResult{
                    RPCResult::Type::OBJ, "", "",
                    {
                        {RPCResult::Type::STR_HEX, "hex", "The hex-encoded raw transaction with signature(s)"},
                        {RPCResult::Type::BOOL, "complete", "If the transaction has a complete set of signatures"},
                        {RPCResult::Type::ARR, "errors", /* optional */ true, "Script verification errors (if there are any)",
                        {
                            {RPCResult::Type::OBJ, "", "",
                            {
                                {RPCResult::Type::STR_HEX, "txid", "The hash of the referenced, previous transaction"},
                                {RPCResult::Type::NUM, "vout", "The index of the output to spent and used as input"},
                                {RPCResult::Type::STR_HEX, "scriptSig", "The hex-encoded signature script"},
                                {RPCResult::Type::NUM, "sequence", "Script sequence number"},
                                {RPCResult::Type::STR, "error", "Verification or signing error related to the input"},
                            }},
                        }},
                        {RPCResult::Type::STR, "warning", "Warning that a peg-in input signed may be immature. This could mean lack of connectivity to or misconfiguration of the daemon."},
                    }
                },
                RPCExamples{
                    HelpExampleCli("signrawtransactionwithwallet", "\"myhex\"")
            + HelpExampleRpc("signrawtransactionwithwallet", "\"myhex\"")
                },
        [&](const RPCHelpMan& self, const JSONRPCRequest& request) -> UniValue
{
    std::shared_ptr<CWallet> const pwallet = GetWalletForJSONRPCRequest(request);
    if (!pwallet) return NullUniValue;

    RPCTypeCheck(request.params, {UniValue::VSTR, UniValue::VARR, UniValue::VSTR}, true);

    CMutableTransaction mtx;
    if (!DecodeHexTx(mtx, request.params[0].get_str())) {
        throw JSONRPCError(RPC_DESERIALIZATION_ERROR, "TX decode failed. Make sure the tx has at least one input.");
    }

    // Sign the transaction
    LOCK(pwallet->cs_wallet);
    EnsureWalletIsUnlocked(*pwallet);

    // Fetch previous transactions (inputs):
    std::map<COutPoint, Coin> coins;
    for (const CTxIn& txin : mtx.vin) {
        coins[txin.prevout]; // Create empty map entry keyed by prevout.
    }
    pwallet->chain().findCoins(coins);

    // Parse the prevtxs array
    ParsePrevouts(request.params[1], nullptr, coins);

    int nHashType = ParseSighashString(request.params[2]);

    // Script verification errors
    std::map<int, bilingual_str> input_errors;

    bool immature_pegin = ValidateTransactionPeginInputs(mtx, pwallet->chain().getTip(), input_errors);
    bool complete = pwallet->SignTransaction(mtx, coins, nHashType, input_errors);
    UniValue result(UniValue::VOBJ);
    SignTransactionResultToJSON(mtx, complete, coins, input_errors, immature_pegin, result);
    return result;
},
    };
}

static RPCHelpMan bumpfee_helper(std::string method_name)
{
    const bool want_psbt = method_name == "psbtbumpfee";
    const std::string incremental_fee{CFeeRate(DEFAULT_INCREMENTAL_RELAY_FEE).ToString(FeeEstimateMode::SAT_VB)};

    return RPCHelpMan{method_name,
        "\nBumps the fee of an opt-in-RBF transaction T, replacing it with a new transaction B.\n"
        + std::string(want_psbt ? "Returns a PSBT instead of creating and signing a new transaction.\n" : "") +
        "An opt-in RBF transaction with the given txid must be in the wallet.\n"
        "The command will pay the additional fee by reducing change outputs or adding inputs when necessary.\n"
        "It may add a new change output if one does not already exist.\n"
        "All inputs in the original transaction will be included in the replacement transaction.\n"
        "The command will fail if the wallet or mempool contains a transaction that spends one of T's outputs.\n"
        "By default, the new fee will be calculated automatically using the estimatesmartfee RPC.\n"
        "The user can specify a confirmation target for estimatesmartfee.\n"
        "Alternatively, the user can specify a fee rate in " + CURRENCY_ATOM + "/vB for the new transaction.\n"
        "At a minimum, the new fee rate must be high enough to pay an additional new relay fee (incrementalfee\n"
        "returned by getnetworkinfo) to enter the node's mempool.\n"
        "* WARNING: before version 0.21, fee_rate was in " + CURRENCY_UNIT + "/kvB. As of 0.21, fee_rate is in " + CURRENCY_ATOM + "/vB. *\n",
        {
            {"txid", RPCArg::Type::STR_HEX, RPCArg::Optional::NO, "The txid to be bumped"},
            {"options", RPCArg::Type::OBJ, RPCArg::Optional::OMITTED_NAMED_ARG, "",
                {
                    {"conf_target", RPCArg::Type::NUM, RPCArg::DefaultHint{"wallet -txconfirmtarget"}, "Confirmation target in blocks\n"},
                    {"fee_rate", RPCArg::Type::AMOUNT, RPCArg::DefaultHint{"not set, fall back to wallet fee estimation"},
                             "\nSpecify a fee rate in " + CURRENCY_ATOM + "/vB instead of relying on the built-in fee estimator.\n"
                             "Must be at least " + incremental_fee + " higher than the current transaction fee rate.\n"
                             "WARNING: before version 0.21, fee_rate was in " + CURRENCY_UNIT + "/kvB. As of 0.21, fee_rate is in " + CURRENCY_ATOM + "/vB.\n"},
                    {"replaceable", RPCArg::Type::BOOL, RPCArg::Default{true}, "Whether the new transaction should still be\n"
                             "marked bip-125 replaceable. If true, the sequence numbers in the transaction will\n"
                             "be left unchanged from the original. If false, any input sequence numbers in the\n"
                             "original transaction that were less than 0xfffffffe will be increased to 0xfffffffe\n"
                             "so the new transaction will not be explicitly bip-125 replaceable (though it may\n"
                             "still be replaceable in practice, for example if it has unconfirmed ancestors which\n"
                             "are replaceable).\n"},
                    {"estimate_mode", RPCArg::Type::STR, RPCArg::Default{"unset"}, "The fee estimate mode, must be one of (case insensitive):\n"
                             "\"" + FeeModes("\"\n\"") + "\""},
                },
                "options"},
        },
        RPCResult{
            RPCResult::Type::OBJ, "", "", Cat(
                want_psbt ?
                std::vector<RPCResult>{{RPCResult::Type::STR, "psbt", "The base64-encoded unsigned PSBT of the new transaction."}} :
                std::vector<RPCResult>{{RPCResult::Type::STR_HEX, "txid", "The id of the new transaction."}},
            {
                {RPCResult::Type::STR_AMOUNT, "origfee", "The fee of the replaced transaction."},
                {RPCResult::Type::STR_AMOUNT, "fee", "The fee of the new transaction."},
                {RPCResult::Type::ARR, "errors", "Errors encountered during processing (may be empty).",
                {
                    {RPCResult::Type::STR, "", ""},
                }},
            })
        },
        RPCExamples{
    "\nBump the fee, get the new transaction\'s " + std::string(want_psbt ? "psbt" : "txid") + "\n" +
            HelpExampleCli(method_name, "<txid>")
        },
        [want_psbt](const RPCHelpMan& self, const JSONRPCRequest& request) -> UniValue
{
    std::shared_ptr<CWallet> const pwallet = GetWalletForJSONRPCRequest(request);
    if (!pwallet) return NullUniValue;

    if (pwallet->IsWalletFlagSet(WALLET_FLAG_DISABLE_PRIVATE_KEYS) && !want_psbt) {
        throw JSONRPCError(RPC_WALLET_ERROR, "bumpfee is not available with wallets that have private keys disabled. Use psbtbumpfee instead.");
    }

    RPCTypeCheck(request.params, {UniValue::VSTR, UniValue::VOBJ});
    uint256 hash(ParseHashV(request.params[0], "txid"));

    CCoinControl coin_control;
    coin_control.fAllowWatchOnly = pwallet->IsWalletFlagSet(WALLET_FLAG_DISABLE_PRIVATE_KEYS);
    // optional parameters
    coin_control.m_signal_bip125_rbf = true;

    if (!request.params[1].isNull()) {
        UniValue options = request.params[1];
        RPCTypeCheckObj(options,
            {
                {"confTarget", UniValueType(UniValue::VNUM)},
                {"conf_target", UniValueType(UniValue::VNUM)},
                {"fee_rate", UniValueType()}, // will be checked by AmountFromValue() in SetFeeEstimateMode()
                {"replaceable", UniValueType(UniValue::VBOOL)},
                {"estimate_mode", UniValueType(UniValue::VSTR)},
            },
            true, true);

        if (options.exists("confTarget") && options.exists("conf_target")) {
            throw JSONRPCError(RPC_INVALID_PARAMETER, "confTarget and conf_target options should not both be set. Use conf_target (confTarget is deprecated).");
        }

        auto conf_target = options.exists("confTarget") ? options["confTarget"] : options["conf_target"];

        if (options.exists("replaceable")) {
            coin_control.m_signal_bip125_rbf = options["replaceable"].get_bool();
        }
        SetFeeEstimateMode(*pwallet, coin_control, conf_target, options["estimate_mode"], options["fee_rate"], /* override_min_fee */ false);
    }

    // Make sure the results are valid at least up to the most recent block
    // the user could have gotten from another RPC command prior to now
    pwallet->BlockUntilSyncedToCurrentChain();

    LOCK(pwallet->cs_wallet);

    EnsureWalletIsUnlocked(*pwallet);


    std::vector<bilingual_str> errors;
    CAmount old_fee;
    CAmount new_fee;
    CMutableTransaction mtx;
    feebumper::Result res;
    // Targeting feerate bump.
    res = feebumper::CreateRateBumpTransaction(*pwallet, hash, coin_control, errors, old_fee, new_fee, mtx);
    if (res != feebumper::Result::OK) {
        switch(res) {
            case feebumper::Result::INVALID_ADDRESS_OR_KEY:
                throw JSONRPCError(RPC_INVALID_ADDRESS_OR_KEY, errors[0].original);
                break;
            case feebumper::Result::INVALID_REQUEST:
                throw JSONRPCError(RPC_INVALID_REQUEST, errors[0].original);
                break;
            case feebumper::Result::INVALID_PARAMETER:
                throw JSONRPCError(RPC_INVALID_PARAMETER, errors[0].original);
                break;
            case feebumper::Result::WALLET_ERROR:
                throw JSONRPCError(RPC_WALLET_ERROR, errors[0].original);
                break;
            default:
                throw JSONRPCError(RPC_MISC_ERROR, errors[0].original);
                break;
        }
    }

    UniValue result(UniValue::VOBJ);

    // For bumpfee, return the new transaction id.
    // For psbtbumpfee, return the base64-encoded unsigned PSBT of the new transaction.
    if (!want_psbt) {
        if (!feebumper::SignTransaction(*pwallet, mtx)) {
            throw JSONRPCError(RPC_WALLET_ERROR, "Can't sign transaction.");
        }

        uint256 txid;
        if (feebumper::CommitTransaction(*pwallet, hash, std::move(mtx), errors, txid) != feebumper::Result::OK) {
            throw JSONRPCError(RPC_WALLET_ERROR, errors[0].original);
        }

        result.pushKV("txid", txid.GetHex());
    } else {
        PartiallySignedTransaction psbtx(mtx, 2 /* version */);
        bool complete = false;
        const TransactionError err = pwallet->FillPSBT(psbtx, complete, SIGHASH_DEFAULT, false /* sign */, true /* bip32derivs */);
        CHECK_NONFATAL(err == TransactionError::OK);
        CHECK_NONFATAL(!complete);
        CDataStream ssTx(SER_NETWORK, PROTOCOL_VERSION);
        ssTx << psbtx;
        result.pushKV("psbt", EncodeBase64(ssTx.str()));
    }

    result.pushKV("origfee", ValueFromAmount(old_fee));
    result.pushKV("fee", ValueFromAmount(new_fee));
    UniValue result_errors(UniValue::VARR);
    for (const bilingual_str& error : errors) {
        result_errors.push_back(error.original);
    }
    result.pushKV("errors", result_errors);

    return result;
},
    };
}

static RPCHelpMan bumpfee() { return bumpfee_helper("bumpfee"); }
static RPCHelpMan psbtbumpfee() { return bumpfee_helper("psbtbumpfee"); }

static RPCHelpMan rescanblockchain()
{
    return RPCHelpMan{"rescanblockchain",
                "\nRescan the local blockchain for wallet related transactions.\n"
                "Note: Use \"getwalletinfo\" to query the scanning progress.\n",
                {
                    {"start_height", RPCArg::Type::NUM, RPCArg::Default{0}, "block height where the rescan should start"},
                    {"stop_height", RPCArg::Type::NUM, RPCArg::Optional::OMITTED_NAMED_ARG, "the last block height that should be scanned. If none is provided it will rescan up to the tip at return time of this call."},
                },
                RPCResult{
                    RPCResult::Type::OBJ, "", "",
                    {
                        {RPCResult::Type::NUM, "start_height", "The block height where the rescan started (the requested height or 0)"},
                        {RPCResult::Type::NUM, "stop_height", "The height of the last rescanned block. May be null in rare cases if there was a reorg and the call didn't scan any blocks because they were already scanned in the background."},
                    }
                },
                RPCExamples{
                    HelpExampleCli("rescanblockchain", "100000 120000")
            + HelpExampleRpc("rescanblockchain", "100000, 120000")
                },
        [&](const RPCHelpMan& self, const JSONRPCRequest& request) -> UniValue
{
    std::shared_ptr<CWallet> const pwallet = GetWalletForJSONRPCRequest(request);
    if (!pwallet) return NullUniValue;

    WalletRescanReserver reserver(*pwallet);
    if (!reserver.reserve()) {
        throw JSONRPCError(RPC_WALLET_ERROR, "Wallet is currently rescanning. Abort existing rescan or wait.");
    }

    int start_height = 0;
    std::optional<int> stop_height;
    uint256 start_block;
    {
        LOCK(pwallet->cs_wallet);
        int tip_height = pwallet->GetLastBlockHeight();

        if (!request.params[0].isNull()) {
            start_height = request.params[0].get_int();
            if (start_height < 0 || start_height > tip_height) {
                throw JSONRPCError(RPC_INVALID_PARAMETER, "Invalid start_height");
            }
        }

        if (!request.params[1].isNull()) {
            stop_height = request.params[1].get_int();
            if (*stop_height < 0 || *stop_height > tip_height) {
                throw JSONRPCError(RPC_INVALID_PARAMETER, "Invalid stop_height");
            } else if (*stop_height < start_height) {
                throw JSONRPCError(RPC_INVALID_PARAMETER, "stop_height must be greater than start_height");
            }
        }

        // We can't rescan beyond non-pruned blocks, stop and throw an error
        if (!pwallet->chain().hasBlocks(pwallet->GetLastBlockHash(), start_height, stop_height)) {
            throw JSONRPCError(RPC_MISC_ERROR, "Can't rescan beyond pruned data. Use RPC call getblockchaininfo to determine your pruned height.");
        }

        CHECK_NONFATAL(pwallet->chain().findAncestorByHeight(pwallet->GetLastBlockHash(), start_height, FoundBlock().hash(start_block)));
    }

    CWallet::ScanResult result =
        pwallet->ScanForWalletTransactions(start_block, start_height, stop_height, reserver, true /* fUpdate */);
    switch (result.status) {
    case CWallet::ScanResult::SUCCESS:
        break;
    case CWallet::ScanResult::FAILURE:
        throw JSONRPCError(RPC_MISC_ERROR, "Rescan failed. Potentially corrupted data files.");
    case CWallet::ScanResult::USER_ABORT:
        throw JSONRPCError(RPC_MISC_ERROR, "Rescan aborted.");
        // no default case, so the compiler can warn about missing cases
    }
    UniValue response(UniValue::VOBJ);
    response.pushKV("start_height", start_height);
    response.pushKV("stop_height", result.last_scanned_height ? *result.last_scanned_height : UniValue());
    return response;
},
    };
}

class DescribeWalletAddressVisitor
{
public:
    const SigningProvider * const provider;

    void ProcessSubScript(const CScript& subscript, UniValue& obj) const
    {
        // Always present: script type and redeemscript
        std::vector<std::vector<unsigned char>> solutions_data;
        TxoutType which_type = Solver(subscript, solutions_data);
        obj.pushKV("script", GetTxnOutputType(which_type));
        obj.pushKV("hex", HexStr(subscript));

        CTxDestination embedded;
        if (ExtractDestination(subscript, embedded)) {
            // Only when the script corresponds to an address.
            UniValue subobj(UniValue::VOBJ);
            UniValue detail = DescribeAddress(embedded);
            subobj.pushKVs(detail);
            UniValue wallet_detail = std::visit(*this, embedded);
            subobj.pushKVs(wallet_detail);
            subobj.pushKV("address", EncodeDestination(embedded));
            subobj.pushKV("scriptPubKey", HexStr(subscript));
            // Always report the pubkey at the top level, so that `getnewaddress()['pubkey']` always works.
            if (subobj.exists("pubkey")) obj.pushKV("pubkey", subobj["pubkey"]);
            obj.pushKV("embedded", std::move(subobj));
        } else if (which_type == TxoutType::MULTISIG) {
            // Also report some information on multisig scripts (which do not have a corresponding address).
            // TODO: abstract out the common functionality between this logic and ExtractDestinations.
            obj.pushKV("sigsrequired", solutions_data[0][0]);
            UniValue pubkeys(UniValue::VARR);
            for (size_t i = 1; i < solutions_data.size() - 1; ++i) {
                CPubKey key(solutions_data[i].begin(), solutions_data[i].end());
                pubkeys.push_back(HexStr(key));
            }
            obj.pushKV("pubkeys", std::move(pubkeys));
        }
    }

    explicit DescribeWalletAddressVisitor(const SigningProvider* _provider) : provider(_provider) {}

    UniValue operator()(const CNoDestination& dest) const { return UniValue(UniValue::VOBJ); }

    UniValue operator()(const PKHash& pkhash) const
    {
        CKeyID keyID{ToKeyID(pkhash)};
        UniValue obj(UniValue::VOBJ);
        CPubKey vchPubKey;
        if (provider && provider->GetPubKey(keyID, vchPubKey)) {
            obj.pushKV("pubkey", HexStr(vchPubKey));
            obj.pushKV("iscompressed", vchPubKey.IsCompressed());
        }
        return obj;
    }

    UniValue operator()(const ScriptHash& scripthash) const
    {
        CScriptID scriptID(scripthash);
        UniValue obj(UniValue::VOBJ);
        CScript subscript;
        if (provider && provider->GetCScript(scriptID, subscript)) {
            ProcessSubScript(subscript, obj);
        }
        return obj;
    }

    UniValue operator()(const WitnessV0KeyHash& id) const
    {
        UniValue obj(UniValue::VOBJ);
        CPubKey pubkey;
        if (provider && provider->GetPubKey(ToKeyID(id), pubkey)) {
            obj.pushKV("pubkey", HexStr(pubkey));
        }
        return obj;
    }

    UniValue operator()(const WitnessV0ScriptHash& id) const
    {
        UniValue obj(UniValue::VOBJ);
        CScript subscript;
        CRIPEMD160 hasher;
        uint160 hash;
        hasher.Write(id.begin(), 32).Finalize(hash.begin());
        if (provider && provider->GetCScript(CScriptID(hash), subscript)) {
            ProcessSubScript(subscript, obj);
        }
        return obj;
    }

    UniValue operator()(const WitnessV1Taproot& id) const { return UniValue(UniValue::VOBJ); }
    UniValue operator()(const WitnessUnknown& id) const { return UniValue(UniValue::VOBJ); }
    UniValue operator()(const NullData& id) const { return NullUniValue; }
};

static UniValue DescribeWalletAddress(const CWallet& wallet, const CTxDestination& dest)
{
    UniValue ret(UniValue::VOBJ);
    UniValue detail = DescribeAddress(dest);
    CScript script = GetScriptForDestination(dest);
    std::unique_ptr<SigningProvider> provider = nullptr;
    provider = wallet.GetSolvingProvider(script);
    ret.pushKVs(detail);
    ret.pushKVs(std::visit(DescribeWalletAddressVisitor(provider.get()), dest));
    return ret;
}

class DescribeWalletBlindAddressVisitor
{
public:
    const CWallet& wallet;
    isminetype mine;

    explicit DescribeWalletBlindAddressVisitor(const CWallet& _wallet, isminetype mine_in) : wallet(_wallet), mine(mine_in) {}

    UniValue operator()(const CNoDestination& dest) const { return UniValue(UniValue::VOBJ); }

    UniValue operator()(const PKHash& pkhash) const
    {
        UniValue obj(UniValue::VOBJ);
        if (!IsBlindDestination(pkhash) && mine != ISMINE_NO) {
            CPubKey blind_pub = wallet.GetBlindingPubKey(GetScriptForDestination(pkhash));
            PKHash dest(pkhash);
            dest.blinding_pubkey = blind_pub;
            obj.pushKV("confidential", EncodeDestination(dest));
        } else {
            obj.pushKV("confidential", EncodeDestination(pkhash));
        }
        return obj;
    }

    UniValue operator()(const ScriptHash& scripthash) const
    {
        UniValue obj(UniValue::VOBJ);
        if (!IsBlindDestination(scripthash) && mine != ISMINE_NO) {
            CPubKey blind_pub = wallet.GetBlindingPubKey(GetScriptForDestination(scripthash));
            ScriptHash dest(scripthash);
            dest.blinding_pubkey = blind_pub;
            obj.pushKV("confidential", EncodeDestination(dest));
        } else {
            obj.pushKV("confidential", EncodeDestination(scripthash));
        }
        return obj;
    }

    UniValue operator()(const WitnessV0KeyHash& id) const
    {
        UniValue obj(UniValue::VOBJ);
        if (!IsBlindDestination(id) && mine != ISMINE_NO) {
            CPubKey blind_pub = wallet.GetBlindingPubKey(GetScriptForDestination(id));
            WitnessV0KeyHash dest(id);
            dest.blinding_pubkey = blind_pub;
            obj.pushKV("confidential", EncodeDestination(dest));
        } else {
            obj.pushKV("confidential", EncodeDestination(id));
        }
        return obj;
    }

    UniValue operator()(const WitnessV0ScriptHash& id) const
    {
        UniValue obj(UniValue::VOBJ);
        if (!IsBlindDestination(id) && mine != ISMINE_NO) {
            CPubKey blind_pub = wallet.GetBlindingPubKey(GetScriptForDestination(id));
            WitnessV0ScriptHash dest(id);
            dest.blinding_pubkey = blind_pub;
            obj.pushKV("confidential", EncodeDestination(dest));
        } else {
            obj.pushKV("confidential", EncodeDestination(id));
        }
        return obj;
    }

    UniValue operator()(const WitnessV1Taproot& tap) const
    {
        UniValue obj(UniValue::VOBJ);
        if (!IsBlindDestination(tap) && mine != ISMINE_NO) {
            CPubKey blind_pub = wallet.GetBlindingPubKey(GetScriptForDestination(tap));
            WitnessV1Taproot dest(tap);
            dest.blinding_pubkey = blind_pub;
            obj.pushKV("confidential", EncodeDestination(dest));
        } else {
            obj.pushKV("confidential", EncodeDestination(tap));
        }
        return obj;
    }

    UniValue operator()(const WitnessUnknown& id) const { return UniValue(UniValue::VOBJ); }
    UniValue operator()(const NullData& id) const { return NullUniValue; }
};

static UniValue DescribeWalletBlindAddress(const CWallet& wallet, const CTxDestination& dest, isminetype mine)
{
    UniValue ret(UniValue::VOBJ);
    ret.pushKVs(std::visit(DescribeWalletBlindAddressVisitor(wallet, mine), dest));
    return ret;
}

/** Convert CAddressBookData to JSON record.  */
static UniValue AddressBookDataToJSON(const CAddressBookData& data, const bool verbose)
{
    UniValue ret(UniValue::VOBJ);
    if (verbose) {
        ret.pushKV("name", data.GetLabel());
    }
    ret.pushKV("purpose", data.purpose);
    return ret;
}

RPCHelpMan getaddressinfo()
{
    return RPCHelpMan{"getaddressinfo",
                "\nReturn information about the given address.\n"
                "Some of the information will only be present if the address is in the active wallet.\n",
                {
                    {"address", RPCArg::Type::STR, RPCArg::Optional::NO, "The address for which to get information."},
                },
                RPCResult{
                    RPCResult::Type::OBJ, "", "",
                    {
                        {RPCResult::Type::STR, "address", "The address validated."},
                        {RPCResult::Type::STR_HEX, "scriptPubKey", "The hex-encoded scriptPubKey generated by the address."},
                        {RPCResult::Type::BOOL, "ismine", "If the address is yours."},
                        {RPCResult::Type::BOOL, "iswatchonly", "If the address is watchonly."},
                        {RPCResult::Type::BOOL, "solvable", "If we know how to spend coins sent to this address, ignoring the possible lack of private keys."},
                        {RPCResult::Type::STR, "desc", /* optional */ true, "A descriptor for spending coins sent to this address (only when solvable)."},
                        {RPCResult::Type::STR, "parent_desc", /* optional */ true, "The descriptor used to derive this address if this is a descriptor wallet"},
                        {RPCResult::Type::BOOL, "isscript", "If the key is a script."},
                        {RPCResult::Type::BOOL, "ischange", "If the address was used for change output."},
                        {RPCResult::Type::BOOL, "iswitness", "If the address is a witness address."},
                        {RPCResult::Type::NUM, "witness_version", /* optional */ true, "The version number of the witness program."},
                        {RPCResult::Type::STR_HEX, "witness_program", /* optional */ true, "The hex value of the witness program."},
                        {RPCResult::Type::STR, "script", /* optional */ true, "The output script type. Only if isscript is true and the redeemscript is known. Possible\n"
                                                                     "types: nonstandard, pubkey, pubkeyhash, scripthash, multisig, nulldata, witness_v0_keyhash,\n"
                            "witness_v0_scripthash, witness_unknown."},
                        {RPCResult::Type::STR_HEX, "hex", /* optional */ true, "The redeemscript for the p2sh address."},
                        {RPCResult::Type::ARR, "pubkeys", /* optional */ true, "Array of pubkeys associated with the known redeemscript (only if script is multisig).",
                        {
                            {RPCResult::Type::STR, "pubkey", ""},
                        }},
                        {RPCResult::Type::NUM, "sigsrequired", /* optional */ true, "The number of signatures required to spend multisig output (only if script is multisig)."},
                        {RPCResult::Type::STR_HEX, "pubkey", /* optional */ true, "The hex value of the raw public key for single-key addresses (possibly embedded in P2SH or P2WSH)."},
                        {RPCResult::Type::OBJ, "embedded", /* optional */ true, "Information about the address embedded in P2SH or P2WSH, if relevant and known.",
                        {
                            {RPCResult::Type::ELISION, "", "Includes all getaddressinfo output fields for the embedded address, excluding metadata (timestamp, hdkeypath, hdseedid)\n"
                            "and relation to the wallet (ismine, iswatchonly)."},
                        }},
                        {RPCResult::Type::BOOL, "iscompressed", /* optional */ true, "If the pubkey is compressed."},
                        {RPCResult::Type::STR_HEX, "confidential_key", "the raw blinding public key for that address, if any. \"\" if none"},
                        {RPCResult::Type::STR, "unconfidential", "The address without confidentiality key"},
                        {RPCResult::Type::STR, "confidential", "The address with wallet-stored confidentiality key if known. Only displayed for non-confidential address inputs"},
                        {RPCResult::Type::NUM_TIME, "timestamp", /* optional */ true, "The creation time of the key, if available, expressed in " + UNIX_EPOCH_TIME + "."},
                        {RPCResult::Type::STR, "hdkeypath", /* optional */ true, "The HD keypath, if the key is HD and available."},
                        {RPCResult::Type::STR_HEX, "hdseedid", /* optional */ true, "The Hash160 of the HD seed."},
                        {RPCResult::Type::STR_HEX, "hdmasterfingerprint", /* optional */ true, "The fingerprint of the master key."},
                        {RPCResult::Type::ARR, "labels", "Array of labels associated with the address. Currently limited to one label but returned\n"
                            "as an array to keep the API stable if multiple labels are enabled in the future.",
                        {
                            {RPCResult::Type::STR, "label name", "Label name (defaults to \"\")."},
                        }},
                    }
                },
                RPCExamples{
                    HelpExampleCli("getaddressinfo", "\"" + EXAMPLE_ADDRESS[0] + "\"") +
                    HelpExampleRpc("getaddressinfo", "\"" + EXAMPLE_ADDRESS[0] + "\"")
                },
        [&](const RPCHelpMan& self, const JSONRPCRequest& request) -> UniValue
{
    std::shared_ptr<CWallet> const pwallet = GetWalletForJSONRPCRequest(request);
    if (!pwallet) return NullUniValue;

    LOCK(pwallet->cs_wallet);

    std::string error_msg;
    CTxDestination dest = DecodeDestination(request.params[0].get_str(), error_msg);

    // Make sure the destination is valid
    if (!IsValidDestination(dest)) {
        // Set generic error message in case 'DecodeDestination' didn't set it
        if (error_msg.empty()) error_msg = "Invalid address";

        throw JSONRPCError(RPC_INVALID_ADDRESS_OR_KEY, error_msg);
    }

    UniValue ret(UniValue::VOBJ);

    std::string currentAddress = EncodeDestination(dest);
    ret.pushKV("address", currentAddress);

    CScript scriptPubKey = GetScriptForDestination(dest);
    ret.pushKV("scriptPubKey", HexStr(scriptPubKey));

    std::unique_ptr<SigningProvider> provider = pwallet->GetSolvingProvider(scriptPubKey);

    isminetype mine = pwallet->IsMine(dest);
    // Elements: Addresses we can not unblind outputs for aren't spendable
    if (IsBlindDestination(dest) &&
            GetDestinationBlindingKey(dest) != pwallet->GetBlindingPubKey(GetScriptForDestination(dest))) {
        mine = ISMINE_NO;
    }
    ret.pushKV("ismine", bool(mine & ISMINE_SPENDABLE));

    if (provider) {
        auto inferred = InferDescriptor(scriptPubKey, *provider);
        bool solvable = inferred->IsSolvable() || IsSolvable(*provider, scriptPubKey);
        ret.pushKV("solvable", solvable);
        if (solvable) {
            ret.pushKV("desc", inferred->ToString());
        }
    } else {
        ret.pushKV("solvable", false);
    }


    DescriptorScriptPubKeyMan* desc_spk_man = dynamic_cast<DescriptorScriptPubKeyMan*>(pwallet->GetScriptPubKeyMan(scriptPubKey));
    if (desc_spk_man) {
        std::string desc_str;
        if (desc_spk_man->GetDescriptorString(desc_str, /* priv */ false)) {
            ret.pushKV("parent_desc", desc_str);
        }
    }

    ret.pushKV("iswatchonly", bool(mine & ISMINE_WATCH_ONLY));

    UniValue detail = DescribeWalletAddress(*pwallet, dest);
    ret.pushKVs(detail);
    // Elements blinding info
    UniValue blind_detail = DescribeWalletBlindAddress(*pwallet, dest, mine);
    ret.pushKVs(blind_detail);
    blind_detail = DescribeBlindAddress(dest);
    ret.pushKVs(blind_detail);

    ret.pushKV("ischange", pwallet->IsChange(scriptPubKey));

    ScriptPubKeyMan* spk_man = pwallet->GetScriptPubKeyMan(scriptPubKey);
    if (spk_man) {
        if (const std::unique_ptr<CKeyMetadata> meta = spk_man->GetMetadata(dest)) {
            ret.pushKV("timestamp", meta->nCreateTime);
            if (meta->has_key_origin) {
                ret.pushKV("hdkeypath", WriteHDKeypath(meta->key_origin.path));
                ret.pushKV("hdseedid", meta->hd_seed_id.GetHex());
                ret.pushKV("hdmasterfingerprint", HexStr(meta->key_origin.fingerprint));
            }
        }
    }

    // Return a `labels` array containing the label associated with the address,
    // equivalent to the `label` field above. Currently only one label can be
    // associated with an address, but we return an array so the API remains
    // stable if we allow multiple labels to be associated with an address in
    // the future.
    UniValue labels(UniValue::VARR);
    const auto* address_book_entry = pwallet->FindAddressBookEntry(dest);
    if (address_book_entry) {
        labels.push_back(address_book_entry->GetLabel());
    }
    ret.pushKV("labels", std::move(labels));

    return ret;
},
    };
}

static RPCHelpMan getaddressesbylabel()
{
    return RPCHelpMan{"getaddressesbylabel",
                "\nReturns the list of addresses assigned the specified label.\n",
                {
                    {"label", RPCArg::Type::STR, RPCArg::Optional::NO, "The label."},
                },
                RPCResult{
                    RPCResult::Type::OBJ_DYN, "", "json object with addresses as keys",
                    {
                        {RPCResult::Type::OBJ, "address", "json object with information about address",
                        {
                            {RPCResult::Type::STR, "purpose", "Purpose of address (\"send\" for sending address, \"receive\" for receiving address)"},
                        }},
                    }
                },
                RPCExamples{
                    HelpExampleCli("getaddressesbylabel", "\"tabby\"")
            + HelpExampleRpc("getaddressesbylabel", "\"tabby\"")
                },
        [&](const RPCHelpMan& self, const JSONRPCRequest& request) -> UniValue
{
    std::shared_ptr<CWallet> const pwallet = GetWalletForJSONRPCRequest(request);
    if (!pwallet) return NullUniValue;

    LOCK(pwallet->cs_wallet);

    std::string label = LabelFromValue(request.params[0]);

    // Find all addresses that have the given label
    UniValue ret(UniValue::VOBJ);
    std::set<std::string> addresses;
    for (const std::pair<const CTxDestination, CAddressBookData>& item : pwallet->m_address_book) {
        if (item.second.IsChange()) continue;
        if (item.second.GetLabel() == label) {
            std::string address = EncodeDestination(item.first);
            // CWallet::m_address_book is not expected to contain duplicate
            // address strings, but build a separate set as a precaution just in
            // case it does.
            bool unique = addresses.emplace(address).second;
            CHECK_NONFATAL(unique);
            // UniValue::pushKV checks if the key exists in O(N)
            // and since duplicate addresses are unexpected (checked with
            // std::set in O(log(N))), UniValue::__pushKV is used instead,
            // which currently is O(1).
            ret.__pushKV(address, AddressBookDataToJSON(item.second, false));
        }
    }

    if (ret.empty()) {
        throw JSONRPCError(RPC_WALLET_INVALID_LABEL_NAME, std::string("No addresses with label " + label));
    }

    return ret;
},
    };
}

static RPCHelpMan listlabels()
{
    return RPCHelpMan{"listlabels",
                "\nReturns the list of all labels, or labels that are assigned to addresses with a specific purpose.\n",
                {
                    {"purpose", RPCArg::Type::STR, RPCArg::Optional::OMITTED_NAMED_ARG, "Address purpose to list labels for ('send','receive'). An empty string is the same as not providing this argument."},
                },
                RPCResult{
                    RPCResult::Type::ARR, "", "",
                    {
                        {RPCResult::Type::STR, "label", "Label name"},
                    }
                },
                RPCExamples{
            "\nList all labels\n"
            + HelpExampleCli("listlabels", "") +
            "\nList labels that have receiving addresses\n"
            + HelpExampleCli("listlabels", "receive") +
            "\nList labels that have sending addresses\n"
            + HelpExampleCli("listlabels", "send") +
            "\nAs a JSON-RPC call\n"
            + HelpExampleRpc("listlabels", "receive")
                },
        [&](const RPCHelpMan& self, const JSONRPCRequest& request) -> UniValue
{
    std::shared_ptr<CWallet> const pwallet = GetWalletForJSONRPCRequest(request);
    if (!pwallet) return NullUniValue;

    LOCK(pwallet->cs_wallet);

    std::string purpose;
    if (!request.params[0].isNull()) {
        purpose = request.params[0].get_str();
    }

    // Add to a set to sort by label name, then insert into Univalue array
    std::set<std::string> label_set;
    for (const std::pair<const CTxDestination, CAddressBookData>& entry : pwallet->m_address_book) {
        if (entry.second.IsChange()) continue;
        if (purpose.empty() || entry.second.purpose == purpose) {
            label_set.insert(entry.second.GetLabel());
        }
    }

    UniValue ret(UniValue::VARR);
    for (const std::string& name : label_set) {
        ret.push_back(name);
    }

    return ret;
},
    };
}

static RPCHelpMan send()
{
    return RPCHelpMan{"send",
        "\nEXPERIMENTAL warning: this call may be changed in future releases.\n"
        "\nSend a transaction.\n",
        {
            {"outputs", RPCArg::Type::ARR, RPCArg::Optional::NO, "The outputs (key-value pairs), where none of the keys are duplicated.\n"
                    "That is, each address can only appear once and there can only be one 'data' object.\n"
                    "For convenience, a dictionary, which holds the key-value pairs directly, is also accepted.",
                {
                    {"", RPCArg::Type::OBJ_USER_KEYS, RPCArg::Optional::OMITTED, "",
                        {
                            {"address", RPCArg::Type::AMOUNT, RPCArg::Optional::NO, "A key-value pair. The key (string) is the address, the value (float or string) is the amount in " + CURRENCY_UNIT + ""},
                        },
                        },
                    {"", RPCArg::Type::OBJ, RPCArg::Optional::OMITTED, "",
                        {
                            {"data", RPCArg::Type::STR_HEX, RPCArg::Optional::NO, "A key-value pair. The key must be \"data\", the value is hex-encoded data"},
                        },
                    },
                },
            },
            {"conf_target", RPCArg::Type::NUM, RPCArg::DefaultHint{"wallet -txconfirmtarget"}, "Confirmation target in blocks"},
            {"estimate_mode", RPCArg::Type::STR, RPCArg::Default{"unset"}, std::string() + "The fee estimate mode, must be one of (case insensitive):\n"
                        "       \"" + FeeModes("\"\n\"") + "\""},
            {"fee_rate", RPCArg::Type::AMOUNT, RPCArg::DefaultHint{"not set, fall back to wallet fee estimation"}, "Specify a fee rate in " + CURRENCY_ATOM + "/vB."},
            {"options", RPCArg::Type::OBJ, RPCArg::Optional::OMITTED_NAMED_ARG, "",
                {
                    {"add_inputs", RPCArg::Type::BOOL, RPCArg::Default{false}, "If inputs are specified, automatically include more if they are not enough."},
                    {"include_unsafe", RPCArg::Type::BOOL, RPCArg::Default{false}, "Include inputs that are not safe to spend (unconfirmed transactions from outside keys and unconfirmed replacement transactions).\n"
                                                          "Warning: the resulting transaction may become invalid if one of the unsafe inputs disappears.\n"
                                                          "If that happens, you will need to fund the transaction with different inputs and republish it."},
                    {"add_to_wallet", RPCArg::Type::BOOL, RPCArg::Default{true}, "When false, returns a serialized transaction which will not be added to the wallet or broadcast"},
                    {"change_address", RPCArg::Type::STR_HEX, RPCArg::DefaultHint{"pool address"}, "The address to receive the change"},
                    {"change_position", RPCArg::Type::NUM, RPCArg::DefaultHint{"random"}, "The index of the change output"},
                    {"change_type", RPCArg::Type::STR, RPCArg::DefaultHint{"set by -changetype"}, "The output type to use. Only valid if change_address is not specified. Options are \"legacy\", \"p2sh-segwit\", and \"bech32\"."},
                    {"conf_target", RPCArg::Type::NUM, RPCArg::DefaultHint{"wallet -txconfirmtarget"}, "Confirmation target in blocks"},
                    {"estimate_mode", RPCArg::Type::STR, RPCArg::Default{"unset"}, std::string() + "The fee estimate mode, must be one of (case insensitive):\n"
            "       \"" + FeeModes("\"\n\"") + "\""},
                    {"fee_rate", RPCArg::Type::AMOUNT, RPCArg::DefaultHint{"not set, fall back to wallet fee estimation"}, "Specify a fee rate in " + CURRENCY_ATOM + "/vB."},
                    {"include_watching", RPCArg::Type::BOOL, RPCArg::DefaultHint{"true for watch-only wallets, otherwise false"}, "Also select inputs which are watch only.\n"
                                          "Only solvable inputs can be used. Watch-only destinations are solvable if the public key and/or output script was imported,\n"
                                          "e.g. with 'importpubkey' or 'importmulti' with the 'pubkeys' or 'desc' field."},
                    {"inputs", RPCArg::Type::ARR, RPCArg::Default{UniValue::VARR}, "Specify inputs instead of adding them automatically. A JSON array of JSON objects",
                        {
                            {"txid", RPCArg::Type::STR_HEX, RPCArg::Optional::NO, "The transaction id"},
                            {"vout", RPCArg::Type::NUM, RPCArg::Optional::NO, "The output number"},
                            {"sequence", RPCArg::Type::NUM, RPCArg::Optional::NO, "The sequence number"},
                        },
                    },
                    {"locktime", RPCArg::Type::NUM, RPCArg::Default{0}, "Raw locktime. Non-0 value also locktime-activates inputs"},
                    {"lock_unspents", RPCArg::Type::BOOL, RPCArg::Default{false}, "Lock selected unspent outputs"},
                    {"psbt", RPCArg::Type::BOOL,  RPCArg::DefaultHint{"automatic"}, "Always return a PSBT, implies add_to_wallet=false."},
                    {"subtract_fee_from_outputs", RPCArg::Type::ARR, RPCArg::Default{UniValue::VARR}, "Outputs to subtract the fee from, specified as integer indices.\n"
                    "The fee will be equally deducted from the amount of each specified output.\n"
                    "Those recipients will receive less coins than you enter in their corresponding amount field.\n"
                    "If no outputs are specified here, the sender pays the fee.",
                        {
                            {"vout_index", RPCArg::Type::NUM, RPCArg::Optional::OMITTED, "The zero-based output index, before a change output is added."},
                        },
                    },
                    {"replaceable", RPCArg::Type::BOOL, RPCArg::DefaultHint{"wallet default"}, "Marks this transaction as BIP125 replaceable.\n"
                                                  "Allows this transaction to be replaced by a transaction with higher fees"},
                },
                "options"},
        },
        RPCResult{
            RPCResult::Type::OBJ, "", "",
                {
                    {RPCResult::Type::BOOL, "complete", "If the transaction has a complete set of signatures"},
                    {RPCResult::Type::STR_HEX, "txid", "The transaction id for the send. Only 1 transaction is created regardless of the number of addresses."},
                    {RPCResult::Type::STR_HEX, "hex", "If add_to_wallet is false, the hex-encoded raw transaction with signature(s)"},
                    {RPCResult::Type::STR, "psbt", "If more signatures are needed, or if add_to_wallet is false, the base64-encoded (partially) signed transaction"}
                }
        },
        RPCExamples{""
        "\nSend 0.1 BTC with a confirmation target of 6 blocks in economical fee estimate mode\n"
        + HelpExampleCli("send", "'{\"" + EXAMPLE_ADDRESS[0] + "\": 0.1}' 6 economical\n") +
        "Send 0.2 BTC with a fee rate of 1.1 " + CURRENCY_ATOM + "/vB using positional arguments\n"
        + HelpExampleCli("send", "'{\"" + EXAMPLE_ADDRESS[0] + "\": 0.2}' null \"unset\" 1.1\n") +
        "Send 0.2 BTC with a fee rate of 1 " + CURRENCY_ATOM + "/vB using the options argument\n"
        + HelpExampleCli("send", "'{\"" + EXAMPLE_ADDRESS[0] + "\": 0.2}' null \"unset\" null '{\"fee_rate\": 1}'\n") +
        "Send 0.3 BTC with a fee rate of 25 " + CURRENCY_ATOM + "/vB using named arguments\n"
        + HelpExampleCli("-named send", "outputs='{\"" + EXAMPLE_ADDRESS[0] + "\": 0.3}' fee_rate=25\n") +
        "Create a transaction that should confirm the next block, with a specific input, and return result without adding to wallet or broadcasting to the network\n"
        + HelpExampleCli("send", "'{\"" + EXAMPLE_ADDRESS[0] + "\": 0.1}' 1 economical '{\"add_to_wallet\": false, \"inputs\": [{\"txid\":\"a08e6907dbbd3d809776dbfc5d82e371b764ed838b5655e72f463568df1aadf0\", \"vout\":1}]}'")
        },
        [&](const RPCHelpMan& self, const JSONRPCRequest& request) -> UniValue
        {
            RPCTypeCheck(request.params, {
                UniValueType(), // outputs (ARR or OBJ, checked later)
                UniValue::VNUM, // conf_target
                UniValue::VSTR, // estimate_mode
                UniValueType(), // fee_rate, will be checked by AmountFromValue() in SetFeeEstimateMode()
                UniValue::VOBJ, // options
                }, true
            );

            std::shared_ptr<CWallet> const pwallet = GetWalletForJSONRPCRequest(request);
            if (!pwallet) return NullUniValue;

            UniValue options{request.params[4].isNull() ? UniValue::VOBJ : request.params[4]};
            if (options.exists("conf_target") || options.exists("estimate_mode")) {
                if (!request.params[1].isNull() || !request.params[2].isNull()) {
                    throw JSONRPCError(RPC_INVALID_PARAMETER, "Pass conf_target and estimate_mode either as arguments or in the options object, but not both");
                }
            } else {
                options.pushKV("conf_target", request.params[1]);
                options.pushKV("estimate_mode", request.params[2]);
            }
            if (options.exists("fee_rate")) {
                if (!request.params[3].isNull()) {
                    throw JSONRPCError(RPC_INVALID_PARAMETER, "Pass the fee_rate either as an argument, or in the options object, but not both");
                }
            } else {
                options.pushKV("fee_rate", request.params[3]);
            }
            if (!options["conf_target"].isNull() && (options["estimate_mode"].isNull() || (options["estimate_mode"].get_str() == "unset"))) {
                throw JSONRPCError(RPC_INVALID_PARAMETER, "Specify estimate_mode");
            }
            if (options.exists("feeRate")) {
                throw JSONRPCError(RPC_INVALID_PARAMETER, "Use fee_rate (" + CURRENCY_ATOM + "/vB) instead of feeRate");
            }
            if (options.exists("changeAddress")) {
                throw JSONRPCError(RPC_INVALID_PARAMETER, "Use change_address");
            }
            if (options.exists("changePosition")) {
                throw JSONRPCError(RPC_INVALID_PARAMETER, "Use change_position");
            }
            if (options.exists("includeWatching")) {
                throw JSONRPCError(RPC_INVALID_PARAMETER, "Use include_watching");
            }
            if (options.exists("lockUnspents")) {
                throw JSONRPCError(RPC_INVALID_PARAMETER, "Use lock_unspents");
            }
            if (options.exists("subtractFeeFromOutputs")) {
                throw JSONRPCError(RPC_INVALID_PARAMETER, "Use subtract_fee_from_outputs");
            }

            const bool psbt_opt_in = options.exists("psbt") && options["psbt"].get_bool();

            CAmount fee;
            int change_position;
            bool rbf = pwallet->m_signal_rbf;
            if (options.exists("replaceable")) {
                rbf = options["replaceable"].get_bool();
            }
            CMutableTransaction rawTx = ConstructTransaction(options["inputs"], request.params[0], options["locktime"], rbf, pwallet->chain().getTip(), nullptr /* output_pubkey_out */, true /* allow_peg_in */);
            CCoinControl coin_control;
            // Automatically select coins, unless at least one is manually selected. Can
            // be overridden by options.add_inputs.
            coin_control.m_add_inputs = rawTx.vin.size() == 0;
            FundTransaction(*pwallet, rawTx, fee, change_position, options, coin_control, /* solving_data */ NullUniValue, /* override_min_fee */ false);

            bool add_to_wallet = true;
            if (options.exists("add_to_wallet")) {
                add_to_wallet = options["add_to_wallet"].get_bool();
            }

            // Make a blank psbt
            PartiallySignedTransaction psbtx(rawTx, 2 /* version */);

            // First fill transaction with our data without signing,
            // so external signers are not asked sign more than once.
            bool complete;
            pwallet->FillPSBT(psbtx, complete, SIGHASH_DEFAULT, false, true);
            const TransactionError err = pwallet->FillPSBT(psbtx, complete, SIGHASH_DEFAULT, true, false);
            if (err != TransactionError::OK) {
                throw JSONRPCTransactionError(err);
            }

            CMutableTransaction mtx;
            complete = FinalizeAndExtractPSBT(psbtx, mtx);

            UniValue result(UniValue::VOBJ);

            if (psbt_opt_in || !complete || !add_to_wallet) {
                // Serialize the PSBT
                CDataStream ssTx(SER_NETWORK, PROTOCOL_VERSION);
                ssTx << psbtx;
                result.pushKV("psbt", EncodeBase64(ssTx.str()));
            }

            if (complete) {
                std::string err_string;
                std::string hex = EncodeHexTx(CTransaction(mtx));
                CTransactionRef tx(MakeTransactionRef(std::move(mtx)));
                result.pushKV("txid", tx->GetHash().GetHex());
                if (add_to_wallet && !psbt_opt_in) {
                    pwallet->CommitTransaction(tx, {}, {} /* orderForm */);
                } else {
                    result.pushKV("hex", hex);
                }
            }
            result.pushKV("complete", complete);

            return result;
        }
    };
}

static RPCHelpMan sethdseed()
{
    return RPCHelpMan{"sethdseed",
                "\nSet or generate a new HD wallet seed. Non-HD wallets will not be upgraded to being a HD wallet. Wallets that are already\n"
                "HD will have a new HD seed set so that new keys added to the keypool will be derived from this new seed.\n"
                "\nNote that you will need to MAKE A NEW BACKUP of your wallet after setting the HD wallet seed." +
        HELP_REQUIRING_PASSPHRASE,
                {
                    {"newkeypool", RPCArg::Type::BOOL, RPCArg::Default{true}, "Whether to flush old unused addresses, including change addresses, from the keypool and regenerate it.\n"
                                         "If true, the next address from getnewaddress and change address from getrawchangeaddress will be from this new seed.\n"
                                         "If false, addresses (including change addresses if the wallet already had HD Chain Split enabled) from the existing\n"
                                         "keypool will be used until it has been depleted."},
                    {"seed", RPCArg::Type::STR, RPCArg::DefaultHint{"random seed"}, "The WIF private key to use as the new HD seed.\n"
                                         "The seed value can be retrieved using the dumpwallet command. It is the private key marked hdseed=1"},
                },
                RPCResult{RPCResult::Type::NONE, "", ""},
                RPCExamples{
                    HelpExampleCli("sethdseed", "")
            + HelpExampleCli("sethdseed", "false")
            + HelpExampleCli("sethdseed", "true \"wifkey\"")
            + HelpExampleRpc("sethdseed", "true, \"wifkey\"")
                },
        [&](const RPCHelpMan& self, const JSONRPCRequest& request) -> UniValue
{
    std::shared_ptr<CWallet> const pwallet = GetWalletForJSONRPCRequest(request);
    if (!pwallet) return NullUniValue;

    LegacyScriptPubKeyMan& spk_man = EnsureLegacyScriptPubKeyMan(*pwallet, true);

    if (pwallet->IsWalletFlagSet(WALLET_FLAG_DISABLE_PRIVATE_KEYS)) {
        throw JSONRPCError(RPC_WALLET_ERROR, "Cannot set a HD seed to a wallet with private keys disabled");
    }

    LOCK2(pwallet->cs_wallet, spk_man.cs_KeyStore);

    // Do not do anything to non-HD wallets
    if (!pwallet->CanSupportFeature(FEATURE_HD)) {
        throw JSONRPCError(RPC_WALLET_ERROR, "Cannot set an HD seed on a non-HD wallet. Use the upgradewallet RPC in order to upgrade a non-HD wallet to HD");
    }

    EnsureWalletIsUnlocked(*pwallet);

    bool flush_key_pool = true;
    if (!request.params[0].isNull()) {
        flush_key_pool = request.params[0].get_bool();
    }

    CPubKey master_pub_key;
    if (request.params[1].isNull()) {
        master_pub_key = spk_man.GenerateNewSeed();
    } else {
        CKey key = DecodeSecret(request.params[1].get_str());
        if (!key.IsValid()) {
            throw JSONRPCError(RPC_INVALID_ADDRESS_OR_KEY, "Invalid private key");
        }

        if (HaveKey(spk_man, key)) {
            throw JSONRPCError(RPC_INVALID_ADDRESS_OR_KEY, "Already have this key (either as an HD seed or as a loose private key)");
        }

        master_pub_key = spk_man.DeriveNewSeed(key);
    }

    spk_man.SetHDSeed(master_pub_key);
    if (flush_key_pool) spk_man.NewKeyPool();

    return NullUniValue;
},
    };
}

static RPCHelpMan walletprocesspsbt()
{
    return RPCHelpMan{"walletprocesspsbt",
                "\nUpdate a PSBT with input information from our wallet and then sign inputs\n"
                "that we can sign for." +
        HELP_REQUIRING_PASSPHRASE,
                {
                    {"psbt", RPCArg::Type::STR, RPCArg::Optional::NO, "The transaction base64 string"},
                    {"sign", RPCArg::Type::BOOL, RPCArg::Default{true}, "Also sign the transaction when updating"},
                    {"sighashtype", RPCArg::Type::STR, RPCArg::Default{"DEFAULT"}, "The signature hash type to sign with if not specified by the PSBT. Must be one of\n"
            "       \"DEFAULT\"\n"
            "       \"ALL\"\n"
            "       \"NONE\"\n"
            "       \"SINGLE\"\n"
            "       \"ALL|ANYONECANPAY\"\n"
            "       \"NONE|ANYONECANPAY\"\n"
            "       \"SINGLE|ANYONECANPAY\""},
                    {"bip32derivs", RPCArg::Type::BOOL, RPCArg::Default{true}, "Include BIP 32 derivation paths for public keys if we know them"},
                },
                RPCResult{
                    RPCResult::Type::OBJ, "", "",
                    {
                        {RPCResult::Type::STR, "psbt", "The base64-encoded partially signed transaction"},
                        {RPCResult::Type::BOOL, "complete", "If the transaction has a complete set of signatures"},
                    },
                },
                RPCExamples{
                    HelpExampleCli("walletprocesspsbt", "\"psbt\"")
                },
        [&](const RPCHelpMan& self, const JSONRPCRequest& request) -> UniValue
{
    if (!g_con_elementsmode)
        throw std::runtime_error("PSBT operations are disabled when not in elementsmode.\n");

    std::shared_ptr<CWallet> const pwallet = GetWalletForJSONRPCRequest(request);
    if (!pwallet) return NullUniValue;

    const CWallet& wallet{*pwallet};
    // Make sure the results are valid at least up to the most recent block
    // the user could have gotten from another RPC command prior to now
    wallet.BlockUntilSyncedToCurrentChain();

    RPCTypeCheck(request.params, {UniValue::VSTR, UniValue::VBOOL, UniValue::VSTR});

    // Unserialize the transaction
    PartiallySignedTransaction psbtx;
    std::string error;
    if (!DecodeBase64PSBT(psbtx, request.params[0].get_str(), error)) {
        throw JSONRPCError(RPC_DESERIALIZATION_ERROR, strprintf("TX decode failed %s", error));
    }

    // Get the sighash type
    int nHashType = ParseSighashString(request.params[2]);

    // Don't sign, just fill data.
    bool bip32derivs = request.params[3].isNull() ? true : request.params[3].get_bool();
    bool complete = true;
    const TransactionError err{wallet.FillPSBT(psbtx, complete, nHashType, false, bip32derivs, true)};
    if (err != TransactionError::OK) {
        throw JSONRPCTransactionError(err);
    }

    // If not blinded but needs blinding, blind
    bool needs_blinding = false;
    for (const PSBTOutput& output : psbtx.outputs) {
        if (output.IsBlinded() && !output.IsFullyBlinded()) {
            needs_blinding = true;
            break;
        }
    }
    if (needs_blinding) {
        BlindingStatus status = pwallet->WalletBlindPSBT(psbtx);
        // Fail if we couldn't blind, but only if it is for reasons other than needing UTXOs
        if (status != BlindingStatus::OK && status != BlindingStatus::NEEDS_UTXOS) {
            throw JSONRPCError(RPC_WALLET_ERROR, GetBlindingStatusError(status));
        }
    }

    // If fully blinded, sign if we want to
    if (psbtx.IsFullyBlinded()) {
        bool sign = request.params[1].isNull() ? true : request.params[1].get_bool();
        if (sign) {
            const TransactionError err = pwallet->FillPSBT(psbtx, complete, nHashType, sign, bip32derivs, false);
            if (err != TransactionError::OK) {
                throw JSONRPCTransactionError(err);
            }
        }
    }

    UniValue result(UniValue::VOBJ);
    CDataStream ssTx(SER_NETWORK, PROTOCOL_VERSION);
    ssTx << psbtx;
    result.pushKV("psbt", EncodeBase64(ssTx.str()));
    result.pushKV("complete", complete);

    return result;
},
    };
}

static RPCHelpMan walletcreatefundedpsbt()
{
    return RPCHelpMan{"walletcreatefundedpsbt",
                "\nCreates and funds a transaction in the Partially Signed Transaction format.\n"
                "Implements the Creator and Updater roles.\n",
                {
                    {"inputs", RPCArg::Type::ARR, RPCArg::Optional::OMITTED_NAMED_ARG, "Leave empty to add inputs automatically. See add_inputs option.",
                        {
                            {"", RPCArg::Type::OBJ, RPCArg::Optional::OMITTED, "",
                                {
                                    {"txid", RPCArg::Type::STR_HEX, RPCArg::Optional::NO, "The transaction id"},
                                    {"vout", RPCArg::Type::NUM, RPCArg::Optional::NO, "The output number"},
                                    {"sequence", RPCArg::Type::NUM, RPCArg::DefaultHint{"depends on the value of the 'locktime' and 'options.replaceable' arguments"}, "The sequence number"},
                                    {"pegin_bitcoin_tx", RPCArg::Type::STR_HEX, RPCArg::Optional::NO, "The raw bitcoin transaction (in hex) depositing bitcoin to the mainchain_address generated by getpeginaddress"},
                                    {"pegin_txout_proof", RPCArg::Type::STR_HEX, RPCArg::Optional::NO, "A rawtxoutproof (in hex) generated by the mainchain daemon's `gettxoutproof` containing a proof of only bitcoin_tx"},
                                    {"pegin_claim_script", RPCArg::Type::STR_HEX, RPCArg::Optional::NO, "The witness program generated by getpeginaddress."},
                                    {"issuance_amount", RPCArg::Type::NUM, RPCArg::Optional::OMITTED, "The amount to be issued"},
                                    {"issuance_tokens", RPCArg::Type::NUM, RPCArg::Optional::OMITTED, "The number of asset issuance tokens to generate"},
                                    {"asset_entropy", RPCArg::Type::STR_HEX, RPCArg::Optional::OMITTED, "For new asset issuance, this is any additional entropy to be used in the asset tag calculation. For reissuance, this is the original asaset entropy"},
                                    {"asset_blinding_nonce", RPCArg::Type::STR_HEX, RPCArg::Optional::OMITTED, "Do not set for new asset issuance. For reissuance, this is the blinding factor for reissuance token output for the asset being reissued"},
                                    {"blind_reissuance",  RPCArg::Type::BOOL, RPCArg::Default{true}, "Whether to mark the issuance input for blinding or not. Only affects issuances with re-issuance tokens."},
                                },
                            },
                        },
                        },
                    {"outputs", RPCArg::Type::ARR, RPCArg::Optional::NO, "The outputs (key-value pairs), where none of the keys are duplicated.\n"
                            "That is, each address can only appear once and there can only be one 'data' object.\n"
                            "For compatibility reasons, a dictionary, which holds the key-value pairs directly, is also\n"
                            "accepted as second parameter.",
                        {
                            {"", RPCArg::Type::OBJ_USER_KEYS, RPCArg::Optional::OMITTED, "",
                                {
                                    {"address", RPCArg::Type::AMOUNT, RPCArg::Optional::NO, "A key-value pair. The key (string) is the address, the value (float or string) is the amount in " + CURRENCY_UNIT + ""},
                                    {"blinder_index", RPCArg::Type::NUM, RPCArg::Optional::OMITTED, "The index of the input whose signer will blind this output. Must be provided if this output is to be blinded"},
                                    {"asset", RPCArg::Type::STR, RPCArg::Optional::OMITTED, "The asset tag for this output if it is not the main chain asset"},
                                },
                                },
                            {"", RPCArg::Type::OBJ, RPCArg::Optional::OMITTED, "",
                                {
                                    {"data", RPCArg::Type::STR_HEX, RPCArg::Optional::NO, "A key-value pair. The key must be \"data\", the value is hex-encoded data"},
                                },
                            },
                        },
                    },
                    {"locktime", RPCArg::Type::NUM, RPCArg::Default{0}, "Raw locktime. Non-0 value also locktime-activates inputs"},
                    {"options", RPCArg::Type::OBJ, RPCArg::Optional::OMITTED_NAMED_ARG, "",
                        {
                            {"add_inputs", RPCArg::Type::BOOL, RPCArg::Default{false}, "If inputs are specified, automatically include more if they are not enough."},
                            {"include_unsafe", RPCArg::Type::BOOL, RPCArg::Default{false}, "Include inputs that are not safe to spend (unconfirmed transactions from outside keys and unconfirmed replacement transactions).\n"
                                                          "Warning: the resulting transaction may become invalid if one of the unsafe inputs disappears.\n"
                                                          "If that happens, you will need to fund the transaction with different inputs and republish it."},
                            {"changeAddress", RPCArg::Type::STR_HEX, RPCArg::DefaultHint{"pool address"}, "The address to receive the change"},
                            {"changePosition", RPCArg::Type::NUM, RPCArg::DefaultHint{"random"}, "The index of the change output"},
                            {"change_type", RPCArg::Type::STR, RPCArg::DefaultHint{"set by -changetype"}, "The output type to use. Only valid if changeAddress is not specified. Options are \"legacy\", \"p2sh-segwit\", and \"bech32\"."},
                            {"includeWatching", RPCArg::Type::BOOL, RPCArg::DefaultHint{"true for watch-only wallets, otherwise false"}, "Also select inputs which are watch only"},
                            {"lockUnspents", RPCArg::Type::BOOL, RPCArg::Default{false}, "Lock selected unspent outputs"},
                            {"fee_rate", RPCArg::Type::AMOUNT, RPCArg::DefaultHint{"not set, fall back to wallet fee estimation"}, "Specify a fee rate in " + CURRENCY_ATOM + "/vB."},
                            {"feeRate", RPCArg::Type::AMOUNT, RPCArg::DefaultHint{"not set, fall back to wallet fee estimation"}, "Specify a fee rate in " + CURRENCY_UNIT + "/kvB."},
                            {"subtractFeeFromOutputs", RPCArg::Type::ARR, RPCArg::Default{UniValue::VARR}, "The outputs to subtract the fee from.\n"
                                                          "The fee will be equally deducted from the amount of each specified output.\n"
                                                          "Those recipients will receive less coins than you enter in their corresponding amount field.\n"
                                                          "If no outputs are specified here, the sender pays the fee.",
                                {
                                    {"vout_index", RPCArg::Type::NUM, RPCArg::Optional::OMITTED, "The zero-based output index, before a change output is added."},
                                },
                            },
                            {"replaceable", RPCArg::Type::BOOL, RPCArg::DefaultHint{"wallet default"}, "Marks this transaction as BIP125 replaceable.\n"
                                                          "Allows this transaction to be replaced by a transaction with higher fees"},
                            {"conf_target", RPCArg::Type::NUM, RPCArg::DefaultHint{"wallet -txconfirmtarget"}, "Confirmation target in blocks"},
                            {"estimate_mode", RPCArg::Type::STR, RPCArg::Default{"unset"}, std::string() + "The fee estimate mode, must be one of (case insensitive):\n"
                            "         \"" + FeeModes("\"\n\"") + "\""},
                            {"include_explicit", RPCArg::Type::BOOL, RPCArg::Default{false}, "Include explicit values and assets and their proofs for blinded inputs"},
                        },
                        "options"},
                    {"bip32derivs", RPCArg::Type::BOOL, RPCArg::Default{true}, "Include BIP 32 derivation paths for public keys if we know them"},
                    {"solving_data", RPCArg::Type::OBJ, RPCArg::Optional::OMITTED_NAMED_ARG, "Keys and scripts needed for producing a final transaction with a dummy signature. Used for fee estimation during coin selection.\n",
                        {
                            {"pubkeys", RPCArg::Type::ARR, RPCArg::DefaultHint{"empty array"}, "A json array of public keys.\n",
                                {
                                    {"pubkey", RPCArg::Type::STR_HEX, RPCArg::Optional::OMITTED, "A public key"},
                                },
                            },
                            {"scripts", RPCArg::Type::ARR, RPCArg::DefaultHint{"empty array"}, "A json array of scripts.\n",
                                {
                                    {"script", RPCArg::Type::STR_HEX, RPCArg::Optional::OMITTED, "A script"},
                                },
                            },
                            {"descriptors", RPCArg::Type::ARR, RPCArg::DefaultHint{"empty array"}, "A json array of descriptors.\n",
                                {
                                    {"descriptor", RPCArg::Type::STR_HEX, RPCArg::Optional::OMITTED, "A descriptor"},
                                },
                            }
                        }
                    },
                    {"psbt_version", RPCArg::Type::NUM, RPCArg::Default{2}, "The PSBT version number to use."},
                },
                RPCResult{
                    RPCResult::Type::OBJ, "", "",
                    {
                        {RPCResult::Type::STR, "psbt", "The resulting raw transaction (base64-encoded string)"},
                        {RPCResult::Type::STR_AMOUNT, "fee", "Fee in " + CURRENCY_UNIT + " the resulting transaction pays"},
                        {RPCResult::Type::NUM, "changepos", "The position of the added change output, or -1"},
                    }
                                },
                                RPCExamples{
                            "\nCreate a transaction with no inputs\n"
                            + HelpExampleCli("walletcreatefundedpsbt", "\"[{\\\"txid\\\":\\\"myid\\\",\\\"vout\\\":0}]\" \"[{\\\"data\\\":\\\"00010203\\\"}]\"")
                                },
        [&](const RPCHelpMan& self, const JSONRPCRequest& request) -> UniValue
{
    if (!g_con_elementsmode)
        throw std::runtime_error("PSBT operations are disabled when not in elementsmode.\n");

    std::shared_ptr<CWallet> const pwallet = GetWalletForJSONRPCRequest(request);
    if (!pwallet) return NullUniValue;

    CWallet& wallet{*pwallet};
    // Make sure the results are valid at least up to the most recent block
    // the user could have gotten from another RPC command prior to now
    wallet.BlockUntilSyncedToCurrentChain();

    RPCTypeCheck(request.params, {
        UniValue::VARR,
        UniValueType(), // ARR or OBJ, checked later
        UniValue::VNUM,
        UniValue::VOBJ,
        UniValue::VBOOL,
        UniValue::VOBJ,
        UniValue::VNUM,
        }, true
    );

    CAmount fee;
    int change_position;
    bool rbf{wallet.m_signal_rbf};
    const UniValue &replaceable_arg = request.params[3]["replaceable"];
    if (!replaceable_arg.isNull()) {
        RPCTypeCheckArgument(replaceable_arg, UniValue::VBOOL);
        rbf = replaceable_arg.isTrue();
    }
    // It's hard to control the behavior of FundTransaction, so we will wait
    //   until after it's done, then extract the blinding keys from the output
    //   nonces.
    std::map<CTxOut, PSBTOutput> psbt_outs;
    CMutableTransaction rawTx = ConstructTransaction(request.params[0], request.params[1], request.params[2], rbf, wallet.chain().getTip(), &psbt_outs, true /* allow_peg_in */, true /* allow_issuance */);

    // Make a blank psbt
    uint32_t psbt_version = 2;
    if (!request.params[6].isNull()) {
        psbt_version = request.params[6].get_int();
    }
    if (psbt_version != 2) {
        throw JSONRPCError(RPC_INVALID_PARAMETER, "The PSBT version can only be 2");
    }

    // Make a blank psbt
    std::set<uint256> new_assets;
    std::set<uint256> new_reissuance;
    for (unsigned int i = 0; i < rawTx.vin.size(); ++i) {
        if (!rawTx.vin[i].assetIssuance.IsNull()) {
            const UniValue& blind_reissuance_v = find_value(request.params[0].get_array()[i].get_obj(), "blind_reissuance");
            bool blind_reissuance = blind_reissuance_v.isNull() ? true : blind_reissuance_v.get_bool();
            uint256 entropy;
            CAsset asset;
            CAsset token;

            if (rawTx.vin[i].assetIssuance.assetBlindingNonce.IsNull()) {
                // New issuance, calculate the final entropy
                GenerateAssetEntropy(entropy, rawTx.vin[i].prevout, rawTx.vin[i].assetIssuance.assetEntropy);
            } else {
                // Reissuance, use original entropy set in assetEntropy
                entropy = rawTx.vin[i].assetIssuance.assetEntropy;
            }

            CalculateAsset(asset, entropy);
            new_assets.insert(asset.id);

            if (!rawTx.vin[i].assetIssuance.nInflationKeys.IsNull()) {
                // Calculate reissuance asset tag if there will be reissuance tokens
                CalculateReissuanceToken(token, entropy, blind_reissuance);
                new_reissuance.insert(token.id);
            }
        }
    }
    CCoinControl coin_control;
    // Automatically select coins, unless at least one is manually selected. Can
    // be overridden by options.add_inputs.
    coin_control.m_add_inputs = rawTx.vin.size() == 0;
    // FundTransaction expects blinding keys, if present, to appear in the output nonces
    for (CTxOut& txout : rawTx.vout) {
        auto search_it = psbt_outs.find(txout);
        CHECK_NONFATAL (search_it != psbt_outs.end());
        CPubKey& blind_pub = search_it->second.m_blinding_pubkey;
        if (blind_pub.IsFullyValid()) {
            txout.nNonce.vchCommitment = std::vector<unsigned char>(blind_pub.begin(), blind_pub.end());
        }
    }
    FundTransaction(wallet, rawTx, fee, change_position, request.params[3], coin_control, /* solving_data */ request.params[5], /* override_min_fee */ true);
    // Find an input that is ours
    unsigned int blinder_index = 0;
    {
        LOCK(wallet.cs_wallet);
        for (; blinder_index < rawTx.vin.size(); ++blinder_index) {
            const CTxIn& txin = rawTx.vin[blinder_index];
            if (wallet.IsMine(txin) != ISMINE_NO) {
                break;
            }
        }
    }
    CHECK_NONFATAL (blinder_index < rawTx.vin.size()); // We added inputs, or existing inputs are ours, we should have a blinder index at this point.
    // It may add outputs (change, and in some edge case OP_RETURN) which need to be
    // blinded. So pull these into `psbt_outs`.
    for (const CTxOut& txout : rawTx.vout) {
        if (!txout.nNonce.IsNull() && !psbt_outs.count(txout)) {
            PSBTOutput new_out{2}; // psbtv2 output
            new_out.m_blinding_pubkey.Set(txout.nNonce.vchCommitment.begin(), txout.nNonce.vchCommitment.end());
            new_out.m_blinder_index = blinder_index;
            psbt_outs.insert(std::make_pair(txout, new_out));
        }
    }
    PartiallySignedTransaction psbtx(rawTx, psbt_version);
    for (unsigned int i = 0; i < rawTx.vout.size(); ++i) {
        PSBTOutput& output = psbtx.outputs[i];
        auto it = psbt_outs.find(rawTx.vout.at(i));
        if (it != psbt_outs.end()) {
            PSBTOutput& construct_psbt_out = it->second;

            output.m_blinding_pubkey = construct_psbt_out.m_blinding_pubkey;
            output.m_blinder_index = construct_psbt_out.m_blinder_index;
        }

        if (output.m_blinder_index == std::nullopt) {
            output.m_blinder_index = blinder_index;
        }

        // Check the asset
        if (new_assets.count(output.m_asset) > 0) {
            new_assets.erase(output.m_asset);
        }
        if (new_reissuance.count(output.m_asset) > 0) {
            new_reissuance.erase(output.m_asset);
        }
    }

    // Make sure all newly issued assets and reissuance tokens had outputs
    if (new_assets.size() > 0) {
        throw JSONRPCError(RPC_INVALID_PARAMETER, "Missing output for new assets");
    }
    if (new_reissuance.size() > 0) {
        throw JSONRPCError(RPC_INVALID_PARAMETER, "Missing output for reissuance tokens");
    }

    // Determine whether to include explicit values
    bool include_explicit = request.params[3].exists("include_explicit") && request.params[3]["include_explicit"].get_bool();

    // Fill transaction with out data but don't sign
    bool bip32derivs = request.params[4].isNull() ? true : request.params[4].get_bool();
    bool complete = true;
    const TransactionError err{wallet.FillPSBT(psbtx, complete, 1, false, bip32derivs, true, nullptr, include_explicit)};
    if (err != TransactionError::OK) {
        throw JSONRPCTransactionError(err);
    }

    // Serialize the PSBT
    CDataStream ssTx(SER_NETWORK, PROTOCOL_VERSION);
    ssTx << psbtx;

    UniValue result(UniValue::VOBJ);
    result.pushKV("psbt", EncodeBase64(ssTx.str()));
    result.pushKV("fee", ValueFromAmount(fee));
    result.pushKV("changepos", change_position);
    return result;
},
    };
}

static RPCHelpMan upgradewallet()
{
    return RPCHelpMan{"upgradewallet",
        "\nUpgrade the wallet. Upgrades to the latest version if no version number is specified.\n"
        "New keys may be generated and a new wallet backup will need to be made.",
        {
            {"version", RPCArg::Type::NUM, RPCArg::Default{FEATURE_LATEST}, "The version number to upgrade to. Default is the latest wallet version."}
        },
        RPCResult{
            RPCResult::Type::OBJ, "", "",
            {
                {RPCResult::Type::STR, "wallet_name", "Name of wallet this operation was performed on"},
                {RPCResult::Type::NUM, "previous_version", "Version of wallet before this operation"},
                {RPCResult::Type::NUM, "current_version", "Version of wallet after this operation"},
                {RPCResult::Type::STR, "result", /* optional */ true, "Description of result, if no error"},
                {RPCResult::Type::STR, "error", /* optional */ true, "Error message (if there is one)"}
            },
        },
        RPCExamples{
            HelpExampleCli("upgradewallet", "169900")
            + HelpExampleRpc("upgradewallet", "169900")
        },
        [&](const RPCHelpMan& self, const JSONRPCRequest& request) -> UniValue
{
    std::shared_ptr<CWallet> const pwallet = GetWalletForJSONRPCRequest(request);
    if (!pwallet) return NullUniValue;

    RPCTypeCheck(request.params, {UniValue::VNUM}, true);

    EnsureWalletIsUnlocked(*pwallet);

    int version = 0;
    if (!request.params[0].isNull()) {
        version = request.params[0].get_int();
    }
    bilingual_str error;
    const int previous_version{pwallet->GetVersion()};
    const bool wallet_upgraded{pwallet->UpgradeWallet(version, error)};
    const int current_version{pwallet->GetVersion()};
    std::string result;

    if (wallet_upgraded) {
        if (previous_version == current_version) {
            result = "Already at latest version. Wallet version unchanged.";
        } else {
            result = strprintf("Wallet upgraded successfully from version %i to version %i.", previous_version, current_version);
        }
    }

    UniValue obj(UniValue::VOBJ);
    obj.pushKV("wallet_name", pwallet->GetName());
    obj.pushKV("previous_version", previous_version);
    obj.pushKV("current_version", current_version);
    if (!result.empty()) {
        obj.pushKV("result", result);
    } else {
        CHECK_NONFATAL(!error.empty());
        obj.pushKV("error", error.original);
    }
    return obj;
},
    };
}

#ifdef ENABLE_EXTERNAL_SIGNER
static RPCHelpMan walletdisplayaddress()
{
    return RPCHelpMan{"walletdisplayaddress",
        "Display address on an external signer for verification.",
        {
            {"address",     RPCArg::Type::STR, RPCArg::Optional::NO, /* default_val */ "", "bitcoin address to display"},
        },
        RPCResult{
            RPCResult::Type::OBJ,"","",
            {
                {RPCResult::Type::STR, "address", "The address as confirmed by the signer"},
            }
        },
        RPCExamples{""},
        [&](const RPCHelpMan& self, const JSONRPCRequest& request) -> UniValue
        {
            std::shared_ptr<CWallet> const wallet = GetWalletForJSONRPCRequest(request);
            if (!wallet) return NullUniValue;
            CWallet* const pwallet = wallet.get();

            LOCK(pwallet->cs_wallet);

            CTxDestination dest = DecodeDestination(request.params[0].get_str());

            // Make sure the destination is valid
            if (!IsValidDestination(dest)) {
                throw JSONRPCError(RPC_INVALID_ADDRESS_OR_KEY, "Invalid address");
            }

            if (!pwallet->DisplayAddress(dest)) {
                throw JSONRPCError(RPC_MISC_ERROR, "Failed to display address");
            }

            UniValue result(UniValue::VOBJ);
            result.pushKV("address", request.params[0].get_str());
            return result;
        }
    };
}
#endif // ENABLE_EXTERNAL_SIGNER

//
// ELEMENTS commands

namespace {
static secp256k1_context *secp256k1_ctx;

class CSecp256k1Init {
public:
    CSecp256k1Init() {
        secp256k1_ctx = secp256k1_context_create(SECP256K1_CONTEXT_VERIFY | SECP256K1_CONTEXT_SIGN);
    }
    ~CSecp256k1Init() {
        secp256k1_context_destroy(secp256k1_ctx);
    }
};
static CSecp256k1Init instance_of_csecp256k1;
}

static RPCHelpMan signblock()
{
    return RPCHelpMan{"signblock",
                "\nSigns a block proposal, checking that it would be accepted first. Errors if it cannot sign the block. Note that this call adds the witnessScript to your wallet for signing purposes! This function is intended for QA and testing.\n",
                {
                    {"blockhex", RPCArg::Type::STR_HEX, RPCArg::Optional::NO, "The hex-encoded block from getnewblockhex"},
                    {"witnessScript", RPCArg::Type::STR_HEX, RPCArg::Optional::OMITTED_NAMED_ARG, "The hex-encoded witness script. Required for dynamic federation blocks. Argument is \"\" when the block is P2WPKH."},
                },
                RPCResult{
                    RPCResult::Type::ARR, "", "",
                    {
                        {RPCResult::Type::OBJ, "", "",
                        {
                            {RPCResult::Type::STR_HEX, "pubkey", "signature's pubkey"},
                            {RPCResult::Type::STR_HEX, "sig", "the signature itself"},
                        }},
                    },
                },
                RPCExamples{
                    HelpExampleCli("signblock", "0000002018c6f2f913f9902aeab...5ca501f77be96de63f609010000000000000000015100000000")
                },
        [&](const RPCHelpMan& self, const JSONRPCRequest& request) -> UniValue
{
    if (!g_signed_blocks) {
        throw JSONRPCError(RPC_MISC_ERROR, "Signed blocks are not active for this network.");
    }

    std::shared_ptr<CWallet> const wallet = GetWalletForJSONRPCRequest(request);
    if (!wallet) return NullUniValue;
    CWallet* const pwallet = wallet.get();

    CBlock block;
    if (!DecodeHexBlk(block, request.params[0].get_str()))
        throw JSONRPCError(RPC_DESERIALIZATION_ERROR, "Block decode failed");

    LegacyScriptPubKeyMan* spk_man = pwallet->GetLegacyScriptPubKeyMan();
    if (!spk_man) {
        throw JSONRPCError(RPC_WALLET_ERROR, "This type of wallet does not support this command");
    }

    {
        LOCK(cs_main);
        uint256 hash = block.GetHash();
        if (pwallet->chain().hasBlocks(hash, 0, std::nullopt))
            throw JSONRPCError(RPC_VERIFY_ERROR, "already have block");

        CBlockIndex* const pindexPrev = wallet->chain().getTip();
        // TestBlockValidity only supports blocks built on the current Tip
        if (block.hashPrevBlock != pindexPrev->GetBlockHash())
            throw JSONRPCError(RPC_VERIFY_ERROR, "proposal was not based on our best chain");

        BlockValidationState state;
        if (!wallet->chain().testBlockValidity(state, Params(), block, pindexPrev, false, true) || !state.IsValid()) {
            std::string strRejectReason = state.GetRejectReason();
            if (strRejectReason.empty())
                throw JSONRPCError(RPC_VERIFY_ERROR, state.IsInvalid() ? "Block proposal was invalid" : "Error checking block proposal");
            throw JSONRPCError(RPC_VERIFY_ERROR, strRejectReason);
        }
    }

    // Expose SignatureData internals in return value in lieu of "Partially Signed Bitcoin Blocks"
    SignatureData block_sigs;
    if (block.m_dynafed_params.IsNull()) {
        GenericSignScript(*spk_man, block.GetBlockHeader(), block.proof.challenge, block_sigs, SCRIPT_NO_SIGHASH_BYTE /* additional_flags */);
    } else {
        if (request.params[1].isNull()) {
            throw JSONRPCError(RPC_INVALID_PARAMETER, "Signing dynamic blocks requires the witnessScript argument");
        }
        std::vector<unsigned char> witness_bytes(ParseHex(request.params[1].get_str()));
        // Note that we're adding the signblockscript to the wallet so it can actually
        // satisfy witness program scriptpubkeys
        if (!witness_bytes.empty()) {
            spk_man->AddCScript(CScript(witness_bytes.begin(), witness_bytes.end()));
        }
        GenericSignScript(*spk_man, block.GetBlockHeader(), block.m_dynafed_params.m_current.m_signblockscript, block_sigs, SCRIPT_VERIFY_NONE /* additional_flags */);
    }

    // Error if sig data didn't "grow"
    if (!block_sigs.complete && block_sigs.signatures.empty()) {
        throw JSONRPCError(RPC_VERIFY_ERROR, "Could not sign the block.");
    }
    UniValue ret(UniValue::VARR);
    for (const auto& signature : block_sigs.signatures) {
        UniValue obj(UniValue::VOBJ);
        obj.pushKV("pubkey", HexStr(signature.second.first));
        obj.pushKV("sig", HexStr(signature.second.second));
        ret.push_back(obj);
    }
    return ret;
},
    };
}

static RPCHelpMan getpeginaddress()
{
    return RPCHelpMan{"getpeginaddress",
                "\nReturns information needed for claimpegin to move coins to the sidechain.\n"
                "The user should send coins from their Bitcoin wallet to the mainchain_address returned.\n",
                {},
                RPCResult{
                    RPCResult::Type::OBJ, "", "",
                    {
                        {RPCResult::Type::STR, "mainchain_address", "mainchain deposit address to send bitcoin to"},
                        {RPCResult::Type::STR_HEX, "claim_script", "claim script committed to by the mainchain address. This may be required in `claimpegin` to retrieve pegged-in funds\n"},
                    },
                },
                RPCExamples{
                    HelpExampleCli("getpeginaddress", "")
            + HelpExampleRpc("getpeginaddress", "")
                },
        [&](const RPCHelpMan& self, const JSONRPCRequest& request) -> UniValue
{
    std::shared_ptr<CWallet> const wallet = GetWalletForJSONRPCRequest(request);
    if (!wallet) return NullUniValue;
    CWallet* const pwallet = wallet.get();

    LegacyScriptPubKeyMan* spk_man = pwallet->GetLegacyScriptPubKeyMan();
    if (!spk_man) {
        throw JSONRPCError(RPC_WALLET_ERROR, "This type of wallet does not support this command");
    }

    if (!pwallet->IsLocked()) {
        pwallet->TopUpKeyPool();
    }

    // Use native witness destination
    CTxDestination dest;
    std::string error;
    if (!pwallet->GetNewDestination(OutputType::BECH32, "", dest, error)) {
        throw JSONRPCError(RPC_WALLET_KEYPOOL_RAN_OUT, error);
    }

    CScript dest_script = GetScriptForDestination(dest);

    // Also add raw scripts to index to recognize later.
    spk_man->AddCScript(dest_script);

    // Get P2CH deposit address on mainchain from most recent fedpegscript.
    const auto& fedpegscripts = GetValidFedpegScripts(pwallet->chain().getTip(), Params().GetConsensus(), true /* nextblock_validation */);
    CTxDestination mainchain_dest(WitnessV0ScriptHash(calculate_contract(fedpegscripts.front().second, dest_script)));
    // P2SH-wrapped is the only valid choice for non-dynafed chains but still an
    // option for dynafed-enabled ones as well
    if (!DeploymentActiveAfter(pwallet->chain().getTip(), Params().GetConsensus(), Consensus::DEPLOYMENT_DYNA_FED) ||
                fedpegscripts.front().first.IsPayToScriptHash()) {
        mainchain_dest = ScriptHash(GetScriptForDestination(mainchain_dest));
    }

    UniValue ret(UniValue::VOBJ);

    ret.pushKV("mainchain_address", EncodeParentDestination(mainchain_dest));
    ret.pushKV("claim_script", HexStr(dest_script));
    return ret;
},
    };
}

//! Derive BIP32 tweak from master xpub to child pubkey.
bool DerivePubTweak(const std::vector<uint32_t>& vPath, const CPubKey& keyMaster, const ChainCode &ccMaster, std::vector<unsigned char>& tweakSum)
{
    tweakSum.clear();
    tweakSum.resize(32);
    std::vector<unsigned char> tweak;
    CPubKey keyParent = keyMaster;
    CPubKey keyChild;
    ChainCode ccChild;
    ChainCode ccParent = ccMaster;
    for (unsigned int i = 0; i < vPath.size(); i++) {
        if ((vPath[i] >> 31) != 0) {
            return false;
        }
        keyParent.Derive(keyChild, ccChild, vPath[i], ccParent, &tweak);
        CHECK_NONFATAL(tweak.size() == 32);
        ccParent = ccChild;
        keyParent = keyChild;
        if (i == 0) {
            tweakSum = tweak;
        } else {
            bool ret = secp256k1_ec_seckey_tweak_add(secp256k1_ctx, tweakSum.data(), tweak.data());
            if (!ret) {
                return false;
            }
        }
    }
    return true;
}

// For general cryptographic design of peg-out authorization scheme, see: https://github.com/ElementsProject/secp256k1-zkp/blob/secp256k1-zkp/src/modules/whitelist/whitelist.md
static RPCHelpMan initpegoutwallet()
{
    return RPCHelpMan{"initpegoutwallet",
                "\nThis call is for Liquid network initialization on the Liquid wallet. The wallet generates a new Liquid pegout authorization key (PAK) and stores it in the Liquid wallet. It then combines this with the `bitcoin_descriptor` to finally create a PAK entry for the network. This allows the user to send Liquid coins directly to a secure offline Bitcoin wallet at the derived path from the bitcoin_descriptor using the `sendtomainchain` command. Losing the Liquid PAK or offline Bitcoin root key will result in the inability to pegout funds, so immediate backup upon initialization is required.\n" +
                HELP_REQUIRING_PASSPHRASE,
                {
                    {"bitcoin_descriptor", RPCArg::Type::STR, RPCArg::Optional::NO, "The Bitcoin descriptor that includes a single extended pubkey. Must be one of the following: pkh(<xpub>), sh(wpkh(<xpub>)), or wpkh(<xpub>). This is used as the destination chain for the Bitcoin destination wallet. The derivation path from the xpub is given by the descriptor, typically `0/k`, reflecting the external chain of the wallet. DEPRECATED: If a plain xpub is given, pkh(<xpub>) is assumed, with the `0/k` derivation from that xpub. See link for more details on script descriptors: https://github.com/bitcoin/bitcoin/blob/master/doc/descriptors.md"},
                    {"bip32_counter", RPCArg::Type::NUM , RPCArg::Default{0}, "The `k` in `0/k` to be set as the next address to derive from the `bitcoin_descriptor`. This will be stored in the wallet and incremented on each successful `sendtomainchain` invocation."},
                    {"liquid_pak", RPCArg::Type::STR_HEX, RPCArg::Optional::OMITTED_NAMED_ARG, "The Liquid wallet pubkey in hex to be used as the Liquid PAK for pegout authorization. The private key must be in the wallet if argument is given. If this argument is not provided one will be generated and stored in the wallet automatically and returned."}
                },
                RPCResult{
                    RPCResult::Type::OBJ, "", "",
                    {
                        {RPCResult::Type::STR, "pakentry", "PAK entry to be used at network initialization time in the form of: `pak=<bitcoin_pak>:<liquid_pak>`"},
                        {RPCResult::Type::STR_HEX, "liquid_pak", "Liquid PAK pubkey, which is stored in the local Liquid wallet. This can be used in subsequent calls to `initpegoutwallet` to avoid generating a new `liquid_pak`"},
                        {RPCResult::Type::STR, "liquid_pak_address", "corresponding address for `liquid_pak`. Useful for `dumpprivkey` for wallet backup or transfer"},
                        {RPCResult::Type::ARR_FIXED, "address_lookahead", "the three next Bitcoin addresses the wallet will use for `sendtomainchain` based on `bip32_counter`",
                            {RPCResult{RPCResult::Type::STR, "", ""}}},
                    }
                },
                RPCExamples{
                    HelpExampleCli("initpegoutwallet", "sh(wpkh(tpubDAY5hwtonH4NE8zY46ZMFf6B6F3fqMis7cwfNihXXpAg6XzBZNoHAdAzAZx2peoU8nTWFqvUncXwJ9qgE5VxcnUKxdut8F6mptVmKjfiwDQ/0/*))")
            + HelpExampleRpc("initpegoutwallet", "sh(wpkh(tpubDAY5hwtonH4NE8zY46ZMFf6B6F3fqMis7cwfNihXXpAg6XzBZNoHAdAzAZx2peoU8nTWFqvUncXwJ9qgE5VxcnUKxdut8F6mptVmKjfiwDQ/0/*))")
                },
        [&](const RPCHelpMan& self, const JSONRPCRequest& request) -> UniValue
{
    std::shared_ptr<CWallet> const wallet = GetWalletForJSONRPCRequest(request);
    if (!wallet) return NullUniValue;
    CWallet* const pwallet = wallet.get();

    LOCK(pwallet->cs_wallet);

    LegacyScriptPubKeyMan* spk_man = pwallet->GetLegacyScriptPubKeyMan();
    if (!spk_man) {
        throw JSONRPCError(RPC_WALLET_ERROR, "This type of wallet does not support this command");
    }

    // Check that network cares about PAK
    if (!Params().GetEnforcePak()) {
        throw JSONRPCError(RPC_INVALID_PARAMETER, "PAK enforcement is not enabled on this network.");
    }

    if (!pwallet->IsLocked())
        pwallet->TopUpKeyPool();

    // Generate a new key that is added to wallet or set from argument
    CPubKey online_pubkey;
    if (request.params.size() < 3) {
        std::string error;
        if (!pwallet->GetOnlinePakKey(online_pubkey, error)) {
            throw JSONRPCError(RPC_WALLET_KEYPOOL_RAN_OUT, error);
        }
    } else {
        online_pubkey = CPubKey(ParseHex(request.params[2].get_str()));
        if (!online_pubkey.IsFullyValid()) {
            throw JSONRPCError(RPC_WALLET_ERROR, "Error: Given liquid_pak is not valid.");
        }
        if (!spk_man->HaveKey(online_pubkey.GetID())) {
            throw JSONRPCError(RPC_WALLET_ERROR, "Error: liquid_pak could not be found in wallet");
        }
    }

    // Parse offline counter
    int counter = 0;
    if (request.params.size() > 1) {
        counter = request.params[1].get_int();
        if (counter < 0 || counter > 1000000000) {
            throw JSONRPCError(RPC_INVALID_PARAMETER, "bip32_counter must be between 0 and 1,000,000,000, inclusive.");
        }
    }

    std::string bitcoin_desc = request.params[0].get_str();
    std::string xpub_str = "";

    // First check for naked xpub, and impute it as pkh(<xpub>/0/*) for backwards compat
    CExtPubKey xpub = DecodeExtPubKey(bitcoin_desc);
    if (xpub.pubkey.IsFullyValid()) {
        bitcoin_desc = "pkh(" + bitcoin_desc + "/0/*)";
    }

    FlatSigningProvider provider;
    std::string error;
    auto desc = Parse(bitcoin_desc, provider, error); // don't require checksum
    if (!desc) {
        throw JSONRPCError(RPC_INVALID_PARAMETER, error);
    } else if (!desc->IsRange()) {
        throw JSONRPCError(RPC_INVALID_PARAMETER, "bitcoin_descriptor must be a ranged descriptor.");
    }

    // Check if we can actually generate addresses(catches hardened derivation steps etc) before
    // writing to cache
    UniValue address_list(UniValue::VARR);
    for (int i = counter; i < counter+3; i++) {
        std::vector<CScript> scripts;
        if (!desc->Expand(i, provider, scripts, provider)) {
            throw JSONRPCError(RPC_WALLET_ERROR, "Could not generate lookahead addresses with descriptor. Are there hardened derivations after the xpub?");
        }
        CTxDestination destination;
        ExtractDestination(scripts[0], destination);
        address_list.push_back(EncodeParentDestination(destination));
    }

    // For our manual pattern matching, we don't want the checksum part.
    auto checksum_char = bitcoin_desc.find('#');
    if (checksum_char != std::string::npos) {
        bitcoin_desc = bitcoin_desc.substr(0, checksum_char);
    }

    // Three acceptable descriptors:
    bool is_liquid = Params().NetworkIDString() == "liquidv1";
    if (bitcoin_desc.substr(0, 8) ==  "sh(wpkh("
            && bitcoin_desc.substr(bitcoin_desc.size()-2, 2) == "))") {
        if(is_liquid) {
            throw JSONRPCError(RPC_INVALID_PARAMETER, "bitcoin_descriptor is not supported by Liquid; try pkh(<xpub>) or <xpub>.");
        }
        xpub_str = bitcoin_desc.substr(8, bitcoin_desc.size()-2);
    } else if (bitcoin_desc.substr(0, 5) ==  "wpkh("
            && bitcoin_desc.substr(bitcoin_desc.size()-1, 1) == ")") {
        if(is_liquid) {
            throw JSONRPCError(RPC_INVALID_PARAMETER, "bitcoin_descriptor is not supported by Liquid; try pkh(<xpub>) or <xpub>.");
        }
        xpub_str = bitcoin_desc.substr(5, bitcoin_desc.size()-1);
    } else if (bitcoin_desc.substr(0, 4) == "pkh("
            && bitcoin_desc.substr(bitcoin_desc.size()-1, 1) == ")") {
        xpub_str = bitcoin_desc.substr(4, bitcoin_desc.size()-1);
    } else {
        throw JSONRPCError(RPC_INVALID_PARAMETER, "bitcoin_descriptor is not of any type supported: pkh(<xpub>), sh(wpkh(<xpub>)), wpkh(<xpub>), or <xpub>.");
    }

    // Strip off leading key origin
    if (xpub_str.find("]") != std::string::npos) {
        xpub_str = xpub_str.substr(xpub_str.find("]")+1, std::string::npos);
    }

    // Strip off following range
    xpub_str = xpub_str.substr(0, xpub_str.find("/"));

    xpub = DecodeExtPubKey(xpub_str);

    if (!xpub.pubkey.IsFullyValid()) {
        throw JSONRPCError(RPC_INVALID_PARAMETER, "bitcoin_descriptor does not contain a valid extended pubkey for this network.");
    }

    // Parse master pubkey
    CPubKey masterpub = xpub.pubkey;
    secp256k1_pubkey masterpub_secp;
    int ret = secp256k1_ec_pubkey_parse(secp256k1_ctx, &masterpub_secp, masterpub.begin(), masterpub.size());
    if (ret != 1) {
        throw JSONRPCError(RPC_WALLET_ERROR, "bitcoin_descriptor could not be parsed.");
    }

    // Store the keys and metadata
    if (!pwallet->SetOnlinePubKey(online_pubkey) ||
            !pwallet->SetOfflineXPubKey(xpub) ||
            !pwallet->SetOfflineCounter(counter) ||
            !pwallet->SetOfflineDescriptor(bitcoin_desc)) {
        throw JSONRPCError(RPC_WALLET_ERROR, "Error: Failure to initialize pegout wallet.");
    }

    // Negate the pubkey
    ret = secp256k1_ec_pubkey_negate(secp256k1_ctx, &masterpub_secp);

    std::vector<unsigned char> negatedpubkeybytes;
    negatedpubkeybytes.resize(33);
    size_t len = 33;
    ret = secp256k1_ec_pubkey_serialize(secp256k1_ctx, &negatedpubkeybytes[0], &len, &masterpub_secp, SECP256K1_EC_COMPRESSED);
    CHECK_NONFATAL(ret == 1);
    CHECK_NONFATAL(len == 33);
    CHECK_NONFATAL(negatedpubkeybytes.size() == 33);

    UniValue pak(UniValue::VOBJ);
    pak.pushKV("pakentry", "pak=" + HexStr(negatedpubkeybytes) + ":" + HexStr(online_pubkey));
    pak.pushKV("liquid_pak", HexStr(online_pubkey));
    pak.pushKV("liquid_pak_address", EncodeDestination(PKHash(online_pubkey)));
    pak.pushKV("address_lookahead", address_list);
    return pak;
},
    };
}

static RPCHelpMan sendtomainchain_base()
{
    return RPCHelpMan{"sendtomainchain",
                "\nSends sidechain funds to the given mainchain address, through the federated pegin mechanism\n"
                + HELP_REQUIRING_PASSPHRASE,
                {
                    {"address", RPCArg::Type::STR, RPCArg::Optional::NO, "The destination address on Bitcoin mainchain"},
                    {"amount", RPCArg::Type::AMOUNT, RPCArg::Optional::NO, "The amount being sent to Bitcoin mainchain"},
                    {"subtractfeefromamount", RPCArg::Type::BOOL, RPCArg::Default{false}, "The fee will be deducted from the amount being pegged-out."},
                    {"verbose", RPCArg::Type::BOOL, RPCArg::Default{false}, "If true, return extra information about the transaction."},
                },
                {
                    RPCResult{"if verbose is not set or set to false",
                        RPCResult::Type::STR_HEX, "txid", "Transaction ID of the resulting sidechain transaction",
                    },
                    RPCResult{"if verbose is set to true",
                        RPCResult::Type::OBJ, "", "",
                        {
                            {RPCResult::Type::STR_HEX, "txid", "The transaction id."},
                            {RPCResult::Type::STR, "fee reason", "The transaction fee reason."}
                        },
                    },
                },
                RPCExamples{
                    HelpExampleCli("sendtomainchain", "\"mgWEy4vBJSHt3mC8C2SEWJQitifb4qeZQq\" 0.1")
            + HelpExampleRpc("sendtomainchain", "\"mgWEy4vBJSHt3mC8C2SEWJQitifb4qeZQq\" 0.1")
                },
        [&](const RPCHelpMan& self, const JSONRPCRequest& request) -> UniValue
{
    std::shared_ptr<CWallet> const pwallet = GetWalletForJSONRPCRequest(request);
    if (!pwallet) return NullUniValue;

    LOCK(pwallet->cs_wallet);

    EnsureWalletIsUnlocked(*pwallet);

    std::string error_str;
    CTxDestination parent_address = DecodeParentDestination(request.params[0].get_str(), error_str);
    if (!IsValidDestination(parent_address))
        throw JSONRPCError(RPC_INVALID_ADDRESS_OR_KEY, strprintf("Invalid Bitcoin address: %s", error_str));

    CAmount nAmount = AmountFromValue(request.params[1]);
    if (nAmount <= 0)
        throw JSONRPCError(RPC_TYPE_ERROR, "Invalid amount for send");

    bool subtract_fee = false;
    if (request.params.size() > 2) {
        subtract_fee = request.params[2].get_bool();
    }

    // Parse Bitcoin address for destination, embed script
    CScript mainchain_script(GetScriptForDestination(parent_address));

    uint256 genesisBlockHash = Params().ParentGenesisBlockHash();

    // Asset type is implicit, no need to add to script
    NullData nulldata;
    nulldata << std::vector<unsigned char>(genesisBlockHash.begin(), genesisBlockHash.end());
    nulldata << std::vector<unsigned char>(mainchain_script.begin(), mainchain_script.end());
    CTxDestination address(nulldata);

    std::vector<CRecipient> recipients;
    CRecipient recipient = {GetScriptForDestination(address), nAmount, Params().GetConsensus().pegged_asset, CPubKey(), subtract_fee};
    recipients.push_back(recipient);

    EnsureWalletIsUnlocked(*pwallet);

    bool verbose = request.params[3].isNull() ? false: request.params[3].get_bool();
    mapValue_t mapValue;
    CCoinControl no_coin_control; // This is a deprecated API
    return SendMoney(*pwallet, no_coin_control, recipients, std::move(mapValue), verbose, true /* ignore_blind_fail */);
},
    };
}

// ELEMENTS: Copied from script/descriptor.cpp

typedef std::vector<uint32_t> KeyPath;

/** Split a string on every instance of sep, returning a vector. */
std::vector<Span<const char>> Split(const Span<const char>& sp, char sep)
{
    std::vector<Span<const char>> ret;
    auto it = sp.begin();
    auto start = it;
    while (it != sp.end()) {
        if (*it == sep) {
            ret.emplace_back(start, it);
            start = it + 1;
        }
        ++it;
    }
    ret.emplace_back(start, it);
    return ret;
}

/** Parse a key path, being passed a split list of elements (the first element is ignored). */
bool ParseKeyPath(const std::vector<Span<const char>>& split, KeyPath& out)
{
    for (size_t i = 1; i < split.size(); ++i) {
        Span<const char> elem = split[i];
        bool hardened = false;
        if (elem.size() > 0 && (elem[elem.size() - 1] == '\'' || elem[elem.size() - 1] == 'h')) {
            elem = elem.first(elem.size() - 1);
            hardened = true;
        }
        uint32_t p;
        if (!ParseUInt32(std::string(elem.begin(), elem.end()), &p) || p > 0x7FFFFFFFUL) return false;
        out.push_back(p | (((uint32_t)hardened) << 31));
    }
    return true;
}

////////////////////////////

static RPCHelpMan sendtomainchain_pak()
{
    return RPCHelpMan{"sendtomainchain",
                "\nSends Liquid funds to the Bitcoin mainchain, through the federated withdraw mechanism. The wallet internally generates the returned `bitcoin_address` via `bitcoin_descriptor` and `bip32_counter` previously set in `initpegoutwallet`. The counter will be incremented upon successful send, avoiding address re-use.\n"
                + HELP_REQUIRING_PASSPHRASE,
                {
                    {"address", RPCArg::Type::STR, RPCArg::Optional::NO, "Must be \"\". Only for non-PAK `sendtomainchain` compatibility."},
                    {"amount", RPCArg::Type::AMOUNT, RPCArg::Optional::NO, "The amount being sent to `bitcoin_address`."},
                    {"subtractfeefromamount", RPCArg::Type::BOOL, RPCArg::Default{false}, "The fee will be deducted from the amount being pegged-out."},
                    {"verbose", RPCArg::Type::BOOL, RPCArg::Default{false}, "If true, return extra information about the transaction."},
                },
                RPCResult{
                    RPCResult::Type::OBJ, "", "",
                    {
                        {RPCResult::Type::STR, "bitcoin_address", "destination address on Bitcoin mainchain"},
                        {RPCResult::Type::STR_HEX, "txid", "transaction ID of the resulting Liquid transaction"},
                        {RPCResult::Type::STR, "fee reason", "If verbose is set to true, the Liquid transaction fee reason"},
                        {RPCResult::Type::STR, "bitcoin_descriptor", "xpubkey of the child destination address"},
                        {RPCResult::Type::STR, "bip32_counter", "derivation counter for the `bitcoin_descriptor`"},
                    },
                },
                RPCExamples{
                    HelpExampleCli("sendtomainchain", "\"\" 0.1")
            + HelpExampleRpc("sendtomainchain", "\"\" 0.1")
                },
        [&](const RPCHelpMan& self, const JSONRPCRequest& request) -> UniValue
{
    std::shared_ptr<CWallet> const pwallet = GetWalletForJSONRPCRequest(request);
    if (!pwallet) return NullUniValue;

    LOCK(pwallet->cs_wallet);

    EnsureWalletIsUnlocked(*pwallet);

    if (!request.params[0].get_str().empty()) {
        throw JSONRPCError(RPC_TYPE_ERROR, "`address` argument must be \"\" for PAK-enabled networks as the address is generated automatically.");
    }

    //amount
    CAmount nAmount = AmountFromValue(request.params[1]);
    if (nAmount < 100000)
        throw JSONRPCError(RPC_INVALID_PARAMETER, "Invalid amount for send, must send more than 0.00100000 BTC");

    bool subtract_fee = false;
    if (request.params.size() > 2) {
        subtract_fee = request.params[2].get_bool();
    }

    CPAKList paklist = GetActivePAKList(pwallet->chain().getTip(), Params().GetConsensus());
    if (paklist.IsReject()) {
        throw JSONRPCError(RPC_INVALID_ADDRESS_OR_KEY, "Pegout freeze is under effect to aid a pak transition to a new list. Please consult the network operator.");
    }

    // Fetch pegout key data
    int counter = pwallet->offline_counter;
    CExtPubKey& xpub = pwallet->offline_xpub;
    CPubKey& onlinepubkey = pwallet->online_key;

    if (counter < 0) {
        throw JSONRPCError(RPC_WALLET_ERROR, "Pegout authorization for this wallet has not been set. Please call `initpegoutwallet` with the appropriate arguments first.");
    }

    FlatSigningProvider provider;
    std::string error;
    auto descriptor = Parse(pwallet->offline_desc, provider, error);

    LegacyScriptPubKeyMan* spk_man = pwallet->GetLegacyScriptPubKeyMan();
    if (!spk_man) {
        throw JSONRPCError(RPC_WALLET_ERROR, "This type of wallet does not support this command");
    }

    // If descriptor not previously set, generate it
    if (!descriptor) {
        std::string offline_desc = "pkh(" + EncodeExtPubKey(xpub) + "0/*)";
        if (!pwallet->SetOfflineDescriptor(offline_desc)) {
            throw JSONRPCError(RPC_WALLET_ERROR, "Couldn't set wallet descriptor for peg-outs.");
        }

        descriptor = Parse(pwallet->offline_desc, provider, error);
        if (!descriptor) {
            throw JSONRPCError(RPC_WALLET_ERROR, "descriptor still null. This is a bug in elementsd.");
        }
    }

    std::string desc_str = pwallet->offline_desc;
    std::string xpub_str = EncodeExtPubKey(xpub);

    // TODO: More properly expose key parsing functionality

    // Strip last parenths(up to 2) and "/*" to let ParseKeyPath do its thing
    desc_str.erase(std::remove(desc_str.begin(), desc_str.end(), ')'), desc_str.end());
    desc_str = desc_str.substr(0, desc_str.size()-2);

    // Since we know there are no key origin data, directly call inner parsing functions
    Span<const char> span(desc_str.data(), desc_str.size());
    auto split = Split(span, '/');
    KeyPath key_path;
    if (!ParseKeyPath(split, key_path)) {
        throw JSONRPCError(RPC_WALLET_ERROR, "Stored keypath in descriptor cannot be parsed.");
    }
    key_path.push_back(counter);

    secp256k1_pubkey onlinepubkey_secp;
    if (secp256k1_ec_pubkey_parse(secp256k1_ctx, &onlinepubkey_secp, onlinepubkey.begin(), onlinepubkey.size()) != 1) {
        throw JSONRPCError(RPC_TYPE_ERROR, "Pubkey is invalid");
    }

    // Get index of given online key
    int whitelistindex=-1;
    std::vector<secp256k1_pubkey> pak_online = paklist.OnlineKeys();
    for (unsigned int i=0; i<pak_online.size(); i++) {
        if (memcmp((void *)&pak_online[i], (void *)&onlinepubkey_secp, sizeof(secp256k1_pubkey)) == 0) {
            whitelistindex = i;
            break;
        }
    }
    if (whitelistindex == -1)
        throw JSONRPCError(RPC_WALLET_ERROR, "Given online key is not in Pegout Authorization Key List");

    // Parse master pubkey
    CPubKey masterpub = xpub.pubkey;
    secp256k1_pubkey masterpub_secp;
    int ret = secp256k1_ec_pubkey_parse(secp256k1_ctx, &masterpub_secp, masterpub.begin(), masterpub.size());
    if (ret != 1) {
        throw JSONRPCError(RPC_WALLET_ERROR, "Master pubkey could not be parsed.");
    }

    secp256k1_pubkey btcpub_secp;
    memcpy(&btcpub_secp, &masterpub_secp, sizeof(secp256k1_pubkey));

    // Negate master pubkey
    ret = secp256k1_ec_pubkey_negate(secp256k1_ctx, &masterpub_secp);

    // Make sure negated master pubkey is in PAK list at same index as online_pubkey
    if (memcmp((void *)&paklist.OfflineKeys()[whitelistindex], (void *)&masterpub_secp, sizeof(secp256k1_pubkey)) != 0) {
        throw JSONRPCError(RPC_WALLET_ERROR, "Given bitcoin_descriptor cannot be found in same entry as known liquid_pak");
    }

    // Get online PAK
    CKey masterOnlineKey;
    if (!spk_man->GetKey(onlinepubkey.GetID(), masterOnlineKey))
        throw JSONRPCError(RPC_WALLET_ERROR, "Given online key is in master set but not in wallet");

    // Tweak offline pubkey by tweakSum aka sumkey to get bitcoin key
    std::vector<unsigned char> tweakSum;
    if (!DerivePubTweak(key_path, xpub.pubkey, xpub.chaincode, tweakSum)) {
        throw JSONRPCError(RPC_WALLET_ERROR, "Could not create xpub tweak to generate proof.");
    }
    ret = secp256k1_ec_pubkey_tweak_add(secp256k1_ctx, &btcpub_secp, tweakSum.data());
    CHECK_NONFATAL(ret);

    std::vector<unsigned char> btcpubkeybytes;
    btcpubkeybytes.resize(33);
    size_t btclen = 33;
    ret = secp256k1_ec_pubkey_serialize(secp256k1_ctx, &btcpubkeybytes[0], &btclen, &btcpub_secp, SECP256K1_EC_COMPRESSED);
    CHECK_NONFATAL(ret == 1);
    CHECK_NONFATAL(btclen == 33);
    CHECK_NONFATAL(btcpubkeybytes.size() == 33);

    //Create, verify whitelist proof
    secp256k1_whitelist_signature sig;
    if(secp256k1_whitelist_sign(secp256k1_ctx, &sig, &paklist.OnlineKeys()[0], &paklist.OfflineKeys()[0], paklist.size(), &btcpub_secp, masterOnlineKey.begin(), &tweakSum[0], whitelistindex) != 1) {
        throw JSONRPCError(RPC_WALLET_ERROR, "Pegout authorization proof signing failed");
    }

    if (secp256k1_whitelist_verify(secp256k1_ctx, &sig, &paklist.OnlineKeys()[0], &paklist.OfflineKeys()[0], paklist.size(), &btcpub_secp) != 1) {
        throw JSONRPCError(RPC_WALLET_ERROR, "Pegout authorization proof was created and signed but is invalid");
    }

    //Serialize
    const size_t expectedOutputSize = 1 + 32 * (1 + paklist.size());
    CHECK_NONFATAL(1 + 32 * (1 + 256) >= expectedOutputSize);
    unsigned char output[1 + 32 * (1 + 256)];
    size_t outlen = expectedOutputSize;
    secp256k1_whitelist_signature_serialize(secp256k1_ctx, output, &outlen, &sig);
    CHECK_NONFATAL(outlen == expectedOutputSize);
    std::vector<unsigned char> whitelistproof(output, output + expectedOutputSize / sizeof(unsigned char));

    // Derive the end address in mainchain
    std::vector<CScript> scripts;
    if (!descriptor->Expand(counter, provider, scripts, provider)) {
        throw JSONRPCError(RPC_WALLET_ERROR, "Could not generate mainchain destination with descriptor. This is a bug.");
    }
    CHECK_NONFATAL(scripts.size() == 1);
    CScript mainchain_script = scripts[0];
    CTxDestination bitcoin_address;
    ExtractDestination(mainchain_script, bitcoin_address);

    uint256 genesisBlockHash = Params().ParentGenesisBlockHash();
    NullData nulldata;
    nulldata << std::vector<unsigned char>(genesisBlockHash.begin(), genesisBlockHash.end());
    nulldata << std::vector<unsigned char>(mainchain_script.begin(), mainchain_script.end());
    nulldata << btcpubkeybytes;
    nulldata << whitelistproof;
    CTxDestination address(nulldata);
    CHECK_NONFATAL(GetScriptForDestination(nulldata).IsPegoutScript(genesisBlockHash));

    std::vector<CRecipient> recipients;
    CRecipient recipient = {GetScriptForDestination(address), nAmount, Params().GetConsensus().pegged_asset, CPubKey(), subtract_fee};
    recipients.push_back(recipient);

    if (!ScriptHasValidPAKProof(GetScriptForDestination(nulldata), Params().ParentGenesisBlockHash(), paklist)) {
        throw JSONRPCError(RPC_TYPE_ERROR, "Resulting scriptPubKey is non-standard. Ensure pak=reject is not set");
    }

    bool verbose = request.params[3].isNull() ? false: request.params[3].get_bool();
    mapValue_t mapValue;
    CCoinControl no_coin_control; // This is a deprecated API
    UniValue tx_hash_hex = SendMoney(*pwallet, no_coin_control, recipients, std::move(mapValue), verbose, true /* ignore_blind_fail */);

    pwallet->SetOfflineCounter(counter+1);

    std::stringstream ss;
    ss << counter;

    UniValue obj(UniValue::VOBJ);
    if (!verbose) {
        obj.pushKV("txid", tx_hash_hex);
    } else {
        obj.pushKV("txid", tx_hash_hex["txid"]);
        obj.pushKV("fee_reason", tx_hash_hex["fee_reason"]);
    }
    obj.pushKV("bitcoin_address", EncodeParentDestination(bitcoin_address));
    obj.pushKV("bip32_counter", ss.str());
    obj.pushKV("bitcoin_descriptor", pwallet->offline_desc);
    return obj;
},
    };
}

// We only expose the appropriate peg-out method type per network
static RPCHelpMan sendtomainchain()
{
    if (Params().GetEnforcePak()) {
        return sendtomainchain_pak();
    } else {
        return sendtomainchain_base();
    }
}

extern UniValue signrawtransaction(const JSONRPCRequest& request);
extern UniValue sendrawtransaction(const JSONRPCRequest& request);

template<typename T_tx_ref, typename T_merkle_block>
static UniValue createrawpegin(const JSONRPCRequest& request, T_tx_ref& txBTCRef, T_merkle_block& merkleBlock)
{
    std::shared_ptr<CWallet> const wallet = GetWalletForJSONRPCRequest(request);
    if (!wallet) return NullUniValue;
    CWallet* const pwallet = wallet.get();

    LOCK(pwallet->cs_wallet);

    std::vector<unsigned char> txData = ParseHex(request.params[0].get_str());
    std::vector<unsigned char> txOutProofData = ParseHex(request.params[1].get_str());

    std::set<CScript> claim_scripts;
    if (request.params.size() > 2) {
        const std::string claim_script = request.params[2].get_str();
        if (!IsHex(claim_script)) {
            throw JSONRPCError(RPC_INVALID_PARAMETER, "Given claim_script is not hex.");
        }
        // If given manually, no need for it to be a witness script
        std::vector<unsigned char> witnessBytes(ParseHex(claim_script));
        CScript witness_script(witnessBytes.begin(), witnessBytes.end());
        claim_scripts.insert(std::move(witness_script));
    }
    else {
        // Look for known wpkh address in wallet
        for (std::map<CTxDestination, CAddressBookData>::const_iterator iter = pwallet->m_address_book.begin(); iter != pwallet->m_address_book.end(); ++iter) {
            CScript dest_script = GetScriptForDestination(iter->first);
            claim_scripts.insert(std::move(dest_script));
        }
    }

    // Make the tx
    CMutableTransaction mtx;

    // Construct pegin input
    CreatePegInInput(mtx, 0, txBTCRef, merkleBlock, claim_scripts, txData, txOutProofData, wallet->chain().getTip());

    // Manually construct peg-in transaction, sign it, and send it off.
    // Decrement the output value as much as needed given the total vsize to
    // pay the fees.

    if (!pwallet->IsLocked())
        pwallet->TopUpKeyPool();

    // Generate a new key that is added to wallet
    CTxDestination wpkhash;
    std::string error;
    if (!pwallet->GetNewDestination(OutputType::BECH32, "", wpkhash, error)) {
        throw JSONRPCError(RPC_WALLET_KEYPOOL_RAN_OUT, error);
    }

    // Get value for output
    CAmount value = 0;
    if (!GetAmountFromParentChainPegin(value, *txBTCRef, mtx.vin[0].prevout.n)) {
        throw JSONRPCError(RPC_INVALID_PARAMETER, strprintf("Amounts to pegin must be explicit and asset must be %s", Params().GetConsensus().parent_pegged_asset.GetHex()));
    }

    // one wallet output and one fee output
    mtx.vout.push_back(CTxOut(Params().GetConsensus().pegged_asset, value, GetScriptForDestination(wpkhash)));
    mtx.vout.push_back(CTxOut(Params().GetConsensus().pegged_asset, 0, CScript()));

    // Estimate fee for transaction, decrement fee output(including witness data)
    unsigned int nBytes = GetVirtualTransactionSize(CTransaction(mtx)) +
        (1+1+72+1+33/WITNESS_SCALE_FACTOR);
    CCoinControl coin_control;
    FeeCalculation feeCalc;
    CAmount nFeeNeeded = GetMinimumFee(*pwallet, nBytes, coin_control, &feeCalc);

    if (nFeeNeeded == CAmount{0} && feeCalc.reason == FeeReason::FALLBACK) {
        throw JSONRPCError(RPC_WALLET_INSUFFICIENT_FUNDS, "Fee estimation failed. Fallbackfee is disabled. Wait a few blocks or enable -fallbackfee.");
    }

    mtx.vout[0].nValue = mtx.vout[0].nValue.GetAmount() - nFeeNeeded;
    mtx.vout[1].nValue = mtx.vout[1].nValue.GetAmount() + nFeeNeeded;

    UniValue ret(UniValue::VOBJ);

    // Return hex
    std::string strHex = EncodeHexTx(CTransaction(mtx), RPCSerializationFlags());
    ret.pushKV("hex", strHex);

    // Additional block lee-way to avoid bitcoin block races
    if (gArgs.GetBoolArg("-validatepegin", Params().GetConsensus().has_parent_chain)) {
        unsigned int required_depth = Params().GetConsensus().pegin_min_depth + 2;
        std::vector<uint256> txHashes;
        std::vector<unsigned int> txIndices;
        merkleBlock.txn.ExtractMatches(txHashes, txIndices);
        if (txIndices[0] == 0) {
            required_depth = std::max(required_depth, (unsigned int)COINBASE_MATURITY+2);
        }
        ret.pushKV("mature", IsConfirmedBitcoinBlock(merkleBlock.header.GetHash(), required_depth, merkleBlock.txn.GetNumTransactions()));
    }

    return ret;
}

static RPCHelpMan createrawpegin()
{
    return RPCHelpMan{"createrawpegin",
                "\nCreates a raw transaction to claim coins from the main chain by creating a pegin transaction with the necessary metadata after the corresponding Bitcoin transaction.\n"
                "Note that this call will not sign the transaction.\n"
                "If a transaction is not relayed it may require manual addition to a functionary mempool in order for it to be mined.\n",
                {
                    {"bitcoin_tx", RPCArg::Type::STR_HEX, RPCArg::Optional::NO, "The raw bitcoin transaction (in hex) depositing bitcoin to the mainchain_address generated by getpeginaddress"},
                    {"txoutproof", RPCArg::Type::STR_HEX, RPCArg::Optional::NO, "A rawtxoutproof (in hex) generated by the mainchain daemon's `gettxoutproof` containing a proof of only bitcoin_tx"},
                    {"claim_script", RPCArg::Type::STR_HEX, RPCArg::Optional::OMITTED_NAMED_ARG, "The witness program generated by getpeginaddress. Only needed if not in wallet."},
                },
                RPCResult{
                    RPCResult::Type::OBJ, "", "",
                    {
                        {RPCResult::Type::STR, "hex", "raw transaction data"},
                        {RPCResult::Type::BOOL, "mature", "Whether the peg-in is mature (only included when validating peg-ins)"},
                    },
                },
                RPCExamples{
                    HelpExampleCli("createrawpegin", "\"0200000002b80a99d63ca943d72141750d983a3eeda3a5c5a92aa962884ffb141eb49ffb4f000000006a473044022031ffe1d76decdfbbdb7e2ee6010e865a5134137c261e1921da0348b95a207f9e02203596b065c197e31bcc2f80575154774ac4e80acd7d812c91d93c4ca6a3636f27012102d2130dfbbae9bd27eee126182a39878ac4e117d0850f04db0326981f43447f9efeffffffb80a99d63ca943d72141750d983a3eeda3a5c5a92aa962884ffb141eb49ffb4f010000006b483045022100cf041ce0eb249ae5a6bc33c71c156549c7e5ad877ae39e2e3b9c8f1d81ed35060220472d4e4bcc3b7c8d1b34e467f46d80480959183d743dad73b1ed0e93ec9fd14f012103e73e8b55478ab9c5de22e2a9e73c3e6aca2c2e93cd2bad5dc4436a9a455a5c44feffffff0200e1f5050000000017a914da1745e9b549bd0bfa1a569971c77eba30cd5a4b87e86cbe00000000001976a914a25fe72e7139fd3f61936b228d657b2548b3936a88acc0020000\", \"00000020976e918ed537b0f99028648f2a25c0bd4513644fb84d9cbe1108b4df6b8edf6ba715c424110f0934265bf8c5763d9cc9f1675a0f728b35b9bc5875f6806be3d19cd5b159ffff7f2000000000020000000224eab3da09d99407cb79f0089e3257414c4121cb85a320e1fd0f88678b6b798e0713a8d66544b6f631f9b6d281c71633fb91a67619b189a06bab09794d5554a60105\" \"0014058c769ffc7d12c35cddec87384506f536383f9c\"")
            + HelpExampleRpc("createrawpegin", "\"0200000002b80a99d63ca943d72141750d983a3eeda3a5c5a92aa962884ffb141eb49ffb4f000000006a473044022031ffe1d76decdfbbdb7e2ee6010e865a5134137c261e1921da0348b95a207f9e02203596b065c197e31bcc2f80575154774ac4e80acd7d812c91d93c4ca6a3636f27012102d2130dfbbae9bd27eee126182a39878ac4e117d0850f04db0326981f43447f9efeffffffb80a99d63ca943d72141750d983a3eeda3a5c5a92aa962884ffb141eb49ffb4f010000006b483045022100cf041ce0eb249ae5a6bc33c71c156549c7e5ad877ae39e2e3b9c8f1d81ed35060220472d4e4bcc3b7c8d1b34e467f46d80480959183d743dad73b1ed0e93ec9fd14f012103e73e8b55478ab9c5de22e2a9e73c3e6aca2c2e93cd2bad5dc4436a9a455a5c44feffffff0200e1f5050000000017a914da1745e9b549bd0bfa1a569971c77eba30cd5a4b87e86cbe00000000001976a914a25fe72e7139fd3f61936b228d657b2548b3936a88acc0020000\", \"00000020976e918ed537b0f99028648f2a25c0bd4513644fb84d9cbe1108b4df6b8edf6ba715c424110f0934265bf8c5763d9cc9f1675a0f728b35b9bc5875f6806be3d19cd5b159ffff7f2000000000020000000224eab3da09d99407cb79f0089e3257414c4121cb85a320e1fd0f88678b6b798e0713a8d66544b6f631f9b6d281c71633fb91a67619b189a06bab09794d5554a60105\", \"0014058c769ffc7d12c35cddec87384506f536383f9c\"")
                },
        [&](const RPCHelpMan& self, const JSONRPCRequest& request) -> UniValue
{
    if (!IsHex(request.params[0].get_str()) || !IsHex(request.params[1].get_str())) {
        throw JSONRPCError(RPC_TYPE_ERROR, "the first two arguments must be hex strings");
    }

    UniValue ret(UniValue::VOBJ);
    if (Params().GetConsensus().ParentChainHasPow()) {
        Sidechain::Bitcoin::CTransactionRef txBTCRef;
        Sidechain::Bitcoin::CMerkleBlock merkleBlock;
        ret = createrawpegin(request, txBTCRef, merkleBlock);
        if (!CheckParentProofOfWork(merkleBlock.header.GetHash(), merkleBlock.header.nBits, Params().GetConsensus())) {
            throw JSONRPCError(RPC_INVALID_PARAMETER, "Invalid tx out proof");
        }
    } else {
        CTransactionRef txBTCRef;
        CMerkleBlock merkleBlock;
        ret = createrawpegin(request, txBTCRef, merkleBlock);
        if (!CheckProofSignedParent(merkleBlock.header, Params().GetConsensus())) {
            throw JSONRPCError(RPC_INVALID_PARAMETER, "Invalid tx out proof");
        }
    }
    return ret;
},
    };
}

static RPCHelpMan claimpegin()
{
    return RPCHelpMan{"claimpegin",
                "\nClaim coins from the main chain by creating a pegin transaction with the necessary metadata after the corresponding Bitcoin transaction.\n"
                "Note that the transaction will not be relayed unless it is buried at least 102 blocks deep.\n"
                "If a transaction is not relayed it may require manual addition to a functionary mempool in order for it to be mined.\n",
                {
                    {"bitcoin_tx", RPCArg::Type::STR_HEX, RPCArg::Optional::NO, "The raw bitcoin transaction (in hex) depositing bitcoin to the mainchain_address generated by getpeginaddress"},
                    {"txoutproof", RPCArg::Type::STR_HEX, RPCArg::Optional::NO, "A rawtxoutproof (in hex) generated by the mainchain daemon's `gettxoutproof` containing a proof of only bitcoin_tx"},
                    {"claim_script", RPCArg::Type::STR_HEX, RPCArg::Optional::OMITTED_NAMED_ARG, "The witness program generated by getpeginaddress. Only needed if not in wallet."},
                },
                RPCResult{
                    RPCResult::Type::STR_HEX, "txid", "txid of the resulting sidechain transaction",
                },
                RPCExamples{
                    HelpExampleCli("claimpegin", "\"0200000002b80a99d63ca943d72141750d983a3eeda3a5c5a92aa962884ffb141eb49ffb4f000000006a473044022031ffe1d76decdfbbdb7e2ee6010e865a5134137c261e1921da0348b95a207f9e02203596b065c197e31bcc2f80575154774ac4e80acd7d812c91d93c4ca6a3636f27012102d2130dfbbae9bd27eee126182a39878ac4e117d0850f04db0326981f43447f9efeffffffb80a99d63ca943d72141750d983a3eeda3a5c5a92aa962884ffb141eb49ffb4f010000006b483045022100cf041ce0eb249ae5a6bc33c71c156549c7e5ad877ae39e2e3b9c8f1d81ed35060220472d4e4bcc3b7c8d1b34e467f46d80480959183d743dad73b1ed0e93ec9fd14f012103e73e8b55478ab9c5de22e2a9e73c3e6aca2c2e93cd2bad5dc4436a9a455a5c44feffffff0200e1f5050000000017a914da1745e9b549bd0bfa1a569971c77eba30cd5a4b87e86cbe00000000001976a914a25fe72e7139fd3f61936b228d657b2548b3936a88acc0020000\" \"00000020976e918ed537b0f99028648f2a25c0bd4513644fb84d9cbe1108b4df6b8edf6ba715c424110f0934265bf8c5763d9cc9f1675a0f728b35b9bc5875f6806be3d19cd5b159ffff7f2000000000020000000224eab3da09d99407cb79f0089e3257414c4121cb85a320e1fd0f88678b6b798e0713a8d66544b6f631f9b6d281c71633fb91a67619b189a06bab09794d5554a60105\" \"0014058c769ffc7d12c35cddec87384506f536383f9c\"")
            + HelpExampleRpc("claimpegin", "\"0200000002b80a99d63ca943d72141750d983a3eeda3a5c5a92aa962884ffb141eb49ffb4f000000006a473044022031ffe1d76decdfbbdb7e2ee6010e865a5134137c261e1921da0348b95a207f9e02203596b065c197e31bcc2f80575154774ac4e80acd7d812c91d93c4ca6a3636f27012102d2130dfbbae9bd27eee126182a39878ac4e117d0850f04db0326981f43447f9efeffffffb80a99d63ca943d72141750d983a3eeda3a5c5a92aa962884ffb141eb49ffb4f010000006b483045022100cf041ce0eb249ae5a6bc33c71c156549c7e5ad877ae39e2e3b9c8f1d81ed35060220472d4e4bcc3b7c8d1b34e467f46d80480959183d743dad73b1ed0e93ec9fd14f012103e73e8b55478ab9c5de22e2a9e73c3e6aca2c2e93cd2bad5dc4436a9a455a5c44feffffff0200e1f5050000000017a914da1745e9b549bd0bfa1a569971c77eba30cd5a4b87e86cbe00000000001976a914a25fe72e7139fd3f61936b228d657b2548b3936a88acc0020000\", \"00000020976e918ed537b0f99028648f2a25c0bd4513644fb84d9cbe1108b4df6b8edf6ba715c424110f0934265bf8c5763d9cc9f1675a0f728b35b9bc5875f6806be3d19cd5b159ffff7f2000000000020000000224eab3da09d99407cb79f0089e3257414c4121cb85a320e1fd0f88678b6b798e0713a8d66544b6f631f9b6d281c71633fb91a67619b189a06bab09794d5554a60105\", \"0014058c769ffc7d12c35cddec87384506f536383f9c\"")
                },
        [&](const RPCHelpMan& self, const JSONRPCRequest& request) -> UniValue
{
    CTransactionRef tx_ref;
    CMutableTransaction mtx;

    std::shared_ptr<CWallet> const wallet = GetWalletForJSONRPCRequest(request);
    if (!wallet) return NullUniValue;
    CWallet* const pwallet = wallet.get();

    LOCK(pwallet->cs_wallet);

    if (pwallet->chain().isInitialBlockDownload()) {
        throw JSONRPCError(RPC_WALLET_ERROR, "Peg-ins cannot be completed during initial sync or reindexing.");
    }

    // NOTE: Making an RPC from within another RPC is not generally a good idea. In particular, it
    //   is necessary to copy the URI, which contains the wallet if one was given; otherwise
    //   multi-wallet support will silently break. The resulting request object is still missing a
    //   bunch of other fields, although they are usually not used by RPC handlers. This is a
    //   brittle hack, and further examples of this pattern should not be introduced.

    // Get raw peg-in transaction
    JSONRPCRequest req;
    req.context = request.context;
    req.URI = request.URI;
    req.params = request.params;
    UniValue ret(createrawpegin().HandleRequest(req));  // See the note above, on why this is a bad idea.

    // Make sure it can be propagated and confirmed
    if (!ret["mature"].isNull() && ret["mature"].get_bool() == false) {
        throw JSONRPCError(RPC_INVALID_PARAMETER, "Peg-in Bitcoin transaction needs more confirmations to be sent.");
    }

    // Sign it
    JSONRPCRequest req2;
    req2.context = request.context;
    req2.URI = request.URI;
    UniValue varr(UniValue::VARR);
    varr.push_back(ret["hex"]);
    req2.params = varr;
    UniValue result = signrawtransactionwithwallet().HandleRequest(req2);  // See the note above, on why this is a bad idea.

    if (!DecodeHexTx(mtx, result["hex"].get_str(), false, true)) {
        throw JSONRPCError(RPC_DESERIALIZATION_ERROR, "TX decode failed");
    }

    // To check if it's not double spending an existing pegin UTXO, we check mempool acceptance.
    const MempoolAcceptResult res = pwallet->chain().testPeginClaimAcceptance(MakeTransactionRef(mtx));
    if (res.m_result_type != MempoolAcceptResult::ResultType::VALID) {
        bilingual_str error = Untranslated(strprintf("Error: The transaction was rejected! Reason given: %s", res.m_state.ToString()));
        throw JSONRPCError(RPC_WALLET_ERROR, error.original);
    }

    // Send it
    mapValue_t mapValue;
    pwallet->CommitTransaction(MakeTransactionRef(mtx), mapValue, {} /* orderForm */);

    return mtx.GetHash().GetHex();
},
    };
}

// Rewind the outputs to unblinded, and push placeholders for blinding info. Not exported.
void FillBlinds(CWallet* pwallet, CMutableTransaction& tx, std::vector<uint256>& output_value_blinds, std::vector<uint256>& output_asset_blinds, std::vector<CPubKey>& output_pubkeys, std::vector<CKey>& asset_keys, std::vector<CKey>& token_keys) {

    // Resize witness before doing anything
    tx.witness.vtxinwit.resize(tx.vin.size());
    tx.witness.vtxoutwit.resize(tx.vout.size());

    for (size_t nOut = 0; nOut < tx.vout.size(); ++nOut) {
        CTxOut& out = tx.vout[nOut];
        if (out.nValue.IsExplicit()) {
            CPubKey pubkey(out.nNonce.vchCommitment);
            if (!pubkey.IsFullyValid()) {
                output_pubkeys.push_back(CPubKey());
            } else {
                output_pubkeys.push_back(pubkey);
            }
            output_value_blinds.push_back(uint256());
            output_asset_blinds.push_back(uint256());
        } else if (out.nValue.IsCommitment()) {
            CTxOutWitness* ptxoutwit = &tx.witness.vtxoutwit[nOut];
            uint256 blinding_factor;
            uint256 asset_blinding_factor;
            CAsset asset;
            CAmount amount;
            // This can only be used to recover things like change addresses and self-sends.
            if (UnblindConfidentialPair(pwallet->GetBlindingKey(&out.scriptPubKey), out.nValue, out.nAsset, out.nNonce, out.scriptPubKey, ptxoutwit->vchRangeproof, amount, blinding_factor, asset, asset_blinding_factor) != 0) {
                // Wipe out confidential info from output and output witness
                CScript scriptPubKey = tx.vout[nOut].scriptPubKey;
                CTxOut newOut(asset, amount, scriptPubKey);
                tx.vout[nOut] = newOut;
                ptxoutwit->SetNull();

                // Mark for re-blinding with same key that deblinded it
                CPubKey pubkey(pwallet->GetBlindingKey(&out.scriptPubKey).GetPubKey());
                output_pubkeys.push_back(pubkey);
                output_value_blinds.push_back(uint256());
                output_asset_blinds.push_back(uint256());
            } else {
                output_pubkeys.push_back(CPubKey());
                output_value_blinds.push_back(uint256());
                output_asset_blinds.push_back(uint256());
            }
        } else {
            // Null or invalid, do nothing for that output
            output_pubkeys.push_back(CPubKey());
            output_value_blinds.push_back(uint256());
            output_asset_blinds.push_back(uint256());
        }
    }

    // Fill out issuance blinding keys to be used directly as nonce for rangeproof
    for (size_t nIn = 0; nIn < tx.vin.size(); ++nIn) {
        CAssetIssuance& issuance = tx.vin[nIn].assetIssuance;
        if (issuance.IsNull()) {
            asset_keys.push_back(CKey());
            token_keys.push_back(CKey());
            continue;
        }

        // Calculate underlying asset for use as blinding key script
        CAsset asset;
        // New issuance, compute the asset ids
        if (issuance.assetBlindingNonce.IsNull()) {
            uint256 entropy;
            GenerateAssetEntropy(entropy, tx.vin[nIn].prevout, issuance.assetEntropy);
            CalculateAsset(asset, entropy);
        }
        // Re-issuance
        else {
            // TODO Give option to skip blinding when the reissuance token was derived without blinding ability. For now we assume blinded
            // hashAssetIdentifier doubles as the entropy on reissuance
            CalculateAsset(asset, issuance.assetEntropy);
        }

        // Special format for issuance blinding keys, unique for each transaction
        CScript blindingScript = CScript() << OP_RETURN << std::vector<unsigned char>(tx.vin[nIn].prevout.hash.begin(), tx.vin[nIn].prevout.hash.end()) << tx.vin[nIn].prevout.n;

        for (size_t nPseudo = 0; nPseudo < 2; nPseudo++) {
            bool issuance_asset = (nPseudo == 0);
            std::vector<CKey>& issuance_blinding_keys = issuance_asset ? asset_keys : token_keys;
            CConfidentialValue& conf_value = issuance_asset ? issuance.nAmount : issuance.nInflationKeys;
            if (conf_value.IsCommitment()) {
                // Rangeproof must exist
                if (tx.witness.vtxinwit.size() <= nIn) {
                    throw JSONRPCError(RPC_INVALID_PARAMETER, "Transaction issuance is already blinded but has no attached rangeproof.");
                }
                CTxInWitness& txinwit = tx.witness.vtxinwit[nIn];
                std::vector<unsigned char>& vchRangeproof = issuance_asset ? txinwit.vchIssuanceAmountRangeproof : txinwit.vchInflationKeysRangeproof;
                uint256 blinding_factor;
                uint256 asset_blinding_factor;
                CAmount amount;
                if (UnblindConfidentialPair(pwallet->GetBlindingKey(&blindingScript), conf_value, CConfidentialAsset(asset), CConfidentialNonce(), CScript(), vchRangeproof, amount, blinding_factor, asset, asset_blinding_factor) != 0) {
                    // Wipe out confidential info from issuance
                    vchRangeproof.clear();
                    conf_value = CConfidentialValue(amount);
                    // One key blinds both values, single key needed for issuance reveal
                    issuance_blinding_keys.push_back(pwallet->GetBlindingKey(&blindingScript));
                } else {
                    // If  unable to unblind, leave it alone in next blinding step
                    issuance_blinding_keys.push_back(CKey());
                }
            } else if (conf_value.IsExplicit()) {
                // Use wallet to generate blindingkey used directly as nonce
                // as user is not "sending" to anyone.
                // Always assumed we want to blind here.
                // TODO Signal intent for all blinding via API including replacing nonce commitment
                issuance_blinding_keys.push_back(pwallet->GetBlindingKey(&blindingScript));
            } else  {
                // Null or invalid, don't try anything but append an empty key
                issuance_blinding_keys.push_back(CKey());
            }
        }
    }
}

static RPCHelpMan blindrawtransaction()
{
    return RPCHelpMan{"blindrawtransaction",
                "\nConvert one or more outputs of a raw transaction into confidential ones using only wallet inputs.\n"
                "Returns the hex-encoded raw transaction.\n"
                "The output keys used can be specified by using a confidential address in createrawtransaction.\n"
                "This call may add an additional 0-value unspendable output in order to balance the blinders.\n",
                {
                    {"hexstring", RPCArg::Type::STR_HEX, RPCArg::Optional::NO, "A hex-encoded raw transaction."},
                    {"ignoreblindfail", RPCArg::Type::BOOL , RPCArg::Default{true}, "Return a transaction even when a blinding attempt fails due to number of blinded inputs/outputs."},
                    {"asset_commitments", RPCArg::Type::ARR, RPCArg::Optional::OMITTED_NAMED_ARG, "An array of input asset generators. If provided, this list must be empty, or match the final input commitment list, including ordering, to make a valid surjection proof. This list does not include generators for issuances, as these assets are inherently unblinded.",
                        {
                            {"assetcommitment", RPCArg::Type::STR_HEX, RPCArg::Optional::OMITTED, "A hex-encoded asset commitment, one for each input."
            "                        Null commitments must be \"\"."},
                        }
                    },
                    {"blind_issuances", RPCArg::Type::BOOL , RPCArg::Default{true}, "Blind the issuances found in the raw transaction or not. All issuances will be blinded if true."},
                    {"totalblinder", RPCArg::Type::STR, RPCArg::Optional::OMITTED, "Ignored for now."},
                },
                RPCResult{
                    RPCResult::Type::STR_HEX, "transaction", "serialized transaction",
                },
                RPCExamples{""},
        [&](const RPCHelpMan& self, const JSONRPCRequest& request) -> UniValue
{
    std::shared_ptr<CWallet> const wallet = GetWalletForJSONRPCRequest(request);
    if (!wallet) return NullUniValue;
    CWallet* const pwallet = wallet.get();

    std::vector<unsigned char> txData(ParseHexV(request.params[0], "argument 1"));
    CDataStream ssData(txData, SER_NETWORK, PROTOCOL_VERSION);
    CMutableTransaction tx;
    try {
        ssData >> tx;
    } catch (const std::exception &) {
        throw JSONRPCError(RPC_DESERIALIZATION_ERROR, "TX decode failed");
    }

    bool ignore_blind_fail = true;
    if (request.params.size() > 1) {
        ignore_blind_fail = request.params[1].get_bool();
    }

    std::vector<std::vector<unsigned char> > auxiliary_generators;
    if (request.params.size() > 2) {
        UniValue assetCommitments = request.params[2].get_array();
        if (assetCommitments.size() != 0 && assetCommitments.size() < tx.vin.size()) {
            throw JSONRPCError(RPC_INVALID_PARAMETER, "Asset commitment array must have at least as many entries as transaction inputs.");
        }
        for (size_t nIn = 0; nIn < assetCommitments.size(); nIn++) {
            if (assetCommitments[nIn].isStr()) {
                std::string assetcommitment = assetCommitments[nIn].get_str();
                if (IsHex(assetcommitment) && assetcommitment.size() == 66) {
                    auxiliary_generators.push_back(ParseHex(assetcommitment));
                    continue;
                }
            }
            throw JSONRPCError(RPC_INVALID_PARAMETER, "Asset commitments must be a hex encoded string of length 66.");
        }
    }

    bool blind_issuances = request.params[3].isNull() || request.params[3].get_bool();

    LOCK(pwallet->cs_wallet);

    const auto& fedpegscripts = GetValidFedpegScripts(pwallet->chain().getTip(), Params().GetConsensus(), true /* nextblock_validation */);

    std::vector<uint256> input_blinds;
    std::vector<uint256> input_asset_blinds;
    std::vector<CAsset> input_assets;
    std::vector<CAmount> input_amounts;
    int n_blinded_ins = 0;
    for (size_t nIn = 0; nIn < tx.vin.size(); ++nIn) {
        COutPoint prevout = tx.vin[nIn].prevout;

        // Special handling for pegin inputs: no blinds and explicit amount/asset.
        if (tx.vin[nIn].m_is_pegin) {
            std::string err;
            if (tx.witness.vtxinwit.size() != tx.vin.size() || !IsValidPeginWitness(tx.witness.vtxinwit[nIn].m_pegin_witness, fedpegscripts, prevout, err, false)) {
                throw JSONRPCError(RPC_INVALID_PARAMETER, strprintf("Transaction contains invalid peg-in input: %s", err));
            }
            CTxOut pegin_output = GetPeginOutputFromWitness(tx.witness.vtxinwit[nIn].m_pegin_witness);
            input_blinds.push_back(uint256());
            input_asset_blinds.push_back(uint256());
            input_assets.push_back(pegin_output.nAsset.GetAsset());
            input_amounts.push_back(pegin_output.nValue.GetAmount());
            continue;
        }

        std::map<uint256, CWalletTx>::iterator it = pwallet->mapWallet.find(prevout.hash);
        if (it == pwallet->mapWallet.end() || pwallet->IsMine(tx.vin[nIn]) == ISMINE_NO) {
            // For inputs we don't own, input assetcommitments for the surjection must be supplied.
            if (auxiliary_generators.size() > 0) {
                input_blinds.push_back(uint256());
                input_asset_blinds.push_back(uint256());
                input_assets.push_back(CAsset());
                input_amounts.push_back(-1);
                continue;
            }
            throw JSONRPCError(RPC_INVALID_PARAMETER, "Invalid parameter: transaction spends from non-wallet output and no assetcommitment list was given.");
        }

        if (prevout.n >= it->second.tx->vout.size()) {
            throw JSONRPCError(RPC_INVALID_PARAMETER, "Invalid parameter: transaction spends non-existing output");
        }
        input_blinds.push_back(it->second.GetOutputAmountBlindingFactor(prevout.n));
        input_asset_blinds.push_back(it->second.GetOutputAssetBlindingFactor(prevout.n));
        input_assets.push_back(it->second.GetOutputAsset(prevout.n));
        input_amounts.push_back(it->second.GetOutputValueOut(prevout.n));
        if (it->second.tx->vout[prevout.n].nValue.IsCommitment()) {
            n_blinded_ins += 1;
        }
    }

    std::vector<uint256> output_blinds;
    std::vector<uint256> output_asset_blinds;
    std::vector<CPubKey> output_pubkeys;
    std::vector<CKey> asset_keys;
    std::vector<CKey> token_keys;
    // This fills out issuance blinding data for you from the wallet itself
    FillBlinds(pwallet, tx, output_blinds, output_asset_blinds, output_pubkeys, asset_keys, token_keys);

    if (!blind_issuances) {
        asset_keys.clear();
        token_keys.clear();
    }

    // How many are we trying to blind?
    int num_pubkeys = 0;
    unsigned int key_index = 0;
    for (unsigned int i = 0; i < output_pubkeys.size(); i++) {
        const CPubKey& key = output_pubkeys[i];
        if (key.IsValid()) {
            num_pubkeys++;
            key_index = i;
        }
    }
    for (const CKey& key : asset_keys) {
        if (key.IsValid()) num_pubkeys++;
    }
    for (const CKey& key : token_keys) {
        if (key.IsValid()) num_pubkeys++;
    }

    if (num_pubkeys == 0 && n_blinded_ins == 0) {
        // Vacuous, just return the transaction
        return EncodeHexTx(CTransaction(tx));
    } else if (n_blinded_ins > 0 && num_pubkeys == 0) {
        // Blinded inputs need to balanced with something to be valid, make a dummy.
        CTxOut newTxOut(tx.vout.back().nAsset.GetAsset(), 0, CScript() << OP_RETURN);
        tx.vout.push_back(newTxOut);
        num_pubkeys++;
        output_pubkeys.push_back(pwallet->GetBlindingPubKey(newTxOut.scriptPubKey));
    } else if (n_blinded_ins == 0 && num_pubkeys == 1) {
        if (ignore_blind_fail) {
            // Just get rid of the ECDH key in the nonce field and return
            tx.vout[key_index].nNonce.SetNull();
            return EncodeHexTx(CTransaction(tx));
        } else {
            throw JSONRPCError(RPC_INVALID_PARAMETER, "Unable to blind transaction: Add another output to blind in order to complete the blinding.");
        }
    }

    if (BlindTransaction(input_blinds, input_asset_blinds, input_assets, input_amounts, output_blinds, output_asset_blinds, output_pubkeys, asset_keys, token_keys, tx, (auxiliary_generators.size() ? &auxiliary_generators : NULL)) != num_pubkeys) {
        // TODO Have more rich return values, communicating to user what has been blinded
        // User may be ok not blinding something that for instance has no corresponding type on input
        throw JSONRPCError(RPC_INVALID_PARAMETER, "Unable to blind transaction: Are you sure each asset type to blind is represented in the inputs?");
    }

    return EncodeHexTx(CTransaction(tx));
},
    };
}

static RPCHelpMan unblindrawtransaction()
{
    return RPCHelpMan{"unblindrawtransaction",
                "\nRecovers unblinded transaction outputs from blinded outputs and issuance inputs when possible using wallet's known blinding keys, and strips related witness data.\n",
                {
                    {"hex", RPCArg::Type::STR_HEX, RPCArg::Optional::NO, "The hex string of the raw transaction."},
                },
                RPCResult{
                    RPCResult::Type::OBJ, "", "",
                    {
                        {RPCResult::Type::STR_HEX, "hex", "unblinded raw transaction"},
                    }
                },
                RPCExamples{
                    HelpExampleCli("unblindrawtransaction", "\"blindedtransactionhex\"")
                },
        [&](const RPCHelpMan& self, const JSONRPCRequest& request) -> UniValue
{
    std::shared_ptr<CWallet> const wallet = GetWalletForJSONRPCRequest(request);
    if (!wallet) return NullUniValue;
    CWallet* const pwallet = wallet.get();

    RPCTypeCheck(request.params, {UniValue::VSTR});

    CMutableTransaction tx;
    if (!DecodeHexTx(tx, request.params[0].get_str()))
        throw JSONRPCError(RPC_DESERIALIZATION_ERROR, "TX decode failed");

    std::vector<uint256> output_value_blinds;
    std::vector<uint256> output_asset_blinds;
    std::vector<CPubKey> output_pubkeys;
    std::vector<CKey> asset_keys;
    std::vector<CKey> token_keys;
    FillBlinds(pwallet, tx, output_value_blinds, output_asset_blinds, output_pubkeys, asset_keys, token_keys);

    UniValue result(UniValue::VOBJ);
    result.pushKV("hex", EncodeHexTx(CTransaction(tx)));
    return result;
},
    };
}

static CTransactionRef SendGenerationTransaction(const CScript& asset_script, const CPubKey &asset_pubkey, const CScript& token_script, const CPubKey &token_pubkey, CAmount asset_amount, CAmount token_amount, IssuanceDetails* issuance_details, CWallet* pwallet)
{
    CAsset reissue_token = issuance_details->reissuance_token;
    CAmount curBalance = pwallet->GetBalance().m_mine_trusted[reissue_token];

    if (!reissue_token.IsNull() && curBalance <= 0) {
        throw JSONRPCError(RPC_WALLET_INSUFFICIENT_FUNDS, "No available reissuance tokens in wallet.");
    }

    std::vector<CRecipient> vecSend;
    // Signal outputs to skip "funding" with fixed asset numbers 1, 2, ...
    // We don't know the asset during initial issuance until inputs are chosen
    if (asset_script.size() > 0) {
        vecSend.push_back({asset_script, asset_amount, CAsset(uint256S("1")), asset_pubkey, false});
    }
    if (token_script.size() > 0) {
        CRecipient recipient = {token_script, token_amount, CAsset(uint256S("2")), token_pubkey, false};
        // We need to select the issuance token(s) to spend
        if (!reissue_token.IsNull()) {
            recipient.asset = reissue_token;
            recipient.nAmount = curBalance; // Or 1?
            // If the issuance token *is* the fee asset, subtract fee from this output
            if (reissue_token == ::policyAsset) {
                recipient.fSubtractFeeFromAmount = true;
            }
        }
        vecSend.push_back(recipient);
    }

    CAmount nFeeRequired;
    int nChangePosRet = -1;
    bilingual_str error;
    FeeCalculation fee_calc_out;
    CCoinControl dummy_control;
    BlindDetails blind_details;
    CTransactionRef tx_ref;
    if (!pwallet->CreateTransaction(vecSend, tx_ref, nFeeRequired, nChangePosRet, error, dummy_control, fee_calc_out, true, &blind_details, issuance_details)) {
        throw JSONRPCError(RPC_WALLET_ERROR, error.original);
    }

    mapValue_t map_value;
    pwallet->CommitTransaction(tx_ref, std::move(map_value), {} /* orderForm */, &blind_details);

    return tx_ref;
}

static RPCHelpMan issueasset()
{
    return RPCHelpMan{"issueasset",
                "\nCreate an asset. Must have funds in wallet to do so. Returns asset hex id.\n"
                "For more fine-grained control such as multiple issuances, see `rawissueasset` RPC call.\n",
                {
                    {"assetamount", RPCArg::Type::AMOUNT, RPCArg::Optional::NO, "Amount of asset to generate. Note that the amount is BTC-like, with 8 decimal places."},
                    {"tokenamount", RPCArg::Type::AMOUNT, RPCArg::Optional::NO, "Amount of reissuance tokens to generate. Note that the amount is BTC-like, with 8 decimal places. These will allow you to reissue the asset if in wallet using `reissueasset`. These tokens are not consumed during reissuance."},
                    {"blind", RPCArg::Type::BOOL, RPCArg::Default{true}, "Whether to blind the issuances."},
                    {"contract_hash", RPCArg::Type::STR_HEX, RPCArg::Default{"0000...0000"}, "Contract hash that is put into issuance definition. Must be 32 bytes worth in hex string form. This will affect the asset id."},
                },
                RPCResult{
                    RPCResult::Type::OBJ, "", "",
                    {
                        {RPCResult::Type::STR_HEX, "txid", "Transaction id for issuance"},
                        {RPCResult::Type::NUM, "vin", "The input position of the issuance in the transaction"},
                        {RPCResult::Type::STR_HEX, "entropy", "Entropy of the asset type"},
                        {RPCResult::Type::STR_HEX, "asset", "Asset type for issuance"},
                        {RPCResult::Type::STR_HEX, "token", "Token type for issuance"},
                    }
                },
                RPCExamples{
                    HelpExampleCli("issueasset", "10 0")
            + HelpExampleRpc("issueasset", "10, 0")
                },
        [&](const RPCHelpMan& self, const JSONRPCRequest& request) -> UniValue
{
    std::shared_ptr<CWallet> const wallet = GetWalletForJSONRPCRequest(request);
    if (!wallet) return NullUniValue;
    CWallet* const pwallet = wallet.get();

    LOCK(pwallet->cs_wallet);

    if (!g_con_elementsmode) {
        throw JSONRPCError(RPC_TYPE_ERROR, "Issuance can only be done on elements-style chains. Note: `-regtest` is Bitcoin's regtest mode, instead try `-chain=<custom chain name>`");
    }

    CAmount nAmount = AmountFromValue(request.params[0]);
    CAmount nTokens = AmountFromValue(request.params[1]);
    if (nAmount == 0 && nTokens == 0) {
        throw JSONRPCError(RPC_TYPE_ERROR, "Issuance must have one non-zero component");
    }

    bool blind_issuances = request.params.size() < 3 || request.params[2].get_bool();

    // Check for optional contract to hash into definition
    uint256 contract_hash;
    if (request.params.size() >= 4) {
        contract_hash = ParseHashV(request.params[3], "contract_hash");
    }

    if (!pwallet->IsLocked())
        pwallet->TopUpKeyPool();

    // Generate a new key that is added to wallet
    std::string error;
    CPubKey newKey;
    CTxDestination asset_dest;
    CTxDestination token_dest;
    CPubKey asset_dest_blindpub;
    CPubKey token_dest_blindpub;

    if (nAmount > 0) {
        if (!pwallet->GetNewDestination(OutputType::BECH32, "", asset_dest, error)) {
            throw JSONRPCError(RPC_WALLET_KEYPOOL_RAN_OUT, error);
        }
        asset_dest_blindpub = pwallet->GetBlindingPubKey(GetScriptForDestination(asset_dest));
    }
    if (nTokens > 0) {
        if (!pwallet->GetNewDestination(OutputType::BECH32, "", token_dest, error)) {
            throw JSONRPCError(RPC_WALLET_KEYPOOL_RAN_OUT, error);
        }
        token_dest_blindpub = pwallet->GetBlindingPubKey(GetScriptForDestination(token_dest));
    }

    CAsset dummyasset;
    IssuanceDetails issuance_details;
    issuance_details.blind_issuance = blind_issuances;
    issuance_details.contract_hash = contract_hash;
    CTransactionRef tx_ref = SendGenerationTransaction(GetScriptForDestination(asset_dest), asset_dest_blindpub, GetScriptForDestination(token_dest), token_dest_blindpub, nAmount, nTokens, &issuance_details, pwallet);

    // Calculate asset type, assumes first vin is used for issuance
    CAsset asset;
    CAsset token;
    CHECK_NONFATAL(!tx_ref->vin.empty());
    GenerateAssetEntropy(issuance_details.entropy, tx_ref->vin[0].prevout, issuance_details.contract_hash);
    CalculateAsset(asset, issuance_details.entropy);
    CalculateReissuanceToken(token, issuance_details.entropy, blind_issuances);

    UniValue ret(UniValue::VOBJ);
    ret.pushKV("txid", tx_ref->GetHash().GetHex());
    ret.pushKV("vin", 0);
    ret.pushKV("entropy", issuance_details.entropy.GetHex());
    ret.pushKV("asset", asset.GetHex());
    ret.pushKV("token", token.GetHex());
    return ret;
},
    };
}

static RPCHelpMan reissueasset()
{
    return RPCHelpMan{"reissueasset",
                "\nCreate more of an already issued asset. Must have reissuance token in wallet to do so. Reissuing does not affect your reissuance token balance, only asset.\n"
                "For more fine-grained control such as reissuing from a multi-signature address cold wallet, see `rawreissueasset` RPC call.\n",
                {
                    {"asset", RPCArg::Type::STR, RPCArg::Optional::NO, "The asset you want to re-issue. The corresponding token must be in your wallet."},
                    {"assetamount", RPCArg::Type::AMOUNT, RPCArg::Optional::NO, "Amount of additional asset to generate. Note that the amount is BTC-like, with 8 decimal places."},
                },
                RPCResult{
                    RPCResult::Type::OBJ, "", "",
                    {
                        {RPCResult::Type::STR_HEX, "txid", "transaction id for issuance"},
                        {RPCResult::Type::NUM, "vin", "input position of the issuance in the transaction"},
                    },
                },
                RPCExamples{
                    HelpExampleCli("reissueasset", "<asset> 0")
            + HelpExampleRpc("reissueasset", "<asset>, 0")
                },
        [&](const RPCHelpMan& self, const JSONRPCRequest& request) -> UniValue
{
    std::shared_ptr<CWallet> const wallet = GetWalletForJSONRPCRequest(request);
    if (!wallet) return NullUniValue;
    CWallet* const pwallet = wallet.get();

    LOCK(pwallet->cs_wallet);

    if (!g_con_elementsmode) {
        throw JSONRPCError(RPC_TYPE_ERROR, "Issuance can only be done on elements-style chains. Note: `-regtest` is Bitcoin's regtest mode, instead try `-chain=<custom chain name>`");
    }

    std::string assetstr = request.params[0].get_str();
    CAsset asset = GetAssetFromString(assetstr);

    CAmount nAmount = AmountFromValue(request.params[1]);
    if (nAmount <= 0) {
        throw JSONRPCError(RPC_TYPE_ERROR, "Reissuance must create a non-zero amount.");
    }

    if (!pwallet->IsLocked()) {
        pwallet->TopUpKeyPool();
    }

    // Find the entropy and reissuance token in wallet
    IssuanceDetails issuance_details;
    issuance_details.reissuance_asset = asset;
    std::map<uint256, std::pair<CAsset, CAsset> > tokenMap = pwallet->GetReissuanceTokenTypes();
    for (const auto& it : tokenMap) {
        if (it.second.second == asset) {
            issuance_details.entropy = it.first;
            issuance_details.reissuance_token = it.second.first;
        }
        if (it.second.first == asset) {
            throw JSONRPCError(RPC_WALLET_ERROR, "Asset given is a reissuance token type and can not be reissued.");
        }
    }
    if (issuance_details.reissuance_token.IsNull()) {
        throw JSONRPCError(RPC_WALLET_ERROR, "Asset reissuance token definition could not be found in wallet.");
    }

    // Add destination for the to-be-created asset
    std::string error;
    CTxDestination asset_dest;
    if (!pwallet->GetNewDestination(OutputType::BECH32, "", asset_dest, error)) {
        throw JSONRPCError(RPC_WALLET_KEYPOOL_RAN_OUT, error);
    }
    CPubKey asset_dest_blindpub = pwallet->GetBlindingPubKey(GetScriptForDestination(asset_dest));

    // Add destination for tokens we are moving
    CTxDestination token_dest;
    if (!pwallet->GetNewDestination(OutputType::BECH32, "", token_dest, error)) {
        throw JSONRPCError(RPC_WALLET_KEYPOOL_RAN_OUT, error);
    }
    CPubKey token_dest_blindpub = pwallet->GetBlindingPubKey(GetScriptForDestination(token_dest));

    // Attempt a send.
    CTransactionRef tx_ref = SendGenerationTransaction(GetScriptForDestination(asset_dest), asset_dest_blindpub, GetScriptForDestination(token_dest), token_dest_blindpub, nAmount, -1, &issuance_details, pwallet);
    CHECK_NONFATAL(!tx_ref->vin.empty());

    UniValue obj(UniValue::VOBJ);
    obj.pushKV("txid", tx_ref->GetHash().GetHex());
    for (uint64_t i = 0; i < tx_ref->vin.size(); i++) {
        if (!tx_ref->vin[i].assetIssuance.IsNull()) {
            obj.pushKV("vin", i);
            break;
        }
    }

    return obj;
},
    };
}

static RPCHelpMan listissuances()
{
    return RPCHelpMan{"listissuances",
                "\nList all issuances known to the wallet for the given asset, or for all issued assets if none provided.\n",
                {
                    {"asset", RPCArg::Type::STR, RPCArg::Optional::OMITTED, "The asset whose issaunces you wish to list. Accepts either the asset hex or the locally assigned asset label."},
                },
                RPCResult{
                    RPCResult::Type::ARR, "", "List of transaction issuances and information in wallet",
                    {
                        {RPCResult::Type::OBJ, "", "",
                        {
                            {RPCResult::Type::STR_HEX, "txid", "Transaction id for issuance"},
                            {RPCResult::Type::STR_HEX, "entropy", "Entropy of the asset type"},
                            {RPCResult::Type::STR_HEX, "asset", "Asset type for issuance if known"},
                            {RPCResult::Type::STR, "assetlabel", "Asset label for issuance if set"},
                            {RPCResult::Type::STR_HEX, "token", "Token type for issuancen"},
                            {RPCResult::Type::NUM, "vin", "The input position of the issuance in the transaction"},
                            {RPCResult::Type::STR_AMOUNT, "assetamount", "The amount of asset issued. Is -1 if blinded and unknown to wallet"},
                            {RPCResult::Type::STR_AMOUNT, "tokenamount", "The reissuance token amount issued. Is -1 if blinded and unknown to wallet"},
                            {RPCResult::Type::BOOL, "isreissuance", "Whether this is a reissuance"},
                            {RPCResult::Type::STR_HEX, "assetblinds", "Blinding factor for asset amounts"},
                            {RPCResult::Type::STR_HEX, "tokenblinds", "Blinding factor for token amounts"},
                        }},
                    }
                },
                RPCExamples{
                    HelpExampleCli("listissuances", "<asset>")
            + HelpExampleRpc("listissuances", "<asset>")
                },
        [&](const RPCHelpMan& self, const JSONRPCRequest& request) -> UniValue
{
    std::shared_ptr<CWallet> const wallet = GetWalletForJSONRPCRequest(request);
    if (!wallet) return NullUniValue;
    CWallet* const pwallet = wallet.get();

    LOCK(pwallet->cs_wallet);

    std::string assetstr;
    CAsset asset_filter;
    if (request.params.size() > 0) {
        assetstr = request.params[0].get_str();
        asset_filter = GetAssetFromString(assetstr);
    }

    UniValue issuancelist(UniValue::VARR);
    for (const auto& it : pwallet->mapWallet) {
        const CWalletTx* pcoin = &it.second;
        CAsset asset;
        CAsset token;
        uint256 entropy;
        for (uint64_t vinIndex = 0; vinIndex < pcoin->tx->vin.size(); vinIndex++) {
            UniValue item(UniValue::VOBJ);
            const CAssetIssuance& issuance = pcoin->tx->vin[vinIndex].assetIssuance;
            if (issuance.IsNull()) {
                continue;
            }
            if (issuance.assetBlindingNonce.IsNull()) {
                GenerateAssetEntropy(entropy, pcoin->tx->vin[vinIndex].prevout, issuance.assetEntropy);
                CalculateAsset(asset, entropy);
                // Null is considered explicit
                CalculateReissuanceToken(token, entropy, issuance.nAmount.IsCommitment());
                item.pushKV("isreissuance", false);
                item.pushKV("token", token.GetHex());
                CAmount itamount = pcoin->GetIssuanceAmount(vinIndex, true);
                item.pushKV("tokenamount", (itamount == -1 ) ? -1 : ValueFromAmount(itamount));
                item.pushKV("tokenblinds", pcoin->GetIssuanceBlindingFactor(vinIndex, true).GetHex());
                item.pushKV("entropy", entropy.GetHex());
            } else {
                CalculateAsset(asset, issuance.assetEntropy);
                item.pushKV("isreissuance", true);
                item.pushKV("entropy", issuance.assetEntropy.GetHex());
            }
            item.pushKV("txid", pcoin->tx->GetHash().GetHex());
            item.pushKV("vin", vinIndex);
            item.pushKV("asset", asset.GetHex());
            const std::string label = gAssetsDir.GetLabel(asset);
            if (label != "") {
                item.pushKV("assetlabel", label);
            }
            CAmount iaamount = pcoin->GetIssuanceAmount(vinIndex, false);
            item.pushKV("assetamount", (iaamount == -1 ) ? -1 : ValueFromAmount(iaamount));
            item.pushKV("assetblinds", pcoin->GetIssuanceBlindingFactor(vinIndex, false).GetHex());
            if (!asset_filter.IsNull() && asset_filter != asset) {
                continue;
            }
            issuancelist.push_back(item);
        }
    }
    return issuancelist;
},
    };
}

static RPCHelpMan destroyamount()
{
    return RPCHelpMan{"destroyamount",
                "\nDestroy an amount of a given asset.\n\n",
                {
                    {"asset", RPCArg::Type::STR, RPCArg::Optional::NO, "Hex asset id or asset label to destroy."},
                    {"amount", RPCArg::Type::AMOUNT, RPCArg::Optional::NO, "The amount to destroy (8 decimals above the minimal unit)."},
                    {"comment", RPCArg::Type::STR, RPCArg::Optional::OMITTED_NAMED_ARG, "A comment used to store what the transaction is for.\n"
            "                             This is not part of the transaction, just kept in your wallet."},
                    {"verbose", RPCArg::Type::BOOL, RPCArg::Default{false}, "If true, return extra information about the transaction."},
                },
                {
                    RPCResult{"if verbose is not set or set to false",
                        RPCResult::Type::STR_HEX, "transactionid", "the transaction id",
                    },
                    RPCResult{"if verbose is set to true",
                        RPCResult::Type::OBJ, "", "",
                        {
                            {RPCResult::Type::STR_HEX, "transactionid", "the transaction id"},
                            {RPCResult::Type::STR, "fee reason", "The transaction fee reason."},
                        },
                    },
                },
                RPCExamples{
                    HelpExampleCli("destroyamount", "\"bitcoin\" 100")
            + HelpExampleCli("destroyamount", "\"bitcoin\" 100 \"destroy assets\"")
            + HelpExampleRpc("destroyamount", "\"bitcoin\" 100 \"destroy assets\"")
                },
        [&](const RPCHelpMan& self, const JSONRPCRequest& request) -> UniValue
{
    std::shared_ptr<CWallet> const pwallet = GetWalletForJSONRPCRequest(request);
    if (!pwallet) return NullUniValue;

    LOCK(pwallet->cs_wallet);

    std::string strasset = request.params[0].get_str();
    CAsset asset = GetAssetFromString(strasset);

    CAmount nAmount = AmountFromValue(request.params[1]);
    if (nAmount <= 0) {
        throw JSONRPCError(RPC_TYPE_ERROR, "Invalid amount to destroy");
    }

    mapValue_t mapValue;
    if (request.params.size() > 2 && !request.params[2].isNull() && !request.params[2].get_str().empty()) {
        mapValue["comment"] = request.params[2].get_str();
    }

    EnsureWalletIsUnlocked(*pwallet);

    bool verbose = request.params[3].isNull() ? false : request.params[3].get_bool();
    NullData nulldata;
    CTxDestination address(nulldata);
    std::vector<CRecipient> recipients;
    CRecipient recipient = {GetScriptForDestination(address), nAmount, asset, CPubKey(), false /* subtract_fee */};
    recipients.push_back(recipient);
    CCoinControl no_coin_control; // This is a deprecated API
    return SendMoney(*pwallet, no_coin_control, recipients, std::move(mapValue), verbose, true /* ignore_blind_fail */);
},
    };
}

// Only used for functionary integration tests
static RPCHelpMan generatepegoutproof()
{
    return RPCHelpMan{"generatepegoutproof",
                "\nONLY FOR TESTING: Generates pegout authorization proof for pegout based on the summed privkey and returns in hex. Result should be passed as an argument in `sendtomainchain`. Caution: Whitelist proof-validating mempools will filter incorrect pegoutproofs but aren't consensus enforced!\n",
                {
                    {"sumkey", RPCArg::Type::STR, RPCArg::Optional::NO, "Base58 summed key of Bitcoin and offline key"},
                    {"btcpubkey", RPCArg::Type::STR_HEX, RPCArg::Optional::NO, "Hex pegout destination Bitcoin pubkey"},
                    {"onlinepubkey", RPCArg::Type::STR_HEX, RPCArg::Optional::NO, "hex `online pubkey`"},
                },
                RPCResult{
                    RPCResult::Type::STR_HEX, "pegoutproof", "pegout authorization proof to be passed into sendtomainchain",
                },
                RPCExamples{
                    HelpExampleCli("generatepegoutproof", "\"cQtNrRngdc4RJ9CkuTVKVLyxPFsijiTJySob24xCdKXGohdFhXML\" \"02c611095119e3dc96db428a0e190a3e142237bcd2efa4fb358257497885af3ab6\" \"0390695fff5535780df1e04c1f6c10e7c0a399fa56cfce34bf8108d0a9bc7a437b\"")
            + HelpExampleRpc("generatepegoutproof", "\"cQtNrRngdc4RJ9CkuTVKVLyxPFsijiTJySob24xCdKXGohdFhXML\" \"02c611095119e3dc96db428a0e190a3e142237bcd2efa4fb358257497885af3ab6\" \"0390695fff5535780df1e04c1f6c10e7c0a399fa56cfce34bf8108d0a9bc7a437b\"")
                },
        [&](const RPCHelpMan& self, const JSONRPCRequest& request) -> UniValue
{
    std::shared_ptr<CWallet> const pwallet = GetWalletForJSONRPCRequest(request);
    if (!pwallet) return NullUniValue;

    LOCK(pwallet->cs_wallet);

    if (!IsHex(request.params[1].get_str()))
        throw JSONRPCError(RPC_TYPE_ERROR, "btcpubkey must be hex string");
    if (!IsHex(request.params[2].get_str()))
        throw JSONRPCError(RPC_TYPE_ERROR, "onlinepubkey must be hex string");

    //Parse private keys

    CKey summedSecret = DecodeSecret(request.params[0].get_str());
    if (!summedSecret.IsValid()) {
        throw JSONRPCError(RPC_INVALID_ADDRESS_OR_KEY, "Invalid summed private key encoding");
    }

    std::vector<unsigned char> sumprivkeybytes(summedSecret.begin(), summedSecret.end());
    std::vector<unsigned char> btcpubkeybytes = ParseHex(request.params[1].get_str());
    std::vector<unsigned char> onlinepubkeybytes = ParseHex(request.params[2].get_str());

    //Parse onlinepubkey
    CPubKey onlinepubkey;
    onlinepubkey.Set(onlinepubkeybytes.begin(), onlinepubkeybytes.end());
    if (!onlinepubkey.IsFullyValid())
        throw JSONRPCError(RPC_WALLET_ERROR, "Invalid online pubkey");
    secp256k1_pubkey onlinepubkey_secp;
    if (!secp256k1_ec_pubkey_parse(secp256k1_ctx, &onlinepubkey_secp, &onlinepubkeybytes[0], onlinepubkeybytes.size()))
        throw JSONRPCError(RPC_WALLET_ERROR, "Invalid online pubkey");

    CPAKList paklist = GetActivePAKList(pwallet->chain().getTip(), Params().GetConsensus());
    if (paklist.IsReject()) {
        throw JSONRPCError(RPC_INVALID_ADDRESS_OR_KEY, "Pegout freeze is under effect to aid a pak transition to a new list. Please consult the network operator.");
    }

    LegacyScriptPubKeyMan* spk_man = pwallet->GetLegacyScriptPubKeyMan();
    if (!spk_man) {
        throw JSONRPCError(RPC_WALLET_ERROR, "This type of wallet does not support this command");
    }

    //Find PAK online pubkey on PAK list
    int whitelistindex=-1;
    std::vector<secp256k1_pubkey> pak_online = paklist.OnlineKeys();
    for (unsigned int i=0; i<pak_online.size(); i++) {
        if (!memcmp((void *)&pak_online[i], (void *)&onlinepubkey_secp, sizeof(secp256k1_pubkey)))
            whitelistindex = i;
    }
    if (whitelistindex == -1)
        throw JSONRPCError(RPC_WALLET_ERROR, "Given online key is not in Pegout Authorization Key List");

    CKey masterOnlineKey;
    if (!spk_man->GetKey(onlinepubkey.GetID(), masterOnlineKey))
        throw JSONRPCError(RPC_WALLET_ERROR, "Given online key is in master set but not in wallet");

    //Parse own offline pubkey
    secp256k1_pubkey btcpubkey;
    if (secp256k1_ec_pubkey_parse(secp256k1_ctx, &btcpubkey, &btcpubkeybytes[0], btcpubkeybytes.size()) != 1)
        throw JSONRPCError(RPC_WALLET_ERROR, "btcpubkey is invalid pubkey");

    //Create, verify whitelist proof
    secp256k1_whitelist_signature sig;
    if(secp256k1_whitelist_sign(secp256k1_ctx, &sig, &paklist.OnlineKeys()[0], &paklist.OfflineKeys()[0], paklist.size(), &btcpubkey, masterOnlineKey.begin(), &sumprivkeybytes[0], whitelistindex) != 1)
        throw JSONRPCError(RPC_WALLET_ERROR, "Pegout authorization proof signing failed");

    if (secp256k1_whitelist_verify(secp256k1_ctx, &sig, &paklist.OnlineKeys()[0], &paklist.OfflineKeys()[0], paklist.size(), &btcpubkey) != 1)
        throw JSONRPCError(RPC_WALLET_ERROR, "Pegout authorization proof was created and signed but is invalid");

    //Serialize and return as hex
    size_t expectedOutputSize = 1 + 32 * (1 + paklist.size());
    const size_t preSize = expectedOutputSize;
    CHECK_NONFATAL(1 + 32 * (1 + 256) >= expectedOutputSize);
    unsigned char output[1 + 32 * (1 + 256)];
    secp256k1_whitelist_signature_serialize(secp256k1_ctx, output, &expectedOutputSize, &sig);
    CHECK_NONFATAL(expectedOutputSize == preSize);
    std::vector<unsigned char> voutput(output, output + expectedOutputSize / sizeof(output[0]));

    return HexStr(voutput);
},
    };
}

// Only used for functionary integration tests
static RPCHelpMan getpegoutkeys()
{
    return RPCHelpMan{"getpegoutkeys",
                "\n(DEPRECATED) Please see `initpegoutwallet` and `sendtomainchain` for best-supported and easiest workflow. This call is for the Liquid network participants' `offline` wallet ONLY. Returns `sumkeys` corresponding to the sum of the Offline PAK and the imported Bitcoin key. The wallet must have the Offline private PAK to succeed. The output will be used in `generatepegoutproof` and `sendtomainchain`. Care is required to keep the bitcoin private key, as well as the `sumkey` safe, as a leak of both results in the leak of your `offlinekey`. Therefore it is recommended to create Bitcoin keys and do Bitcoin transaction signing directly on an offline wallet co-located with your offline Liquid wallet.\n",
                {
                    {"btcprivkey", RPCArg::Type::STR, RPCArg::Optional::NO, "Base58 Bitcoin private key that will be combined with the offline privkey"},
                    {"offlinepubkey", RPCArg::Type::STR_HEX, RPCArg::Optional::OMITTED_NAMED_ARG, "Hex pubkey of key to combine with btcprivkey. Primarily intended for integration testing."},
                },
                RPCResult{
                    RPCResult::Type::OBJ, "", "",
                    {
                        {RPCResult::Type::STR, "sumkey", "Base58-encoded sum key"},
                        {RPCResult::Type::STR_HEX, "btcpubkey", "the bitcoin pubkey that corresponds to the pegout destination Bitcoin address"},
                        {RPCResult::Type::STR, "btcaddress", "Destination Bitcoin address for the funds being pegged out using these keys"},
                    },
                },
                RPCExamples{
                    HelpExampleCli("getpegoutkeys", "")
            + HelpExampleCli("getpegoutkeys", "\"5Kb8kLf9zgWQnogidDA76MzPL6TsZZY36hWXMssSzNydYXYB9KF\" \"0389275d512326f7016e014d8625f709c01f23bd0dc16522bf9845a9ee1ef6cbf9\"")
            + HelpExampleRpc("getpegoutkeys", "")
           + HelpExampleRpc("getpegoutkeys", "\"5Kb8kLf9zgWQnogidDA76MzPL6TsZZY36hWXMssSzNydYXYB9KF\", \"0389275d512326f7016e014d8625f709c01f23bd0dc16522bf9845a9ee1ef6cbf9\"")
                },
        [&](const RPCHelpMan& self, const JSONRPCRequest& request) -> UniValue
{
    std::shared_ptr<CWallet> const pwallet = GetWalletForJSONRPCRequest(request);
    if (!pwallet) return NullUniValue;

    LOCK(pwallet->cs_wallet);

    LegacyScriptPubKeyMan* spk_man = pwallet->GetLegacyScriptPubKeyMan();
    if (!spk_man) {
        throw JSONRPCError(RPC_WALLET_ERROR, "This type of wallet does not support this command");
    }

    if (!request.params[1].isStr() || !IsHex(request.params[1].get_str()) || request.params[1].get_str().size() != 66) {
        throw JSONRPCError(RPC_TYPE_ERROR, "offlinepubkey must be hex string of size 66");
    }

    std::vector<unsigned char> offlinepubbytes = ParseHex(request.params[1].get_str());
    CPubKey offline_pub = CPubKey(offlinepubbytes.begin(), offlinepubbytes.end());

    if (!offline_pub.IsFullyValid()) {
        throw JSONRPCError(RPC_TYPE_ERROR, "offlinepubkey is not a valid pubkey");
    }

    CKey pegoutkey;
    if (!spk_man->GetKey(offline_pub.GetID(), pegoutkey))
        throw JSONRPCError(RPC_WALLET_ERROR, "Offline key can not be found in wallet");

    CKey bitcoinkey = DecodeSecret(request.params[0].get_str());
    if (!bitcoinkey.IsValid()) {
        throw JSONRPCError(RPC_INVALID_ADDRESS_OR_KEY, "Private key outside allowed range");
    }

    CPubKey bitcoinpubkey = bitcoinkey.GetPubKey();
    CHECK_NONFATAL(bitcoinkey.VerifyPubKey(bitcoinpubkey));

    std::vector<unsigned char> pegoutkeybytes(pegoutkey.begin(), pegoutkey.end());
    std::vector<unsigned char> pegoutsubkeybytes(bitcoinkey.begin(), bitcoinkey.end());

    if (!secp256k1_ec_seckey_tweak_add(secp256k1_ctx, &pegoutkeybytes[0], &pegoutsubkeybytes[0]))
        throw JSONRPCError(RPC_WALLET_ERROR, "Summed key invalid");

    CKey sumseckey;
    sumseckey.Set(pegoutkeybytes.begin(), pegoutkeybytes.end(), true);

    UniValue ret(UniValue::VOBJ);
    ret.pushKV("sumkey", EncodeSecret(sumseckey));
    ret.pushKV("btcpubkey", HexStr(bitcoinpubkey));
    ret.pushKV("btcaddress", EncodeParentDestination(PKHash(bitcoinpubkey.GetID())));

    return ret;
},
    };
}

// END ELEMENTS commands
//

RPCHelpMan abortrescan(); // in rpcdump.cpp
RPCHelpMan dumpprivkey(); // in rpcdump.cpp
RPCHelpMan importblindingkey(); // in rpcdump.cpp
RPCHelpMan importmasterblindingkey(); // in rpcdump.cpp
RPCHelpMan importissuanceblindingkey(); // in rpcdump.cpp
RPCHelpMan dumpblindingkey(); // in rpcdump.cpp
RPCHelpMan dumpmasterblindingkey(); // in rpcdump.cpp
RPCHelpMan dumpissuanceblindingkey(); // in rpcdump.cpp
RPCHelpMan importprivkey();
RPCHelpMan importaddress();
RPCHelpMan importpubkey();
RPCHelpMan dumpwallet();
RPCHelpMan importwallet();
RPCHelpMan importprunedfunds();
RPCHelpMan removeprunedfunds();
RPCHelpMan importmulti();
RPCHelpMan importdescriptors();
RPCHelpMan listdescriptors();
RPCHelpMan getwalletpakinfo();

Span<const CRPCCommand> GetWalletRPCCommands()
{
// clang-format off
static const CRPCCommand commands[] =
{ //  category              actor (function)                argNames
  //  --------------------- ------------------------          -----------------------         ----------
    { "rawtransactions",    &fundrawtransaction,             },
    { "wallet",             &abandontransaction,             },
    { "wallet",             &abortrescan,                    },
    { "wallet",             &addmultisigaddress,             },
    { "wallet",             &backupwallet,                   },
    { "wallet",             &bumpfee,                        },
    { "wallet",             &psbtbumpfee,                    },
    { "wallet",             &createwallet,                   },
    { "wallet",             &dumpprivkey,                    },
    { "wallet",             &dumpwallet,                     },
    { "wallet",             &encryptwallet,                  },
    { "wallet",             &getaddressesbylabel,            },
    { "wallet",             &getaddressinfo,                 },
    { "wallet",             &getbalance,                     },
    { "wallet",             &getnewaddress,                  },
    { "wallet",             &getrawchangeaddress,            },
    { "wallet",             &getreceivedbyaddress,           },
    { "wallet",             &getreceivedbylabel,             },
    { "wallet",             &gettransaction,                 },
    { "wallet",             &getunconfirmedbalance,          },
    { "wallet",             &getbalances,                    },
    { "wallet",             &getwalletinfo,                  },
    { "wallet",             &importaddress,                  },
    { "wallet",             &importdescriptors,              },
    { "wallet",             &importmulti,                    },
    { "wallet",             &importprivkey,                  },
    { "wallet",             &importprunedfunds,              },
    { "wallet",             &importpubkey,                   },
    { "wallet",             &importwallet,                   },
    { "wallet",             &keypoolrefill,                  },
    { "wallet",             &listaddressgroupings,           },
    { "wallet",             &listdescriptors,                },
    { "wallet",             &listlabels,                     },
    { "wallet",             &listlockunspent,                },
    { "wallet",             &listreceivedbyaddress,          },
    { "wallet",             &listreceivedbylabel,            },
    { "wallet",             &listsinceblock,                 },
    { "wallet",             &listtransactions,               },
    { "wallet",             &listunspent,                    },
    { "wallet",             &listwalletdir,                  },
    { "wallet",             &listwallets,                    },
    { "wallet",             &loadwallet,                     },
    { "wallet",             &lockunspent,                    },
    { "wallet",             &removeprunedfunds,              },
    { "wallet",             &rescanblockchain,               },
    { "wallet",             &send,                           },
    { "wallet",             &sendmany,                       },
    { "wallet",             &sendtoaddress,                  },
    { "wallet",             &sethdseed,                      },
    { "wallet",             &setlabel,                       },
    { "wallet",             &settxfee,                       },
    { "wallet",             &setwalletflag,                  },
    { "wallet",             &signmessage,                    },
    { "wallet",             &signrawtransactionwithwallet,   },
    { "wallet",             &unloadwallet,                   },
    { "wallet",             &upgradewallet,                  },
    { "wallet",             &walletcreatefundedpsbt,         },
#ifdef ENABLE_EXTERNAL_SIGNER
    { "wallet",             &walletdisplayaddress,           },
#endif // ENABLE_EXTERNAL_SIGNER
    { "wallet",             &walletlock,                     },
    { "wallet",             &walletpassphrase,               },
    { "wallet",             &walletpassphrasechange,         },
    { "wallet",             &walletprocesspsbt,              },
    // ELEMENTS:
    { "wallet",             &getpeginaddress,                },
    { "wallet",             &claimpegin,                     },
    { "wallet",             &createrawpegin,                 },
    { "wallet",             &blindrawtransaction,            },
    { "wallet",             &unblindrawtransaction,          },
    { "wallet",             &sendtomainchain,                },
    { "wallet",             &initpegoutwallet,               },
    { "wallet",             &getwalletpakinfo,               },
    { "wallet",             &importblindingkey,              },
    { "wallet",             &importmasterblindingkey,        },
    { "wallet",             &importissuanceblindingkey,      },
    { "wallet",             &dumpblindingkey,                },
    { "wallet",             &dumpmasterblindingkey,          },
    { "wallet",             &dumpissuanceblindingkey,        },
    { "wallet",             &signblock,                      },
    { "wallet",             &listissuances,                  },
    { "wallet",             &issueasset,                     },
    { "wallet",             &reissueasset,                   },
    { "wallet",             &destroyamount,                  },
    { "hidden",             &generatepegoutproof,            },
    { "hidden",             &getpegoutkeys,                  },
};
// clang-format on
    return MakeSpan(commands);
}<|MERGE_RESOLUTION|>--- conflicted
+++ resolved
@@ -310,16 +310,10 @@
     }
 
     CTxDestination dest;
-<<<<<<< HEAD
-    std::string error;
+    bilingual_str error;
     bool add_blinding_key = force_blind || gArgs.GetBoolArg("-blindedaddresses", g_con_elementsmode);
     if (!pwallet->GetNewDestination(output_type, label, dest, error, add_blinding_key)) {
-        throw JSONRPCError(RPC_WALLET_KEYPOOL_RAN_OUT, error);
-=======
-    bilingual_str error;
-    if (!pwallet->GetNewDestination(output_type, label, dest, error)) {
         throw JSONRPCError(RPC_WALLET_KEYPOOL_RAN_OUT, error.original);
->>>>>>> b1a672d1
     }
 
     return EncodeDestination(dest);
@@ -370,16 +364,10 @@
     }
 
     CTxDestination dest;
-<<<<<<< HEAD
-    std::string error;
+    bilingual_str error;
     bool add_blinding_key = force_blind || gArgs.GetBoolArg("-blindedaddresses", g_con_elementsmode);
     if (!pwallet->GetNewChangeDestination(output_type, dest, error, add_blinding_key)) {
-        throw JSONRPCError(RPC_WALLET_KEYPOOL_RAN_OUT, error);
-=======
-    bilingual_str error;
-    if (!pwallet->GetNewChangeDestination(output_type, dest, error)) {
         throw JSONRPCError(RPC_WALLET_KEYPOOL_RAN_OUT, error.original);
->>>>>>> b1a672d1
     }
     return EncodeDestination(dest);
 },
@@ -5381,9 +5369,9 @@
 
     // Use native witness destination
     CTxDestination dest;
-    std::string error;
+    bilingual_str error;
     if (!pwallet->GetNewDestination(OutputType::BECH32, "", dest, error)) {
-        throw JSONRPCError(RPC_WALLET_KEYPOOL_RAN_OUT, error);
+        throw JSONRPCError(RPC_WALLET_KEYPOOL_RAN_OUT, error.original);
     }
 
     CScript dest_script = GetScriptForDestination(dest);
@@ -6025,9 +6013,9 @@
 
     // Generate a new key that is added to wallet
     CTxDestination wpkhash;
-    std::string error;
+    bilingual_str error;
     if (!pwallet->GetNewDestination(OutputType::BECH32, "", wpkhash, error)) {
-        throw JSONRPCError(RPC_WALLET_KEYPOOL_RAN_OUT, error);
+        throw JSONRPCError(RPC_WALLET_KEYPOOL_RAN_OUT, error.original);
     }
 
     // Get value for output
@@ -6636,7 +6624,7 @@
         pwallet->TopUpKeyPool();
 
     // Generate a new key that is added to wallet
-    std::string error;
+    bilingual_str error;
     CPubKey newKey;
     CTxDestination asset_dest;
     CTxDestination token_dest;
@@ -6645,13 +6633,13 @@
 
     if (nAmount > 0) {
         if (!pwallet->GetNewDestination(OutputType::BECH32, "", asset_dest, error)) {
-            throw JSONRPCError(RPC_WALLET_KEYPOOL_RAN_OUT, error);
+            throw JSONRPCError(RPC_WALLET_KEYPOOL_RAN_OUT, error.original);
         }
         asset_dest_blindpub = pwallet->GetBlindingPubKey(GetScriptForDestination(asset_dest));
     }
     if (nTokens > 0) {
         if (!pwallet->GetNewDestination(OutputType::BECH32, "", token_dest, error)) {
-            throw JSONRPCError(RPC_WALLET_KEYPOOL_RAN_OUT, error);
+            throw JSONRPCError(RPC_WALLET_KEYPOOL_RAN_OUT, error.original);
         }
         token_dest_blindpub = pwallet->GetBlindingPubKey(GetScriptForDestination(token_dest));
     }
@@ -6743,17 +6731,17 @@
     }
 
     // Add destination for the to-be-created asset
-    std::string error;
+    bilingual_str error;
     CTxDestination asset_dest;
     if (!pwallet->GetNewDestination(OutputType::BECH32, "", asset_dest, error)) {
-        throw JSONRPCError(RPC_WALLET_KEYPOOL_RAN_OUT, error);
+        throw JSONRPCError(RPC_WALLET_KEYPOOL_RAN_OUT, error.original);
     }
     CPubKey asset_dest_blindpub = pwallet->GetBlindingPubKey(GetScriptForDestination(asset_dest));
 
     // Add destination for tokens we are moving
     CTxDestination token_dest;
     if (!pwallet->GetNewDestination(OutputType::BECH32, "", token_dest, error)) {
-        throw JSONRPCError(RPC_WALLET_KEYPOOL_RAN_OUT, error);
+        throw JSONRPCError(RPC_WALLET_KEYPOOL_RAN_OUT, error.original);
     }
     CPubKey token_dest_blindpub = pwallet->GetBlindingPubKey(GetScriptForDestination(token_dest));
 
