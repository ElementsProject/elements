--- conflicted
+++ resolved
@@ -596,7 +596,7 @@
     if (!params[1].isNull())
         min_depth = params[1].get_int();
 
-    const bool include_immature_coinbase{params[2].isNull() ? false : params[2].get_bool()};
+    const bool include_immature_coinbase{params[3].isNull() ? false : params[3].get_bool()};
 
     // Excluding coinbase outputs is deprecated
     // It can be enabled by setting deprecatedrpc=exclude_coinbase
@@ -607,22 +607,15 @@
     }
 
     // Tally
-<<<<<<< HEAD
     CAmountMap amounts;
     for (auto& pairWtx : wallet.mapWallet) {
         const CWalletTx& wtx = pairWtx.second;
-        if (wtx.IsCoinBase() || !wallet.chain().checkFinalTx(*wtx.tx)) {
-=======
-    CAmount amount = 0;
-    for (const std::pair<const uint256, CWalletTx>& wtx_pair : wallet.mapWallet) {
-        const CWalletTx& wtx = wtx_pair.second;
         int depth{wallet.GetTxDepthInMainChain(wtx)};
         if (depth < min_depth
             // Coinbase with less than 1 confirmation is no longer in the main chain
             || (wtx.IsCoinBase() && (depth < 1 || !include_coinbase))
             || (wallet.IsTxImmatureCoinBase(wtx) && !include_immature_coinbase)
             || !wallet.chain().checkFinalTx(*wtx.tx)) {
->>>>>>> 63c63b55
             continue;
         }
 
@@ -654,11 +647,8 @@
                 {
                     {"address", RPCArg::Type::STR, RPCArg::Optional::NO, "The address for transactions."},
                     {"minconf", RPCArg::Type::NUM, RPCArg::Default{1}, "Only include transactions confirmed at least this many times."},
-<<<<<<< HEAD
                     {"assetlabel", RPCArg::Type::STR, RPCArg::Optional::OMITTED_NAMED_ARG, "Hex asset id or asset label for balance."},
-=======
                     {"include_immature_coinbase", RPCArg::Type::BOOL, RPCArg::Default{false}, "Include immature coinbase transactions."},
->>>>>>> 63c63b55
                 },
                 {
                     RPCResult{RPCResult::Type::OBJ, "amount_map", "The total amount, per asset if none is specified, in " + CURRENCY_UNIT + " received for this wallet.",
@@ -709,11 +699,8 @@
                 {
                     {"label", RPCArg::Type::STR, RPCArg::Optional::NO, "The selected label, may be the default label using \"\"."},
                     {"minconf", RPCArg::Type::NUM, RPCArg::Default{1}, "Only include transactions confirmed at least this many times."},
-<<<<<<< HEAD
                     {"assetlabel", RPCArg::Type::STR, RPCArg::Optional::OMITTED_NAMED_ARG, "Hex asset id or asset label for balance."},
-=======
                     {"include_immature_coinbase", RPCArg::Type::BOOL, RPCArg::Default{false}, "Include immature coinbase transactions."},
->>>>>>> 63c63b55
                 },
                 {
                     RPCResult{RPCResult::Type::OBJ, "amount_map", "The total amount, per asset if none is specified, in " + CURRENCY_UNIT + " received for this wallet.",
@@ -1088,11 +1075,7 @@
 
     bool has_filtered_address = false;
     CTxDestination filtered_address = CNoDestination();
-<<<<<<< HEAD
-    if (!by_label && params[3].isStr() && params[3].get_str() != "") {
-=======
     if (!by_label && !params[3].isNull() && !params[3].get_str().empty()) {
->>>>>>> 63c63b55
         if (!IsValidDestinationString(params[3].get_str())) {
             throw JSONRPCError(RPC_WALLET_ERROR, "address_filter parameter was invalid");
         }
@@ -1100,7 +1083,6 @@
         has_filtered_address = true;
     }
 
-<<<<<<< HEAD
     std::string strasset = "";
     if (params.size() > 4 && params[4].isStr()) {
         strasset = params[4].get_str();
@@ -1108,14 +1090,14 @@
     CAsset asset;
     if (!strasset.empty()) {
         asset = GetAssetFromString(strasset);
-=======
+    }
+
     // Excluding coinbase outputs is deprecated
     // It can be enabled by setting deprecatedrpc=exclude_coinbase
     const bool include_coinbase{!wallet.chain().rpcEnableDeprecated("exclude_coinbase")};
 
     if (include_immature_coinbase && !include_coinbase) {
         throw JSONRPCError(RPC_INVALID_PARAMETER, "include_immature_coinbase is incompatible with deprecated exclude_coinbase");
->>>>>>> 63c63b55
     }
 
     // Tally
@@ -1127,9 +1109,6 @@
         if (nDepth < nMinDepth)
             continue;
 
-<<<<<<< HEAD
-        for (size_t index = 0; index < wtx.tx->vout.size(); ++index)
-=======
         // Coinbase with less than 1 confirmation is no longer in the main chain
         if ((wtx.IsCoinBase() && (nDepth < 1 || !include_coinbase))
             || (wallet.IsTxImmatureCoinBase(wtx) && !include_immature_coinbase)
@@ -1137,8 +1116,7 @@
             continue;
         }
 
-        for (const CTxOut& txout : wtx.tx->vout)
->>>>>>> 63c63b55
+        for (size_t index = 0; index < wtx.tx->vout.size(); ++index)
         {
             const CTxOut& txout = wtx.tx->vout[index];
 
@@ -1263,13 +1241,9 @@
                     {"minconf", RPCArg::Type::NUM, RPCArg::Default{1}, "The minimum number of confirmations before payments are included."},
                     {"include_empty", RPCArg::Type::BOOL, RPCArg::Default{false}, "Whether to include addresses that haven't received any payments."},
                     {"include_watchonly", RPCArg::Type::BOOL, RPCArg::DefaultHint{"true for watch-only wallets, otherwise false"}, "Whether to include watch-only addresses (see 'importaddress')"},
-<<<<<<< HEAD
-                    {"address_filter", RPCArg::Type::STR, RPCArg::Optional::OMITTED_NAMED_ARG, "If present, only return information on this address."},
+                    {"address_filter", RPCArg::Type::STR, RPCArg::Optional::OMITTED_NAMED_ARG, "If present and non-empty, only return information on this address."},
                     {"assetlabel", RPCArg::Type::STR, RPCArg::Optional::OMITTED_NAMED_ARG, "Hex asset id or asset label for balance."},
-=======
-                    {"address_filter", RPCArg::Type::STR, RPCArg::Optional::OMITTED_NAMED_ARG, "If present and non-empty, only return information on this address."},
                     {"include_immature_coinbase", RPCArg::Type::BOOL, RPCArg::Default{false}, "Include immature coinbase transactions."},
->>>>>>> 63c63b55
                 },
                 RPCResult{
                     RPCResult::Type::ARR, "", "",
@@ -1304,7 +1278,7 @@
     // the user could have gotten from another RPC command prior to now
     pwallet->BlockUntilSyncedToCurrentChain();
 
-    const bool include_immature_coinbase{request.params[4].isNull() ? false : request.params[4].get_bool()};
+    const bool include_immature_coinbase{request.params[5].isNull() ? false : request.params[5].get_bool()};
 
     LOCK(pwallet->cs_wallet);
 
