// Copyright (c) 2010 Satoshi Nakamoto
// Copyright (c) 2009-2019 The Bitcoin Core developers
// Distributed under the MIT software license, see the accompanying
// file COPYING or http://www.opensource.org/licenses/mit-license.php.

#include <amount.h>
#include <asset.h>
#include <assetsdir.h>
#include <block_proof.h>
#include <consensus/validation.h>
#include <core_io.h>
#include <init.h>
#include <interfaces/chain.h>
#include <key_io.h>
#include <mainchainrpc.h>
#include <merkleblock.h>
#include <node/transaction.h>
#include <outputtype.h>
#include <pegins.h>
#include <policy/feerate.h>
#include <policy/fees.h>
#include <policy/policy.h>
#include <policy/rbf.h>
#include <pow.h>
#include <primitives/bitcoin/merkleblock.h>
#include <primitives/bitcoin/transaction.h>
#include <rpc/rawtransaction_util.h>
#include <rpc/server.h>
#include <rpc/util.h>
#include <script/descriptor.h>
#include <script/sign.h>
#include <secp256k1.h>
#include <util/bip32.h>
#include <util/fees.h>
#include <util/moneystr.h>
#include <util/system.h>
#include <util/url.h>
#include <util/validation.h>
#include <validation.h>
#include <wallet/coincontrol.h>
#include <wallet/feebumper.h>
#include <wallet/fees.h>
#include <wallet/psbtwallet.h>
#include <wallet/rpcwallet.h>
#include <wallet/wallet.h>
#include <wallet/walletdb.h>
#include <wallet/walletutil.h>

#include <stdint.h>

#include <univalue.h>

#include <functional>

#include <script/generic.hpp> // signblock
#include <script/descriptor.h> // initpegoutwallet
#include <span.h> // sendtomainchain_pak
#include <blind.h>
#include <issuance.h>

static const std::string WALLET_ENDPOINT_BASE = "/wallet/";

static inline bool GetAvoidReuseFlag(CWallet * const pwallet, const UniValue& param) {
    bool can_avoid_reuse = pwallet->IsWalletFlagSet(WALLET_FLAG_AVOID_REUSE);
    bool avoid_reuse = param.isNull() ? can_avoid_reuse : param.get_bool();

    if (avoid_reuse && !can_avoid_reuse) {
        throw JSONRPCError(RPC_WALLET_ERROR, "wallet does not have the \"avoid reuse\" feature enabled");
    }

    return avoid_reuse;
}

bool GetWalletNameFromJSONRPCRequest(const JSONRPCRequest& request, std::string& wallet_name)
{
    if (request.URI.substr(0, WALLET_ENDPOINT_BASE.size()) == WALLET_ENDPOINT_BASE) {
        // wallet endpoint was used
        wallet_name = urlDecode(request.URI.substr(WALLET_ENDPOINT_BASE.size()));
        return true;
    }
    return false;
}

std::shared_ptr<CWallet> GetWalletForJSONRPCRequest(const JSONRPCRequest& request)
{
    std::string wallet_name;
    if (GetWalletNameFromJSONRPCRequest(request, wallet_name)) {
        std::shared_ptr<CWallet> pwallet = GetWallet(wallet_name);
        if (!pwallet) throw JSONRPCError(RPC_WALLET_NOT_FOUND, "Requested wallet does not exist or is not loaded");
        return pwallet;
    }

    std::vector<std::shared_ptr<CWallet>> wallets = GetWallets();
    return wallets.size() == 1 || (request.fHelp && wallets.size() > 0) ? wallets[0] : nullptr;
}

std::string HelpRequiringPassphrase(const CWallet* pwallet)
{
    return pwallet && pwallet->IsCrypted()
        ? "\nRequires wallet passphrase to be set with walletpassphrase call."
        : "";
}

bool EnsureWalletIsAvailable(const CWallet* pwallet, bool avoidException)
{
    if (pwallet) return true;
    if (avoidException) return false;
    if (!HasWallets()) {
        throw JSONRPCError(
            RPC_METHOD_NOT_FOUND, "Method not found (wallet method is disabled because no wallet is loaded)");
    }
    throw JSONRPCError(RPC_WALLET_NOT_SPECIFIED,
        "Wallet file not specified (must request wallet RPC through /wallet/<filename> uri-path).");
}

void EnsureWalletIsUnlocked(const CWallet* pwallet)
{
    if (pwallet->IsLocked()) {
        throw JSONRPCError(RPC_WALLET_UNLOCK_NEEDED, "Error: Please enter the wallet passphrase with walletpassphrase first.");
    }
}

static void WalletTxToJSON(interfaces::Chain& chain, interfaces::Chain::Lock& locked_chain, const CWalletTx& wtx, UniValue& entry)
{
    int confirms = wtx.GetDepthInMainChain(locked_chain);
    entry.pushKV("confirmations", confirms);
    if (wtx.IsCoinBase())
        entry.pushKV("generated", true);
    if (confirms > 0)
    {
        entry.pushKV("blockhash", wtx.hashBlock.GetHex());
        entry.pushKV("blockindex", wtx.nIndex);
        int64_t block_time;
        bool found_block = chain.findBlock(wtx.hashBlock, nullptr /* block */, &block_time);
        assert(found_block);
        entry.pushKV("blocktime", block_time);
    } else {
        entry.pushKV("trusted", wtx.IsTrusted(locked_chain));
    }
    uint256 hash = wtx.GetHash();
    entry.pushKV("txid", hash.GetHex());
    UniValue conflicts(UniValue::VARR);
    for (const uint256& conflict : wtx.GetConflicts())
        conflicts.push_back(conflict.GetHex());
    entry.pushKV("walletconflicts", conflicts);
    entry.pushKV("time", wtx.GetTxTime());
    entry.pushKV("timereceived", (int64_t)wtx.nTimeReceived);

    // Add opt-in RBF status
    std::string rbfStatus = "no";
    if (confirms <= 0) {
        RBFTransactionState rbfState = chain.isRBFOptIn(*wtx.tx);
        if (rbfState == RBFTransactionState::UNKNOWN)
            rbfStatus = "unknown";
        else if (rbfState == RBFTransactionState::REPLACEABLE_BIP125)
            rbfStatus = "yes";
    }
    entry.pushKV("bip125-replaceable", rbfStatus);

    for (const std::pair<const std::string, std::string>& item : wtx.mapValue) {
        // Skip blinding data which isn't parseable
        if (item.first != "blindingdata") {
            entry.pushKV(item.first, item.second);
        }
    }
}

static std::string LabelFromValue(const UniValue& value)
{
    std::string label = value.get_str();
    if (label == "*")
        throw JSONRPCError(RPC_WALLET_INVALID_LABEL_NAME, "Invalid label name");
    return label;
}

static UniValue getnewaddress(const JSONRPCRequest& request)
{
    std::shared_ptr<CWallet> const wallet = GetWalletForJSONRPCRequest(request);
    CWallet* const pwallet = wallet.get();

    if (!EnsureWalletIsAvailable(pwallet, request.fHelp)) {
        return NullUniValue;
    }

    if (request.fHelp || request.params.size() > 2)
        throw std::runtime_error(
            RPCHelpMan{"getnewaddress",
                "\nReturns a new Bitcoin address for receiving payments.\n"
                "If 'label' is specified, it is added to the address book \n"
                "so payments received with the address will be associated with 'label'.\n"
                "When the wallet doesn't give blinded addresses by default (-blindedaddresses=0), \n"
                "the address type \"blech32\" can still be used to get a blinded address.\n",
                {
                    {"label", RPCArg::Type::STR, /* default */ "\"\"", "The label name for the address to be linked to. It can also be set to the empty string \"\" to represent the default label. The label does not need to exist, it will be created if there is no label by the given name."},
                    {"address_type", RPCArg::Type::STR, /* default */ "set by -addresstype", "The address type to use. Options are \"legacy\", \"p2sh-segwit\", and \"bech32\". Default is set by -addresstype."},
                },
                RPCResult{
            "\"address\"    (string) The new bitcoin address\n"
                },
                RPCExamples{
                    HelpExampleCli("getnewaddress", "")
            + HelpExampleRpc("getnewaddress", "")
                },
            }.ToString());

    LOCK(pwallet->cs_wallet);

    if (!pwallet->CanGetAddresses()) {
        throw JSONRPCError(RPC_WALLET_ERROR, "Error: This wallet has no available keys");
    }

    // Parse the label first so we don't generate a key if there's an error
    std::string label;
    if (!request.params[0].isNull())
        label = LabelFromValue(request.params[0]);

    OutputType output_type = pwallet->m_default_address_type;
    bool force_blind = false;
    if (!request.params[1].isNull()) {
        if (!ParseOutputType(request.params[1].get_str(), output_type)) {
            throw JSONRPCError(RPC_INVALID_ADDRESS_OR_KEY, strprintf("Unknown address type '%s'", request.params[1].get_str()));
        }
        // Special case for "blech32" when `-blindedaddresses=0` in the config.
        if (request.params[1].get_str() == "blech32") {
            force_blind = true;
        }
    }

    if (!pwallet->IsLocked()) {
        pwallet->TopUpKeyPool();
    }

    // Generate a new key that is added to wallet
    CPubKey newKey;
    if (!pwallet->GetKeyFromPool(newKey)) {
        throw JSONRPCError(RPC_WALLET_KEYPOOL_RAN_OUT, "Error: Keypool ran out, please call keypoolrefill first");
    }
    pwallet->LearnRelatedScripts(newKey, output_type);
    CTxDestination dest = GetDestinationForKey(newKey, output_type);
    if (gArgs.GetBoolArg("-blindedaddresses", g_con_elementsmode) || force_blind) {
        CPubKey blinding_pubkey = pwallet->GetBlindingPubKey(GetScriptForDestination(dest));
        dest = GetDestinationForKey(newKey, output_type, blinding_pubkey);
    }

    pwallet->SetAddressBook(dest, label, "receive");

    return EncodeDestination(dest);
}

static UniValue getrawchangeaddress(const JSONRPCRequest& request)
{
    std::shared_ptr<CWallet> const wallet = GetWalletForJSONRPCRequest(request);
    CWallet* const pwallet = wallet.get();

    if (!EnsureWalletIsAvailable(pwallet, request.fHelp)) {
        return NullUniValue;
    }

    if (request.fHelp || request.params.size() > 1)
        throw std::runtime_error(
            RPCHelpMan{"getrawchangeaddress",
                "\nReturns a new Bitcoin address, for receiving change.\n"
                "This is for use with raw transactions, NOT normal use.\n",
                {
                    {"address_type", RPCArg::Type::STR, /* default */ "set by -changetype", "The address type to use. Options are \"legacy\", \"p2sh-segwit\", and \"bech32\". Default is set by -changetype."},
                },
                RPCResult{
            "\"address\"    (string) The address\n"
                },
                RPCExamples{
                    HelpExampleCli("getrawchangeaddress", "")
            + HelpExampleRpc("getrawchangeaddress", "")
                },
            }.ToString());

    LOCK(pwallet->cs_wallet);

    if (!pwallet->CanGetAddresses(true)) {
        throw JSONRPCError(RPC_WALLET_ERROR, "Error: This wallet has no available keys");
    }

    if (!pwallet->IsLocked()) {
        pwallet->TopUpKeyPool();
    }

    OutputType output_type = pwallet->m_default_change_type != OutputType::CHANGE_AUTO ? pwallet->m_default_change_type : pwallet->m_default_address_type;
    bool force_blind = false;
    if (!request.params[0].isNull()) {
        if (!ParseOutputType(request.params[0].get_str(), output_type)) {
            throw JSONRPCError(RPC_INVALID_ADDRESS_OR_KEY, strprintf("Unknown address type '%s'", request.params[0].get_str()));
        }
        // Special case for "blech32" when `-blindedaddresses=0` in the config.
        if (request.params[0].get_str() == "blech32") {
            force_blind = true;
        }
    }

    CReserveKey reservekey(pwallet);
    CPubKey vchPubKey;
    if (!reservekey.GetReservedKey(vchPubKey, true))
        throw JSONRPCError(RPC_WALLET_KEYPOOL_RAN_OUT, "Error: Keypool ran out, please call keypoolrefill first");

    reservekey.KeepKey();

    pwallet->LearnRelatedScripts(vchPubKey, output_type);
    CTxDestination dest = GetDestinationForKey(vchPubKey, output_type);
    if (gArgs.GetBoolArg("-blindedaddresses", g_con_elementsmode) || force_blind) {
        CPubKey blinding_pubkey = pwallet->GetBlindingPubKey(GetScriptForDestination(dest));
        dest = GetDestinationForKey(vchPubKey, output_type, blinding_pubkey);
    }

    return EncodeDestination(dest);
}


static UniValue setlabel(const JSONRPCRequest& request)
{
    std::shared_ptr<CWallet> const wallet = GetWalletForJSONRPCRequest(request);
    CWallet* const pwallet = wallet.get();

    if (!EnsureWalletIsAvailable(pwallet, request.fHelp)) {
        return NullUniValue;
    }

    if (request.fHelp || request.params.size() != 2)
        throw std::runtime_error(
            RPCHelpMan{"setlabel",
                "\nSets the label associated with the given address.\n",
                {
                    {"address", RPCArg::Type::STR, RPCArg::Optional::NO, "The bitcoin address to be associated with a label."},
                    {"label", RPCArg::Type::STR, RPCArg::Optional::NO, "The label to assign to the address."},
                },
                RPCResults{},
                RPCExamples{
                    HelpExampleCli("setlabel", "\"1D1ZrZNe3JUo7ZycKEYQQiQAWd9y54F4XX\" \"tabby\"")
            + HelpExampleRpc("setlabel", "\"1D1ZrZNe3JUo7ZycKEYQQiQAWd9y54F4XX\", \"tabby\"")
                },
            }.ToString());

    LOCK(pwallet->cs_wallet);

    CTxDestination dest = DecodeDestination(request.params[0].get_str());
    if (!IsValidDestination(dest)) {
        throw JSONRPCError(RPC_INVALID_ADDRESS_OR_KEY, "Invalid Bitcoin address");
    }

    std::string label = LabelFromValue(request.params[1]);

    if (IsMine(*pwallet, dest)) {
        pwallet->SetAddressBook(dest, label, "receive");
    } else {
        pwallet->SetAddressBook(dest, label, "send");
    }

    return NullUniValue;
}


static CTransactionRef SendMoney(interfaces::Chain::Lock& locked_chain, CWallet * const pwallet, const CTxDestination &address, CAmount nValue, const CAsset& asset, bool fSubtractFeeFromAmount, const CCoinControl& coin_control, mapValue_t mapValue, bool ignore_blind_fail)
{
    CAmountMap curBalance = pwallet->GetBalance(0, coin_control.m_avoid_address_reuse).m_mine_trusted;

    // Check amount
    if (nValue <= 0)
        throw JSONRPCError(RPC_INVALID_PARAMETER, "Invalid amount");

    if (nValue > curBalance[asset])
        throw JSONRPCError(RPC_WALLET_INSUFFICIENT_FUNDS, "Insufficient funds");

    if (pwallet->GetBroadcastTransactions() && !pwallet->chain().p2pEnabled()) {
        throw JSONRPCError(RPC_CLIENT_P2P_DISABLED, "Error: Peer-to-peer functionality missing or disabled");
    }

    // Parse Bitcoin address
    CScript scriptPubKey = GetScriptForDestination(address);

    // Create the lower bound number of reserve keys.
    std::vector<COutPoint> vPresetInputs;
    coin_control.ListSelected(vPresetInputs);
    int numReservedKeysNeeded = 2 + vPresetInputs.size(); // 1 fee + 1 destination
    std::vector<std::unique_ptr<CReserveKey>> reserveKeys;
    for (int i = 0; i < numReservedKeysNeeded; ++i) {
        reserveKeys.push_back(std::unique_ptr<CReserveKey>(new CReserveKey(pwallet)));
    }

    // Create and send the transaction
    CAmount nFeeRequired;
    std::string strError;
    std::vector<CRecipient> vecSend;
    int nChangePosRet = -1;
    CRecipient recipient = {scriptPubKey, nValue, asset, GetDestinationBlindingKey(address), fSubtractFeeFromAmount};
    vecSend.push_back(recipient);
    CTransactionRef tx;
    BlindDetails* blind_details = g_con_elementsmode ? new BlindDetails() : NULL;
    if (blind_details) blind_details->ignore_blind_failure = ignore_blind_fail;
    if (!pwallet->CreateTransaction(locked_chain, vecSend, tx, reserveKeys, nFeeRequired, nChangePosRet, strError, coin_control, true, blind_details)) {
        if (!fSubtractFeeFromAmount && nValue + nFeeRequired > curBalance[policyAsset])
            strError = strprintf("Error: This transaction requires a transaction fee of at least %s", FormatMoney(nFeeRequired));
        throw JSONRPCError(RPC_WALLET_ERROR, strError);
    }
    CValidationState state;
    if (!pwallet->CommitTransaction(tx, std::move(mapValue), {} /* orderForm */, reserveKeys, state, blind_details)) {
        strError = strprintf("Error: The transaction was rejected! Reason given: %s", FormatStateMessage(state));
        throw JSONRPCError(RPC_WALLET_ERROR, strError);
    }
    return tx;
}

static UniValue sendtoaddress(const JSONRPCRequest& request)
{
    std::shared_ptr<CWallet> const wallet = GetWalletForJSONRPCRequest(request);
    CWallet* const pwallet = wallet.get();

    if (!EnsureWalletIsAvailable(pwallet, request.fHelp)) {
        return NullUniValue;
    }

    if (request.fHelp || request.params.size() < 2 || request.params.size() > 11)
        throw std::runtime_error(
            RPCHelpMan{"sendtoaddress",
                "\nSend an amount to a given address." +
                    HelpRequiringPassphrase(pwallet) + "\n",
                {
                    {"address", RPCArg::Type::STR, RPCArg::Optional::NO, "The bitcoin address to send to."},
                    {"amount", RPCArg::Type::AMOUNT, RPCArg::Optional::NO, "The amount in " + CURRENCY_UNIT + " to send. eg 0.1"},
                    {"comment", RPCArg::Type::STR, RPCArg::Optional::OMITTED_NAMED_ARG, "A comment used to store what the transaction is for.\n"
            "                             This is not part of the transaction, just kept in your wallet."},
                    {"comment_to", RPCArg::Type::STR, RPCArg::Optional::OMITTED_NAMED_ARG, "A comment to store the name of the person or organization\n"
            "                             to which you're sending the transaction. This is not part of the \n"
            "                             transaction, just kept in your wallet."},
                    {"subtractfeefromamount", RPCArg::Type::BOOL, /* default */ "false", "The fee will be deducted from the amount being sent.\n"
            "                             The recipient will receive less bitcoins than you enter in the amount field."},
                    {"replaceable", RPCArg::Type::BOOL, /* default */ "fallback to wallet's default", "Allow this transaction to be replaced by a transaction with higher fees via BIP 125"},
                    {"conf_target", RPCArg::Type::NUM, /* default */ "fallback to wallet's default", "Confirmation target (in blocks)"},
                    {"estimate_mode", RPCArg::Type::STR, /* default */ "UNSET", "The fee estimate mode, must be one of:\n"
            "       \"UNSET\"\n"
            "       \"ECONOMICAL\"\n"
            "       \"CONSERVATIVE\""},
<<<<<<< HEAD
                    {"avoid_reuse", RPCArg::Type::BOOL, /* default */ "true", "(only available if avoid_reuse wallet flag is set) Avoid spending from dirty addresses; addresses are considered\n"
            "                             dirty if they have previously been used in a transaction."},
                    {"assetlabel", RPCArg::Type::STR, RPCArg::Optional::OMITTED, "Hex asset id or asset label for balance."},
=======
                    {"assetlabel", RPCArg::Type::STR, RPCArg::Optional::OMITTED_NAMED_ARG, "Hex asset id or asset label for balance."},
>>>>>>> 545836e5
                    {"ignoreblindfail", RPCArg::Type::BOOL, /* default */ "true", "Return a transaction even when a blinding attempt fails due to number of blinded inputs/outputs."},
                },
                RPCResult{
            "\"txid\"                  (string) The transaction id.\n"
                },
                RPCExamples{
                    HelpExampleCli("sendtoaddress", "\"1M72Sfpbz1BPpXFHz9m3CdqATR44Jvaydd\" 0.1")
                    + HelpExampleCli("sendtoaddress", "\"1M72Sfpbz1BPpXFHz9m3CdqATR44Jvaydd\" 0.1 \"donation\" \"seans outpost\"")
                    + HelpExampleCli("sendtoaddress", "\"1M72Sfpbz1BPpXFHz9m3CdqATR44Jvaydd\" 0.1 \"\" \"\" true")
                    + HelpExampleRpc("sendtoaddress", "\"1M72Sfpbz1BPpXFHz9m3CdqATR44Jvaydd\", 0.1, \"donation\", \"seans outpost\"")
                },
            }.ToString());

    // Make sure the results are valid at least up to the most recent block
    // the user could have gotten from another RPC command prior to now
    pwallet->BlockUntilSyncedToCurrentChain();

    auto locked_chain = pwallet->chain().lock();
    LOCK(pwallet->cs_wallet);

    CTxDestination dest = DecodeDestination(request.params[0].get_str());
    if (!IsValidDestination(dest)) {
        throw JSONRPCError(RPC_INVALID_ADDRESS_OR_KEY, "Invalid address");
    }

    // Amount
    CAmount nAmount = AmountFromValue(request.params[1]);
    if (nAmount <= 0)
        throw JSONRPCError(RPC_TYPE_ERROR, "Invalid amount for send");

    // Wallet comments
    mapValue_t mapValue;
    if (!request.params[2].isNull() && !request.params[2].get_str().empty())
        mapValue["comment"] = request.params[2].get_str();
    if (!request.params[3].isNull() && !request.params[3].get_str().empty())
        mapValue["to"] = request.params[3].get_str();

    bool fSubtractFeeFromAmount = false;
    if (!request.params[4].isNull()) {
        fSubtractFeeFromAmount = request.params[4].get_bool();
    }

    CCoinControl coin_control;
    if (!request.params[5].isNull()) {
        coin_control.m_signal_bip125_rbf = request.params[5].get_bool();
    }

    if (!request.params[6].isNull()) {
        coin_control.m_confirm_target = ParseConfirmTarget(request.params[6], pwallet->chain().estimateMaxBlocks());
    }

    if (!request.params[7].isNull()) {
        if (!FeeModeFromString(request.params[7].get_str(), coin_control.m_fee_mode)) {
            throw JSONRPCError(RPC_INVALID_PARAMETER, "Invalid estimate_mode parameter");
        }
    }

    coin_control.m_avoid_address_reuse = GetAvoidReuseFlag(pwallet, request.params[8]);
    // We also enable partial spend avoidance if reuse avoidance is set.
    coin_control.m_avoid_partial_spends |= coin_control.m_avoid_address_reuse;

    std::string strasset = Params().GetConsensus().pegged_asset.GetHex();
    if (request.params.size() > 9 && request.params[9].isStr() && !request.params[9].get_str().empty()) {
        strasset = request.params[9].get_str();
    }
    CAsset asset = GetAssetFromString(strasset);
    if (asset.IsNull() && g_con_elementsmode) {
        throw JSONRPCError(RPC_WALLET_ERROR, strprintf("Unknown label and invalid asset hex: %s", asset.GetHex()));
    }

    bool ignore_blind_fail = true;
    if (request.params.size() > 10) {
        ignore_blind_fail = request.params[10].get_bool();
    }

    EnsureWalletIsUnlocked(pwallet);

    CTransactionRef tx = SendMoney(*locked_chain, pwallet, dest, nAmount, asset, fSubtractFeeFromAmount, coin_control, std::move(mapValue), ignore_blind_fail);
    return tx->GetHash().GetHex();
}

static UniValue listaddressgroupings(const JSONRPCRequest& request)
{
    std::shared_ptr<CWallet> const wallet = GetWalletForJSONRPCRequest(request);
    CWallet* const pwallet = wallet.get();

    if (!EnsureWalletIsAvailable(pwallet, request.fHelp)) {
        return NullUniValue;
    }

    if (request.fHelp || request.params.size() != 0)
        throw std::runtime_error(
            RPCHelpMan{"listaddressgroupings",
                "\nLists groups of addresses which have had their common ownership\n"
                "made public by common use as inputs or as the resulting change\n"
                "in past transactions\n",
                {},
                RPCResult{
            "[\n"
            "  [\n"
            "    [\n"
            "      \"address\",            (string) The bitcoin address\n"
            "      amount,                 (numeric) The amount in " + CURRENCY_UNIT + "\n"
            "      \"label\"               (string, optional) The label\n"
            "    ]\n"
            "    ,...\n"
            "  ]\n"
            "  ,...\n"
            "]\n"
                },
                RPCExamples{
                    HelpExampleCli("listaddressgroupings", "")
            + HelpExampleRpc("listaddressgroupings", "")
                },
            }.ToString());

    // Make sure the results are valid at least up to the most recent block
    // the user could have gotten from another RPC command prior to now
    pwallet->BlockUntilSyncedToCurrentChain();

    auto locked_chain = pwallet->chain().lock();
    LOCK(pwallet->cs_wallet);

    UniValue jsonGroupings(UniValue::VARR);
    std::map<CTxDestination, CAmount> balances = pwallet->GetAddressBalances(*locked_chain);
    for (const std::set<CTxDestination>& grouping : pwallet->GetAddressGroupings()) {
        UniValue jsonGrouping(UniValue::VARR);
        for (const CTxDestination& address : grouping)
        {
            UniValue addressInfo(UniValue::VARR);
            addressInfo.push_back(EncodeDestination(address));
            addressInfo.push_back(ValueFromAmount(balances[address]));
            {
                if (pwallet->mapAddressBook.find(address) != pwallet->mapAddressBook.end()) {
                    addressInfo.push_back(pwallet->mapAddressBook.find(address)->second.name);
                }
            }
            jsonGrouping.push_back(addressInfo);
        }
        jsonGroupings.push_back(jsonGrouping);
    }
    return jsonGroupings;
}

static UniValue signmessage(const JSONRPCRequest& request)
{
    std::shared_ptr<CWallet> const wallet = GetWalletForJSONRPCRequest(request);
    CWallet* const pwallet = wallet.get();

    if (!EnsureWalletIsAvailable(pwallet, request.fHelp)) {
        return NullUniValue;
    }

    if (request.fHelp || request.params.size() != 2)
        throw std::runtime_error(
            RPCHelpMan{"signmessage",
                "\nSign a message with the private key of an address" +
                    HelpRequiringPassphrase(pwallet) + "\n",
                {
                    {"address", RPCArg::Type::STR, RPCArg::Optional::NO, "The bitcoin address to use for the private key."},
                    {"message", RPCArg::Type::STR, RPCArg::Optional::NO, "The message to create a signature of."},
                },
                RPCResult{
            "\"signature\"          (string) The signature of the message encoded in base 64\n"
                },
                RPCExamples{
            "\nUnlock the wallet for 30 seconds\n"
            + HelpExampleCli("walletpassphrase", "\"mypassphrase\" 30") +
            "\nCreate the signature\n"
            + HelpExampleCli("signmessage", "\"1D1ZrZNe3JUo7ZycKEYQQiQAWd9y54F4XX\" \"my message\"") +
            "\nVerify the signature\n"
            + HelpExampleCli("verifymessage", "\"1D1ZrZNe3JUo7ZycKEYQQiQAWd9y54F4XX\" \"signature\" \"my message\"") +
            "\nAs a JSON-RPC call\n"
            + HelpExampleRpc("signmessage", "\"1D1ZrZNe3JUo7ZycKEYQQiQAWd9y54F4XX\", \"my message\"")
                },
            }.ToString());

    auto locked_chain = pwallet->chain().lock();
    LOCK(pwallet->cs_wallet);

    EnsureWalletIsUnlocked(pwallet);

    std::string strAddress = request.params[0].get_str();
    std::string strMessage = request.params[1].get_str();

    CTxDestination dest = DecodeDestination(strAddress);
    if (!IsValidDestination(dest)) {
        throw JSONRPCError(RPC_TYPE_ERROR, "Invalid address");
    }

    const PKHash *pkhash = boost::get<PKHash>(&dest);
    if (!pkhash) {
        throw JSONRPCError(RPC_TYPE_ERROR, "Address does not refer to key");
    }

    CKey key;
    CKeyID keyID(*pkhash);
    if (!pwallet->GetKey(keyID, key)) {
        throw JSONRPCError(RPC_WALLET_ERROR, "Private key not available");
    }

    CHashWriter ss(SER_GETHASH, 0);
    ss << strMessageMagic;
    ss << strMessage;

    std::vector<unsigned char> vchSig;
    if (!key.SignCompact(ss.GetHash(), vchSig))
        throw JSONRPCError(RPC_INVALID_ADDRESS_OR_KEY, "Sign failed");

    return EncodeBase64(vchSig.data(), vchSig.size());
}

static UniValue getreceivedbyaddress(const JSONRPCRequest& request)
{
    std::shared_ptr<CWallet> const wallet = GetWalletForJSONRPCRequest(request);
    CWallet* const pwallet = wallet.get();

    if (!EnsureWalletIsAvailable(pwallet, request.fHelp)) {
        return NullUniValue;
    }

    if (request.fHelp || request.params.size() < 1 || request.params.size() > 3)
        throw std::runtime_error(
            RPCHelpMan{"getreceivedbyaddress",
                "\nReturns the total amount received by the given address in transactions with at least minconf confirmations.\n",
                {
                    {"address", RPCArg::Type::STR, RPCArg::Optional::NO, "The bitcoin address for transactions."},
                    {"minconf", RPCArg::Type::NUM, /* default */ "1", "Only include transactions confirmed at least this many times."},
                    {"assetlabel", RPCArg::Type::STR, RPCArg::Optional::OMITTED_NAMED_ARG, "Hex asset id or asset label for balance."},
                },
                RPCResult{
            "amount   (numeric) The total amount in " + CURRENCY_UNIT + " received at this address.\n"
                },
                RPCExamples{
            "\nThe amount from transactions with at least 1 confirmation\n"
            + HelpExampleCli("getreceivedbyaddress", "\"1D1ZrZNe3JUo7ZycKEYQQiQAWd9y54F4XX\"") +
            "\nThe amount including unconfirmed transactions, zero confirmations\n"
            + HelpExampleCli("getreceivedbyaddress", "\"1D1ZrZNe3JUo7ZycKEYQQiQAWd9y54F4XX\" 0") +
            "\nThe amount with at least 6 confirmations\n"
            + HelpExampleCli("getreceivedbyaddress", "\"1D1ZrZNe3JUo7ZycKEYQQiQAWd9y54F4XX\" 6") +
            "\nAs a JSON-RPC call\n"
            + HelpExampleRpc("getreceivedbyaddress", "\"1D1ZrZNe3JUo7ZycKEYQQiQAWd9y54F4XX\", 6")
                },
            }.ToString());

    // Make sure the results are valid at least up to the most recent block
    // the user could have gotten from another RPC command prior to now
    pwallet->BlockUntilSyncedToCurrentChain();

    auto locked_chain = pwallet->chain().lock();
    LOCK(pwallet->cs_wallet);

    // Bitcoin address
    CTxDestination dest = DecodeDestination(request.params[0].get_str());
    if (!IsValidDestination(dest)) {
        throw JSONRPCError(RPC_INVALID_ADDRESS_OR_KEY, "Invalid Bitcoin address");
    }
    CScript scriptPubKey = GetScriptForDestination(dest);
    if (!IsMine(*pwallet, scriptPubKey)) {
        throw JSONRPCError(RPC_WALLET_ERROR, "Address not found in wallet");
    }

    // Minimum confirmations
    int nMinDepth = 1;
    if (!request.params[1].isNull())
        nMinDepth = request.params[1].get_int();

    // Tally
    CAmountMap amounts;
    for (auto& pairWtx : pwallet->mapWallet) {
        CWalletTx& wtx = pairWtx.second;
        if (wtx.IsCoinBase() || !locked_chain->checkFinalTx(*wtx.tx)) {
            continue;
        }

        for (unsigned int i = 0; i < wtx.tx->vout.size(); i++) {
            const CTxOut& txout = wtx.tx->vout[i];
            if (txout.scriptPubKey == scriptPubKey) {
                if (wtx.GetDepthInMainChain(*locked_chain) >= nMinDepth) {
                    CAmountMap wtxValue;
                    CAmount amt = wtx.GetOutputValueOut(i);
                    if (amt < 0) {
                        continue;
                    }
                    wtxValue[wtx.GetOutputAsset(i)] = amt;
                    amounts += wtxValue;
                }
            }
        }
    }

    std::string asset = "";
    if (request.params.size() > 2 && request.params[2].isStr()) {
        asset = request.params[2].get_str();
    }

    return AmountMapToUniv(amounts, asset);
}


static UniValue getreceivedbylabel(const JSONRPCRequest& request)
{
    std::shared_ptr<CWallet> const wallet = GetWalletForJSONRPCRequest(request);
    CWallet* const pwallet = wallet.get();

    if (!EnsureWalletIsAvailable(pwallet, request.fHelp)) {
        return NullUniValue;
    }

    if (request.fHelp || request.params.size() < 1 || request.params.size() > 3)
        throw std::runtime_error(
            RPCHelpMan{"getreceivedbylabel",
                "\nReturns the total amount received by addresses with <label> in transactions with at least [minconf] confirmations.\n",
                {
                    {"label", RPCArg::Type::STR, RPCArg::Optional::NO, "The selected label, may be the default label using \"\"."},
                    {"minconf", RPCArg::Type::NUM, /* default */ "1", "Only include transactions confirmed at least this many times."},
                    {"assetlabel", RPCArg::Type::STR, RPCArg::Optional::OMITTED_NAMED_ARG, "Hex asset id or asset label for balance."},
                },
                RPCResult{
            "amount              (numeric) The total amount in " + CURRENCY_UNIT + " received for this label.\n"
                },
                RPCExamples{
            "\nAmount received by the default label with at least 1 confirmation\n"
            + HelpExampleCli("getreceivedbylabel", "\"\"") +
            "\nAmount received at the tabby label including unconfirmed amounts with zero confirmations\n"
            + HelpExampleCli("getreceivedbylabel", "\"tabby\" 0") +
            "\nThe amount with at least 6 confirmations\n"
            + HelpExampleCli("getreceivedbylabel", "\"tabby\" 6") +
            "\nAs a JSON-RPC call\n"
            + HelpExampleRpc("getreceivedbylabel", "\"tabby\", 6")
                },
            }.ToString());

    // Make sure the results are valid at least up to the most recent block
    // the user could have gotten from another RPC command prior to now
    pwallet->BlockUntilSyncedToCurrentChain();

    auto locked_chain = pwallet->chain().lock();
    LOCK(pwallet->cs_wallet);

    // Minimum confirmations
    int nMinDepth = 1;
    if (!request.params[1].isNull())
        nMinDepth = request.params[1].get_int();

    // Get the set of pub keys assigned to label
    std::string label = LabelFromValue(request.params[0]);
    std::set<CTxDestination> setAddress = pwallet->GetLabelAddresses(label);

    // Tally
    CAmountMap amounts;
    for (auto& pairWtx : pwallet->mapWallet) {
        CWalletTx& wtx = pairWtx.second;
        if (wtx.IsCoinBase() || !locked_chain->checkFinalTx(*wtx.tx)) {
            continue;
        }

        for (unsigned int i = 0; i < wtx.tx->vout.size(); i++) {
            const CTxOut& txout = wtx.tx->vout[i];
            CTxDestination address;
            if (ExtractDestination(txout.scriptPubKey, address) && IsMine(*pwallet, address) && setAddress.count(address)) {
                if (wtx.GetDepthInMainChain(*locked_chain) >= nMinDepth) {
                    CAmountMap wtxValue;
                    CAmount amt = wtx.GetOutputValueOut(i);
                    if (amt < 0) {
                        continue;
                    }
                    wtxValue[wtx.GetOutputAsset(i)] = amt;
                    amounts += wtxValue;
                }
            }
        }
    }

    std::string asset = "";
    if (request.params.size() > 2 && request.params[2].isStr()) {
        asset = request.params[2].get_str();
    }

    return AmountMapToUniv(amounts, asset);
}


static UniValue getbalance(const JSONRPCRequest& request)
{
    std::shared_ptr<CWallet> const wallet = GetWalletForJSONRPCRequest(request);
    CWallet* const pwallet = wallet.get();

    if (!EnsureWalletIsAvailable(pwallet, request.fHelp)) {
        return NullUniValue;
    }

    if (request.fHelp || request.params.size() > 5)
        throw std::runtime_error(
            RPCHelpMan{"getbalance",
                "\nReturns the total available balance.\n"
                "The available balance is what the wallet considers currently spendable, and is\n"
                "thus affected by options which limit spendability such as -spendzeroconfchange.\n",
                {
                    {"dummy", RPCArg::Type::STR, RPCArg::Optional::OMITTED_NAMED_ARG, "Remains for backward compatibility. Must be excluded or set to \"*\"."},
                    {"minconf", RPCArg::Type::NUM, /* default */ "0", "Only include transactions confirmed at least this many times."},
                    {"include_watchonly", RPCArg::Type::BOOL, /* default */ "false", "Also include balance in watch-only addresses (see 'importaddress')"},
<<<<<<< HEAD
                    {"avoid_reuse", RPCArg::Type::BOOL, /* default */ "true", "(only available if avoid_reuse wallet flag is set) Do not include balance in dirty outputs; addresses are considered dirty if they have previously been used in a transaction."},
                    {"assetlabel", RPCArg::Type::STR, RPCArg::Optional::OMITTED, "Hex asset id or asset label for balance."},
=======
                    {"assetlabel", RPCArg::Type::STR, RPCArg::Optional::OMITTED_NAMED_ARG, "Hex asset id or asset label for balance."},
>>>>>>> 545836e5
                },
                RPCResult{
            "amount              (numeric) The total amount in " + CURRENCY_UNIT + " received for this wallet.\n"
                },
                RPCExamples{
            "\nThe total amount in the wallet with 1 or more confirmations\n"
            + HelpExampleCli("getbalance", "") +
            "\nThe total amount in the wallet at least 6 blocks confirmed\n"
            + HelpExampleCli("getbalance", "\"*\" 6") +
            "\nAs a JSON-RPC call\n"
            + HelpExampleRpc("getbalance", "\"*\", 6")
                },
            }.ToString());

    // Make sure the results are valid at least up to the most recent block
    // the user could have gotten from another RPC command prior to now
    pwallet->BlockUntilSyncedToCurrentChain();

    auto locked_chain = pwallet->chain().lock();
    LOCK(pwallet->cs_wallet);

    const UniValue& dummy_value = request.params[0];
    if (!dummy_value.isNull() && dummy_value.get_str() != "*") {
        throw JSONRPCError(RPC_METHOD_DEPRECATED, "dummy first argument must be excluded or set to \"*\".");
    }

    int min_depth = 0;
    if (!request.params[1].isNull()) {
        min_depth = request.params[1].get_int();
    }

    bool include_watchonly = false;
    if (!request.params[2].isNull() && request.params[2].get_bool()) {
        include_watchonly = true;
    }

    bool avoid_reuse = GetAvoidReuseFlag(pwallet, request.params[3]);

    std::string asset = "";
    if (!request.params[4].isNull() && request.params[4].isStr()) {
        asset = request.params[4].get_str();
    }

    const auto bal = pwallet->GetBalance(min_depth, avoid_reuse);

    if (include_watchonly) {
        return AmountMapToUniv(bal.m_mine_trusted + bal.m_watchonly_trusted, asset);
    } else {
        return AmountMapToUniv(bal.m_mine_trusted, asset);
    }
}

static UniValue getunconfirmedbalance(const JSONRPCRequest &request)
{
    std::shared_ptr<CWallet> const wallet = GetWalletForJSONRPCRequest(request);
    CWallet* const pwallet = wallet.get();

    if (!EnsureWalletIsAvailable(pwallet, request.fHelp)) {
        return NullUniValue;
    }

    if (request.fHelp || request.params.size() > 0)
        throw std::runtime_error(
            RPCHelpMan{"getunconfirmedbalance",
                "DEPRECATED\nIdentical to getbalances().mine.untrusted_pending\n",
                {},
                RPCResults{},
                RPCExamples{""},
            }.ToString());

    // Make sure the results are valid at least up to the most recent block
    // the user could have gotten from another RPC command prior to now
    pwallet->BlockUntilSyncedToCurrentChain();

    auto locked_chain = pwallet->chain().lock();
    LOCK(pwallet->cs_wallet);

    return AmountMapToUniv(pwallet->GetBalance().m_mine_untrusted_pending, "");
}


static UniValue sendmany(const JSONRPCRequest& request)
{
    std::shared_ptr<CWallet> const wallet = GetWalletForJSONRPCRequest(request);
    CWallet* const pwallet = wallet.get();

    if (!EnsureWalletIsAvailable(pwallet, request.fHelp)) {
        return NullUniValue;
    }

    const RPCHelpMan help{"sendmany",
                "\nSend multiple times. Amounts are double-precision floating point numbers." +
                    HelpRequiringPassphrase(pwallet) + "\n",
                {
                    {"dummy", RPCArg::Type::STR, RPCArg::Optional::NO, "Must be set to \"\" for backwards compatibility.", "\"\""},
                    {"amounts", RPCArg::Type::OBJ, RPCArg::Optional::NO, "A json object with addresses and amounts",
                        {
                            {"address", RPCArg::Type::AMOUNT, RPCArg::Optional::NO, "The bitcoin address is the key, the numeric amount (can be string) in " + CURRENCY_UNIT + " is the value"},
                        },
                    },
                    {"minconf", RPCArg::Type::NUM, RPCArg::Optional::OMITTED_NAMED_ARG, "Ignored dummy value"},
                    {"comment", RPCArg::Type::STR, RPCArg::Optional::OMITTED_NAMED_ARG, "A comment"},
                    {"subtractfeefrom", RPCArg::Type::ARR, RPCArg::Optional::OMITTED_NAMED_ARG, "A json array with addresses.\n"
            "                           The fee will be equally deducted from the amount of each selected address.\n"
            "                           Those recipients will receive less bitcoins than you enter in their corresponding amount field.\n"
            "                           If no addresses are specified here, the sender pays the fee.",
                        {
                            {"address", RPCArg::Type::STR, RPCArg::Optional::OMITTED, "Subtract fee from this address"},
                        },
                    },
                    {"replaceable", RPCArg::Type::BOOL, /* default */ "fallback to wallet's default", "Allow this transaction to be replaced by a transaction with higher fees via BIP 125"},
                    {"conf_target", RPCArg::Type::NUM, /* default */ "fallback to wallet's default", "Confirmation target (in blocks)"},
                    {"estimate_mode", RPCArg::Type::STR, /* default */ "UNSET", "The fee estimate mode, must be one of:\n"
            "       \"UNSET\"\n"
            "       \"ECONOMICAL\"\n"
            "       \"CONSERVATIVE\""},
                    {"output_assets", RPCArg::Type::OBJ, RPCArg::Optional::OMITTED, "A json object of addresses to assets.",
                        {
                            {"address", RPCArg::Type::STR, RPCArg::Optional::NO, "A key-value pair where the key is the address used and the value is an asset label or hex asset ID."},
                        },
                    },
                    {"ignoreblindfail", RPCArg::Type::BOOL, /* default */ "true", "Return a transaction even when a blinding attempt fails due to number of blinded inputs/outputs."},
                },
                 RPCResult{
            "\"txid\"                   (string) The transaction id for the send. Only 1 transaction is created regardless of \n"
            "                                    the number of addresses.\n"
                 },
                RPCExamples{
            "\nSend two amounts to two different addresses:\n"
            + HelpExampleCli("sendmany", "\"\" \"{\\\"1D1ZrZNe3JUo7ZycKEYQQiQAWd9y54F4XX\\\":0.01,\\\"1353tsE8YMTA4EuV7dgUXGjNFf9KpVvKHz\\\":0.02}\"") +
            "\nSend two amounts to two different addresses setting the confirmation and comment:\n"
            + HelpExampleCli("sendmany", "\"\" \"{\\\"1D1ZrZNe3JUo7ZycKEYQQiQAWd9y54F4XX\\\":0.01,\\\"1353tsE8YMTA4EuV7dgUXGjNFf9KpVvKHz\\\":0.02}\" 6 \"testing\"") +
            "\nSend two amounts to two different addresses, subtract fee from amount:\n"
            + HelpExampleCli("sendmany", "\"\" \"{\\\"1D1ZrZNe3JUo7ZycKEYQQiQAWd9y54F4XX\\\":0.01,\\\"1353tsE8YMTA4EuV7dgUXGjNFf9KpVvKHz\\\":0.02}\" 1 \"\" \"[\\\"1D1ZrZNe3JUo7ZycKEYQQiQAWd9y54F4XX\\\",\\\"1353tsE8YMTA4EuV7dgUXGjNFf9KpVvKHz\\\"]\"") +
            "\nAs a JSON-RPC call\n"
            + HelpExampleRpc("sendmany", "\"\", {\"1D1ZrZNe3JUo7ZycKEYQQiQAWd9y54F4XX\":0.01,\"1353tsE8YMTA4EuV7dgUXGjNFf9KpVvKHz\":0.02}, 6, \"testing\"")
                },
    };

    if (request.fHelp || !help.IsValidNumArgs(request.params.size())) {
        throw std::runtime_error(help.ToString());
    }

    // Make sure the results are valid at least up to the most recent block
    // the user could have gotten from another RPC command prior to now
    pwallet->BlockUntilSyncedToCurrentChain();

    auto locked_chain = pwallet->chain().lock();
    LOCK(pwallet->cs_wallet);

    if (pwallet->GetBroadcastTransactions() && !pwallet->chain().p2pEnabled()) {
        throw JSONRPCError(RPC_CLIENT_P2P_DISABLED, "Error: Peer-to-peer functionality missing or disabled");
    }

    if (!request.params[0].isNull() && !request.params[0].get_str().empty()) {
        throw JSONRPCError(RPC_INVALID_PARAMETER, "Dummy value must be set to \"\"");
    }
    UniValue sendTo = request.params[1].get_obj();

    mapValue_t mapValue;
    if (!request.params[3].isNull() && !request.params[3].get_str().empty())
        mapValue["comment"] = request.params[3].get_str();

    UniValue subtractFeeFromAmount(UniValue::VARR);
    if (!request.params[4].isNull())
        subtractFeeFromAmount = request.params[4].get_array();

    CCoinControl coin_control;
    if (!request.params[5].isNull()) {
        coin_control.m_signal_bip125_rbf = request.params[5].get_bool();
    }

    if (!request.params[6].isNull()) {
        coin_control.m_confirm_target = ParseConfirmTarget(request.params[6], pwallet->chain().estimateMaxBlocks());
    }

    if (!request.params[7].isNull()) {
        if (!FeeModeFromString(request.params[7].get_str(), coin_control.m_fee_mode)) {
            throw JSONRPCError(RPC_INVALID_PARAMETER, "Invalid estimate_mode parameter");
        }
    }

    UniValue assets;
    if (!request.params[8].isNull()) {
        if (!g_con_elementsmode) {
            throw JSONRPCError(RPC_TYPE_ERROR, "Asset argument cannot be given for Bitcoin serialization.");
        }
        assets = request.params[8].get_obj();
    }

    bool ignore_blind_fail = true;
    if (request.params.size() > 9) {
        ignore_blind_fail = request.params[9].get_bool();
    }

    std::set<CTxDestination> destinations;
    std::vector<CRecipient> vecSend;

    std::vector<std::string> keys = sendTo.getKeys();
    for (const std::string& name_ : keys) {
        std::string strasset = Params().GetConsensus().pegged_asset.GetHex();
        if (!assets.isNull() && assets[name_].isStr()) {
            strasset = assets[name_].get_str();
        }
        CAsset asset = GetAssetFromString(strasset);
        if (asset.IsNull() && g_con_elementsmode) {
            throw JSONRPCError(RPC_WALLET_ERROR, strprintf("Unknown label and invalid asset hex: %s", asset.GetHex()));
        }

        CTxDestination dest = DecodeDestination(name_);
        if (!IsValidDestination(dest)) {
            throw JSONRPCError(RPC_INVALID_ADDRESS_OR_KEY, std::string("Invalid Bitcoin address: ") + name_);
        }

        if (destinations.count(dest)) {
            throw JSONRPCError(RPC_INVALID_PARAMETER, std::string("Invalid parameter, duplicated address: ") + name_);
        }
        destinations.insert(dest);

        CScript scriptPubKey = GetScriptForDestination(dest);
        CAmount nAmount = AmountFromValue(sendTo[name_]);
        if (nAmount <= 0)
            throw JSONRPCError(RPC_TYPE_ERROR, "Invalid amount for send");

        bool fSubtractFeeFromAmount = false;
        for (unsigned int idx = 0; idx < subtractFeeFromAmount.size(); idx++) {
            const UniValue& addr = subtractFeeFromAmount[idx];
            if (addr.get_str() == name_)
                fSubtractFeeFromAmount = true;
        }

        CRecipient recipient = {scriptPubKey, nAmount, asset, GetDestinationBlindingKey(dest), fSubtractFeeFromAmount};
        vecSend.push_back(recipient);
    }

    EnsureWalletIsUnlocked(pwallet);

    // Shuffle recipient list
    std::shuffle(vecSend.begin(), vecSend.end(), FastRandomContext());

    // Send
    std::vector<std::unique_ptr<CReserveKey>> change_keys;

    std::set<CAsset> setAssets;
    setAssets.insert(policyAsset);
    for (auto recipient : vecSend) {
        setAssets.insert(recipient.asset);
    }
    std::vector<COutPoint> vPresetInputs;
    coin_control.ListSelected(vPresetInputs);
    for (const COutPoint& presetInput : vPresetInputs) {
        std::map<uint256, CWalletTx>::const_iterator it = pwallet->mapWallet.find(presetInput.hash);
        if (it != pwallet->mapWallet.end()) {
            setAssets.insert(it->second.GetOutputAsset(presetInput.n));
        }
    }
    for (unsigned int i = 0; i < setAssets.size(); i++) {
        change_keys.push_back(std::unique_ptr<CReserveKey>(new CReserveKey(pwallet)));
    }

    CAmount nFeeRequired = 0;
    int nChangePosRet = -1;
    std::string strFailReason;
    CTransactionRef tx;
    BlindDetails* blind_details = g_con_elementsmode ? new BlindDetails() : NULL;
    if (g_con_elementsmode) {
        blind_details->ignore_blind_failure = ignore_blind_fail;
    }
    bool fCreated = pwallet->CreateTransaction(*locked_chain, vecSend, tx, change_keys, nFeeRequired, nChangePosRet, strFailReason, coin_control, true, blind_details);
    if (!fCreated) {
        throw JSONRPCError(RPC_WALLET_INSUFFICIENT_FUNDS, strFailReason);
    }
    CValidationState state;
    if (!pwallet->CommitTransaction(tx, std::move(mapValue), {} /* orderForm */, change_keys, state, blind_details)) {
        strFailReason = strprintf("Transaction commit failed:: %s", FormatStateMessage(state));
        throw JSONRPCError(RPC_WALLET_ERROR, strFailReason);
    }

    return tx->GetHash().GetHex();
}

static UniValue addmultisigaddress(const JSONRPCRequest& request)
{
    std::shared_ptr<CWallet> const wallet = GetWalletForJSONRPCRequest(request);
    CWallet* const pwallet = wallet.get();

    if (!EnsureWalletIsAvailable(pwallet, request.fHelp)) {
        return NullUniValue;
    }

    if (request.fHelp || request.params.size() < 2 || request.params.size() > 4) {
        std::string msg =
            RPCHelpMan{"addmultisigaddress",
                "\nAdd a nrequired-to-sign multisignature address to the wallet. Requires a new wallet backup.\n"
                "Each key is a Bitcoin address or hex-encoded public key.\n"
                "This functionality is only intended for use with non-watchonly addresses.\n"
                "See `importaddress` for watchonly p2sh address support.\n"
                "If 'label' is specified, assign address to that label.\n",
                {
                    {"nrequired", RPCArg::Type::NUM, RPCArg::Optional::NO, "The number of required signatures out of the n keys or addresses."},
                    {"keys", RPCArg::Type::ARR, RPCArg::Optional::NO, "A json array of bitcoin addresses or hex-encoded public keys",
                        {
                            {"key", RPCArg::Type::STR, RPCArg::Optional::OMITTED, "bitcoin address or hex-encoded public key"},
                        },
                        },
                    {"label", RPCArg::Type::STR, RPCArg::Optional::OMITTED_NAMED_ARG, "A label to assign the addresses to."},
                    {"address_type", RPCArg::Type::STR, /* default */ "set by -addresstype", "The address type to use. Options are \"legacy\", \"p2sh-segwit\", and \"bech32\"."},
                },
                RPCResult{
            "{\n"
            "  \"address\":\"multisigaddress\",    (string) The value of the new multisig address.\n"
            "  \"redeemScript\":\"script\"         (string) The string value of the hex-encoded redemption script.\n"
            "}\n"
                },
                RPCExamples{
            "\nAdd a multisig address from 2 addresses\n"
            + HelpExampleCli("addmultisigaddress", "2 \"[\\\"16sSauSf5pF2UkUwvKGq4qjNRzBZYqgEL5\\\",\\\"171sgjn4YtPu27adkKGrdDwzRTxnRkBfKV\\\"]\"") +
            "\nAs a JSON-RPC call\n"
            + HelpExampleRpc("addmultisigaddress", "2, \"[\\\"16sSauSf5pF2UkUwvKGq4qjNRzBZYqgEL5\\\",\\\"171sgjn4YtPu27adkKGrdDwzRTxnRkBfKV\\\"]\"")
                },
            }.ToString();
        throw std::runtime_error(msg);
    }

    auto locked_chain = pwallet->chain().lock();
    LOCK(pwallet->cs_wallet);

    std::string label;
    if (!request.params[2].isNull())
        label = LabelFromValue(request.params[2]);

    int required = request.params[0].get_int();

    // Get the public keys
    const UniValue& keys_or_addrs = request.params[1].get_array();
    std::vector<CPubKey> pubkeys;
    for (unsigned int i = 0; i < keys_or_addrs.size(); ++i) {
        if (IsHex(keys_or_addrs[i].get_str()) && (keys_or_addrs[i].get_str().length() == 66 || keys_or_addrs[i].get_str().length() == 130)) {
            pubkeys.push_back(HexToPubKey(keys_or_addrs[i].get_str()));
        } else {
            pubkeys.push_back(AddrToPubKey(pwallet, keys_or_addrs[i].get_str()));
        }
    }

    OutputType output_type = pwallet->m_default_address_type;
    if (!request.params[3].isNull()) {
        if (!ParseOutputType(request.params[3].get_str(), output_type)) {
            throw JSONRPCError(RPC_INVALID_ADDRESS_OR_KEY, strprintf("Unknown address type '%s'", request.params[3].get_str()));
        }
    }

    // Construct using pay-to-script-hash:
    CScript inner;
    CTxDestination dest = AddAndGetMultisigDestination(required, pubkeys, output_type, *pwallet, inner);
    pwallet->SetAddressBook(dest, label, "send");

    UniValue result(UniValue::VOBJ);
    result.pushKV("address", EncodeDestination(dest));
    result.pushKV("redeemScript", HexStr(inner.begin(), inner.end()));
    return result;
}

class Witnessifier : public boost::static_visitor<bool>
{
public:
    CWallet * const pwallet;
    CTxDestination result;
    bool already_witness;

    explicit Witnessifier(CWallet *_pwallet) : pwallet(_pwallet), already_witness(false) {}

    bool operator()(const PKHash &keyID) {
        if (pwallet) {
            CScript basescript = GetScriptForDestination(keyID);
            CScript witscript = GetScriptForWitness(basescript);
            if (!IsSolvable(*pwallet, witscript)) {
                return false;
            }
            return ExtractDestination(witscript, result);
        }
        return false;
    }

    bool operator()(const ScriptHash &scripthash) {
        CScript subscript;
        if (pwallet && pwallet->GetCScript(CScriptID(scripthash), subscript)) {
            int witnessversion;
            std::vector<unsigned char> witprog;
            if (subscript.IsWitnessProgram(witnessversion, witprog)) {
                ExtractDestination(subscript, result);
                already_witness = true;
                return true;
            }
            CScript witscript = GetScriptForWitness(subscript);
            if (!IsSolvable(*pwallet, witscript)) {
                return false;
            }
            return ExtractDestination(witscript, result);
        }
        return false;
    }

    bool operator()(const WitnessV0KeyHash& id)
    {
        already_witness = true;
        result = id;
        return true;
    }

    bool operator()(const WitnessV0ScriptHash& id)
    {
        already_witness = true;
        result = id;
        return true;
    }

    template<typename T>
    bool operator()(const T& dest) { return false; }
};

struct tallyitem
{
    CAmountMap mapAmount;
    int nConf{std::numeric_limits<int>::max()};
    std::vector<uint256> txids;
    bool fIsWatchonly{false};
    tallyitem()
    {
    }
};

static UniValue ListReceived(interfaces::Chain::Lock& locked_chain, CWallet * const pwallet, const UniValue& params, bool by_label) EXCLUSIVE_LOCKS_REQUIRED(pwallet->cs_wallet)
{
    // Minimum confirmations
    int nMinDepth = 1;
    if (!params[0].isNull())
        nMinDepth = params[0].get_int();

    // Whether to include empty labels
    bool fIncludeEmpty = false;
    if (!params[1].isNull())
        fIncludeEmpty = params[1].get_bool();

    isminefilter filter = ISMINE_SPENDABLE;
    if(!params[2].isNull())
        if(params[2].get_bool())
            filter = filter | ISMINE_WATCH_ONLY;

    bool has_filtered_address = false;
    CTxDestination filtered_address = CNoDestination();
    if (!by_label && params[3].isStr() && params[3].get_str() != "") {
        if (!IsValidDestinationString(params[3].get_str())) {
            throw JSONRPCError(RPC_WALLET_ERROR, "address_filter parameter was invalid");
        }
        filtered_address = DecodeDestination(params[3].get_str());
        has_filtered_address = true;
    }

    std::string strasset = "";
    if (params.size() > 4 && params[4].isStr()) {
        strasset = params[4].get_str();
    }
    CAsset asset;
    if (!strasset.empty()) {
        asset = GetAssetFromString(strasset);
    }

    // Tally
    std::map<CTxDestination, tallyitem> mapTally;
    for (const std::pair<const uint256, CWalletTx>& pairWtx : pwallet->mapWallet) {
        const CWalletTx& wtx = pairWtx.second;

        if (wtx.IsCoinBase() || !locked_chain.checkFinalTx(*wtx.tx)) {
            continue;
        }

        int nDepth = wtx.GetDepthInMainChain(locked_chain);
        if (nDepth < nMinDepth)
            continue;

        for (size_t index = 0; index < wtx.tx->vout.size(); ++index)
        {
            const CTxOut& txout = wtx.tx->vout[index];

            CTxDestination address;
            if (!ExtractDestination(txout.scriptPubKey, address))
                continue;

            if (has_filtered_address && !(filtered_address == address)) {
                continue;
            }

            isminefilter mine = IsMine(*pwallet, address);
            if(!(mine & filter))
                continue;

            CAmount amt = wtx.GetOutputValueOut(index);
            if (amt < 0) {
                continue;
            }

            if (strasset != "" && wtx.GetOutputAsset(index) != asset) {
                continue;
            }

            tallyitem& item = mapTally[address];
            item.mapAmount[wtx.GetOutputAsset(index)] += amt;
            item.nConf = std::min(item.nConf, nDepth);
            item.txids.push_back(wtx.GetHash());
            if (mine & ISMINE_WATCH_ONLY)
                item.fIsWatchonly = true;
        }
    }

    // Reply
    UniValue ret(UniValue::VARR);
    std::map<std::string, tallyitem> label_tally;

    // Create mapAddressBook iterator
    // If we aren't filtering, go from begin() to end()
    auto start = pwallet->mapAddressBook.begin();
    auto end = pwallet->mapAddressBook.end();
    // If we are filtering, find() the applicable entry
    if (has_filtered_address) {
        start = pwallet->mapAddressBook.find(filtered_address);
        if (start != end) {
            end = std::next(start);
        }
    }

    for (auto item_it = start; item_it != end; ++item_it)
    {
        const CTxDestination& address = item_it->first;
        const std::string& label = item_it->second.name;
        auto it = mapTally.find(address);
        if (it == mapTally.end() && !fIncludeEmpty)
            continue;

        CAmountMap mapAmount;
        int nConf = std::numeric_limits<int>::max();
        bool fIsWatchonly = false;
        if (it != mapTally.end())
        {
            mapAmount = (*it).second.mapAmount;
            nConf = (*it).second.nConf;
            fIsWatchonly = (*it).second.fIsWatchonly;
        }

        if (by_label)
        {
            tallyitem& _item = label_tally[label];
            _item.mapAmount += mapAmount;
            _item.nConf = std::min(_item.nConf, nConf);
            _item.fIsWatchonly = fIsWatchonly;
        }
        else
        {
            UniValue obj(UniValue::VOBJ);
            if(fIsWatchonly)
                obj.pushKV("involvesWatchonly", true);
            obj.pushKV("address",       EncodeDestination(address));
            obj.pushKV("amount",        AmountMapToUniv(mapAmount, strasset));
            obj.pushKV("confirmations", (nConf == std::numeric_limits<int>::max() ? 0 : nConf));
            obj.pushKV("label", label);
            UniValue transactions(UniValue::VARR);
            if (it != mapTally.end())
            {
                for (const uint256& _item : (*it).second.txids)
                {
                    transactions.push_back(_item.GetHex());
                }
            }
            obj.pushKV("txids", transactions);
            ret.push_back(obj);
        }
    }

    if (by_label)
    {
        for (const auto& entry : label_tally)
        {
            CAmountMap mapAmount = entry.second.mapAmount;
            int nConf = entry.second.nConf;
            UniValue obj(UniValue::VOBJ);
            if (entry.second.fIsWatchonly)
                obj.pushKV("involvesWatchonly", true);
            obj.pushKV("amount",        AmountMapToUniv(mapAmount, ""));
            obj.pushKV("confirmations", (nConf == std::numeric_limits<int>::max() ? 0 : nConf));
            obj.pushKV("label",         entry.first);
            ret.push_back(obj);
        }
    }

    return ret;
}

static UniValue listreceivedbyaddress(const JSONRPCRequest& request)
{
    std::shared_ptr<CWallet> const wallet = GetWalletForJSONRPCRequest(request);
    CWallet* const pwallet = wallet.get();

    if (!EnsureWalletIsAvailable(pwallet, request.fHelp)) {
        return NullUniValue;
    }

    if (request.fHelp || request.params.size() > 5)
        throw std::runtime_error(
            RPCHelpMan{"listreceivedbyaddress",
                "\nList balances by receiving address.\n",
                {
                    {"minconf", RPCArg::Type::NUM, /* default */ "1", "The minimum number of confirmations before payments are included."},
                    {"include_empty", RPCArg::Type::BOOL, /* default */ "false", "Whether to include addresses that haven't received any payments."},
                    {"include_watchonly", RPCArg::Type::BOOL, /* default */ "false", "Whether to include watch-only addresses (see 'importaddress')."},
                    {"address_filter", RPCArg::Type::STR, RPCArg::Optional::OMITTED_NAMED_ARG, "If present, only return information on this address."},
                    {"assetlabel", RPCArg::Type::STR, RPCArg::Optional::OMITTED_NAMED_ARG, "Hex asset id or asset label for balance."},
                },
                RPCResult{
            "[\n"
            "  {\n"
            "    \"involvesWatchonly\" : true,        (bool) Only returned if imported addresses were involved in transaction\n"
            "    \"address\" : \"receivingaddress\",  (string) The receiving address\n"
            "    \"amount\" : x.xxx,                  (numeric) The total amount in " + CURRENCY_UNIT + " received by the address\n"
            "    \"confirmations\" : n,               (numeric) The number of confirmations of the most recent transaction included\n"
            "    \"label\" : \"label\",               (string) The label of the receiving address. The default label is \"\".\n"
            "    \"txids\": [\n"
            "       \"txid\",                         (string) The ids of transactions received with the address \n"
            "       ...\n"
            "    ]\n"
            "  }\n"
            "  ,...\n"
            "]\n"
                },
                RPCExamples{
                    HelpExampleCli("listreceivedbyaddress", "")
            + HelpExampleCli("listreceivedbyaddress", "6 true")
            + HelpExampleRpc("listreceivedbyaddress", "6, true, true")
            + HelpExampleRpc("listreceivedbyaddress", "6, true, true, \"1M72Sfpbz1BPpXFHz9m3CdqATR44Jvaydd\"")
                },
            }.ToString());

    // Make sure the results are valid at least up to the most recent block
    // the user could have gotten from another RPC command prior to now
    pwallet->BlockUntilSyncedToCurrentChain();

    auto locked_chain = pwallet->chain().lock();
    LOCK(pwallet->cs_wallet);

    return ListReceived(*locked_chain, pwallet, request.params, false);
}

static UniValue listreceivedbylabel(const JSONRPCRequest& request)
{
    std::shared_ptr<CWallet> const wallet = GetWalletForJSONRPCRequest(request);
    CWallet* const pwallet = wallet.get();

    if (!EnsureWalletIsAvailable(pwallet, request.fHelp)) {
        return NullUniValue;
    }

    if (request.fHelp || request.params.size() > 3)
        throw std::runtime_error(
            RPCHelpMan{"listreceivedbylabel",
                "\nList received transactions by label.\n",
                {
                    {"minconf", RPCArg::Type::NUM, /* default */ "1", "The minimum number of confirmations before payments are included."},
                    {"include_empty", RPCArg::Type::BOOL, /* default */ "false", "Whether to include labels that haven't received any payments."},
                    {"include_watchonly", RPCArg::Type::BOOL, /* default */ "false", "Whether to include watch-only addresses (see 'importaddress')."},
                },
                RPCResult{
            "[\n"
            "  {\n"
            "    \"involvesWatchonly\" : true,   (bool) Only returned if imported addresses were involved in transaction\n"
            "    \"amount\" : x.xxx,             (numeric) The total amount received by addresses with this label\n"
            "    \"confirmations\" : n,          (numeric) The number of confirmations of the most recent transaction included\n"
            "    \"label\" : \"label\"           (string) The label of the receiving address. The default label is \"\".\n"
            "  }\n"
            "  ,...\n"
            "]\n"
                },
                RPCExamples{
                    HelpExampleCli("listreceivedbylabel", "")
            + HelpExampleCli("listreceivedbylabel", "6 true")
            + HelpExampleRpc("listreceivedbylabel", "6, true, true")
                },
            }.ToString());

    // Make sure the results are valid at least up to the most recent block
    // the user could have gotten from another RPC command prior to now
    pwallet->BlockUntilSyncedToCurrentChain();

    auto locked_chain = pwallet->chain().lock();
    LOCK(pwallet->cs_wallet);

    return ListReceived(*locked_chain, pwallet, request.params, true);
}

static void MaybePushAddress(UniValue & entry, const CTxDestination &dest)
{
    if (IsValidDestination(dest)) {
        entry.pushKV("address", EncodeDestination(dest));
    }
}

/**
 * List transactions based on the given criteria.
 *
 * @param  pwallet        The wallet.
 * @param  wtx            The wallet transaction.
 * @param  nMinDepth      The minimum confirmation depth.
 * @param  fLong          Whether to include the JSON version of the transaction.
 * @param  ret            The UniValue into which the result is stored.
 * @param  filter_ismine  The "is mine" filter flags.
 * @param  filter_label   Optional label string to filter incoming transactions.
 */
static void ListTransactions(interfaces::Chain::Lock& locked_chain, CWallet* const pwallet, const CWalletTx& wtx, int nMinDepth, bool fLong, UniValue& ret, const isminefilter& filter_ismine, const std::string* filter_label) EXCLUSIVE_LOCKS_REQUIRED(pwallet->cs_wallet)
{
    CAmount nFee;
    std::list<COutputEntry> listReceived;
    std::list<COutputEntry> listSent;

    wtx.GetAmounts(listReceived, listSent, nFee, filter_ismine);

    bool involvesWatchonly = wtx.IsFromMe(ISMINE_WATCH_ONLY);

    // Sent
    if (!filter_label)
    {
        for (const COutputEntry& s : listSent)
        {
            UniValue entry(UniValue::VOBJ);
            if (involvesWatchonly || (::IsMine(*pwallet, s.destination) & ISMINE_WATCH_ONLY)) {
                entry.pushKV("involvesWatchonly", true);
            }
            MaybePushAddress(entry, s.destination);
            entry.pushKV("category", "send");
            entry.pushKV("amount", ValueFromAmount(-s.amount));
            if (g_con_elementsmode) {
                entry.pushKV("amountblinder", s.amount_blinding_factor.GetHex());
                entry.pushKV("asset", s.asset.GetHex());
                entry.pushKV("assetblinder", s.asset_blinding_factor.GetHex());
            }
            if (pwallet->mapAddressBook.count(s.destination)) {
                entry.pushKV("label", pwallet->mapAddressBook[s.destination].name);
            }
            entry.pushKV("vout", s.vout);
            entry.pushKV("fee", ValueFromAmount(-nFee));
            if (fLong)
                WalletTxToJSON(pwallet->chain(), locked_chain, wtx, entry);
            entry.pushKV("abandoned", wtx.isAbandoned());
            ret.push_back(entry);
        }
    }

    // Received
    if (listReceived.size() > 0 && wtx.GetDepthInMainChain(locked_chain) >= nMinDepth)
    {
        for (const COutputEntry& r : listReceived)
        {
            std::string label;
            if (pwallet->mapAddressBook.count(r.destination)) {
                label = pwallet->mapAddressBook[r.destination].name;
            }
            if (filter_label && label != *filter_label) {
                continue;
            }
            UniValue entry(UniValue::VOBJ);
            if (involvesWatchonly || (::IsMine(*pwallet, r.destination) & ISMINE_WATCH_ONLY)) {
                entry.pushKV("involvesWatchonly", true);
            }
            MaybePushAddress(entry, r.destination);
            if (wtx.IsCoinBase())
            {
                if (wtx.GetDepthInMainChain(locked_chain) < 1)
                    entry.pushKV("category", "orphan");
                else if (wtx.IsImmatureCoinBase(locked_chain))
                    entry.pushKV("category", "immature");
                else
                    entry.pushKV("category", "generate");
            }
            else
            {
                entry.pushKV("category", "receive");
            }
            entry.pushKV("amount", ValueFromAmount(r.amount));
            if (g_con_elementsmode) {
                entry.pushKV("amountblinder", r.amount_blinding_factor.GetHex());
                entry.pushKV("asset", r.asset.GetHex());
                entry.pushKV("assetblinder", r.asset_blinding_factor.GetHex());
            }
            if (pwallet->mapAddressBook.count(r.destination)) {
                entry.pushKV("label", label);
            }
            entry.pushKV("vout", r.vout);
            if (fLong)
                WalletTxToJSON(pwallet->chain(), locked_chain, wtx, entry);
            ret.push_back(entry);
        }
    }
}

UniValue listtransactions(const JSONRPCRequest& request)
{
    std::shared_ptr<CWallet> const wallet = GetWalletForJSONRPCRequest(request);
    CWallet* const pwallet = wallet.get();

    if (!EnsureWalletIsAvailable(pwallet, request.fHelp)) {
        return NullUniValue;
    }

    if (request.fHelp || request.params.size() > 4)
        throw std::runtime_error(
            RPCHelpMan{"listtransactions",
                "\nIf a label name is provided, this will return only incoming transactions paying to addresses with the specified label.\n"
                "\nReturns up to 'count' most recent transactions skipping the first 'from' transactions.\n",
                {
                    {"label", RPCArg::Type::STR, RPCArg::Optional::OMITTED_NAMED_ARG, "If set, should be a valid label name to return only incoming transactions\n"
            "              with the specified label, or \"*\" to disable filtering and return all transactions."},
                    {"count", RPCArg::Type::NUM, /* default */ "10", "The number of transactions to return"},
                    {"skip", RPCArg::Type::NUM, /* default */ "0", "The number of transactions to skip"},
                    {"include_watchonly", RPCArg::Type::BOOL, /* default */ "false", "Include transactions to watch-only addresses (see 'importaddress')"},
                },
                RPCResult{
            "[\n"
            "  {\n"
            "    \"address\":\"address\",    (string) The bitcoin address of the transaction.\n"
            "    \"category\":               (string) The transaction category.\n"
            "                \"send\"                  Transactions sent.\n"
            "                \"receive\"               Non-coinbase transactions received.\n"
            "                \"generate\"              Coinbase transactions received with more than 100 confirmations.\n"
            "                \"immature\"              Coinbase transactions received with 100 or fewer confirmations.\n"
            "                \"orphan\"                Orphaned coinbase transactions received.\n"
            "    \"amount\": x.xxx,          (numeric) The amount in " + CURRENCY_UNIT + ". This is negative for the 'send' category, and is positive\n"
            "                                        for all other categories\n"
            "    \"label\": \"label\",       (string) A comment for the address/transaction, if any\n"
            "    \"vout\": n,                (numeric) the vout value\n"
            "    \"fee\": x.xxx,             (numeric) The amount of the fee in " + CURRENCY_UNIT + ". This is negative and only available for the \n"
            "                                         'send' category of transactions.\n"
            "    \"confirmations\": n,       (numeric) The number of confirmations for the transaction. Negative confirmations indicate the\n"
            "                                         transaction conflicts with the block chain\n"
            "    \"trusted\": xxx,           (bool) Whether we consider the outputs of this unconfirmed transaction safe to spend.\n"
            "    \"blockhash\": \"hashvalue\", (string) The block hash containing the transaction.\n"
            "    \"blockindex\": n,          (numeric) The index of the transaction in the block that includes it.\n"
            "    \"blocktime\": xxx,         (numeric) The block time in seconds since epoch (1 Jan 1970 GMT).\n"
            "    \"txid\": \"transactionid\", (string) The transaction id.\n"
            "    \"time\": xxx,              (numeric) The transaction time in seconds since epoch (midnight Jan 1 1970 GMT).\n"
            "    \"timereceived\": xxx,      (numeric) The time received in seconds since epoch (midnight Jan 1 1970 GMT).\n"
            "    \"comment\": \"...\",       (string) If a comment is associated with the transaction.\n"
            "    \"bip125-replaceable\": \"yes|no|unknown\",  (string) Whether this transaction could be replaced due to BIP125 (replace-by-fee);\n"
            "                                                     may be unknown for unconfirmed transactions not in the mempool\n"
            "    \"abandoned\": xxx          (bool) 'true' if the transaction has been abandoned (inputs are respendable). Only available for the \n"
            "                                         'send' category of transactions.\n"
            "  }\n"
            "]\n"
                },
                RPCExamples{
            "\nList the most recent 10 transactions in the systems\n"
            + HelpExampleCli("listtransactions", "") +
            "\nList transactions 100 to 120\n"
            + HelpExampleCli("listtransactions", "\"*\" 20 100") +
            "\nAs a JSON-RPC call\n"
            + HelpExampleRpc("listtransactions", "\"*\", 20, 100")
                },
            }.ToString());

    // Make sure the results are valid at least up to the most recent block
    // the user could have gotten from another RPC command prior to now
    pwallet->BlockUntilSyncedToCurrentChain();

    const std::string* filter_label = nullptr;
    if (!request.params[0].isNull() && request.params[0].get_str() != "*") {
        filter_label = &request.params[0].get_str();
        if (filter_label->empty()) {
            throw JSONRPCError(RPC_INVALID_PARAMETER, "Label argument must be a valid label name or \"*\".");
        }
    }
    int nCount = 10;
    if (!request.params[1].isNull())
        nCount = request.params[1].get_int();
    int nFrom = 0;
    if (!request.params[2].isNull())
        nFrom = request.params[2].get_int();
    isminefilter filter = ISMINE_SPENDABLE;
    if(!request.params[3].isNull())
        if(request.params[3].get_bool())
            filter = filter | ISMINE_WATCH_ONLY;

    if (nCount < 0)
        throw JSONRPCError(RPC_INVALID_PARAMETER, "Negative count");
    if (nFrom < 0)
        throw JSONRPCError(RPC_INVALID_PARAMETER, "Negative from");

    UniValue ret(UniValue::VARR);

    {
        auto locked_chain = pwallet->chain().lock();
        LOCK(pwallet->cs_wallet);

        const CWallet::TxItems & txOrdered = pwallet->wtxOrdered;

        // iterate backwards until we have nCount items to return:
        for (CWallet::TxItems::const_reverse_iterator it = txOrdered.rbegin(); it != txOrdered.rend(); ++it)
        {
            CWalletTx *const pwtx = (*it).second;
            ListTransactions(*locked_chain, pwallet, *pwtx, 0, true, ret, filter, filter_label);
            if ((int)ret.size() >= (nCount+nFrom)) break;
        }
    }

    // ret is newest to oldest

    if (nFrom > (int)ret.size())
        nFrom = ret.size();
    if ((nFrom + nCount) > (int)ret.size())
        nCount = ret.size() - nFrom;

    std::vector<UniValue> arrTmp = ret.getValues();

    std::vector<UniValue>::iterator first = arrTmp.begin();
    std::advance(first, nFrom);
    std::vector<UniValue>::iterator last = arrTmp.begin();
    std::advance(last, nFrom+nCount);

    if (last != arrTmp.end()) arrTmp.erase(last, arrTmp.end());
    if (first != arrTmp.begin()) arrTmp.erase(arrTmp.begin(), first);

    std::reverse(arrTmp.begin(), arrTmp.end()); // Return oldest to newest

    ret.clear();
    ret.setArray();
    ret.push_backV(arrTmp);

    return ret;
}

static UniValue listsinceblock(const JSONRPCRequest& request)
{
    std::shared_ptr<CWallet> const wallet = GetWalletForJSONRPCRequest(request);
    CWallet* const pwallet = wallet.get();

    if (!EnsureWalletIsAvailable(pwallet, request.fHelp)) {
        return NullUniValue;
    }

    if (request.fHelp || request.params.size() > 4)
        throw std::runtime_error(
            RPCHelpMan{"listsinceblock",
                "\nGet all transactions in blocks since block [blockhash], or all transactions if omitted.\n"
                "If \"blockhash\" is no longer a part of the main chain, transactions from the fork point onward are included.\n"
                "Additionally, if include_removed is set, transactions affecting the wallet which were removed are returned in the \"removed\" array.\n",
                {
                    {"blockhash", RPCArg::Type::STR, RPCArg::Optional::OMITTED_NAMED_ARG, "If set, the block hash to list transactions since, otherwise list all transactions."},
                    {"target_confirmations", RPCArg::Type::NUM, /* default */ "1", "Return the nth block hash from the main chain. e.g. 1 would mean the best block hash. Note: this is not used as a filter, but only affects [lastblock] in the return value"},
                    {"include_watchonly", RPCArg::Type::BOOL, /* default */ "false", "Include transactions to watch-only addresses (see 'importaddress')"},
                    {"include_removed", RPCArg::Type::BOOL, /* default */ "true", "Show transactions that were removed due to a reorg in the \"removed\" array\n"
            "                                                           (not guaranteed to work on pruned nodes)"},
                },
                RPCResult{
            "{\n"
            "  \"transactions\": [\n"
            "    \"address\":\"address\",    (string) The bitcoin address of the transaction.\n"
            "    \"category\":               (string) The transaction category.\n"
            "                \"send\"                  Transactions sent.\n"
            "                \"receive\"               Non-coinbase transactions received.\n"
            "                \"generate\"              Coinbase transactions received with more than 100 confirmations.\n"
            "                \"immature\"              Coinbase transactions received with 100 or fewer confirmations.\n"
            "                \"orphan\"                Orphaned coinbase transactions received.\n"
            "    \"amount\": x.xxx,          (numeric) The amount in " + CURRENCY_UNIT + ". This is negative for the 'send' category, and is positive\n"
            "                                         for all other categories\n"
            "    \"vout\" : n,               (numeric) the vout value\n"
            "    \"fee\": x.xxx,             (numeric) The amount of the fee in " + CURRENCY_UNIT + ". This is negative and only available for the 'send' category of transactions.\n"
            "    \"confirmations\": n,       (numeric) The number of confirmations for the transaction.\n"
            "                                          When it's < 0, it means the transaction conflicted that many blocks ago.\n"
            "    \"blockhash\": \"hashvalue\",     (string) The block hash containing the transaction.\n"
            "    \"blockindex\": n,          (numeric) The index of the transaction in the block that includes it.\n"
            "    \"blocktime\": xxx,         (numeric) The block time in seconds since epoch (1 Jan 1970 GMT).\n"
            "    \"txid\": \"transactionid\",  (string) The transaction id.\n"
            "    \"time\": xxx,              (numeric) The transaction time in seconds since epoch (Jan 1 1970 GMT).\n"
            "    \"timereceived\": xxx,      (numeric) The time received in seconds since epoch (Jan 1 1970 GMT).\n"
            "    \"bip125-replaceable\": \"yes|no|unknown\",  (string) Whether this transaction could be replaced due to BIP125 (replace-by-fee);\n"
            "                                                   may be unknown for unconfirmed transactions not in the mempool\n"
            "    \"abandoned\": xxx,         (bool) 'true' if the transaction has been abandoned (inputs are respendable). Only available for the 'send' category of transactions.\n"
            "    \"comment\": \"...\",       (string) If a comment is associated with the transaction.\n"
            "    \"label\" : \"label\"       (string) A comment for the address/transaction, if any\n"
            "    \"to\": \"...\",            (string) If a comment to is associated with the transaction.\n"
            "  ],\n"
            "  \"removed\": [\n"
            "    <structure is the same as \"transactions\" above, only present if include_removed=true>\n"
            "    Note: transactions that were re-added in the active chain will appear as-is in this array, and may thus have a positive confirmation count.\n"
            "  ],\n"
            "  \"lastblock\": \"lastblockhash\"     (string) The hash of the block (target_confirmations-1) from the best block on the main chain. This is typically used to feed back into listsinceblock the next time you call it. So you would generally use a target_confirmations of say 6, so you will be continually re-notified of transactions until they've reached 6 confirmations plus any new ones\n"
            "}\n"
                },
                RPCExamples{
                    HelpExampleCli("listsinceblock", "")
            + HelpExampleCli("listsinceblock", "\"000000000000000bacf66f7497b7dc45ef753ee9a7d38571037cdb1a57f663ad\" 6")
            + HelpExampleRpc("listsinceblock", "\"000000000000000bacf66f7497b7dc45ef753ee9a7d38571037cdb1a57f663ad\", 6")
                },
            }.ToString());

    // Make sure the results are valid at least up to the most recent block
    // the user could have gotten from another RPC command prior to now
    pwallet->BlockUntilSyncedToCurrentChain();

    auto locked_chain = pwallet->chain().lock();
    LOCK(pwallet->cs_wallet);

    // The way the 'height' is initialized is just a workaround for the gcc bug #47679 since version 4.6.0.
    Optional<int> height = MakeOptional(false, int()); // Height of the specified block or the common ancestor, if the block provided was in a deactivated chain.
    Optional<int> altheight; // Height of the specified block, even if it's in a deactivated chain.
    int target_confirms = 1;
    isminefilter filter = ISMINE_SPENDABLE;

    uint256 blockId;
    if (!request.params[0].isNull() && !request.params[0].get_str().empty()) {
        blockId = ParseHashV(request.params[0], "blockhash");
        height = locked_chain->findFork(blockId, &altheight);
        if (!height) {
            throw JSONRPCError(RPC_INVALID_ADDRESS_OR_KEY, "Block not found");
        }
    }

    if (!request.params[1].isNull()) {
        target_confirms = request.params[1].get_int();

        if (target_confirms < 1) {
            throw JSONRPCError(RPC_INVALID_PARAMETER, "Invalid parameter");
        }
    }

    if (!request.params[2].isNull() && request.params[2].get_bool()) {
        filter = filter | ISMINE_WATCH_ONLY;
    }

    bool include_removed = (request.params[3].isNull() || request.params[3].get_bool());

    const Optional<int> tip_height = locked_chain->getHeight();
    int depth = tip_height && height ? (1 + *tip_height - *height) : -1;

    UniValue transactions(UniValue::VARR);

    for (const std::pair<const uint256, CWalletTx>& pairWtx : pwallet->mapWallet) {
        CWalletTx tx = pairWtx.second;

        if (depth == -1 || tx.GetDepthInMainChain(*locked_chain) < depth) {
            ListTransactions(*locked_chain, pwallet, tx, 0, true, transactions, filter, nullptr /* filter_label */);
        }
    }

    // when a reorg'd block is requested, we also list any relevant transactions
    // in the blocks of the chain that was detached
    UniValue removed(UniValue::VARR);
    while (include_removed && altheight && *altheight > *height) {
        CBlock block;
        if (!pwallet->chain().findBlock(blockId, &block) || block.IsNull()) {
            throw JSONRPCError(RPC_INTERNAL_ERROR, "Can't read block from disk");
        }
        for (const CTransactionRef& tx : block.vtx) {
            auto it = pwallet->mapWallet.find(tx->GetHash());
            if (it != pwallet->mapWallet.end()) {
                // We want all transactions regardless of confirmation count to appear here,
                // even negative confirmation ones, hence the big negative.
                ListTransactions(*locked_chain, pwallet, it->second, -100000000, true, removed, filter, nullptr /* filter_label */);
            }
        }
        blockId = block.hashPrevBlock;
        --*altheight;
    }

    int last_height = tip_height ? *tip_height + 1 - target_confirms : -1;
    uint256 lastblock = last_height >= 0 ? locked_chain->getBlockHash(last_height) : uint256();

    UniValue ret(UniValue::VOBJ);
    ret.pushKV("transactions", transactions);
    if (include_removed) ret.pushKV("removed", removed);
    ret.pushKV("lastblock", lastblock.GetHex());

    return ret;
}

static UniValue gettransaction(const JSONRPCRequest& request)
{
    std::shared_ptr<CWallet> const wallet = GetWalletForJSONRPCRequest(request);
    CWallet* const pwallet = wallet.get();

    if (!EnsureWalletIsAvailable(pwallet, request.fHelp)) {
        return NullUniValue;
    }

    if (request.fHelp || request.params.size() < 1 || request.params.size() > 3)
        throw std::runtime_error(
            RPCHelpMan{"gettransaction",
                "\nGet detailed information about in-wallet transaction <txid>\n",
                {
                    {"txid", RPCArg::Type::STR, RPCArg::Optional::NO, "The transaction id"},
                    {"include_watchonly", RPCArg::Type::BOOL, /* default */ "false", "Whether to include watch-only addresses in balance calculation and details[]"},
                    {"assetlabel", RPCArg::Type::STR, RPCArg::Optional::OMITTED_NAMED_ARG, "Hex asset id or asset label for balance."},
                },
                RPCResult{
            "{\n"
            "  \"amount\" : x.xxx,        (numeric) The transaction amount in " + CURRENCY_UNIT + "\n"
            "  \"fee\": x.xxx,            (numeric) The amount of the fee in " + CURRENCY_UNIT + ". This is negative and only available for the \n"
            "                              'send' category of transactions.\n"
            "  \"confirmations\" : n,     (numeric) The number of confirmations\n"
            "  \"blockhash\" : \"hash\",  (string) The block hash\n"
            "  \"blockindex\" : xx,       (numeric) The index of the transaction in the block that includes it\n"
            "  \"blocktime\" : ttt,       (numeric) The time in seconds since epoch (1 Jan 1970 GMT)\n"
            "  \"txid\" : \"transactionid\",   (string) The transaction id.\n"
            "  \"time\" : ttt,            (numeric) The transaction time in seconds since epoch (1 Jan 1970 GMT)\n"
            "  \"timereceived\" : ttt,    (numeric) The time received in seconds since epoch (1 Jan 1970 GMT)\n"
            "  \"bip125-replaceable\": \"yes|no|unknown\",  (string) Whether this transaction could be replaced due to BIP125 (replace-by-fee);\n"
            "                                                   may be unknown for unconfirmed transactions not in the mempool\n"
            "  \"details\" : [\n"
            "    {\n"
            "      \"address\" : \"address\",          (string) The bitcoin address involved in the transaction\n"
            "      \"category\" :                      (string) The transaction category.\n"
            "                   \"send\"                  Transactions sent.\n"
            "                   \"receive\"               Non-coinbase transactions received.\n"
            "                   \"generate\"              Coinbase transactions received with more than 100 confirmations.\n"
            "                   \"immature\"              Coinbase transactions received with 100 or fewer confirmations.\n"
            "                   \"orphan\"                Orphaned coinbase transactions received.\n"
            "      \"amount\" : x.xxx,                 (numeric) The amount in " + CURRENCY_UNIT + "\n"
            "      \"label\" : \"label\",              (string) A comment for the address/transaction, if any\n"
            "      \"vout\" : n,                       (numeric) the vout value\n"
            "      \"fee\": x.xxx,                     (numeric) The amount of the fee in " + CURRENCY_UNIT + ". This is negative and only available for the \n"
            "                                           'send' category of transactions.\n"
            "      \"abandoned\": xxx                  (bool) 'true' if the transaction has been abandoned (inputs are respendable). Only available for the \n"
            "                                           'send' category of transactions.\n"
            "    }\n"
            "    ,...\n"
            "  ],\n"
            "  \"hex\" : \"data\"         (string) Raw data for transaction\n"
            "}\n"
                },
                RPCExamples{
                    HelpExampleCli("gettransaction", "\"1075db55d416d3ca199f55b6084e2115b9345e16c5cf302fc80e9d5fbf5d48d\"")
            + HelpExampleCli("gettransaction", "\"1075db55d416d3ca199f55b6084e2115b9345e16c5cf302fc80e9d5fbf5d48d\" true")
            + HelpExampleRpc("gettransaction", "\"1075db55d416d3ca199f55b6084e2115b9345e16c5cf302fc80e9d5fbf5d48d\"")
                },
            }.ToString());

    // Make sure the results are valid at least up to the most recent block
    // the user could have gotten from another RPC command prior to now
    pwallet->BlockUntilSyncedToCurrentChain();

    auto locked_chain = pwallet->chain().lock();
    LOCK(pwallet->cs_wallet);

    uint256 hash(ParseHashV(request.params[0], "txid"));

    isminefilter filter = ISMINE_SPENDABLE;
    if(!request.params[1].isNull())
        if(request.params[1].get_bool())
            filter = filter | ISMINE_WATCH_ONLY;

    std::string asset = "";
    if (request.params[2].isStr() && !request.params[2].get_str().empty()) {
        asset = request.params[2].get_str();
    }

    UniValue entry(UniValue::VOBJ);
    auto it = pwallet->mapWallet.find(hash);
    if (it == pwallet->mapWallet.end()) {
        throw JSONRPCError(RPC_INVALID_ADDRESS_OR_KEY, "Invalid or non-wallet transaction id");
    }
    const CWalletTx& wtx = it->second;

    CAmountMap nCredit = wtx.GetCredit(*locked_chain, filter);
    CAmountMap nDebit = wtx.GetDebit(filter);
    CAmountMap nNet = nCredit - nDebit;
    assert(HasValidFee(*wtx.tx));
    CAmountMap nFee = wtx.IsFromMe(filter) ? CAmountMap() - GetFeeMap(*wtx.tx) : CAmountMap();
    if (!g_con_elementsmode) {
        CAmount total_out = 0;
        for (const auto& output : wtx.tx->vout) {
            total_out += output.nValue.GetAmount();
        }
        nFee = CAmountMap();
        nFee[::policyAsset] = wtx.IsFromMe(filter) ? total_out - nDebit[::policyAsset] : 0;
    }

    entry.pushKV("amount", AmountMapToUniv(nNet - nFee, asset));
    if (wtx.IsFromMe(filter))
        entry.pushKV("fee", AmountMapToUniv(nFee, ""));

    WalletTxToJSON(pwallet->chain(), *locked_chain, wtx, entry);

    UniValue details(UniValue::VARR);
    ListTransactions(*locked_chain, pwallet, wtx, 0, false, details, filter, nullptr /* filter_label */);
    entry.pushKV("details", details);

    std::string strHex = EncodeHexTx(*wtx.tx, pwallet->chain().rpcSerializationFlags());
    entry.pushKV("hex", strHex);

    return entry;
}

static UniValue abandontransaction(const JSONRPCRequest& request)
{
    std::shared_ptr<CWallet> const wallet = GetWalletForJSONRPCRequest(request);
    CWallet* const pwallet = wallet.get();

    if (!EnsureWalletIsAvailable(pwallet, request.fHelp)) {
        return NullUniValue;
    }

    if (request.fHelp || request.params.size() != 1) {
        throw std::runtime_error(
            RPCHelpMan{"abandontransaction",
                "\nMark in-wallet transaction <txid> as abandoned\n"
                "This will mark this transaction and all its in-wallet descendants as abandoned which will allow\n"
                "for their inputs to be respent.  It can be used to replace \"stuck\" or evicted transactions.\n"
                "It only works on transactions which are not included in a block and are not currently in the mempool.\n"
                "It has no effect on transactions which are already abandoned.\n",
                {
                    {"txid", RPCArg::Type::STR_HEX, RPCArg::Optional::NO, "The transaction id"},
                },
                RPCResults{},
                RPCExamples{
                    HelpExampleCli("abandontransaction", "\"1075db55d416d3ca199f55b6084e2115b9345e16c5cf302fc80e9d5fbf5d48d\"")
            + HelpExampleRpc("abandontransaction", "\"1075db55d416d3ca199f55b6084e2115b9345e16c5cf302fc80e9d5fbf5d48d\"")
                },
            }.ToString());
    }

    // Make sure the results are valid at least up to the most recent block
    // the user could have gotten from another RPC command prior to now
    pwallet->BlockUntilSyncedToCurrentChain();

    auto locked_chain = pwallet->chain().lock();
    LOCK(pwallet->cs_wallet);

    uint256 hash(ParseHashV(request.params[0], "txid"));

    if (!pwallet->mapWallet.count(hash)) {
        throw JSONRPCError(RPC_INVALID_ADDRESS_OR_KEY, "Invalid or non-wallet transaction id");
    }
    if (!pwallet->AbandonTransaction(*locked_chain, hash)) {
        throw JSONRPCError(RPC_INVALID_ADDRESS_OR_KEY, "Transaction not eligible for abandonment");
    }

    return NullUniValue;
}


static UniValue backupwallet(const JSONRPCRequest& request)
{
    std::shared_ptr<CWallet> const wallet = GetWalletForJSONRPCRequest(request);
    CWallet* const pwallet = wallet.get();

    if (!EnsureWalletIsAvailable(pwallet, request.fHelp)) {
        return NullUniValue;
    }

    if (request.fHelp || request.params.size() != 1)
        throw std::runtime_error(
            RPCHelpMan{"backupwallet",
                "\nSafely copies current wallet file to destination, which can be a directory or a path with filename.\n",
                {
                    {"destination", RPCArg::Type::STR, RPCArg::Optional::NO, "The destination directory or file"},
                },
                RPCResults{},
                RPCExamples{
                    HelpExampleCli("backupwallet", "\"backup.dat\"")
            + HelpExampleRpc("backupwallet", "\"backup.dat\"")
                },
            }.ToString());

    // Make sure the results are valid at least up to the most recent block
    // the user could have gotten from another RPC command prior to now
    pwallet->BlockUntilSyncedToCurrentChain();

    auto locked_chain = pwallet->chain().lock();
    LOCK(pwallet->cs_wallet);

    std::string strDest = request.params[0].get_str();
    if (!pwallet->BackupWallet(strDest)) {
        throw JSONRPCError(RPC_WALLET_ERROR, "Error: Wallet backup failed!");
    }

    return NullUniValue;
}


static UniValue keypoolrefill(const JSONRPCRequest& request)
{
    std::shared_ptr<CWallet> const wallet = GetWalletForJSONRPCRequest(request);
    CWallet* const pwallet = wallet.get();

    if (!EnsureWalletIsAvailable(pwallet, request.fHelp)) {
        return NullUniValue;
    }

    if (request.fHelp || request.params.size() > 1)
        throw std::runtime_error(
            RPCHelpMan{"keypoolrefill",
                "\nFills the keypool."+
                    HelpRequiringPassphrase(pwallet) + "\n",
                {
                    {"newsize", RPCArg::Type::NUM, /* default */ "100", "The new keypool size"},
                },
                RPCResults{},
                RPCExamples{
                    HelpExampleCli("keypoolrefill", "")
            + HelpExampleRpc("keypoolrefill", "")
                },
            }.ToString());

    if (pwallet->IsWalletFlagSet(WALLET_FLAG_DISABLE_PRIVATE_KEYS)) {
        throw JSONRPCError(RPC_WALLET_ERROR, "Error: Private keys are disabled for this wallet");
    }

    auto locked_chain = pwallet->chain().lock();
    LOCK(pwallet->cs_wallet);

    // 0 is interpreted by TopUpKeyPool() as the default keypool size given by -keypool
    unsigned int kpSize = 0;
    if (!request.params[0].isNull()) {
        if (request.params[0].get_int() < 0)
            throw JSONRPCError(RPC_INVALID_PARAMETER, "Invalid parameter, expected valid size.");
        kpSize = (unsigned int)request.params[0].get_int();
    }

    EnsureWalletIsUnlocked(pwallet);
    pwallet->TopUpKeyPool(kpSize);

    if (pwallet->GetKeyPoolSize() < kpSize) {
        throw JSONRPCError(RPC_WALLET_ERROR, "Error refreshing keypool.");
    }

    return NullUniValue;
}


static UniValue walletpassphrase(const JSONRPCRequest& request)
{
    std::shared_ptr<CWallet> const wallet = GetWalletForJSONRPCRequest(request);
    CWallet* const pwallet = wallet.get();

    if (!EnsureWalletIsAvailable(pwallet, request.fHelp)) {
        return NullUniValue;
    }

    if (request.fHelp || request.params.size() != 2) {
        throw std::runtime_error(
            RPCHelpMan{"walletpassphrase",
                "\nStores the wallet decryption key in memory for 'timeout' seconds.\n"
                "This is needed prior to performing transactions related to private keys such as sending bitcoins\n"
            "\nNote:\n"
            "Issuing the walletpassphrase command while the wallet is already unlocked will set a new unlock\n"
            "time that overrides the old one.\n",
                {
                    {"passphrase", RPCArg::Type::STR, RPCArg::Optional::NO, "The wallet passphrase"},
                    {"timeout", RPCArg::Type::NUM, RPCArg::Optional::NO, "The time to keep the decryption key in seconds; capped at 100000000 (~3 years)."},
                },
                RPCResults{},
                RPCExamples{
            "\nUnlock the wallet for 60 seconds\n"
            + HelpExampleCli("walletpassphrase", "\"my pass phrase\" 60") +
            "\nLock the wallet again (before 60 seconds)\n"
            + HelpExampleCli("walletlock", "") +
            "\nAs a JSON-RPC call\n"
            + HelpExampleRpc("walletpassphrase", "\"my pass phrase\", 60")
                },
            }.ToString());
    }

    auto locked_chain = pwallet->chain().lock();
    LOCK(pwallet->cs_wallet);

    if (!pwallet->IsCrypted()) {
        throw JSONRPCError(RPC_WALLET_WRONG_ENC_STATE, "Error: running with an unencrypted wallet, but walletpassphrase was called.");
    }

    // Note that the walletpassphrase is stored in request.params[0] which is not mlock()ed
    SecureString strWalletPass;
    strWalletPass.reserve(100);
    // TODO: get rid of this .c_str() by implementing SecureString::operator=(std::string)
    // Alternately, find a way to make request.params[0] mlock()'d to begin with.
    strWalletPass = request.params[0].get_str().c_str();

    // Get the timeout
    int64_t nSleepTime = request.params[1].get_int64();
    // Timeout cannot be negative, otherwise it will relock immediately
    if (nSleepTime < 0) {
        throw JSONRPCError(RPC_INVALID_PARAMETER, "Timeout cannot be negative.");
    }
    // Clamp timeout
    constexpr int64_t MAX_SLEEP_TIME = 100000000; // larger values trigger a macos/libevent bug?
    if (nSleepTime > MAX_SLEEP_TIME) {
        nSleepTime = MAX_SLEEP_TIME;
    }

    if (strWalletPass.empty()) {
        throw JSONRPCError(RPC_INVALID_PARAMETER, "passphrase can not be empty");
    }

    if (!pwallet->Unlock(strWalletPass)) {
        throw JSONRPCError(RPC_WALLET_PASSPHRASE_INCORRECT, "Error: The wallet passphrase entered was incorrect.");
    }

    pwallet->TopUpKeyPool();

    pwallet->nRelockTime = GetTime() + nSleepTime;

    // Keep a weak pointer to the wallet so that it is possible to unload the
    // wallet before the following callback is called. If a valid shared pointer
    // is acquired in the callback then the wallet is still loaded.
    std::weak_ptr<CWallet> weak_wallet = wallet;
    pwallet->chain().rpcRunLater(strprintf("lockwallet(%s)", pwallet->GetName()), [weak_wallet] {
        if (auto shared_wallet = weak_wallet.lock()) {
            LOCK(shared_wallet->cs_wallet);
            shared_wallet->Lock();
            shared_wallet->nRelockTime = 0;
        }
    }, nSleepTime);

    return NullUniValue;
}


static UniValue walletpassphrasechange(const JSONRPCRequest& request)
{
    std::shared_ptr<CWallet> const wallet = GetWalletForJSONRPCRequest(request);
    CWallet* const pwallet = wallet.get();

    if (!EnsureWalletIsAvailable(pwallet, request.fHelp)) {
        return NullUniValue;
    }

    if (request.fHelp || request.params.size() != 2) {
        throw std::runtime_error(
            RPCHelpMan{"walletpassphrasechange",
                "\nChanges the wallet passphrase from 'oldpassphrase' to 'newpassphrase'.\n",
                {
                    {"oldpassphrase", RPCArg::Type::STR, RPCArg::Optional::NO, "The current passphrase"},
                    {"newpassphrase", RPCArg::Type::STR, RPCArg::Optional::NO, "The new passphrase"},
                },
                RPCResults{},
                RPCExamples{
                    HelpExampleCli("walletpassphrasechange", "\"old one\" \"new one\"")
            + HelpExampleRpc("walletpassphrasechange", "\"old one\", \"new one\"")
                },
            }.ToString());
    }

    auto locked_chain = pwallet->chain().lock();
    LOCK(pwallet->cs_wallet);

    if (!pwallet->IsCrypted()) {
        throw JSONRPCError(RPC_WALLET_WRONG_ENC_STATE, "Error: running with an unencrypted wallet, but walletpassphrasechange was called.");
    }

    // TODO: get rid of these .c_str() calls by implementing SecureString::operator=(std::string)
    // Alternately, find a way to make request.params[0] mlock()'d to begin with.
    SecureString strOldWalletPass;
    strOldWalletPass.reserve(100);
    strOldWalletPass = request.params[0].get_str().c_str();

    SecureString strNewWalletPass;
    strNewWalletPass.reserve(100);
    strNewWalletPass = request.params[1].get_str().c_str();

    if (strOldWalletPass.empty() || strNewWalletPass.empty()) {
        throw JSONRPCError(RPC_INVALID_PARAMETER, "passphrase can not be empty");
    }

    if (!pwallet->ChangeWalletPassphrase(strOldWalletPass, strNewWalletPass)) {
        throw JSONRPCError(RPC_WALLET_PASSPHRASE_INCORRECT, "Error: The wallet passphrase entered was incorrect.");
    }

    return NullUniValue;
}


static UniValue walletlock(const JSONRPCRequest& request)
{
    std::shared_ptr<CWallet> const wallet = GetWalletForJSONRPCRequest(request);
    CWallet* const pwallet = wallet.get();

    if (!EnsureWalletIsAvailable(pwallet, request.fHelp)) {
        return NullUniValue;
    }

    if (request.fHelp || request.params.size() != 0) {
        throw std::runtime_error(
            RPCHelpMan{"walletlock",
                "\nRemoves the wallet encryption key from memory, locking the wallet.\n"
                "After calling this method, you will need to call walletpassphrase again\n"
                "before being able to call any methods which require the wallet to be unlocked.\n",
                {},
                RPCResults{},
                RPCExamples{
            "\nSet the passphrase for 2 minutes to perform a transaction\n"
            + HelpExampleCli("walletpassphrase", "\"my pass phrase\" 120") +
            "\nPerform a send (requires passphrase set)\n"
            + HelpExampleCli("sendtoaddress", "\"1M72Sfpbz1BPpXFHz9m3CdqATR44Jvaydd\" 1.0") +
            "\nClear the passphrase since we are done before 2 minutes is up\n"
            + HelpExampleCli("walletlock", "") +
            "\nAs a JSON-RPC call\n"
            + HelpExampleRpc("walletlock", "")
                },
            }.ToString());
    }

    auto locked_chain = pwallet->chain().lock();
    LOCK(pwallet->cs_wallet);

    if (!pwallet->IsCrypted()) {
        throw JSONRPCError(RPC_WALLET_WRONG_ENC_STATE, "Error: running with an unencrypted wallet, but walletlock was called.");
    }

    pwallet->Lock();
    pwallet->nRelockTime = 0;

    return NullUniValue;
}


static UniValue encryptwallet(const JSONRPCRequest& request)
{
    std::shared_ptr<CWallet> const wallet = GetWalletForJSONRPCRequest(request);
    CWallet* const pwallet = wallet.get();

    if (!EnsureWalletIsAvailable(pwallet, request.fHelp)) {
        return NullUniValue;
    }

    if (request.fHelp || request.params.size() != 1) {
        throw std::runtime_error(
            RPCHelpMan{"encryptwallet",
                "\nEncrypts the wallet with 'passphrase'. This is for first time encryption.\n"
                "After this, any calls that interact with private keys such as sending or signing \n"
                "will require the passphrase to be set prior the making these calls.\n"
                "Use the walletpassphrase call for this, and then walletlock call.\n"
                "If the wallet is already encrypted, use the walletpassphrasechange call.\n",
                {
                    {"passphrase", RPCArg::Type::STR, RPCArg::Optional::NO, "The pass phrase to encrypt the wallet with. It must be at least 1 character, but should be long."},
                },
                RPCResults{},
                RPCExamples{
            "\nEncrypt your wallet\n"
            + HelpExampleCli("encryptwallet", "\"my pass phrase\"") +
            "\nNow set the passphrase to use the wallet, such as for signing or sending bitcoin\n"
            + HelpExampleCli("walletpassphrase", "\"my pass phrase\"") +
            "\nNow we can do something like sign\n"
            + HelpExampleCli("signmessage", "\"address\" \"test message\"") +
            "\nNow lock the wallet again by removing the passphrase\n"
            + HelpExampleCli("walletlock", "") +
            "\nAs a JSON-RPC call\n"
            + HelpExampleRpc("encryptwallet", "\"my pass phrase\"")
                },
            }.ToString());
    }

    auto locked_chain = pwallet->chain().lock();
    LOCK(pwallet->cs_wallet);

    if (pwallet->IsWalletFlagSet(WALLET_FLAG_DISABLE_PRIVATE_KEYS)) {
        throw JSONRPCError(RPC_WALLET_ENCRYPTION_FAILED, "Error: wallet does not contain private keys, nothing to encrypt.");
    }

    if (pwallet->IsCrypted()) {
        throw JSONRPCError(RPC_WALLET_WRONG_ENC_STATE, "Error: running with an encrypted wallet, but encryptwallet was called.");
    }

    // TODO: get rid of this .c_str() by implementing SecureString::operator=(std::string)
    // Alternately, find a way to make request.params[0] mlock()'d to begin with.
    SecureString strWalletPass;
    strWalletPass.reserve(100);
    strWalletPass = request.params[0].get_str().c_str();

    if (strWalletPass.empty()) {
        throw JSONRPCError(RPC_INVALID_PARAMETER, "passphrase can not be empty");
    }

    if (!pwallet->EncryptWallet(strWalletPass)) {
        throw JSONRPCError(RPC_WALLET_ENCRYPTION_FAILED, "Error: Failed to encrypt the wallet.");
    }

    return "wallet encrypted; The keypool has been flushed and a new HD seed was generated (if you are using HD). You need to make a new backup.";
}

static UniValue lockunspent(const JSONRPCRequest& request)
{
    std::shared_ptr<CWallet> const wallet = GetWalletForJSONRPCRequest(request);
    CWallet* const pwallet = wallet.get();

    if (!EnsureWalletIsAvailable(pwallet, request.fHelp)) {
        return NullUniValue;
    }

    if (request.fHelp || request.params.size() < 1 || request.params.size() > 2)
        throw std::runtime_error(
            RPCHelpMan{"lockunspent",
                "\nUpdates list of temporarily unspendable outputs.\n"
                "Temporarily lock (unlock=false) or unlock (unlock=true) specified transaction outputs.\n"
                "If no transaction outputs are specified when unlocking then all current locked transaction outputs are unlocked.\n"
                "A locked transaction output will not be chosen by automatic coin selection, when spending bitcoins.\n"
                "Locks are stored in memory only. Nodes start with zero locked outputs, and the locked output list\n"
                "is always cleared (by virtue of process exit) when a node stops or fails.\n"
                "Also see the listunspent call\n",
                {
                    {"unlock", RPCArg::Type::BOOL, RPCArg::Optional::NO, "Whether to unlock (true) or lock (false) the specified transactions"},
                    {"transactions", RPCArg::Type::ARR, /* default */ "empty array", "A json array of objects. Each object the txid (string) vout (numeric).",
                        {
                            {"", RPCArg::Type::OBJ, RPCArg::Optional::OMITTED, "",
                                {
                                    {"txid", RPCArg::Type::STR_HEX, RPCArg::Optional::NO, "The transaction id"},
                                    {"vout", RPCArg::Type::NUM, RPCArg::Optional::NO, "The output number"},
                                },
                            },
                        },
                    },
                },
                RPCResult{
            "true|false    (boolean) Whether the command was successful or not\n"
                },
                RPCExamples{
            "\nList the unspent transactions\n"
            + HelpExampleCli("listunspent", "") +
            "\nLock an unspent transaction\n"
            + HelpExampleCli("lockunspent", "false \"[{\\\"txid\\\":\\\"a08e6907dbbd3d809776dbfc5d82e371b764ed838b5655e72f463568df1aadf0\\\",\\\"vout\\\":1}]\"") +
            "\nList the locked transactions\n"
            + HelpExampleCli("listlockunspent", "") +
            "\nUnlock the transaction again\n"
            + HelpExampleCli("lockunspent", "true \"[{\\\"txid\\\":\\\"a08e6907dbbd3d809776dbfc5d82e371b764ed838b5655e72f463568df1aadf0\\\",\\\"vout\\\":1}]\"") +
            "\nAs a JSON-RPC call\n"
            + HelpExampleRpc("lockunspent", "false, \"[{\\\"txid\\\":\\\"a08e6907dbbd3d809776dbfc5d82e371b764ed838b5655e72f463568df1aadf0\\\",\\\"vout\\\":1}]\"")
                },
            }.ToString());

    // Make sure the results are valid at least up to the most recent block
    // the user could have gotten from another RPC command prior to now
    pwallet->BlockUntilSyncedToCurrentChain();

    auto locked_chain = pwallet->chain().lock();
    LOCK(pwallet->cs_wallet);

    RPCTypeCheckArgument(request.params[0], UniValue::VBOOL);

    bool fUnlock = request.params[0].get_bool();

    if (request.params[1].isNull()) {
        if (fUnlock)
            pwallet->UnlockAllCoins();
        return true;
    }

    RPCTypeCheckArgument(request.params[1], UniValue::VARR);

    const UniValue& output_params = request.params[1];

    // Create and validate the COutPoints first.

    std::vector<COutPoint> outputs;
    outputs.reserve(output_params.size());

    for (unsigned int idx = 0; idx < output_params.size(); idx++) {
        const UniValue& o = output_params[idx].get_obj();

        RPCTypeCheckObj(o,
            {
                {"txid", UniValueType(UniValue::VSTR)},
                {"vout", UniValueType(UniValue::VNUM)},
            });

        const uint256 txid(ParseHashO(o, "txid"));
        const int nOutput = find_value(o, "vout").get_int();
        if (nOutput < 0) {
            throw JSONRPCError(RPC_INVALID_PARAMETER, "Invalid parameter, vout must be positive");
        }

        const COutPoint outpt(txid, nOutput);

        const auto it = pwallet->mapWallet.find(outpt.hash);
        if (it == pwallet->mapWallet.end()) {
            throw JSONRPCError(RPC_INVALID_PARAMETER, "Invalid parameter, unknown transaction");
        }

        const CWalletTx& trans = it->second;

        if (outpt.n >= trans.tx->vout.size()) {
            throw JSONRPCError(RPC_INVALID_PARAMETER, "Invalid parameter, vout index out of bounds");
        }

        if (pwallet->IsSpent(*locked_chain, outpt.hash, outpt.n)) {
            throw JSONRPCError(RPC_INVALID_PARAMETER, "Invalid parameter, expected unspent output");
        }

        const bool is_locked = pwallet->IsLockedCoin(outpt.hash, outpt.n);

        if (fUnlock && !is_locked) {
            throw JSONRPCError(RPC_INVALID_PARAMETER, "Invalid parameter, expected locked output");
        }

        if (!fUnlock && is_locked) {
            throw JSONRPCError(RPC_INVALID_PARAMETER, "Invalid parameter, output already locked");
        }

        outputs.push_back(outpt);
    }

    // Atomically set (un)locked status for the outputs.
    for (const COutPoint& outpt : outputs) {
        if (fUnlock) pwallet->UnlockCoin(outpt);
        else pwallet->LockCoin(outpt);
    }

    return true;
}

static UniValue listlockunspent(const JSONRPCRequest& request)
{
    std::shared_ptr<CWallet> const wallet = GetWalletForJSONRPCRequest(request);
    CWallet* const pwallet = wallet.get();

    if (!EnsureWalletIsAvailable(pwallet, request.fHelp)) {
        return NullUniValue;
    }

    if (request.fHelp || request.params.size() > 0)
        throw std::runtime_error(
            RPCHelpMan{"listlockunspent",
                "\nReturns list of temporarily unspendable outputs.\n"
                "See the lockunspent call to lock and unlock transactions for spending.\n",
                {},
                RPCResult{
            "[\n"
            "  {\n"
            "    \"txid\" : \"transactionid\",     (string) The transaction id locked\n"
            "    \"vout\" : n                      (numeric) The vout value\n"
            "  }\n"
            "  ,...\n"
            "]\n"
                },
                RPCExamples{
            "\nList the unspent transactions\n"
            + HelpExampleCli("listunspent", "") +
            "\nLock an unspent transaction\n"
            + HelpExampleCli("lockunspent", "false \"[{\\\"txid\\\":\\\"a08e6907dbbd3d809776dbfc5d82e371b764ed838b5655e72f463568df1aadf0\\\",\\\"vout\\\":1}]\"") +
            "\nList the locked transactions\n"
            + HelpExampleCli("listlockunspent", "") +
            "\nUnlock the transaction again\n"
            + HelpExampleCli("lockunspent", "true \"[{\\\"txid\\\":\\\"a08e6907dbbd3d809776dbfc5d82e371b764ed838b5655e72f463568df1aadf0\\\",\\\"vout\\\":1}]\"") +
            "\nAs a JSON-RPC call\n"
            + HelpExampleRpc("listlockunspent", "")
                },
            }.ToString());

    auto locked_chain = pwallet->chain().lock();
    LOCK(pwallet->cs_wallet);

    std::vector<COutPoint> vOutpts;
    pwallet->ListLockedCoins(vOutpts);

    UniValue ret(UniValue::VARR);

    for (const COutPoint& outpt : vOutpts) {
        UniValue o(UniValue::VOBJ);

        o.pushKV("txid", outpt.hash.GetHex());
        o.pushKV("vout", (int)outpt.n);
        ret.push_back(o);
    }

    return ret;
}

static UniValue settxfee(const JSONRPCRequest& request)
{
    std::shared_ptr<CWallet> const wallet = GetWalletForJSONRPCRequest(request);
    CWallet* const pwallet = wallet.get();

    if (!EnsureWalletIsAvailable(pwallet, request.fHelp)) {
        return NullUniValue;
    }

    if (request.fHelp || request.params.size() < 1 || request.params.size() > 1) {
        throw std::runtime_error(
            RPCHelpMan{"settxfee",
                "\nSet the transaction fee per kB for this wallet. Overrides the global -paytxfee command line parameter.\n",
                {
                    {"amount", RPCArg::Type::AMOUNT, RPCArg::Optional::NO, "The transaction fee in " + CURRENCY_UNIT + "/kB"},
                },
                RPCResult{
            "true|false        (boolean) Returns true if successful\n"
                },
                RPCExamples{
                    HelpExampleCli("settxfee", "0.00001")
            + HelpExampleRpc("settxfee", "0.00001")
                },
            }.ToString());
    }

    auto locked_chain = pwallet->chain().lock();
    LOCK(pwallet->cs_wallet);

    CAmount nAmount = AmountFromValue(request.params[0]);
    CFeeRate tx_fee_rate(nAmount, 1000);
    if (tx_fee_rate == 0) {
        // automatic selection
    } else if (tx_fee_rate < pwallet->chain().relayMinFee()) {
        throw JSONRPCError(RPC_INVALID_PARAMETER, strprintf("txfee cannot be less than min relay tx fee (%s)", pwallet->chain().relayMinFee().ToString()));
    } else if (tx_fee_rate < pwallet->m_min_fee) {
        throw JSONRPCError(RPC_INVALID_PARAMETER, strprintf("txfee cannot be less than wallet min fee (%s)", pwallet->m_min_fee.ToString()));
    }

    pwallet->m_pay_tx_fee = tx_fee_rate;
    return true;
}

static UniValue getbalances(const JSONRPCRequest& request)
{
    std::shared_ptr<CWallet> const rpc_wallet = GetWalletForJSONRPCRequest(request);
    if (!EnsureWalletIsAvailable(rpc_wallet.get(), request.fHelp)) {
        return NullUniValue;
    }
    CWallet& wallet = *rpc_wallet;

    const RPCHelpMan help{
        "getbalances",
        "Returns an object with all balances in " + CURRENCY_UNIT + ".\n",
        {},
        RPCResult{
            "{\n"
            "    \"mine\": {                        (object) balances from outputs that the wallet can sign\n"
            "      \"trusted\": xxx                 (numeric) trusted balance (outputs created by the wallet or confirmed outputs)\n"
            "      \"untrusted_pending\": xxx       (numeric) untrusted pending balance (outputs created by others that are in the mempool)\n"
            "      \"immature\": xxx                (numeric) balance from immature coinbase outputs\n"
            "      \"used\": xxx                    (numeric) (only present if avoid_reuse is set) balance from coins sent to addresses that were previously spent from (potentially privacy violating)\n"
            "    },\n"
            "    \"watchonly\": {                   (object) watchonly balances (not present if wallet does not watch anything)\n"
            "      \"trusted\": xxx                 (numeric) trusted balance (outputs created by the wallet or confirmed outputs)\n"
            "      \"untrusted_pending\": xxx       (numeric) untrusted pending balance (outputs created by others that are in the mempool)\n"
            "      \"immature\": xxx                (numeric) balance from immature coinbase outputs\n"
            "    },\n"
            "}\n"},
        RPCExamples{
            HelpExampleCli("getbalances", "") +
            HelpExampleRpc("getbalances", "")},
    };

    if (request.fHelp || !help.IsValidNumArgs(request.params.size())) {
        throw std::runtime_error(help.ToString());
    }

    // Make sure the results are valid at least up to the most recent block
    // the user could have gotten from another RPC command prior to now
    wallet.BlockUntilSyncedToCurrentChain();

    auto locked_chain = wallet.chain().lock();
    LOCK(wallet.cs_wallet);

    UniValue obj(UniValue::VOBJ);

    const auto bal = wallet.GetBalance();
    UniValue balances{UniValue::VOBJ};
    {
        UniValue balances_mine{UniValue::VOBJ};
        balances_mine.pushKV("trusted", AmountMapToUniv(bal.m_mine_trusted, ""));
        balances_mine.pushKV("untrusted_pending", AmountMapToUniv(bal.m_mine_untrusted_pending, ""));
        balances_mine.pushKV("immature", AmountMapToUniv(bal.m_mine_immature, ""));
        if (wallet.IsWalletFlagSet(WALLET_FLAG_AVOID_REUSE)) {
            // If the AVOID_REUSE flag is set, bal has been set to just the un-reused address balance. Get
            // the total balance, and then subtract bal to get the reused address balance.
            const auto full_bal = wallet.GetBalance(0, false);
            balances_mine.pushKV("used", AmountMapToUniv(full_bal.m_mine_trusted + full_bal.m_mine_untrusted_pending - bal.m_mine_trusted - bal.m_mine_untrusted_pending, ""));
        }
        balances.pushKV("mine", balances_mine);
    }
    if (wallet.HaveWatchOnly()) {
        UniValue balances_watchonly{UniValue::VOBJ};
        balances_watchonly.pushKV("trusted", AmountMapToUniv(bal.m_watchonly_trusted, ""));
        balances_watchonly.pushKV("untrusted_pending", AmountMapToUniv(bal.m_watchonly_untrusted_pending, ""));
        balances_watchonly.pushKV("immature", AmountMapToUniv(bal.m_watchonly_immature, ""));
        balances.pushKV("watchonly", balances_watchonly);
    }
    return balances;
}

static UniValue getwalletinfo(const JSONRPCRequest& request)
{
    std::shared_ptr<CWallet> const wallet = GetWalletForJSONRPCRequest(request);
    CWallet* const pwallet = wallet.get();

    if (!EnsureWalletIsAvailable(pwallet, request.fHelp)) {
        return NullUniValue;
    }

    const RPCHelpMan help{"getwalletinfo",
                "Returns an object containing various wallet state info.\n",
                {},
                RPCResult{
            "{\n"
            "  \"walletname\": xxxxx,               (string) the wallet name\n"
            "  \"walletversion\": xxxxx,            (numeric) the wallet version\n"
            "  \"balance\": xxxxxxx,                (numeric) DEPRECATED. Identical to getbalances().mine.trusted\n"
            "  \"unconfirmed_balance\": xxx,        (numeric) DEPRECATED. Identical to getbalances().mine.untrusted_pending\n"
            "  \"immature_balance\": xxxxxx,        (numeric) DEPRECATED. Identical to getbalances().mine.immature\n"
            "  \"txcount\": xxxxxxx,                (numeric) the total number of transactions in the wallet\n"
            "  \"keypoololdest\": xxxxxx,           (numeric) the timestamp (seconds since Unix epoch) of the oldest pre-generated key in the key pool\n"
            "  \"keypoolsize\": xxxx,               (numeric) how many new keys are pre-generated (only counts external keys)\n"
            "  \"keypoolsize_hd_internal\": xxxx,   (numeric) how many new keys are pre-generated for internal use (used for change outputs, only appears if the wallet is using this feature, otherwise external keys are used)\n"
            "  \"unlocked_until\": ttt,             (numeric) the timestamp in seconds since epoch (midnight Jan 1 1970 GMT) that the wallet is unlocked for transfers, or 0 if the wallet is locked\n"
            "  \"paytxfee\": x.xxxx,                (numeric) the transaction fee configuration, set in " + CURRENCY_UNIT + "/kB\n"
            "  \"hdseedid\": \"<hash160>\"            (string, optional) the Hash160 of the HD seed (only present when HD is enabled)\n"
            "  \"private_keys_enabled\": true|false (boolean) false if privatekeys are disabled for this wallet (enforced watch-only wallet)\n"
            "  \"avoid_reuse\": true|false          (boolean) whether this wallet tracks clean/dirty coins in terms of reuse\n"
            "  \"scanning\":                        (json object) current scanning details, or false if no scan is in progress\n"
            "    {\n"
            "      \"duration\" : xxxx              (numeric) elapsed seconds since scan start\n"
            "      \"progress\" : x.xxxx,           (numeric) scanning progress percentage [0.0, 1.0]\n"
            "    }\n"
            "}\n"
                },
                RPCExamples{
                    HelpExampleCli("getwalletinfo", "")
            + HelpExampleRpc("getwalletinfo", "")
                },
    };

    if (request.fHelp || !help.IsValidNumArgs(request.params.size())) {
        throw std::runtime_error(help.ToString());
    }

    // Make sure the results are valid at least up to the most recent block
    // the user could have gotten from another RPC command prior to now
    pwallet->BlockUntilSyncedToCurrentChain();

    auto locked_chain = pwallet->chain().lock();
    LOCK(pwallet->cs_wallet);

    UniValue obj(UniValue::VOBJ);

    size_t kpExternalSize = pwallet->KeypoolCountExternalKeys();
    const auto bal = pwallet->GetBalance();
    obj.pushKV("walletname", pwallet->GetName());
    obj.pushKV("walletversion", pwallet->GetVersion());
    obj.pushKV("balance", AmountMapToUniv(bal.m_mine_trusted, ""));
    obj.pushKV("unconfirmed_balance", AmountMapToUniv(bal.m_mine_untrusted_pending, ""));
    obj.pushKV("immature_balance", AmountMapToUniv(bal.m_mine_immature,  ""));
    obj.pushKV("txcount",       (int)pwallet->mapWallet.size());
    obj.pushKV("keypoololdest", pwallet->GetOldestKeyPoolTime());
    obj.pushKV("keypoolsize", (int64_t)kpExternalSize);
    CKeyID seed_id = pwallet->GetHDChain().seed_id;
    if (pwallet->CanSupportFeature(FEATURE_HD_SPLIT)) {
        obj.pushKV("keypoolsize_hd_internal",   (int64_t)(pwallet->GetKeyPoolSize() - kpExternalSize));
    }
    if (pwallet->IsCrypted()) {
        obj.pushKV("unlocked_until", pwallet->nRelockTime);
    }
    obj.pushKV("paytxfee", ValueFromAmount(pwallet->m_pay_tx_fee.GetFeePerK()));
    if (!seed_id.IsNull()) {
        obj.pushKV("hdseedid", seed_id.GetHex());
    }
    obj.pushKV("private_keys_enabled", !pwallet->IsWalletFlagSet(WALLET_FLAG_DISABLE_PRIVATE_KEYS));
    obj.pushKV("avoid_reuse", pwallet->IsWalletFlagSet(WALLET_FLAG_AVOID_REUSE));
    if (pwallet->IsScanning()) {
        UniValue scanning(UniValue::VOBJ);
        scanning.pushKV("duration", pwallet->ScanningDuration() / 1000);
        scanning.pushKV("progress", pwallet->ScanningProgress());
        obj.pushKV("scanning", scanning);
    } else {
        obj.pushKV("scanning", false);
    }
    return obj;
}

static UniValue listwalletdir(const JSONRPCRequest& request)
{
    if (request.fHelp || request.params.size() != 0) {
        throw std::runtime_error(
            RPCHelpMan{"listwalletdir",
                "Returns a list of wallets in the wallet directory.\n",
                {},
                RPCResult{
            "{\n"
            "  \"wallets\" : [                (json array of objects)\n"
            "    {\n"
            "      \"name\" : \"name\"          (string) The wallet name\n"
            "    }\n"
            "    ,...\n"
            "  ]\n"
            "}\n"
                },
                RPCExamples{
                    HelpExampleCli("listwalletdir", "")
            + HelpExampleRpc("listwalletdir", "")
                },
            }.ToString());
    }

    UniValue wallets(UniValue::VARR);
    for (const auto& path : ListWalletDir()) {
        UniValue wallet(UniValue::VOBJ);
        wallet.pushKV("name", path.string());
        wallets.push_back(wallet);
    }

    UniValue result(UniValue::VOBJ);
    result.pushKV("wallets", wallets);
    return result;
}

static UniValue listwallets(const JSONRPCRequest& request)
{
    if (request.fHelp || request.params.size() != 0)
        throw std::runtime_error(
            RPCHelpMan{"listwallets",
                "Returns a list of currently loaded wallets.\n"
                "For full information on the wallet, use \"getwalletinfo\"\n",
                {},
                RPCResult{
            "[                         (json array of strings)\n"
            "  \"walletname\"            (string) the wallet name\n"
            "   ...\n"
            "]\n"
                },
                RPCExamples{
                    HelpExampleCli("listwallets", "")
            + HelpExampleRpc("listwallets", "")
                },
            }.ToString());

    UniValue obj(UniValue::VARR);

    for (const std::shared_ptr<CWallet>& wallet : GetWallets()) {
        if (!EnsureWalletIsAvailable(wallet.get(), request.fHelp)) {
            return NullUniValue;
        }

        LOCK(wallet->cs_wallet);

        obj.push_back(wallet->GetName());
    }

    return obj;
}

static UniValue loadwallet(const JSONRPCRequest& request)
{
    if (request.fHelp || request.params.size() != 1)
        throw std::runtime_error(
            RPCHelpMan{"loadwallet",
                "\nLoads a wallet from a wallet file or directory."
                "\nNote that all wallet command-line options used when starting the daemon will be"
                "\napplied to the new wallet (eg -zapwallettxes, upgradewallet, rescan, etc).\n",
                {
                    {"filename", RPCArg::Type::STR, RPCArg::Optional::NO, "The wallet directory or .dat file."},
                },
                RPCResult{
            "{\n"
            "  \"name\" :    <wallet_name>,        (string) The wallet name if loaded successfully.\n"
            "  \"warning\" : <warning>,            (string) Warning message if wallet was not loaded cleanly.\n"
            "}\n"
                },
                RPCExamples{
                    HelpExampleCli("loadwallet", "\"test.dat\"")
            + HelpExampleRpc("loadwallet", "\"test.dat\"")
                },
            }.ToString());

    WalletLocation location(request.params[0].get_str());

    if (!location.Exists()) {
        throw JSONRPCError(RPC_WALLET_NOT_FOUND, "Wallet " + location.GetName() + " not found.");
    } else if (fs::is_directory(location.GetPath())) {
        // The given filename is a directory. Check that there's a wallet.dat file.
        fs::path wallet_dat_file = location.GetPath() / "wallet.dat";
        if (fs::symlink_status(wallet_dat_file).type() == fs::file_not_found) {
            throw JSONRPCError(RPC_WALLET_NOT_FOUND, "Directory " + location.GetName() + " does not contain a wallet.dat file.");
        }
    }

    std::string error, warning;
    std::shared_ptr<CWallet> const wallet = LoadWallet(*g_rpc_interfaces->chain, location, error, warning);
    if (!wallet) throw JSONRPCError(RPC_WALLET_ERROR, error);

    UniValue obj(UniValue::VOBJ);
    obj.pushKV("name", wallet->GetName());
    obj.pushKV("warning", warning);

    return obj;
}

static UniValue setwalletflag(const JSONRPCRequest& request)
{
    std::shared_ptr<CWallet> const wallet = GetWalletForJSONRPCRequest(request);
    CWallet* const pwallet = wallet.get();

    if (!EnsureWalletIsAvailable(pwallet, request.fHelp)) {
        return NullUniValue;
    }

    if (request.fHelp || request.params.size() < 1 || request.params.size() > 2) {
        std::string flags = "";
        for (auto& it : WALLET_FLAG_MAP)
            if (it.second & MUTABLE_WALLET_FLAGS)
                flags += (flags == "" ? "" : ", ") + it.first;
        throw std::runtime_error(
            RPCHelpMan{"setwalletflag",
                "\nChange the state of the given wallet flag for a wallet.\n",
                {
                    {"flag", RPCArg::Type::STR, RPCArg::Optional::NO, "The name of the flag to change. Current available flags: " + flags},
                    {"value", RPCArg::Type::BOOL, /* default */ "true", "The new state."},
                },
                RPCResult{
            "{\n"
            "    \"flag_name\": string   (string) The name of the flag that was modified\n"
            "    \"flag_state\": bool    (bool) The new state of the flag\n"
            "    \"warnings\": string    (string) Any warnings associated with the change\n"
            "}\n"
                },
                RPCExamples{
                    HelpExampleCli("setwalletflag", "avoid_reuse")
                  + HelpExampleRpc("setwalletflag", "\"avoid_reuse\"")
                },
            }.ToString());
    }

    std::string flag_str = request.params[0].get_str();
    bool value = request.params[1].isNull() || request.params[1].get_bool();

    if (!WALLET_FLAG_MAP.count(flag_str)) {
        throw JSONRPCError(RPC_INVALID_PARAMETER, strprintf("Unknown wallet flag: %s", flag_str));
    }

    auto flag = WALLET_FLAG_MAP.at(flag_str);

    if (!(flag & MUTABLE_WALLET_FLAGS)) {
        throw JSONRPCError(RPC_INVALID_PARAMETER, strprintf("Wallet flag is immutable: %s", flag_str));
    }

    UniValue res(UniValue::VOBJ);

    if (pwallet->IsWalletFlagSet(flag) == value) {
        throw JSONRPCError(RPC_INVALID_PARAMETER, strprintf("Wallet flag is already set to %s: %s", value ? "true" : "false", flag_str));
    }

    res.pushKV("flag_name", flag_str);
    res.pushKV("flag_state", value);

    if (value) {
        pwallet->SetWalletFlag(flag);
    } else {
        pwallet->UnsetWalletFlag(flag);
    }

    if (flag && value && WALLET_FLAG_CAVEATS.count(flag)) {
        res.pushKV("warnings", WALLET_FLAG_CAVEATS.at(flag));
    }

    return res;
}

static UniValue createwallet(const JSONRPCRequest& request)
{
    const RPCHelpMan help{
        "createwallet",
        "\nCreates and loads a new wallet.\n",
        {
            {"wallet_name", RPCArg::Type::STR, RPCArg::Optional::NO, "The name for the new wallet. If this is a path, the wallet will be created at the path location."},
            {"disable_private_keys", RPCArg::Type::BOOL, /* default */ "false", "Disable the possibility of private keys (only watchonlys are possible in this mode)."},
            {"blank", RPCArg::Type::BOOL, /* default */ "false", "Create a blank wallet. A blank wallet has no keys or HD seed. One can be set using sethdseed."},
            {"passphrase", RPCArg::Type::STR, RPCArg::Optional::OMITTED, "Encrypt the wallet with this passphrase."},
            {"avoid_reuse", RPCArg::Type::BOOL, /* default */ "false", "Keep track of coin reuse, and treat dirty and clean coins differently with privacy considerations in mind."},
        },
        RPCResult{
            "{\n"
            "  \"name\" :    <wallet_name>,        (string) The wallet name if created successfully. If the wallet was created using a full path, the wallet_name will be the full path.\n"
            "  \"warning\" : <warning>,            (string) Warning message if wallet was not loaded cleanly.\n"
            "}\n"
        },
        RPCExamples{
            HelpExampleCli("createwallet", "\"testwallet\"")
            + HelpExampleRpc("createwallet", "\"testwallet\"")
        },
    };

    if (request.fHelp || !help.IsValidNumArgs(request.params.size())) {
        throw std::runtime_error(help.ToString());
    }
    std::string error;
    std::string warning;

    uint64_t flags = 0;
    if (!request.params[1].isNull() && request.params[1].get_bool()) {
        flags |= WALLET_FLAG_DISABLE_PRIVATE_KEYS;
    }

    bool create_blank = false; // Indicate that the wallet is actually supposed to be blank and not just blank to make it encrypted
    if (!request.params[2].isNull() && request.params[2].get_bool()) {
        create_blank = true;
        flags |= WALLET_FLAG_BLANK_WALLET;
    }
    SecureString passphrase;
    passphrase.reserve(100);
    if (!request.params[3].isNull()) {
        passphrase = request.params[3].get_str().c_str();
        if (passphrase.empty()) {
            // Empty string is invalid
            throw JSONRPCError(RPC_WALLET_ENCRYPTION_FAILED, "Cannot encrypt a wallet with a blank password");
        }
        // Born encrypted wallets need to be blank first so that wallet creation doesn't make any unencrypted keys
        flags |= WALLET_FLAG_BLANK_WALLET;
    }

    if (!request.params[4].isNull() && request.params[4].get_bool()) {
        flags |= WALLET_FLAG_AVOID_REUSE;
    }

    WalletLocation location(request.params[0].get_str());
    if (location.Exists()) {
        throw JSONRPCError(RPC_WALLET_ERROR, "Wallet " + location.GetName() + " already exists.");
    }

    // Wallet::Verify will check if we're trying to create a wallet with a duplication name.
    if (!CWallet::Verify(*g_rpc_interfaces->chain, location, false, error, warning)) {
        throw JSONRPCError(RPC_WALLET_ERROR, "Wallet file verification failed: " + error);
    }

    std::shared_ptr<CWallet> const wallet = CWallet::CreateWalletFromFile(*g_rpc_interfaces->chain, location, flags);
    if (!wallet) {
        throw JSONRPCError(RPC_WALLET_ERROR, "Wallet creation failed.");
    }

    // Encrypt the wallet if there's a passphrase
    if (!passphrase.empty() && !(flags & WALLET_FLAG_DISABLE_PRIVATE_KEYS)) {
        if (!wallet->EncryptWallet(passphrase)) {
            throw JSONRPCError(RPC_WALLET_ENCRYPTION_FAILED, "Error: Wallet created but failed to encrypt.");
        }

        if (!create_blank) {
            // Unlock the wallet
            if (!wallet->Unlock(passphrase)) {
                throw JSONRPCError(RPC_WALLET_ENCRYPTION_FAILED, "Error: Wallet was encrypted but could not be unlocked");
            }

            // Set a seed for the wallet
            CPubKey master_pub_key = wallet->GenerateNewSeed();
            wallet->SetHDSeed(master_pub_key);
            wallet->NewKeyPool();

            // Relock the wallet
            wallet->Lock();
        }
    }

    AddWallet(wallet);

    wallet->postInitProcess();

    UniValue obj(UniValue::VOBJ);
    obj.pushKV("name", wallet->GetName());
    obj.pushKV("warning", warning);

    return obj;
}

static UniValue unloadwallet(const JSONRPCRequest& request)
{
    if (request.fHelp || request.params.size() > 1) {
        throw std::runtime_error(
            RPCHelpMan{"unloadwallet",
                "Unloads the wallet referenced by the request endpoint otherwise unloads the wallet specified in the argument.\n"
                "Specifying the wallet name on a wallet endpoint is invalid.",
                {
                    {"wallet_name", RPCArg::Type::STR, /* default */ "the wallet name from the RPC request", "The name of the wallet to unload."},
                },
                RPCResults{},
                RPCExamples{
                    HelpExampleCli("unloadwallet", "wallet_name")
            + HelpExampleRpc("unloadwallet", "wallet_name")
                },
            }.ToString());
    }

    std::string wallet_name;
    if (GetWalletNameFromJSONRPCRequest(request, wallet_name)) {
        if (!request.params[0].isNull()) {
            throw JSONRPCError(RPC_INVALID_PARAMETER, "Cannot unload the requested wallet");
        }
    } else {
        wallet_name = request.params[0].get_str();
    }

    std::shared_ptr<CWallet> wallet = GetWallet(wallet_name);
    if (!wallet) {
        throw JSONRPCError(RPC_WALLET_NOT_FOUND, "Requested wallet does not exist or is not loaded");
    }

    // Release the "main" shared pointer and prevent further notifications.
    // Note that any attempt to load the same wallet would fail until the wallet
    // is destroyed (see CheckUniqueFileid).
    if (!RemoveWallet(wallet)) {
        throw JSONRPCError(RPC_MISC_ERROR, "Requested wallet already unloaded");
    }

    UnloadWallet(std::move(wallet));

    return NullUniValue;
}

static UniValue listunspent(const JSONRPCRequest& request)
{
    std::shared_ptr<CWallet> const wallet = GetWalletForJSONRPCRequest(request);
    CWallet* const pwallet = wallet.get();

    if (!EnsureWalletIsAvailable(pwallet, request.fHelp)) {
        return NullUniValue;
    }

    const RPCHelpMan help{
                "listunspent",
                "\nReturns array of unspent transaction outputs\n"
                "with between minconf and maxconf (inclusive) confirmations.\n"
                "Optionally filter to only include txouts paid to specified addresses.\n",
                {
                    {"minconf", RPCArg::Type::NUM, /* default */ "1", "The minimum confirmations to filter"},
                    {"maxconf", RPCArg::Type::NUM, /* default */ "9999999", "The maximum confirmations to filter"},
                    {"addresses", RPCArg::Type::ARR, /* default */ "empty array", "A json array of bitcoin addresses to filter",
                        {
                            {"address", RPCArg::Type::STR, RPCArg::Optional::OMITTED, "bitcoin address"},
                        },
                    },
                    {"include_unsafe", RPCArg::Type::BOOL, /* default */ "true", "Include outputs that are not safe to spend\n"
            "                  See description of \"safe\" attribute below."},
                    {"query_options", RPCArg::Type::OBJ, RPCArg::Optional::OMITTED_NAMED_ARG, "JSON with query options",
                        {
                            {"minimumAmount", RPCArg::Type::AMOUNT, /* default */ "0", "Minimum value of each UTXO in " + CURRENCY_UNIT + ""},
                            {"maximumAmount", RPCArg::Type::AMOUNT, /* default */ "unlimited", "Maximum value of each UTXO in " + CURRENCY_UNIT + ""},
                            {"maximumCount", RPCArg::Type::NUM, /* default */ "unlimited", "Maximum number of UTXOs"},
                            {"minimumSumAmount", RPCArg::Type::AMOUNT, /* default */ "unlimited", "Minimum sum value of all UTXOs in " + CURRENCY_UNIT + ""},
                            {"asset", RPCArg::Type::STR, /* default */ "", "Asset to filter outputs for."},
                        },
                        "query_options"},
                },
                RPCResult{
            "[                   (array of json object)\n"
            "  {\n"
            "    \"txid\" : \"txid\",          (string) the transaction id \n"
            "    \"vout\" : n,               (numeric) the vout value\n"
            "    \"address\" : \"address\",    (string) the bitcoin address\n"
            "    \"label\" : \"label\",        (string) The associated label, or \"\" for the default label\n"
            "    \"scriptPubKey\" : \"key\",   (string) the script key\n"
            "    \"amount\" : x.xxx,         (numeric) the transaction output amount in " + CURRENCY_UNIT + "\n"
            "    \"amountcommitment\" : \"hex\", (string) the transaction output commitment in hex\n"
            "    \"asset\" : \"hex\",          (string) the transaction output asset in hex\n"
            "    \"assetcommitment\" : \"hex\", (string) the transaction output asset commitment in hex\n"
            "    \"amountblinder\" : \"hex\",  (string) the transaction output amount blinding factor in hex\n"
            "    \"assetblinder\" : \"hex\",   (string) the transaction output asset blinding factor in hex\n"
            "    \"confirmations\" : n,      (numeric) The number of confirmations\n"
            "    \"redeemScript\" : \"script\" (string) The redeemScript if scriptPubKey is P2SH\n"
            "    \"witnessScript\" : \"script\" (string) witnessScript if the scriptPubKey is P2WSH or P2SH-P2WSH\n"
            "    \"spendable\" : xxx,        (bool) Whether we have the private keys to spend this output\n"
            "    \"solvable\" : xxx,         (bool) Whether we know how to spend this output, ignoring the lack of keys\n"
            "    \"reused\" : xxx,           (bool) (only present if avoid_reuse is set) Whether this output is reused/dirty (sent to an address that was previously spent from)\n"
            "    \"desc\" : xxx,             (string, only when solvable) A descriptor for spending this output\n"
            "    \"safe\" : xxx              (bool) Whether this output is considered safe to spend. Unconfirmed transactions\n"
            "                              from outside keys and unconfirmed replacement transactions are considered unsafe\n"
            "                              and are not eligible for spending by fundrawtransaction and sendtoaddress.\n"
            "  }\n"
            "  ,...\n"
            "]\n"
                },
                RPCExamples{
                    HelpExampleCli("listunspent", "")
            + HelpExampleCli("listunspent", "6 9999999 \"[\\\"1PGFqEzfmQch1gKD3ra4k18PNj3tTUUSqg\\\",\\\"1LtvqCaApEdUGFkpKMM4MstjcaL4dKg8SP\\\"]\"")
            + HelpExampleRpc("listunspent", "6, 9999999 \"[\\\"1PGFqEzfmQch1gKD3ra4k18PNj3tTUUSqg\\\",\\\"1LtvqCaApEdUGFkpKMM4MstjcaL4dKg8SP\\\"]\"")
            + HelpExampleCli("listunspent", "6 9999999 '[]' true '{ \"minimumAmount\": 0.005 }'")
            + HelpExampleRpc("listunspent", "6, 9999999, [] , true, { \"minimumAmount\": 0.005 } ")
                },
            };

    if (request.fHelp || !help.IsValidNumArgs(request.params.size())) {
        throw std::runtime_error(help.ToString());
    }

    int nMinDepth = 1;
    if (!request.params[0].isNull()) {
        RPCTypeCheckArgument(request.params[0], UniValue::VNUM);
        nMinDepth = request.params[0].get_int();
    }

    int nMaxDepth = 9999999;
    if (!request.params[1].isNull()) {
        RPCTypeCheckArgument(request.params[1], UniValue::VNUM);
        nMaxDepth = request.params[1].get_int();
    }

    std::set<CTxDestination> destinations;
    if (!request.params[2].isNull()) {
        RPCTypeCheckArgument(request.params[2], UniValue::VARR);
        UniValue inputs = request.params[2].get_array();
        for (unsigned int idx = 0; idx < inputs.size(); idx++) {
            const UniValue& input = inputs[idx];
            CTxDestination dest = DecodeDestination(input.get_str());
            if (!IsValidDestination(dest)) {
                throw JSONRPCError(RPC_INVALID_ADDRESS_OR_KEY, std::string("Invalid Bitcoin address: ") + input.get_str());
            }
            if (!destinations.insert(dest).second) {
                throw JSONRPCError(RPC_INVALID_PARAMETER, std::string("Invalid parameter, duplicated address: ") + input.get_str());
            }
        }
    }

    bool include_unsafe = true;
    if (!request.params[3].isNull()) {
        RPCTypeCheckArgument(request.params[3], UniValue::VBOOL);
        include_unsafe = request.params[3].get_bool();
    }

    CAmount nMinimumAmount = 0;
    CAmount nMaximumAmount = MAX_MONEY;
    CAmount nMinimumSumAmount = MAX_MONEY;
    uint64_t nMaximumCount = 0;
    std::string asset_str;

    if (!request.params[4].isNull()) {
        const UniValue& options = request.params[4].get_obj();

        if (options.exists("minimumAmount"))
            nMinimumAmount = AmountFromValue(options["minimumAmount"]);

        if (options.exists("maximumAmount"))
            nMaximumAmount = AmountFromValue(options["maximumAmount"]);

        if (options.exists("minimumSumAmount"))
            nMinimumSumAmount = AmountFromValue(options["minimumSumAmount"]);

        if (options.exists("maximumCount"))
            nMaximumCount = options["maximumCount"].get_int64();

        if (options.exists("asset"))
            asset_str = options["asset"].get_str();
    }

    CAsset asset_filter;
    if (!asset_str.empty()) {
        asset_filter = GetAssetFromString(asset_str);
    }

    // Make sure the results are valid at least up to the most recent block
    // the user could have gotten from another RPC command prior to now
    pwallet->BlockUntilSyncedToCurrentChain();

    UniValue results(UniValue::VARR);
    std::vector<COutput> vecOutputs;
    {
        CCoinControl cctl;
        cctl.m_avoid_address_reuse = false;
        auto locked_chain = pwallet->chain().lock();
        LOCK(pwallet->cs_wallet);
        pwallet->AvailableCoins(*locked_chain, vecOutputs, !include_unsafe, &cctl, nMinimumAmount, nMaximumAmount, nMinimumSumAmount, nMaximumCount, nMinDepth, nMaxDepth, asset_filter.IsNull() ? nullptr : &asset_filter);
    }

    LOCK(pwallet->cs_wallet);

    const bool avoid_reuse = pwallet->IsWalletFlagSet(WALLET_FLAG_AVOID_REUSE);

    for (const COutput& out : vecOutputs) {
        CTxDestination address;
        const CTxOut& tx_out = out.tx->tx->vout[out.i];
        const CScript& scriptPubKey = out.tx->tx->vout[out.i].scriptPubKey;
        bool fValidAddress = ExtractDestination(scriptPubKey, address);
        bool reused = avoid_reuse && pwallet->IsUsedDestination(address);

        if (destinations.size() && (!fValidAddress || !destinations.count(address)))
            continue;

        // Elements
        CAmount amount = out.tx->GetOutputValueOut(out.i);
        CAsset assetid = out.tx->GetOutputAsset(out.i);
        // Only list known outputs that match optional filter
        if (g_con_elementsmode && (amount < 0 || assetid.IsNull())) {
            wallet->WalletLogPrintf("Unable to unblind output: %s:%d\n", out.tx->tx->GetHash().GetHex(), out.i);
            continue;
        }
        if (!asset_str.empty() && asset_filter != assetid) {
            continue;
        }
        //////////

        UniValue entry(UniValue::VOBJ);
        entry.pushKV("txid", out.tx->GetHash().GetHex());
        entry.pushKV("vout", out.i);

        if (fValidAddress) {
            entry.pushKV("address", EncodeDestination(address));

            auto i = pwallet->mapAddressBook.find(address);
            if (i != pwallet->mapAddressBook.end()) {
                entry.pushKV("label", i->second.name);
            }

            if (scriptPubKey.IsPayToScriptHash()) {
                const CScriptID& hash = CScriptID(boost::get<ScriptHash>(address));
                CScript redeemScript;
                if (pwallet->GetCScript(hash, redeemScript)) {
                    entry.pushKV("redeemScript", HexStr(redeemScript.begin(), redeemScript.end()));
                    // Now check if the redeemScript is actually a P2WSH script
                    CTxDestination witness_destination;
                    if (redeemScript.IsPayToWitnessScriptHash()) {
                        bool extracted = ExtractDestination(redeemScript, witness_destination);
                        assert(extracted);
                        // Also return the witness script
                        const WitnessV0ScriptHash& whash = boost::get<WitnessV0ScriptHash>(witness_destination);
                        CScriptID id;
                        CRIPEMD160().Write(whash.begin(), whash.size()).Finalize(id.begin());
                        CScript witnessScript;
                        if (pwallet->GetCScript(id, witnessScript)) {
                            entry.pushKV("witnessScript", HexStr(witnessScript.begin(), witnessScript.end()));
                        }
                    }
                }
            } else if (scriptPubKey.IsPayToWitnessScriptHash()) {
                const WitnessV0ScriptHash& whash = boost::get<WitnessV0ScriptHash>(address);
                CScriptID id;
                CRIPEMD160().Write(whash.begin(), whash.size()).Finalize(id.begin());
                CScript witnessScript;
                if (pwallet->GetCScript(id, witnessScript)) {
                    entry.pushKV("witnessScript", HexStr(witnessScript.begin(), witnessScript.end()));
                }
            }
        }

        entry.pushKV("scriptPubKey", HexStr(scriptPubKey.begin(), scriptPubKey.end()));
        entry.pushKV("amount", ValueFromAmount(amount));
        if (g_con_elementsmode) {
            if (tx_out.nAsset.IsCommitment()) {
                entry.pushKV("assetcommitment", HexStr(tx_out.nAsset.vchCommitment));
            }
            entry.pushKV("asset", assetid.GetHex());
            if (tx_out.nValue.IsCommitment()) {
                entry.pushKV("amountcommitment", HexStr(tx_out.nValue.vchCommitment));
            }
            entry.pushKV("amountblinder", out.tx->GetOutputAmountBlindingFactor(out.i).ToString());
            entry.pushKV("assetblinder", out.tx->GetOutputAssetBlindingFactor(out.i).ToString());
        }
        entry.pushKV("confirmations", out.nDepth);
        entry.pushKV("spendable", out.fSpendable);
        entry.pushKV("solvable", out.fSolvable);
        if (out.fSolvable) {
            auto descriptor = InferDescriptor(scriptPubKey, *pwallet);
            entry.pushKV("desc", descriptor->ToString());
        }
        if (avoid_reuse) entry.pushKV("reused", reused);
        entry.pushKV("safe", out.fSafe);
        results.push_back(entry);
    }

    return results;
}

void FundTransaction(CWallet* const pwallet, CMutableTransaction& tx, CAmount& fee_out, int& change_position, UniValue options)
{
    // Make sure the results are valid at least up to the most recent block
    // the user could have gotten from another RPC command prior to now
    pwallet->BlockUntilSyncedToCurrentChain();

    CCoinControl coinControl;
    change_position = -1;
    bool lockUnspents = false;
    UniValue subtractFeeFromOutputs;
    std::set<int> setSubtractFeeFromOutputs;

    if (!options.isNull()) {
      if (options.type() == UniValue::VBOOL) {
        // backward compatibility bool only fallback
        coinControl.fAllowWatchOnly = options.get_bool();
      }
      else {
        RPCTypeCheckArgument(options, UniValue::VOBJ);

        RPCTypeCheckObj(options,
            {
                {"changeAddress", UniValueType()}, // will be checked below
                {"changePosition", UniValueType(UniValue::VNUM)},
                {"change_type", UniValueType(UniValue::VSTR)},
                {"includeWatching", UniValueType(UniValue::VBOOL)},
                {"lockUnspents", UniValueType(UniValue::VBOOL)},
                {"feeRate", UniValueType()}, // will be checked below
                {"subtractFeeFromOutputs", UniValueType(UniValue::VARR)},
                {"replaceable", UniValueType(UniValue::VBOOL)},
                {"conf_target", UniValueType(UniValue::VNUM)},
                {"estimate_mode", UniValueType(UniValue::VSTR)},
            },
            true, true);

        if (options.exists("changeAddress")) {
            std::map<CAsset, CTxDestination> destinations;

            if (options["changeAddress"].isStr()) {
                // Single destination for default asset (policyAsset).
                CTxDestination dest = DecodeDestination(options["changeAddress"].get_str());
                if (!IsValidDestination(dest)) {
                    throw JSONRPCError(RPC_INVALID_ADDRESS_OR_KEY, "changeAddress must be a valid bitcoin address");
                }
                destinations[::policyAsset] = dest;
            } else if (options["changeAddress"].isObject()) {
                // Map of assets to destinations.
                std::map<std::string, UniValue> kvMap;
                options["changeAddress"].getObjMap(kvMap);

                for (const std::pair<std::string, UniValue>& kv : kvMap) {
                    CAsset asset = GetAssetFromString(kv.first);
                    if (asset.IsNull()) {
                        throw JSONRPCError(RPC_INVALID_PARAMETER, "changeAddress key must be a valid asset label or hex");
                    }

                    CTxDestination dest = DecodeDestination(kv.second.get_str());
                    if (!IsValidDestination(dest)) {
                        throw JSONRPCError(RPC_INVALID_ADDRESS_OR_KEY, "changeAddress must be a valid bitcoin address");
                    }

                    destinations[asset] = dest;
                }
            } else {
                throw JSONRPCError(RPC_INVALID_PARAMETER, "changeAddress must be either a map or a string");
            }

            coinControl.destChange = destinations;
        }

        if (options.exists("changePosition"))
            change_position = options["changePosition"].get_int();

        if (options.exists("change_type")) {
            if (options.exists("changeAddress")) {
                throw JSONRPCError(RPC_INVALID_PARAMETER, "Cannot specify both changeAddress and address_type options");
            }
            coinControl.m_change_type = pwallet->m_default_change_type;
            if (!ParseOutputType(options["change_type"].get_str(), *coinControl.m_change_type)) {
                throw JSONRPCError(RPC_INVALID_ADDRESS_OR_KEY, strprintf("Unknown change type '%s'", options["change_type"].get_str()));
            }
        }

        if (options.exists("includeWatching"))
            coinControl.fAllowWatchOnly = options["includeWatching"].get_bool();

        if (options.exists("lockUnspents"))
            lockUnspents = options["lockUnspents"].get_bool();

        if (options.exists("feeRate"))
        {
            coinControl.m_feerate = CFeeRate(AmountFromValue(options["feeRate"]));
            coinControl.fOverrideFeeRate = true;
        }

        if (options.exists("subtractFeeFromOutputs"))
            subtractFeeFromOutputs = options["subtractFeeFromOutputs"].get_array();

        if (options.exists("replaceable")) {
            coinControl.m_signal_bip125_rbf = options["replaceable"].get_bool();
        }
        if (options.exists("conf_target")) {
            if (options.exists("feeRate")) {
                throw JSONRPCError(RPC_INVALID_PARAMETER, "Cannot specify both conf_target and feeRate");
            }
            coinControl.m_confirm_target = ParseConfirmTarget(options["conf_target"], pwallet->chain().estimateMaxBlocks());
        }
        if (options.exists("estimate_mode")) {
            if (options.exists("feeRate")) {
                throw JSONRPCError(RPC_INVALID_PARAMETER, "Cannot specify both estimate_mode and feeRate");
            }
            if (!FeeModeFromString(options["estimate_mode"].get_str(), coinControl.m_fee_mode)) {
                throw JSONRPCError(RPC_INVALID_PARAMETER, "Invalid estimate_mode parameter");
            }
        }
      }
    }

    if (tx.vout.size() == 0)
        throw JSONRPCError(RPC_INVALID_PARAMETER, "TX must have at least one output");

    if (change_position != -1 && (change_position < 0 || (unsigned int)change_position > tx.vout.size()))
        throw JSONRPCError(RPC_INVALID_PARAMETER, "changePosition out of bounds");

    for (unsigned int idx = 0; idx < subtractFeeFromOutputs.size(); idx++) {
        int pos = subtractFeeFromOutputs[idx].get_int();
        if (setSubtractFeeFromOutputs.count(pos))
            throw JSONRPCError(RPC_INVALID_PARAMETER, strprintf("Invalid parameter, duplicated position: %d", pos));
        if (pos < 0)
            throw JSONRPCError(RPC_INVALID_PARAMETER, strprintf("Invalid parameter, negative position: %d", pos));
        if (pos >= int(tx.vout.size()))
            throw JSONRPCError(RPC_INVALID_PARAMETER, strprintf("Invalid parameter, position too large: %d", pos));
        setSubtractFeeFromOutputs.insert(pos);
    }

    std::string strFailReason;

    if (!pwallet->FundTransaction(tx, fee_out, change_position, strFailReason, lockUnspents, setSubtractFeeFromOutputs, coinControl)) {
        throw JSONRPCError(RPC_WALLET_ERROR, strFailReason);
    }
}

static UniValue fundrawtransaction(const JSONRPCRequest& request)
{
    std::shared_ptr<CWallet> const wallet = GetWalletForJSONRPCRequest(request);
    CWallet* const pwallet = wallet.get();

    if (!EnsureWalletIsAvailable(pwallet, request.fHelp)) {
        return NullUniValue;
    }

    const RPCHelpMan help{"fundrawtransaction",
                "\nAdd inputs to a transaction until it has enough in value to meet its out value.\n"
                "This will not modify existing inputs, and will add at most one change output to the outputs.\n"
                "No existing outputs will be modified unless \"subtractFeeFromOutputs\" is specified.\n"
                "Note that inputs which were signed may need to be resigned after completion since in/outputs have been added.\n"
                "The inputs added will not be signed, use signrawtransactionwithkey\n"
                " or signrawtransactionwithwallet for that.\n"
                "Note that all existing inputs must have their previous output transaction be in the wallet.\n"
                "Note that all inputs selected must be of standard form and P2SH scripts must be\n"
                "in the wallet using importaddress or addmultisigaddress (to calculate fees).\n"
                "You can see whether this is the case by checking the \"solvable\" field in the listunspent output.\n"
                "Only pay-to-pubkey, multisig, and P2SH versions thereof are currently supported for watch-only\n",
                {
                    {"hexstring", RPCArg::Type::STR_HEX, RPCArg::Optional::NO, "The hex string of the raw transaction"},
                    {"options", RPCArg::Type::OBJ, RPCArg::Optional::OMITTED_NAMED_ARG, "for backward compatibility: passing in a true instead of an object will result in {\"includeWatching\":true}",
                        {
                            {"changeAddress", RPCArg::Type::STR, /* default */ "pool address", "The bitcoin address to receive the change"},
                            {"changePosition", RPCArg::Type::NUM, /* default */ "random", "The index of the change output"},
                            {"change_type", RPCArg::Type::STR, /* default */ "set by -changetype", "The output type to use. Only valid if changeAddress is not specified. Options are \"legacy\", \"p2sh-segwit\", and \"bech32\"."},
                            {"includeWatching", RPCArg::Type::BOOL, /* default */ "false", "Also select inputs which are watch only"},
                            {"lockUnspents", RPCArg::Type::BOOL, /* default */ "false", "Lock selected unspent outputs"},
                            {"feeRate", RPCArg::Type::AMOUNT, /* default */ "not set: makes wallet determine the fee", "Set a specific fee rate in " + CURRENCY_UNIT + "/kB"},
                            {"subtractFeeFromOutputs", RPCArg::Type::ARR, /* default */ "empty array", "A json array of integers.\n"
                            "                              The fee will be equally deducted from the amount of each specified output.\n"
                            "                              Those recipients will receive less bitcoins than you enter in their corresponding amount field.\n"
                            "                              If no outputs are specified here, the sender pays the fee.",
                                {
                                    {"vout_index", RPCArg::Type::NUM, RPCArg::Optional::OMITTED, "The zero-based output index, before a change output is added."},
                                },
                            },
                            {"replaceable", RPCArg::Type::BOOL, /* default */ "fallback to wallet's default", "Marks this transaction as BIP125 replaceable.\n"
                            "                              Allows this transaction to be replaced by a transaction with higher fees"},
                            {"conf_target", RPCArg::Type::NUM, /* default */ "fallback to wallet's default", "Confirmation target (in blocks)"},
                            {"estimate_mode", RPCArg::Type::STR, /* default */ "UNSET", "The fee estimate mode, must be one of:\n"
                            "         \"UNSET\"\n"
                            "         \"ECONOMICAL\"\n"
                            "         \"CONSERVATIVE\""},
                        },
                        "options"},
                    {"iswitness", RPCArg::Type::BOOL, /* default */ "depends on heuristic tests", "Whether the transaction hex is a serialized witness transaction.\n"
                        "If iswitness is not present, heuristic tests will be used in decoding.\n"
                        "If true, only witness deserialization will be tried.\n"
                        "If false, only non-witness deserialization will be tried.\n"
                        "This boolean should reflect whether the transaction has inputs\n"
                        "(e.g. fully valid, or on-chain transactions), if known by the caller."
                    },
                },
                RPCResult{
                            "{\n"
                            "  \"hex\":       \"value\", (string)  The resulting raw transaction (hex-encoded string)\n"
                            "  \"fee\":       n,         (numeric) Fee in " + CURRENCY_UNIT + " the resulting transaction pays\n"
                            "  \"changepos\": n          (numeric) The position of the added change output, or -1\n"
                            "}\n"
                                },
                                RPCExamples{
                            "\nCreate a transaction with no inputs\n"
                            + HelpExampleCli("createrawtransaction", "\"[]\" \"{\\\"myaddress\\\":0.01}\"") +
                            "\nAdd sufficient unsigned inputs to meet the output value\n"
                            + HelpExampleCli("fundrawtransaction", "\"rawtransactionhex\"") +
                            "\nSign the transaction\n"
                            + HelpExampleCli("signrawtransactionwithwallet", "\"fundedtransactionhex\"") +
                            "\nSend the transaction\n"
                            + HelpExampleCli("sendrawtransaction", "\"signedtransactionhex\"")
                                },
    };

    if (request.fHelp || !help.IsValidNumArgs(request.params.size())) {
        throw std::runtime_error(help.ToString());
    }

    RPCTypeCheck(request.params, {UniValue::VSTR, UniValueType(), UniValue::VBOOL});

    // parse hex string from parameter
    CMutableTransaction tx;
    bool try_witness = request.params[2].isNull() ? true : request.params[2].get_bool();
    bool try_no_witness = request.params[2].isNull() ? true : !request.params[2].get_bool();
    if (!DecodeHexTx(tx, request.params[0].get_str(), try_no_witness, try_witness)) {
        throw JSONRPCError(RPC_DESERIALIZATION_ERROR, "TX decode failed");
    }

    CAmount fee;
    int change_position;
    FundTransaction(pwallet, tx, fee, change_position, request.params[1]);

    UniValue result(UniValue::VOBJ);
    result.pushKV("hex", EncodeHexTx(CTransaction(tx)));
    result.pushKV("fee", ValueFromAmount(fee));
    result.pushKV("changepos", change_position);

    return result;
}

UniValue signrawtransactionwithwallet(const JSONRPCRequest& request)
{
    std::shared_ptr<CWallet> const wallet = GetWalletForJSONRPCRequest(request);
    CWallet* const pwallet = wallet.get();

    if (!EnsureWalletIsAvailable(pwallet, request.fHelp)) {
        return NullUniValue;
    }

    if (request.fHelp || request.params.size() < 1 || request.params.size() > 3)
        throw std::runtime_error(
            RPCHelpMan{"signrawtransactionwithwallet",
                "\nSign inputs for raw transaction (serialized, hex-encoded).\n"
                "The second optional argument (may be null) is an array of previous transaction outputs that\n"
                "this transaction depends on but may not yet be in the block chain." +
                    HelpRequiringPassphrase(pwallet) + "\n",
                {
                    {"hexstring", RPCArg::Type::STR, RPCArg::Optional::NO, "The transaction hex string"},
                    {"prevtxs", RPCArg::Type::ARR, RPCArg::Optional::OMITTED_NAMED_ARG, "A json array of previous dependent transaction outputs",
                        {
                            {"", RPCArg::Type::OBJ, RPCArg::Optional::OMITTED, "",
                                {
                                    {"txid", RPCArg::Type::STR_HEX, RPCArg::Optional::NO, "The transaction id"},
                                    {"vout", RPCArg::Type::NUM, RPCArg::Optional::NO, "The output number"},
                                    {"scriptPubKey", RPCArg::Type::STR_HEX, RPCArg::Optional::NO, "script key"},
                                    {"redeemScript", RPCArg::Type::STR_HEX, RPCArg::Optional::OMITTED, "(required for P2SH) redeem script"},
                                    {"witnessScript", RPCArg::Type::STR_HEX, RPCArg::Optional::OMITTED, "(required for P2WSH or P2SH-P2WSH) witness script"},
                                    {"amount", RPCArg::Type::AMOUNT, RPCArg::Optional::OMITTED, "The amount spent (required if non-confidential segwit output)"},
                                    {"amountcommitment", RPCArg::Type::STR, RPCArg::Optional::OMITTED, "The amount commitment spent (required if confidential segwit output)"},
                                },
                            },
                        },
                    },
                    {"sighashtype", RPCArg::Type::STR, /* default */ "ALL", "The signature hash type. Must be one of\n"
            "       \"ALL\"\n"
            "       \"NONE\"\n"
            "       \"SINGLE\"\n"
            "       \"ALL|ANYONECANPAY\"\n"
            "       \"NONE|ANYONECANPAY\"\n"
            "       \"SINGLE|ANYONECANPAY\""},
                },
                RPCResult{
            "{\n"
            "  \"hex\" : \"value\",                  (string) The hex-encoded raw transaction with signature(s)\n"
            "  \"complete\" : true|false,          (boolean) If the transaction has a complete set of signatures\n"
            "  \"errors\" : [                      (json array of objects) Script verification errors (if there are any)\n"
            "    {\n"
            "      \"txid\" : \"hash\",              (string) The hash of the referenced, previous transaction\n"
            "      \"vout\" : n,                   (numeric) The index of the output to spent and used as input\n"
            "      \"scriptSig\" : \"hex\",          (string) The hex-encoded signature script\n"
            "      \"sequence\" : n,               (numeric) Script sequence number\n"
            "      \"error\" : \"text\"              (string) Verification or signing error related to the input\n"
            "    }\n"
            "    ,...\n"
            "  ]\n"
            "  \"warning\" : \"text\"            (string) Warning that a peg-in input signed may be immature. This could mean lack of connectivity to or misconfiguration of the daemon."
            "}\n"
                },
                RPCExamples{
                    HelpExampleCli("signrawtransactionwithwallet", "\"myhex\"")
            + HelpExampleRpc("signrawtransactionwithwallet", "\"myhex\"")
                },
            }.ToString());

    RPCTypeCheck(request.params, {UniValue::VSTR, UniValue::VARR, UniValue::VSTR}, true);

    CMutableTransaction mtx;
    if (!DecodeHexTx(mtx, request.params[0].get_str(), true)) {
        throw JSONRPCError(RPC_DESERIALIZATION_ERROR, "TX decode failed");
    }

    // Sign the transaction
    auto locked_chain = pwallet->chain().lock();
    LOCK(pwallet->cs_wallet);
    EnsureWalletIsUnlocked(pwallet);

    // Fetch previous transactions (inputs):
    std::map<COutPoint, Coin> coins;
    for (const CTxIn& txin : mtx.vin) {
        coins[txin.prevout]; // Create empty map entry keyed by prevout.
    }
    pwallet->chain().findCoins(coins);

    return SignTransaction(mtx, request.params[1], pwallet, coins, false, request.params[2]);
}

static UniValue bumpfee(const JSONRPCRequest& request)
{
    std::shared_ptr<CWallet> const wallet = GetWalletForJSONRPCRequest(request);
    CWallet* const pwallet = wallet.get();


    if (!EnsureWalletIsAvailable(pwallet, request.fHelp))
        return NullUniValue;

    if (request.fHelp || request.params.size() < 1 || request.params.size() > 2) {
        throw std::runtime_error(
            RPCHelpMan{"bumpfee",
                "\nBumps the fee of an opt-in-RBF transaction T, replacing it with a new transaction B.\n"
                "An opt-in RBF transaction with the given txid must be in the wallet.\n"
                "The command will pay the additional fee by reducing change outputs or adding inputs when necessary. It may add a new change output if one does not already exist.\n"
                "If `totalFee` is given, adding inputs is not supported, so there must be a single change output that is big enough or it will fail.\n"
                "All inputs in the original transaction will be included in the replacement transaction.\n"
                "The command will fail if the wallet or mempool contains a transaction that spends one of T's outputs.\n"
                "By default, the new fee will be calculated automatically using estimatesmartfee.\n"
                "The user can specify a confirmation target for estimatesmartfee.\n"
                "Alternatively, the user can specify totalFee, or use RPC settxfee to set a higher fee rate.\n"
                "At a minimum, the new fee rate must be high enough to pay an additional new relay fee (incrementalfee\n"
                "returned by getnetworkinfo) to enter the node's mempool.\n",
                {
                    {"txid", RPCArg::Type::STR_HEX, RPCArg::Optional::NO, "The txid to be bumped"},
                    {"options", RPCArg::Type::OBJ, RPCArg::Optional::OMITTED_NAMED_ARG, "",
                        {
                            {"confTarget", RPCArg::Type::NUM, /* default */ "fallback to wallet's default", "Confirmation target (in blocks)"},
                            {"totalFee", RPCArg::Type::NUM, /* default */ "fallback to 'confTarget'", "Total fee (NOT feerate) to pay, in satoshis.\n"
            "                         In rare cases, the actual fee paid might be slightly higher than the specified\n"
            "                         totalFee if the tx change output has to be removed because it is too close to\n"
            "                         the dust threshold."},
                            {"replaceable", RPCArg::Type::BOOL, /* default */ "true", "Whether the new transaction should still be\n"
            "                         marked bip-125 replaceable. If true, the sequence numbers in the transaction will\n"
            "                         be left unchanged from the original. If false, any input sequence numbers in the\n"
            "                         original transaction that were less than 0xfffffffe will be increased to 0xfffffffe\n"
            "                         so the new transaction will not be explicitly bip-125 replaceable (though it may\n"
            "                         still be replaceable in practice, for example if it has unconfirmed ancestors which\n"
            "                         are replaceable)."},
                            {"estimate_mode", RPCArg::Type::STR, /* default */ "UNSET", "The fee estimate mode, must be one of:\n"
            "         \"UNSET\"\n"
            "         \"ECONOMICAL\"\n"
            "         \"CONSERVATIVE\""},
                        },
                        "options"},
                },
                RPCResult{
            "{\n"
            "  \"txid\":    \"value\",   (string)  The id of the new transaction\n"
            "  \"origfee\":  n,         (numeric) Fee of the replaced transaction\n"
            "  \"fee\":      n,         (numeric) Fee of the new transaction\n"
            "  \"errors\":  [ str... ] (json array of strings) Errors encountered during processing (may be empty)\n"
            "}\n"
                },
                RPCExamples{
            "\nBump the fee, get the new transaction\'s txid\n" +
                    HelpExampleCli("bumpfee", "<txid>")
                },
            }.ToString());
    }

    RPCTypeCheck(request.params, {UniValue::VSTR, UniValue::VOBJ});
    uint256 hash(ParseHashV(request.params[0], "txid"));

    // optional parameters
    CAmount totalFee = 0;
    CCoinControl coin_control;
    coin_control.m_signal_bip125_rbf = true;
    if (!request.params[1].isNull()) {
        UniValue options = request.params[1];
        RPCTypeCheckObj(options,
            {
                {"confTarget", UniValueType(UniValue::VNUM)},
                {"totalFee", UniValueType(UniValue::VNUM)},
                {"replaceable", UniValueType(UniValue::VBOOL)},
                {"estimate_mode", UniValueType(UniValue::VSTR)},
            },
            true, true);

        if (options.exists("confTarget") && options.exists("totalFee")) {
            throw JSONRPCError(RPC_INVALID_PARAMETER, "confTarget and totalFee options should not both be set. Please provide either a confirmation target for fee estimation or an explicit total fee for the transaction.");
        } else if (options.exists("confTarget")) { // TODO: alias this to conf_target
            coin_control.m_confirm_target = ParseConfirmTarget(options["confTarget"], pwallet->chain().estimateMaxBlocks());
        } else if (options.exists("totalFee")) {
            totalFee = options["totalFee"].get_int64();
            if (totalFee <= 0) {
                throw JSONRPCError(RPC_INVALID_PARAMETER, strprintf("Invalid totalFee %s (must be greater than 0)", FormatMoney(totalFee)));
            }
        }

        if (options.exists("replaceable")) {
            coin_control.m_signal_bip125_rbf = options["replaceable"].get_bool();
        }
        if (options.exists("estimate_mode")) {
            if (!FeeModeFromString(options["estimate_mode"].get_str(), coin_control.m_fee_mode)) {
                throw JSONRPCError(RPC_INVALID_PARAMETER, "Invalid estimate_mode parameter");
            }
        }
    }

    // Make sure the results are valid at least up to the most recent block
    // the user could have gotten from another RPC command prior to now
    pwallet->BlockUntilSyncedToCurrentChain();

    auto locked_chain = pwallet->chain().lock();
    LOCK(pwallet->cs_wallet);
    EnsureWalletIsUnlocked(pwallet);


    std::vector<std::string> errors;
    CAmount old_fee;
    CAmount new_fee;
    CMutableTransaction mtx;
    feebumper::Result res;
    if (totalFee > 0) {
        // Targeting total fee bump. Requires a change output of sufficient size.
        res = feebumper::CreateTotalBumpTransaction(pwallet, hash, coin_control, totalFee, errors, old_fee, new_fee, mtx);
    } else {
        // Targeting feerate bump.
        res = feebumper::CreateRateBumpTransaction(pwallet, hash, coin_control, errors, old_fee, new_fee, mtx);
    }
    if (res != feebumper::Result::OK) {
        switch(res) {
            case feebumper::Result::INVALID_ADDRESS_OR_KEY:
                throw JSONRPCError(RPC_INVALID_ADDRESS_OR_KEY, errors[0]);
                break;
            case feebumper::Result::INVALID_REQUEST:
                throw JSONRPCError(RPC_INVALID_REQUEST, errors[0]);
                break;
            case feebumper::Result::INVALID_PARAMETER:
                throw JSONRPCError(RPC_INVALID_PARAMETER, errors[0]);
                break;
            case feebumper::Result::WALLET_ERROR:
                throw JSONRPCError(RPC_WALLET_ERROR, errors[0]);
                break;
            default:
                throw JSONRPCError(RPC_MISC_ERROR, errors[0]);
                break;
        }
    }

    // sign bumped transaction
    if (!feebumper::SignTransaction(pwallet, mtx)) {
        throw JSONRPCError(RPC_WALLET_ERROR, "Can't sign transaction.");
    }
    // commit the bumped transaction
    uint256 txid;
    if (feebumper::CommitTransaction(pwallet, hash, std::move(mtx), errors, txid) != feebumper::Result::OK) {
        throw JSONRPCError(RPC_WALLET_ERROR, errors[0]);
    }
    UniValue result(UniValue::VOBJ);
    result.pushKV("txid", txid.GetHex());
    result.pushKV("origfee", ValueFromAmount(old_fee));
    result.pushKV("fee", ValueFromAmount(new_fee));
    UniValue result_errors(UniValue::VARR);
    for (const std::string& error : errors) {
        result_errors.push_back(error);
    }
    result.pushKV("errors", result_errors);

    return result;
}

UniValue rescanblockchain(const JSONRPCRequest& request)
{
    std::shared_ptr<CWallet> const wallet = GetWalletForJSONRPCRequest(request);
    CWallet* const pwallet = wallet.get();

    if (!EnsureWalletIsAvailable(pwallet, request.fHelp)) {
        return NullUniValue;
    }

    if (request.fHelp || request.params.size() > 2) {
        throw std::runtime_error(
            RPCHelpMan{"rescanblockchain",
                "\nRescan the local blockchain for wallet related transactions.\n"
                "Note: Use \"getwalletinfo\" to query the scanning progress.\n",
                {
                    {"start_height", RPCArg::Type::NUM, /* default */ "0", "block height where the rescan should start"},
                    {"stop_height", RPCArg::Type::NUM, RPCArg::Optional::OMITTED_NAMED_ARG, "the last block height that should be scanned. If none is provided it will rescan up to the tip at return time of this call."},
                },
                RPCResult{
            "{\n"
            "  \"start_height\"     (numeric) The block height where the rescan started (the requested height or 0)\n"
            "  \"stop_height\"      (numeric) The height of the last rescanned block. May be null in rare cases if there was a reorg and the call didn't scan any blocks because they were already scanned in the background.\n"
            "}\n"
                },
                RPCExamples{
                    HelpExampleCli("rescanblockchain", "100000 120000")
            + HelpExampleRpc("rescanblockchain", "100000, 120000")
                },
            }.ToString());
    }

    WalletRescanReserver reserver(pwallet);
    if (!reserver.reserve()) {
        throw JSONRPCError(RPC_WALLET_ERROR, "Wallet is currently rescanning. Abort existing rescan or wait.");
    }

    int start_height = 0;
    uint256 start_block, stop_block;
    {
        auto locked_chain = pwallet->chain().lock();
        Optional<int> tip_height = locked_chain->getHeight();

        if (!request.params[0].isNull()) {
            start_height = request.params[0].get_int();
            if (start_height < 0 || !tip_height || start_height > *tip_height) {
                throw JSONRPCError(RPC_INVALID_PARAMETER, "Invalid start_height");
            }
        }

        Optional<int> stop_height;
        if (!request.params[1].isNull()) {
            stop_height = request.params[1].get_int();
            if (*stop_height < 0 || !tip_height || *stop_height > *tip_height) {
                throw JSONRPCError(RPC_INVALID_PARAMETER, "Invalid stop_height");
            }
            else if (*stop_height < start_height) {
                throw JSONRPCError(RPC_INVALID_PARAMETER, "stop_height must be greater than start_height");
            }
        }

        // We can't rescan beyond non-pruned blocks, stop and throw an error
        if (locked_chain->findPruned(start_height, stop_height)) {
            throw JSONRPCError(RPC_MISC_ERROR, "Can't rescan beyond pruned data. Use RPC call getblockchaininfo to determine your pruned height.");
        }

        if (tip_height) {
            start_block = locked_chain->getBlockHash(start_height);
            // If called with a stop_height, set the stop_height here to
            // trigger a rescan to that height.
            // If called without a stop height, leave stop_height as null here
            // so rescan continues to the tip (even if the tip advances during
            // rescan).
            if (stop_height) {
                stop_block = locked_chain->getBlockHash(*stop_height);
            }
        }
    }

    CWallet::ScanResult result =
        pwallet->ScanForWalletTransactions(start_block, stop_block, reserver, true /* fUpdate */);
    switch (result.status) {
    case CWallet::ScanResult::SUCCESS:
        break;
    case CWallet::ScanResult::FAILURE:
        throw JSONRPCError(RPC_MISC_ERROR, "Rescan failed. Potentially corrupted data files.");
    case CWallet::ScanResult::USER_ABORT:
        throw JSONRPCError(RPC_MISC_ERROR, "Rescan aborted.");
        // no default case, so the compiler can warn about missing cases
    }
    UniValue response(UniValue::VOBJ);
    response.pushKV("start_height", start_height);
    response.pushKV("stop_height", result.last_scanned_height ? *result.last_scanned_height : UniValue());
    return response;
}

class DescribeWalletAddressVisitor : public boost::static_visitor<UniValue>
{
public:
    CWallet * const pwallet;

    void ProcessSubScript(const CScript& subscript, UniValue& obj) const
    {
        // Always present: script type and redeemscript
        std::vector<std::vector<unsigned char>> solutions_data;
        txnouttype which_type = Solver(subscript, solutions_data);
        obj.pushKV("script", GetTxnOutputType(which_type));
        obj.pushKV("hex", HexStr(subscript.begin(), subscript.end()));

        CTxDestination embedded;
        if (ExtractDestination(subscript, embedded)) {
            // Only when the script corresponds to an address.
            UniValue subobj(UniValue::VOBJ);
            UniValue detail = DescribeAddress(embedded);
            subobj.pushKVs(detail);
            UniValue wallet_detail = boost::apply_visitor(*this, embedded);
            subobj.pushKVs(wallet_detail);
            subobj.pushKV("address", EncodeDestination(embedded));
            subobj.pushKV("scriptPubKey", HexStr(subscript.begin(), subscript.end()));
            // Always report the pubkey at the top level, so that `getnewaddress()['pubkey']` always works.
            if (subobj.exists("pubkey")) obj.pushKV("pubkey", subobj["pubkey"]);
            obj.pushKV("embedded", std::move(subobj));
        } else if (which_type == TX_MULTISIG) {
            // Also report some information on multisig scripts (which do not have a corresponding address).
            // TODO: abstract out the common functionality between this logic and ExtractDestinations.
            obj.pushKV("sigsrequired", solutions_data[0][0]);
            UniValue pubkeys(UniValue::VARR);
            for (size_t i = 1; i < solutions_data.size() - 1; ++i) {
                CPubKey key(solutions_data[i].begin(), solutions_data[i].end());
                pubkeys.push_back(HexStr(key.begin(), key.end()));
            }
            obj.pushKV("pubkeys", std::move(pubkeys));
        }
    }

    explicit DescribeWalletAddressVisitor(CWallet* _pwallet) : pwallet(_pwallet) {}

    UniValue operator()(const CNoDestination& dest) const { return UniValue(UniValue::VOBJ); }

    UniValue operator()(const PKHash& pkhash) const
    {
        CKeyID keyID(pkhash);
        UniValue obj(UniValue::VOBJ);
        CPubKey vchPubKey;
        if (pwallet && pwallet->GetPubKey(keyID, vchPubKey)) {
            obj.pushKV("pubkey", HexStr(vchPubKey));
            obj.pushKV("iscompressed", vchPubKey.IsCompressed());
        }
        return obj;
    }

    UniValue operator()(const ScriptHash& scripthash) const
    {
        CScriptID scriptID(scripthash);
        UniValue obj(UniValue::VOBJ);
        CScript subscript;
        if (pwallet && pwallet->GetCScript(scriptID, subscript)) {
            ProcessSubScript(subscript, obj);
        }
        return obj;
    }

    UniValue operator()(const WitnessV0KeyHash& id) const
    {
        UniValue obj(UniValue::VOBJ);
        CPubKey pubkey;
        if (pwallet && pwallet->GetPubKey(CKeyID(id), pubkey)) {
            obj.pushKV("pubkey", HexStr(pubkey));
        }
        return obj;
    }

    UniValue operator()(const WitnessV0ScriptHash& id) const
    {
        UniValue obj(UniValue::VOBJ);
        CScript subscript;
        CRIPEMD160 hasher;
        uint160 hash;
        hasher.Write(id.begin(), 32).Finalize(hash.begin());
        if (pwallet && pwallet->GetCScript(CScriptID(hash), subscript)) {
            ProcessSubScript(subscript, obj);
        }
        return obj;
    }

    UniValue operator()(const WitnessUnknown& id) const { return UniValue(UniValue::VOBJ); }
    UniValue operator()(const NullData& id) const { return NullUniValue; }
};

static UniValue DescribeWalletAddress(CWallet* pwallet, const CTxDestination& dest)
{
    UniValue ret(UniValue::VOBJ);
    UniValue detail = DescribeAddress(dest);
    ret.pushKVs(detail);
    ret.pushKVs(boost::apply_visitor(DescribeWalletAddressVisitor(pwallet), dest));
    return ret;
}

class DescribeWalletBlindAddressVisitor : public boost::static_visitor<UniValue>
{
public:
    CWallet * const pwallet;
    isminetype mine;

    explicit DescribeWalletBlindAddressVisitor(CWallet* _pwallet, isminetype mine_in) : pwallet(_pwallet), mine(mine_in) {}

    UniValue operator()(const CNoDestination& dest) const { return UniValue(UniValue::VOBJ); }

    UniValue operator()(const PKHash& pkhash) const
    {
        UniValue obj(UniValue::VOBJ);
        if (!IsBlindDestination(pkhash) && mine != ISMINE_NO) {
            CPubKey blind_pub = pwallet->GetBlindingPubKey(GetScriptForDestination(pkhash));
            PKHash dest(pkhash);
            dest.blinding_pubkey = blind_pub;
            obj.pushKV("confidential", EncodeDestination(dest));
        } else {
            obj.pushKV("confidential", EncodeDestination(pkhash));
        }
        return obj;
    }

    UniValue operator()(const ScriptHash& scripthash) const
    {
        UniValue obj(UniValue::VOBJ);
        if (!IsBlindDestination(scripthash) && mine != ISMINE_NO) {
            CPubKey blind_pub = pwallet->GetBlindingPubKey(GetScriptForDestination(scripthash));
            ScriptHash dest(scripthash);
            dest.blinding_pubkey = blind_pub;
            obj.pushKV("confidential", EncodeDestination(dest));
        } else {
            obj.pushKV("confidential", EncodeDestination(scripthash));
        }
        return obj;
    }

    UniValue operator()(const WitnessV0KeyHash& id) const
    {
        UniValue obj(UniValue::VOBJ);
        if (!IsBlindDestination(id) && mine != ISMINE_NO) {
            CPubKey blind_pub = pwallet->GetBlindingPubKey(GetScriptForDestination(id));
            WitnessV0KeyHash dest(id);
            dest.blinding_pubkey = blind_pub;
            obj.pushKV("confidential", EncodeDestination(dest));
        } else {
            obj.pushKV("confidential", EncodeDestination(id));
        }
        return obj;
    }

    UniValue operator()(const WitnessV0ScriptHash& id) const
    {
        UniValue obj(UniValue::VOBJ);
        if (!IsBlindDestination(id) && mine != ISMINE_NO) {
            CPubKey blind_pub = pwallet->GetBlindingPubKey(GetScriptForDestination(id));
            WitnessV0ScriptHash dest(id);
            dest.blinding_pubkey = blind_pub;
            obj.pushKV("confidential", EncodeDestination(dest));
        } else {
            obj.pushKV("confidential", EncodeDestination(id));
        }
        return obj;
    }

    UniValue operator()(const WitnessUnknown& id) const { return UniValue(UniValue::VOBJ); }
    UniValue operator()(const NullData& id) const { return NullUniValue; }
};

static UniValue DescribeWalletBlindAddress(CWallet* pwallet, const CTxDestination& dest, isminetype mine)
{
    UniValue ret(UniValue::VOBJ);
    ret.pushKVs(boost::apply_visitor(DescribeWalletBlindAddressVisitor(pwallet, mine), dest));
    return ret;
}

/** Convert CAddressBookData to JSON record.  */
static UniValue AddressBookDataToJSON(const CAddressBookData& data, const bool verbose)
{
    UniValue ret(UniValue::VOBJ);
    if (verbose) {
        ret.pushKV("name", data.name);
    }
    ret.pushKV("purpose", data.purpose);
    return ret;
}

UniValue getaddressinfo(const JSONRPCRequest& request)
{
    std::shared_ptr<CWallet> const wallet = GetWalletForJSONRPCRequest(request);
    CWallet* const pwallet = wallet.get();

    if (!EnsureWalletIsAvailable(pwallet, request.fHelp)) {
        return NullUniValue;
    }

    if (request.fHelp || request.params.size() != 1) {
        throw std::runtime_error(
            RPCHelpMan{"getaddressinfo",
                "\nReturn information about the given bitcoin address. Some information requires the address\n"
                "to be in the wallet.\n",
                {
                    {"address", RPCArg::Type::STR, RPCArg::Optional::NO, "The bitcoin address to get the information of."},
                },
                RPCResult{
            "{\n"
            "  \"address\" : \"address\",        (string) The bitcoin address validated\n"
            "  \"scriptPubKey\" : \"hex\",       (string) The hex-encoded scriptPubKey generated by the address\n"
            "  \"ismine\" : true|false,        (boolean) If the address is yours or not\n"
            "  \"iswatchonly\" : true|false,   (boolean) If the address is watchonly\n"
            "  \"solvable\" : true|false,      (boolean) Whether we know how to spend coins sent to this address, ignoring the possible lack of private keys\n"
            "  \"desc\" : \"desc\",            (string, optional) A descriptor for spending coins sent to this address (only when solvable)\n"
            "  \"isscript\" : true|false,      (boolean) If the key is a script\n"
            "  \"ischange\" : true|false,      (boolean) If the address was used for change output\n"
            "  \"iswitness\" : true|false,     (boolean) If the address is a witness address\n"
            "  \"witness_version\" : version   (numeric, optional) The version number of the witness program\n"
            "  \"witness_program\" : \"hex\"     (string, optional) The hex value of the witness program\n"
            "  \"script\" : \"type\"             (string, optional) The output script type. Only if \"isscript\" is true and the redeemscript is known. Possible types: nonstandard, pubkey, pubkeyhash, scripthash, multisig, nulldata, witness_v0_keyhash, witness_v0_scripthash, witness_unknown\n"
            "  \"hex\" : \"hex\",                (string, optional) The redeemscript for the p2sh address\n"
            "  \"pubkeys\"                     (string, optional) Array of pubkeys associated with the known redeemscript (only if \"script\" is \"multisig\")\n"
            "    [\n"
            "      \"pubkey\"\n"
            "      ,...\n"
            "    ]\n"
            "  \"sigsrequired\" : xxxxx        (numeric, optional) Number of signatures required to spend multisig output (only if \"script\" is \"multisig\")\n"
            "  \"pubkey\" : \"publickeyhex\",    (string, optional) The hex value of the raw public key, for single-key addresses (possibly embedded in P2SH or P2WSH)\n"
            "  \"embedded\" : {...},           (object, optional) Information about the address embedded in P2SH or P2WSH, if relevant and known. It includes all getaddressinfo output fields for the embedded address, excluding metadata (\"timestamp\", \"hdkeypath\", \"hdseedid\") and relation to the wallet (\"ismine\", \"iswatchonly\").\n"
            "  \"iscompressed\" : true|false,  (boolean, optional) If the pubkey is compressed\n"
            "  \"confidential_key\" : \"hex\", (string) The hex value of the raw blinding public key for that address, if any. \"\" if none.\n"
            "  \"unconfidential\" : \"address\", (string) The address without confidentiality key.\n"
            "  \"confidential\" : \"address\", (string) The address with wallet-stored confidentiality key if known. Only displayed for non-confidential address inputs.\n"
            "  \"label\" :  \"label\"         (string) The label associated with the address, \"\" is the default label\n"
            "  \"timestamp\" : timestamp,      (number, optional) The creation time of the key if available in seconds since epoch (Jan 1 1970 GMT)\n"
            "  \"hdkeypath\" : \"keypath\"       (string, optional) The HD keypath if the key is HD and available\n"
            "  \"hdseedid\" : \"<hash160>\"      (string, optional) The Hash160 of the HD seed\n"
            "  \"hdmasterfingerprint\" : \"<hash160>\" (string, optional) The fingperint of the master key.\n"
            "  \"labels\"                      (object) Array of labels associated with the address.\n"
            "    [\n"
            "      { (json object of label data)\n"
            "        \"name\": \"labelname\" (string) The label\n"
            "        \"purpose\": \"string\" (string) Purpose of address (\"send\" for sending address, \"receive\" for receiving address)\n"
            "      },...\n"
            "    ]\n"
            "}\n"
                },
                RPCExamples{
                    HelpExampleCli("getaddressinfo", "\"1PSSGeFHDnKNxiEyFrD1wcEaHr9hrQDDWc\"")
            + HelpExampleRpc("getaddressinfo", "\"1PSSGeFHDnKNxiEyFrD1wcEaHr9hrQDDWc\"")
                },
            }.ToString());
    }

    LOCK(pwallet->cs_wallet);

    UniValue ret(UniValue::VOBJ);
    CTxDestination dest = DecodeDestination(request.params[0].get_str());

    // Make sure the destination is valid
    if (!IsValidDestination(dest)) {
        throw JSONRPCError(RPC_INVALID_ADDRESS_OR_KEY, "Invalid address");
    }

    std::string currentAddress = EncodeDestination(dest);
    ret.pushKV("address", currentAddress);

    CScript scriptPubKey = GetScriptForDestination(dest);
    ret.pushKV("scriptPubKey", HexStr(scriptPubKey.begin(), scriptPubKey.end()));

    isminetype mine = IsMine(*pwallet, dest);
    // Elements: Addresses we can not unblind outputs for aren't spendable
    if (IsBlindDestination(dest) &&
            GetDestinationBlindingKey(dest) != pwallet->GetBlindingPubKey(GetScriptForDestination(dest))) {
        mine = ISMINE_NO;
    }
    ret.pushKV("ismine", bool(mine & ISMINE_SPENDABLE));
    bool solvable = IsSolvable(*pwallet, scriptPubKey);
    ret.pushKV("solvable", solvable);
    if (solvable) {
       ret.pushKV("desc", InferDescriptor(scriptPubKey, *pwallet)->ToString());
    }
    ret.pushKV("iswatchonly", bool(mine & ISMINE_WATCH_ONLY));
    UniValue detail = DescribeWalletAddress(pwallet, dest);
    ret.pushKVs(detail);
    // Elements blinding info
    UniValue blind_detail = DescribeWalletBlindAddress(pwallet, dest, mine);
    ret.pushKVs(blind_detail);
    blind_detail = DescribeBlindAddress(dest);
    ret.pushKVs(blind_detail);
    if (pwallet->mapAddressBook.count(dest)) {
        ret.pushKV("label", pwallet->mapAddressBook[dest].name);
    }
    ret.pushKV("ischange", pwallet->IsChange(scriptPubKey));
    const CKeyMetadata* meta = nullptr;
    CKeyID key_id = GetKeyForDestination(*pwallet, dest);
    if (!key_id.IsNull()) {
        auto it = pwallet->mapKeyMetadata.find(key_id);
        if (it != pwallet->mapKeyMetadata.end()) {
            meta = &it->second;
        }
    }
    if (!meta) {
        auto it = pwallet->m_script_metadata.find(CScriptID(scriptPubKey));
        if (it != pwallet->m_script_metadata.end()) {
            meta = &it->second;
        }
    }
    if (meta) {
        ret.pushKV("timestamp", meta->nCreateTime);
        if (meta->has_key_origin) {
            ret.pushKV("hdkeypath", WriteHDKeypath(meta->key_origin.path));
            ret.pushKV("hdseedid", meta->hd_seed_id.GetHex());
            ret.pushKV("hdmasterfingerprint", HexStr(meta->key_origin.fingerprint, meta->key_origin.fingerprint + 4));
        }
    }

    // Currently only one label can be associated with an address, return an array
    // so the API remains stable if we allow multiple labels to be associated with
    // an address.
    UniValue labels(UniValue::VARR);
    std::map<CTxDestination, CAddressBookData>::iterator mi = pwallet->mapAddressBook.find(dest);
    if (mi != pwallet->mapAddressBook.end()) {
        labels.push_back(AddressBookDataToJSON(mi->second, true));
    }
    ret.pushKV("labels", std::move(labels));

    return ret;
}

static UniValue getaddressesbylabel(const JSONRPCRequest& request)
{
    std::shared_ptr<CWallet> const wallet = GetWalletForJSONRPCRequest(request);
    CWallet* const pwallet = wallet.get();

    if (!EnsureWalletIsAvailable(pwallet, request.fHelp)) {
        return NullUniValue;
    }

    if (request.fHelp || request.params.size() != 1)
        throw std::runtime_error(
            RPCHelpMan{"getaddressesbylabel",
                "\nReturns the list of addresses assigned the specified label.\n",
                {
                    {"label", RPCArg::Type::STR, RPCArg::Optional::NO, "The label."},
                },
                RPCResult{
            "{ (json object with addresses as keys)\n"
            "  \"address\": { (json object with information about address)\n"
            "    \"purpose\": \"string\" (string)  Purpose of address (\"send\" for sending address, \"receive\" for receiving address)\n"
            "  },...\n"
            "}\n"
                },
                RPCExamples{
                    HelpExampleCli("getaddressesbylabel", "\"tabby\"")
            + HelpExampleRpc("getaddressesbylabel", "\"tabby\"")
                },
            }.ToString());

    LOCK(pwallet->cs_wallet);

    std::string label = LabelFromValue(request.params[0]);

    // Find all addresses that have the given label
    UniValue ret(UniValue::VOBJ);
    std::set<std::string> addresses;
    for (const std::pair<const CTxDestination, CAddressBookData>& item : pwallet->mapAddressBook) {
        if (item.second.name == label) {
            std::string address = EncodeDestination(item.first);
            // CWallet::mapAddressBook is not expected to contain duplicate
            // address strings, but build a separate set as a precaution just in
            // case it does.
            bool unique = addresses.emplace(address).second;
            assert(unique);
            // UniValue::pushKV checks if the key exists in O(N)
            // and since duplicate addresses are unexpected (checked with
            // std::set in O(log(N))), UniValue::__pushKV is used instead,
            // which currently is O(1).
            ret.__pushKV(address, AddressBookDataToJSON(item.second, false));
        }
    }

    if (ret.empty()) {
        throw JSONRPCError(RPC_WALLET_INVALID_LABEL_NAME, std::string("No addresses with label " + label));
    }

    return ret;
}

static UniValue listlabels(const JSONRPCRequest& request)
{
    std::shared_ptr<CWallet> const wallet = GetWalletForJSONRPCRequest(request);
    CWallet* const pwallet = wallet.get();

    if (!EnsureWalletIsAvailable(pwallet, request.fHelp)) {
        return NullUniValue;
    }

    if (request.fHelp || request.params.size() > 1)
        throw std::runtime_error(
            RPCHelpMan{"listlabels",
                "\nReturns the list of all labels, or labels that are assigned to addresses with a specific purpose.\n",
                {
                    {"purpose", RPCArg::Type::STR, RPCArg::Optional::OMITTED_NAMED_ARG, "Address purpose to list labels for ('send','receive'). An empty string is the same as not providing this argument."},
                },
                RPCResult{
            "[               (json array of string)\n"
            "  \"label\",      (string) Label name\n"
            "  ...\n"
            "]\n"
                },
                RPCExamples{
            "\nList all labels\n"
            + HelpExampleCli("listlabels", "") +
            "\nList labels that have receiving addresses\n"
            + HelpExampleCli("listlabels", "receive") +
            "\nList labels that have sending addresses\n"
            + HelpExampleCli("listlabels", "send") +
            "\nAs a JSON-RPC call\n"
            + HelpExampleRpc("listlabels", "receive")
                },
            }.ToString());

    LOCK(pwallet->cs_wallet);

    std::string purpose;
    if (!request.params[0].isNull()) {
        purpose = request.params[0].get_str();
    }

    // Add to a set to sort by label name, then insert into Univalue array
    std::set<std::string> label_set;
    for (const std::pair<const CTxDestination, CAddressBookData>& entry : pwallet->mapAddressBook) {
        if (purpose.empty() || entry.second.purpose == purpose) {
            label_set.insert(entry.second.name);
        }
    }

    UniValue ret(UniValue::VARR);
    for (const std::string& name : label_set) {
        ret.push_back(name);
    }

    return ret;
}

UniValue sethdseed(const JSONRPCRequest& request)
{
    std::shared_ptr<CWallet> const wallet = GetWalletForJSONRPCRequest(request);
    CWallet* const pwallet = wallet.get();

    if (!EnsureWalletIsAvailable(pwallet, request.fHelp)) {
        return NullUniValue;
    }

    if (request.fHelp || request.params.size() > 2) {
        throw std::runtime_error(
            RPCHelpMan{"sethdseed",
                "\nSet or generate a new HD wallet seed. Non-HD wallets will not be upgraded to being a HD wallet. Wallets that are already\n"
                "HD will have a new HD seed set so that new keys added to the keypool will be derived from this new seed.\n"
                "\nNote that you will need to MAKE A NEW BACKUP of your wallet after setting the HD wallet seed." +
                    HelpRequiringPassphrase(pwallet) + "\n",
                {
                    {"newkeypool", RPCArg::Type::BOOL, /* default */ "true", "Whether to flush old unused addresses, including change addresses, from the keypool and regenerate it.\n"
            "                             If true, the next address from getnewaddress and change address from getrawchangeaddress will be from this new seed.\n"
            "                             If false, addresses (including change addresses if the wallet already had HD Chain Split enabled) from the existing\n"
            "                             keypool will be used until it has been depleted."},
                    {"seed", RPCArg::Type::STR, /* default */ "random seed", "The WIF private key to use as the new HD seed.\n"
            "                             The seed value can be retrieved using the dumpwallet command. It is the private key marked hdseed=1"},
                },
                RPCResults{},
                RPCExamples{
                    HelpExampleCli("sethdseed", "")
            + HelpExampleCli("sethdseed", "false")
            + HelpExampleCli("sethdseed", "true \"wifkey\"")
            + HelpExampleRpc("sethdseed", "true, \"wifkey\"")
                },
            }.ToString());
    }

    if (pwallet->chain().isInitialBlockDownload()) {
        throw JSONRPCError(RPC_CLIENT_IN_INITIAL_DOWNLOAD, "Cannot set a new HD seed while still in Initial Block Download");
    }

    if (pwallet->IsWalletFlagSet(WALLET_FLAG_DISABLE_PRIVATE_KEYS)) {
        throw JSONRPCError(RPC_WALLET_ERROR, "Cannot set a HD seed to a wallet with private keys disabled");
    }

    auto locked_chain = pwallet->chain().lock();
    LOCK(pwallet->cs_wallet);

    // Do not do anything to non-HD wallets
    if (!pwallet->CanSupportFeature(FEATURE_HD)) {
        throw JSONRPCError(RPC_WALLET_ERROR, "Cannot set a HD seed on a non-HD wallet. Start with -upgradewallet in order to upgrade a non-HD wallet to HD");
    }

    EnsureWalletIsUnlocked(pwallet);

    bool flush_key_pool = true;
    if (!request.params[0].isNull()) {
        flush_key_pool = request.params[0].get_bool();
    }

    CPubKey master_pub_key;
    if (request.params[1].isNull()) {
        master_pub_key = pwallet->GenerateNewSeed();
    } else {
        CKey key = DecodeSecret(request.params[1].get_str());
        if (!key.IsValid()) {
            throw JSONRPCError(RPC_INVALID_ADDRESS_OR_KEY, "Invalid private key");
        }

        if (HaveKey(*pwallet, key)) {
            throw JSONRPCError(RPC_INVALID_ADDRESS_OR_KEY, "Already have this key (either as an HD seed or as a loose private key)");
        }

        master_pub_key = pwallet->DeriveNewSeed(key);
    }

    pwallet->SetHDSeed(master_pub_key);
    if (flush_key_pool) pwallet->NewKeyPool();

    return NullUniValue;
}

bool FillPSBT(const CWallet* pwallet, PartiallySignedTransaction& psbtx, int sighash_type, bool sign, bool bip32derivs)
{
    LOCK(pwallet->cs_wallet);
    // Get all of the previous transactions
    bool complete = true;
    for (unsigned int i = 0; i < psbtx.tx->vin.size(); ++i) {
        const CTxIn& txin = psbtx.tx->vin[i];
        PSBTInput& input = psbtx.inputs.at(i);

        if (PSBTInputSigned(input)) {
            continue;
        }

        // Verify input looks sane. This will check that we have at most one uxto, witness or non-witness.
        if (!input.IsSane()) {
            throw JSONRPCError(RPC_DESERIALIZATION_ERROR, "PSBT input is not sane.");
        }

        // If we have no utxo, grab it from the wallet.
        if (!input.non_witness_utxo && input.witness_utxo.IsNull()) {
            const uint256& txhash = txin.prevout.hash;
            const auto it = pwallet->mapWallet.find(txhash);
            if (it != pwallet->mapWallet.end()) {
                const CWalletTx& wtx = it->second;
                // We only need the non_witness_utxo, which is a superset of the witness_utxo.
                //   The signing code will switch to the smaller witness_utxo if this is ok.
                input.non_witness_utxo = wtx.tx;
            }
        }

        // Get the Sighash type
        if (sign && input.sighash_type > 0 && input.sighash_type != sighash_type) {
            throw JSONRPCError(RPC_DESERIALIZATION_ERROR, "Specified Sighash and sighash in PSBT do not match.");
        }

        complete &= SignPSBTInput(HidingSigningProvider(pwallet, !sign, !bip32derivs), psbtx, i, sighash_type);
    }

    // Fill in the bip32 keypaths and redeemscripts for the outputs so that hardware wallets can identify change
    for (unsigned int i = 0; i < psbtx.tx->vout.size(); ++i) {
        const CTxOut& out = psbtx.tx->vout.at(i);
        PSBTOutput& psbt_out = psbtx.outputs.at(i);

        // Fill a SignatureData with output info
        SignatureData sigdata;
        psbt_out.FillSignatureData(sigdata);

        MutableTransactionSignatureCreator creator(psbtx.tx.get_ptr(), 0, out.nValue.GetAmount(), 1);
        ProduceSignature(HidingSigningProvider(pwallet, true, !bip32derivs), creator, out.scriptPubKey, sigdata);
        psbt_out.FromSignatureData(sigdata);
    }
    return complete;
}

UniValue walletprocesspsbt(const JSONRPCRequest& request)
{
    std::shared_ptr<CWallet> const wallet = GetWalletForJSONRPCRequest(request);
    CWallet* const pwallet = wallet.get();

    if (!EnsureWalletIsAvailable(pwallet, request.fHelp)) {
        return NullUniValue;
    }

    if (request.fHelp || request.params.size() < 1 || request.params.size() > 4)
        throw std::runtime_error(
            RPCHelpMan{"walletprocesspsbt",
                "\nUpdate a PSBT with input information from our wallet and then sign inputs\n"
                "that we can sign for." +
                    HelpRequiringPassphrase(pwallet) + "\n",
                {
                    {"psbt", RPCArg::Type::STR, RPCArg::Optional::NO, "The transaction base64 string"},
                    {"sign", RPCArg::Type::BOOL, /* default */ "true", "Also sign the transaction when updating"},
                    {"sighashtype", RPCArg::Type::STR, /* default */ "ALL", "The signature hash type to sign with if not specified by the PSBT. Must be one of\n"
            "       \"ALL\"\n"
            "       \"NONE\"\n"
            "       \"SINGLE\"\n"
            "       \"ALL|ANYONECANPAY\"\n"
            "       \"NONE|ANYONECANPAY\"\n"
            "       \"SINGLE|ANYONECANPAY\""},
                    {"bip32derivs", RPCArg::Type::BOOL, /* default */ "false", "If true, includes the BIP 32 derivation paths for public keys if we know them"},
                },
                RPCResult{
            "{\n"
            "  \"psbt\" : \"value\",          (string) The base64-encoded partially signed transaction\n"
            "  \"complete\" : true|false,   (boolean) If the transaction has a complete set of signatures\n"
            "  ]\n"
            "}\n"
                },
                RPCExamples{
                    HelpExampleCli("walletprocesspsbt", "\"psbt\"")
                },
            }.ToString());

    RPCTypeCheck(request.params, {UniValue::VSTR, UniValue::VBOOL, UniValue::VSTR});

    // Unserialize the transaction
    PartiallySignedTransaction psbtx;
    std::string error;
    if (!DecodeBase64PSBT(psbtx, request.params[0].get_str(), error)) {
        throw JSONRPCError(RPC_DESERIALIZATION_ERROR, strprintf("TX decode failed %s", error));
    }

    // Get the sighash type
    int nHashType = ParseSighashString(request.params[2]);

    // Fill transaction with our data and also sign
    bool sign = request.params[1].isNull() ? true : request.params[1].get_bool();
    bool bip32derivs = request.params[3].isNull() ? false : request.params[3].get_bool();
    bool complete = true;
    const TransactionError err = FillPSBT(pwallet, psbtx, complete, nHashType, sign, bip32derivs);
    if (err != TransactionError::OK) {
        throw JSONRPCTransactionError(err);
    }

    UniValue result(UniValue::VOBJ);
    CDataStream ssTx(SER_NETWORK, PROTOCOL_VERSION);
    ssTx << psbtx;
    result.pushKV("psbt", EncodeBase64(ssTx.str()));
    result.pushKV("complete", complete);

    return result;
}

UniValue walletcreatefundedpsbt(const JSONRPCRequest& request)
{
    std::shared_ptr<CWallet> const wallet = GetWalletForJSONRPCRequest(request);
    CWallet* const pwallet = wallet.get();

    if (!EnsureWalletIsAvailable(pwallet, request.fHelp)) {
        return NullUniValue;
    }

    if (request.fHelp || request.params.size() < 2 || request.params.size() > 5)
        throw std::runtime_error(
            RPCHelpMan{"walletcreatefundedpsbt",
                "\nCreates and funds a transaction in the Partially Signed Transaction format. Inputs will be added if supplied inputs are not enough\n"
                "Implements the Creator and Updater roles.\n",
                {
                    {"inputs", RPCArg::Type::ARR, RPCArg::Optional::NO, "A json array of json objects",
                        {
                            {"", RPCArg::Type::OBJ, RPCArg::Optional::OMITTED, "",
                                {
                                    {"txid", RPCArg::Type::STR_HEX, RPCArg::Optional::NO, "The transaction id"},
                                    {"vout", RPCArg::Type::NUM, RPCArg::Optional::NO, "The output number"},
                                    {"sequence", RPCArg::Type::NUM, RPCArg::Optional::NO, "The sequence number"},
                                },
                            },
                        },
                        },
                    {"outputs", RPCArg::Type::ARR, RPCArg::Optional::NO, "a json array with outputs (key-value pairs), where none of the keys are duplicated.\n"
                            "That is, each address can only appear once and there can only be one 'data' object.\n"
                            "For compatibility reasons, a dictionary, which holds the key-value pairs directly, is also\n"
                            "                             accepted as second parameter.",
                        {
                            {"", RPCArg::Type::OBJ, RPCArg::Optional::OMITTED, "",
                                {
                                    {"address", RPCArg::Type::AMOUNT, RPCArg::Optional::NO, "A key-value pair. The key (string) is the bitcoin address, the value (float or string) is the amount in " + CURRENCY_UNIT + ""},
                                },
                                },
                            {"", RPCArg::Type::OBJ, RPCArg::Optional::OMITTED, "",
                                {
                                    {"data", RPCArg::Type::STR_HEX, RPCArg::Optional::NO, "A key-value pair. The key must be \"data\", the value is hex-encoded data"},
                                },
                            },
                        },
                    },
                    {"locktime", RPCArg::Type::NUM, /* default */ "0", "Raw locktime. Non-0 value also locktime-activates inputs"},
                    {"options", RPCArg::Type::OBJ, RPCArg::Optional::OMITTED_NAMED_ARG, "",
                        {
                            {"changeAddress", RPCArg::Type::STR_HEX, /* default */ "pool address", "The bitcoin address to receive the change"},
                            {"changePosition", RPCArg::Type::NUM, /* default */ "random", "The index of the change output"},
                            {"change_type", RPCArg::Type::STR, /* default */ "set by -changetype", "The output type to use. Only valid if changeAddress is not specified. Options are \"legacy\", \"p2sh-segwit\", and \"bech32\"."},
                            {"includeWatching", RPCArg::Type::BOOL, /* default */ "false", "Also select inputs which are watch only"},
                            {"lockUnspents", RPCArg::Type::BOOL, /* default */ "false", "Lock selected unspent outputs"},
                            {"feeRate", RPCArg::Type::AMOUNT, /* default */ "not set: makes wallet determine the fee", "Set a specific fee rate in " + CURRENCY_UNIT + "/kB"},
                            {"subtractFeeFromOutputs", RPCArg::Type::ARR, /* default */ "empty array", "A json array of integers.\n"
                            "                              The fee will be equally deducted from the amount of each specified output.\n"
                            "                              Those recipients will receive less bitcoins than you enter in their corresponding amount field.\n"
                            "                              If no outputs are specified here, the sender pays the fee.",
                                {
                                    {"vout_index", RPCArg::Type::NUM, RPCArg::Optional::OMITTED, "The zero-based output index, before a change output is added."},
                                },
                            },
                            {"replaceable", RPCArg::Type::BOOL, /* default */ "false", "Marks this transaction as BIP125 replaceable.\n"
                            "                              Allows this transaction to be replaced by a transaction with higher fees"},
                            {"conf_target", RPCArg::Type::NUM, /* default */ "Fallback to wallet's confirmation target", "Confirmation target (in blocks)"},
                            {"estimate_mode", RPCArg::Type::STR, /* default */ "UNSET", "The fee estimate mode, must be one of:\n"
                            "         \"UNSET\"\n"
                            "         \"ECONOMICAL\"\n"
                            "         \"CONSERVATIVE\""},
                        },
                        "options"},
                    {"bip32derivs", RPCArg::Type::BOOL, /* default */ "false", "If true, includes the BIP 32 derivation paths for public keys if we know them"},
                },
                RPCResult{
                            "{\n"
                            "  \"psbt\": \"value\",        (string)  The resulting raw transaction (base64-encoded string)\n"
                            "  \"fee\":       n,         (numeric) Fee in " + CURRENCY_UNIT + " the resulting transaction pays\n"
                            "  \"changepos\": n          (numeric) The position of the added change output, or -1\n"
                            "}\n"
                                },
                                RPCExamples{
                            "\nCreate a transaction with no inputs\n"
                            + HelpExampleCli("walletcreatefundedpsbt", "\"[{\\\"txid\\\":\\\"myid\\\",\\\"vout\\\":0}]\" \"[{\\\"data\\\":\\\"00010203\\\"}]\"")
                                },
                            }.ToString());

    RPCTypeCheck(request.params, {
        UniValue::VARR,
        UniValueType(), // ARR or OBJ, checked later
        UniValue::VNUM,
        UniValue::VOBJ,
        UniValue::VBOOL
        }, true
    );

    CAmount fee;
    int change_position;
    CMutableTransaction rawTx = ConstructTransaction(request.params[0], request.params[1], request.params[2], request.params[3]["replaceable"], NullUniValue /* CA: assets_in */);
    FundTransaction(pwallet, rawTx, fee, change_position, request.params[3]);

    // Make a blank psbt
    PartiallySignedTransaction psbtx(rawTx);

    // Fill transaction with out data but don't sign
    bool bip32derivs = request.params[4].isNull() ? false : request.params[4].get_bool();
    bool complete = true;
    const TransactionError err = FillPSBT(pwallet, psbtx, complete, 1, false, bip32derivs);
    if (err != TransactionError::OK) {
        throw JSONRPCTransactionError(err);
    }

    // Serialize the PSBT
    CDataStream ssTx(SER_NETWORK, PROTOCOL_VERSION);
    ssTx << psbtx;

    UniValue result(UniValue::VOBJ);
    result.pushKV("psbt", EncodeBase64(ssTx.str()));
    result.pushKV("fee", ValueFromAmount(fee));
    result.pushKV("changepos", change_position);
    return result;
}

//
// ELEMENTS commands

namespace {
static secp256k1_context *secp256k1_ctx;

class CSecp256k1Init {
public:
    CSecp256k1Init() {
        secp256k1_ctx = secp256k1_context_create(SECP256K1_CONTEXT_VERIFY | SECP256K1_CONTEXT_SIGN);
    }
    ~CSecp256k1Init() {
        secp256k1_context_destroy(secp256k1_ctx);
    }
};
static CSecp256k1Init instance_of_csecp256k1;
}

UniValue signblock(const JSONRPCRequest& request)
{
    std::shared_ptr<CWallet> const wallet = GetWalletForJSONRPCRequest(request);
    CWallet* const pwallet = wallet.get();

    if (!EnsureWalletIsAvailable(pwallet, request.fHelp))
        return NullUniValue;

    if (request.fHelp || request.params.size() != 1)
        throw std::runtime_error(
            RPCHelpMan{"signblock",
                "\nSigns a block proposal, checking that it would be accepted first. Errors if it cannot sign the block.\n",
                {
                    {"blockhex", RPCArg::Type::STR_HEX, RPCArg::Optional::NO, "The hex-encoded block from getnewblockhex"},
                },
                RPCResult{
            "[\n"
            "    {\n"
            "        pubkeys,   (hex) The signature's pubkey\n"
            "        sig      (hex) The signature script\n"
            "    },\n"
            "    ...\n"
            "]\n"
                },
                RPCExamples{
                    HelpExampleCli("signblock", "0000002018c6f2f913f9902aeab...5ca501f77be96de63f609010000000000000000015100000000")
                },
            }.ToString());

    if (!g_signed_blocks) {
        throw JSONRPCError(RPC_MISC_ERROR, "Signed blocks are not active for this network.");
    }

    CBlock block;
    if (!DecodeHexBlk(block, request.params[0].get_str()))
        throw JSONRPCError(RPC_DESERIALIZATION_ERROR, "Block decode failed");

    LOCK(cs_main);

    uint256 hash = block.GetHash();
    BlockMap::iterator mi = mapBlockIndex.find(hash);
    if (mi != mapBlockIndex.end())
        throw JSONRPCError(RPC_VERIFY_ERROR, "already have block");

    CBlockIndex* const pindexPrev = ::ChainActive().Tip();
    // TestBlockValidity only supports blocks built on the current Tip
    if (block.hashPrevBlock != pindexPrev->GetBlockHash())
        throw JSONRPCError(RPC_VERIFY_ERROR, "proposal was not based on our best chain");

    CValidationState state;
    if (!TestBlockValidity(state, Params(), block, pindexPrev, false, true) || !state.IsValid()) {
        std::string strRejectReason = state.GetRejectReason();
        if (strRejectReason.empty())
            throw JSONRPCError(RPC_VERIFY_ERROR, state.IsInvalid() ? "Block proposal was invalid" : "Error checking block proposal");
        throw JSONRPCError(RPC_VERIFY_ERROR, strRejectReason);
    }

    // Expose SignatureData internals in return value in lieu of "Partially Signed Bitcoin Blocks"
    SignatureData block_sigs;
    GenericSignScript(*pwallet, block.GetBlockHeader(), block.proof.challenge, block_sigs);

    // Error if sig data didn't "grow"
    if (!block_sigs.complete && block_sigs.signatures.empty()) {
        throw JSONRPCError(RPC_VERIFY_ERROR, "Could not sign the block.");
    }
    UniValue ret(UniValue::VARR);
    for (const auto& signature : block_sigs.signatures) {
        UniValue obj(UniValue::VOBJ);
        obj.pushKV("pubkey", HexStr(signature.second.first.begin(), signature.second.first.end()));
        obj.pushKV("sig", HexStr(signature.second.second.begin(), signature.second.second.end()));
        ret.push_back(obj);
    }
    return ret;
}

UniValue getpeginaddress(const JSONRPCRequest& request)
{
    std::shared_ptr<CWallet> const wallet = GetWalletForJSONRPCRequest(request);
    CWallet* const pwallet = wallet.get();

    if (!EnsureWalletIsAvailable(pwallet, request.fHelp))
        return NullUniValue;

    if (request.fHelp || request.params.size() != 0)
        throw std::runtime_error(
            RPCHelpMan{"getpeginaddress",
                "\nReturns information needed for claimpegin to move coins to the sidechain.\n"
                "The user should send coins from their Bitcoin wallet to the mainchain_address returned.\n"
                "IMPORTANT: Like getaddress, getpeginaddress adds new secrets to wallet.dat, necessitating backup on a regular basis.\n",
                {},
                RPCResult{
            "\"mainchain_address\"           (string) Mainchain Bitcoin deposit address to send bitcoin to\n"
            "\"claim_script\"             (string) The claim script in hex that was committed to. This may be required in `claimpegin` to retrieve pegged-in funds\n"
                },
                RPCExamples{
                    HelpExampleCli("getpeginaddress", "")
            + HelpExampleRpc("getpeginaddress", "")
                },
            }.ToString());

    if (!pwallet->IsLocked()) {
        pwallet->TopUpKeyPool();
    }

    // Generate a new key that is added to wallet
    CPubKey newKey;
    if (!pwallet->GetKeyFromPool(newKey)) {
        throw JSONRPCError(RPC_WALLET_KEYPOOL_RAN_OUT, "Error: Keypool ran out, please call keypoolrefill first");
    }

    // Use native witness destination
    CTxDestination dest = GetDestinationForKey(newKey, OutputType::BECH32);

    pwallet->SetAddressBook(dest, "", "receive");

    CScript dest_script = GetScriptForDestination(dest);

    // Also add raw scripts to index to recognize later.
    pwallet->AddCScript(dest_script);

    // Get P2CH deposit address on mainchain.
    CTxDestination mainchain_dest(ScriptHash(GetScriptForWitness(calculate_contract(Params().GetConsensus().fedpegScript, dest_script))));

    UniValue ret(UniValue::VOBJ);

    ret.pushKV("mainchain_address", EncodeParentDestination(mainchain_dest));
    ret.pushKV("claim_script", HexStr(dest_script));
    return ret;
}

//! Derive BIP32 tweak from master xpub to child pubkey.
bool DerivePubTweak(const std::vector<uint32_t>& vPath, const CPubKey& keyMaster, const ChainCode &ccMaster, std::vector<unsigned char>& tweakSum)
{
    tweakSum.clear();
    tweakSum.resize(32);
    std::vector<unsigned char> tweak;
    CPubKey keyParent = keyMaster;
    CPubKey keyChild;
    ChainCode ccChild;
    ChainCode ccParent = ccMaster;
    for (unsigned int i = 0; i < vPath.size(); i++) {
        if ((vPath[i] >> 31) != 0) {
            return false;
        }
        keyParent.Derive(keyChild, ccChild, vPath[i], ccParent, &tweak);
        assert(tweak.size() == 32);
        ccParent = ccChild;
        keyParent = keyChild;
        if (i == 0) {
            tweakSum = tweak;
        } else {
            bool ret = secp256k1_ec_privkey_tweak_add(secp256k1_ctx, tweakSum.data(), tweak.data());
            if (!ret) {
                return false;
            }
        }
    }
    return true;
}

// For general cryptographic design of peg-out authorization scheme, see: https://github.com/ElementsProject/secp256k1-zkp/blob/secp256k1-zkp/src/modules/whitelist/whitelist.md
UniValue initpegoutwallet(const JSONRPCRequest& request)
{

    std::shared_ptr<CWallet> const wallet = GetWalletForJSONRPCRequest(request);
    CWallet* const pwallet = wallet.get();

    if (!EnsureWalletIsAvailable(pwallet, request.fHelp))
        return NullUniValue;

    if (request.fHelp || request.params.size() < 1 || request.params.size() > 3)
        throw std::runtime_error(
            RPCHelpMan{"initpegoutwallet",
                "\nThis call is for Liquid network initialization on the Liquid wallet. The wallet generates a new Liquid pegout authorization key (PAK) and stores it in the Liquid wallet. It then combines this with the `bitcoin_descriptor` to finally create a PAK entry for the network. This allows the user to send Liquid coins directly to a secure offline Bitcoin wallet at the derived path from the bitcoin_descriptor using the `sendtomainchain` command. Losing the Liquid PAK or offline Bitcoin root key will result in the inability to pegout funds, so immediate backup upon initialization is required.\n" +
                HelpRequiringPassphrase(pwallet),
                {
                    {"bitcoin_descriptor", RPCArg::Type::STR, RPCArg::Optional::NO, "The Bitcoin descriptor that includes a single extended pubkey. Must be one of the following: pkh(<xpub>), sh(wpkh(<xpub>)), or wpkh(<xpub>). This is used as the root for the Bitcoin destination wallet. The derivation path from the xpub will be `0/k`, reflecting the external chain of the wallet. DEPRECATED: If a plain xpub is given, pkh(<xpub>) is assumed. See link for more details on script descriptors: https://github.com/bitcoin/bitcoin/blob/master/doc/descriptors.md"},
                    {"bip32_counter", RPCArg::Type::NUM , /* default */ "0", "The `k` in `0/k` to be set as the next address to derive from the `bitcoin_descriptor`. This will be stored in the wallet and incremented on each successful `sendtomainchain` invocation."},
                    {"liquid_pak", RPCArg::Type::STR_HEX, RPCArg::Optional::OMITTED_NAMED_ARG, "The Liquid wallet pubkey in hex to be used as the Liquid PAK for pegout authorization. The private key must be in the wallet if argument is given. If this argument is not provided one will be generated and stored in the wallet automatically and returned."}
                },
                RPCResult{
            "{\n"
                "\"pakentry\"       (string) The resulting PAK entry to be used at network initialization time in the form of: `pak=<bitcoin_pak>:<liquid_pak>`.\n"
                "\"liquid_pak\"     (string) The Liquid PAK pubkey in hex, which is stored in the local Liquid wallet. This can be used in subsequent calls to `initpegoutwallet` to avoid generating a new `liquid_pak`.\n"
                "\"liquid_pak_address\" (string) The corresponding address for `liquid_pak`. Useful for `dumpprivkey` for wallet backup or transfer.\n"
                "\"address_lookahead\"(array)  The three next Bitcoin addresses the wallet will use for `sendtomainchain` based on `bip32_counter`.\n"
            "}\n"
                },
                RPCExamples{
                    HelpExampleCli("initpegoutwallet", "sh(wpkh(tpubDAY5hwtonH4NE8zY46ZMFf6B6F3fqMis7cwfNihXXpAg6XzBZNoHAdAzAZx2peoU8nTWFqvUncXwJ9qgE5VxcnUKxdut8F6mptVmKjfiwDQ/0/*))")
            + HelpExampleRpc("initpegoutwallet", "sh(wpkh(tpubDAY5hwtonH4NE8zY46ZMFf6B6F3fqMis7cwfNihXXpAg6XzBZNoHAdAzAZx2peoU8nTWFqvUncXwJ9qgE5VxcnUKxdut8F6mptVmKjfiwDQ/0/*))")
                },
            }.ToString());

    auto locked_chain = pwallet->chain().lock();
    LOCK(pwallet->cs_wallet);

    // Check that network cares about PAK
    if (!Params().GetEnforcePak()) {
        throw JSONRPCError(RPC_INVALID_PARAMETER, "PAK enforcement is not enabled on this network.");
    }

    if (!pwallet->IsLocked())
        pwallet->TopUpKeyPool();

    // Generate a new key that is added to wallet or set from argument
    CPubKey online_pubkey;
    if (request.params.size() < 3) {
        if (!pwallet->GetKeyFromPool(online_pubkey)) {
            throw JSONRPCError(RPC_WALLET_KEYPOOL_RAN_OUT, "Error: Keypool ran out, please call keypoolrefill first");
        }
        if (!pwallet->SetOnlinePubKey(online_pubkey)) {
            throw JSONRPCError(RPC_WALLET_ERROR, "Error: Could not write liquid_pak to wallet.");
        }
    } else {
        online_pubkey = CPubKey(ParseHex(request.params[2].get_str()));
        if (!online_pubkey.IsFullyValid()) {
            throw JSONRPCError(RPC_WALLET_ERROR, "Error: Given liquid_pak is not valid.");
        }
        if (!pwallet->HaveKey(online_pubkey.GetID())) {
            throw JSONRPCError(RPC_WALLET_ERROR, "Error: liquid_pak could not be found in wallet");
        }
    }

    // Parse offline counter
    int counter = 0;
    if (request.params.size() > 1) {
        counter = request.params[1].get_int();
        if (counter < 0 || counter > 1000000000) {
            throw JSONRPCError(RPC_INVALID_PARAMETER, "bip32_counter must be between 0 and 1,000,000,000, inclusive.");
        }
    }

    std::string bitcoin_desc = request.params[0].get_str();
    std::string xpub_str = "";

    // First check for naked xpub, and impute it as pkh(<xpub>/0/*) for backwards compat
    CExtPubKey xpub = DecodeExtPubKey(bitcoin_desc);
    if (xpub.pubkey.IsFullyValid()) {
        bitcoin_desc = "pkh(" + bitcoin_desc + "/0/*)";
    }

    FlatSigningProvider provider;
    auto desc = Parse(bitcoin_desc, provider);
    if (!desc) {
        throw JSONRPCError(RPC_INVALID_PARAMETER, "bitcoin_descriptor is not a valid descriptor string.");
    } else if (!desc->IsRange()) {
        throw JSONRPCError(RPC_INVALID_PARAMETER, "bitcoin_descriptor must be a ranged descriptor.");
    }

    // Three acceptable descriptors:
    if (bitcoin_desc.substr(0, 8) ==  "sh(wpkh("
            && bitcoin_desc.substr(bitcoin_desc.size()-2, 2) == "))") {
        xpub_str = bitcoin_desc.substr(8, bitcoin_desc.size()-2);
    } else if (bitcoin_desc.substr(0, 5) ==  "wpkh("
            && bitcoin_desc.substr(bitcoin_desc.size()-1, 1) == ")") {
        xpub_str = bitcoin_desc.substr(5, bitcoin_desc.size()-1);
    } else if (bitcoin_desc.substr(0, 4) == "pkh("
            && bitcoin_desc.substr(bitcoin_desc.size()-1, 1) == ")") {
        xpub_str = bitcoin_desc.substr(4, bitcoin_desc.size()-1);
    } else {
        throw JSONRPCError(RPC_INVALID_PARAMETER, "bitcoin_descriptor is not of any type supported: pkh(<xpub>), sh(wpkh(<xpub>)), wpkh(<xpub>), or <xpub>.");
    }

    // Strip off leading key origin
    if (xpub_str.find("]") != std::string::npos) {
        xpub_str = xpub_str.substr(xpub_str.find("]"), std::string::npos);
    }

    // Strip off following range
    xpub_str = xpub_str.substr(0, xpub_str.find("/"));

    xpub = DecodeExtPubKey(xpub_str);

    if (!xpub.pubkey.IsFullyValid()) {
        throw JSONRPCError(RPC_INVALID_PARAMETER, "bitcoin_descriptor does not contain a valid extended pubkey for this network.");
    }

    // Parse master pubkey
    CPubKey masterpub = xpub.pubkey;
    secp256k1_pubkey masterpub_secp;
    int ret = secp256k1_ec_pubkey_parse(secp256k1_ctx, &masterpub_secp, masterpub.begin(), masterpub.size());
    if (ret != 1) {
        throw JSONRPCError(RPC_WALLET_ERROR, "bitcoin_descriptor could not be parsed.");
    }

    // Store the keys and metadata
    if (!pwallet->SetOnlinePubKey(online_pubkey) ||
            !pwallet->SetOfflineXPubKey(xpub) ||
            !pwallet->SetOfflineCounter(counter) ||
            !pwallet->SetOfflineDescriptor(bitcoin_desc)) {
        throw JSONRPCError(RPC_WALLET_ERROR, "Error: Failure to initialize pegout wallet.");
    }

    // Negate the pubkey
    ret = secp256k1_ec_pubkey_negate(secp256k1_ctx, &masterpub_secp);

    std::vector<unsigned char> negatedpubkeybytes;
    negatedpubkeybytes.resize(33);
    size_t len = 33;
    ret = secp256k1_ec_pubkey_serialize(secp256k1_ctx, &negatedpubkeybytes[0], &len, &masterpub_secp, SECP256K1_EC_COMPRESSED);
    assert(ret == 1);
    assert(len == 33);
    assert(negatedpubkeybytes.size() == 33);

    UniValue address_list(UniValue::VARR);
    for (int i = counter; i < counter+3; i++) {
        std::vector<CScript> scripts;
        if (!desc->Expand(i, provider, scripts, provider)) {
            throw JSONRPCError(RPC_WALLET_ERROR, "Could not generate lookahead addresses with descriptor. This is a bug.");
        }
        CTxDestination destination;
        ExtractDestination(scripts[0], destination);
        address_list.push_back(EncodeParentDestination(destination));
    }
    UniValue pak(UniValue::VOBJ);
    pak.pushKV("pakentry", "pak=" + HexStr(negatedpubkeybytes) + ":" + HexStr(online_pubkey));
    pak.pushKV("liquid_pak", HexStr(online_pubkey));
    pak.pushKV("liquid_pak_address", EncodeDestination(PKHash(online_pubkey)));
    pak.pushKV("address_lookahead", address_list);
    return pak;
}

UniValue sendtomainchain_base(const JSONRPCRequest& request)
{
    std::shared_ptr<CWallet> const wallet = GetWalletForJSONRPCRequest(request);
    CWallet* const pwallet = wallet.get();

    if (!EnsureWalletIsAvailable(pwallet, request.fHelp))
        return NullUniValue;

    if (request.fHelp || request.params.size() < 2 || request.params.size() > 3)
        throw std::runtime_error(
            RPCHelpMan{"sendtomainchain",
                "\nSends sidechain funds to the given mainchain address, through the federated pegin mechanism\n"
                + HelpRequiringPassphrase(pwallet),
                {
                    {"address", RPCArg::Type::STR, RPCArg::Optional::NO, "The destination address on Bitcoin mainchain"},
                    {"amount", RPCArg::Type::AMOUNT, RPCArg::Optional::NO, "The amount being sent to Bitcoin mainchain"},
                    {"subtractfeefromamount", RPCArg::Type::BOOL, /* default */ "false", "The fee will be deducted from the amount being pegged-out."},
                },
                RPCResult{
            "\"txid\"              (string) Transaction ID of the resulting sidechain transaction\n"
                },
                RPCExamples{
                    HelpExampleCli("sendtomainchain", "\"mgWEy4vBJSHt3mC8C2SEWJQitifb4qeZQq\" 0.1")
            + HelpExampleRpc("sendtomainchain", "\"mgWEy4vBJSHt3mC8C2SEWJQitifb4qeZQq\" 0.1")
                },
            }.ToString());

    auto locked_chain = pwallet->chain().lock();
    LOCK(pwallet->cs_wallet);

    EnsureWalletIsUnlocked(pwallet);

    CTxDestination parent_address = DecodeParentDestination(request.params[0].get_str());
    if (!IsValidDestination(parent_address))
        throw JSONRPCError(RPC_INVALID_ADDRESS_OR_KEY, "Invalid Bitcoin address");

    CAmount nAmount = AmountFromValue(request.params[1]);
    if (nAmount <= 0)
        throw JSONRPCError(RPC_TYPE_ERROR, "Invalid amount for send");

    bool subtract_fee = false;
    if (request.params.size() > 2) {
        subtract_fee = request.params[2].get_bool();
    }

    // Parse Bitcoin address for destination, embed script
    CScript mainchain_script(GetScriptForDestination(parent_address));

    uint256 genesisBlockHash = Params().ParentGenesisBlockHash();

    // Asset type is implicit, no need to add to script
    NullData nulldata;
    nulldata << std::vector<unsigned char>(genesisBlockHash.begin(), genesisBlockHash.end());
    nulldata << std::vector<unsigned char>(mainchain_script.begin(), mainchain_script.end());
    CTxDestination address(nulldata);

    EnsureWalletIsUnlocked(pwallet);

    mapValue_t mapValue;
    CCoinControl no_coin_control; // This is a deprecated API
    CTransactionRef tx = SendMoney(*locked_chain, pwallet, address, nAmount, Params().GetConsensus().pegged_asset, subtract_fee, no_coin_control, std::move(mapValue), true /* ignore_blind_fail */);

    return (*tx).GetHash().GetHex();

}

// ELEMENTS: Copied from script/descriptor.cpp

typedef std::vector<uint32_t> KeyPath;

/** Split a string on every instance of sep, returning a vector. */
std::vector<Span<const char>> Split(const Span<const char>& sp, char sep)
{
    std::vector<Span<const char>> ret;
    auto it = sp.begin();
    auto start = it;
    while (it != sp.end()) {
        if (*it == sep) {
            ret.emplace_back(start, it);
            start = it + 1;
        }
        ++it;
    }
    ret.emplace_back(start, it);
    return ret;
}

/** Parse a key path, being passed a split list of elements (the first element is ignored). */
bool ParseKeyPath(const std::vector<Span<const char>>& split, KeyPath& out)
{
    for (size_t i = 1; i < split.size(); ++i) {
        Span<const char> elem = split[i];
        bool hardened = false;
        if (elem.size() > 0 && (elem[elem.size() - 1] == '\'' || elem[elem.size() - 1] == 'h')) {
            elem = elem.first(elem.size() - 1);
            hardened = true;
        }
        uint32_t p;
        if (!ParseUInt32(std::string(elem.begin(), elem.end()), &p) || p > 0x7FFFFFFFUL) return false;
        out.push_back(p | (((uint32_t)hardened) << 31));
    }
    return true;
}

////////////////////////////

UniValue sendtomainchain_pak(const JSONRPCRequest& request)
{
    std::shared_ptr<CWallet> const wallet = GetWalletForJSONRPCRequest(request);
    CWallet* const pwallet = wallet.get();

    if (!EnsureWalletIsAvailable(pwallet, request.fHelp))
        return NullUniValue;

    if (request.fHelp || request.params.size() < 2 || request.params.size() > 3)
        throw std::runtime_error(
            RPCHelpMan{"sendtomainchain",
                "\nSends Liquid funds to the Bitcoin mainchain, through the federated withdraw mechanism. The wallet internally generates the returned `bitcoin_address` via `bitcoin_descriptor` and `bip32_counter` previously set in `initpegoutwallet`. The counter will be incremented upon successful send, avoiding address re-use.\n"
                + HelpRequiringPassphrase(pwallet),
                {
                    {"address", RPCArg::Type::STR, RPCArg::Optional::NO, "Must be \"\". Only for non-PAK `sendtomainchain` compatibility."},
                    {"amount", RPCArg::Type::AMOUNT, RPCArg::Optional::NO, "The amount being sent to `bitcoin_address`."},
                    {"subtractfeefromamount", RPCArg::Type::BOOL, /* default */ "false", "The fee will be deducted from the amount being pegged-out."},
                },
                RPCResult{
            "{\n"
                "\"bitcoin_address\"   (string) The destination address on Bitcoin mainchain."
                "\"txid\"              (string) Transaction ID of the resulting Liquid transaction\n"
                "\"bitcoin_descriptor\"      (string) The xpubkey of the child destination address.\n"
                "\"bip32_counter\"   (string) The derivation counter for the `bitcoin_descriptor`.\n"
            "}\n"
                },
                RPCExamples{
                    HelpExampleCli("sendtomainchain", "\"\" 0.1")
            + HelpExampleRpc("sendtomainchain", "\"\" 0.1")
                },
            }.ToString());

    auto locked_chain = pwallet->chain().lock();
    LOCK(pwallet->cs_wallet);

    EnsureWalletIsUnlocked(pwallet);

    if (!request.params[0].get_str().empty()) {
        throw JSONRPCError(RPC_TYPE_ERROR, "`address` argument must be \"\" for PAK-enabled networks as the address is generated automatically.");
    }

    //amount
    CAmount nAmount = AmountFromValue(request.params[1]);
    if (nAmount < 100000)
        throw JSONRPCError(RPC_INVALID_PARAMETER, "Invalid amount for send, must send more than 0.0001 BTC");

    bool subtract_fee = false;
    if (request.params.size() > 2) {
        subtract_fee = request.params[1].get_bool();
    }

    CPAKList paklist = g_paklist_blockchain;
    if (g_paklist_config) {
        paklist = *g_paklist_config;
    }
    if (paklist.IsReject()) {
        throw JSONRPCError(RPC_INVALID_ADDRESS_OR_KEY, "Pegout freeze is under effect to aid a pak transition to a new list. Please consult the network operator.");
    }

    // Fetch pegout key data
    int counter = pwallet->offline_counter;
    CExtPubKey& xpub = pwallet->offline_xpub;
    CPubKey& onlinepubkey = pwallet->online_key;

    if (counter < 0) {
        throw JSONRPCError(RPC_WALLET_ERROR, "Pegout authorization for this wallet has not been set. Please call `initpegoutwallet` with the appropriate arguments first.");
    }

    FlatSigningProvider provider;
    const auto descriptor = Parse(pwallet->offline_desc, provider);

    // If descriptor not previously set, generate it
    if (!descriptor) {
        std::string offline_desc = "pkh(" + EncodeExtPubKey(xpub) + "0/*)";
        if (!pwallet->SetOfflineDescriptor(offline_desc)) {
            throw JSONRPCError(RPC_WALLET_ERROR, "Couldn't set wallet descriptor for peg-outs.");
        }
    }

    std::string desc_str = pwallet->offline_desc;
    std::string xpub_str = EncodeExtPubKey(xpub);

    // TODO: More properly expose key parsing functionality

    // Strip last parenths(up to 2) and "/*" to let ParseKeyPath do its thing
    desc_str.erase(std::remove(desc_str.begin(), desc_str.end(), ')'), desc_str.end());
    desc_str = desc_str.substr(0, desc_str.size()-2);

    // Since we know there are no key origin data, directly call inner parsing functions
    Span<const char> span(desc_str.data(), desc_str.size());
    auto split = Split(span, '/');
    KeyPath key_path;
    if (!ParseKeyPath(split, key_path)) {
        throw JSONRPCError(RPC_WALLET_ERROR, "Stored keypath in descriptor cannot be parsed.");
    }
    key_path.push_back(counter);

    secp256k1_pubkey onlinepubkey_secp;
    if (secp256k1_ec_pubkey_parse(secp256k1_ctx, &onlinepubkey_secp, onlinepubkey.begin(), onlinepubkey.size()) != 1) {
        throw JSONRPCError(RPC_TYPE_ERROR, "Pubkey is invalid");
    }

    // Get index of given online key
    int whitelistindex=-1;
    std::vector<secp256k1_pubkey> pak_online = paklist.OnlineKeys();
    for (unsigned int i=0; i<pak_online.size(); i++) {
        if (memcmp((void *)&pak_online[i], (void *)&onlinepubkey_secp, sizeof(secp256k1_pubkey)) == 0) {
            whitelistindex = i;
            break;
        }
    }
    if (whitelistindex == -1)
        throw JSONRPCError(RPC_WALLET_ERROR, "Given online key is not in Pegout Authorization Key List");

    // Parse master pubkey
    CPubKey masterpub = xpub.pubkey;
    secp256k1_pubkey masterpub_secp;
    int ret = secp256k1_ec_pubkey_parse(secp256k1_ctx, &masterpub_secp, masterpub.begin(), masterpub.size());
    if (ret != 1) {
        throw JSONRPCError(RPC_WALLET_ERROR, "Master pubkey could not be parsed.");
    }

    secp256k1_pubkey btcpub_secp;
    memcpy(&btcpub_secp, &masterpub_secp, sizeof(secp256k1_pubkey));

    // Negate master pubkey
    ret = secp256k1_ec_pubkey_negate(secp256k1_ctx, &masterpub_secp);

    // Make sure negated master pubkey is in PAK list at same index as online_pubkey
    if (memcmp((void *)&paklist.OfflineKeys()[whitelistindex], (void *)&masterpub_secp, sizeof(secp256k1_pubkey)) != 0) {
        throw JSONRPCError(RPC_WALLET_ERROR, "Given bitcoin_descriptor cannot be found in same entry as known liquid_pak");
    }

    // Get online PAK
    CKey masterOnlineKey;
    if (!pwallet->GetKey(onlinepubkey.GetID(), masterOnlineKey))
        throw JSONRPCError(RPC_WALLET_ERROR, "Given online key is in master set but not in wallet");

    // Tweak offline pubkey by tweakSum aka sumkey to get bitcoin key
    std::vector<unsigned char> tweakSum;
    if (!DerivePubTweak(key_path, xpub.pubkey, xpub.chaincode, tweakSum)) {
        throw JSONRPCError(RPC_WALLET_ERROR, "Could not create xpub tweak to generate proof.");
    }
    ret = secp256k1_ec_pubkey_tweak_add(secp256k1_ctx, &btcpub_secp, tweakSum.data());
    assert(ret);

    std::vector<unsigned char> btcpubkeybytes;
    btcpubkeybytes.resize(33);
    size_t btclen = 33;
    ret = secp256k1_ec_pubkey_serialize(secp256k1_ctx, &btcpubkeybytes[0], &btclen, &btcpub_secp, SECP256K1_EC_COMPRESSED);
    assert(ret == 1);
    assert(btclen == 33);
    assert(btcpubkeybytes.size() == 33);

    //Create, verify whitelist proof
    secp256k1_whitelist_signature sig;
    if(secp256k1_whitelist_sign(secp256k1_ctx, &sig, &paklist.OnlineKeys()[0], &paklist.OfflineKeys()[0], paklist.size(), &btcpub_secp, masterOnlineKey.begin(), &tweakSum[0], whitelistindex, NULL, NULL) != 1) {
        throw JSONRPCError(RPC_WALLET_ERROR, "Pegout authorization proof signing failed");
    }

    if (secp256k1_whitelist_verify(secp256k1_ctx, &sig, &paklist.OnlineKeys()[0], &paklist.OfflineKeys()[0], paklist.size(), &btcpub_secp) != 1) {
        throw JSONRPCError(RPC_WALLET_ERROR, "Pegout authorization proof was created and signed but is invalid");
    }

    //Serialize
    const size_t expectedOutputSize = 1 + 32 * (1 + paklist.size());
    assert(1 + 32 * (1 + 256) >= expectedOutputSize);
    unsigned char output[1 + 32 * (1 + 256)];
    size_t outlen = expectedOutputSize;
    secp256k1_whitelist_signature_serialize(secp256k1_ctx, output, &outlen, &sig);
    assert(outlen == expectedOutputSize);
    std::vector<unsigned char> whitelistproof(output, output + expectedOutputSize / sizeof(unsigned char));

    // Derive the end address in mainchain
    std::vector<CScript> scripts;
    if (!descriptor->Expand(counter, provider, scripts, provider)) {
        throw JSONRPCError(RPC_WALLET_ERROR, "Could not generate mainchain destination with descriptor. This is a bug.");
    }
    assert(scripts.size() == 1);
    CScript mainchain_script = scripts[0];
    CTxDestination bitcoin_address;
    ExtractDestination(mainchain_script, bitcoin_address);

    uint256 genesisBlockHash = Params().ParentGenesisBlockHash();
    NullData nulldata;
    nulldata << std::vector<unsigned char>(genesisBlockHash.begin(), genesisBlockHash.end());
    nulldata << std::vector<unsigned char>(mainchain_script.begin(), mainchain_script.end());
    nulldata << btcpubkeybytes;
    nulldata << whitelistproof;
    CTxDestination address(nulldata);
    assert(GetScriptForDestination(nulldata).IsPegoutScript(genesisBlockHash));

    txnouttype txntype;
    if (!IsStandard(GetScriptForDestination(nulldata), txntype)) {
        throw JSONRPCError(RPC_TYPE_ERROR, "Resulting scriptPubKey is non-standard. Ensure pak=reject is not set");
    }

    mapValue_t mapValue;
    CCoinControl no_coin_control; // This is a deprecated API
    CTransactionRef tx = SendMoney(*locked_chain, pwallet, address, nAmount, Params().GetConsensus().pegged_asset, subtract_fee, no_coin_control, std::move(mapValue), true /* ignore_blind_fail */);

    pwallet->SetOfflineCounter(counter+1);

    std::stringstream ss;
    ss << counter;

    UniValue obj(UniValue::VOBJ);
    obj.pushKV("txid", tx->GetHash().GetHex());
    obj.pushKV("bitcoin_address", EncodeParentDestination(bitcoin_address));
    obj.pushKV("bip32_counter", ss.str());
    obj.pushKV("bitcoin_descriptor", pwallet->offline_desc);
    return obj;
}

// We only expose the appropriate peg-out method type per network
UniValue sendtomainchain(const JSONRPCRequest& request)
{
    if (Params().GetEnforcePak()) {
        return sendtomainchain_pak(request);
    } else {
        return sendtomainchain_base(request);
    }
}

extern UniValue signrawtransaction(const JSONRPCRequest& request);
extern UniValue sendrawtransaction(const JSONRPCRequest& request);

template<typename T_tx>
unsigned int GetPeginTxnOutputIndex(const T_tx& txn, const CScript& witnessProgram)
{
    unsigned int nOut = 0;
    //Call contracthashtool
    CScript mainchain_script = GetScriptForDestination(ScriptHash(GetScriptForWitness(calculate_contract(Params().GetConsensus().fedpegScript, witnessProgram))));
    for (; nOut < txn.vout.size(); nOut++)
        if (txn.vout[nOut].scriptPubKey == mainchain_script)
            break;
    return nOut;
}

template<typename T_tx_ref, typename T_tx, typename T_merkle_block>
static UniValue createrawpegin(const JSONRPCRequest& request, T_tx_ref& txBTCRef, T_tx& tx_aux, T_merkle_block& merkleBlock)
{
    if (request.fHelp || request.params.size() < 2 || request.params.size() > 3)
        throw std::runtime_error(
            RPCHelpMan{"createrawpegin",
                "\nCreates a raw transaction to claim coins from the main chain by creating a pegin transaction with the necessary metadata after the corresponding Bitcoin transaction.\n"
                "Note that this call will not sign the transaction.\n"
                "If a transaction is not relayed it may require manual addition to a functionary mempool in order for it to be mined.\n",
                {
                    {"bitcoinTx", RPCArg::Type::STR_HEX, RPCArg::Optional::NO, "The raw bitcoin transaction (in hex) depositing bitcoin to the mainchain_address generated by getpeginaddress"},
                    {"txoutproof", RPCArg::Type::STR_HEX, RPCArg::Optional::NO, "A rawtxoutproof (in hex) generated by the mainchain daemon's `gettxoutproof` containing a proof of only bitcoinTx"},
                    {"claim_script", RPCArg::Type::STR_HEX, RPCArg::Optional::OMITTED_NAMED_ARG, "The witness program generated by getpeginaddress. Only needed if not in wallet."},
                },
                RPCResult{
            "{\n"
            "   \"hex\"       (string) Raw transaction in hex\n"
            "   \"mature\"            (bool) Whether the peg-in is mature (only included when validating peg-ins)\n"
            "}\n"
                },
                RPCExamples{
                    HelpExampleCli("createrawpegin", "\"0200000002b80a99d63ca943d72141750d983a3eeda3a5c5a92aa962884ffb141eb49ffb4f000000006a473044022031ffe1d76decdfbbdb7e2ee6010e865a5134137c261e1921da0348b95a207f9e02203596b065c197e31bcc2f80575154774ac4e80acd7d812c91d93c4ca6a3636f27012102d2130dfbbae9bd27eee126182a39878ac4e117d0850f04db0326981f43447f9efeffffffb80a99d63ca943d72141750d983a3eeda3a5c5a92aa962884ffb141eb49ffb4f010000006b483045022100cf041ce0eb249ae5a6bc33c71c156549c7e5ad877ae39e2e3b9c8f1d81ed35060220472d4e4bcc3b7c8d1b34e467f46d80480959183d743dad73b1ed0e93ec9fd14f012103e73e8b55478ab9c5de22e2a9e73c3e6aca2c2e93cd2bad5dc4436a9a455a5c44feffffff0200e1f5050000000017a914da1745e9b549bd0bfa1a569971c77eba30cd5a4b87e86cbe00000000001976a914a25fe72e7139fd3f61936b228d657b2548b3936a88acc0020000\", \"00000020976e918ed537b0f99028648f2a25c0bd4513644fb84d9cbe1108b4df6b8edf6ba715c424110f0934265bf8c5763d9cc9f1675a0f728b35b9bc5875f6806be3d19cd5b159ffff7f2000000000020000000224eab3da09d99407cb79f0089e3257414c4121cb85a320e1fd0f88678b6b798e0713a8d66544b6f631f9b6d281c71633fb91a67619b189a06bab09794d5554a60105\" \"0014058c769ffc7d12c35cddec87384506f536383f9c\"")
            + HelpExampleRpc("createrawpegin", "\"0200000002b80a99d63ca943d72141750d983a3eeda3a5c5a92aa962884ffb141eb49ffb4f000000006a473044022031ffe1d76decdfbbdb7e2ee6010e865a5134137c261e1921da0348b95a207f9e02203596b065c197e31bcc2f80575154774ac4e80acd7d812c91d93c4ca6a3636f27012102d2130dfbbae9bd27eee126182a39878ac4e117d0850f04db0326981f43447f9efeffffffb80a99d63ca943d72141750d983a3eeda3a5c5a92aa962884ffb141eb49ffb4f010000006b483045022100cf041ce0eb249ae5a6bc33c71c156549c7e5ad877ae39e2e3b9c8f1d81ed35060220472d4e4bcc3b7c8d1b34e467f46d80480959183d743dad73b1ed0e93ec9fd14f012103e73e8b55478ab9c5de22e2a9e73c3e6aca2c2e93cd2bad5dc4436a9a455a5c44feffffff0200e1f5050000000017a914da1745e9b549bd0bfa1a569971c77eba30cd5a4b87e86cbe00000000001976a914a25fe72e7139fd3f61936b228d657b2548b3936a88acc0020000\", \"00000020976e918ed537b0f99028648f2a25c0bd4513644fb84d9cbe1108b4df6b8edf6ba715c424110f0934265bf8c5763d9cc9f1675a0f728b35b9bc5875f6806be3d19cd5b159ffff7f2000000000020000000224eab3da09d99407cb79f0089e3257414c4121cb85a320e1fd0f88678b6b798e0713a8d66544b6f631f9b6d281c71633fb91a67619b189a06bab09794d5554a60105\", \"0014058c769ffc7d12c35cddec87384506f536383f9c\"")
                },
            }.ToString());

    std::shared_ptr<CWallet> const wallet = GetWalletForJSONRPCRequest(request);
    CWallet* const pwallet = wallet.get();

    auto locked_chain = pwallet->chain().lock();
    LOCK(pwallet->cs_wallet);

    if (!IsHex(request.params[0].get_str()) || !IsHex(request.params[1].get_str())) {
        throw JSONRPCError(RPC_TYPE_ERROR, "the first two arguments must be hex strings");
    }

    std::vector<unsigned char> txData = ParseHex(request.params[0].get_str());
    CDataStream ssTx(txData, SER_NETWORK, PROTOCOL_VERSION);
    try {
        ssTx >> txBTCRef;
    }
    catch (...) {
        throw JSONRPCError(RPC_TYPE_ERROR, "The included bitcoinTx is malformed. Are you sure that is the whole string?");
    }
    T_tx txBTC(*txBTCRef);

    std::vector<unsigned char> txOutProofData = ParseHex(request.params[1].get_str());
    CDataStream ssTxOutProof(txOutProofData, SER_NETWORK, PROTOCOL_VERSION);
    try {
        ssTxOutProof >> merkleBlock;
    }
    catch (...) {
        throw JSONRPCError(RPC_TYPE_ERROR, "The included txoutproof is malformed. Are you sure that is the whole string?");
    }

    if (!ssTxOutProof.empty()) {
        throw JSONRPCError(RPC_INVALID_PARAMETER, "Invalid tx out proof");
    }

    std::vector<uint256> txHashes;
    std::vector<unsigned int> txIndices;
    if (merkleBlock.txn.ExtractMatches(txHashes, txIndices) != merkleBlock.header.hashMerkleRoot)
        throw JSONRPCError(RPC_INVALID_PARAMETER, "Invalid tx out proof");

    if (txHashes.size() != 1 || txHashes[0] != txBTC.GetHash())
        throw JSONRPCError(RPC_INVALID_PARAMETER, "The txoutproof must contain bitcoinTx and only bitcoinTx");

    CScript witness_script;
    unsigned int nOut = txBTC.vout.size();
    if (request.params.size() > 2) {
        const std::string claim_script = request.params[2].get_str();
        if (!IsHex(claim_script)) {
            throw JSONRPCError(RPC_INVALID_PARAMETER, "Given claim_script is not hex.");
        }
        // If given manually, no need for it to be a witness script
        std::vector<unsigned char> witnessBytes(ParseHex(claim_script));
        witness_script = CScript(witnessBytes.begin(), witnessBytes.end());
        nOut = GetPeginTxnOutputIndex(txBTC, witness_script);
        if (nOut == txBTC.vout.size()) {
            throw JSONRPCError(RPC_INVALID_PARAMETER, "Given claim_script does not match the given Bitcoin transaction.");
        }
    }
    else {
        // Look for known wpkh address in wallet
        for (std::map<CTxDestination, CAddressBookData>::const_iterator iter = pwallet->mapAddressBook.begin(); iter != pwallet->mapAddressBook.end(); ++iter) {
            CScript dest_script = GetScriptForDestination(iter->first);
            nOut = GetPeginTxnOutputIndex(txBTC, dest_script);
            if (nOut != txBTC.vout.size()) {
                witness_script = dest_script;
                break;
            }
        }
    }
    if (nOut == txBTC.vout.size()) {
        throw JSONRPCError(RPC_INVALID_PARAMETER, "Failed to find output in bitcoinTx to the mainchain_address from getpeginaddress");
    }
    assert(witness_script != CScript());

    int version = -1;
    std::vector<unsigned char> witness_program;
    if (!witness_script.IsWitnessProgram(version, witness_program) || version != 0) {
        throw JSONRPCError(RPC_INVALID_PARAMETER, "Given or recovered script is not a v0 witness program.");
    }

    CAmount value = 0;
    if (!GetAmountFromParentChainPegin(value, txBTC, nOut)) {
        throw JSONRPCError(RPC_INVALID_PARAMETER, strprintf("Amounts to pegin must be explicit and asset must be %s", Params().GetConsensus().parent_pegged_asset.GetHex()));
    }

    CDataStream stream(0, 0);
    try {
        stream << value;
    } catch (...) {
        throw JSONRPCError(RPC_INVALID_PARAMETER, "Amount serialization is invalid.");
    }
    // Need to reinterpret bytes as unsigned chars before adding to witness
    char* buf = stream.data();
    unsigned char* membuf = reinterpret_cast<unsigned char*>(buf);
    std::vector<unsigned char> value_bytes(membuf, membuf + stream.size());

    uint256 genesisBlockHash = Params().ParentGenesisBlockHash();

    // Manually construct peg-in transaction, sign it, and send it off.
    // Decrement the output value as much as needed given the total vsize to
    // pay the fees.

    if (!pwallet->IsLocked())
        pwallet->TopUpKeyPool();

    // Generate a new key that is added to wallet
    CPubKey newKey;
    if (!pwallet->GetKeyFromPool(newKey))
        throw JSONRPCError(RPC_WALLET_KEYPOOL_RAN_OUT, "Error: Keypool ran out, please call keypoolrefill first");
    WitnessV0KeyHash wpkhash(newKey.GetID());

    pwallet->SetAddressBook(wpkhash, "", "receive");

    // One peg-in input, one wallet output and one fee output
    CMutableTransaction mtx;
    mtx.vin.push_back(CTxIn(COutPoint(txHashes[0], nOut), CScript(), ~(uint32_t)0));
    // mark as peg-in input
    mtx.vin[0].m_is_pegin = true;
    mtx.vout.push_back(CTxOut(Params().GetConsensus().pegged_asset, value, GetScriptForDestination(wpkhash)));
    mtx.vout.push_back(CTxOut(Params().GetConsensus().pegged_asset, 0, CScript()));

    // Strip witness data for proof inclusion since only TXID-covered fields matters
    CDataStream ssTxBack(SER_NETWORK, PROTOCOL_VERSION | SERIALIZE_TRANSACTION_NO_WITNESS);
    ssTxBack << txBTC;
    std::vector<unsigned char> tx_data_stripped(ssTxBack.begin(), ssTxBack.end());

    // Construct pegin proof
    CScriptWitness pegin_witness;
    std::vector<std::vector<unsigned char> >& stack = pegin_witness.stack;
    stack.push_back(value_bytes);
    stack.push_back(std::vector<unsigned char>(Params().GetConsensus().pegged_asset.begin(), Params().GetConsensus().pegged_asset.end()));
    stack.push_back(std::vector<unsigned char>(genesisBlockHash.begin(), genesisBlockHash.end()));
    stack.push_back(std::vector<unsigned char>(witness_script.begin(), witness_script.end()));
    stack.push_back(tx_data_stripped);
    stack.push_back(txOutProofData);

    // Peg-in witness isn't valid, even though the block header is(without depth check)
    // We re-check depth before returning with more descriptive result
    std::string err;
    if (!IsValidPeginWitness(pegin_witness, mtx.vin[0].prevout, err, false)) {
        throw JSONRPCError(RPC_INVALID_PARAMETER, strprintf("Constructed peg-in witness is invalid: %s", err));
    }

    // Put input witness in transaction
    CTxInWitness txinwit;
    txinwit.m_pegin_witness = pegin_witness;
    mtx.witness.vtxinwit.push_back(txinwit);

    // Estimate fee for transaction, decrement fee output(including witness data)
    unsigned int nBytes = GetVirtualTransactionSize(CTransaction(mtx)) +
        (1+1+72+1+33/WITNESS_SCALE_FACTOR);
    CCoinControl coin_control;
    CAmount nFeeNeeded = GetMinimumFee(*pwallet, nBytes, coin_control, nullptr);

    mtx.vout[0].nValue = mtx.vout[0].nValue.GetAmount() - nFeeNeeded;
    mtx.vout[1].nValue = mtx.vout[1].nValue.GetAmount() + nFeeNeeded;

    UniValue ret(UniValue::VOBJ);

    // Return hex
    std::string strHex = EncodeHexTx(CTransaction(mtx), RPCSerializationFlags());
    ret.pushKV("hex", strHex);

    // Additional block lee-way to avoid bitcoin block races
    if (gArgs.GetBoolArg("-validatepegin", Params().GetConsensus().has_parent_chain)) {
        unsigned int required_depth = Params().GetConsensus().pegin_min_depth + 2;
        if (txIndices[0] == 0) {
            required_depth = std::max(required_depth, (unsigned int)COINBASE_MATURITY+2);
        }
        ret.pushKV("mature", IsConfirmedBitcoinBlock(merkleBlock.header.GetHash(), required_depth, merkleBlock.txn.GetNumTransactions()));
    }

    return ret;
}

UniValue createrawpegin(const JSONRPCRequest& request)
{
    UniValue ret(UniValue::VOBJ);
    if (Params().GetConsensus().ParentChainHasPow()) {
        Sidechain::Bitcoin::CTransactionRef txBTCRef;
        Sidechain::Bitcoin::CTransaction tx_aux;
        Sidechain::Bitcoin::CMerkleBlock merkleBlock;
        ret = createrawpegin(request, txBTCRef, tx_aux, merkleBlock);
        if (!CheckParentProofOfWork(merkleBlock.header.GetHash(), merkleBlock.header.nBits, Params().GetConsensus())) {
            throw JSONRPCError(RPC_INVALID_PARAMETER, "Invalid tx out proof");
        }
    } else {
        CTransactionRef txBTCRef;
        CTransaction tx_aux;
        CMerkleBlock merkleBlock;
        ret = createrawpegin(request, txBTCRef, tx_aux, merkleBlock);
        if (!CheckProofSignedParent(merkleBlock.header, Params().GetConsensus())) {
            throw JSONRPCError(RPC_INVALID_PARAMETER, "Invalid tx out proof");
        }
    }
    return ret;
}

UniValue claimpegin(const JSONRPCRequest& request)
{

    if (request.fHelp || request.params.size() < 2 || request.params.size() > 3)
        throw std::runtime_error(
            RPCHelpMan{"claimpegin",
                "\nClaim coins from the main chain by creating a pegin transaction with the necessary metadata after the corresponding Bitcoin transaction.\n"
                "Note that the transaction will not be relayed unless it is buried at least 102 blocks deep.\n"
                "If a transaction is not relayed it may require manual addition to a functionary mempool in order for it to be mined.\n",
                {
                    {"bitcoinTx", RPCArg::Type::STR_HEX, RPCArg::Optional::NO, "The raw bitcoin transaction (in hex) depositing bitcoin to the mainchain_address generated by getpeginaddress"},
                    {"txoutproof", RPCArg::Type::STR_HEX, RPCArg::Optional::NO, "A rawtxoutproof (in hex) generated by the mainchain daemon's `gettxoutproof` containing a proof of only bitcoinTx"},
                    {"claim_script", RPCArg::Type::STR_HEX, RPCArg::Optional::OMITTED_NAMED_ARG, "The witness program generated by getpeginaddress. Only needed if not in wallet."},
                },
                RPCResult{
            "\"txid\"                 (string) Txid of the resulting sidechain transaction\n"
                },
                RPCExamples{
                    HelpExampleCli("claimpegin", "\"0200000002b80a99d63ca943d72141750d983a3eeda3a5c5a92aa962884ffb141eb49ffb4f000000006a473044022031ffe1d76decdfbbdb7e2ee6010e865a5134137c261e1921da0348b95a207f9e02203596b065c197e31bcc2f80575154774ac4e80acd7d812c91d93c4ca6a3636f27012102d2130dfbbae9bd27eee126182a39878ac4e117d0850f04db0326981f43447f9efeffffffb80a99d63ca943d72141750d983a3eeda3a5c5a92aa962884ffb141eb49ffb4f010000006b483045022100cf041ce0eb249ae5a6bc33c71c156549c7e5ad877ae39e2e3b9c8f1d81ed35060220472d4e4bcc3b7c8d1b34e467f46d80480959183d743dad73b1ed0e93ec9fd14f012103e73e8b55478ab9c5de22e2a9e73c3e6aca2c2e93cd2bad5dc4436a9a455a5c44feffffff0200e1f5050000000017a914da1745e9b549bd0bfa1a569971c77eba30cd5a4b87e86cbe00000000001976a914a25fe72e7139fd3f61936b228d657b2548b3936a88acc0020000\" \"00000020976e918ed537b0f99028648f2a25c0bd4513644fb84d9cbe1108b4df6b8edf6ba715c424110f0934265bf8c5763d9cc9f1675a0f728b35b9bc5875f6806be3d19cd5b159ffff7f2000000000020000000224eab3da09d99407cb79f0089e3257414c4121cb85a320e1fd0f88678b6b798e0713a8d66544b6f631f9b6d281c71633fb91a67619b189a06bab09794d5554a60105\" \"0014058c769ffc7d12c35cddec87384506f536383f9c\"")
            + HelpExampleRpc("claimpegin", "\"0200000002b80a99d63ca943d72141750d983a3eeda3a5c5a92aa962884ffb141eb49ffb4f000000006a473044022031ffe1d76decdfbbdb7e2ee6010e865a5134137c261e1921da0348b95a207f9e02203596b065c197e31bcc2f80575154774ac4e80acd7d812c91d93c4ca6a3636f27012102d2130dfbbae9bd27eee126182a39878ac4e117d0850f04db0326981f43447f9efeffffffb80a99d63ca943d72141750d983a3eeda3a5c5a92aa962884ffb141eb49ffb4f010000006b483045022100cf041ce0eb249ae5a6bc33c71c156549c7e5ad877ae39e2e3b9c8f1d81ed35060220472d4e4bcc3b7c8d1b34e467f46d80480959183d743dad73b1ed0e93ec9fd14f012103e73e8b55478ab9c5de22e2a9e73c3e6aca2c2e93cd2bad5dc4436a9a455a5c44feffffff0200e1f5050000000017a914da1745e9b549bd0bfa1a569971c77eba30cd5a4b87e86cbe00000000001976a914a25fe72e7139fd3f61936b228d657b2548b3936a88acc0020000\", \"00000020976e918ed537b0f99028648f2a25c0bd4513644fb84d9cbe1108b4df6b8edf6ba715c424110f0934265bf8c5763d9cc9f1675a0f728b35b9bc5875f6806be3d19cd5b159ffff7f2000000000020000000224eab3da09d99407cb79f0089e3257414c4121cb85a320e1fd0f88678b6b798e0713a8d66544b6f631f9b6d281c71633fb91a67619b189a06bab09794d5554a60105\", \"0014058c769ffc7d12c35cddec87384506f536383f9c\"")
                },
            }.ToString());

    std::shared_ptr<CWallet> const wallet = GetWalletForJSONRPCRequest(request);
    CWallet* const pwallet = wallet.get();
    CTransactionRef tx_ref;
    CMutableTransaction mtx;

    auto locked_chain = pwallet->chain().lock();
    LOCK(pwallet->cs_wallet);

    if (::ChainstateActive().IsInitialBlockDownload()) {
        throw JSONRPCError(RPC_WALLET_ERROR, "Peg-ins cannot be completed during initial sync or reindexing.");
    }

    // Get raw peg-in transaction
    UniValue ret(createrawpegin(request));

    // Make sure it can be propagated and confirmed
    if (!ret["mature"].isNull() && ret["mature"].get_bool() == false) {
        throw JSONRPCError(RPC_INVALID_PARAMETER, "Peg-in Bitcoin transaction needs more confirmations to be sent.");
    }

    // Sign it
    JSONRPCRequest request2;
    UniValue varr(UniValue::VARR);
    varr.push_back(ret["hex"]);
    request2.params = varr;
    UniValue result = signrawtransactionwithwallet(request2);

    if (!DecodeHexTx(mtx, result["hex"].get_str(), false, true)) {
        throw JSONRPCError(RPC_DESERIALIZATION_ERROR, "TX decode failed");
    }

    // To check if it's not double spending an existing pegin UTXO, we check mempool acceptance.
    CValidationState acceptState;
    LockAssertion lock(::cs_main); //TODO(stevenroose) replace with locked_chain later
    bool accepted = ::AcceptToMemoryPool(mempool, acceptState, MakeTransactionRef(mtx), nullptr /* pfMissingInputs */,
                            nullptr /* plTxnReplaced */, false /* bypass_limits */, pwallet->m_default_max_tx_fee, true /* test_accept */);
    if (!accepted) {
        std::string strError = strprintf("Error: The transaction was rejected! Reason given: %s", FormatStateMessage(acceptState));
        throw JSONRPCError(RPC_WALLET_ERROR, strError);
    }

    // Send it
    CValidationState state;
    mapValue_t mapValue;
    std::vector<std::unique_ptr<CReserveKey>> reservekeys;
    reservekeys.push_back(std::unique_ptr<CReserveKey>(new CReserveKey(pwallet)));
    if (!pwallet->CommitTransaction(MakeTransactionRef(mtx), mapValue, {} /* orderForm */, reservekeys, state)) {
        std::string strError = strprintf("Error: The transaction was rejected! Reason given: %s", FormatStateMessage(state));
        throw JSONRPCError(RPC_WALLET_ERROR, strError);
    }

    return mtx.GetHash().GetHex();
}

// Rewind the outputs to unblinded, and push placeholders for blinding info. Not exported.
void FillBlinds(CWallet* pwallet, CMutableTransaction& tx, std::vector<uint256>& output_value_blinds, std::vector<uint256>& output_asset_blinds, std::vector<CPubKey>& output_pubkeys, std::vector<CKey>& asset_keys, std::vector<CKey>& token_keys) {

    // Resize witness before doing anything
    tx.witness.vtxinwit.resize(tx.vin.size());
    tx.witness.vtxoutwit.resize(tx.vout.size());

    for (size_t nOut = 0; nOut < tx.vout.size(); ++nOut) {
        CTxOut& out = tx.vout[nOut];
        if (out.nValue.IsExplicit()) {
            CPubKey pubkey(out.nNonce.vchCommitment);
            if (!pubkey.IsFullyValid()) {
                output_pubkeys.push_back(CPubKey());
            } else {
                output_pubkeys.push_back(pubkey);
            }
            output_value_blinds.push_back(uint256());
            output_asset_blinds.push_back(uint256());
        } else if (out.nValue.IsCommitment()) {
            CTxOutWitness* ptxoutwit = &tx.witness.vtxoutwit[nOut];
            uint256 blinding_factor;
            uint256 asset_blinding_factor;
            CAsset asset;
            CAmount amount;
            // This can only be used to recover things like change addresses and self-sends.
            if (UnblindConfidentialPair(pwallet->GetBlindingKey(&out.scriptPubKey), out.nValue, out.nAsset, out.nNonce, out.scriptPubKey, ptxoutwit->vchRangeproof, amount, blinding_factor, asset, asset_blinding_factor) != 0) {
                // Wipe out confidential info from output and output witness
                CScript scriptPubKey = tx.vout[nOut].scriptPubKey;
                CTxOut newOut(asset, amount, scriptPubKey);
                tx.vout[nOut] = newOut;
                ptxoutwit->SetNull();

                // Mark for re-blinding with same key that deblinded it
                CPubKey pubkey(pwallet->GetBlindingKey(&out.scriptPubKey).GetPubKey());
                output_pubkeys.push_back(pubkey);
                output_value_blinds.push_back(uint256());
                output_asset_blinds.push_back(uint256());
            } else {
                output_pubkeys.push_back(CPubKey());
                output_value_blinds.push_back(uint256());
                output_asset_blinds.push_back(uint256());
            }
        } else {
            // Null or invalid, do nothing for that output
            output_pubkeys.push_back(CPubKey());
            output_value_blinds.push_back(uint256());
            output_asset_blinds.push_back(uint256());
        }
    }

    // Fill out issuance blinding keys to be used directly as nonce for rangeproof
    for (size_t nIn = 0; nIn < tx.vin.size(); ++nIn) {
        CAssetIssuance& issuance = tx.vin[nIn].assetIssuance;
        if (issuance.IsNull()) {
            asset_keys.push_back(CKey());
            token_keys.push_back(CKey());
            continue;
        }

        // Calculate underlying asset for use as blinding key script
        CAsset asset;
        // New issuance, compute the asset ids
        if (issuance.assetBlindingNonce.IsNull()) {
            uint256 entropy;
            GenerateAssetEntropy(entropy, tx.vin[nIn].prevout, issuance.assetEntropy);
            CalculateAsset(asset, entropy);
        }
        // Re-issuance
        else {
            // TODO Give option to skip blinding when the reissuance token was derived without blinding ability. For now we assume blinded
            // hashAssetIdentifier doubles as the entropy on reissuance
            CalculateAsset(asset, issuance.assetEntropy);
        }

        // Special format for issuance blinding keys, unique for each transaction
        CScript blindingScript = CScript() << OP_RETURN << std::vector<unsigned char>(tx.vin[nIn].prevout.hash.begin(), tx.vin[nIn].prevout.hash.end()) << tx.vin[nIn].prevout.n;

        for (size_t nPseudo = 0; nPseudo < 2; nPseudo++) {
            bool issuance_asset = (nPseudo == 0);
            std::vector<CKey>& issuance_blinding_keys = issuance_asset ? asset_keys : token_keys;
            CConfidentialValue& conf_value = issuance_asset ? issuance.nAmount : issuance.nInflationKeys;
            if (conf_value.IsCommitment()) {
                // Rangeproof must exist
                if (tx.witness.vtxinwit.size() <= nIn) {
                    throw JSONRPCError(RPC_INVALID_PARAMETER, "Transaction issuance is already blinded but has no attached rangeproof.");
                }
                CTxInWitness& txinwit = tx.witness.vtxinwit[nIn];
                std::vector<unsigned char>& vchRangeproof = issuance_asset ? txinwit.vchIssuanceAmountRangeproof : txinwit.vchInflationKeysRangeproof;
                uint256 blinding_factor;
                uint256 asset_blinding_factor;
                CAmount amount;
                if (UnblindConfidentialPair(pwallet->GetBlindingKey(&blindingScript), conf_value, CConfidentialAsset(asset), CConfidentialNonce(), CScript(), vchRangeproof, amount, blinding_factor, asset, asset_blinding_factor) != 0) {
                    // Wipe out confidential info from issuance
                    vchRangeproof.clear();
                    conf_value = CConfidentialValue(amount);
                    // One key blinds both values, single key needed for issuance reveal
                    issuance_blinding_keys.push_back(pwallet->GetBlindingKey(&blindingScript));
                } else {
                    // If  unable to unblind, leave it alone in next blinding step
                    issuance_blinding_keys.push_back(CKey());
                }
            } else if (conf_value.IsExplicit()) {
                // Use wallet to generate blindingkey used directly as nonce
                // as user is not "sending" to anyone.
                // Always assumed we want to blind here.
                // TODO Signal intent for all blinding via API including replacing nonce commitment
                issuance_blinding_keys.push_back(pwallet->GetBlindingKey(&blindingScript));
            } else  {
                // Null or invalid, don't try anything but append an empty key
                issuance_blinding_keys.push_back(CKey());
            }
        }
    }
}

UniValue blindrawtransaction(const JSONRPCRequest& request)
{
    std::shared_ptr<CWallet> const wallet = GetWalletForJSONRPCRequest(request);
    CWallet* const pwallet = wallet.get();

    if (!EnsureWalletIsAvailable(pwallet, request.fHelp))
        return NullUniValue;

    if (request.fHelp || (request.params.size() < 1 || request.params.size() > 5))
        throw std::runtime_error(
            RPCHelpMan{"blindrawtransaction",
                "\nConvert one or more outputs of a raw transaction into confidential ones using only wallet inputs.\n"
                "Returns the hex-encoded raw transaction.\n"
                "The output keys used can be specified by using a confidential address in createrawtransaction.\n"
                "This call may add an additional 0-value unspendable output in order to balance the blinders.\n",
                {
                    {"hexstring", RPCArg::Type::STR_HEX, RPCArg::Optional::NO, "A hex-encoded raw transaction."},
                    {"ignoreblindfail", RPCArg::Type::BOOL , /* default */ "true", "Return a transaction even when a blinding attempt fails due to number of blinded inputs/outputs."},
                    {"asset_commitments", RPCArg::Type::ARR, RPCArg::Optional::OMITTED_NAMED_ARG, "An array of input asset generators. If provided, this list must be empty, or match the final input commitment list, including ordering, to make a valid surjection proof. This list does not include generators for issuances, as these assets are inherently unblinded.",
                        {
                            {"assetcommitment", RPCArg::Type::STR_HEX, RPCArg::Optional::OMITTED, "A hex-encoded asset commitment, one for each input."
            "                        Null commitments must be \"\"."},
                        }
                    },
                    {"blind_issuances", RPCArg::Type::BOOL , /* default */ "true", "Blind the issuances found in the raw transaction or not. All issuances will be blinded if true."},
                    {"totalblinder", RPCArg::Type::STR, RPCArg::Optional::OMITTED, "Ignored for now."},
                },
                RPCResult{
            "\"transaction\"              (string) hex string of the transaction\n"
                },
                RPCExamples{""},
            }.ToString());

    std::vector<unsigned char> txData(ParseHexV(request.params[0], "argument 1"));
    CDataStream ssData(txData, SER_NETWORK, PROTOCOL_VERSION);
    CMutableTransaction tx;
    try {
        ssData >> tx;
    } catch (const std::exception &) {
        throw JSONRPCError(RPC_DESERIALIZATION_ERROR, "TX decode failed");
    }

    bool ignore_blind_fail = true;
    if (request.params.size() > 1) {
        ignore_blind_fail = request.params[1].get_bool();
    }

    std::vector<std::vector<unsigned char> > auxiliary_generators;
    if (request.params.size() > 2) {
        UniValue assetCommitments = request.params[2].get_array();
        if (assetCommitments.size() != 0 && assetCommitments.size() != tx.vin.size()) {
            throw JSONRPCError(RPC_INVALID_PARAMETER, "Asset commitment array must have exactly as many entries as transaction inputs.");
        }
        for (size_t nIn = 0; nIn < assetCommitments.size(); nIn++) {
            if (assetCommitments[nIn].isStr()) {
                std::string assetcommitment = assetCommitments[nIn].get_str();
                if (IsHex(assetcommitment) && assetcommitment.size() == 66) {
                    auxiliary_generators.push_back(ParseHex(assetcommitment));
                    continue;
                }
            }
            throw JSONRPCError(RPC_INVALID_PARAMETER, "Asset commitments must be a hex encoded string of length 66.");
        }
    }

    bool blind_issuances = request.params[3].isNull() || request.params[3].get_bool();

    LOCK(pwallet->cs_wallet);

    std::vector<uint256> input_blinds;
    std::vector<uint256> input_asset_blinds;
    std::vector<CAsset> input_assets;
    std::vector<CAmount> input_amounts;
    int n_blinded_ins = 0;
    for (size_t nIn = 0; nIn < tx.vin.size(); ++nIn) {
        COutPoint prevout = tx.vin[nIn].prevout;

        // Special handling for pegin inputs: no blinds and explicit amount/asset.
        if (tx.vin[nIn].m_is_pegin) {
            std::string err;
            if (tx.witness.vtxinwit.size() != tx.vin.size() || !IsValidPeginWitness(tx.witness.vtxinwit[nIn].m_pegin_witness, prevout, err, false)) {
                throw JSONRPCError(RPC_INVALID_PARAMETER, strprintf("Transaction contains invalid peg-in input: %s", err));
            }
            CTxOut pegin_output = GetPeginOutputFromWitness(tx.witness.vtxinwit[nIn].m_pegin_witness);
            input_blinds.push_back(uint256());
            input_asset_blinds.push_back(uint256());
            input_assets.push_back(pegin_output.nAsset.GetAsset());
            input_amounts.push_back(pegin_output.nValue.GetAmount());
            continue;
        }

        std::map<uint256, CWalletTx>::iterator it = pwallet->mapWallet.find(prevout.hash);
        if (it == pwallet->mapWallet.end() || pwallet->IsMine(tx.vin[nIn]) == ISMINE_NO) {
            // For inputs we don't own, input assetcommitments for the surjection must be supplied.
            if (auxiliary_generators.size() > 0) {
                input_blinds.push_back(uint256());
                input_asset_blinds.push_back(uint256());
                input_assets.push_back(CAsset());
                input_amounts.push_back(-1);
                continue;
            }
            throw JSONRPCError(RPC_INVALID_PARAMETER, "Invalid parameter: transaction spends from non-wallet output and no assetcommitment list was given.");
        }

        if (prevout.n >= it->second.tx->vout.size()) {
            throw JSONRPCError(RPC_INVALID_PARAMETER, "Invalid parameter: transaction spends non-existing output");
        }
        input_blinds.push_back(it->second.GetOutputAmountBlindingFactor(prevout.n));
        input_asset_blinds.push_back(it->second.GetOutputAssetBlindingFactor(prevout.n));
        input_assets.push_back(it->second.GetOutputAsset(prevout.n));
        input_amounts.push_back(it->second.GetOutputValueOut(prevout.n));
        if (it->second.tx->vout[prevout.n].nValue.IsCommitment()) {
            n_blinded_ins += 1;
        }
    }

    std::vector<uint256> output_blinds;
    std::vector<uint256> output_asset_blinds;
    std::vector<CPubKey> output_pubkeys;
    std::vector<CKey> asset_keys;
    std::vector<CKey> token_keys;
    // This fills out issuance blinding data for you from the wallet itself
    FillBlinds(pwallet, tx, output_blinds, output_asset_blinds, output_pubkeys, asset_keys, token_keys);

    if (!blind_issuances) {
        asset_keys.clear();
        token_keys.clear();
    }

    // How many are we trying to blind?
    int num_pubkeys = 0;
    unsigned int key_index = 0;
    for (unsigned int i = 0; i < output_pubkeys.size(); i++) {
        const CPubKey& key = output_pubkeys[i];
        if (key.IsValid()) {
            num_pubkeys++;
            key_index = i;
        }
    }
    for (const CKey& key : asset_keys) {
        if (key.IsValid()) num_pubkeys++;
    }
    for (const CKey& key : token_keys) {
        if (key.IsValid()) num_pubkeys++;
    }

    if (num_pubkeys == 0 && n_blinded_ins == 0) {
        // Vacuous, just return the transaction
        return EncodeHexTx(CTransaction(tx));
    } else if (n_blinded_ins > 0 && num_pubkeys == 0) {
        // Blinded inputs need to balanced with something to be valid, make a dummy.
        CTxOut newTxOut(tx.vout.back().nAsset.GetAsset(), 0, CScript() << OP_RETURN);
        tx.vout.push_back(newTxOut);
        num_pubkeys++;
        output_pubkeys.push_back(pwallet->GetBlindingPubKey(newTxOut.scriptPubKey));
    } else if (n_blinded_ins == 0 && num_pubkeys == 1) {
        if (ignore_blind_fail) {
            // Just get rid of the ECDH key in the nonce field and return
            tx.vout[key_index].nNonce.SetNull();
            return EncodeHexTx(CTransaction(tx));
        } else {
            throw JSONRPCError(RPC_INVALID_PARAMETER, "Unable to blind transaction: Add another output to blind in order to complete the blinding.");
        }
    }

    if (BlindTransaction(input_blinds, input_asset_blinds, input_assets, input_amounts, output_blinds, output_asset_blinds, output_pubkeys, asset_keys, token_keys, tx, (auxiliary_generators.size() ? &auxiliary_generators : NULL)) != num_pubkeys) {
        // TODO Have more rich return values, communicating to user what has been blinded
        // User may be ok not blinding something that for instance has no corresponding type on input
        throw JSONRPCError(RPC_INVALID_PARAMETER, "Unable to blind transaction: Are you sure each asset type to blind is represented in the inputs?");
    }

    return EncodeHexTx(CTransaction(tx));
}

static UniValue unblindrawtransaction(const JSONRPCRequest& request)
{
    std::shared_ptr<CWallet> const wallet = GetWalletForJSONRPCRequest(request);
    CWallet* const pwallet = wallet.get();

    if (!EnsureWalletIsAvailable(pwallet, request.fHelp)) {
        return NullUniValue;
    }

    if (request.fHelp || request.params.size() != 1)
        throw std::runtime_error(
            RPCHelpMan{"unblindrawtransaction",
                "\nRecovers unblinded transaction outputs from blinded outputs and issuance inputs when possible using wallet's known blinding keys, and strips related witness data.\n",
                {
                    {"hex", RPCArg::Type::STR_HEX, RPCArg::Optional::NO, "The hex string of the raw transaction."},
                },
                RPCResult{
                                       "{\n"
            "  \"hex\":       \"value\", (string)  The resulting unblinded raw transaction (hex-encoded string)\n"
                                       "}\n"
                },
                RPCExamples{
                    HelpExampleCli("unblindrawtransaction", "\"blindedtransactionhex\"")
                },
            }.ToString());

    RPCTypeCheck(request.params, {UniValue::VSTR});

    CMutableTransaction tx;
    if (!DecodeHexTx(tx, request.params[0].get_str()))
        throw JSONRPCError(RPC_DESERIALIZATION_ERROR, "TX decode failed");

    std::vector<uint256> output_value_blinds;
    std::vector<uint256> output_asset_blinds;
    std::vector<CPubKey> output_pubkeys;
    std::vector<CKey> asset_keys;
    std::vector<CKey> token_keys;
    FillBlinds(pwallet, tx, output_value_blinds, output_asset_blinds, output_pubkeys, asset_keys, token_keys);

    UniValue result(UniValue::VOBJ);
    result.pushKV("hex", EncodeHexTx(CTransaction(tx)));
    return result;
}

static CTransactionRef SendGenerationTransaction(const CScript& asset_script, const CPubKey &asset_pubkey, const CScript& token_script, const CPubKey &token_pubkey, CAmount asset_amount, CAmount token_amount, IssuanceDetails* issuance_details, interfaces::Chain::Lock& locked_chain, CWallet* pwallet)
{
    CAsset reissue_token = issuance_details->reissuance_token;
    CAmount curBalance = pwallet->GetBalance().m_mine_trusted[reissue_token];

    if (!reissue_token.IsNull() && curBalance <= 0) {
        throw JSONRPCError(RPC_WALLET_INSUFFICIENT_FUNDS, "No available reissuance tokens in wallet.");
    }

    // Might need up to 3 change keys: policyAsset, asset, and reissuance token
    std::vector<std::unique_ptr<CReserveKey>> change_keys;
    for (unsigned int i = 0; i < 3; i++) {
        change_keys.push_back(std::unique_ptr<CReserveKey>(new CReserveKey(pwallet)));
    }

    std::vector<CRecipient> vecSend;
    // Signal outputs to skip "funding" with fixed asset numbers 1, 2, ...
    // We don't know the asset during initial issuance until inputs are chosen
    if (asset_script.size() > 0) {
        vecSend.push_back({asset_script, asset_amount, CAsset(uint256S("1")), asset_pubkey, false});
    }
    if (token_script.size() > 0) {
        CRecipient recipient = {token_script, token_amount, CAsset(uint256S("2")), token_pubkey, false};
        // We need to select the issuance token(s) to spend
        if (!reissue_token.IsNull()) {
            recipient.asset = reissue_token;
            recipient.nAmount = curBalance; // Or 1?
            // If the issuance token *is* the fee asset, subtract fee from this output
            if (reissue_token == ::policyAsset) {
                recipient.fSubtractFeeFromAmount = true;
            }
        }
        vecSend.push_back(recipient);
    }

    CAmount nFeeRequired;
    int nChangePosRet = -1;
    std::string strError;
    CCoinControl dummy_control;
    BlindDetails blind_details;
    CTransactionRef tx_ref(MakeTransactionRef());
    if (!pwallet->CreateTransaction(locked_chain, vecSend, tx_ref, change_keys, nFeeRequired, nChangePosRet, strError, dummy_control, true, &blind_details, issuance_details)) {
        throw JSONRPCError(RPC_WALLET_ERROR, strError);
    }

    CValidationState state;
    mapValue_t map_value;
    if (!pwallet->CommitTransaction(tx_ref, std::move(map_value), {} /* orderForm */, change_keys, state, &blind_details)) {
        throw JSONRPCError(RPC_WALLET_ERROR, "Error: The transaction was rejected! This might happen if some of the coins in your wallet were already spent, such as if you used a copy of the wallet and coins were spent in the copy but not marked as spent here.");
    }

    return tx_ref;
}

UniValue issueasset(const JSONRPCRequest& request)
{
    std::shared_ptr<CWallet> const wallet = GetWalletForJSONRPCRequest(request);
    CWallet* const pwallet = wallet.get();

    if (!EnsureWalletIsAvailable(pwallet, request.fHelp)) {
        return NullUniValue;
    }

    if (request.fHelp || request.params.size() < 2 || request.params.size() > 3)
        throw std::runtime_error(
            RPCHelpMan{"issueasset",
                "\nCreate an asset. Must have funds in wallet to do so. Returns asset hex id.\n"
                "For more fine-grained control such as non-empty contract-hashes to commit\n"
                "to an issuance policy, see `rawissueasset` RPC call.\n",
                {
                    {"assetamount", RPCArg::Type::AMOUNT, RPCArg::Optional::NO, "Amount of asset to generate. Note that the amount is BTC-like, with 8 decimal places."},
                    {"tokenamount", RPCArg::Type::AMOUNT, RPCArg::Optional::NO, "Amount of reissuance tokens to generate. Note that the amount is BTC-like, with 8 decimal places. These will allow you to reissue the asset if in wallet using `reissueasset`. These tokens are not consumed during reissuance."},
                    {"blind", RPCArg::Type::BOOL , /* default */ "true", "Whether to blind the issuances."},
                },
                RPCResult{
            "{                        (json object)\n"
            "  \"txid\":\"<txid>\",   (string) Transaction id for issuance.\n"
            "  \"vin\":\"n\",         (numeric) The input position of the issuance in the transaction.\n"
            "  \"entropy\":\"<entropy>\", (string) Entropy of the asset type.\n"
            "  \"asset\":\"<asset>\", (string) Asset type for issuance.\n"
            "  \"token\":\"<token>\", (string) Token type for issuance.\n"
            "}\n"
                },
                RPCExamples{
                    HelpExampleCli("issueasset", "10 0")
            + HelpExampleRpc("issueasset", "10, 0")
                },
            }.ToString());

    auto locked_chain = pwallet->chain().lock();
    LOCK(pwallet->cs_wallet);

    if (!g_con_elementsmode) {
        throw JSONRPCError(RPC_TYPE_ERROR, "Issuance can only be done on elements-style chains. Note: `-regtest` is Bitcoin's regtest mode, instead try `-chain=<custom chain name>`");
    }

    CAmount nAmount = AmountFromValue(request.params[0]);
    CAmount nTokens = AmountFromValue(request.params[1]);
    if (nAmount == 0 && nTokens == 0) {
        throw JSONRPCError(RPC_TYPE_ERROR, "Issuance must have one non-zero component");
    }

    bool blind_issuances = request.params.size() < 3 || request.params[2].get_bool();

    if (!pwallet->IsLocked())
        pwallet->TopUpKeyPool();

    // Generate a new key that is added to wallet
    CPubKey newKey;
    CTxDestination asset_dest;
    CTxDestination token_dest;
    CPubKey asset_dest_blindpub;
    CPubKey token_dest_blindpub;

    if (nAmount > 0) {
        if (!pwallet->GetKeyFromPool(newKey)) {
            throw JSONRPCError(RPC_WALLET_KEYPOOL_RAN_OUT, "Error: Keypool ran out, please call keypoolrefill first");
        }
        asset_dest = PKHash(newKey.GetID());
        pwallet->SetAddressBook(asset_dest, "", "receive");
        asset_dest_blindpub = pwallet->GetBlindingPubKey(GetScriptForDestination(asset_dest));
    }
    if (nTokens > 0) {
        if (!pwallet->GetKeyFromPool(newKey)) {
            throw JSONRPCError(RPC_WALLET_KEYPOOL_RAN_OUT, "Error: Keypool ran out, please call keypoolrefill first");
        }
        token_dest = PKHash(newKey.GetID());
        pwallet->SetAddressBook(token_dest, "", "receive");
        token_dest_blindpub = pwallet->GetBlindingPubKey(GetScriptForDestination(token_dest));
    }

    uint256 dummyentropy;
    CAsset dummyasset;
    IssuanceDetails issuance_details;
    issuance_details.blind_issuance = blind_issuances;
    CTransactionRef tx_ref = SendGenerationTransaction(GetScriptForDestination(asset_dest), asset_dest_blindpub, GetScriptForDestination(token_dest), token_dest_blindpub, nAmount, nTokens, &issuance_details, *locked_chain, pwallet);

    // Calculate asset type, assumes first vin is used for issuance
    CAsset asset;
    CAsset token;
    assert(!tx_ref->vin.empty());
    GenerateAssetEntropy(issuance_details.entropy, tx_ref->vin[0].prevout, uint256());
    CalculateAsset(asset, issuance_details.entropy);
    CalculateReissuanceToken(token, issuance_details.entropy, blind_issuances);

    UniValue ret(UniValue::VOBJ);
    ret.pushKV("txid", tx_ref->GetHash().GetHex());
    ret.pushKV("vin", 0);
    ret.pushKV("entropy", issuance_details.entropy.GetHex());
    ret.pushKV("asset", asset.GetHex());
    ret.pushKV("token", token.GetHex());
    return ret;
}

UniValue reissueasset(const JSONRPCRequest& request)
{
    std::shared_ptr<CWallet> const wallet = GetWalletForJSONRPCRequest(request);
    CWallet* const pwallet = wallet.get();

    if (!EnsureWalletIsAvailable(pwallet, request.fHelp)) {
        return NullUniValue;
    }

    if (request.fHelp || request.params.size() != 2)
        throw std::runtime_error(
            RPCHelpMan{"reissueasset",
                "\nCreate more of an already issued asset. Must have reissuance token in wallet to do so. Reissuing does not affect your reissuance token balance, only asset.\n"
                "For more fine-grained control such as reissuing from a multi-signature address cold wallet, see `rawreissueasset` RPC call.\n",
                {
                    {"asset", RPCArg::Type::STR, RPCArg::Optional::NO, "The asset you want to re-issue. The corresponding token must be in your wallet."},
                    {"assetamount", RPCArg::Type::AMOUNT, RPCArg::Optional::NO, "Amount of additional asset to generate. Note that the amount is BTC-like, with 8 decimal places."},
                },
                RPCResult{
            "{                        (json object)\n"
            "  \"txid\":\"<txid>\",   (string) Transaction id for issuance.\n"
            "  \"vin\":\"n\",         (numeric) The input position of the issuance in the transaction.\n"
            "}\n"
                },
                RPCExamples{
                    HelpExampleCli("reissueasset", "<asset> 0")
            + HelpExampleRpc("reissueasset", "<asset>, 0")
                },
            }.ToString());

    auto locked_chain = pwallet->chain().lock();
    LOCK(pwallet->cs_wallet);

    if (!g_con_elementsmode) {
        throw JSONRPCError(RPC_TYPE_ERROR, "Issuance can only be done on elements-style chains. Note: `-regtest` is Bitcoin's regtest mode, instead try `-chain=<custom chain name>`");
    }

    std::string assetstr = request.params[0].get_str();
    CAsset asset = GetAssetFromString(assetstr);

    CAmount nAmount = AmountFromValue(request.params[1]);
    if (nAmount <= 0) {
        throw JSONRPCError(RPC_TYPE_ERROR, "Reissuance must create a non-zero amount.");
    }

    if (!pwallet->IsLocked()) {
        pwallet->TopUpKeyPool();
    }

    // Find the entropy and reissuance token in wallet
    IssuanceDetails issuance_details;
    issuance_details.reissuance_asset = asset;
    std::map<uint256, std::pair<CAsset, CAsset> > tokenMap = pwallet->GetReissuanceTokenTypes();
    for (const auto& it : tokenMap) {
        if (it.second.second == asset) {
            issuance_details.entropy = it.first;
            issuance_details.reissuance_token = it.second.first;
        }
        if (it.second.first == asset) {
            throw JSONRPCError(RPC_WALLET_ERROR, "Asset given is a reissuance token type and can not be reissued.");
        }
    }
    if (issuance_details.reissuance_token.IsNull()) {
        throw JSONRPCError(RPC_WALLET_ERROR, "Asset reissuance token definition could not be found in wallet.");
    }

    // Add destination for the to-be-created asset
    CPubKey newAssetKey;
    if (!pwallet->GetKeyFromPool(newAssetKey)) {
        throw JSONRPCError(RPC_WALLET_KEYPOOL_RAN_OUT, "Error: Keypool ran out, please call keypoolrefill first");
    }
    CTxDestination asset_dest = PKHash(newAssetKey.GetID());
    pwallet->SetAddressBook(asset_dest, "", "receive");
    CPubKey asset_dest_blindpub = pwallet->GetBlindingPubKey(GetScriptForDestination(asset_dest));

    // Add destination for tokens we are moving
    CPubKey newTokenKey;
    if (!pwallet->GetKeyFromPool(newTokenKey)) {
        throw JSONRPCError(RPC_WALLET_KEYPOOL_RAN_OUT, "Error: Keypool ran out, please call keypoolrefill first");
    }
    CTxDestination token_dest = PKHash(newTokenKey.GetID());
    pwallet->SetAddressBook(token_dest, "", "receive");
    CPubKey token_dest_blindpub = pwallet->GetBlindingPubKey(GetScriptForDestination(token_dest));

    // Attempt a send.
    CTransactionRef tx_ref = SendGenerationTransaction(GetScriptForDestination(asset_dest), asset_dest_blindpub, GetScriptForDestination(token_dest), token_dest_blindpub, nAmount, -1, &issuance_details, *locked_chain, pwallet);
    assert(!tx_ref->vin.empty());

    UniValue obj(UniValue::VOBJ);
    obj.pushKV("txid", tx_ref->GetHash().GetHex());
    for (uint64_t i = 0; i < tx_ref->vin.size(); i++) {
        if (!tx_ref->vin[i].assetIssuance.IsNull()) {
            obj.pushKV("vin", i);
            break;
        }
    }

    return obj;
}

UniValue listissuances(const JSONRPCRequest& request)
{
    std::shared_ptr<CWallet> const wallet = GetWalletForJSONRPCRequest(request);
    CWallet* const pwallet = wallet.get();

    if (!EnsureWalletIsAvailable(pwallet, request.fHelp)) {
        return NullUniValue;
    }

    if (request.fHelp || request.params.size() > 1)
        throw std::runtime_error(
            RPCHelpMan{"listissuances",
                "\nList all issuances known to the wallet for the given asset, or for all issued assets if none provided.\n",
                {
                    {"asset", RPCArg::Type::STR, RPCArg::Optional::OMITTED, "The asset whose issaunces you wish to list. Accepts either the asset hex or the locally assigned asset label."},
                },
                RPCResult{
            "[                     (json array of objects)\n"
            "  {\n"
            "    \"txid\":\"<txid>\",   (string) Transaction id for issuance.\n"
            "    \"entropy\":\"<entropy>\" (string) Entropy of the asset type.\n"
            "    \"asset\":\"<asset>\", (string) Asset type for issuance if known.\n"
            "    \"assetlabel\":\"<assetlabel>\", (string) Asset label for issuance if set.\n"
            "    \"token\":\"<token>\", (string) Token type for issuance.\n"
            "    \"vin\":\"n\",         (numeric) The input position of the issuance in the transaction.\n"
            "    \"assetamount\":\"X.XX\",     (numeric) The amount of asset issued. Is -1 if blinded and unknown to wallet.\n"
            "    \"tokenamount\":\"X.XX\",     (numeric) The reissuance token amount issued. Is -1 if blinded and unknown to wallet.\n"
            "    \"isreissuance\":\"<bool>\",  (bool) True if this is a reissuance.\n"
            "    \"assetblinds\":\"<blinder>\" (string) Hex blinding factor for asset amounts.\n"
            "    \"tokenblinds\":\"<blinder>\" (string) Hex blinding factor for token amounts.\n"
            "  }\n"
            "  ,...\n"
            "]\n"
            "\"\"                 (array) List of transaction issuances and information in wallet\n"
                },
                RPCExamples{
                    HelpExampleCli("listissuances", "<asset>")
            + HelpExampleRpc("listissuances", "<asset>")
                },
            }.ToString());

    auto locked_chain = pwallet->chain().lock();
    LOCK(pwallet->cs_wallet);

    std::string assetstr;
    CAsset asset_filter;
    if (request.params.size() > 0) {
        assetstr = request.params[0].get_str();
        asset_filter = GetAssetFromString(assetstr);
    }

    UniValue issuancelist(UniValue::VARR);
    for (const auto& it : pwallet->mapWallet) {
        const CWalletTx* pcoin = &it.second;
        CAsset asset;
        CAsset token;
        uint256 entropy;
        for (uint64_t vinIndex = 0; vinIndex < pcoin->tx->vin.size(); vinIndex++) {
            UniValue item(UniValue::VOBJ);
            const CAssetIssuance& issuance = pcoin->tx->vin[vinIndex].assetIssuance;
            if (issuance.IsNull()) {
                continue;
            }
            if (issuance.assetBlindingNonce.IsNull()) {
                GenerateAssetEntropy(entropy, pcoin->tx->vin[vinIndex].prevout, issuance.assetEntropy);
                CalculateAsset(asset, entropy);
                // Null is considered explicit
                CalculateReissuanceToken(token, entropy, issuance.nAmount.IsCommitment());
                item.pushKV("isreissuance", false);
                item.pushKV("token", token.GetHex());
                CAmount itamount = pcoin->GetIssuanceAmount(vinIndex, true);
                item.pushKV("tokenamount", (itamount == -1 ) ? -1 : ValueFromAmount(itamount));
                item.pushKV("tokenblinds", pcoin->GetIssuanceBlindingFactor(vinIndex, true).GetHex());
                item.pushKV("entropy", entropy.GetHex());
            } else {
                CalculateAsset(asset, issuance.assetEntropy);
                item.pushKV("isreissuance", true);
                item.pushKV("entropy", issuance.assetEntropy.GetHex());
            }
            item.pushKV("txid", pcoin->tx->GetHash().GetHex());
            item.pushKV("vin", vinIndex);
            item.pushKV("asset", asset.GetHex());
            const std::string label = gAssetsDir.GetLabel(asset);
            if (label != "") {
                item.pushKV("assetlabel", label);
            }
            CAmount iaamount = pcoin->GetIssuanceAmount(vinIndex, false);
            item.pushKV("assetamount", (iaamount == -1 ) ? -1 : ValueFromAmount(iaamount));
            item.pushKV("assetblinds", pcoin->GetIssuanceBlindingFactor(vinIndex, false).GetHex());
            if (!asset_filter.IsNull() && asset_filter != asset) {
                continue;
            }
            issuancelist.push_back(item);
        }
    }
    return issuancelist;

}

UniValue destroyamount(const JSONRPCRequest& request)
{
    std::shared_ptr<CWallet> const wallet = GetWalletForJSONRPCRequest(request);
    CWallet* const pwallet = wallet.get();

    if (!EnsureWalletIsAvailable(pwallet, request.fHelp)) {
        return NullUniValue;
    }

    if (request.fHelp || request.params.size() < 1 || request.params.size() > 3)
        throw std::runtime_error(
            RPCHelpMan{"destroyamount",
                "\nDestroy an amount of a given asset.\n\n",
                {
                    {"asset", RPCArg::Type::STR, RPCArg::Optional::NO, "Hex asset id or asset label to destroy."},
                    {"amount", RPCArg::Type::AMOUNT, RPCArg::Optional::NO, "The amount to destroy (8 decimals above the minimal unit)."},
                    {"comment", RPCArg::Type::STR, RPCArg::Optional::OMITTED_NAMED_ARG, "A comment used to store what the transaction is for.\n"
            "                             This is not part of the transaction, just kept in your wallet."},
                },
                RPCResult{
            "\"transactionid\"  (string) The transaction id.\n"
                },
                RPCExamples{
                    HelpExampleCli("destroyamount", "\"bitcoin\" 100")
            + HelpExampleCli("destroyamount", "\"bitcoin\" 100 \"destroy assets\"")
            + HelpExampleRpc("destroyamount", "\"bitcoin\" 100 \"destroy assets\"")
                },
            }.ToString());

    auto locked_chain = pwallet->chain().lock();
    LOCK(pwallet->cs_wallet);

    std::string strasset = request.params[0].get_str();
    CAsset asset = GetAssetFromString(strasset);

    CAmount nAmount = AmountFromValue(request.params[1]);
    if (nAmount <= 0) {
        throw JSONRPCError(RPC_TYPE_ERROR, "Invalid amount to destroy");
    }

    mapValue_t mapValue;
    if (request.params.size() > 2 && !request.params[2].isNull() && !request.params[2].get_str().empty()) {
        mapValue["comment"] = request.params[2].get_str();
    }

    EnsureWalletIsUnlocked(pwallet);

    NullData nulldata;
    CTxDestination address(nulldata);
    CCoinControl no_coin_control; // This is a deprecated API
    CTransactionRef tx = SendMoney(*locked_chain, pwallet, address, nAmount, asset, false, no_coin_control, std::move(mapValue), true);

    return tx->GetHash().GetHex();
}

// Only used for functionary integration tests
UniValue generatepegoutproof(const JSONRPCRequest& request)
{
    std::shared_ptr<CWallet> const wallet = GetWalletForJSONRPCRequest(request);
    CWallet* const pwallet = wallet.get();

    if (!EnsureWalletIsAvailable(pwallet, request.fHelp)) {
        return NullUniValue;
    }

    if (request.fHelp || request.params.size() != 3)
        throw std::runtime_error(
            RPCHelpMan{"generatepegoutproof",
                "\nONLY FOR TESTING: Generates pegout authorization proof for pegout based on the summed privkey and returns in hex. Result should be passed as an argument in `sendtomainchain`. Caution: Whitelist proof-validating mempools will filter incorrect pegoutproofs but aren't consensus enforced!\n",
                {
                    {"sumkey", RPCArg::Type::STR, RPCArg::Optional::NO, "Base58 summed key of Bitcoin and offline key"},
                    {"btcpubkey", RPCArg::Type::STR_HEX, RPCArg::Optional::NO, "Hex pegout destination Bitcoin pubkey"},
                    {"onlinepubkey", RPCArg::Type::STR_HEX, RPCArg::Optional::NO, "hex `online pubkey`"},
                },
                RPCResult{
            "\"pegoutproof\"              (string, hex) pegout authorization proof to be passed into sendtomainchain\n"
                },
                RPCExamples{
                    HelpExampleCli("generatepegoutproof", "\"cQtNrRngdc4RJ9CkuTVKVLyxPFsijiTJySob24xCdKXGohdFhXML\" \"02c611095119e3dc96db428a0e190a3e142237bcd2efa4fb358257497885af3ab6\" \"0390695fff5535780df1e04c1f6c10e7c0a399fa56cfce34bf8108d0a9bc7a437b\"")
            + HelpExampleRpc("generatepegoutproof", "\"cQtNrRngdc4RJ9CkuTVKVLyxPFsijiTJySob24xCdKXGohdFhXML\" \"02c611095119e3dc96db428a0e190a3e142237bcd2efa4fb358257497885af3ab6\" \"0390695fff5535780df1e04c1f6c10e7c0a399fa56cfce34bf8108d0a9bc7a437b\"")
                },
            }.ToString());

    auto locked_chain = pwallet->chain().lock();
    LOCK(pwallet->cs_wallet);

    if (!IsHex(request.params[1].get_str()))
        throw JSONRPCError(RPC_TYPE_ERROR, "btcpubkey must be hex string");
    if (!IsHex(request.params[2].get_str()))
        throw JSONRPCError(RPC_TYPE_ERROR, "onlinepubkey must be hex string");

    //Parse private keys

    CKey summedSecret = DecodeSecret(request.params[0].get_str());
    if (!summedSecret.IsValid()) {
        throw JSONRPCError(RPC_INVALID_ADDRESS_OR_KEY, "Invalid summed private key encoding");
    }

    std::vector<unsigned char> sumprivkeybytes(summedSecret.begin(), summedSecret.end());
    std::vector<unsigned char> btcpubkeybytes = ParseHex(request.params[1].get_str());
    std::vector<unsigned char> onlinepubkeybytes = ParseHex(request.params[2].get_str());

    //Parse onlinepubkey
    CPubKey onlinepubkey;
    onlinepubkey.Set(onlinepubkeybytes.begin(), onlinepubkeybytes.end());
    if (!onlinepubkey.IsFullyValid())
        throw JSONRPCError(RPC_WALLET_ERROR, "Invalid online pubkey");
    secp256k1_pubkey onlinepubkey_secp;
    if (!secp256k1_ec_pubkey_parse(secp256k1_ctx, &onlinepubkey_secp, &onlinepubkeybytes[0], onlinepubkeybytes.size()))
        throw JSONRPCError(RPC_WALLET_ERROR, "Invalid online pubkey");

    CPAKList paklist = g_paklist_blockchain;
    if (g_paklist_config) {
        paklist = *g_paklist_config;
    }
    if (paklist.IsReject()) {
        throw JSONRPCError(RPC_INVALID_ADDRESS_OR_KEY, "Pegout freeze is under effect to aid a pak transition to a new list. Please consult the network operator.");
    }

    //Find PAK online pubkey on PAK list
    int whitelistindex=-1;
    std::vector<secp256k1_pubkey> pak_online = paklist.OnlineKeys();
    for (unsigned int i=0; i<pak_online.size(); i++) {
        if (!memcmp((void *)&pak_online[i], (void *)&onlinepubkey_secp, sizeof(secp256k1_pubkey)))
            whitelistindex = i;
    }
    if (whitelistindex == -1)
        throw JSONRPCError(RPC_WALLET_ERROR, "Given online key is not in Pegout Authorization Key List");

    CKey masterOnlineKey;
    if (!pwallet->GetKey(onlinepubkey.GetID(), masterOnlineKey))
        throw JSONRPCError(RPC_WALLET_ERROR, "Given online key is in master set but not in wallet");

    //Parse own offline pubkey
    secp256k1_pubkey btcpubkey;
    if (secp256k1_ec_pubkey_parse(secp256k1_ctx, &btcpubkey, &btcpubkeybytes[0], btcpubkeybytes.size()) != 1)
        throw JSONRPCError(RPC_WALLET_ERROR, "btcpubkey is invalid pubkey");

    //Create, verify whitelist proof
    secp256k1_whitelist_signature sig;
    if(secp256k1_whitelist_sign(secp256k1_ctx, &sig, &paklist.OnlineKeys()[0], &paklist.OfflineKeys()[0], paklist.size(), &btcpubkey, masterOnlineKey.begin(), &sumprivkeybytes[0], whitelistindex, NULL, NULL) != 1)
        throw JSONRPCError(RPC_WALLET_ERROR, "Pegout authorization proof signing failed");

    if (secp256k1_whitelist_verify(secp256k1_ctx, &sig, &paklist.OnlineKeys()[0], &paklist.OfflineKeys()[0], paklist.size(), &btcpubkey) != 1)
        throw JSONRPCError(RPC_WALLET_ERROR, "Pegout authorization proof was created and signed but is invalid");

    //Serialize and return as hex
    size_t expectedOutputSize = 1 + 32 * (1 + paklist.size());
    const size_t preSize = expectedOutputSize;
    assert(1 + 32 * (1 + 256) >= expectedOutputSize);
    unsigned char output[1 + 32 * (1 + 256)];
    secp256k1_whitelist_signature_serialize(secp256k1_ctx, output, &expectedOutputSize, &sig);
    assert(expectedOutputSize == preSize);
    std::vector<unsigned char> voutput(output, output + expectedOutputSize / sizeof(output[0]));

    return HexStr(voutput.begin(), voutput.end());
}

// Only used for functionary integration tests
UniValue getpegoutkeys(const JSONRPCRequest& request)
{
    std::shared_ptr<CWallet> const wallet = GetWalletForJSONRPCRequest(request);
    CWallet* const pwallet = wallet.get();

    if (!EnsureWalletIsAvailable(pwallet, request.fHelp)) {
        return NullUniValue;
    }

    if (request.fHelp || request.params.size() != 2)
        throw std::runtime_error(
            RPCHelpMan{"getpegoutkeys",
                "\n(DEPRECATED) Please see `initpegoutwallet` and `sendtomainchain` for best-supported and easiest workflow. This call is for the Liquid network participants' `offline` wallet ONLY. Returns `sumkeys` corresponding to the sum of the Offline PAK and the imported Bitcoin key. The wallet must have the Offline private PAK to succeed. The output will be used in `generatepegoutproof` and `sendtomainchain`. Care is required to keep the bitcoin private key, as well as the `sumkey` safe, as a leak of both results in the leak of your `offlinekey`. Therefore it is recommended to create Bitcoin keys and do Bitcoin transaction signing directly on an offline wallet co-located with your offline Liquid wallet.\n",
                {
                    {"btcprivkey", RPCArg::Type::STR, RPCArg::Optional::NO, "Base58 Bitcoin private key that will be combined with the offline privkey"},
                    {"offlinepubkey", RPCArg::Type::STR_HEX, RPCArg::Optional::OMITTED_NAMED_ARG, "Hex pubkey of key to combine with btcprivkey. Primarily intended for integration testing."},
                },
                RPCResult{
            "\"sumkey\"              (string) Base58 string of the sumkey.\n"
            "\"btcpubkey\"           (string) Hex string of the bitcoin pubkey that corresponds to the pegout destination Bitcoin address\n"
            "\"btcaddress\"          (string) Destination Bitcoin address for the funds being pegged out using these keys"
                },
                RPCExamples{
                    HelpExampleCli("getpegoutkeys", "")
            + HelpExampleCli("getpegoutkeys", "\"5Kb8kLf9zgWQnogidDA76MzPL6TsZZY36hWXMssSzNydYXYB9KF\" \"0389275d512326f7016e014d8625f709c01f23bd0dc16522bf9845a9ee1ef6cbf9\"")
            + HelpExampleRpc("getpegoutkeys", "")
           + HelpExampleRpc("getpegoutkeys", "\"5Kb8kLf9zgWQnogidDA76MzPL6TsZZY36hWXMssSzNydYXYB9KF\", \"0389275d512326f7016e014d8625f709c01f23bd0dc16522bf9845a9ee1ef6cbf9\"")
                },
            }.ToString());

    auto locked_chain = pwallet->chain().lock();
    LOCK(pwallet->cs_wallet);

    if (!request.params[1].isStr() || !IsHex(request.params[1].get_str()) || request.params[1].get_str().size() != 66) {
        throw JSONRPCError(RPC_TYPE_ERROR, "offlinepubkey must be hex string of size 66");
    }

    std::vector<unsigned char> offlinepubbytes = ParseHex(request.params[1].get_str());
    CPubKey offline_pub = CPubKey(offlinepubbytes.begin(), offlinepubbytes.end());

    if (!offline_pub.IsFullyValid()) {
        throw JSONRPCError(RPC_TYPE_ERROR, "offlinepubkey is not a valid pubkey");
    }

    CKey pegoutkey;
    if (!pwallet->GetKey(offline_pub.GetID(), pegoutkey))
        throw JSONRPCError(RPC_WALLET_ERROR, "Offline key can not be found in wallet");

    CKey bitcoinkey = DecodeSecret(request.params[0].get_str());
    if (!bitcoinkey.IsValid()) {
        throw JSONRPCError(RPC_INVALID_ADDRESS_OR_KEY, "Private key outside allowed range");
    }

    CPubKey bitcoinpubkey = bitcoinkey.GetPubKey();
    assert(bitcoinkey.VerifyPubKey(bitcoinpubkey));

    std::vector<unsigned char> pegoutkeybytes(pegoutkey.begin(), pegoutkey.end());
    std::vector<unsigned char> pegoutsubkeybytes(bitcoinkey.begin(), bitcoinkey.end());

    if (!secp256k1_ec_privkey_tweak_add(secp256k1_ctx, &pegoutkeybytes[0], &pegoutsubkeybytes[0]))
        throw JSONRPCError(RPC_WALLET_ERROR, "Summed key invalid");

    CKey sumseckey;
    sumseckey.Set(pegoutkeybytes.begin(), pegoutkeybytes.end(), true);

    UniValue ret(UniValue::VOBJ);
    ret.pushKV("sumkey", EncodeSecret(sumseckey));
    ret.pushKV("btcpubkey", HexStr(bitcoinpubkey.begin(), bitcoinpubkey.end()));
    ret.pushKV("btcaddress", EncodeParentDestination(PKHash(bitcoinpubkey.GetID())));

    return ret;
}

// END ELEMENTS commands
//

UniValue abortrescan(const JSONRPCRequest& request); // in rpcdump.cpp
UniValue dumpprivkey(const JSONRPCRequest& request); // in rpcdump.cpp
UniValue importblindingkey(const JSONRPCRequest& request); // in rpcdump.cpp
UniValue importmasterblindingkey(const JSONRPCRequest& request); // in rpcdump.cpp
UniValue importissuanceblindingkey(const JSONRPCRequest& request); // in rpcdump.cpp
UniValue dumpblindingkey(const JSONRPCRequest& request); // in rpcdump.cpp
UniValue dumpmasterblindingkey(const JSONRPCRequest& request); // in rpcdump.cpp
UniValue dumpissuanceblindingkey(const JSONRPCRequest& request); // in rpcdump.cpp
UniValue importprivkey(const JSONRPCRequest& request);
UniValue importaddress(const JSONRPCRequest& request);
UniValue importpubkey(const JSONRPCRequest& request);
UniValue dumpwallet(const JSONRPCRequest& request);
UniValue importwallet(const JSONRPCRequest& request);
UniValue importprunedfunds(const JSONRPCRequest& request);
UniValue removeprunedfunds(const JSONRPCRequest& request);
UniValue importmulti(const JSONRPCRequest& request);
UniValue getwalletpakinfo(const JSONRPCRequest& request);

// clang-format off
static const CRPCCommand commands[] =
{ //  category              name                                actor (function)                argNames
    //  --------------------- ------------------------          -----------------------         ----------
    { "rawtransactions",    "fundrawtransaction",               &fundrawtransaction,            {"hexstring","options","iswitness"} },
    { "wallet",             "abandontransaction",               &abandontransaction,            {"txid"} },
    { "wallet",             "abortrescan",                      &abortrescan,                   {} },
    { "wallet",             "addmultisigaddress",               &addmultisigaddress,            {"nrequired","keys","label","address_type"} },
    { "wallet",             "backupwallet",                     &backupwallet,                  {"destination"} },
    { "wallet",             "bumpfee",                          &bumpfee,                       {"txid", "options"} },
    { "wallet",             "createwallet",                     &createwallet,                  {"wallet_name", "disable_private_keys", "blank", "passphrase", "avoid_reuse"} },
    { "wallet",             "dumpprivkey",                      &dumpprivkey,                   {"address"}  },
    { "wallet",             "dumpwallet",                       &dumpwallet,                    {"filename"} },
    { "wallet",             "encryptwallet",                    &encryptwallet,                 {"passphrase"} },
    { "wallet",             "getaddressesbylabel",              &getaddressesbylabel,           {"label"} },
    { "wallet",             "getaddressinfo",                   &getaddressinfo,                {"address"} },
<<<<<<< HEAD
    { "wallet",             "getbalance",                       &getbalance,                    {"dummy","minconf","include_watchonly","avoid_reuse"} },
=======
    { "wallet",             "getbalance",                       &getbalance,                    {"dummy","minconf","include_watchonly","assetlabel"} },
>>>>>>> 545836e5
    { "wallet",             "getnewaddress",                    &getnewaddress,                 {"label","address_type"} },
    { "wallet",             "getrawchangeaddress",              &getrawchangeaddress,           {"address_type"} },
    { "wallet",             "getreceivedbyaddress",             &getreceivedbyaddress,          {"address","minconf","assetlabel"} },
    { "wallet",             "getreceivedbylabel",               &getreceivedbylabel,            {"label","minconf","assetlabel"} },
    { "wallet",             "gettransaction",                   &gettransaction,                {"txid","include_watchonly","assetlabel"} },
    { "wallet",             "getunconfirmedbalance",            &getunconfirmedbalance,         {} },
    { "wallet",             "getbalances",                      &getbalances,                   {} },
    { "wallet",             "getwalletinfo",                    &getwalletinfo,                 {} },
    { "wallet",             "importaddress",                    &importaddress,                 {"address","label","rescan","p2sh"} },
    { "wallet",             "importmulti",                      &importmulti,                   {"requests","options"} },
    { "wallet",             "importprivkey",                    &importprivkey,                 {"privkey","label","rescan"} },
    { "wallet",             "importprunedfunds",                &importprunedfunds,             {"rawtransaction","txoutproof"} },
    { "wallet",             "importpubkey",                     &importpubkey,                  {"pubkey","label","rescan"} },
    { "wallet",             "importwallet",                     &importwallet,                  {"filename"} },
    { "wallet",             "keypoolrefill",                    &keypoolrefill,                 {"newsize"} },
    { "wallet",             "listaddressgroupings",             &listaddressgroupings,          {} },
    { "wallet",             "listlabels",                       &listlabels,                    {"purpose"} },
    { "wallet",             "listlockunspent",                  &listlockunspent,               {} },
    { "wallet",             "listreceivedbyaddress",            &listreceivedbyaddress,         {"minconf","include_empty","include_watchonly","address_filter","assetlabel"} },
    { "wallet",             "listreceivedbylabel",              &listreceivedbylabel,           {"minconf","include_empty","include_watchonly"} },
    { "wallet",             "listsinceblock",                   &listsinceblock,                {"blockhash","target_confirmations","include_watchonly","include_removed"} },
    { "wallet",             "listtransactions",                 &listtransactions,              {"label|dummy","count","skip","include_watchonly"} },
    { "wallet",             "listunspent",                      &listunspent,                   {"minconf","maxconf","addresses","include_unsafe","query_options"} },
    { "wallet",             "listwalletdir",                    &listwalletdir,                 {} },
    { "wallet",             "listwallets",                      &listwallets,                   {} },
    { "wallet",             "loadwallet",                       &loadwallet,                    {"filename"} },
    { "wallet",             "lockunspent",                      &lockunspent,                   {"unlock","transactions"} },
    { "wallet",             "removeprunedfunds",                &removeprunedfunds,             {"txid"} },
    { "wallet",             "rescanblockchain",                 &rescanblockchain,              {"start_height", "stop_height"} },
    { "wallet",             "sendmany",                         &sendmany,                      {"dummy","amounts","minconf","comment","subtractfeefrom","replaceable","conf_target","estimate_mode", "output_assets", "ignoreblindfail"} },
    { "wallet",             "sendtoaddress",                    &sendtoaddress,                 {"address","amount","comment","comment_to","subtractfeefromamount","replaceable","conf_target","estimate_mode","avoid_reuse", "assetlabel", "ignorblindfail"} },
    { "wallet",             "sethdseed",                        &sethdseed,                     {"newkeypool","seed"} },
    { "wallet",             "setlabel",                         &setlabel,                      {"address","label"} },
    { "wallet",             "settxfee",                         &settxfee,                      {"amount"} },
    { "wallet",             "setwalletflag",                    &setwalletflag,                 {"flag","value"} },
    { "wallet",             "signmessage",                      &signmessage,                   {"address","message"} },
    { "wallet",             "signrawtransactionwithwallet",     &signrawtransactionwithwallet,  {"hexstring","prevtxs","sighashtype"} },
    { "wallet",             "unloadwallet",                     &unloadwallet,                  {"wallet_name"} },
    { "wallet",             "walletcreatefundedpsbt",           &walletcreatefundedpsbt,        {"inputs","outputs","locktime","options","bip32derivs"} },
    { "wallet",             "walletlock",                       &walletlock,                    {} },
    { "wallet",             "walletpassphrase",                 &walletpassphrase,              {"passphrase","timeout"} },
    { "wallet",             "walletpassphrasechange",           &walletpassphrasechange,        {"oldpassphrase","newpassphrase"} },
    { "wallet",             "walletprocesspsbt",                &walletprocesspsbt,             {"psbt","sign","sighashtype","bip32derivs"} },
    // ELEMENTS:
    { "wallet",             "getpeginaddress",                  &getpeginaddress,               {} },
    { "wallet",             "claimpegin",                       &claimpegin,                    {"bitcoin_tx", "txoutproof", "claim_script"} },
    { "wallet",             "createrawpegin",                   &createrawpegin,                {"bitcoin_tx", "txoutproof", "claim_script"} },
    { "wallet",             "blindrawtransaction",              &blindrawtransaction,           {"hexstring", "ignoreblindfail", "asset_commitments", "blind_issuances", "totalblinder"} },
    { "wallet",             "unblindrawtransaction",            &unblindrawtransaction,         {"hex"} },
    { "wallet",             "sendtomainchain",                  &sendtomainchain,               {"address", "amount", "subtractfeefromamount"} },
    { "wallet",             "initpegoutwallet",                 &initpegoutwallet,              {"bitcoin_descriptor", "bip32_counter", "liquid_pak"} },
    { "wallet",             "getwalletpakinfo",                 &getwalletpakinfo,              {} },
    { "wallet",             "importblindingkey",                &importblindingkey,             {"address", "hexkey"}},
    { "wallet",             "importmasterblindingkey",          &importmasterblindingkey,       {"hexkey"}},
    { "wallet",             "importissuanceblindingkey",        &importissuanceblindingkey,     {"txid", "vin", "blindingkey"}},
    { "wallet",             "dumpblindingkey",                  &dumpblindingkey,               {"address"}},
    { "wallet",             "dumpmasterblindingkey",            &dumpmasterblindingkey,         {}},
    { "wallet",             "dumpissuanceblindingkey",          &dumpissuanceblindingkey,       {"txid", "vin"}},
    { "wallet",             "signblock",                        &signblock,                     {"blockhex"}},
    { "wallet",             "listissuances",                    &listissuances,                 {"asset"}},
    { "wallet",             "issueasset",                       &issueasset,                    {"assetamount", "tokenamount", "blind"}},
    { "wallet",             "reissueasset",                     &reissueasset,                  {"asset", "assetamount"}},
    { "wallet",             "destroyamount",                    &destroyamount,                 {"asset", "amount", "comment"} },
    { "hidden",             "generatepegoutproof",              &generatepegoutproof,           {"sumkey", "btcpubkey", "onlinepubkey"} },
    { "hidden",             "getpegoutkeys",                    &getpegoutkeys,                 {"btcprivkey", "offlinepubkey"} },
};
// clang-format on

void RegisterWalletRPCCommands(interfaces::Chain& chain, std::vector<std::unique_ptr<interfaces::Handler>>& handlers)
{
    for (unsigned int vcidx = 0; vcidx < ARRAYLEN(commands); vcidx++)
        handlers.emplace_back(chain.handleRpc(commands[vcidx]));
}<|MERGE_RESOLUTION|>--- conflicted
+++ resolved
@@ -436,13 +436,9 @@
             "       \"UNSET\"\n"
             "       \"ECONOMICAL\"\n"
             "       \"CONSERVATIVE\""},
-<<<<<<< HEAD
                     {"avoid_reuse", RPCArg::Type::BOOL, /* default */ "true", "(only available if avoid_reuse wallet flag is set) Avoid spending from dirty addresses; addresses are considered\n"
             "                             dirty if they have previously been used in a transaction."},
-                    {"assetlabel", RPCArg::Type::STR, RPCArg::Optional::OMITTED, "Hex asset id or asset label for balance."},
-=======
                     {"assetlabel", RPCArg::Type::STR, RPCArg::Optional::OMITTED_NAMED_ARG, "Hex asset id or asset label for balance."},
->>>>>>> 545836e5
                     {"ignoreblindfail", RPCArg::Type::BOOL, /* default */ "true", "Return a transaction even when a blinding attempt fails due to number of blinded inputs/outputs."},
                 },
                 RPCResult{
@@ -845,12 +841,8 @@
                     {"dummy", RPCArg::Type::STR, RPCArg::Optional::OMITTED_NAMED_ARG, "Remains for backward compatibility. Must be excluded or set to \"*\"."},
                     {"minconf", RPCArg::Type::NUM, /* default */ "0", "Only include transactions confirmed at least this many times."},
                     {"include_watchonly", RPCArg::Type::BOOL, /* default */ "false", "Also include balance in watch-only addresses (see 'importaddress')"},
-<<<<<<< HEAD
                     {"avoid_reuse", RPCArg::Type::BOOL, /* default */ "true", "(only available if avoid_reuse wallet flag is set) Do not include balance in dirty outputs; addresses are considered dirty if they have previously been used in a transaction."},
-                    {"assetlabel", RPCArg::Type::STR, RPCArg::Optional::OMITTED, "Hex asset id or asset label for balance."},
-=======
                     {"assetlabel", RPCArg::Type::STR, RPCArg::Optional::OMITTED_NAMED_ARG, "Hex asset id or asset label for balance."},
->>>>>>> 545836e5
                 },
                 RPCResult{
             "amount              (numeric) The total amount in " + CURRENCY_UNIT + " received for this wallet.\n"
@@ -6701,11 +6693,7 @@
     { "wallet",             "encryptwallet",                    &encryptwallet,                 {"passphrase"} },
     { "wallet",             "getaddressesbylabel",              &getaddressesbylabel,           {"label"} },
     { "wallet",             "getaddressinfo",                   &getaddressinfo,                {"address"} },
-<<<<<<< HEAD
-    { "wallet",             "getbalance",                       &getbalance,                    {"dummy","minconf","include_watchonly","avoid_reuse"} },
-=======
-    { "wallet",             "getbalance",                       &getbalance,                    {"dummy","minconf","include_watchonly","assetlabel"} },
->>>>>>> 545836e5
+    { "wallet",             "getbalance",                       &getbalance,                    {"dummy","minconf","include_watchonly","avoid_reuse","assetlabel"} },
     { "wallet",             "getnewaddress",                    &getnewaddress,                 {"label","address_type"} },
     { "wallet",             "getrawchangeaddress",              &getrawchangeaddress,           {"address_type"} },
     { "wallet",             "getreceivedbyaddress",             &getreceivedbyaddress,          {"address","minconf","assetlabel"} },
