// Copyright (c) 2010 Satoshi Nakamoto
// Copyright (c) 2009-2020 The Bitcoin Core developers
// Distributed under the MIT software license, see the accompanying
// file COPYING or http://www.opensource.org/licenses/mit-license.php.

#include <amount.h>
#include <asset.h>
#include <assetsdir.h>
#include <blindpsbt.h>
#include <block_proof.h>
#include <consensus/validation.h>
#include <core_io.h>
#include <deploymentstatus.h>
#include <interfaces/chain.h>
#include <key_io.h>
#include <mainchainrpc.h>
#include <merkleblock.h>
#include <node/context.h>
#include <outputtype.h>
#include <pegins.h>
#include <policy/feerate.h>
#include <policy/fees.h>
#include <policy/policy.h>
#include <policy/rbf.h>
#include <pow.h>
#include <primitives/bitcoin/merkleblock.h>
#include <primitives/bitcoin/transaction.h>
#include <rpc/rawtransaction_util.h>
#include <rpc/server.h>
#include <rpc/util.h>
#include <script/descriptor.h>
#include <script/pegins.h>  // for GetPeginOutputFromWitness()
#include <script/sign.h>
#include <secp256k1.h>
#include <util/bip32.h>
#include <util/fees.h>
#include <util/message.h> // For MessageSign()
#include <util/moneystr.h>
#include <util/string.h>
#include <util/system.h>
#include <util/translation.h>
#include <util/url.h>
#include <util/vector.h>
#include <validation.h>
#include <wallet/coincontrol.h>
#include <wallet/context.h>
#include <wallet/feebumper.h>
#include <wallet/fees.h>
#include <wallet/load.h>
#include <wallet/rpcwallet.h>
#include <wallet/wallet.h>
#include <wallet/walletdb.h>
#include <wallet/walletutil.h>

#include <optional>
#include <stdint.h>

#include <univalue.h>

#include <script/generic.hpp> // signblock
#include <script/descriptor.h> // initpegoutwallet
#include <span.h> // sendtomainchain_pak
#include <blind.h>
#include <issuance.h>

using interfaces::FoundBlock;

ChainstateManager& EnsureAnyChainman(const std::any& context); // ELEMENTS: from rpc/blockchain.cpp

static const std::string WALLET_ENDPOINT_BASE = "/wallet/";
static const std::string HELP_REQUIRING_PASSPHRASE{"\nRequires wallet passphrase to be set with walletpassphrase call if wallet is encrypted.\n"};

static inline bool GetAvoidReuseFlag(const CWallet& wallet, const UniValue& param) {
    bool can_avoid_reuse = wallet.IsWalletFlagSet(WALLET_FLAG_AVOID_REUSE);
    bool avoid_reuse = param.isNull() ? can_avoid_reuse : param.get_bool();

    if (avoid_reuse && !can_avoid_reuse) {
        throw JSONRPCError(RPC_WALLET_ERROR, "wallet does not have the \"avoid reuse\" feature enabled");
    }

    return avoid_reuse;
}


/** Used by RPC commands that have an include_watchonly parameter.
 *  We default to true for watchonly wallets if include_watchonly isn't
 *  explicitly set.
 */
static bool ParseIncludeWatchonly(const UniValue& include_watchonly, const CWallet& wallet)
{
    if (include_watchonly.isNull()) {
        // if include_watchonly isn't explicitly set, then check if we have a watchonly wallet
        return wallet.IsWalletFlagSet(WALLET_FLAG_DISABLE_PRIVATE_KEYS);
    }

    // otherwise return whatever include_watchonly was set to
    return include_watchonly.get_bool();
}


/** Checks if a CKey is in the given CWallet compressed or otherwise*/
bool HaveKey(const SigningProvider& wallet, const CKey& key)
{
    CKey key2;
    key2.Set(key.begin(), key.end(), !key.IsCompressed());
    return wallet.HaveKey(key.GetPubKey().GetID()) || wallet.HaveKey(key2.GetPubKey().GetID());
}

bool GetWalletNameFromJSONRPCRequest(const JSONRPCRequest& request, std::string& wallet_name)
{
    if (URL_DECODE && request.URI.substr(0, WALLET_ENDPOINT_BASE.size()) == WALLET_ENDPOINT_BASE) {
        // wallet endpoint was used
        wallet_name = URL_DECODE(request.URI.substr(WALLET_ENDPOINT_BASE.size()));
        return true;
    }
    return false;
}

std::shared_ptr<CWallet> GetWalletForJSONRPCRequest(const JSONRPCRequest& request)
{
    CHECK_NONFATAL(request.mode == JSONRPCRequest::EXECUTE);
    std::string wallet_name;
    if (GetWalletNameFromJSONRPCRequest(request, wallet_name)) {
        std::shared_ptr<CWallet> pwallet = GetWallet(wallet_name);
        if (!pwallet) throw JSONRPCError(RPC_WALLET_NOT_FOUND, "Requested wallet does not exist or is not loaded");
        return pwallet;
    }

    std::vector<std::shared_ptr<CWallet>> wallets = GetWallets();
    if (wallets.size() == 1) {
        return wallets[0];
    }

    if (wallets.empty()) {
        throw JSONRPCError(
            RPC_WALLET_NOT_FOUND, "No wallet is loaded. Load a wallet using loadwallet or create a new one with createwallet. (Note: A default wallet is no longer automatically created)");
    }
    throw JSONRPCError(RPC_WALLET_NOT_SPECIFIED,
        "Wallet file not specified (must request wallet RPC through /wallet/<filename> uri-path).");
}

void EnsureWalletIsUnlocked(const CWallet& wallet)
{
    if (wallet.IsLocked()) {
        throw JSONRPCError(RPC_WALLET_UNLOCK_NEEDED, "Error: Please enter the wallet passphrase with walletpassphrase first.");
    }
}

WalletContext& EnsureWalletContext(const std::any& context)
{
    auto wallet_context = util::AnyPtr<WalletContext>(context);
    if (!wallet_context) {
        throw JSONRPCError(RPC_INTERNAL_ERROR, "Wallet context not found");
    }
    return *wallet_context;
}

// also_create should only be set to true only when the RPC is expected to add things to a blank wallet and make it no longer blank
LegacyScriptPubKeyMan& EnsureLegacyScriptPubKeyMan(CWallet& wallet, bool also_create)
{
    LegacyScriptPubKeyMan* spk_man = wallet.GetLegacyScriptPubKeyMan();
    if (!spk_man && also_create) {
        spk_man = wallet.GetOrCreateLegacyScriptPubKeyMan();
    }
    if (!spk_man) {
        throw JSONRPCError(RPC_WALLET_ERROR, "This type of wallet does not support this command");
    }
    return *spk_man;
}

static void WalletTxToJSON(interfaces::Chain& chain, const CWalletTx& wtx, UniValue& entry)
{
    int confirms = wtx.GetDepthInMainChain();
    entry.pushKV("confirmations", confirms);
    if (wtx.IsCoinBase())
        entry.pushKV("generated", true);
    if (confirms > 0)
    {
        entry.pushKV("blockhash", wtx.m_confirm.hashBlock.GetHex());
        entry.pushKV("blockheight", wtx.m_confirm.block_height);
        entry.pushKV("blockindex", wtx.m_confirm.nIndex);
        int64_t block_time;
        CHECK_NONFATAL(chain.findBlock(wtx.m_confirm.hashBlock, FoundBlock().time(block_time)));
        entry.pushKV("blocktime", block_time);
    } else {
        entry.pushKV("trusted", wtx.IsTrusted());
    }
    uint256 hash = wtx.GetHash();
    entry.pushKV("txid", hash.GetHex());
    UniValue conflicts(UniValue::VARR);
    for (const uint256& conflict : wtx.GetConflicts())
        conflicts.push_back(conflict.GetHex());
    entry.pushKV("walletconflicts", conflicts);
    entry.pushKV("time", wtx.GetTxTime());
    entry.pushKV("timereceived", (int64_t)wtx.nTimeReceived);

    // Add opt-in RBF status
    std::string rbfStatus = "no";
    if (confirms <= 0) {
        RBFTransactionState rbfState = chain.isRBFOptIn(*wtx.tx);
        if (rbfState == RBFTransactionState::UNKNOWN)
            rbfStatus = "unknown";
        else if (rbfState == RBFTransactionState::REPLACEABLE_BIP125)
            rbfStatus = "yes";
    }
    entry.pushKV("bip125-replaceable", rbfStatus);

    for (const std::pair<const std::string, std::string>& item : wtx.mapValue) {
        // Skip blinding data which isn't parseable
        if (item.first != "blindingdata") {
            entry.pushKV(item.first, item.second);
        }
    }
}

static std::string LabelFromValue(const UniValue& value)
{
    std::string label = value.get_str();
    if (label == "*")
        throw JSONRPCError(RPC_WALLET_INVALID_LABEL_NAME, "Invalid label name");
    return label;
}

/**
 * Update coin control with fee estimation based on the given parameters
 *
 * @param[in]     wallet            Wallet reference
 * @param[in,out] cc                Coin control to be updated
 * @param[in]     conf_target       UniValue integer; confirmation target in blocks, values between 1 and 1008 are valid per policy/fees.h;
 * @param[in]     estimate_mode     UniValue string; fee estimation mode, valid values are "unset", "economical" or "conservative";
 * @param[in]     fee_rate          UniValue real; fee rate in sat/vB;
 *                                      if present, both conf_target and estimate_mode must either be null, or "unset"
 * @param[in]     override_min_fee  bool; whether to set fOverrideFeeRate to true to disable minimum fee rate checks and instead
 *                                      verify only that fee_rate is greater than 0
 * @throws a JSONRPCError if conf_target, estimate_mode, or fee_rate contain invalid values or are in conflict
 */
static void SetFeeEstimateMode(const CWallet& wallet, CCoinControl& cc, const UniValue& conf_target, const UniValue& estimate_mode, const UniValue& fee_rate, bool override_min_fee)
{
    if (!fee_rate.isNull()) {
        if (!conf_target.isNull()) {
            throw JSONRPCError(RPC_INVALID_PARAMETER, "Cannot specify both conf_target and fee_rate. Please provide either a confirmation target in blocks for automatic fee estimation, or an explicit fee rate.");
        }
        if (!estimate_mode.isNull() && estimate_mode.get_str() != "unset") {
            throw JSONRPCError(RPC_INVALID_PARAMETER, "Cannot specify both estimate_mode and fee_rate");
        }
        // Fee rates in sat/vB cannot represent more than 3 significant digits.
        cc.m_feerate = CFeeRate{AmountFromValue(fee_rate, /* decimals */ 3)};
        if (override_min_fee) cc.fOverrideFeeRate = true;
        // Default RBF to true for explicit fee_rate, if unset.
        if (!cc.m_signal_bip125_rbf) cc.m_signal_bip125_rbf = true;
        return;
    }
    if (!estimate_mode.isNull() && !FeeModeFromString(estimate_mode.get_str(), cc.m_fee_mode)) {
        throw JSONRPCError(RPC_INVALID_PARAMETER, InvalidEstimateModeErrorMessage());
    }
    if (!conf_target.isNull()) {
        cc.m_confirm_target = ParseConfirmTarget(conf_target, wallet.chain().estimateMaxBlocks());
    }
}

static RPCHelpMan getnewaddress()
{
    return RPCHelpMan{"getnewaddress",
                "\nReturns a new address for receiving payments.\n"
                "If 'label' is specified, it is added to the address book \n"
                "so payments received with the address will be associated with 'label'.\n"
                "When the wallet doesn't give blinded addresses by default (-blindedaddresses=0), \n"
                "the address type \"blech32\" can still be used to get a blinded address.\n",
                {
                    {"label", RPCArg::Type::STR, RPCArg::Default{""}, "The label name for the address to be linked to. It can also be set to the empty string \"\" to represent the default label. The label does not need to exist, it will be created if there is no label by the given name."},
                    {"address_type", RPCArg::Type::STR, RPCArg::DefaultHint{"set by -addresstype"}, "The address type to use. Options are \"legacy\", \"p2sh-segwit\", and \"bech32\". Default is set by -addresstype."},
                },
                RPCResult{
                    RPCResult::Type::STR, "address", "The new address"
                },
                RPCExamples{
                    HelpExampleCli("getnewaddress", "")
            + HelpExampleRpc("getnewaddress", "")
                },
        [&](const RPCHelpMan& self, const JSONRPCRequest& request) -> UniValue
{
    std::shared_ptr<CWallet> const pwallet = GetWalletForJSONRPCRequest(request);
    if (!pwallet) return NullUniValue;

    LOCK(pwallet->cs_wallet);

    if (!pwallet->CanGetAddresses()) {
        throw JSONRPCError(RPC_WALLET_ERROR, "Error: This wallet has no available keys");
    }

    // Parse the label first so we don't generate a key if there's an error
    std::string label;
    if (!request.params[0].isNull())
        label = LabelFromValue(request.params[0]);

    OutputType output_type = pwallet->m_default_address_type;
    bool force_blind = false;
    if (!request.params[1].isNull()) {
        if (!ParseOutputType(request.params[1].get_str(), output_type)) {
            throw JSONRPCError(RPC_INVALID_ADDRESS_OR_KEY, strprintf("Unknown address type '%s'", request.params[1].get_str()));
        }
        if (output_type == OutputType::BECH32M && pwallet->GetLegacyScriptPubKeyMan()) {
            throw JSONRPCError(RPC_INVALID_PARAMETER, "Legacy wallets cannot provide bech32m addresses");
        }
        // Special case for "blech32" when `-blindedaddresses=0` in the config.
        if (request.params[1].get_str() == "blech32") {
            force_blind = true;
        }
    }

    CTxDestination dest;
    std::string error;
    bool add_blinding_key = force_blind || gArgs.GetBoolArg("-blindedaddresses", g_con_elementsmode);
    if (!pwallet->GetNewDestination(output_type, label, dest, error, add_blinding_key)) {
        throw JSONRPCError(RPC_WALLET_KEYPOOL_RAN_OUT, error);
    }

    return EncodeDestination(dest);
},
    };
}

static RPCHelpMan getrawchangeaddress()
{
    return RPCHelpMan{"getrawchangeaddress",
                "\nReturns a new Bitcoin address, for receiving change.\n"
                "This is for use with raw transactions, NOT normal use.\n",
                {
                    {"address_type", RPCArg::Type::STR, RPCArg::DefaultHint{"set by -changetype"}, "The address type to use. Options are \"legacy\", \"p2sh-segwit\", and \"bech32\". Default is set by -changetype."},
                },
                RPCResult{
                    RPCResult::Type::STR, "address", "The address"
                },
                RPCExamples{
                    HelpExampleCli("getrawchangeaddress", "")
            + HelpExampleRpc("getrawchangeaddress", "")
                },
        [&](const RPCHelpMan& self, const JSONRPCRequest& request) -> UniValue
{
    std::shared_ptr<CWallet> const pwallet = GetWalletForJSONRPCRequest(request);
    if (!pwallet) return NullUniValue;

    LOCK(pwallet->cs_wallet);

    if (!pwallet->CanGetAddresses(true)) {
        throw JSONRPCError(RPC_WALLET_ERROR, "Error: This wallet has no available keys");
    }

    OutputType output_type = pwallet->m_default_change_type.value_or(pwallet->m_default_address_type);
    bool force_blind = false;
    if (!request.params[0].isNull()) {
        if (!ParseOutputType(request.params[0].get_str(), output_type)) {
            throw JSONRPCError(RPC_INVALID_ADDRESS_OR_KEY, strprintf("Unknown address type '%s'", request.params[0].get_str()));
        }
        if (output_type == OutputType::BECH32M && pwallet->GetLegacyScriptPubKeyMan()) {
            throw JSONRPCError(RPC_INVALID_PARAMETER, "Legacy wallets cannot provide bech32m addresses");
        }
        // Special case for "blech32" when `-blindedaddresses=0` in the config.
        if (request.params[0].get_str() == "blech32") {
            force_blind = true;
        }
    }

    CTxDestination dest;
    std::string error;
    bool add_blinding_key = force_blind || gArgs.GetBoolArg("-blindedaddresses", g_con_elementsmode);
    if (!pwallet->GetNewChangeDestination(output_type, dest, error, add_blinding_key)) {
        throw JSONRPCError(RPC_WALLET_KEYPOOL_RAN_OUT, error);
    }
    return EncodeDestination(dest);
},
    };
}


static RPCHelpMan setlabel()
{
    return RPCHelpMan{"setlabel",
                "\nSets the label associated with the given address.\n",
                {
                    {"address", RPCArg::Type::STR, RPCArg::Optional::NO, "The address to be associated with a label."},
                    {"label", RPCArg::Type::STR, RPCArg::Optional::NO, "The label to assign to the address."},
                },
                RPCResult{RPCResult::Type::NONE, "", ""},
                RPCExamples{
                    HelpExampleCli("setlabel", "\"" + EXAMPLE_ADDRESS[0] + "\" \"tabby\"")
            + HelpExampleRpc("setlabel", "\"" + EXAMPLE_ADDRESS[0] + "\", \"tabby\"")
                },
        [&](const RPCHelpMan& self, const JSONRPCRequest& request) -> UniValue
{
    std::shared_ptr<CWallet> const pwallet = GetWalletForJSONRPCRequest(request);
    if (!pwallet) return NullUniValue;

    LOCK(pwallet->cs_wallet);

    CTxDestination dest = DecodeDestination(request.params[0].get_str());
    if (!IsValidDestination(dest)) {
        throw JSONRPCError(RPC_INVALID_ADDRESS_OR_KEY, "Invalid Bitcoin address");
    }

    std::string label = LabelFromValue(request.params[1]);

    if (pwallet->IsMine(dest)) {
        pwallet->SetAddressBook(dest, label, "receive");
    } else {
        pwallet->SetAddressBook(dest, label, "send");
    }

    return NullUniValue;
},
    };
}

void ParseRecipients(const UniValue& address_amounts, const UniValue& address_assets, const UniValue& subtract_fee_outputs, std::vector<CRecipient> &recipients) {
    std::set<CTxDestination> destinations;
    int i = 0;
    for (const std::string& address: address_amounts.getKeys()) {
        CAsset asset = Params().GetConsensus().pegged_asset;
        if (!address_assets.isNull() && address_assets[address].isStr()) {
            std::string strasset = address_assets[address].get_str();
            asset = GetAssetFromString(strasset);
        }
        if (asset.IsNull() && g_con_elementsmode) {
            throw JSONRPCError(RPC_WALLET_ERROR, strprintf("Unknown label and invalid asset hex: %s", asset.GetHex()));
        }

        CTxDestination dest = DecodeDestination(address);
        if (!IsValidDestination(dest)) {
            throw JSONRPCError(RPC_INVALID_ADDRESS_OR_KEY, std::string("Invalid Bitcoin address: ") + address);
        }

        if (destinations.count(dest)) {
            throw JSONRPCError(RPC_INVALID_PARAMETER, std::string("Invalid parameter, duplicated address: ") + address);
        }
        destinations.insert(dest);

        CScript script_pub_key = GetScriptForDestination(dest);
        CAmount amount = AmountFromValue(address_amounts[i++]);

        bool subtract_fee = false;
        for (unsigned int idx = 0; idx < subtract_fee_outputs.size(); idx++) {
            const UniValue& addr = subtract_fee_outputs[idx];
            if (addr.get_str() == address) {
                subtract_fee = true;
            }
        }

        CRecipient recipient = {script_pub_key, amount, asset, GetDestinationBlindingKey(dest), subtract_fee};
        recipients.push_back(recipient);
    }
}

UniValue SendMoney(CWallet& wallet, const CCoinControl &coin_control, std::vector<CRecipient> &recipients, mapValue_t map_value, bool verbose, bool ignore_blind_fail)
{
    EnsureWalletIsUnlocked(wallet);

    // This function is only used by sendtoaddress and sendmany.
    // This should always try to sign, if we don't have private keys, don't try to do anything here.
    if (wallet.IsWalletFlagSet(WALLET_FLAG_DISABLE_PRIVATE_KEYS)) {
        throw JSONRPCError(RPC_WALLET_ERROR, "Error: Private keys are disabled for this wallet");
    }

    // Shuffle recipient list
    std::shuffle(recipients.begin(), recipients.end(), FastRandomContext());

    // Send
    CAmount nFeeRequired = 0;
    int nChangePosRet = -1;
    bilingual_str error;
    CTransactionRef tx;
    FeeCalculation fee_calc_out;
    auto blind_details = g_con_elementsmode ? std::make_unique<BlindDetails>() : nullptr;
    if (blind_details) blind_details->ignore_blind_failure = ignore_blind_fail;
    const bool fCreated = wallet.CreateTransaction(recipients, tx, nFeeRequired, nChangePosRet, error, coin_control, fee_calc_out, true, blind_details.get());
    if (!fCreated) {
        throw JSONRPCError(RPC_WALLET_INSUFFICIENT_FUNDS, error.original);
    }
    wallet.CommitTransaction(tx, std::move(map_value), {} /* orderForm */, blind_details.get());
    if (verbose) {
        UniValue entry(UniValue::VOBJ);
        entry.pushKV("txid", tx->GetHash().GetHex());
        entry.pushKV("fee_reason", StringForFeeReason(fee_calc_out.reason));
        return entry;
    }
    return tx->GetHash().GetHex();
}

static RPCHelpMan sendtoaddress()
{
    return RPCHelpMan{"sendtoaddress",
                "\nSend an amount to a given address." +
        HELP_REQUIRING_PASSPHRASE,
                {
                    {"address", RPCArg::Type::STR, RPCArg::Optional::NO, "The address to send to."},
                    {"amount", RPCArg::Type::AMOUNT, RPCArg::Optional::NO, "The amount in " + CURRENCY_UNIT + " to send. eg 0.1"},
                    {"comment", RPCArg::Type::STR, RPCArg::Optional::OMITTED_NAMED_ARG, "A comment used to store what the transaction is for.\n"
                                         "This is not part of the transaction, just kept in your wallet."},
                    {"comment_to", RPCArg::Type::STR, RPCArg::Optional::OMITTED_NAMED_ARG, "A comment to store the name of the person or organization\n"
                                         "to which you're sending the transaction. This is not part of the \n"
                                         "transaction, just kept in your wallet."},
                    {"subtractfeefromamount", RPCArg::Type::BOOL, RPCArg::Default{false}, "The fee will be deducted from the amount being sent.\n"
                                         "The recipient will receive less bitcoins than you enter in the amount field."},
                    {"replaceable", RPCArg::Type::BOOL, RPCArg::DefaultHint{"wallet default"}, "Allow this transaction to be replaced by a transaction with higher fees via BIP 125"},
                    {"conf_target", RPCArg::Type::NUM, RPCArg::DefaultHint{"wallet -txconfirmtarget"}, "Confirmation target in blocks"},
                    {"estimate_mode", RPCArg::Type::STR, RPCArg::Default{"unset"}, std::string() + "The fee estimate mode, must be one of (case insensitive):\n"
            "       \"" + FeeModes("\"\n\"") + "\""},
                    {"avoid_reuse", RPCArg::Type::BOOL, RPCArg::Default{true}, "(only available if avoid_reuse wallet flag is set) Avoid spending from dirty addresses; addresses are considered\n"
                                         "dirty if they have previously been used in a transaction. If true, this also activates avoidpartialspends, grouping outputs by their addresses."},
                    {"assetlabel", RPCArg::Type::STR, RPCArg::Optional::OMITTED_NAMED_ARG, "Hex asset id or asset label for balance."},
                    {"ignoreblindfail", RPCArg::Type::BOOL, RPCArg::Default{true}, "Return a transaction even when a blinding attempt fails due to number of blinded inputs/outputs."},
                    {"fee_rate", RPCArg::Type::AMOUNT, RPCArg::DefaultHint{"not set, fall back to wallet fee estimation"}, "Specify a fee rate in " + CURRENCY_ATOM + "/vB."},
                    {"verbose", RPCArg::Type::BOOL, RPCArg::Default{false}, "If true, return extra information about the transaction."},
                },
                {
                    RPCResult{"if verbose is not set or set to false",
                        RPCResult::Type::STR_HEX, "txid", "The transaction id."
                    },
                    RPCResult{"if verbose is set to true",
                        RPCResult::Type::OBJ, "", "",
                        {
                            {RPCResult::Type::STR_HEX, "txid", "The transaction id."},
                            {RPCResult::Type::STR, "fee reason", "The transaction fee reason."}
                        },
                    },
                },
                RPCExamples{
                    "\nSend 0.1 BTC\n"
                    + HelpExampleCli("sendtoaddress", "\"" + EXAMPLE_ADDRESS[0] + "\" 0.1") +
                    "\nSend 0.1 BTC with a confirmation target of 6 blocks in economical fee estimate mode using positional arguments\n"
                    + HelpExampleCli("sendtoaddress", "\"" + EXAMPLE_ADDRESS[0] + "\" 0.1 \"donation\" \"sean's outpost\" false true 6 economical") +
                    "\nSend 0.1 BTC with a fee rate of 1.1 " + CURRENCY_ATOM + "/vB, subtract fee from amount, BIP125-replaceable, using positional arguments\n"
                    + HelpExampleCli("sendtoaddress", "\"" + EXAMPLE_ADDRESS[0] + "\" 0.1 \"drinks\" \"room77\" true true null \"unset\" null 1.1") +
                    "\nSend 0.2 BTC with a confirmation target of 6 blocks in economical fee estimate mode using named arguments\n"
                    + HelpExampleCli("-named sendtoaddress", "address=\"" + EXAMPLE_ADDRESS[0] + "\" amount=0.2 conf_target=6 estimate_mode=\"economical\"") +
                    "\nSend 0.5 BTC with a fee rate of 25 " + CURRENCY_ATOM + "/vB using named arguments\n"
                    + HelpExampleCli("-named sendtoaddress", "address=\"" + EXAMPLE_ADDRESS[0] + "\" amount=0.5 fee_rate=25")
                    + HelpExampleCli("-named sendtoaddress", "address=\"" + EXAMPLE_ADDRESS[0] + "\" amount=0.5 fee_rate=25 subtractfeefromamount=false replaceable=true avoid_reuse=true comment=\"2 pizzas\" comment_to=\"jeremy\" verbose=true")
                },
        [&](const RPCHelpMan& self, const JSONRPCRequest& request) -> UniValue
{
    std::shared_ptr<CWallet> const pwallet = GetWalletForJSONRPCRequest(request);
    if (!pwallet) return NullUniValue;

    // Make sure the results are valid at least up to the most recent block
    // the user could have gotten from another RPC command prior to now
    pwallet->BlockUntilSyncedToCurrentChain();

    LOCK(pwallet->cs_wallet);

    // Wallet comments
    mapValue_t mapValue;
    if (!request.params[2].isNull() && !request.params[2].get_str().empty())
        mapValue["comment"] = request.params[2].get_str();
    if (!request.params[3].isNull() && !request.params[3].get_str().empty())
        mapValue["to"] = request.params[3].get_str();

    bool fSubtractFeeFromAmount = false;
    if (!request.params[4].isNull()) {
        fSubtractFeeFromAmount = request.params[4].get_bool();
    }

    CCoinControl coin_control;
    if (!request.params[5].isNull()) {
        coin_control.m_signal_bip125_rbf = request.params[5].get_bool();
    }

    coin_control.m_avoid_address_reuse = GetAvoidReuseFlag(*pwallet, request.params[8]);
    // We also enable partial spend avoidance if reuse avoidance is set.
    coin_control.m_avoid_partial_spends |= coin_control.m_avoid_address_reuse;

    std::string strasset = Params().GetConsensus().pegged_asset.GetHex();
    if (request.params.size() > 9 && request.params[9].isStr() && !request.params[9].get_str().empty()) {
        strasset = request.params[9].get_str();
    }
    CAsset asset = GetAssetFromString(strasset);
    if (asset.IsNull() && g_con_elementsmode) {
        throw JSONRPCError(RPC_WALLET_ERROR, strprintf("Unknown label and invalid asset hex: %s", asset.GetHex()));
    }

    bool ignore_blind_fail = true;
    if (!request.params[10].isNull()) {
        ignore_blind_fail = request.params[10].get_bool();
    }

    SetFeeEstimateMode(*pwallet, coin_control, /* conf_target */ request.params[6], /* estimate_mode */ request.params[7], /* fee_rate */ request.params[11], /* override_min_fee */ false);

    EnsureWalletIsUnlocked(*pwallet);

    UniValue address_amounts(UniValue::VOBJ);
    UniValue address_assets(UniValue::VOBJ);
    const std::string address = request.params[0].get_str();
    address_amounts.pushKV(address, request.params[1]);
    address_assets.pushKV(address, asset.GetHex());
    UniValue subtractFeeFromAmount(UniValue::VARR);
    if (fSubtractFeeFromAmount) {
        subtractFeeFromAmount.push_back(address);
    }

    std::vector<CRecipient> recipients;
    ParseRecipients(address_amounts, address_assets, subtractFeeFromAmount, recipients);
    bool verbose = request.params[12].isNull() ? false: request.params[12].get_bool();

    return SendMoney(*pwallet, coin_control, recipients, mapValue, verbose, ignore_blind_fail);
},
    };
}

static RPCHelpMan listaddressgroupings()
{
    return RPCHelpMan{"listaddressgroupings",
                "\nLists groups of addresses which have had their common ownership\n"
                "made public by common use as inputs or as the resulting change\n"
                "in past transactions\n",
                {},
                RPCResult{
                    RPCResult::Type::ARR, "", "",
                    {
                        {RPCResult::Type::ARR, "", "",
                        {
                            {RPCResult::Type::ARR_FIXED, "", "",
                            {
                                {RPCResult::Type::STR, "address", "The address"},
                                {RPCResult::Type::STR_AMOUNT, "amount", "The amount in " + CURRENCY_UNIT},
                                {RPCResult::Type::STR, "label", /* optional */ true, "The label"},
                            }},
                        }},
                    }
                },
                RPCExamples{
                    HelpExampleCli("listaddressgroupings", "")
            + HelpExampleRpc("listaddressgroupings", "")
                },
        [&](const RPCHelpMan& self, const JSONRPCRequest& request) -> UniValue
{
    std::shared_ptr<CWallet> const pwallet = GetWalletForJSONRPCRequest(request);
    if (!pwallet) return NullUniValue;

    // Make sure the results are valid at least up to the most recent block
    // the user could have gotten from another RPC command prior to now
    pwallet->BlockUntilSyncedToCurrentChain();

    LOCK(pwallet->cs_wallet);

    UniValue jsonGroupings(UniValue::VARR);
    std::map<CTxDestination, CAmount> balances = pwallet->GetAddressBalances();
    for (const std::set<CTxDestination>& grouping : pwallet->GetAddressGroupings()) {
        UniValue jsonGrouping(UniValue::VARR);
        for (const CTxDestination& address : grouping)
        {
            UniValue addressInfo(UniValue::VARR);
            addressInfo.push_back(EncodeDestination(address));
            addressInfo.push_back(ValueFromAmount(balances[address]));
            {
                const auto* address_book_entry = pwallet->FindAddressBookEntry(address);
                if (address_book_entry) {
                    addressInfo.push_back(address_book_entry->GetLabel());
                }
            }
            jsonGrouping.push_back(addressInfo);
        }
        jsonGroupings.push_back(jsonGrouping);
    }
    return jsonGroupings;
},
    };
}

static RPCHelpMan signmessage()
{
    return RPCHelpMan{"signmessage",
                "\nSign a message with the private key of an address" +
        HELP_REQUIRING_PASSPHRASE,
                {
                    {"address", RPCArg::Type::STR, RPCArg::Optional::NO, "The address to use for the private key."},
                    {"message", RPCArg::Type::STR, RPCArg::Optional::NO, "The message to create a signature of."},
                },
                RPCResult{
                    RPCResult::Type::STR, "signature", "The signature of the message encoded in base 64"
                },
                RPCExamples{
            "\nUnlock the wallet for 30 seconds\n"
            + HelpExampleCli("walletpassphrase", "\"mypassphrase\" 30") +
            "\nCreate the signature\n"
            + HelpExampleCli("signmessage", "\"1D1ZrZNe3JUo7ZycKEYQQiQAWd9y54F4XX\" \"my message\"") +
            "\nVerify the signature\n"
            + HelpExampleCli("verifymessage", "\"1D1ZrZNe3JUo7ZycKEYQQiQAWd9y54F4XX\" \"signature\" \"my message\"") +
            "\nAs a JSON-RPC call\n"
            + HelpExampleRpc("signmessage", "\"1D1ZrZNe3JUo7ZycKEYQQiQAWd9y54F4XX\", \"my message\"")
                },
        [&](const RPCHelpMan& self, const JSONRPCRequest& request) -> UniValue
{
    std::shared_ptr<CWallet> const pwallet = GetWalletForJSONRPCRequest(request);
    if (!pwallet) return NullUniValue;

    LOCK(pwallet->cs_wallet);

    EnsureWalletIsUnlocked(*pwallet);

    std::string strAddress = request.params[0].get_str();
    std::string strMessage = request.params[1].get_str();

    CTxDestination dest = DecodeDestination(strAddress);
    if (!IsValidDestination(dest)) {
        throw JSONRPCError(RPC_INVALID_ADDRESS_OR_KEY, "Invalid address");
    }

    const PKHash* pkhash = std::get_if<PKHash>(&dest);
    if (!pkhash) {
        throw JSONRPCError(RPC_TYPE_ERROR, "Address does not refer to key");
    }

    std::string signature;
    SigningResult err = pwallet->SignMessage(strMessage, *pkhash, signature);
    if (err == SigningResult::SIGNING_FAILED) {
        throw JSONRPCError(RPC_INVALID_ADDRESS_OR_KEY, SigningResultString(err));
    } else if (err != SigningResult::OK){
        throw JSONRPCError(RPC_WALLET_ERROR, SigningResultString(err));
    }

    return signature;
},
    };
}

static CAmountMap GetReceived(const CWallet& wallet, const UniValue& params, bool by_label) EXCLUSIVE_LOCKS_REQUIRED(wallet.cs_wallet)
{
    std::set<CTxDestination> address_set;

    if (by_label) {
        // Get the set of addresses assigned to label
        std::string label = LabelFromValue(params[0]);
        address_set = wallet.GetLabelAddresses(label);
    } else {
        // Get the address
        CTxDestination dest = DecodeDestination(params[0].get_str());
        if (!IsValidDestination(dest)) {
            throw JSONRPCError(RPC_INVALID_ADDRESS_OR_KEY, "Invalid Bitcoin address");
        }
        CScript script_pub_key = GetScriptForDestination(dest);
        if (!wallet.IsMine(script_pub_key)) {
            throw JSONRPCError(RPC_WALLET_ERROR, "Address not found in wallet");
        }
        address_set.insert(dest);
    }

    // Minimum confirmations
    int min_depth = 1;
    if (!params[1].isNull())
        min_depth = params[1].get_int();

    // Tally
    CAmountMap amounts;
    for (auto& pairWtx : wallet.mapWallet) {
        const CWalletTx& wtx = pairWtx.second;
        if (wtx.IsCoinBase() || !wallet.chain().checkFinalTx(*wtx.tx)) {
            continue;
        }

        for (unsigned int i = 0; i < wtx.tx->vout.size(); i++) {
            const CTxOut& txout = wtx.tx->vout[i];
            CTxDestination address;
            if (ExtractDestination(txout.scriptPubKey, address) && wallet.IsMine(address) && address_set.count(address)) {
                if (wtx.GetDepthInMainChain() >= min_depth) {
                    CAmountMap wtxValue;
                    CAmount amt = wtx.GetOutputValueOut(i);
                    if (amt < 0) {
                        continue;
                    }
                    wtxValue[wtx.GetOutputAsset(i)] = amt;
                    amounts += wtxValue;
                }
            }
        }
    }

    return amounts;
}


static RPCHelpMan getreceivedbyaddress()
{
    return RPCHelpMan{"getreceivedbyaddress",
                "\nReturns the total amount received by the given address in transactions with at least minconf confirmations.\n",
                {
                    {"address", RPCArg::Type::STR, RPCArg::Optional::NO, "The address for transactions."},
                    {"minconf", RPCArg::Type::NUM, RPCArg::Default{1}, "Only include transactions confirmed at least this many times."},
                    {"assetlabel", RPCArg::Type::STR, RPCArg::Optional::OMITTED_NAMED_ARG, "Hex asset id or asset label for balance."},
                },
                {
                    RPCResult{RPCResult::Type::OBJ, "amount_map", "The total amount, per asset if none is specified, in " + CURRENCY_UNIT + " received for this wallet.",
                    {
                        {RPCResult::Type::ELISION, "", "the amount for each asset"},
                    }},
		    RPCResult{RPCResult::Type::NUM, "amount", "the total amount for the asset, if one is specified"},
                    RPCResult{RPCResult::Type::NONE, "", ""}, // in case the wallet is disabled
                },
                RPCExamples{
            "\nThe amount from transactions with at least 1 confirmation\n"
            + HelpExampleCli("getreceivedbyaddress", "\"" + EXAMPLE_ADDRESS[0] + "\"") +
            "\nThe amount including unconfirmed transactions, zero confirmations\n"
            + HelpExampleCli("getreceivedbyaddress", "\"" + EXAMPLE_ADDRESS[0] + "\" 0") +
            "\nThe amount with at least 6 confirmations\n"
            + HelpExampleCli("getreceivedbyaddress", "\"" + EXAMPLE_ADDRESS[0] + "\" 6") +
            "\nAs a JSON-RPC call\n"
            + HelpExampleRpc("getreceivedbyaddress", "\"" + EXAMPLE_ADDRESS[0] + "\", 6")
                },
        [&](const RPCHelpMan& self, const JSONRPCRequest& request) -> UniValue
{
    std::shared_ptr<CWallet> const pwallet = GetWalletForJSONRPCRequest(request);
    if (!pwallet) return NullUniValue;

    // Make sure the results are valid at least up to the most recent block
    // the user could have gotten from another RPC command prior to now
    pwallet->BlockUntilSyncedToCurrentChain();

    LOCK(pwallet->cs_wallet);

    std::string asset = "";
    if (request.params.size() > 2 && request.params[2].isStr()) {
        asset = request.params[2].get_str();
    }

    return AmountMapToUniv(GetReceived(*pwallet, request.params, /* by_label */ false), asset);
},
    };
}


static RPCHelpMan getreceivedbylabel()
{
    return RPCHelpMan{"getreceivedbylabel",
                "\nReturns the total amount received by addresses with <label> in transactions with at least [minconf] confirmations.\n",
                {
                    {"label", RPCArg::Type::STR, RPCArg::Optional::NO, "The selected label, may be the default label using \"\"."},
                    {"minconf", RPCArg::Type::NUM, RPCArg::Default{1}, "Only include transactions confirmed at least this many times."},
                    {"assetlabel", RPCArg::Type::STR, RPCArg::Optional::OMITTED_NAMED_ARG, "Hex asset id or asset label for balance."},
                },
                {
                    RPCResult{RPCResult::Type::OBJ, "amount_map", "The total amount, per asset if none is specified, in " + CURRENCY_UNIT + " received for this wallet.",
                    {
                        {RPCResult::Type::ELISION, "", "the amount for each asset"},
                    }},
		    RPCResult{RPCResult::Type::NUM, "amount", "the total amount for the asset, if one is specified"},
                    RPCResult{RPCResult::Type::NONE, "", ""}, // in case the wallet is disabled
                },
                RPCExamples{
            "\nAmount received by the default label with at least 1 confirmation\n"
            + HelpExampleCli("getreceivedbylabel", "\"\"") +
            "\nAmount received at the tabby label including unconfirmed amounts with zero confirmations\n"
            + HelpExampleCli("getreceivedbylabel", "\"tabby\" 0") +
            "\nThe amount with at least 6 confirmations\n"
            + HelpExampleCli("getreceivedbylabel", "\"tabby\" 6") +
            "\nAs a JSON-RPC call\n"
            + HelpExampleRpc("getreceivedbylabel", "\"tabby\", 6")
                },
        [&](const RPCHelpMan& self, const JSONRPCRequest& request) -> UniValue
{
    std::shared_ptr<CWallet> const pwallet = GetWalletForJSONRPCRequest(request);
    if (!pwallet) return NullUniValue;

    // Make sure the results are valid at least up to the most recent block
    // the user could have gotten from another RPC command prior to now
    pwallet->BlockUntilSyncedToCurrentChain();

    LOCK(pwallet->cs_wallet);

    std::string asset = "";
    if (request.params.size() > 2 && request.params[2].isStr()) {
        asset = request.params[2].get_str();
    }

    return AmountMapToUniv(GetReceived(*pwallet, request.params, /* by_label */ true), asset);
},
    };
}


static RPCHelpMan getbalance()
{
    return RPCHelpMan{"getbalance",
                "\nReturns the total available balance.\n"
                "The available balance is what the wallet considers currently spendable, and is\n"
                "thus affected by options which limit spendability such as -spendzeroconfchange.\n",
                {
                    {"dummy", RPCArg::Type::STR, RPCArg::Optional::OMITTED_NAMED_ARG, "Remains for backward compatibility. Must be excluded or set to \"*\"."},
                    {"minconf", RPCArg::Type::NUM, RPCArg::Default{0}, "Only include transactions confirmed at least this many times."},
                    {"include_watchonly", RPCArg::Type::BOOL, RPCArg::DefaultHint{"true for watch-only wallets, otherwise false"}, "Also include balance in watch-only addresses (see 'importaddress')"},
                    {"avoid_reuse", RPCArg::Type::BOOL, RPCArg::Default{true}, "(only available if avoid_reuse wallet flag is set) Do not include balance in dirty outputs; addresses are considered dirty if they have previously been used in a transaction."},
                    {"assetlabel", RPCArg::Type::STR, RPCArg::Optional::OMITTED_NAMED_ARG, "Hex asset id or asset label for balance."},
                },
                {
                    RPCResult{RPCResult::Type::OBJ, "amount_map", "The total amount, per asset if none is specified, in " + CURRENCY_UNIT + " received for this wallet.",
                    {
                        {RPCResult::Type::ELISION, "", "the amount for each asset"},
                    }},
		    RPCResult{RPCResult::Type::NUM, "amount", "the total amount for the asset, if one is specified"},
                    RPCResult{RPCResult::Type::NONE, "", ""}, // in case the wallet is disabled
                },
                RPCExamples{
            "\nThe total amount in the wallet with 0 or more confirmations\n"
            + HelpExampleCli("getbalance", "") +
            "\nThe total amount in the wallet with at least 6 confirmations\n"
            + HelpExampleCli("getbalance", "\"*\" 6") +
            "\nAs a JSON-RPC call\n"
            + HelpExampleRpc("getbalance", "\"*\", 6")
                },
        [&](const RPCHelpMan& self, const JSONRPCRequest& request) -> UniValue
{
    std::shared_ptr<CWallet> const pwallet = GetWalletForJSONRPCRequest(request);
    if (!pwallet) return NullUniValue;

    // Make sure the results are valid at least up to the most recent block
    // the user could have gotten from another RPC command prior to now
    pwallet->BlockUntilSyncedToCurrentChain();

    LOCK(pwallet->cs_wallet);

    const UniValue& dummy_value = request.params[0];
    if (!dummy_value.isNull() && dummy_value.get_str() != "*") {
        throw JSONRPCError(RPC_METHOD_DEPRECATED, "dummy first argument must be excluded or set to \"*\".");
    }

    int min_depth = 0;
    if (!request.params[1].isNull()) {
        min_depth = request.params[1].get_int();
    }

    bool include_watchonly = ParseIncludeWatchonly(request.params[2], *pwallet);

    bool avoid_reuse = GetAvoidReuseFlag(*pwallet, request.params[3]);

    std::string asset = "";
    if (!request.params[4].isNull() && request.params[4].isStr()) {
        asset = request.params[4].get_str();
    }

    const auto bal = pwallet->GetBalance(min_depth, avoid_reuse);

    if (include_watchonly) {
        return AmountMapToUniv(bal.m_mine_trusted + bal.m_watchonly_trusted, asset);
    } else {
        return AmountMapToUniv(bal.m_mine_trusted, asset);
    }
},
    };
}

static RPCHelpMan getunconfirmedbalance()
{
    return RPCHelpMan{"getunconfirmedbalance",
                "DEPRECATED\nIdentical to getbalances().mine.untrusted_pending\n",
                {},
                {
                    RPCResult{RPCResult::Type::OBJ, "amount_map", "The total amount, per asset if none is specified, in " + CURRENCY_UNIT + " received for this wallet.",
                    {
                        {RPCResult::Type::ELISION, "", "the amount for each asset"},
                    }},
		    RPCResult{RPCResult::Type::NUM, "amount", "the total amount for the asset, if one is specified"},
                    RPCResult{RPCResult::Type::NONE, "", ""}, // in case the wallet is disabled
                },
                RPCExamples{""},
        [&](const RPCHelpMan& self, const JSONRPCRequest& request) -> UniValue
{
    std::shared_ptr<CWallet> const pwallet = GetWalletForJSONRPCRequest(request);
    if (!pwallet) return NullUniValue;

    // Make sure the results are valid at least up to the most recent block
    // the user could have gotten from another RPC command prior to now
    pwallet->BlockUntilSyncedToCurrentChain();

    LOCK(pwallet->cs_wallet);

    return AmountMapToUniv(pwallet->GetBalance().m_mine_untrusted_pending, "");
},
    };
}


static RPCHelpMan sendmany()
{
    return RPCHelpMan{"sendmany",
                "\nSend multiple times. Amounts are double-precision floating point numbers." +
        HELP_REQUIRING_PASSPHRASE,
                {
                    {"dummy", RPCArg::Type::STR, RPCArg::Optional::NO, "Must be set to \"\" for backwards compatibility.", "\"\""},
                    {"amounts", RPCArg::Type::OBJ_USER_KEYS, RPCArg::Optional::NO, "The addresses and amounts",
                        {
                            {"address", RPCArg::Type::AMOUNT, RPCArg::Optional::NO, "The address is the key, the numeric amount (can be string) in " + CURRENCY_UNIT + " is the value"},
                        },
                    },
                    {"minconf", RPCArg::Type::NUM, RPCArg::Optional::OMITTED_NAMED_ARG, "Ignored dummy value"},
                    {"comment", RPCArg::Type::STR, RPCArg::Optional::OMITTED_NAMED_ARG, "A comment"},
                    {"subtractfeefrom", RPCArg::Type::ARR, RPCArg::Optional::OMITTED_NAMED_ARG, "The addresses.\n"
                                       "The fee will be equally deducted from the amount of each selected address.\n"
                                       "Those recipients will receive less bitcoins than you enter in their corresponding amount field.\n"
                                       "If no addresses are specified here, the sender pays the fee.",
                        {
                            {"address", RPCArg::Type::STR, RPCArg::Optional::OMITTED, "Subtract fee from this address"},
                        },
                    },
                    {"replaceable", RPCArg::Type::BOOL, RPCArg::DefaultHint{"wallet default"}, "Allow this transaction to be replaced by a transaction with higher fees via BIP 125"},
                    {"conf_target", RPCArg::Type::NUM, RPCArg::DefaultHint{"wallet -txconfirmtarget"}, "Confirmation target in blocks"},
                    {"estimate_mode", RPCArg::Type::STR, RPCArg::Default{"unset"}, std::string() + "The fee estimate mode, must be one of (case insensitive):\n"
            "       \"" + FeeModes("\"\n\"") + "\""},
                    {"output_assets", RPCArg::Type::OBJ, RPCArg::Optional::OMITTED, "A json object of addresses to assets.",
                        {
                            {"address", RPCArg::Type::STR, RPCArg::Optional::NO, "A key-value pair where the key is the address used and the value is an asset label or hex asset ID."},
                        },
                    },
                    {"ignoreblindfail", RPCArg::Type::BOOL, RPCArg::Default{true}, "Return a transaction even when a blinding attempt fails due to number of blinded inputs/outputs."},
                    {"fee_rate", RPCArg::Type::AMOUNT, RPCArg::DefaultHint{"not set, fall back to wallet fee estimation"}, "Specify a fee rate in " + CURRENCY_ATOM + "/vB."},
                    {"verbose", RPCArg::Type::BOOL, RPCArg::Default{false}, "If true, return extra infomration about the transaction."},
                },
                {
                    RPCResult{"if verbose is not set or set to false",
                        RPCResult::Type::STR_HEX, "txid", "The transaction id for the send. Only 1 transaction is created regardless of\n"
                "the number of addresses."
                    },
                    RPCResult{"if verbose is set to true",
                        RPCResult::Type::OBJ, "", "",
			{
				{RPCResult::Type::STR_HEX, "txid", "The transaction id for the send. Only 1 transaction is created regardless of\n"
                "the number of addresses."},
                            {RPCResult::Type::STR, "fee reason", "The transaction fee reason."}
                        },
                    },
                },
                RPCExamples{
            "\nSend two amounts to two different addresses:\n"
            + HelpExampleCli("sendmany", "\"\" \"{\\\"" + EXAMPLE_ADDRESS[0] + "\\\":0.01,\\\"" + EXAMPLE_ADDRESS[1] + "\\\":0.02}\"") +
            "\nSend two amounts to two different addresses setting the confirmation and comment:\n"
            + HelpExampleCli("sendmany", "\"\" \"{\\\"" + EXAMPLE_ADDRESS[0] + "\\\":0.01,\\\"" + EXAMPLE_ADDRESS[1] + "\\\":0.02}\" 6 \"testing\"") +
            "\nSend two amounts to two different addresses, subtract fee from amount:\n"
            + HelpExampleCli("sendmany", "\"\" \"{\\\"" + EXAMPLE_ADDRESS[0] + "\\\":0.01,\\\"" + EXAMPLE_ADDRESS[1] + "\\\":0.02}\" 1 \"\" \"[\\\"" + EXAMPLE_ADDRESS[0] + "\\\",\\\"" + EXAMPLE_ADDRESS[1] + "\\\"]\"") +
            "\nAs a JSON-RPC call\n"
            + HelpExampleRpc("sendmany", "\"\", {\"" + EXAMPLE_ADDRESS[0] + "\":0.01,\"" + EXAMPLE_ADDRESS[1] + "\":0.02}, 6, \"testing\"")
                },
        [&](const RPCHelpMan& self, const JSONRPCRequest& request) -> UniValue
{
    std::shared_ptr<CWallet> const pwallet = GetWalletForJSONRPCRequest(request);
    if (!pwallet) return NullUniValue;

    // Make sure the results are valid at least up to the most recent block
    // the user could have gotten from another RPC command prior to now
    pwallet->BlockUntilSyncedToCurrentChain();

    LOCK(pwallet->cs_wallet);

    if (!request.params[0].isNull() && !request.params[0].get_str().empty()) {
        throw JSONRPCError(RPC_INVALID_PARAMETER, "Dummy value must be set to \"\"");
    }
    UniValue sendTo = request.params[1].get_obj();

    mapValue_t mapValue;
    if (!request.params[3].isNull() && !request.params[3].get_str().empty())
        mapValue["comment"] = request.params[3].get_str();

    UniValue subtractFeeFromAmount(UniValue::VARR);
    if (!request.params[4].isNull())
        subtractFeeFromAmount = request.params[4].get_array();

    CCoinControl coin_control;
    if (!request.params[5].isNull()) {
        coin_control.m_signal_bip125_rbf = request.params[5].get_bool();
    }

    SetFeeEstimateMode(*pwallet, coin_control, /* conf_target */ request.params[6], /* estimate_mode */ request.params[7], /* fee_rate */ request.params[10], /* override_min_fee */ false);

    UniValue assets;
    if (!request.params[8].isNull()) {
        if (!g_con_elementsmode) {
            throw JSONRPCError(RPC_TYPE_ERROR, "Asset argument cannot be given for Bitcoin serialization.");
        }
        assets = request.params[8].get_obj();
    }

    bool ignore_blind_fail = true;
    if (!request.params[9].isNull()) {
        ignore_blind_fail = request.params[9].get_bool();
    }

    std::vector<CRecipient> recipients;
    ParseRecipients(sendTo, assets, subtractFeeFromAmount, recipients);
    bool verbose = request.params[11].isNull() ? false : request.params[11].get_bool();

    return SendMoney(*pwallet, coin_control, recipients, std::move(mapValue), verbose, ignore_blind_fail);
},
    };
}


static RPCHelpMan addmultisigaddress()
{
    return RPCHelpMan{"addmultisigaddress",
                "\nAdd an nrequired-to-sign multisignature address to the wallet. Requires a new wallet backup.\n"
                "Each key is a Bitcoin address or hex-encoded public key.\n"
                "This functionality is only intended for use with non-watchonly addresses.\n"
                "See `importaddress` for watchonly p2sh address support.\n"
                "If 'label' is specified, assign address to that label.\n",
                {
                    {"nrequired", RPCArg::Type::NUM, RPCArg::Optional::NO, "The number of required signatures out of the n keys or addresses."},
                    {"keys", RPCArg::Type::ARR, RPCArg::Optional::NO, "The addresses or hex-encoded public keys",
                        {
                            {"key", RPCArg::Type::STR, RPCArg::Optional::OMITTED, "address or hex-encoded public key"},
                        },
                        },
                    {"label", RPCArg::Type::STR, RPCArg::Optional::OMITTED_NAMED_ARG, "A label to assign the addresses to."},
                    {"address_type", RPCArg::Type::STR, RPCArg::DefaultHint{"set by -addresstype"}, "The address type to use. Options are \"legacy\", \"p2sh-segwit\", and \"bech32\"."},
                },
                RPCResult{
                    RPCResult::Type::OBJ, "", "",
                    {
                        {RPCResult::Type::STR, "address", "The value of the new multisig address"},
                        {RPCResult::Type::STR_HEX, "redeemScript", "The string value of the hex-encoded redemption script"},
                        {RPCResult::Type::STR, "descriptor", "The descriptor for this multisig"},
                    },
                },
                RPCExamples{
            "\nAdd a multisig address from 2 addresses\n"
            + HelpExampleCli("addmultisigaddress", "2 \"[\\\"" + EXAMPLE_ADDRESS[0] + "\\\",\\\"" + EXAMPLE_ADDRESS[1] + "\\\"]\"") +
            "\nAs a JSON-RPC call\n"
            + HelpExampleRpc("addmultisigaddress", "2, \"[\\\"" + EXAMPLE_ADDRESS[0] + "\\\",\\\"" + EXAMPLE_ADDRESS[1] + "\\\"]\"")
                },
        [&](const RPCHelpMan& self, const JSONRPCRequest& request) -> UniValue
{
    std::shared_ptr<CWallet> const pwallet = GetWalletForJSONRPCRequest(request);
    if (!pwallet) return NullUniValue;

    LegacyScriptPubKeyMan& spk_man = EnsureLegacyScriptPubKeyMan(*pwallet);

    LOCK2(pwallet->cs_wallet, spk_man.cs_KeyStore);

    std::string label;
    if (!request.params[2].isNull())
        label = LabelFromValue(request.params[2]);

    int required = request.params[0].get_int();

    // Get the public keys
    const UniValue& keys_or_addrs = request.params[1].get_array();
    std::vector<CPubKey> pubkeys;
    for (unsigned int i = 0; i < keys_or_addrs.size(); ++i) {
        if (IsHex(keys_or_addrs[i].get_str()) && (keys_or_addrs[i].get_str().length() == 66 || keys_or_addrs[i].get_str().length() == 130)) {
            pubkeys.push_back(HexToPubKey(keys_or_addrs[i].get_str()));
        } else {
            pubkeys.push_back(AddrToPubKey(spk_man, keys_or_addrs[i].get_str()));
        }
    }

    OutputType output_type = pwallet->m_default_address_type;
    if (!request.params[3].isNull()) {
        if (!ParseOutputType(request.params[3].get_str(), output_type)) {
            throw JSONRPCError(RPC_INVALID_ADDRESS_OR_KEY, strprintf("Unknown address type '%s'", request.params[3].get_str()));
        }
        if (output_type == OutputType::BECH32M) {
            throw JSONRPCError(RPC_INVALID_ADDRESS_OR_KEY, "Bech32m multisig addresses cannot be created with legacy wallets");
        }
    }

    // Construct using pay-to-script-hash:
    CScript inner;
    CTxDestination dest = AddAndGetMultisigDestination(required, pubkeys, output_type, spk_man, inner);
    pwallet->SetAddressBook(dest, label, "send");

    // Make the descriptor
    std::unique_ptr<Descriptor> descriptor = InferDescriptor(GetScriptForDestination(dest), spk_man);

    UniValue result(UniValue::VOBJ);
    result.pushKV("address", EncodeDestination(dest));
    result.pushKV("redeemScript", HexStr(inner));
    result.pushKV("descriptor", descriptor->ToString());
    return result;
},
    };
}

struct tallyitem
{
    CAmountMap mapAmount;
    int nConf{std::numeric_limits<int>::max()};
    std::vector<uint256> txids;
    bool fIsWatchonly{false};
    tallyitem()
    {
    }
};

static UniValue ListReceived(const CWallet& wallet, const UniValue& params, bool by_label) EXCLUSIVE_LOCKS_REQUIRED(wallet.cs_wallet)
{
    // Minimum confirmations
    int nMinDepth = 1;
    if (!params[0].isNull())
        nMinDepth = params[0].get_int();

    // Whether to include empty labels
    bool fIncludeEmpty = false;
    if (!params[1].isNull())
        fIncludeEmpty = params[1].get_bool();

    isminefilter filter = ISMINE_SPENDABLE;

    if (ParseIncludeWatchonly(params[2], wallet)) {
        filter |= ISMINE_WATCH_ONLY;
    }

    bool has_filtered_address = false;
    CTxDestination filtered_address = CNoDestination();
    if (!by_label && params[3].isStr() && params[3].get_str() != "") {
        if (!IsValidDestinationString(params[3].get_str())) {
            throw JSONRPCError(RPC_WALLET_ERROR, "address_filter parameter was invalid");
        }
        filtered_address = DecodeDestination(params[3].get_str());
        has_filtered_address = true;
    }

    std::string strasset = "";
    if (params.size() > 4 && params[4].isStr()) {
        strasset = params[4].get_str();
    }
    CAsset asset;
    if (!strasset.empty()) {
        asset = GetAssetFromString(strasset);
    }

    // Tally
    std::map<CTxDestination, tallyitem> mapTally;
    for (const std::pair<const uint256, CWalletTx>& pairWtx : wallet.mapWallet) {
        const CWalletTx& wtx = pairWtx.second;

        if (wtx.IsCoinBase() || !wallet.chain().checkFinalTx(*wtx.tx)) {
            continue;
        }

        int nDepth = wtx.GetDepthInMainChain();
        if (nDepth < nMinDepth)
            continue;

        for (size_t index = 0; index < wtx.tx->vout.size(); ++index)
        {
            const CTxOut& txout = wtx.tx->vout[index];

            CTxDestination address;
            if (!ExtractDestination(txout.scriptPubKey, address))
                continue;

            if (has_filtered_address && !(filtered_address == address)) {
                continue;
            }

            isminefilter mine = wallet.IsMine(address);
            if(!(mine & filter))
                continue;

            CAmount amt = wtx.GetOutputValueOut(index);
            if (amt < 0) {
                continue;
            }

            if (strasset != "" && wtx.GetOutputAsset(index) != asset) {
                continue;
            }

            tallyitem& item = mapTally[address];
            item.mapAmount[wtx.GetOutputAsset(index)] += amt;
            item.nConf = std::min(item.nConf, nDepth);
            item.txids.push_back(wtx.GetHash());
            if (mine & ISMINE_WATCH_ONLY)
                item.fIsWatchonly = true;
        }
    }

    // Reply
    UniValue ret(UniValue::VARR);
    std::map<std::string, tallyitem> label_tally;

    // Create m_address_book iterator
    // If we aren't filtering, go from begin() to end()
    auto start = wallet.m_address_book.begin();
    auto end = wallet.m_address_book.end();
    // If we are filtering, find() the applicable entry
    if (has_filtered_address) {
        start = wallet.m_address_book.find(filtered_address);
        if (start != end) {
            end = std::next(start);
        }
    }

    for (auto item_it = start; item_it != end; ++item_it)
    {
        if (item_it->second.IsChange()) continue;
        const CTxDestination& address = item_it->first;
        const std::string& label = item_it->second.GetLabel();
        auto it = mapTally.find(address);
        if (it == mapTally.end() && !fIncludeEmpty)
            continue;

        CAmountMap mapAmount;
        int nConf = std::numeric_limits<int>::max();
        bool fIsWatchonly = false;
        if (it != mapTally.end())
        {
            mapAmount = (*it).second.mapAmount;
            nConf = (*it).second.nConf;
            fIsWatchonly = (*it).second.fIsWatchonly;
        }

        if (by_label)
        {
            tallyitem& _item = label_tally[label];
            _item.mapAmount += mapAmount;
            _item.nConf = std::min(_item.nConf, nConf);
            _item.fIsWatchonly = fIsWatchonly;
        }
        else
        {
            UniValue obj(UniValue::VOBJ);
            if(fIsWatchonly)
                obj.pushKV("involvesWatchonly", true);
            obj.pushKV("address",       EncodeDestination(address));
            obj.pushKV("amount",        AmountMapToUniv(mapAmount, strasset));
            obj.pushKV("confirmations", (nConf == std::numeric_limits<int>::max() ? 0 : nConf));
            obj.pushKV("label", label);
            UniValue transactions(UniValue::VARR);
            if (it != mapTally.end())
            {
                for (const uint256& _item : (*it).second.txids)
                {
                    transactions.push_back(_item.GetHex());
                }
            }
            obj.pushKV("txids", transactions);
            ret.push_back(obj);
        }
    }

    if (by_label)
    {
        for (const auto& entry : label_tally)
        {
            CAmountMap mapAmount = entry.second.mapAmount;
            int nConf = entry.second.nConf;
            UniValue obj(UniValue::VOBJ);
            if (entry.second.fIsWatchonly)
                obj.pushKV("involvesWatchonly", true);
            obj.pushKV("amount",        AmountMapToUniv(mapAmount, ""));
            obj.pushKV("confirmations", (nConf == std::numeric_limits<int>::max() ? 0 : nConf));
            obj.pushKV("label",         entry.first);
            ret.push_back(obj);
        }
    }

    return ret;
}

static RPCHelpMan listreceivedbyaddress()
{
    return RPCHelpMan{"listreceivedbyaddress",
                "\nList balances by receiving address.\n",
                {
                    {"minconf", RPCArg::Type::NUM, RPCArg::Default{1}, "The minimum number of confirmations before payments are included."},
                    {"include_empty", RPCArg::Type::BOOL, RPCArg::Default{false}, "Whether to include addresses that haven't received any payments."},
                    {"include_watchonly", RPCArg::Type::BOOL, RPCArg::DefaultHint{"true for watch-only wallets, otherwise false"}, "Whether to include watch-only addresses (see 'importaddress')"},
                    {"address_filter", RPCArg::Type::STR, RPCArg::Optional::OMITTED_NAMED_ARG, "If present, only return information on this address."},
                    {"assetlabel", RPCArg::Type::STR, RPCArg::Optional::OMITTED_NAMED_ARG, "Hex asset id or asset label for balance."},
                },
                RPCResult{
                    RPCResult::Type::ARR, "", "",
                    {
                        {RPCResult::Type::OBJ, "", "",
                        {
                            {RPCResult::Type::BOOL, "involvesWatchonly", "Only returns true if imported addresses were involved in transaction"},
                            {RPCResult::Type::STR, "address", "The receiving address"},
                            {RPCResult::Type::STR_AMOUNT, "amount", "The total amount in " + CURRENCY_UNIT + " received by the address"},
                            {RPCResult::Type::NUM, "confirmations", "The number of confirmations of the most recent transaction included"},
                            {RPCResult::Type::STR, "label", "The label of the receiving address. The default label is \"\""},
                            {RPCResult::Type::ARR, "txids", "",
                            {
                                {RPCResult::Type::STR_HEX, "txid", "The ids of transactions received with the address"},
                            }},
                        }},
                    }
                },
                RPCExamples{
                    HelpExampleCli("listreceivedbyaddress", "")
            + HelpExampleCli("listreceivedbyaddress", "6 true")
            + HelpExampleRpc("listreceivedbyaddress", "6, true, true")
            + HelpExampleRpc("listreceivedbyaddress", "6, true, true, \"" + EXAMPLE_ADDRESS[0] + "\"")
                },
        [&](const RPCHelpMan& self, const JSONRPCRequest& request) -> UniValue
{
    std::shared_ptr<CWallet> const pwallet = GetWalletForJSONRPCRequest(request);
    if (!pwallet) return NullUniValue;

    // Make sure the results are valid at least up to the most recent block
    // the user could have gotten from another RPC command prior to now
    pwallet->BlockUntilSyncedToCurrentChain();

    LOCK(pwallet->cs_wallet);

    return ListReceived(*pwallet, request.params, false);
},
    };
}

static RPCHelpMan listreceivedbylabel()
{
    return RPCHelpMan{"listreceivedbylabel",
                "\nList received transactions by label.\n",
                {
                    {"minconf", RPCArg::Type::NUM, RPCArg::Default{1}, "The minimum number of confirmations before payments are included."},
                    {"include_empty", RPCArg::Type::BOOL, RPCArg::Default{false}, "Whether to include labels that haven't received any payments."},
                    {"include_watchonly", RPCArg::Type::BOOL, RPCArg::DefaultHint{"true for watch-only wallets, otherwise false"}, "Whether to include watch-only addresses (see 'importaddress')"},
                },
                RPCResult{
                    RPCResult::Type::ARR, "", "",
                    {
                        {RPCResult::Type::OBJ, "", "",
                        {
                            {RPCResult::Type::BOOL, "involvesWatchonly", "Only returns true if imported addresses were involved in transaction"},
                            {RPCResult::Type::STR_AMOUNT, "amount", "The total amount received by addresses with this label"},
                            {RPCResult::Type::NUM, "confirmations", "The number of confirmations of the most recent transaction included"},
                            {RPCResult::Type::STR, "label", "The label of the receiving address. The default label is \"\""},
                        }},
                    }
                },
                RPCExamples{
                    HelpExampleCli("listreceivedbylabel", "")
            + HelpExampleCli("listreceivedbylabel", "6 true")
            + HelpExampleRpc("listreceivedbylabel", "6, true, true")
                },
        [&](const RPCHelpMan& self, const JSONRPCRequest& request) -> UniValue
{
    std::shared_ptr<CWallet> const pwallet = GetWalletForJSONRPCRequest(request);
    if (!pwallet) return NullUniValue;

    // Make sure the results are valid at least up to the most recent block
    // the user could have gotten from another RPC command prior to now
    pwallet->BlockUntilSyncedToCurrentChain();

    LOCK(pwallet->cs_wallet);

    return ListReceived(*pwallet, request.params, true);
},
    };
}

static void MaybePushAddress(UniValue & entry, const CTxDestination &dest)
{
    if (IsValidDestination(dest)) {
        entry.pushKV("address", EncodeDestination(dest));
    }
}

/**
 * List transactions based on the given criteria.
 *
 * @param  wallet         The wallet.
 * @param  wtx            The wallet transaction.
 * @param  nMinDepth      The minimum confirmation depth.
 * @param  fLong          Whether to include the JSON version of the transaction.
 * @param  ret            The UniValue into which the result is stored.
 * @param  filter_ismine  The "is mine" filter flags.
 * @param  filter_label   Optional label string to filter incoming transactions.
 */
static void ListTransactions(const CWallet& wallet, const CWalletTx& wtx, int nMinDepth, bool fLong, UniValue& ret, const isminefilter& filter_ismine, const std::string* filter_label) EXCLUSIVE_LOCKS_REQUIRED(wallet.cs_wallet)
{
    CAmount nFee;
    std::list<COutputEntry> listReceived;
    std::list<COutputEntry> listSent;

    wtx.GetAmounts(listReceived, listSent, nFee, filter_ismine);

    bool involvesWatchonly = wtx.IsFromMe(ISMINE_WATCH_ONLY);

    // Sent
    if (!filter_label)
    {
        for (const COutputEntry& s : listSent)
        {
            UniValue entry(UniValue::VOBJ);
            if (involvesWatchonly || (wallet.IsMine(s.destination) & ISMINE_WATCH_ONLY)) {
                entry.pushKV("involvesWatchonly", true);
            }
            MaybePushAddress(entry, s.destination);
            entry.pushKV("category", "send");
            entry.pushKV("amount", ValueFromAmount(-s.amount));
            if (g_con_elementsmode) {
                entry.pushKV("amountblinder", s.amount_blinding_factor.GetHex());
                entry.pushKV("asset", s.asset.GetHex());
                entry.pushKV("assetblinder", s.asset_blinding_factor.GetHex());
            }
            const auto* address_book_entry = wallet.FindAddressBookEntry(s.destination);
            if (address_book_entry) {
                entry.pushKV("label", address_book_entry->GetLabel());
            }
            entry.pushKV("vout", s.vout);
            entry.pushKV("fee", ValueFromAmount(-nFee));
            if (fLong)
                WalletTxToJSON(wallet.chain(), wtx, entry);
            entry.pushKV("abandoned", wtx.isAbandoned());
            ret.push_back(entry);
        }
    }

    // Received
    if (listReceived.size() > 0 && wtx.GetDepthInMainChain() >= nMinDepth) {
        for (const COutputEntry& r : listReceived)
        {
            std::string label;
            const auto* address_book_entry = wallet.FindAddressBookEntry(r.destination);
            if (address_book_entry) {
                label = address_book_entry->GetLabel();
            }
            if (filter_label && label != *filter_label) {
                continue;
            }
            UniValue entry(UniValue::VOBJ);
            if (involvesWatchonly || (wallet.IsMine(r.destination) & ISMINE_WATCH_ONLY)) {
                entry.pushKV("involvesWatchonly", true);
            }
            MaybePushAddress(entry, r.destination);
            if (wtx.IsCoinBase())
            {
                if (wtx.GetDepthInMainChain() < 1)
                    entry.pushKV("category", "orphan");
                else if (wtx.IsImmatureCoinBase())
                    entry.pushKV("category", "immature");
                else
                    entry.pushKV("category", "generate");
            }
            else
            {
                entry.pushKV("category", "receive");
            }
            entry.pushKV("amount", ValueFromAmount(r.amount));
            if (g_con_elementsmode) {
                entry.pushKV("amountblinder", r.amount_blinding_factor.GetHex());
                entry.pushKV("asset", r.asset.GetHex());
                entry.pushKV("assetblinder", r.asset_blinding_factor.GetHex());
            }
            if (address_book_entry) {
                entry.pushKV("label", label);
            }
            entry.pushKV("vout", r.vout);
            if (fLong)
                WalletTxToJSON(wallet.chain(), wtx, entry);
            ret.push_back(entry);
        }
    }
}

static const std::vector<RPCResult> TransactionDescriptionString()
{
    return{{RPCResult::Type::NUM, "confirmations", "The number of confirmations for the transaction. Negative confirmations means the\n"
               "transaction conflicted that many blocks ago."},
           {RPCResult::Type::BOOL, "generated", "Only present if transaction only input is a coinbase one."},
           {RPCResult::Type::BOOL, "trusted", "Only present if we consider transaction to be trusted and so safe to spend from."},
           {RPCResult::Type::STR_HEX, "blockhash", "The block hash containing the transaction."},
           {RPCResult::Type::NUM, "blockheight", "The block height containing the transaction."},
           {RPCResult::Type::NUM, "blockindex", "The index of the transaction in the block that includes it."},
           {RPCResult::Type::NUM_TIME, "blocktime", "The block time expressed in " + UNIX_EPOCH_TIME + "."},
           {RPCResult::Type::STR_HEX, "txid", "The transaction id."},
           {RPCResult::Type::ARR, "walletconflicts", "Conflicting transaction ids.",
           {
               {RPCResult::Type::STR_HEX, "txid", "The transaction id."},
           }},
           {RPCResult::Type::NUM_TIME, "time", "The transaction time expressed in " + UNIX_EPOCH_TIME + "."},
           {RPCResult::Type::NUM_TIME, "timereceived", "The time received expressed in " + UNIX_EPOCH_TIME + "."},
           {RPCResult::Type::STR, "comment", "If a comment is associated with the transaction, only present if not empty."},
           {RPCResult::Type::STR, "bip125-replaceable", "(\"yes|no|unknown\") Whether this transaction could be replaced due to BIP125 (replace-by-fee);\n"
               "may be unknown for unconfirmed transactions not in the mempool"}};
}

static RPCHelpMan listtransactions()
{
    return RPCHelpMan{"listtransactions",
                "\nIf a label name is provided, this will return only incoming transactions paying to addresses with the specified label.\n"
                "\nReturns up to 'count' most recent transactions skipping the first 'from' transactions.\n",
                {
                    {"label|dummy", RPCArg::Type::STR, RPCArg::Optional::OMITTED_NAMED_ARG, "If set, should be a valid label name to return only incoming transactions\n"
                          "with the specified label, or \"*\" to disable filtering and return all transactions."},
                    {"count", RPCArg::Type::NUM, RPCArg::Default{10}, "The number of transactions to return"},
                    {"skip", RPCArg::Type::NUM, RPCArg::Default{0}, "The number of transactions to skip"},
                    {"include_watchonly", RPCArg::Type::BOOL, RPCArg::DefaultHint{"true for watch-only wallets, otherwise false"}, "Include transactions to watch-only addresses (see 'importaddress')"},
                },
                RPCResult{
                    RPCResult::Type::ARR, "", "",
                    {
                        {RPCResult::Type::OBJ, "", "", Cat(Cat<std::vector<RPCResult>>(
                        {
                            {RPCResult::Type::BOOL, "involvesWatchonly", "Only returns true if imported addresses were involved in transaction."},
                            {RPCResult::Type::STR, "address", "The address of the transaction."},
                            {RPCResult::Type::STR, "category", "The transaction category.\n"
                                "\"send\"                  Transactions sent.\n"
                                "\"receive\"               Non-coinbase transactions received.\n"
                                "\"generate\"              Coinbase transactions received with more than 100 confirmations.\n"
                                "\"immature\"              Coinbase transactions received with 100 or fewer confirmations.\n"
                                "\"orphan\"                Orphaned coinbase transactions received."},
                            {RPCResult::Type::STR_AMOUNT, "amount", "The amount in " + CURRENCY_UNIT + ". This is negative for the 'send' category, and is positive\n"
                                "for all other categories"},
                            {RPCResult::Type::STR, "label", "A comment for the address/transaction, if any"},
                            {RPCResult::Type::NUM, "vout", "the vout value"},
                            {RPCResult::Type::STR_AMOUNT, "fee", "The amount of the fee in " + CURRENCY_UNIT + ". This is negative and only available for the\n"
                                 "'send' category of transactions."},
                        },
                        TransactionDescriptionString()),
                        {
                            {RPCResult::Type::BOOL, "abandoned", "'true' if the transaction has been abandoned (inputs are respendable). Only available for the \n"
                                 "'send' category of transactions."},
                        })},
                    }
                },
                RPCExamples{
            "\nList the most recent 10 transactions in the systems\n"
            + HelpExampleCli("listtransactions", "") +
            "\nList transactions 100 to 120\n"
            + HelpExampleCli("listtransactions", "\"*\" 20 100") +
            "\nAs a JSON-RPC call\n"
            + HelpExampleRpc("listtransactions", "\"*\", 20, 100")
                },
        [&](const RPCHelpMan& self, const JSONRPCRequest& request) -> UniValue
{
    std::shared_ptr<CWallet> const pwallet = GetWalletForJSONRPCRequest(request);
    if (!pwallet) return NullUniValue;

    // Make sure the results are valid at least up to the most recent block
    // the user could have gotten from another RPC command prior to now
    pwallet->BlockUntilSyncedToCurrentChain();

    const std::string* filter_label = nullptr;
    if (!request.params[0].isNull() && request.params[0].get_str() != "*") {
        filter_label = &request.params[0].get_str();
        if (filter_label->empty()) {
            throw JSONRPCError(RPC_INVALID_PARAMETER, "Label argument must be a valid label name or \"*\".");
        }
    }
    int nCount = 10;
    if (!request.params[1].isNull())
        nCount = request.params[1].get_int();
    int nFrom = 0;
    if (!request.params[2].isNull())
        nFrom = request.params[2].get_int();
    isminefilter filter = ISMINE_SPENDABLE;

    if (ParseIncludeWatchonly(request.params[3], *pwallet)) {
        filter |= ISMINE_WATCH_ONLY;
    }

    if (nCount < 0)
        throw JSONRPCError(RPC_INVALID_PARAMETER, "Negative count");
    if (nFrom < 0)
        throw JSONRPCError(RPC_INVALID_PARAMETER, "Negative from");

    UniValue ret(UniValue::VARR);

    {
        LOCK(pwallet->cs_wallet);

        const CWallet::TxItems & txOrdered = pwallet->wtxOrdered;

        // iterate backwards until we have nCount items to return:
        for (CWallet::TxItems::const_reverse_iterator it = txOrdered.rbegin(); it != txOrdered.rend(); ++it)
        {
            CWalletTx *const pwtx = (*it).second;
            ListTransactions(*pwallet, *pwtx, 0, true, ret, filter, filter_label);
            if ((int)ret.size() >= (nCount+nFrom)) break;
        }
    }

    // ret is newest to oldest

    if (nFrom > (int)ret.size())
        nFrom = ret.size();
    if ((nFrom + nCount) > (int)ret.size())
        nCount = ret.size() - nFrom;

    const std::vector<UniValue>& txs = ret.getValues();
    UniValue result{UniValue::VARR};
    result.push_backV({ txs.rend() - nFrom - nCount, txs.rend() - nFrom }); // Return oldest to newest
    return result;
},
    };
}

static RPCHelpMan listsinceblock()
{
    return RPCHelpMan{"listsinceblock",
                "\nGet all transactions in blocks since block [blockhash], or all transactions if omitted.\n"
                "If \"blockhash\" is no longer a part of the main chain, transactions from the fork point onward are included.\n"
                "Additionally, if include_removed is set, transactions affecting the wallet which were removed are returned in the \"removed\" array.\n",
                {
                    {"blockhash", RPCArg::Type::STR, RPCArg::Optional::OMITTED_NAMED_ARG, "If set, the block hash to list transactions since, otherwise list all transactions."},
                    {"target_confirmations", RPCArg::Type::NUM, RPCArg::Default{1}, "Return the nth block hash from the main chain. e.g. 1 would mean the best block hash. Note: this is not used as a filter, but only affects [lastblock] in the return value"},
                    {"include_watchonly", RPCArg::Type::BOOL, RPCArg::DefaultHint{"true for watch-only wallets, otherwise false"}, "Include transactions to watch-only addresses (see 'importaddress')"},
                    {"include_removed", RPCArg::Type::BOOL, RPCArg::Default{true}, "Show transactions that were removed due to a reorg in the \"removed\" array\n"
                                                                       "(not guaranteed to work on pruned nodes)"},
                },
                RPCResult{
                    RPCResult::Type::OBJ, "", "",
                    {
                        {RPCResult::Type::ARR, "transactions", "",
                        {
                            {RPCResult::Type::OBJ, "", "", Cat(Cat<std::vector<RPCResult>>(
                            {
                                {RPCResult::Type::BOOL, "involvesWatchonly", "Only returns true if imported addresses were involved in transaction."},
                                {RPCResult::Type::STR, "address", "The address of the transaction."},
                                {RPCResult::Type::STR, "category", "The transaction category.\n"
                                    "\"send\"                  Transactions sent.\n"
                                    "\"receive\"               Non-coinbase transactions received.\n"
                                    "\"generate\"              Coinbase transactions received with more than 100 confirmations.\n"
                                    "\"immature\"              Coinbase transactions received with 100 or fewer confirmations.\n"
                                    "\"orphan\"                Orphaned coinbase transactions received."},
                                {RPCResult::Type::STR_AMOUNT, "amount", "The amount in " + CURRENCY_UNIT + ". This is negative for the 'send' category, and is positive\n"
                                    "for all other categories"},
                                {RPCResult::Type::NUM, "vout", "the vout value"},
                                {RPCResult::Type::STR_AMOUNT, "fee", "The amount of the fee in " + CURRENCY_UNIT + ". This is negative and only available for the\n"
                                     "'send' category of transactions."},
                            },
                            TransactionDescriptionString()),
                            {
                                {RPCResult::Type::BOOL, "abandoned", "'true' if the transaction has been abandoned (inputs are respendable). Only available for the \n"
                                     "'send' category of transactions."},
                                {RPCResult::Type::STR, "label", "A comment for the address/transaction, if any"},
                                {RPCResult::Type::STR, "to", "If a comment to is associated with the transaction."},
                            })},
                        }},
                        {RPCResult::Type::ARR, "removed", "<structure is the same as \"transactions\" above, only present if include_removed=true>\n"
                            "Note: transactions that were re-added in the active chain will appear as-is in this array, and may thus have a positive confirmation count."
                        , {{RPCResult::Type::ELISION, "", ""},}},
                        {RPCResult::Type::STR_HEX, "lastblock", "The hash of the block (target_confirmations-1) from the best block on the main chain, or the genesis hash if the referenced block does not exist yet. This is typically used to feed back into listsinceblock the next time you call it. So you would generally use a target_confirmations of say 6, so you will be continually re-notified of transactions until they've reached 6 confirmations plus any new ones"},
                    }
                },
                RPCExamples{
                    HelpExampleCli("listsinceblock", "")
            + HelpExampleCli("listsinceblock", "\"000000000000000bacf66f7497b7dc45ef753ee9a7d38571037cdb1a57f663ad\" 6")
            + HelpExampleRpc("listsinceblock", "\"000000000000000bacf66f7497b7dc45ef753ee9a7d38571037cdb1a57f663ad\", 6")
                },
        [&](const RPCHelpMan& self, const JSONRPCRequest& request) -> UniValue
{
    std::shared_ptr<CWallet> const pwallet = GetWalletForJSONRPCRequest(request);
    if (!pwallet) return NullUniValue;

    const CWallet& wallet = *pwallet;
    // Make sure the results are valid at least up to the most recent block
    // the user could have gotten from another RPC command prior to now
    wallet.BlockUntilSyncedToCurrentChain();

    LOCK(wallet.cs_wallet);

    std::optional<int> height;    // Height of the specified block or the common ancestor, if the block provided was in a deactivated chain.
    std::optional<int> altheight; // Height of the specified block, even if it's in a deactivated chain.
    int target_confirms = 1;
    isminefilter filter = ISMINE_SPENDABLE;

    uint256 blockId;
    if (!request.params[0].isNull() && !request.params[0].get_str().empty()) {
        blockId = ParseHashV(request.params[0], "blockhash");
        height = int{};
        altheight = int{};
        if (!wallet.chain().findCommonAncestor(blockId, wallet.GetLastBlockHash(), /* ancestor out */ FoundBlock().height(*height), /* blockId out */ FoundBlock().height(*altheight))) {
            throw JSONRPCError(RPC_INVALID_ADDRESS_OR_KEY, "Block not found");
        }
    }

    if (!request.params[1].isNull()) {
        target_confirms = request.params[1].get_int();

        if (target_confirms < 1) {
            throw JSONRPCError(RPC_INVALID_PARAMETER, "Invalid parameter");
        }
    }

    if (ParseIncludeWatchonly(request.params[2], wallet)) {
        filter |= ISMINE_WATCH_ONLY;
    }

    bool include_removed = (request.params[3].isNull() || request.params[3].get_bool());

    int depth = height ? wallet.GetLastBlockHeight() + 1 - *height : -1;

    UniValue transactions(UniValue::VARR);

    for (const std::pair<const uint256, CWalletTx>& pairWtx : wallet.mapWallet) {
        const CWalletTx& tx = pairWtx.second;

        if (depth == -1 || abs(tx.GetDepthInMainChain()) < depth) {
            ListTransactions(wallet, tx, 0, true, transactions, filter, nullptr /* filter_label */);
        }
    }

    // when a reorg'd block is requested, we also list any relevant transactions
    // in the blocks of the chain that was detached
    UniValue removed(UniValue::VARR);
    while (include_removed && altheight && *altheight > *height) {
        CBlock block;
        if (!wallet.chain().findBlock(blockId, FoundBlock().data(block)) || block.IsNull()) {
            throw JSONRPCError(RPC_INTERNAL_ERROR, "Can't read block from disk");
        }
        for (const CTransactionRef& tx : block.vtx) {
            auto it = wallet.mapWallet.find(tx->GetHash());
            if (it != wallet.mapWallet.end()) {
                // We want all transactions regardless of confirmation count to appear here,
                // even negative confirmation ones, hence the big negative.
                ListTransactions(wallet, it->second, -100000000, true, removed, filter, nullptr /* filter_label */);
            }
        }
        blockId = block.hashPrevBlock;
        --*altheight;
    }

    uint256 lastblock;
    target_confirms = std::min(target_confirms, wallet.GetLastBlockHeight() + 1);
    CHECK_NONFATAL(wallet.chain().findAncestorByHeight(wallet.GetLastBlockHash(), wallet.GetLastBlockHeight() + 1 - target_confirms, FoundBlock().hash(lastblock)));

    UniValue ret(UniValue::VOBJ);
    ret.pushKV("transactions", transactions);
    if (include_removed) ret.pushKV("removed", removed);
    ret.pushKV("lastblock", lastblock.GetHex());

    return ret;
},
    };
}

static RPCHelpMan gettransaction()
{
    return RPCHelpMan{"gettransaction",
                "\nGet detailed information about in-wallet transaction <txid>\n",
                {
                    {"txid", RPCArg::Type::STR, RPCArg::Optional::NO, "The transaction id"},
                    {"include_watchonly", RPCArg::Type::BOOL, RPCArg::DefaultHint{"true for watch-only wallets, otherwise false"},
                            "Whether to include watch-only addresses in balance calculation and details[]"},
                    {"verbose", RPCArg::Type::BOOL, RPCArg::Default{false},
                            "Whether to include a `decoded` field containing the decoded transaction (equivalent to RPC decoderawtransaction)"},
                    {"assetlabel", RPCArg::Type::STR, RPCArg::Optional::OMITTED_NAMED_ARG, "Hex asset id or asset label for balance."},
                },
                RPCResult{
                    RPCResult::Type::OBJ, "", "", Cat(Cat<std::vector<RPCResult>>(
                    {
                        {RPCResult::Type::STR_AMOUNT, "amount", "The amount in " + CURRENCY_UNIT},
                        {RPCResult::Type::STR_AMOUNT, "fee", "The amount of the fee in " + CURRENCY_UNIT + ". This is negative and only available for the\n"
                                     "'send' category of transactions."},
                    },
                    TransactionDescriptionString()),
                    {
                        {RPCResult::Type::ARR, "details", "",
                        {
                            {RPCResult::Type::OBJ, "", "",
                            {
                                {RPCResult::Type::BOOL, "involvesWatchonly", "Only returns true if imported addresses were involved in transaction."},
                                {RPCResult::Type::STR, "address", "The address involved in the transaction."},
                                {RPCResult::Type::STR, "category", "The transaction category.\n"
                                    "\"send\"                  Transactions sent.\n"
                                    "\"receive\"               Non-coinbase transactions received.\n"
                                    "\"generate\"              Coinbase transactions received with more than 100 confirmations.\n"
                                    "\"immature\"              Coinbase transactions received with 100 or fewer confirmations.\n"
                                    "\"orphan\"                Orphaned coinbase transactions received."},
                                {RPCResult::Type::STR_AMOUNT, "amount", "The amount in " + CURRENCY_UNIT},
                                {RPCResult::Type::STR, "label", "A comment for the address/transaction, if any"},
                                {RPCResult::Type::NUM, "vout", "the vout value"},
                                {RPCResult::Type::STR_AMOUNT, "fee", "The amount of the fee in " + CURRENCY_UNIT + ". This is negative and only available for the \n"
                                    "'send' category of transactions."},
                                {RPCResult::Type::BOOL, "abandoned", "'true' if the transaction has been abandoned (inputs are respendable). Only available for the \n"
                                     "'send' category of transactions."},
                            }},
                        }},
                        {RPCResult::Type::STR_HEX, "hex", "Raw data for transaction"},
                        {RPCResult::Type::OBJ, "decoded", "Optional, the decoded transaction (only present when `verbose` is passed)",
                        {
                            {RPCResult::Type::ELISION, "", "Equivalent to the RPC decoderawtransaction method, or the RPC getrawtransaction method when `verbose` is passed."},
                        }},
                    })
                },
                RPCExamples{
                    HelpExampleCli("gettransaction", "\"1075db55d416d3ca199f55b6084e2115b9345e16c5cf302fc80e9d5fbf5d48d\"")
            + HelpExampleCli("gettransaction", "\"1075db55d416d3ca199f55b6084e2115b9345e16c5cf302fc80e9d5fbf5d48d\" true")
            + HelpExampleCli("gettransaction", "\"1075db55d416d3ca199f55b6084e2115b9345e16c5cf302fc80e9d5fbf5d48d\" false true")
            + HelpExampleRpc("gettransaction", "\"1075db55d416d3ca199f55b6084e2115b9345e16c5cf302fc80e9d5fbf5d48d\"")
                },
        [&](const RPCHelpMan& self, const JSONRPCRequest& request) -> UniValue
{
    std::shared_ptr<CWallet> const pwallet = GetWalletForJSONRPCRequest(request);
    if (!pwallet) return NullUniValue;

    // Make sure the results are valid at least up to the most recent block
    // the user could have gotten from another RPC command prior to now
    pwallet->BlockUntilSyncedToCurrentChain();

    LOCK(pwallet->cs_wallet);

    uint256 hash(ParseHashV(request.params[0], "txid"));

    isminefilter filter = ISMINE_SPENDABLE;

    if (ParseIncludeWatchonly(request.params[1], *pwallet)) {
        filter |= ISMINE_WATCH_ONLY;
    }

    bool verbose = request.params[2].isNull() ? false : request.params[2].get_bool();

    std::string asset = "";
    if (request.params[3].isStr() && !request.params[3].get_str().empty()) {
        asset = request.params[3].get_str();
    }

    UniValue entry(UniValue::VOBJ);
    auto it = pwallet->mapWallet.find(hash);
    if (it == pwallet->mapWallet.end()) {
        throw JSONRPCError(RPC_INVALID_ADDRESS_OR_KEY, "Invalid or non-wallet transaction id");
    }
    const CWalletTx& wtx = it->second;

    CAmountMap nCredit = wtx.GetCredit(filter);
    CAmountMap nDebit = wtx.GetDebit(filter);
    CAmountMap nNet = nCredit - nDebit;
    CHECK_NONFATAL(HasValidFee(*wtx.tx));
    CAmountMap nFee = wtx.IsFromMe(filter) ? CAmountMap() - GetFeeMap(*wtx.tx) : CAmountMap();
    if (!g_con_elementsmode) {
        CAmount total_out = 0;
        for (const auto& output : wtx.tx->vout) {
            total_out += output.nValue.GetAmount();
        }
        nFee = CAmountMap();
        nFee[::policyAsset] = wtx.IsFromMe(filter) ? total_out - nDebit[::policyAsset] : 0;
    }

    entry.pushKV("amount", AmountMapToUniv(nNet - nFee, asset));
    if (wtx.IsFromMe(filter))
        entry.pushKV("fee", AmountMapToUniv(nFee, ""));

    WalletTxToJSON(pwallet->chain(), wtx, entry);

    UniValue details(UniValue::VARR);
    ListTransactions(*pwallet, wtx, 0, false, details, filter, nullptr /* filter_label */);
    entry.pushKV("details", details);

    std::string strHex = EncodeHexTx(*wtx.tx, pwallet->chain().rpcSerializationFlags());
    entry.pushKV("hex", strHex);

    if (verbose) {
        UniValue decoded(UniValue::VOBJ);
        TxToUniv(*wtx.tx, uint256(), pwallet->chain().rpcEnableDeprecated("addresses"), decoded, false);
        entry.pushKV("decoded", decoded);
    }

    return entry;
},
    };
}

static RPCHelpMan abandontransaction()
{
    return RPCHelpMan{"abandontransaction",
                "\nMark in-wallet transaction <txid> as abandoned\n"
                "This will mark this transaction and all its in-wallet descendants as abandoned which will allow\n"
                "for their inputs to be respent.  It can be used to replace \"stuck\" or evicted transactions.\n"
                "It only works on transactions which are not included in a block and are not currently in the mempool.\n"
                "It has no effect on transactions which are already abandoned.\n",
                {
                    {"txid", RPCArg::Type::STR_HEX, RPCArg::Optional::NO, "The transaction id"},
                },
                RPCResult{RPCResult::Type::NONE, "", ""},
                RPCExamples{
                    HelpExampleCli("abandontransaction", "\"1075db55d416d3ca199f55b6084e2115b9345e16c5cf302fc80e9d5fbf5d48d\"")
            + HelpExampleRpc("abandontransaction", "\"1075db55d416d3ca199f55b6084e2115b9345e16c5cf302fc80e9d5fbf5d48d\"")
                },
        [&](const RPCHelpMan& self, const JSONRPCRequest& request) -> UniValue
{
    std::shared_ptr<CWallet> const pwallet = GetWalletForJSONRPCRequest(request);
    if (!pwallet) return NullUniValue;

    // Make sure the results are valid at least up to the most recent block
    // the user could have gotten from another RPC command prior to now
    pwallet->BlockUntilSyncedToCurrentChain();

    LOCK(pwallet->cs_wallet);

    uint256 hash(ParseHashV(request.params[0], "txid"));

    if (!pwallet->mapWallet.count(hash)) {
        throw JSONRPCError(RPC_INVALID_ADDRESS_OR_KEY, "Invalid or non-wallet transaction id");
    }
    if (!pwallet->AbandonTransaction(hash)) {
        throw JSONRPCError(RPC_INVALID_ADDRESS_OR_KEY, "Transaction not eligible for abandonment");
    }

    return NullUniValue;
},
    };
}


static RPCHelpMan backupwallet()
{
    return RPCHelpMan{"backupwallet",
                "\nSafely copies current wallet file to destination, which can be a directory or a path with filename.\n",
                {
                    {"destination", RPCArg::Type::STR, RPCArg::Optional::NO, "The destination directory or file"},
                },
                RPCResult{RPCResult::Type::NONE, "", ""},
                RPCExamples{
                    HelpExampleCli("backupwallet", "\"backup.dat\"")
            + HelpExampleRpc("backupwallet", "\"backup.dat\"")
                },
        [&](const RPCHelpMan& self, const JSONRPCRequest& request) -> UniValue
{
    std::shared_ptr<CWallet> const pwallet = GetWalletForJSONRPCRequest(request);
    if (!pwallet) return NullUniValue;

    // Make sure the results are valid at least up to the most recent block
    // the user could have gotten from another RPC command prior to now
    pwallet->BlockUntilSyncedToCurrentChain();

    LOCK(pwallet->cs_wallet);

    std::string strDest = request.params[0].get_str();
    if (!pwallet->BackupWallet(strDest)) {
        throw JSONRPCError(RPC_WALLET_ERROR, "Error: Wallet backup failed!");
    }

    return NullUniValue;
},
    };
}


static RPCHelpMan keypoolrefill()
{
    return RPCHelpMan{"keypoolrefill",
                "\nFills the keypool."+
        HELP_REQUIRING_PASSPHRASE,
                {
                    {"newsize", RPCArg::Type::NUM, RPCArg::Default{100}, "The new keypool size"},
                },
                RPCResult{RPCResult::Type::NONE, "", ""},
                RPCExamples{
                    HelpExampleCli("keypoolrefill", "")
            + HelpExampleRpc("keypoolrefill", "")
                },
        [&](const RPCHelpMan& self, const JSONRPCRequest& request) -> UniValue
{
    std::shared_ptr<CWallet> const pwallet = GetWalletForJSONRPCRequest(request);
    if (!pwallet) return NullUniValue;

    if (pwallet->IsLegacy() && pwallet->IsWalletFlagSet(WALLET_FLAG_DISABLE_PRIVATE_KEYS)) {
        throw JSONRPCError(RPC_WALLET_ERROR, "Error: Private keys are disabled for this wallet");
    }

    LOCK(pwallet->cs_wallet);

    // 0 is interpreted by TopUpKeyPool() as the default keypool size given by -keypool
    unsigned int kpSize = 0;
    if (!request.params[0].isNull()) {
        if (request.params[0].get_int() < 0)
            throw JSONRPCError(RPC_INVALID_PARAMETER, "Invalid parameter, expected valid size.");
        kpSize = (unsigned int)request.params[0].get_int();
    }

    EnsureWalletIsUnlocked(*pwallet);
    pwallet->TopUpKeyPool(kpSize);

    if (pwallet->GetKeyPoolSize() < kpSize) {
        throw JSONRPCError(RPC_WALLET_ERROR, "Error refreshing keypool.");
    }

    return NullUniValue;
},
    };
}


static RPCHelpMan walletpassphrase()
{
    return RPCHelpMan{"walletpassphrase",
                "\nStores the wallet decryption key in memory for 'timeout' seconds.\n"
                "This is needed prior to performing transactions related to private keys such as sending bitcoins\n"
            "\nNote:\n"
            "Issuing the walletpassphrase command while the wallet is already unlocked will set a new unlock\n"
            "time that overrides the old one.\n",
                {
                    {"passphrase", RPCArg::Type::STR, RPCArg::Optional::NO, "The wallet passphrase"},
                    {"timeout", RPCArg::Type::NUM, RPCArg::Optional::NO, "The time to keep the decryption key in seconds; capped at 100000000 (~3 years)."},
                },
                RPCResult{RPCResult::Type::NONE, "", ""},
                RPCExamples{
            "\nUnlock the wallet for 60 seconds\n"
            + HelpExampleCli("walletpassphrase", "\"my pass phrase\" 60") +
            "\nLock the wallet again (before 60 seconds)\n"
            + HelpExampleCli("walletlock", "") +
            "\nAs a JSON-RPC call\n"
            + HelpExampleRpc("walletpassphrase", "\"my pass phrase\", 60")
                },
        [&](const RPCHelpMan& self, const JSONRPCRequest& request) -> UniValue
{
    std::shared_ptr<CWallet> const wallet = GetWalletForJSONRPCRequest(request);
    if (!wallet) return NullUniValue;
    CWallet* const pwallet = wallet.get();

    int64_t nSleepTime;
    int64_t relock_time;
    // Prevent concurrent calls to walletpassphrase with the same wallet.
    LOCK(pwallet->m_unlock_mutex);
    {
        LOCK(pwallet->cs_wallet);

        if (!pwallet->IsCrypted()) {
            throw JSONRPCError(RPC_WALLET_WRONG_ENC_STATE, "Error: running with an unencrypted wallet, but walletpassphrase was called.");
        }

        // Note that the walletpassphrase is stored in request.params[0] which is not mlock()ed
        SecureString strWalletPass;
        strWalletPass.reserve(100);
        // TODO: get rid of this .c_str() by implementing SecureString::operator=(std::string)
        // Alternately, find a way to make request.params[0] mlock()'d to begin with.
        strWalletPass = request.params[0].get_str().c_str();

        // Get the timeout
        nSleepTime = request.params[1].get_int64();
        // Timeout cannot be negative, otherwise it will relock immediately
        if (nSleepTime < 0) {
            throw JSONRPCError(RPC_INVALID_PARAMETER, "Timeout cannot be negative.");
        }
        // Clamp timeout
        constexpr int64_t MAX_SLEEP_TIME = 100000000; // larger values trigger a macos/libevent bug?
        if (nSleepTime > MAX_SLEEP_TIME) {
            nSleepTime = MAX_SLEEP_TIME;
        }

        if (strWalletPass.empty()) {
            throw JSONRPCError(RPC_INVALID_PARAMETER, "passphrase can not be empty");
        }

        if (!pwallet->Unlock(strWalletPass)) {
            throw JSONRPCError(RPC_WALLET_PASSPHRASE_INCORRECT, "Error: The wallet passphrase entered was incorrect.");
        }

        pwallet->TopUpKeyPool();

        pwallet->nRelockTime = GetTime() + nSleepTime;
        relock_time = pwallet->nRelockTime;
    }

    // rpcRunLater must be called without cs_wallet held otherwise a deadlock
    // can occur. The deadlock would happen when RPCRunLater removes the
    // previous timer (and waits for the callback to finish if already running)
    // and the callback locks cs_wallet.
    AssertLockNotHeld(wallet->cs_wallet);
    // Keep a weak pointer to the wallet so that it is possible to unload the
    // wallet before the following callback is called. If a valid shared pointer
    // is acquired in the callback then the wallet is still loaded.
    std::weak_ptr<CWallet> weak_wallet = wallet;
    pwallet->chain().rpcRunLater(strprintf("lockwallet(%s)", pwallet->GetName()), [weak_wallet, relock_time] {
        if (auto shared_wallet = weak_wallet.lock()) {
            LOCK(shared_wallet->cs_wallet);
            // Skip if this is not the most recent rpcRunLater callback.
            if (shared_wallet->nRelockTime != relock_time) return;
            shared_wallet->Lock();
            shared_wallet->nRelockTime = 0;
        }
    }, nSleepTime);

    return NullUniValue;
},
    };
}


static RPCHelpMan walletpassphrasechange()
{
    return RPCHelpMan{"walletpassphrasechange",
                "\nChanges the wallet passphrase from 'oldpassphrase' to 'newpassphrase'.\n",
                {
                    {"oldpassphrase", RPCArg::Type::STR, RPCArg::Optional::NO, "The current passphrase"},
                    {"newpassphrase", RPCArg::Type::STR, RPCArg::Optional::NO, "The new passphrase"},
                },
                RPCResult{RPCResult::Type::NONE, "", ""},
                RPCExamples{
                    HelpExampleCli("walletpassphrasechange", "\"old one\" \"new one\"")
            + HelpExampleRpc("walletpassphrasechange", "\"old one\", \"new one\"")
                },
        [&](const RPCHelpMan& self, const JSONRPCRequest& request) -> UniValue
{
    std::shared_ptr<CWallet> const pwallet = GetWalletForJSONRPCRequest(request);
    if (!pwallet) return NullUniValue;

    LOCK(pwallet->cs_wallet);

    if (!pwallet->IsCrypted()) {
        throw JSONRPCError(RPC_WALLET_WRONG_ENC_STATE, "Error: running with an unencrypted wallet, but walletpassphrasechange was called.");
    }

    // TODO: get rid of these .c_str() calls by implementing SecureString::operator=(std::string)
    // Alternately, find a way to make request.params[0] mlock()'d to begin with.
    SecureString strOldWalletPass;
    strOldWalletPass.reserve(100);
    strOldWalletPass = request.params[0].get_str().c_str();

    SecureString strNewWalletPass;
    strNewWalletPass.reserve(100);
    strNewWalletPass = request.params[1].get_str().c_str();

    if (strOldWalletPass.empty() || strNewWalletPass.empty()) {
        throw JSONRPCError(RPC_INVALID_PARAMETER, "passphrase can not be empty");
    }

    if (!pwallet->ChangeWalletPassphrase(strOldWalletPass, strNewWalletPass)) {
        throw JSONRPCError(RPC_WALLET_PASSPHRASE_INCORRECT, "Error: The wallet passphrase entered was incorrect.");
    }

    return NullUniValue;
},
    };
}


static RPCHelpMan walletlock()
{
    return RPCHelpMan{"walletlock",
                "\nRemoves the wallet encryption key from memory, locking the wallet.\n"
                "After calling this method, you will need to call walletpassphrase again\n"
                "before being able to call any methods which require the wallet to be unlocked.\n",
                {},
                RPCResult{RPCResult::Type::NONE, "", ""},
                RPCExamples{
            "\nSet the passphrase for 2 minutes to perform a transaction\n"
            + HelpExampleCli("walletpassphrase", "\"my pass phrase\" 120") +
            "\nPerform a send (requires passphrase set)\n"
            + HelpExampleCli("sendtoaddress", "\"" + EXAMPLE_ADDRESS[0] + "\" 1.0") +
            "\nClear the passphrase since we are done before 2 minutes is up\n"
            + HelpExampleCli("walletlock", "") +
            "\nAs a JSON-RPC call\n"
            + HelpExampleRpc("walletlock", "")
                },
        [&](const RPCHelpMan& self, const JSONRPCRequest& request) -> UniValue
{
    std::shared_ptr<CWallet> const pwallet = GetWalletForJSONRPCRequest(request);
    if (!pwallet) return NullUniValue;

    LOCK(pwallet->cs_wallet);

    if (!pwallet->IsCrypted()) {
        throw JSONRPCError(RPC_WALLET_WRONG_ENC_STATE, "Error: running with an unencrypted wallet, but walletlock was called.");
    }

    pwallet->Lock();
    pwallet->nRelockTime = 0;

    return NullUniValue;
},
    };
}


static RPCHelpMan encryptwallet()
{
    return RPCHelpMan{"encryptwallet",
                "\nEncrypts the wallet with 'passphrase'. This is for first time encryption.\n"
                "After this, any calls that interact with private keys such as sending or signing \n"
                "will require the passphrase to be set prior the making these calls.\n"
                "Use the walletpassphrase call for this, and then walletlock call.\n"
                "If the wallet is already encrypted, use the walletpassphrasechange call.\n",
                {
                    {"passphrase", RPCArg::Type::STR, RPCArg::Optional::NO, "The pass phrase to encrypt the wallet with. It must be at least 1 character, but should be long."},
                },
                RPCResult{RPCResult::Type::STR, "", "A string with further instructions"},
                RPCExamples{
            "\nEncrypt your wallet\n"
            + HelpExampleCli("encryptwallet", "\"my pass phrase\"") +
            "\nNow set the passphrase to use the wallet, such as for signing or sending bitcoin\n"
            + HelpExampleCli("walletpassphrase", "\"my pass phrase\"") +
            "\nNow we can do something like sign\n"
            + HelpExampleCli("signmessage", "\"address\" \"test message\"") +
            "\nNow lock the wallet again by removing the passphrase\n"
            + HelpExampleCli("walletlock", "") +
            "\nAs a JSON-RPC call\n"
            + HelpExampleRpc("encryptwallet", "\"my pass phrase\"")
                },
        [&](const RPCHelpMan& self, const JSONRPCRequest& request) -> UniValue
{
    std::shared_ptr<CWallet> const pwallet = GetWalletForJSONRPCRequest(request);
    if (!pwallet) return NullUniValue;

    LOCK(pwallet->cs_wallet);

    if (pwallet->IsWalletFlagSet(WALLET_FLAG_DISABLE_PRIVATE_KEYS)) {
        throw JSONRPCError(RPC_WALLET_ENCRYPTION_FAILED, "Error: wallet does not contain private keys, nothing to encrypt.");
    }

    if (pwallet->IsCrypted()) {
        throw JSONRPCError(RPC_WALLET_WRONG_ENC_STATE, "Error: running with an encrypted wallet, but encryptwallet was called.");
    }

    // TODO: get rid of this .c_str() by implementing SecureString::operator=(std::string)
    // Alternately, find a way to make request.params[0] mlock()'d to begin with.
    SecureString strWalletPass;
    strWalletPass.reserve(100);
    strWalletPass = request.params[0].get_str().c_str();

    if (strWalletPass.empty()) {
        throw JSONRPCError(RPC_INVALID_PARAMETER, "passphrase can not be empty");
    }

    if (!pwallet->EncryptWallet(strWalletPass)) {
        throw JSONRPCError(RPC_WALLET_ENCRYPTION_FAILED, "Error: Failed to encrypt the wallet.");
    }

    return "wallet encrypted; The keypool has been flushed and a new HD seed was generated (if you are using HD). You need to make a new backup.";
},
    };
}

static RPCHelpMan lockunspent()
{
    return RPCHelpMan{"lockunspent",
                "\nUpdates list of temporarily unspendable outputs.\n"
                "Temporarily lock (unlock=false) or unlock (unlock=true) specified transaction outputs.\n"
                "If no transaction outputs are specified when unlocking then all current locked transaction outputs are unlocked.\n"
                "A locked transaction output will not be chosen by automatic coin selection, when spending bitcoins.\n"
                "Manually selected coins are automatically unlocked.\n"
                "Locks are stored in memory only. Nodes start with zero locked outputs, and the locked output list\n"
                "is always cleared (by virtue of process exit) when a node stops or fails.\n"
                "Also see the listunspent call\n",
                {
                    {"unlock", RPCArg::Type::BOOL, RPCArg::Optional::NO, "Whether to unlock (true) or lock (false) the specified transactions"},
                    {"transactions", RPCArg::Type::ARR, RPCArg::Default{UniValue::VARR}, "The transaction outputs and within each, the txid (string) vout (numeric).",
                        {
                            {"", RPCArg::Type::OBJ, RPCArg::Optional::OMITTED, "",
                                {
                                    {"txid", RPCArg::Type::STR_HEX, RPCArg::Optional::NO, "The transaction id"},
                                    {"vout", RPCArg::Type::NUM, RPCArg::Optional::NO, "The output number"},
                                },
                            },
                        },
                    },
                },
                RPCResult{
                    RPCResult::Type::BOOL, "", "Whether the command was successful or not"
                },
                RPCExamples{
            "\nList the unspent transactions\n"
            + HelpExampleCli("listunspent", "") +
            "\nLock an unspent transaction\n"
            + HelpExampleCli("lockunspent", "false \"[{\\\"txid\\\":\\\"a08e6907dbbd3d809776dbfc5d82e371b764ed838b5655e72f463568df1aadf0\\\",\\\"vout\\\":1}]\"") +
            "\nList the locked transactions\n"
            + HelpExampleCli("listlockunspent", "") +
            "\nUnlock the transaction again\n"
            + HelpExampleCli("lockunspent", "true \"[{\\\"txid\\\":\\\"a08e6907dbbd3d809776dbfc5d82e371b764ed838b5655e72f463568df1aadf0\\\",\\\"vout\\\":1}]\"") +
            "\nAs a JSON-RPC call\n"
            + HelpExampleRpc("lockunspent", "false, \"[{\\\"txid\\\":\\\"a08e6907dbbd3d809776dbfc5d82e371b764ed838b5655e72f463568df1aadf0\\\",\\\"vout\\\":1}]\"")
                },
        [&](const RPCHelpMan& self, const JSONRPCRequest& request) -> UniValue
{
    std::shared_ptr<CWallet> const pwallet = GetWalletForJSONRPCRequest(request);
    if (!pwallet) return NullUniValue;

    // Make sure the results are valid at least up to the most recent block
    // the user could have gotten from another RPC command prior to now
    pwallet->BlockUntilSyncedToCurrentChain();

    LOCK(pwallet->cs_wallet);

    RPCTypeCheckArgument(request.params[0], UniValue::VBOOL);

    bool fUnlock = request.params[0].get_bool();

    if (request.params[1].isNull()) {
        if (fUnlock)
            pwallet->UnlockAllCoins();
        return true;
    }

    RPCTypeCheckArgument(request.params[1], UniValue::VARR);

    const UniValue& output_params = request.params[1];

    // Create and validate the COutPoints first.

    std::vector<COutPoint> outputs;
    outputs.reserve(output_params.size());

    for (unsigned int idx = 0; idx < output_params.size(); idx++) {
        const UniValue& o = output_params[idx].get_obj();

        RPCTypeCheckObj(o,
            {
                {"txid", UniValueType(UniValue::VSTR)},
                {"vout", UniValueType(UniValue::VNUM)},
            });

        const uint256 txid(ParseHashO(o, "txid"));
        const int nOutput = find_value(o, "vout").get_int();
        if (nOutput < 0) {
            throw JSONRPCError(RPC_INVALID_PARAMETER, "Invalid parameter, vout cannot be negative");
        }

        const COutPoint outpt(txid, nOutput);

        const auto it = pwallet->mapWallet.find(outpt.hash);
        if (it == pwallet->mapWallet.end()) {
            throw JSONRPCError(RPC_INVALID_PARAMETER, "Invalid parameter, unknown transaction");
        }

        const CWalletTx& trans = it->second;

        if (outpt.n >= trans.tx->vout.size()) {
            throw JSONRPCError(RPC_INVALID_PARAMETER, "Invalid parameter, vout index out of bounds");
        }

        if (pwallet->IsSpent(outpt.hash, outpt.n)) {
            throw JSONRPCError(RPC_INVALID_PARAMETER, "Invalid parameter, expected unspent output");
        }

        const bool is_locked = pwallet->IsLockedCoin(outpt.hash, outpt.n);

        if (fUnlock && !is_locked) {
            throw JSONRPCError(RPC_INVALID_PARAMETER, "Invalid parameter, expected locked output");
        }

        if (!fUnlock && is_locked) {
            throw JSONRPCError(RPC_INVALID_PARAMETER, "Invalid parameter, output already locked");
        }

        outputs.push_back(outpt);
    }

    // Atomically set (un)locked status for the outputs.
    for (const COutPoint& outpt : outputs) {
        if (fUnlock) pwallet->UnlockCoin(outpt);
        else pwallet->LockCoin(outpt);
    }

    return true;
},
    };
}

static RPCHelpMan listlockunspent()
{
    return RPCHelpMan{"listlockunspent",
                "\nReturns list of temporarily unspendable outputs.\n"
                "See the lockunspent call to lock and unlock transactions for spending.\n",
                {},
                RPCResult{
                    RPCResult::Type::ARR, "", "",
                    {
                        {RPCResult::Type::OBJ, "", "",
                        {
                            {RPCResult::Type::STR_HEX, "txid", "The transaction id locked"},
                            {RPCResult::Type::NUM, "vout", "The vout value"},
                        }},
                    }
                },
                RPCExamples{
            "\nList the unspent transactions\n"
            + HelpExampleCli("listunspent", "") +
            "\nLock an unspent transaction\n"
            + HelpExampleCli("lockunspent", "false \"[{\\\"txid\\\":\\\"a08e6907dbbd3d809776dbfc5d82e371b764ed838b5655e72f463568df1aadf0\\\",\\\"vout\\\":1}]\"") +
            "\nList the locked transactions\n"
            + HelpExampleCli("listlockunspent", "") +
            "\nUnlock the transaction again\n"
            + HelpExampleCli("lockunspent", "true \"[{\\\"txid\\\":\\\"a08e6907dbbd3d809776dbfc5d82e371b764ed838b5655e72f463568df1aadf0\\\",\\\"vout\\\":1}]\"") +
            "\nAs a JSON-RPC call\n"
            + HelpExampleRpc("listlockunspent", "")
                },
        [&](const RPCHelpMan& self, const JSONRPCRequest& request) -> UniValue
{
    std::shared_ptr<CWallet> const pwallet = GetWalletForJSONRPCRequest(request);
    if (!pwallet) return NullUniValue;

    LOCK(pwallet->cs_wallet);

    std::vector<COutPoint> vOutpts;
    pwallet->ListLockedCoins(vOutpts);

    UniValue ret(UniValue::VARR);

    for (const COutPoint& outpt : vOutpts) {
        UniValue o(UniValue::VOBJ);

        o.pushKV("txid", outpt.hash.GetHex());
        o.pushKV("vout", (int)outpt.n);
        ret.push_back(o);
    }

    return ret;
},
    };
}

static RPCHelpMan settxfee()
{
    return RPCHelpMan{"settxfee",
                "\nSet the transaction fee rate in " + CURRENCY_UNIT + "/kvB for this wallet. Overrides the global -paytxfee command line parameter.\n"
                "Can be deactivated by passing 0 as the fee. In that case automatic fee selection will be used by default.\n",
                {
                    {"amount", RPCArg::Type::AMOUNT, RPCArg::Optional::NO, "The transaction fee rate in " + CURRENCY_UNIT + "/kvB"},
                },
                RPCResult{
                    RPCResult::Type::BOOL, "", "Returns true if successful"
                },
                RPCExamples{
                    HelpExampleCli("settxfee", "0.00001")
            + HelpExampleRpc("settxfee", "0.00001")
                },
        [&](const RPCHelpMan& self, const JSONRPCRequest& request) -> UniValue
{
    std::shared_ptr<CWallet> const pwallet = GetWalletForJSONRPCRequest(request);
    if (!pwallet) return NullUniValue;

    LOCK(pwallet->cs_wallet);

    CAmount nAmount = AmountFromValue(request.params[0]);
    CFeeRate tx_fee_rate(nAmount, 1000);
    CFeeRate max_tx_fee_rate(pwallet->m_default_max_tx_fee, 1000);
    if (tx_fee_rate == CFeeRate(0)) {
        // automatic selection
    } else if (tx_fee_rate < pwallet->chain().relayMinFee()) {
        throw JSONRPCError(RPC_INVALID_PARAMETER, strprintf("txfee cannot be less than min relay tx fee (%s)", pwallet->chain().relayMinFee().ToString()));
    } else if (tx_fee_rate < pwallet->m_min_fee) {
        throw JSONRPCError(RPC_INVALID_PARAMETER, strprintf("txfee cannot be less than wallet min fee (%s)", pwallet->m_min_fee.ToString()));
    } else if (tx_fee_rate > max_tx_fee_rate) {
        throw JSONRPCError(RPC_INVALID_PARAMETER, strprintf("txfee cannot be more than wallet max tx fee (%s)", max_tx_fee_rate.ToString()));
    }

    pwallet->m_pay_tx_fee = tx_fee_rate;
    return true;
},
    };
}

static RPCHelpMan getbalances()
{
    return RPCHelpMan{
        "getbalances",
        "Returns an object with all balances in " + CURRENCY_UNIT + ".\n",
        {},
        RPCResult{
            RPCResult::Type::OBJ, "", "",
            {
                {RPCResult::Type::OBJ, "mine", "balances from outputs that the wallet can sign",
                {
                    {RPCResult::Type::STR_AMOUNT, "trusted", "trusted balance (outputs created by the wallet or confirmed outputs)"},
                    {RPCResult::Type::STR_AMOUNT, "untrusted_pending", "untrusted pending balance (outputs created by others that are in the mempool)"},
                    {RPCResult::Type::STR_AMOUNT, "immature", "balance from immature coinbase outputs"},
                    {RPCResult::Type::STR_AMOUNT, "used", "(only present if avoid_reuse is set) balance from coins sent to addresses that were previously spent from (potentially privacy violating)"},
                }},
                {RPCResult::Type::OBJ, "watchonly", "watchonly balances (not present if wallet does not watch anything)",
                {
                    {RPCResult::Type::STR_AMOUNT, "trusted", "trusted balance (outputs created by the wallet or confirmed outputs)"},
                    {RPCResult::Type::STR_AMOUNT, "untrusted_pending", "untrusted pending balance (outputs created by others that are in the mempool)"},
                    {RPCResult::Type::STR_AMOUNT, "immature", "balance from immature coinbase outputs"},
                }},
            }
            },
        RPCExamples{
            HelpExampleCli("getbalances", "") +
            HelpExampleRpc("getbalances", "")},
        [&](const RPCHelpMan& self, const JSONRPCRequest& request) -> UniValue
{
    std::shared_ptr<CWallet> const rpc_wallet = GetWalletForJSONRPCRequest(request);
    if (!rpc_wallet) return NullUniValue;
    CWallet& wallet = *rpc_wallet;

    // Make sure the results are valid at least up to the most recent block
    // the user could have gotten from another RPC command prior to now
    wallet.BlockUntilSyncedToCurrentChain();

    LOCK(wallet.cs_wallet);

    const auto bal = wallet.GetBalance();
    UniValue balances{UniValue::VOBJ};
    {
        UniValue balances_mine{UniValue::VOBJ};
        balances_mine.pushKV("trusted", AmountMapToUniv(bal.m_mine_trusted, ""));
        balances_mine.pushKV("untrusted_pending", AmountMapToUniv(bal.m_mine_untrusted_pending, ""));
        balances_mine.pushKV("immature", AmountMapToUniv(bal.m_mine_immature, ""));
        if (wallet.IsWalletFlagSet(WALLET_FLAG_AVOID_REUSE)) {
            // If the AVOID_REUSE flag is set, bal has been set to just the un-reused address balance. Get
            // the total balance, and then subtract bal to get the reused address balance.
            const auto full_bal = wallet.GetBalance(0, false);
            balances_mine.pushKV("used", AmountMapToUniv(full_bal.m_mine_trusted + full_bal.m_mine_untrusted_pending - bal.m_mine_trusted - bal.m_mine_untrusted_pending, ""));
        }
        balances.pushKV("mine", balances_mine);
    }
    auto spk_man = wallet.GetLegacyScriptPubKeyMan();
    if (spk_man && spk_man->HaveWatchOnly()) {
        UniValue balances_watchonly{UniValue::VOBJ};
        balances_watchonly.pushKV("trusted", AmountMapToUniv(bal.m_watchonly_trusted, ""));
        balances_watchonly.pushKV("untrusted_pending", AmountMapToUniv(bal.m_watchonly_untrusted_pending, ""));
        balances_watchonly.pushKV("immature", AmountMapToUniv(bal.m_watchonly_immature, ""));
        balances.pushKV("watchonly", balances_watchonly);
    }
    return balances;
},
    };
}

static RPCHelpMan getwalletinfo()
{
    return RPCHelpMan{"getwalletinfo",
                "Returns an object containing various wallet state info.\n",
                {},
                RPCResult{
                    RPCResult::Type::OBJ, "", "",
                    {
                        {
                        {RPCResult::Type::STR, "walletname", "the wallet name"},
                        {RPCResult::Type::NUM, "walletversion", "the wallet version"},
                        {RPCResult::Type::STR, "format", "the database format (bdb or sqlite)"},
                        {RPCResult::Type::STR_AMOUNT, "balance", "DEPRECATED. Identical to getbalances().mine.trusted"},
                        {RPCResult::Type::STR_AMOUNT, "unconfirmed_balance", "DEPRECATED. Identical to getbalances().mine.untrusted_pending"},
                        {RPCResult::Type::STR_AMOUNT, "immature_balance", "DEPRECATED. Identical to getbalances().mine.immature"},
                        {RPCResult::Type::NUM, "txcount", "the total number of transactions in the wallet"},
                        {RPCResult::Type::NUM_TIME, "keypoololdest", "the " + UNIX_EPOCH_TIME + " of the oldest pre-generated key in the key pool. Legacy wallets only."},
                        {RPCResult::Type::NUM, "keypoolsize", "how many new keys are pre-generated (only counts external keys)"},
                        {RPCResult::Type::NUM, "keypoolsize_hd_internal", "how many new keys are pre-generated for internal use (used for change outputs, only appears if the wallet is using this feature, otherwise external keys are used)"},
                        {RPCResult::Type::NUM_TIME, "unlocked_until", /* optional */ true, "the " + UNIX_EPOCH_TIME + " until which the wallet is unlocked for transfers, or 0 if the wallet is locked (only present for passphrase-encrypted wallets)"},
                        {RPCResult::Type::STR_AMOUNT, "paytxfee", "the transaction fee configuration, set in " + CURRENCY_UNIT + "/kvB"},
                        {RPCResult::Type::STR_HEX, "hdseedid", /* optional */ true, "the Hash160 of the HD seed (only present when HD is enabled)"},
                        {RPCResult::Type::BOOL, "private_keys_enabled", "false if privatekeys are disabled for this wallet (enforced watch-only wallet)"},
                        {RPCResult::Type::BOOL, "avoid_reuse", "whether this wallet tracks clean/dirty coins in terms of reuse"},
                        {RPCResult::Type::OBJ, "scanning", "current scanning details, or false if no scan is in progress",
                        {
                            {RPCResult::Type::NUM, "duration", "elapsed seconds since scan start"},
                            {RPCResult::Type::NUM, "progress", "scanning progress percentage [0.0, 1.0]"},
                        }},
                        {RPCResult::Type::BOOL, "descriptors", "whether this wallet uses descriptors for scriptPubKey management"},
                    }},
                },
                RPCExamples{
                    HelpExampleCli("getwalletinfo", "")
            + HelpExampleRpc("getwalletinfo", "")
                },
        [&](const RPCHelpMan& self, const JSONRPCRequest& request) -> UniValue
{
    std::shared_ptr<CWallet> const pwallet = GetWalletForJSONRPCRequest(request);
    if (!pwallet) return NullUniValue;

    // Make sure the results are valid at least up to the most recent block
    // the user could have gotten from another RPC command prior to now
    pwallet->BlockUntilSyncedToCurrentChain();

    LOCK(pwallet->cs_wallet);

    UniValue obj(UniValue::VOBJ);

    size_t kpExternalSize = pwallet->KeypoolCountExternalKeys();
    const auto bal = pwallet->GetBalance();
    int64_t kp_oldest = pwallet->GetOldestKeyPoolTime();
    obj.pushKV("walletname", pwallet->GetName());
    obj.pushKV("walletversion", pwallet->GetVersion());
    obj.pushKV("format", pwallet->GetDatabase().Format());
    obj.pushKV("balance", AmountMapToUniv(bal.m_mine_trusted, ""));
    obj.pushKV("unconfirmed_balance", AmountMapToUniv(bal.m_mine_untrusted_pending, ""));
    obj.pushKV("immature_balance", AmountMapToUniv(bal.m_mine_immature,  ""));
    obj.pushKV("txcount",       (int)pwallet->mapWallet.size());
    if (kp_oldest > 0) {
        obj.pushKV("keypoololdest", kp_oldest);
    }
    obj.pushKV("keypoolsize", (int64_t)kpExternalSize);

    LegacyScriptPubKeyMan* spk_man = pwallet->GetLegacyScriptPubKeyMan();
    if (spk_man) {
        CKeyID seed_id = spk_man->GetHDChain().seed_id;
        if (!seed_id.IsNull()) {
            obj.pushKV("hdseedid", seed_id.GetHex());
        }
    }

    if (pwallet->CanSupportFeature(FEATURE_HD_SPLIT)) {
        obj.pushKV("keypoolsize_hd_internal",   (int64_t)(pwallet->GetKeyPoolSize() - kpExternalSize));
    }
    if (pwallet->IsCrypted()) {
        obj.pushKV("unlocked_until", pwallet->nRelockTime);
    }
    obj.pushKV("paytxfee", ValueFromAmount(pwallet->m_pay_tx_fee.GetFeePerK()));
    obj.pushKV("private_keys_enabled", !pwallet->IsWalletFlagSet(WALLET_FLAG_DISABLE_PRIVATE_KEYS));
    obj.pushKV("avoid_reuse", pwallet->IsWalletFlagSet(WALLET_FLAG_AVOID_REUSE));
    if (pwallet->IsScanning()) {
        UniValue scanning(UniValue::VOBJ);
        scanning.pushKV("duration", pwallet->ScanningDuration() / 1000);
        scanning.pushKV("progress", pwallet->ScanningProgress());
        obj.pushKV("scanning", scanning);
    } else {
        obj.pushKV("scanning", false);
    }
    obj.pushKV("descriptors", pwallet->IsWalletFlagSet(WALLET_FLAG_DESCRIPTORS));
    return obj;
},
    };
}

static RPCHelpMan listwalletdir()
{
    return RPCHelpMan{"listwalletdir",
                "Returns a list of wallets in the wallet directory.\n",
                {},
                RPCResult{
                    RPCResult::Type::OBJ, "", "",
                    {
                        {RPCResult::Type::ARR, "wallets", "",
                        {
                            {RPCResult::Type::OBJ, "", "",
                            {
                                {RPCResult::Type::STR, "name", "The wallet name"},
                            }},
                        }},
                    }
                },
                RPCExamples{
                    HelpExampleCli("listwalletdir", "")
            + HelpExampleRpc("listwalletdir", "")
                },
        [&](const RPCHelpMan& self, const JSONRPCRequest& request) -> UniValue
{
    UniValue wallets(UniValue::VARR);
    for (const auto& path : ListDatabases(GetWalletDir())) {
        UniValue wallet(UniValue::VOBJ);
        wallet.pushKV("name", path.string());
        wallets.push_back(wallet);
    }

    UniValue result(UniValue::VOBJ);
    result.pushKV("wallets", wallets);
    return result;
},
    };
}

static RPCHelpMan listwallets()
{
    return RPCHelpMan{"listwallets",
                "Returns a list of currently loaded wallets.\n"
                "For full information on the wallet, use \"getwalletinfo\"\n",
                {},
                RPCResult{
                    RPCResult::Type::ARR, "", "",
                    {
                        {RPCResult::Type::STR, "walletname", "the wallet name"},
                    }
                },
                RPCExamples{
                    HelpExampleCli("listwallets", "")
            + HelpExampleRpc("listwallets", "")
                },
        [&](const RPCHelpMan& self, const JSONRPCRequest& request) -> UniValue
{
    UniValue obj(UniValue::VARR);

    for (const std::shared_ptr<CWallet>& wallet : GetWallets()) {
        LOCK(wallet->cs_wallet);
        obj.push_back(wallet->GetName());
    }

    return obj;
},
    };
}

static RPCHelpMan loadwallet()
{
    return RPCHelpMan{"loadwallet",
                "\nLoads a wallet from a wallet file or directory."
                "\nNote that all wallet command-line options used when starting elementsd will be"
                "\napplied to the new wallet (eg -rescan, etc).\n",
                {
                    {"filename", RPCArg::Type::STR, RPCArg::Optional::NO, "The wallet directory or .dat file."},
                    {"load_on_startup", RPCArg::Type::BOOL, RPCArg::Optional::OMITTED_NAMED_ARG, "Save wallet name to persistent settings and load on startup. True to add wallet to startup list, false to remove, null to leave unchanged."},
                },
                RPCResult{
                    RPCResult::Type::OBJ, "", "",
                    {
                        {RPCResult::Type::STR, "name", "The wallet name if loaded successfully."},
                        {RPCResult::Type::STR, "warning", "Warning message if wallet was not loaded cleanly."},
                    }
                },
                RPCExamples{
                    HelpExampleCli("loadwallet", "\"test.dat\"")
            + HelpExampleRpc("loadwallet", "\"test.dat\"")
                },
        [&](const RPCHelpMan& self, const JSONRPCRequest& request) -> UniValue
{
    WalletContext& context = EnsureWalletContext(request.context);
    const std::string name(request.params[0].get_str());

    DatabaseOptions options;
    DatabaseStatus status;
    options.require_existing = true;
    bilingual_str error;
    std::vector<bilingual_str> warnings;
    std::optional<bool> load_on_start = request.params[1].isNull() ? std::nullopt : std::optional<bool>(request.params[1].get_bool());
    std::shared_ptr<CWallet> const wallet = LoadWallet(*context.chain, name, load_on_start, options, status, error, warnings);
    if (!wallet) {
        // Map bad format to not found, since bad format is returned when the
        // wallet directory exists, but doesn't contain a data file.
        RPCErrorCode code = RPC_WALLET_ERROR;
        switch (status) {
            case DatabaseStatus::FAILED_NOT_FOUND:
            case DatabaseStatus::FAILED_BAD_FORMAT:
                code = RPC_WALLET_NOT_FOUND;
                break;
            case DatabaseStatus::FAILED_ALREADY_LOADED:
                code = RPC_WALLET_ALREADY_LOADED;
                break;
            default: // RPC_WALLET_ERROR is returned for all other cases.
                break;
        }
        throw JSONRPCError(code, error.original);
    }

    UniValue obj(UniValue::VOBJ);
    obj.pushKV("name", wallet->GetName());
    obj.pushKV("warning", Join(warnings, Untranslated("\n")).original);

    return obj;
},
    };
}

static RPCHelpMan setwalletflag()
{
            std::string flags = "";
            for (auto& it : WALLET_FLAG_MAP)
                if (it.second & MUTABLE_WALLET_FLAGS)
                    flags += (flags == "" ? "" : ", ") + it.first;

    return RPCHelpMan{"setwalletflag",
                "\nChange the state of the given wallet flag for a wallet.\n",
                {
                    {"flag", RPCArg::Type::STR, RPCArg::Optional::NO, "The name of the flag to change. Current available flags: " + flags},
                    {"value", RPCArg::Type::BOOL, RPCArg::Default{true}, "The new state."},
                },
                RPCResult{
                    RPCResult::Type::OBJ, "", "",
                    {
                        {RPCResult::Type::STR, "flag_name", "The name of the flag that was modified"},
                        {RPCResult::Type::BOOL, "flag_state", "The new state of the flag"},
                        {RPCResult::Type::STR, "warnings", "Any warnings associated with the change"},
                    }
                },
                RPCExamples{
                    HelpExampleCli("setwalletflag", "avoid_reuse")
                  + HelpExampleRpc("setwalletflag", "\"avoid_reuse\"")
                },
        [&](const RPCHelpMan& self, const JSONRPCRequest& request) -> UniValue
{
    std::shared_ptr<CWallet> const pwallet = GetWalletForJSONRPCRequest(request);
    if (!pwallet) return NullUniValue;

    std::string flag_str = request.params[0].get_str();
    bool value = request.params[1].isNull() || request.params[1].get_bool();

    if (!WALLET_FLAG_MAP.count(flag_str)) {
        throw JSONRPCError(RPC_INVALID_PARAMETER, strprintf("Unknown wallet flag: %s", flag_str));
    }

    auto flag = WALLET_FLAG_MAP.at(flag_str);

    if (!(flag & MUTABLE_WALLET_FLAGS)) {
        throw JSONRPCError(RPC_INVALID_PARAMETER, strprintf("Wallet flag is immutable: %s", flag_str));
    }

    UniValue res(UniValue::VOBJ);

    if (pwallet->IsWalletFlagSet(flag) == value) {
        throw JSONRPCError(RPC_INVALID_PARAMETER, strprintf("Wallet flag is already set to %s: %s", value ? "true" : "false", flag_str));
    }

    res.pushKV("flag_name", flag_str);
    res.pushKV("flag_state", value);

    if (value) {
        pwallet->SetWalletFlag(flag);
    } else {
        pwallet->UnsetWalletFlag(flag);
    }

    if (flag && value && WALLET_FLAG_CAVEATS.count(flag)) {
        res.pushKV("warnings", WALLET_FLAG_CAVEATS.at(flag));
    }

    return res;
},
    };
}

static RPCHelpMan createwallet()
{
    return RPCHelpMan{
        "createwallet",
        "\nCreates and loads a new wallet.\n",
        {
            {"wallet_name", RPCArg::Type::STR, RPCArg::Optional::NO, "The name for the new wallet. If this is a path, the wallet will be created at the path location."},
            {"disable_private_keys", RPCArg::Type::BOOL, RPCArg::Default{false}, "Disable the possibility of private keys (only watchonlys are possible in this mode)."},
            {"blank", RPCArg::Type::BOOL, RPCArg::Default{false}, "Create a blank wallet. A blank wallet has no keys or HD seed. One can be set using sethdseed."},
            {"passphrase", RPCArg::Type::STR, RPCArg::Optional::OMITTED_NAMED_ARG, "Encrypt the wallet with this passphrase."},
            {"avoid_reuse", RPCArg::Type::BOOL, RPCArg::Default{false}, "Keep track of coin reuse, and treat dirty and clean coins differently with privacy considerations in mind."},
            {"descriptors", RPCArg::Type::BOOL, RPCArg::Default{false}, "Create a native descriptor wallet. The wallet will use descriptors internally to handle address creation"},
            {"load_on_startup", RPCArg::Type::BOOL, RPCArg::Optional::OMITTED_NAMED_ARG, "Save wallet name to persistent settings and load on startup. True to add wallet to startup list, false to remove, null to leave unchanged."},
            {"external_signer", RPCArg::Type::BOOL, RPCArg::Default{false}, "Use an external signer such as a hardware wallet. Requires -signer to be configured. Wallet creation will fail if keys cannot be fetched. Requires disable_private_keys and descriptors set to true."},
        },
        RPCResult{
            RPCResult::Type::OBJ, "", "",
            {
                {RPCResult::Type::STR, "name", "The wallet name if created successfully. If the wallet was created using a full path, the wallet_name will be the full path."},
                {RPCResult::Type::STR, "warning", "Warning message if wallet was not loaded cleanly."},
            }
        },
        RPCExamples{
            HelpExampleCli("createwallet", "\"testwallet\"")
            + HelpExampleRpc("createwallet", "\"testwallet\"")
            + HelpExampleCliNamed("createwallet", {{"wallet_name", "descriptors"}, {"avoid_reuse", true}, {"descriptors", true}, {"load_on_startup", true}})
            + HelpExampleRpcNamed("createwallet", {{"wallet_name", "descriptors"}, {"avoid_reuse", true}, {"descriptors", true}, {"load_on_startup", true}})
        },
        [&](const RPCHelpMan& self, const JSONRPCRequest& request) -> UniValue
{
    WalletContext& context = EnsureWalletContext(request.context);
    uint64_t flags = 0;
    if (!request.params[1].isNull() && request.params[1].get_bool()) {
        flags |= WALLET_FLAG_DISABLE_PRIVATE_KEYS;
    }

    if (!request.params[2].isNull() && request.params[2].get_bool()) {
        flags |= WALLET_FLAG_BLANK_WALLET;
    }
    SecureString passphrase;
    passphrase.reserve(100);
    std::vector<bilingual_str> warnings;
    if (!request.params[3].isNull()) {
        passphrase = request.params[3].get_str().c_str();
        if (passphrase.empty()) {
            // Empty string means unencrypted
            warnings.emplace_back(Untranslated("Empty string given as passphrase, wallet will not be encrypted."));
        }
    }

    if (!request.params[4].isNull() && request.params[4].get_bool()) {
        flags |= WALLET_FLAG_AVOID_REUSE;
    }
    if (!request.params[5].isNull() && request.params[5].get_bool()) {
#ifndef USE_SQLITE
        throw JSONRPCError(RPC_WALLET_ERROR, "Compiled without sqlite support (required for descriptor wallets)");
#endif
        flags |= WALLET_FLAG_DESCRIPTORS;
        warnings.emplace_back(Untranslated("Wallet is an experimental descriptor wallet"));
    }
    if (!request.params[7].isNull() && request.params[7].get_bool()) {
#ifdef ENABLE_EXTERNAL_SIGNER
        flags |= WALLET_FLAG_EXTERNAL_SIGNER;
#else
        throw JSONRPCError(RPC_WALLET_ERROR, "Compiled without external signing support (required for external signing)");
#endif
    }

#ifndef USE_BDB
    if (!(flags & WALLET_FLAG_DESCRIPTORS)) {
        throw JSONRPCError(RPC_WALLET_ERROR, "Compiled without bdb support (required for legacy wallets)");
    }
#endif

    DatabaseOptions options;
    DatabaseStatus status;
    options.require_create = true;
    options.create_flags = flags;
    options.create_passphrase = passphrase;
    bilingual_str error;
    std::optional<bool> load_on_start = request.params[6].isNull() ? std::nullopt : std::optional<bool>(request.params[6].get_bool());
    std::shared_ptr<CWallet> wallet = CreateWallet(*context.chain, request.params[0].get_str(), load_on_start, options, status, error, warnings);
    if (!wallet) {
        RPCErrorCode code = status == DatabaseStatus::FAILED_ENCRYPT ? RPC_WALLET_ENCRYPTION_FAILED : RPC_WALLET_ERROR;
        throw JSONRPCError(code, error.original);
    }

    UniValue obj(UniValue::VOBJ);
    obj.pushKV("name", wallet->GetName());
    obj.pushKV("warning", Join(warnings, Untranslated("\n")).original);

    return obj;
},
    };
}

static RPCHelpMan unloadwallet()
{
    return RPCHelpMan{"unloadwallet",
                "Unloads the wallet referenced by the request endpoint otherwise unloads the wallet specified in the argument.\n"
                "Specifying the wallet name on a wallet endpoint is invalid.",
                {
                    {"wallet_name", RPCArg::Type::STR, RPCArg::DefaultHint{"the wallet name from the RPC endpoint"}, "The name of the wallet to unload. If provided both here and in the RPC endpoint, the two must be identical."},
                    {"load_on_startup", RPCArg::Type::BOOL, RPCArg::Optional::OMITTED_NAMED_ARG, "Save wallet name to persistent settings and load on startup. True to add wallet to startup list, false to remove, null to leave unchanged."},
                },
                RPCResult{RPCResult::Type::OBJ, "", "", {
                    {RPCResult::Type::STR, "warning", "Warning message if wallet was not unloaded cleanly."},
                }},
                RPCExamples{
                    HelpExampleCli("unloadwallet", "wallet_name")
            + HelpExampleRpc("unloadwallet", "wallet_name")
                },
        [&](const RPCHelpMan& self, const JSONRPCRequest& request) -> UniValue
{
    std::string wallet_name;
    if (GetWalletNameFromJSONRPCRequest(request, wallet_name)) {
        if (!(request.params[0].isNull() || request.params[0].get_str() == wallet_name)) {
            throw JSONRPCError(RPC_INVALID_PARAMETER, "RPC endpoint wallet and wallet_name parameter specify different wallets");
        }
    } else {
        wallet_name = request.params[0].get_str();
    }

    std::shared_ptr<CWallet> wallet = GetWallet(wallet_name);
    if (!wallet) {
        throw JSONRPCError(RPC_WALLET_NOT_FOUND, "Requested wallet does not exist or is not loaded");
    }

    // Release the "main" shared pointer and prevent further notifications.
    // Note that any attempt to load the same wallet would fail until the wallet
    // is destroyed (see CheckUniqueFileid).
    std::vector<bilingual_str> warnings;
    std::optional<bool> load_on_start = request.params[1].isNull() ? std::nullopt : std::optional<bool>(request.params[1].get_bool());
    if (!RemoveWallet(wallet, load_on_start, warnings)) {
        throw JSONRPCError(RPC_MISC_ERROR, "Requested wallet already unloaded");
    }

    UnloadWallet(std::move(wallet));

    UniValue result(UniValue::VOBJ);
    result.pushKV("warning", Join(warnings, Untranslated("\n")).original);
    return result;
},
    };
}

static RPCHelpMan listunspent()
{
    return RPCHelpMan{
                "listunspent",
                "\nReturns array of unspent transaction outputs\n"
                "with between minconf and maxconf (inclusive) confirmations.\n"
                "Optionally filter to only include txouts paid to specified addresses.\n",
                {
                    {"minconf", RPCArg::Type::NUM, RPCArg::Default{1}, "The minimum confirmations to filter"},
                    {"maxconf", RPCArg::Type::NUM, RPCArg::Default{9999999}, "The maximum confirmations to filter"},
                    {"addresses", RPCArg::Type::ARR, RPCArg::Default{UniValue::VARR}, "The addresses to filter",
                        {
                            {"address", RPCArg::Type::STR, RPCArg::Optional::OMITTED, "address"},
                        },
                    },
                    {"include_unsafe", RPCArg::Type::BOOL, RPCArg::Default{true}, "Include outputs that are not safe to spend\n"
                              "See description of \"safe\" attribute below."},
                    {"query_options", RPCArg::Type::OBJ, RPCArg::Optional::OMITTED_NAMED_ARG, "JSON with query options",
                        {
                            {"minimumAmount", RPCArg::Type::AMOUNT, RPCArg::Default{FormatMoney(0)}, "Minimum value of each UTXO in " + CURRENCY_UNIT + ""},
                            {"maximumAmount", RPCArg::Type::AMOUNT, RPCArg::DefaultHint{"unlimited"}, "Maximum value of each UTXO in " + CURRENCY_UNIT + ""},
                            {"maximumCount", RPCArg::Type::NUM, RPCArg::DefaultHint{"unlimited"}, "Maximum number of UTXOs"},
                            {"minimumSumAmount", RPCArg::Type::AMOUNT, RPCArg::DefaultHint{"unlimited"}, "Minimum sum value of all UTXOs in " + CURRENCY_UNIT + ""},
                            {"asset", RPCArg::Type::STR, RPCArg::Default{""}, "Asset to filter outputs for."},
                        },
                        "query_options"},
                },
                RPCResult{
                    RPCResult::Type::ARR, "", "",
                    {
                        {RPCResult::Type::OBJ, "", "",
                        {
                            {RPCResult::Type::STR_HEX, "txid", "the transaction id"},
                            {RPCResult::Type::NUM, "vout", "the vout value"},
                            {RPCResult::Type::STR, "address", "the address"},
                            {RPCResult::Type::STR, "label", "The associated label, or \"\" for the default label"},
                            {RPCResult::Type::STR, "scriptPubKey", "the script key"},
                            {RPCResult::Type::STR_AMOUNT, "amount", "the transaction output amount in " + CURRENCY_UNIT},
                            {RPCResult::Type::STR_HEX, "amountcommitment", "the transaction output commitment in hex"},
                            {RPCResult::Type::STR_HEX, "asset", "the transaction output asset in hex"},
                            {RPCResult::Type::STR_HEX, "assetcommitment", "the transaction output asset commitment in hex"},
                            {RPCResult::Type::STR_HEX, "amountblinder", "the transaction output amount blinding factor in hex"},
                            {RPCResult::Type::STR_HEX, "assetblinder", "the transaction output asset blinding factor in hex"},
                            {RPCResult::Type::NUM, "confirmations", "The number of confirmations"},
                            {RPCResult::Type::STR_HEX, "redeemScript", "The redeemScript if scriptPubKey is P2SH"},
                            {RPCResult::Type::STR, "witnessScript", "witnessScript if the scriptPubKey is P2WSH or P2SH-P2WSH"},
                            {RPCResult::Type::BOOL, "spendable", "Whether we have the private keys to spend this output"},
                            {RPCResult::Type::BOOL, "solvable", "Whether we know how to spend this output, ignoring the lack of keys"},
                            {RPCResult::Type::BOOL, "reused", "(only present if avoid_reuse is set) Whether this output is reused/dirty (sent to an address that was previously spent from)"},
                            {RPCResult::Type::STR, "desc", "(only when solvable) A descriptor for spending this output"},
                            {RPCResult::Type::BOOL, "safe", "Whether this output is considered safe to spend. Unconfirmed transactions\n"
                                                            "from outside keys and unconfirmed replacement transactions are considered unsafe\n"
                                                            "and are not eligible for spending by fundrawtransaction and sendtoaddress."},
                        }},
                    }
                },
                RPCExamples{
                    HelpExampleCli("listunspent", "")
            + HelpExampleCli("listunspent", "6 9999999 \"[\\\"" + EXAMPLE_ADDRESS[0] + "\\\",\\\"" + EXAMPLE_ADDRESS[1] + "\\\"]\"")
            + HelpExampleRpc("listunspent", "6, 9999999 \"[\\\"" + EXAMPLE_ADDRESS[0] + "\\\",\\\"" + EXAMPLE_ADDRESS[1] + "\\\"]\"")
            + HelpExampleCli("listunspent", "6 9999999 '[]' true '{ \"minimumAmount\": 0.005 }'")
            + HelpExampleRpc("listunspent", "6, 9999999, [] , true, { \"minimumAmount\": 0.005 } ")
                },
        [&](const RPCHelpMan& self, const JSONRPCRequest& request) -> UniValue
{
    std::shared_ptr<CWallet> const pwallet = GetWalletForJSONRPCRequest(request);
    if (!pwallet) return NullUniValue;

    int nMinDepth = 1;
    if (!request.params[0].isNull()) {
        RPCTypeCheckArgument(request.params[0], UniValue::VNUM);
        nMinDepth = request.params[0].get_int();
    }

    int nMaxDepth = 9999999;
    if (!request.params[1].isNull()) {
        RPCTypeCheckArgument(request.params[1], UniValue::VNUM);
        nMaxDepth = request.params[1].get_int();
    }

    std::set<CTxDestination> destinations;
    if (!request.params[2].isNull()) {
        RPCTypeCheckArgument(request.params[2], UniValue::VARR);
        UniValue inputs = request.params[2].get_array();
        for (unsigned int idx = 0; idx < inputs.size(); idx++) {
            const UniValue& input = inputs[idx];
            CTxDestination dest = DecodeDestination(input.get_str());
            if (!IsValidDestination(dest)) {
                throw JSONRPCError(RPC_INVALID_ADDRESS_OR_KEY, std::string("Invalid Bitcoin address: ") + input.get_str());
            }
            if (!destinations.insert(dest).second) {
                throw JSONRPCError(RPC_INVALID_PARAMETER, std::string("Invalid parameter, duplicated address: ") + input.get_str());
            }
        }
    }

    bool include_unsafe = true;
    if (!request.params[3].isNull()) {
        RPCTypeCheckArgument(request.params[3], UniValue::VBOOL);
        include_unsafe = request.params[3].get_bool();
    }

    CAmount nMinimumAmount = 0;
    CAmount nMaximumAmount = MAX_MONEY;
    CAmount nMinimumSumAmount = MAX_MONEY;
    uint64_t nMaximumCount = 0;
    std::string asset_str;

    if (!request.params[4].isNull()) {
        const UniValue& options = request.params[4].get_obj();

        RPCTypeCheckObj(options,
            {
                {"minimumAmount", UniValueType()},
                {"maximumAmount", UniValueType()},
                {"minimumSumAmount", UniValueType()},
                {"maximumCount", UniValueType(UniValue::VNUM)},
                {"asset", UniValueType()},
            },
            true, true);

        if (options.exists("minimumAmount"))
            nMinimumAmount = AmountFromValue(options["minimumAmount"]);

        if (options.exists("maximumAmount"))
            nMaximumAmount = AmountFromValue(options["maximumAmount"]);

        if (options.exists("minimumSumAmount"))
            nMinimumSumAmount = AmountFromValue(options["minimumSumAmount"]);

        if (options.exists("maximumCount"))
            nMaximumCount = options["maximumCount"].get_int64();

        if (options.exists("asset"))
            asset_str = options["asset"].get_str();
    }

    CAsset asset_filter;
    if (!asset_str.empty()) {
        asset_filter = GetAssetFromString(asset_str);
    }

    // Make sure the results are valid at least up to the most recent block
    // the user could have gotten from another RPC command prior to now
    pwallet->BlockUntilSyncedToCurrentChain();

    UniValue results(UniValue::VARR);
    std::vector<COutput> vecOutputs;
    {
        CCoinControl cctl;
        cctl.m_avoid_address_reuse = false;
        cctl.m_min_depth = nMinDepth;
        cctl.m_max_depth = nMaxDepth;
        cctl.m_include_unsafe_inputs = include_unsafe;
        LOCK(pwallet->cs_wallet);
        pwallet->AvailableCoins(vecOutputs, &cctl, nMinimumAmount, nMaximumAmount, nMinimumSumAmount, nMaximumCount, asset_filter.IsNull() ? nullptr : &asset_filter);
    }

    LOCK(pwallet->cs_wallet);

    const bool avoid_reuse = pwallet->IsWalletFlagSet(WALLET_FLAG_AVOID_REUSE);

    for (const COutput& out : vecOutputs) {
        CTxDestination address;
        const CTxOut& tx_out = out.tx->tx->vout[out.i];
        const CScript& scriptPubKey = out.tx->tx->vout[out.i].scriptPubKey;
        bool fValidAddress = ExtractDestination(scriptPubKey, address);
        bool reused = avoid_reuse && pwallet->IsSpentKey(out.tx->GetHash(), out.i);

        if (destinations.size() && (!fValidAddress || !destinations.count(address)))
            continue;

        // Elements
        CAmount amount = out.tx->GetOutputValueOut(out.i);
        CAsset assetid = out.tx->GetOutputAsset(out.i);
        // Only list known outputs that match optional filter
        if (g_con_elementsmode && (amount < 0 || assetid.IsNull())) {
            pwallet->WalletLogPrintf("Unable to unblind output: %s:%d\n", out.tx->tx->GetHash().GetHex(), out.i);
            continue;
        }
        if (!asset_str.empty() && asset_filter != assetid) {
            continue;
        }
        //////////

        UniValue entry(UniValue::VOBJ);
        entry.pushKV("txid", out.tx->GetHash().GetHex());
        entry.pushKV("vout", out.i);

        if (fValidAddress) {
            entry.pushKV("address", EncodeDestination(address));

            const auto* address_book_entry = pwallet->FindAddressBookEntry(address);
            if (address_book_entry) {
                entry.pushKV("label", address_book_entry->GetLabel());
            }

            std::unique_ptr<SigningProvider> provider = pwallet->GetSolvingProvider(scriptPubKey);
            if (provider) {
                if (scriptPubKey.IsPayToScriptHash()) {
                    const CScriptID& hash = CScriptID(std::get<ScriptHash>(address));
                    CScript redeemScript;
                    if (provider->GetCScript(hash, redeemScript)) {
                        entry.pushKV("redeemScript", HexStr(redeemScript));
                        // Now check if the redeemScript is actually a P2WSH script
                        CTxDestination witness_destination;
                        if (redeemScript.IsPayToWitnessScriptHash()) {
                            bool extracted = ExtractDestination(redeemScript, witness_destination);
                            CHECK_NONFATAL(extracted);
                            // Also return the witness script
                            const WitnessV0ScriptHash& whash = std::get<WitnessV0ScriptHash>(witness_destination);
                            CScriptID id;
                            CRIPEMD160().Write(whash.begin(), whash.size()).Finalize(id.begin());
                            CScript witnessScript;
                            if (provider->GetCScript(id, witnessScript)) {
                                entry.pushKV("witnessScript", HexStr(witnessScript));
                            }
                        }
                    }
                } else if (scriptPubKey.IsPayToWitnessScriptHash()) {
                    const WitnessV0ScriptHash& whash = std::get<WitnessV0ScriptHash>(address);
                    CScriptID id;
                    CRIPEMD160().Write(whash.begin(), whash.size()).Finalize(id.begin());
                    CScript witnessScript;
                    if (provider->GetCScript(id, witnessScript)) {
                        entry.pushKV("witnessScript", HexStr(witnessScript));
                    }
                }
            }
        }

        entry.pushKV("scriptPubKey", HexStr(scriptPubKey));
        entry.pushKV("amount", ValueFromAmount(amount));
        if (g_con_elementsmode) {
            if (tx_out.nAsset.IsCommitment()) {
                entry.pushKV("assetcommitment", HexStr(tx_out.nAsset.vchCommitment));
            }
            entry.pushKV("asset", assetid.GetHex());
            if (tx_out.nValue.IsCommitment()) {
                entry.pushKV("amountcommitment", HexStr(tx_out.nValue.vchCommitment));
            }
            entry.pushKV("amountblinder", out.tx->GetOutputAmountBlindingFactor(out.i).ToString());
            entry.pushKV("assetblinder", out.tx->GetOutputAssetBlindingFactor(out.i).ToString());
        }
        entry.pushKV("confirmations", out.nDepth);
        entry.pushKV("spendable", out.fSpendable);
        entry.pushKV("solvable", out.fSolvable);
        if (out.fSolvable) {
            std::unique_ptr<SigningProvider> provider = pwallet->GetSolvingProvider(scriptPubKey);
            if (provider) {
                auto descriptor = InferDescriptor(scriptPubKey, *provider);
                entry.pushKV("desc", descriptor->ToString());
            }
        }
        if (avoid_reuse) entry.pushKV("reused", reused);
        entry.pushKV("safe", out.fSafe);
        results.push_back(entry);
    }

    return results;
},
    };
}

void FundTransaction(CWallet& wallet, CMutableTransaction& tx, CAmount& fee_out, int& change_position, const UniValue& options, CCoinControl& coinControl, const UniValue& solving_data, bool override_min_fee)
{
    // Make sure the results are valid at least up to the most recent block
    // the user could have gotten from another RPC command prior to now
    wallet.BlockUntilSyncedToCurrentChain();

    change_position = -1;
    bool lockUnspents = false;
    UniValue subtractFeeFromOutputs;
    std::set<int> setSubtractFeeFromOutputs;

    if (!options.isNull()) {
      if (options.type() == UniValue::VBOOL) {
        // backward compatibility bool only fallback
        coinControl.fAllowWatchOnly = options.get_bool();
      }
      else {
        RPCTypeCheckArgument(options, UniValue::VOBJ);

        RPCTypeCheckObj(options,
            {
                {"add_inputs", UniValueType(UniValue::VBOOL)},
                {"include_unsafe", UniValueType(UniValue::VBOOL)},
                {"add_to_wallet", UniValueType(UniValue::VBOOL)},
                {"changeAddress", UniValueType()}, // will be checked below
                {"change_address", UniValueType()}, // will be checked below
                {"changePosition", UniValueType(UniValue::VNUM)},
                {"change_position", UniValueType(UniValue::VNUM)},
                {"change_type", UniValueType(UniValue::VSTR)},
                {"includeWatching", UniValueType(UniValue::VBOOL)},
                {"include_watching", UniValueType(UniValue::VBOOL)},
                {"inputs", UniValueType(UniValue::VARR)},
                {"lockUnspents", UniValueType(UniValue::VBOOL)},
                {"lock_unspents", UniValueType(UniValue::VBOOL)},
                {"locktime", UniValueType(UniValue::VNUM)},
                {"fee_rate", UniValueType()}, // will be checked by AmountFromValue() in SetFeeEstimateMode()
                {"feeRate", UniValueType()}, // will be checked by AmountFromValue() below
                {"psbt", UniValueType(UniValue::VBOOL)},
                {"subtractFeeFromOutputs", UniValueType(UniValue::VARR)},
                {"subtract_fee_from_outputs", UniValueType(UniValue::VARR)},
                {"replaceable", UniValueType(UniValue::VBOOL)},
                {"conf_target", UniValueType(UniValue::VNUM)},
                {"estimate_mode", UniValueType(UniValue::VSTR)},
            },
            true, true);

        if (options.exists("add_inputs") ) {
            coinControl.m_add_inputs = options["add_inputs"].get_bool();
        }

        if (options.exists("changeAddress") || options.exists("change_address")) {
            const UniValue& change_address  = options.exists("change_address") ? options["change_address"] : options["changeAddress"];
            std::map<CAsset, CTxDestination> destinations;

            if (change_address.isStr()) {
                // Single destination for default asset (policyAsset).
                CTxDestination dest = DecodeDestination(change_address.get_str());
                if (!IsValidDestination(dest)) {
                    throw JSONRPCError(RPC_INVALID_ADDRESS_OR_KEY, "Change address must be a valid address");
                }
                destinations[::policyAsset] = dest;
            } else if (change_address.isObject()) {
                // Map of assets to destinations.
                std::map<std::string, UniValue> kvMap;
                change_address.getObjMap(kvMap);

                for (const auto& kv : kvMap) {
                    CAsset asset = GetAssetFromString(kv.first);
                    if (asset.IsNull()) {
                        throw JSONRPCError(RPC_INVALID_PARAMETER, "Change address key must be a valid asset label or hex");
                    }

                    CTxDestination dest = DecodeDestination(kv.second.get_str());
                    if (!IsValidDestination(dest)) {
                        throw JSONRPCError(RPC_INVALID_ADDRESS_OR_KEY, "Change address must be a valid address");
                    }

                    destinations[asset] = dest;
                }
            } else {
                throw JSONRPCError(RPC_INVALID_ADDRESS_OR_KEY, "Change address must be either a map or a string");
            }

            coinControl.destChange = destinations;
        }

        if (options.exists("changePosition") || options.exists("change_position")) {
            change_position = (options.exists("change_position") ? options["change_position"] : options["changePosition"]).get_int();
        }

        if (options.exists("change_type")) {
            if (options.exists("changeAddress") || options.exists("change_address")) {
                throw JSONRPCError(RPC_INVALID_PARAMETER, "Cannot specify both change address and address type options");
            }
            OutputType out_type;
            if (!ParseOutputType(options["change_type"].get_str(), out_type)) {
                throw JSONRPCError(RPC_INVALID_ADDRESS_OR_KEY, strprintf("Unknown change type '%s'", options["change_type"].get_str()));
            }
            coinControl.m_change_type.emplace(out_type);
        }

        const UniValue include_watching_option = options.exists("include_watching") ? options["include_watching"] : options["includeWatching"];
        coinControl.fAllowWatchOnly = ParseIncludeWatchonly(include_watching_option, wallet);

        if (options.exists("lockUnspents") || options.exists("lock_unspents")) {
            lockUnspents = (options.exists("lock_unspents") ? options["lock_unspents"] : options["lockUnspents"]).get_bool();
        }

        if (options.exists("include_unsafe")) {
            coinControl.m_include_unsafe_inputs = options["include_unsafe"].get_bool();
        }

        if (options.exists("feeRate")) {
            if (options.exists("fee_rate")) {
                throw JSONRPCError(RPC_INVALID_PARAMETER, "Cannot specify both fee_rate (" + CURRENCY_ATOM + "/vB) and feeRate (" + CURRENCY_UNIT + "/kvB)");
            }
            if (options.exists("conf_target")) {
                throw JSONRPCError(RPC_INVALID_PARAMETER, "Cannot specify both conf_target and feeRate. Please provide either a confirmation target in blocks for automatic fee estimation, or an explicit fee rate.");
            }
            if (options.exists("estimate_mode")) {
                throw JSONRPCError(RPC_INVALID_PARAMETER, "Cannot specify both estimate_mode and feeRate");
            }
            coinControl.m_feerate = CFeeRate(AmountFromValue(options["feeRate"]));
            coinControl.fOverrideFeeRate = true;
        }

        if (options.exists("subtractFeeFromOutputs") || options.exists("subtract_fee_from_outputs") )
            subtractFeeFromOutputs = (options.exists("subtract_fee_from_outputs") ? options["subtract_fee_from_outputs"] : options["subtractFeeFromOutputs"]).get_array();

        if (options.exists("replaceable")) {
            coinControl.m_signal_bip125_rbf = options["replaceable"].get_bool();
        }
        SetFeeEstimateMode(wallet, coinControl, options["conf_target"], options["estimate_mode"], options["fee_rate"], override_min_fee);
      }
    } else {
        // if options is null and not a bool
        coinControl.fAllowWatchOnly = ParseIncludeWatchonly(NullUniValue, wallet);
    }

    if (!solving_data.isNull()) {
        if (solving_data.exists("pubkeys")) {
            UniValue pubkey_strs = solving_data["pubkeys"].get_array();
            for (unsigned int i = 0; i < pubkey_strs.size(); ++i) {
                std::vector<unsigned char> data(ParseHex(pubkey_strs[i].get_str()));
                CPubKey pubkey(data.begin(), data.end());
                if (!pubkey.IsFullyValid()) {
                    throw JSONRPCError(RPC_INVALID_ADDRESS_OR_KEY, strprintf("%s is not a valid public key", pubkey_strs[i].get_str()));
                }
                coinControl.m_external_provider.pubkeys.emplace(pubkey.GetID(), pubkey);
                // Add witnes script for pubkeys
                CScript wit_script = GetScriptForDestination(WitnessV0KeyHash(pubkey.GetID()));
                coinControl.m_external_provider.scripts.emplace(CScriptID(wit_script), wit_script);
            }
        }

        if (solving_data.exists("scripts")) {
            UniValue script_strs = solving_data["scripts"].get_array();
            for (unsigned int i = 0; i < script_strs.size(); ++i) {
                CScript script = ParseScript(script_strs[i].get_str());
                coinControl.m_external_provider.scripts.emplace(CScriptID(script), script);
            }
        }

        if (solving_data.exists("descriptors")) {
            UniValue desc_strs = solving_data["descriptors"].get_array();
            for (unsigned int i = 0; i < desc_strs.size(); ++i) {
                FlatSigningProvider desc_out;
                std::string error;
                std::unique_ptr<Descriptor> desc = Parse(desc_strs[i].get_str(), desc_out, error, true);
                coinControl.m_external_provider = Merge(coinControl.m_external_provider, desc_out);
            }
        }
    }

    if (tx.vout.size() == 0)
        throw JSONRPCError(RPC_INVALID_PARAMETER, "TX must have at least one output");

    if (change_position != -1 && (change_position < 0 || (unsigned int)change_position > tx.vout.size()))
        throw JSONRPCError(RPC_INVALID_PARAMETER, "changePosition out of bounds");

    for (unsigned int idx = 0; idx < subtractFeeFromOutputs.size(); idx++) {
        int pos = subtractFeeFromOutputs[idx].get_int();
        if (setSubtractFeeFromOutputs.count(pos))
            throw JSONRPCError(RPC_INVALID_PARAMETER, strprintf("Invalid parameter, duplicated position: %d", pos));
        if (pos < 0)
            throw JSONRPCError(RPC_INVALID_PARAMETER, strprintf("Invalid parameter, negative position: %d", pos));
        if (pos >= int(tx.vout.size()))
            throw JSONRPCError(RPC_INVALID_PARAMETER, strprintf("Invalid parameter, position too large: %d", pos));
        setSubtractFeeFromOutputs.insert(pos);
    }

    // Check any existing inputs for peg-in data and add to external txouts if so
    // Fetch specified UTXOs from the UTXO set
    const auto& fedpegscripts = GetValidFedpegScripts(wallet.chain().getTip(), Params().GetConsensus(), true /* nextblock_validation */);
    std::map<COutPoint, Coin> coins;
    for (unsigned int i = 0; i < tx.vin.size(); ++i ) {
        const CTxIn& txin = tx.vin[i];
        coins[txin.prevout]; // Create empty map entry keyed by prevout.
        if (txin.m_is_pegin) {
            std::string err;
            if (tx.witness.vtxinwit.size() != tx.vin.size() || !IsValidPeginWitness(tx.witness.vtxinwit[i].m_pegin_witness, fedpegscripts, txin.prevout, err, false)) {
                throw JSONRPCError(RPC_INVALID_PARAMETER, strprintf("Transaction contains invalid peg-in input: %s", err));
            }
            CScriptWitness& pegin_witness = tx.witness.vtxinwit[i].m_pegin_witness;
            CTxOut txout = GetPeginOutputFromWitness(pegin_witness);
            coinControl.SelectExternal(txin.prevout, txout);
        }
    }
    wallet.chain().findCoins(coins);
    for (const auto& coin : coins) {
        if (!coin.second.out.IsNull()) {
            coinControl.SelectExternal(coin.first, coin.second.out);
        }
    }

    bilingual_str error;

    if (!wallet.FundTransaction(tx, fee_out, change_position, error, lockUnspents, setSubtractFeeFromOutputs, coinControl)) {
        throw JSONRPCError(RPC_WALLET_ERROR, error.original);
    }
}

static RPCHelpMan fundrawtransaction()
{
    return RPCHelpMan{"fundrawtransaction",
                "\nIf the transaction has no inputs, they will be automatically selected to meet its out value.\n"
                "It will add at most one change output to the outputs.\n"
                "No existing outputs will be modified unless \"subtractFeeFromOutputs\" is specified.\n"
                "Note that inputs which were signed may need to be resigned after completion since in/outputs have been added.\n"
                "The inputs added will not be signed, use signrawtransactionwithkey\n"
                " or signrawtransactionwithwallet for that.\n"
                "Note that all existing inputs must have their previous output transaction be in the wallet.\n"
                "Note that all inputs selected must be of standard form and P2SH scripts must be\n"
                "in the wallet using importaddress or addmultisigaddress (to calculate fees).\n"
                "You can see whether this is the case by checking the \"solvable\" field in the listunspent output.\n"
                "Only pay-to-pubkey, multisig, and P2SH versions thereof are currently supported for watch-only\n",
                {
                    {"hexstring", RPCArg::Type::STR_HEX, RPCArg::Optional::NO, "The hex string of the raw transaction"},
                    {"options", RPCArg::Type::OBJ, RPCArg::Optional::OMITTED_NAMED_ARG, "for backward compatibility: passing in a true instead of an object will result in {\"includeWatching\":true}",
                        {
                            {"add_inputs", RPCArg::Type::BOOL, RPCArg::Default{true}, "For a transaction with existing inputs, automatically include more if they are not enough."},
                            {"include_unsafe", RPCArg::Type::BOOL, RPCArg::Default{false}, "Include inputs that are not safe to spend (unconfirmed transactions from outside keys and unconfirmed replacement transactions).\n"
                                                          "Warning: the resulting transaction may become invalid if one of the unsafe inputs disappears.\n"
                                                          "If that happens, you will need to fund the transaction with different inputs and republish it."},
                            {"changeAddress", RPCArg::Type::STR, RPCArg::DefaultHint{"pool address"}, "The address to receive the change"},
                            {"changePosition", RPCArg::Type::NUM, RPCArg::DefaultHint{"random"}, "The index of the change output"},
                            {"change_type", RPCArg::Type::STR, RPCArg::DefaultHint{"set by -changetype"}, "The output type to use. Only valid if changeAddress is not specified. Options are \"legacy\", \"p2sh-segwit\", and \"bech32\"."},
                            {"includeWatching", RPCArg::Type::BOOL, RPCArg::DefaultHint{"true for watch-only wallets, otherwise false"}, "Also select inputs which are watch only.\n"
                                                          "Only solvable inputs can be used. Watch-only destinations are solvable if the public key and/or output script was imported,\n"
                                                          "e.g. with 'importpubkey' or 'importmulti' with the 'pubkeys' or 'desc' field."},
                            {"lockUnspents", RPCArg::Type::BOOL, RPCArg::Default{false}, "Lock selected unspent outputs"},
                            {"fee_rate", RPCArg::Type::AMOUNT, RPCArg::DefaultHint{"not set, fall back to wallet fee estimation"}, "Specify a fee rate in " + CURRENCY_ATOM + "/vB."},
                            {"feeRate", RPCArg::Type::AMOUNT, RPCArg::DefaultHint{"not set, fall back to wallet fee estimation"}, "Specify a fee rate in " + CURRENCY_UNIT + "/kvB."},
                            {"subtractFeeFromOutputs", RPCArg::Type::ARR, RPCArg::Default{UniValue::VARR}, "The integers.\n"
                                                          "The fee will be equally deducted from the amount of each specified output.\n"
                                                          "Those recipients will receive less coins than you enter in their corresponding amount field.\n"
                                                          "If no outputs are specified here, the sender pays the fee.",
                                {
                                    {"vout_index", RPCArg::Type::NUM, RPCArg::Optional::OMITTED, "The zero-based output index, before a change output is added."},
                                },
                            },
                            {"replaceable", RPCArg::Type::BOOL, RPCArg::DefaultHint{"wallet default"}, "Marks this transaction as BIP125 replaceable.\n"
                                                          "Allows this transaction to be replaced by a transaction with higher fees"},
                            {"conf_target", RPCArg::Type::NUM, RPCArg::DefaultHint{"wallet -txconfirmtarget"}, "Confirmation target in blocks"},
                            {"estimate_mode", RPCArg::Type::STR, RPCArg::Default{"unset"}, std::string() + "The fee estimate mode, must be one of (case insensitive):\n"
                            "       \"" + FeeModes("\"\n\"") + "\""},
                        },
                        "options"},
                    {"iswitness", RPCArg::Type::BOOL, RPCArg::DefaultHint{"depends on heuristic tests"}, "Whether the transaction hex is a serialized witness transaction.\n"
                        "If iswitness is not present, heuristic tests will be used in decoding.\n"
                        "If true, only witness deserialization will be tried.\n"
                        "If false, only non-witness deserialization will be tried.\n"
                        "This boolean should reflect whether the transaction has inputs\n"
                        "(e.g. fully valid, or on-chain transactions), if known by the caller."
                    },
                    {"solving_data", RPCArg::Type::OBJ, RPCArg::Optional::OMITTED_NAMED_ARG, "Keys and scripts needed for producing a final transaction with a dummy signature. Used for fee estimation during coin selection.\n",
                        {
                            {"pubkeys", RPCArg::Type::ARR, RPCArg::DefaultHint{"empty array"}, "A json array of public keys.\n",
                                {
                                    {"pubkey", RPCArg::Type::STR_HEX, RPCArg::Optional::OMITTED, "A public key"},
                                },
                            },
                            {"scripts", RPCArg::Type::ARR, RPCArg::DefaultHint{"empty array"}, "A json array of scripts.\n",
                                {
                                    {"script", RPCArg::Type::STR_HEX, RPCArg::Optional::OMITTED, "A script"},
                                },
                            },
                            {"descriptors", RPCArg::Type::ARR, RPCArg::DefaultHint{"empty array"}, "A json array of descriptors.\n",
                                {
                                    {"descriptor", RPCArg::Type::STR_HEX, RPCArg::Optional::OMITTED, "A descriptor"},
                                },
                            }
                        }
                    },
                },
                RPCResult{
                    RPCResult::Type::OBJ, "", "",
                    {
                        {RPCResult::Type::STR_HEX, "hex", "The resulting raw transaction (hex-encoded string)"},
                        {RPCResult::Type::STR_AMOUNT, "fee", "Fee in " + CURRENCY_UNIT + " the resulting transaction pays"},
                        {RPCResult::Type::NUM, "changepos", "The position of the added change output, or -1"},
                    }
                                },
                                RPCExamples{
                            "\nCreate a transaction with no inputs\n"
                            + HelpExampleCli("createrawtransaction", "\"[]\" \"{\\\"myaddress\\\":0.01}\"") +
                            "\nAdd sufficient unsigned inputs to meet the output value\n"
                            + HelpExampleCli("fundrawtransaction", "\"rawtransactionhex\"") +
                            "\nSign the transaction\n"
                            + HelpExampleCli("signrawtransactionwithwallet", "\"fundedtransactionhex\"") +
                            "\nSend the transaction\n"
                            + HelpExampleCli("sendrawtransaction", "\"signedtransactionhex\"")
                                },
        [&](const RPCHelpMan& self, const JSONRPCRequest& request) -> UniValue
{
    std::shared_ptr<CWallet> const pwallet = GetWalletForJSONRPCRequest(request);
    if (!pwallet) return NullUniValue;

    RPCTypeCheck(request.params, {UniValue::VSTR, UniValueType(), UniValue::VBOOL});

    // parse hex string from parameter
    CMutableTransaction tx;
    bool try_witness = request.params[2].isNull() ? true : request.params[2].get_bool();
    bool try_no_witness = request.params[2].isNull() ? true : !request.params[2].get_bool();
    if (!DecodeHexTx(tx, request.params[0].get_str(), try_no_witness, try_witness)) {
        throw JSONRPCError(RPC_DESERIALIZATION_ERROR, "TX decode failed");
    }

    CAmount fee;
    int change_position;
    CCoinControl coin_control;
    // Automatically select (additional) coins. Can be overridden by options.add_inputs.
    coin_control.m_add_inputs = true;
    FundTransaction(*pwallet, tx, fee, change_position, request.params[1], coin_control, request.params[3], /* override_min_fee */ true);

    UniValue result(UniValue::VOBJ);
    result.pushKV("hex", EncodeHexTx(CTransaction(tx)));
    result.pushKV("fee", ValueFromAmount(fee));
    result.pushKV("changepos", change_position);

    return result;
},
    };
}

RPCHelpMan signrawtransactionwithwallet()
{
    return RPCHelpMan{"signrawtransactionwithwallet",
                "\nSign inputs for raw transaction (serialized, hex-encoded).\n"
                "The second optional argument (may be null) is an array of previous transaction outputs that\n"
                "this transaction depends on but may not yet be in the block chain." +
        HELP_REQUIRING_PASSPHRASE,
                {
                    {"hexstring", RPCArg::Type::STR, RPCArg::Optional::NO, "The transaction hex string"},
                    {"prevtxs", RPCArg::Type::ARR, RPCArg::Optional::OMITTED_NAMED_ARG, "The previous dependent transaction outputs",
                        {
                            {"", RPCArg::Type::OBJ, RPCArg::Optional::OMITTED, "",
                                {
                                    {"txid", RPCArg::Type::STR_HEX, RPCArg::Optional::NO, "The transaction id"},
                                    {"vout", RPCArg::Type::NUM, RPCArg::Optional::NO, "The output number"},
                                    {"scriptPubKey", RPCArg::Type::STR_HEX, RPCArg::Optional::NO, "script key"},
                                    {"redeemScript", RPCArg::Type::STR_HEX, RPCArg::Optional::OMITTED, "(required for P2SH) redeem script"},
                                    {"witnessScript", RPCArg::Type::STR_HEX, RPCArg::Optional::OMITTED, "(required for P2WSH or P2SH-P2WSH) witness script"},
                                    {"amount", RPCArg::Type::AMOUNT, RPCArg::Optional::OMITTED, "The amount spent (required if non-confidential segwit output)"},
                                    {"amountcommitment", RPCArg::Type::STR, RPCArg::Optional::OMITTED, "The amount commitment spent (required if confidential segwit output)"},
                                },
                            },
                        },
                    },
                    {"sighashtype", RPCArg::Type::STR, RPCArg::Default{"DEFAULT"}, "The signature hash type. Must be one of\n"
            "       \"DEFAULT\"\n"
            "       \"ALL\"\n"
            "       \"NONE\"\n"
            "       \"SINGLE\"\n"
            "       \"ALL|ANYONECANPAY\"\n"
            "       \"NONE|ANYONECANPAY\"\n"
            "       \"SINGLE|ANYONECANPAY\""},
                },
                RPCResult{
                    RPCResult::Type::OBJ, "", "",
                    {
                        {RPCResult::Type::STR_HEX, "hex", "The hex-encoded raw transaction with signature(s)"},
                        {RPCResult::Type::BOOL, "complete", "If the transaction has a complete set of signatures"},
                        {RPCResult::Type::ARR, "errors", /* optional */ true, "Script verification errors (if there are any)",
                        {
                            {RPCResult::Type::OBJ, "", "",
                            {
                                {RPCResult::Type::STR_HEX, "txid", "The hash of the referenced, previous transaction"},
                                {RPCResult::Type::NUM, "vout", "The index of the output to spent and used as input"},
                                {RPCResult::Type::STR_HEX, "scriptSig", "The hex-encoded signature script"},
                                {RPCResult::Type::NUM, "sequence", "Script sequence number"},
                                {RPCResult::Type::STR, "error", "Verification or signing error related to the input"},
                            }},
                        }},
                        {RPCResult::Type::STR, "warning", "Warning that a peg-in input signed may be immature. This could mean lack of connectivity to or misconfiguration of the daemon."},
                    }
                },
                RPCExamples{
                    HelpExampleCli("signrawtransactionwithwallet", "\"myhex\"")
            + HelpExampleRpc("signrawtransactionwithwallet", "\"myhex\"")
                },
        [&](const RPCHelpMan& self, const JSONRPCRequest& request) -> UniValue
{
    std::shared_ptr<CWallet> const pwallet = GetWalletForJSONRPCRequest(request);
    if (!pwallet) return NullUniValue;

    RPCTypeCheck(request.params, {UniValue::VSTR, UniValue::VARR, UniValue::VSTR}, true);

    CMutableTransaction mtx;
    if (!DecodeHexTx(mtx, request.params[0].get_str())) {
        throw JSONRPCError(RPC_DESERIALIZATION_ERROR, "TX decode failed. Make sure the tx has at least one input.");
    }

    // Sign the transaction
    LOCK(pwallet->cs_wallet);
    EnsureWalletIsUnlocked(*pwallet);

    // Fetch previous transactions (inputs):
    std::map<COutPoint, Coin> coins;
    for (const CTxIn& txin : mtx.vin) {
        coins[txin.prevout]; // Create empty map entry keyed by prevout.
    }
    pwallet->chain().findCoins(coins);

    // Parse the prevtxs array
    ParsePrevouts(request.params[1], nullptr, coins);

    int nHashType = ParseSighashString(request.params[2]);

    // Script verification errors
    std::map<int, std::string> input_errors;

    bool immature_pegin = ValidateTransactionPeginInputs(mtx, pwallet->chain().getTip(), input_errors);
    bool complete = pwallet->SignTransaction(mtx, coins, nHashType, input_errors);
    UniValue result(UniValue::VOBJ);
    SignTransactionResultToJSON(mtx, complete, coins, input_errors, immature_pegin, result);
    return result;
},
    };
}

static RPCHelpMan bumpfee_helper(std::string method_name)
{
    const bool want_psbt = method_name == "psbtbumpfee";
    const std::string incremental_fee{CFeeRate(DEFAULT_INCREMENTAL_RELAY_FEE).ToString(FeeEstimateMode::SAT_VB)};

    return RPCHelpMan{method_name,
        "\nBumps the fee of an opt-in-RBF transaction T, replacing it with a new transaction B.\n"
        + std::string(want_psbt ? "Returns a PSBT instead of creating and signing a new transaction.\n" : "") +
        "An opt-in RBF transaction with the given txid must be in the wallet.\n"
        "The command will pay the additional fee by reducing change outputs or adding inputs when necessary.\n"
        "It may add a new change output if one does not already exist.\n"
        "All inputs in the original transaction will be included in the replacement transaction.\n"
        "The command will fail if the wallet or mempool contains a transaction that spends one of T's outputs.\n"
        "By default, the new fee will be calculated automatically using the estimatesmartfee RPC.\n"
        "The user can specify a confirmation target for estimatesmartfee.\n"
        "Alternatively, the user can specify a fee rate in " + CURRENCY_ATOM + "/vB for the new transaction.\n"
        "At a minimum, the new fee rate must be high enough to pay an additional new relay fee (incrementalfee\n"
        "returned by getnetworkinfo) to enter the node's mempool.\n"
        "* WARNING: before version 0.21, fee_rate was in " + CURRENCY_UNIT + "/kvB. As of 0.21, fee_rate is in " + CURRENCY_ATOM + "/vB. *\n",
        {
            {"txid", RPCArg::Type::STR_HEX, RPCArg::Optional::NO, "The txid to be bumped"},
            {"options", RPCArg::Type::OBJ, RPCArg::Optional::OMITTED_NAMED_ARG, "",
                {
                    {"conf_target", RPCArg::Type::NUM, RPCArg::DefaultHint{"wallet -txconfirmtarget"}, "Confirmation target in blocks\n"},
                    {"fee_rate", RPCArg::Type::AMOUNT, RPCArg::DefaultHint{"not set, fall back to wallet fee estimation"},
                             "\nSpecify a fee rate in " + CURRENCY_ATOM + "/vB instead of relying on the built-in fee estimator.\n"
                             "Must be at least " + incremental_fee + " higher than the current transaction fee rate.\n"
                             "WARNING: before version 0.21, fee_rate was in " + CURRENCY_UNIT + "/kvB. As of 0.21, fee_rate is in " + CURRENCY_ATOM + "/vB.\n"},
                    {"replaceable", RPCArg::Type::BOOL, RPCArg::Default{true}, "Whether the new transaction should still be\n"
                             "marked bip-125 replaceable. If true, the sequence numbers in the transaction will\n"
                             "be left unchanged from the original. If false, any input sequence numbers in the\n"
                             "original transaction that were less than 0xfffffffe will be increased to 0xfffffffe\n"
                             "so the new transaction will not be explicitly bip-125 replaceable (though it may\n"
                             "still be replaceable in practice, for example if it has unconfirmed ancestors which\n"
                             "are replaceable).\n"},
                    {"estimate_mode", RPCArg::Type::STR, RPCArg::Default{"unset"}, "The fee estimate mode, must be one of (case insensitive):\n"
                             "\"" + FeeModes("\"\n\"") + "\""},
                },
                "options"},
        },
        RPCResult{
            RPCResult::Type::OBJ, "", "", Cat(
                want_psbt ?
                std::vector<RPCResult>{{RPCResult::Type::STR, "psbt", "The base64-encoded unsigned PSBT of the new transaction."}} :
                std::vector<RPCResult>{{RPCResult::Type::STR_HEX, "txid", "The id of the new transaction."}},
            {
                {RPCResult::Type::STR_AMOUNT, "origfee", "The fee of the replaced transaction."},
                {RPCResult::Type::STR_AMOUNT, "fee", "The fee of the new transaction."},
                {RPCResult::Type::ARR, "errors", "Errors encountered during processing (may be empty).",
                {
                    {RPCResult::Type::STR, "", ""},
                }},
            })
        },
        RPCExamples{
    "\nBump the fee, get the new transaction\'s " + std::string(want_psbt ? "psbt" : "txid") + "\n" +
            HelpExampleCli(method_name, "<txid>")
        },
        [want_psbt](const RPCHelpMan& self, const JSONRPCRequest& request) -> UniValue
{
    std::shared_ptr<CWallet> const pwallet = GetWalletForJSONRPCRequest(request);
    if (!pwallet) return NullUniValue;

    if (pwallet->IsWalletFlagSet(WALLET_FLAG_DISABLE_PRIVATE_KEYS) && !want_psbt) {
        throw JSONRPCError(RPC_WALLET_ERROR, "bumpfee is not available with wallets that have private keys disabled. Use psbtbumpfee instead.");
    }

    RPCTypeCheck(request.params, {UniValue::VSTR, UniValue::VOBJ});
    uint256 hash(ParseHashV(request.params[0], "txid"));

    CCoinControl coin_control;
    coin_control.fAllowWatchOnly = pwallet->IsWalletFlagSet(WALLET_FLAG_DISABLE_PRIVATE_KEYS);
    // optional parameters
    coin_control.m_signal_bip125_rbf = true;

    if (!request.params[1].isNull()) {
        UniValue options = request.params[1];
        RPCTypeCheckObj(options,
            {
                {"confTarget", UniValueType(UniValue::VNUM)},
                {"conf_target", UniValueType(UniValue::VNUM)},
                {"fee_rate", UniValueType()}, // will be checked by AmountFromValue() in SetFeeEstimateMode()
                {"replaceable", UniValueType(UniValue::VBOOL)},
                {"estimate_mode", UniValueType(UniValue::VSTR)},
            },
            true, true);

        if (options.exists("confTarget") && options.exists("conf_target")) {
            throw JSONRPCError(RPC_INVALID_PARAMETER, "confTarget and conf_target options should not both be set. Use conf_target (confTarget is deprecated).");
        }

        auto conf_target = options.exists("confTarget") ? options["confTarget"] : options["conf_target"];

        if (options.exists("replaceable")) {
            coin_control.m_signal_bip125_rbf = options["replaceable"].get_bool();
        }
        SetFeeEstimateMode(*pwallet, coin_control, conf_target, options["estimate_mode"], options["fee_rate"], /* override_min_fee */ false);
    }

    // Make sure the results are valid at least up to the most recent block
    // the user could have gotten from another RPC command prior to now
    pwallet->BlockUntilSyncedToCurrentChain();

    LOCK(pwallet->cs_wallet);

    EnsureWalletIsUnlocked(*pwallet);


    std::vector<bilingual_str> errors;
    CAmount old_fee;
    CAmount new_fee;
    CMutableTransaction mtx;
    feebumper::Result res;
    // Targeting feerate bump.
    res = feebumper::CreateRateBumpTransaction(*pwallet, hash, coin_control, errors, old_fee, new_fee, mtx);
    if (res != feebumper::Result::OK) {
        switch(res) {
            case feebumper::Result::INVALID_ADDRESS_OR_KEY:
                throw JSONRPCError(RPC_INVALID_ADDRESS_OR_KEY, errors[0].original);
                break;
            case feebumper::Result::INVALID_REQUEST:
                throw JSONRPCError(RPC_INVALID_REQUEST, errors[0].original);
                break;
            case feebumper::Result::INVALID_PARAMETER:
                throw JSONRPCError(RPC_INVALID_PARAMETER, errors[0].original);
                break;
            case feebumper::Result::WALLET_ERROR:
                throw JSONRPCError(RPC_WALLET_ERROR, errors[0].original);
                break;
            default:
                throw JSONRPCError(RPC_MISC_ERROR, errors[0].original);
                break;
        }
    }

    UniValue result(UniValue::VOBJ);

    // For bumpfee, return the new transaction id.
    // For psbtbumpfee, return the base64-encoded unsigned PSBT of the new transaction.
    if (!want_psbt) {
        if (!feebumper::SignTransaction(*pwallet, mtx)) {
            throw JSONRPCError(RPC_WALLET_ERROR, "Can't sign transaction.");
        }

        uint256 txid;
        if (feebumper::CommitTransaction(*pwallet, hash, std::move(mtx), errors, txid) != feebumper::Result::OK) {
            throw JSONRPCError(RPC_WALLET_ERROR, errors[0].original);
        }

        result.pushKV("txid", txid.GetHex());
    } else {
        PartiallySignedTransaction psbtx(mtx, 2 /* version */);
        bool complete = false;
        const TransactionError err = pwallet->FillPSBT(psbtx, complete, SIGHASH_DEFAULT, false /* sign */, true /* bip32derivs */);
        CHECK_NONFATAL(err == TransactionError::OK);
        CHECK_NONFATAL(!complete);
        CDataStream ssTx(SER_NETWORK, PROTOCOL_VERSION);
        ssTx << psbtx;
        result.pushKV("psbt", EncodeBase64(ssTx.str()));
    }

    result.pushKV("origfee", ValueFromAmount(old_fee));
    result.pushKV("fee", ValueFromAmount(new_fee));
    UniValue result_errors(UniValue::VARR);
    for (const bilingual_str& error : errors) {
        result_errors.push_back(error.original);
    }
    result.pushKV("errors", result_errors);

    return result;
},
    };
}

static RPCHelpMan bumpfee() { return bumpfee_helper("bumpfee"); }
static RPCHelpMan psbtbumpfee() { return bumpfee_helper("psbtbumpfee"); }

static RPCHelpMan rescanblockchain()
{
    return RPCHelpMan{"rescanblockchain",
                "\nRescan the local blockchain for wallet related transactions.\n"
                "Note: Use \"getwalletinfo\" to query the scanning progress.\n",
                {
                    {"start_height", RPCArg::Type::NUM, RPCArg::Default{0}, "block height where the rescan should start"},
                    {"stop_height", RPCArg::Type::NUM, RPCArg::Optional::OMITTED_NAMED_ARG, "the last block height that should be scanned. If none is provided it will rescan up to the tip at return time of this call."},
                },
                RPCResult{
                    RPCResult::Type::OBJ, "", "",
                    {
                        {RPCResult::Type::NUM, "start_height", "The block height where the rescan started (the requested height or 0)"},
                        {RPCResult::Type::NUM, "stop_height", "The height of the last rescanned block. May be null in rare cases if there was a reorg and the call didn't scan any blocks because they were already scanned in the background."},
                    }
                },
                RPCExamples{
                    HelpExampleCli("rescanblockchain", "100000 120000")
            + HelpExampleRpc("rescanblockchain", "100000, 120000")
                },
        [&](const RPCHelpMan& self, const JSONRPCRequest& request) -> UniValue
{
    std::shared_ptr<CWallet> const pwallet = GetWalletForJSONRPCRequest(request);
    if (!pwallet) return NullUniValue;

    WalletRescanReserver reserver(*pwallet);
    if (!reserver.reserve()) {
        throw JSONRPCError(RPC_WALLET_ERROR, "Wallet is currently rescanning. Abort existing rescan or wait.");
    }

    int start_height = 0;
    std::optional<int> stop_height;
    uint256 start_block;
    {
        LOCK(pwallet->cs_wallet);
        int tip_height = pwallet->GetLastBlockHeight();

        if (!request.params[0].isNull()) {
            start_height = request.params[0].get_int();
            if (start_height < 0 || start_height > tip_height) {
                throw JSONRPCError(RPC_INVALID_PARAMETER, "Invalid start_height");
            }
        }

        if (!request.params[1].isNull()) {
            stop_height = request.params[1].get_int();
            if (*stop_height < 0 || *stop_height > tip_height) {
                throw JSONRPCError(RPC_INVALID_PARAMETER, "Invalid stop_height");
            } else if (*stop_height < start_height) {
                throw JSONRPCError(RPC_INVALID_PARAMETER, "stop_height must be greater than start_height");
            }
        }

        // We can't rescan beyond non-pruned blocks, stop and throw an error
        if (!pwallet->chain().hasBlocks(pwallet->GetLastBlockHash(), start_height, stop_height)) {
            throw JSONRPCError(RPC_MISC_ERROR, "Can't rescan beyond pruned data. Use RPC call getblockchaininfo to determine your pruned height.");
        }

        CHECK_NONFATAL(pwallet->chain().findAncestorByHeight(pwallet->GetLastBlockHash(), start_height, FoundBlock().hash(start_block)));
    }

    CWallet::ScanResult result =
        pwallet->ScanForWalletTransactions(start_block, start_height, stop_height, reserver, true /* fUpdate */);
    switch (result.status) {
    case CWallet::ScanResult::SUCCESS:
        break;
    case CWallet::ScanResult::FAILURE:
        throw JSONRPCError(RPC_MISC_ERROR, "Rescan failed. Potentially corrupted data files.");
    case CWallet::ScanResult::USER_ABORT:
        throw JSONRPCError(RPC_MISC_ERROR, "Rescan aborted.");
        // no default case, so the compiler can warn about missing cases
    }
    UniValue response(UniValue::VOBJ);
    response.pushKV("start_height", start_height);
    response.pushKV("stop_height", result.last_scanned_height ? *result.last_scanned_height : UniValue());
    return response;
},
    };
}

class DescribeWalletAddressVisitor
{
public:
    const SigningProvider * const provider;

    void ProcessSubScript(const CScript& subscript, UniValue& obj) const
    {
        // Always present: script type and redeemscript
        std::vector<std::vector<unsigned char>> solutions_data;
        TxoutType which_type = Solver(subscript, solutions_data);
        obj.pushKV("script", GetTxnOutputType(which_type));
        obj.pushKV("hex", HexStr(subscript));

        CTxDestination embedded;
        if (ExtractDestination(subscript, embedded)) {
            // Only when the script corresponds to an address.
            UniValue subobj(UniValue::VOBJ);
            UniValue detail = DescribeAddress(embedded);
            subobj.pushKVs(detail);
            UniValue wallet_detail = std::visit(*this, embedded);
            subobj.pushKVs(wallet_detail);
            subobj.pushKV("address", EncodeDestination(embedded));
            subobj.pushKV("scriptPubKey", HexStr(subscript));
            // Always report the pubkey at the top level, so that `getnewaddress()['pubkey']` always works.
            if (subobj.exists("pubkey")) obj.pushKV("pubkey", subobj["pubkey"]);
            obj.pushKV("embedded", std::move(subobj));
        } else if (which_type == TxoutType::MULTISIG) {
            // Also report some information on multisig scripts (which do not have a corresponding address).
            // TODO: abstract out the common functionality between this logic and ExtractDestinations.
            obj.pushKV("sigsrequired", solutions_data[0][0]);
            UniValue pubkeys(UniValue::VARR);
            for (size_t i = 1; i < solutions_data.size() - 1; ++i) {
                CPubKey key(solutions_data[i].begin(), solutions_data[i].end());
                pubkeys.push_back(HexStr(key));
            }
            obj.pushKV("pubkeys", std::move(pubkeys));
        }
    }

    explicit DescribeWalletAddressVisitor(const SigningProvider* _provider) : provider(_provider) {}

    UniValue operator()(const CNoDestination& dest) const { return UniValue(UniValue::VOBJ); }

    UniValue operator()(const PKHash& pkhash) const
    {
        CKeyID keyID{ToKeyID(pkhash)};
        UniValue obj(UniValue::VOBJ);
        CPubKey vchPubKey;
        if (provider && provider->GetPubKey(keyID, vchPubKey)) {
            obj.pushKV("pubkey", HexStr(vchPubKey));
            obj.pushKV("iscompressed", vchPubKey.IsCompressed());
        }
        return obj;
    }

    UniValue operator()(const ScriptHash& scripthash) const
    {
        CScriptID scriptID(scripthash);
        UniValue obj(UniValue::VOBJ);
        CScript subscript;
        if (provider && provider->GetCScript(scriptID, subscript)) {
            ProcessSubScript(subscript, obj);
        }
        return obj;
    }

    UniValue operator()(const WitnessV0KeyHash& id) const
    {
        UniValue obj(UniValue::VOBJ);
        CPubKey pubkey;
        if (provider && provider->GetPubKey(ToKeyID(id), pubkey)) {
            obj.pushKV("pubkey", HexStr(pubkey));
        }
        return obj;
    }

    UniValue operator()(const WitnessV0ScriptHash& id) const
    {
        UniValue obj(UniValue::VOBJ);
        CScript subscript;
        CRIPEMD160 hasher;
        uint160 hash;
        hasher.Write(id.begin(), 32).Finalize(hash.begin());
        if (provider && provider->GetCScript(CScriptID(hash), subscript)) {
            ProcessSubScript(subscript, obj);
        }
        return obj;
    }

    UniValue operator()(const WitnessV1Taproot& id) const { return UniValue(UniValue::VOBJ); }
    UniValue operator()(const WitnessUnknown& id) const { return UniValue(UniValue::VOBJ); }
    UniValue operator()(const NullData& id) const { return NullUniValue; }
};

static UniValue DescribeWalletAddress(const CWallet& wallet, const CTxDestination& dest)
{
    UniValue ret(UniValue::VOBJ);
    UniValue detail = DescribeAddress(dest);
    CScript script = GetScriptForDestination(dest);
    std::unique_ptr<SigningProvider> provider = nullptr;
    provider = wallet.GetSolvingProvider(script);
    ret.pushKVs(detail);
    ret.pushKVs(std::visit(DescribeWalletAddressVisitor(provider.get()), dest));
    return ret;
}

class DescribeWalletBlindAddressVisitor
{
public:
    const CWallet& wallet;
    isminetype mine;

    explicit DescribeWalletBlindAddressVisitor(const CWallet& _wallet, isminetype mine_in) : wallet(_wallet), mine(mine_in) {}

    UniValue operator()(const CNoDestination& dest) const { return UniValue(UniValue::VOBJ); }

    UniValue operator()(const PKHash& pkhash) const
    {
        UniValue obj(UniValue::VOBJ);
        if (!IsBlindDestination(pkhash) && mine != ISMINE_NO) {
            CPubKey blind_pub = wallet.GetBlindingPubKey(GetScriptForDestination(pkhash));
            PKHash dest(pkhash);
            dest.blinding_pubkey = blind_pub;
            obj.pushKV("confidential", EncodeDestination(dest));
        } else {
            obj.pushKV("confidential", EncodeDestination(pkhash));
        }
        return obj;
    }

    UniValue operator()(const ScriptHash& scripthash) const
    {
        UniValue obj(UniValue::VOBJ);
        if (!IsBlindDestination(scripthash) && mine != ISMINE_NO) {
            CPubKey blind_pub = wallet.GetBlindingPubKey(GetScriptForDestination(scripthash));
            ScriptHash dest(scripthash);
            dest.blinding_pubkey = blind_pub;
            obj.pushKV("confidential", EncodeDestination(dest));
        } else {
            obj.pushKV("confidential", EncodeDestination(scripthash));
        }
        return obj;
    }

    UniValue operator()(const WitnessV0KeyHash& id) const
    {
        UniValue obj(UniValue::VOBJ);
        if (!IsBlindDestination(id) && mine != ISMINE_NO) {
            CPubKey blind_pub = wallet.GetBlindingPubKey(GetScriptForDestination(id));
            WitnessV0KeyHash dest(id);
            dest.blinding_pubkey = blind_pub;
            obj.pushKV("confidential", EncodeDestination(dest));
        } else {
            obj.pushKV("confidential", EncodeDestination(id));
        }
        return obj;
    }

    UniValue operator()(const WitnessV0ScriptHash& id) const
    {
        UniValue obj(UniValue::VOBJ);
        if (!IsBlindDestination(id) && mine != ISMINE_NO) {
            CPubKey blind_pub = wallet.GetBlindingPubKey(GetScriptForDestination(id));
            WitnessV0ScriptHash dest(id);
            dest.blinding_pubkey = blind_pub;
            obj.pushKV("confidential", EncodeDestination(dest));
        } else {
            obj.pushKV("confidential", EncodeDestination(id));
        }
        return obj;
    }

    UniValue operator()(const WitnessV1Taproot& tap) const
    {
        UniValue obj(UniValue::VOBJ);
        if (!IsBlindDestination(tap) && mine != ISMINE_NO) {
            CPubKey blind_pub = wallet.GetBlindingPubKey(GetScriptForDestination(tap));
            WitnessV1Taproot dest(tap);
            dest.blinding_pubkey = blind_pub;
            obj.pushKV("confidential", EncodeDestination(dest));
        } else {
            obj.pushKV("confidential", EncodeDestination(tap));
        }
        return obj;
    }

    UniValue operator()(const WitnessUnknown& id) const { return UniValue(UniValue::VOBJ); }
    UniValue operator()(const NullData& id) const { return NullUniValue; }
};

static UniValue DescribeWalletBlindAddress(const CWallet& wallet, const CTxDestination& dest, isminetype mine)
{
    UniValue ret(UniValue::VOBJ);
    ret.pushKVs(std::visit(DescribeWalletBlindAddressVisitor(wallet, mine), dest));
    return ret;
}

/** Convert CAddressBookData to JSON record.  */
static UniValue AddressBookDataToJSON(const CAddressBookData& data, const bool verbose)
{
    UniValue ret(UniValue::VOBJ);
    if (verbose) {
        ret.pushKV("name", data.GetLabel());
    }
    ret.pushKV("purpose", data.purpose);
    return ret;
}

RPCHelpMan getaddressinfo()
{
    return RPCHelpMan{"getaddressinfo",
                "\nReturn information about the given address.\n"
                "Some of the information will only be present if the address is in the active wallet.\n",
                {
                    {"address", RPCArg::Type::STR, RPCArg::Optional::NO, "The address for which to get information."},
                },
                RPCResult{
                    RPCResult::Type::OBJ, "", "",
                    {
                        {RPCResult::Type::STR, "address", "The address validated."},
                        {RPCResult::Type::STR_HEX, "scriptPubKey", "The hex-encoded scriptPubKey generated by the address."},
                        {RPCResult::Type::BOOL, "ismine", "If the address is yours."},
                        {RPCResult::Type::BOOL, "iswatchonly", "If the address is watchonly."},
                        {RPCResult::Type::BOOL, "solvable", "If we know how to spend coins sent to this address, ignoring the possible lack of private keys."},
                        {RPCResult::Type::STR, "desc", /* optional */ true, "A descriptor for spending coins sent to this address (only when solvable)."},
                        {RPCResult::Type::STR, "parent_desc", /* optional */ true, "The descriptor used to derive this address if this is a descriptor wallet"},
                        {RPCResult::Type::BOOL, "isscript", "If the key is a script."},
                        {RPCResult::Type::BOOL, "ischange", "If the address was used for change output."},
                        {RPCResult::Type::BOOL, "iswitness", "If the address is a witness address."},
                        {RPCResult::Type::NUM, "witness_version", /* optional */ true, "The version number of the witness program."},
                        {RPCResult::Type::STR_HEX, "witness_program", /* optional */ true, "The hex value of the witness program."},
                        {RPCResult::Type::STR, "script", /* optional */ true, "The output script type. Only if isscript is true and the redeemscript is known. Possible\n"
                                                                     "types: nonstandard, pubkey, pubkeyhash, scripthash, multisig, nulldata, witness_v0_keyhash,\n"
                            "witness_v0_scripthash, witness_unknown."},
                        {RPCResult::Type::STR_HEX, "hex", /* optional */ true, "The redeemscript for the p2sh address."},
                        {RPCResult::Type::ARR, "pubkeys", /* optional */ true, "Array of pubkeys associated with the known redeemscript (only if script is multisig).",
                        {
                            {RPCResult::Type::STR, "pubkey", ""},
                        }},
                        {RPCResult::Type::NUM, "sigsrequired", /* optional */ true, "The number of signatures required to spend multisig output (only if script is multisig)."},
                        {RPCResult::Type::STR_HEX, "pubkey", /* optional */ true, "The hex value of the raw public key for single-key addresses (possibly embedded in P2SH or P2WSH)."},
                        {RPCResult::Type::OBJ, "embedded", /* optional */ true, "Information about the address embedded in P2SH or P2WSH, if relevant and known.",
                        {
                            {RPCResult::Type::ELISION, "", "Includes all getaddressinfo output fields for the embedded address, excluding metadata (timestamp, hdkeypath, hdseedid)\n"
                            "and relation to the wallet (ismine, iswatchonly)."},
                        }},
                        {RPCResult::Type::BOOL, "iscompressed", /* optional */ true, "If the pubkey is compressed."},
                        {RPCResult::Type::STR_HEX, "confidential_key", "the raw blinding public key for that address, if any. \"\" if none"},
                        {RPCResult::Type::STR, "unconfidential", "The address without confidentiality key"},
                        {RPCResult::Type::STR, "confidential", "The address with wallet-stored confidentiality key if known. Only displayed for non-confidential address inputs"},
                        {RPCResult::Type::NUM_TIME, "timestamp", /* optional */ true, "The creation time of the key, if available, expressed in " + UNIX_EPOCH_TIME + "."},
                        {RPCResult::Type::STR, "hdkeypath", /* optional */ true, "The HD keypath, if the key is HD and available."},
                        {RPCResult::Type::STR_HEX, "hdseedid", /* optional */ true, "The Hash160 of the HD seed."},
                        {RPCResult::Type::STR_HEX, "hdmasterfingerprint", /* optional */ true, "The fingerprint of the master key."},
                        {RPCResult::Type::ARR, "labels", "Array of labels associated with the address. Currently limited to one label but returned\n"
                            "as an array to keep the API stable if multiple labels are enabled in the future.",
                        {
                            {RPCResult::Type::STR, "label name", "Label name (defaults to \"\")."},
                        }},
                    }
                },
                RPCExamples{
                    HelpExampleCli("getaddressinfo", "\"" + EXAMPLE_ADDRESS[0] + "\"") +
                    HelpExampleRpc("getaddressinfo", "\"" + EXAMPLE_ADDRESS[0] + "\"")
                },
        [&](const RPCHelpMan& self, const JSONRPCRequest& request) -> UniValue
{
    std::shared_ptr<CWallet> const pwallet = GetWalletForJSONRPCRequest(request);
    if (!pwallet) return NullUniValue;

    LOCK(pwallet->cs_wallet);

    std::string error_msg;
    CTxDestination dest = DecodeDestination(request.params[0].get_str(), error_msg);

    // Make sure the destination is valid
    if (!IsValidDestination(dest)) {
        // Set generic error message in case 'DecodeDestination' didn't set it
        if (error_msg.empty()) error_msg = "Invalid address";

        throw JSONRPCError(RPC_INVALID_ADDRESS_OR_KEY, error_msg);
    }

    UniValue ret(UniValue::VOBJ);

    std::string currentAddress = EncodeDestination(dest);
    ret.pushKV("address", currentAddress);

    CScript scriptPubKey = GetScriptForDestination(dest);
    ret.pushKV("scriptPubKey", HexStr(scriptPubKey));

    std::unique_ptr<SigningProvider> provider = pwallet->GetSolvingProvider(scriptPubKey);

    isminetype mine = pwallet->IsMine(dest);
    // Elements: Addresses we can not unblind outputs for aren't spendable
    if (IsBlindDestination(dest) &&
            GetDestinationBlindingKey(dest) != pwallet->GetBlindingPubKey(GetScriptForDestination(dest))) {
        mine = ISMINE_NO;
    }
    ret.pushKV("ismine", bool(mine & ISMINE_SPENDABLE));

    if (provider) {
        auto inferred = InferDescriptor(scriptPubKey, *provider);
        bool solvable = inferred->IsSolvable() || IsSolvable(*provider, scriptPubKey);
        ret.pushKV("solvable", solvable);
        if (solvable) {
            ret.pushKV("desc", inferred->ToString());
        }
    } else {
        ret.pushKV("solvable", false);
    }


    DescriptorScriptPubKeyMan* desc_spk_man = dynamic_cast<DescriptorScriptPubKeyMan*>(pwallet->GetScriptPubKeyMan(scriptPubKey));
    if (desc_spk_man) {
        std::string desc_str;
        if (desc_spk_man->GetDescriptorString(desc_str)) {
            ret.pushKV("parent_desc", desc_str);
        }
    }

    ret.pushKV("iswatchonly", bool(mine & ISMINE_WATCH_ONLY));

    UniValue detail = DescribeWalletAddress(*pwallet, dest);
    ret.pushKVs(detail);
    // Elements blinding info
    UniValue blind_detail = DescribeWalletBlindAddress(*pwallet, dest, mine);
    ret.pushKVs(blind_detail);
    blind_detail = DescribeBlindAddress(dest);
    ret.pushKVs(blind_detail);

    ret.pushKV("ischange", pwallet->IsChange(scriptPubKey));

    ScriptPubKeyMan* spk_man = pwallet->GetScriptPubKeyMan(scriptPubKey);
    if (spk_man) {
        if (const std::unique_ptr<CKeyMetadata> meta = spk_man->GetMetadata(dest)) {
            ret.pushKV("timestamp", meta->nCreateTime);
            if (meta->has_key_origin) {
                ret.pushKV("hdkeypath", WriteHDKeypath(meta->key_origin.path));
                ret.pushKV("hdseedid", meta->hd_seed_id.GetHex());
                ret.pushKV("hdmasterfingerprint", HexStr(meta->key_origin.fingerprint));
            }
        }
    }

    // Return a `labels` array containing the label associated with the address,
    // equivalent to the `label` field above. Currently only one label can be
    // associated with an address, but we return an array so the API remains
    // stable if we allow multiple labels to be associated with an address in
    // the future.
    UniValue labels(UniValue::VARR);
    const auto* address_book_entry = pwallet->FindAddressBookEntry(dest);
    if (address_book_entry) {
        labels.push_back(address_book_entry->GetLabel());
    }
    ret.pushKV("labels", std::move(labels));

    return ret;
},
    };
}

static RPCHelpMan getaddressesbylabel()
{
    return RPCHelpMan{"getaddressesbylabel",
                "\nReturns the list of addresses assigned the specified label.\n",
                {
                    {"label", RPCArg::Type::STR, RPCArg::Optional::NO, "The label."},
                },
                RPCResult{
                    RPCResult::Type::OBJ_DYN, "", "json object with addresses as keys",
                    {
                        {RPCResult::Type::OBJ, "address", "json object with information about address",
                        {
                            {RPCResult::Type::STR, "purpose", "Purpose of address (\"send\" for sending address, \"receive\" for receiving address)"},
                        }},
                    }
                },
                RPCExamples{
                    HelpExampleCli("getaddressesbylabel", "\"tabby\"")
            + HelpExampleRpc("getaddressesbylabel", "\"tabby\"")
                },
        [&](const RPCHelpMan& self, const JSONRPCRequest& request) -> UniValue
{
    std::shared_ptr<CWallet> const pwallet = GetWalletForJSONRPCRequest(request);
    if (!pwallet) return NullUniValue;

    LOCK(pwallet->cs_wallet);

    std::string label = LabelFromValue(request.params[0]);

    // Find all addresses that have the given label
    UniValue ret(UniValue::VOBJ);
    std::set<std::string> addresses;
    for (const std::pair<const CTxDestination, CAddressBookData>& item : pwallet->m_address_book) {
        if (item.second.IsChange()) continue;
        if (item.second.GetLabel() == label) {
            std::string address = EncodeDestination(item.first);
            // CWallet::m_address_book is not expected to contain duplicate
            // address strings, but build a separate set as a precaution just in
            // case it does.
            bool unique = addresses.emplace(address).second;
            CHECK_NONFATAL(unique);
            // UniValue::pushKV checks if the key exists in O(N)
            // and since duplicate addresses are unexpected (checked with
            // std::set in O(log(N))), UniValue::__pushKV is used instead,
            // which currently is O(1).
            ret.__pushKV(address, AddressBookDataToJSON(item.second, false));
        }
    }

    if (ret.empty()) {
        throw JSONRPCError(RPC_WALLET_INVALID_LABEL_NAME, std::string("No addresses with label " + label));
    }

    return ret;
},
    };
}

static RPCHelpMan listlabels()
{
    return RPCHelpMan{"listlabels",
                "\nReturns the list of all labels, or labels that are assigned to addresses with a specific purpose.\n",
                {
                    {"purpose", RPCArg::Type::STR, RPCArg::Optional::OMITTED_NAMED_ARG, "Address purpose to list labels for ('send','receive'). An empty string is the same as not providing this argument."},
                },
                RPCResult{
                    RPCResult::Type::ARR, "", "",
                    {
                        {RPCResult::Type::STR, "label", "Label name"},
                    }
                },
                RPCExamples{
            "\nList all labels\n"
            + HelpExampleCli("listlabels", "") +
            "\nList labels that have receiving addresses\n"
            + HelpExampleCli("listlabels", "receive") +
            "\nList labels that have sending addresses\n"
            + HelpExampleCli("listlabels", "send") +
            "\nAs a JSON-RPC call\n"
            + HelpExampleRpc("listlabels", "receive")
                },
        [&](const RPCHelpMan& self, const JSONRPCRequest& request) -> UniValue
{
    std::shared_ptr<CWallet> const pwallet = GetWalletForJSONRPCRequest(request);
    if (!pwallet) return NullUniValue;

    LOCK(pwallet->cs_wallet);

    std::string purpose;
    if (!request.params[0].isNull()) {
        purpose = request.params[0].get_str();
    }

    // Add to a set to sort by label name, then insert into Univalue array
    std::set<std::string> label_set;
    for (const std::pair<const CTxDestination, CAddressBookData>& entry : pwallet->m_address_book) {
        if (entry.second.IsChange()) continue;
        if (purpose.empty() || entry.second.purpose == purpose) {
            label_set.insert(entry.second.GetLabel());
        }
    }

    UniValue ret(UniValue::VARR);
    for (const std::string& name : label_set) {
        ret.push_back(name);
    }

    return ret;
},
    };
}

static RPCHelpMan send()
{
    return RPCHelpMan{"send",
        "\nEXPERIMENTAL warning: this call may be changed in future releases.\n"
        "\nSend a transaction.\n",
        {
            {"outputs", RPCArg::Type::ARR, RPCArg::Optional::NO, "The outputs (key-value pairs), where none of the keys are duplicated.\n"
                    "That is, each address can only appear once and there can only be one 'data' object.\n"
                    "For convenience, a dictionary, which holds the key-value pairs directly, is also accepted.",
                {
                    {"", RPCArg::Type::OBJ_USER_KEYS, RPCArg::Optional::OMITTED, "",
                        {
                            {"address", RPCArg::Type::AMOUNT, RPCArg::Optional::NO, "A key-value pair. The key (string) is the address, the value (float or string) is the amount in " + CURRENCY_UNIT + ""},
                        },
                        },
                    {"", RPCArg::Type::OBJ, RPCArg::Optional::OMITTED, "",
                        {
                            {"data", RPCArg::Type::STR_HEX, RPCArg::Optional::NO, "A key-value pair. The key must be \"data\", the value is hex-encoded data"},
                        },
                    },
                },
            },
            {"conf_target", RPCArg::Type::NUM, RPCArg::DefaultHint{"wallet -txconfirmtarget"}, "Confirmation target in blocks"},
            {"estimate_mode", RPCArg::Type::STR, RPCArg::Default{"unset"}, std::string() + "The fee estimate mode, must be one of (case insensitive):\n"
                        "       \"" + FeeModes("\"\n\"") + "\""},
            {"fee_rate", RPCArg::Type::AMOUNT, RPCArg::DefaultHint{"not set, fall back to wallet fee estimation"}, "Specify a fee rate in " + CURRENCY_ATOM + "/vB."},
            {"options", RPCArg::Type::OBJ, RPCArg::Optional::OMITTED_NAMED_ARG, "",
                {
                    {"add_inputs", RPCArg::Type::BOOL, RPCArg::Default{false}, "If inputs are specified, automatically include more if they are not enough."},
                    {"include_unsafe", RPCArg::Type::BOOL, RPCArg::Default{false}, "Include inputs that are not safe to spend (unconfirmed transactions from outside keys and unconfirmed replacement transactions).\n"
                                                          "Warning: the resulting transaction may become invalid if one of the unsafe inputs disappears.\n"
                                                          "If that happens, you will need to fund the transaction with different inputs and republish it."},
                    {"add_to_wallet", RPCArg::Type::BOOL, RPCArg::Default{true}, "When false, returns a serialized transaction which will not be added to the wallet or broadcast"},
                    {"change_address", RPCArg::Type::STR_HEX, RPCArg::DefaultHint{"pool address"}, "The address to receive the change"},
                    {"change_position", RPCArg::Type::NUM, RPCArg::DefaultHint{"random"}, "The index of the change output"},
                    {"change_type", RPCArg::Type::STR, RPCArg::DefaultHint{"set by -changetype"}, "The output type to use. Only valid if change_address is not specified. Options are \"legacy\", \"p2sh-segwit\", and \"bech32\"."},
                    {"conf_target", RPCArg::Type::NUM, RPCArg::DefaultHint{"wallet -txconfirmtarget"}, "Confirmation target in blocks"},
                    {"estimate_mode", RPCArg::Type::STR, RPCArg::Default{"unset"}, std::string() + "The fee estimate mode, must be one of (case insensitive):\n"
            "       \"" + FeeModes("\"\n\"") + "\""},
                    {"fee_rate", RPCArg::Type::AMOUNT, RPCArg::DefaultHint{"not set, fall back to wallet fee estimation"}, "Specify a fee rate in " + CURRENCY_ATOM + "/vB."},
                    {"include_watching", RPCArg::Type::BOOL, RPCArg::DefaultHint{"true for watch-only wallets, otherwise false"}, "Also select inputs which are watch only.\n"
                                          "Only solvable inputs can be used. Watch-only destinations are solvable if the public key and/or output script was imported,\n"
                                          "e.g. with 'importpubkey' or 'importmulti' with the 'pubkeys' or 'desc' field."},
                    {"inputs", RPCArg::Type::ARR, RPCArg::Default{UniValue::VARR}, "Specify inputs instead of adding them automatically. A JSON array of JSON objects",
                        {
                            {"txid", RPCArg::Type::STR_HEX, RPCArg::Optional::NO, "The transaction id"},
                            {"vout", RPCArg::Type::NUM, RPCArg::Optional::NO, "The output number"},
                            {"sequence", RPCArg::Type::NUM, RPCArg::Optional::NO, "The sequence number"},
                        },
                    },
                    {"locktime", RPCArg::Type::NUM, RPCArg::Default{0}, "Raw locktime. Non-0 value also locktime-activates inputs"},
                    {"lock_unspents", RPCArg::Type::BOOL, RPCArg::Default{false}, "Lock selected unspent outputs"},
                    {"psbt", RPCArg::Type::BOOL,  RPCArg::DefaultHint{"automatic"}, "Always return a PSBT, implies add_to_wallet=false."},
                    {"subtract_fee_from_outputs", RPCArg::Type::ARR, RPCArg::Default{UniValue::VARR}, "Outputs to subtract the fee from, specified as integer indices.\n"
                    "The fee will be equally deducted from the amount of each specified output.\n"
                    "Those recipients will receive less coins than you enter in their corresponding amount field.\n"
                    "If no outputs are specified here, the sender pays the fee.",
                        {
                            {"vout_index", RPCArg::Type::NUM, RPCArg::Optional::OMITTED, "The zero-based output index, before a change output is added."},
                        },
                    },
                    {"replaceable", RPCArg::Type::BOOL, RPCArg::DefaultHint{"wallet default"}, "Marks this transaction as BIP125 replaceable.\n"
                                                  "Allows this transaction to be replaced by a transaction with higher fees"},
                },
                "options"},
        },
        RPCResult{
            RPCResult::Type::OBJ, "", "",
                {
                    {RPCResult::Type::BOOL, "complete", "If the transaction has a complete set of signatures"},
                    {RPCResult::Type::STR_HEX, "txid", "The transaction id for the send. Only 1 transaction is created regardless of the number of addresses."},
                    {RPCResult::Type::STR_HEX, "hex", "If add_to_wallet is false, the hex-encoded raw transaction with signature(s)"},
                    {RPCResult::Type::STR, "psbt", "If more signatures are needed, or if add_to_wallet is false, the base64-encoded (partially) signed transaction"}
                }
        },
        RPCExamples{""
        "\nSend 0.1 BTC with a confirmation target of 6 blocks in economical fee estimate mode\n"
        + HelpExampleCli("send", "'{\"" + EXAMPLE_ADDRESS[0] + "\": 0.1}' 6 economical\n") +
        "Send 0.2 BTC with a fee rate of 1.1 " + CURRENCY_ATOM + "/vB using positional arguments\n"
        + HelpExampleCli("send", "'{\"" + EXAMPLE_ADDRESS[0] + "\": 0.2}' null \"unset\" 1.1\n") +
        "Send 0.2 BTC with a fee rate of 1 " + CURRENCY_ATOM + "/vB using the options argument\n"
        + HelpExampleCli("send", "'{\"" + EXAMPLE_ADDRESS[0] + "\": 0.2}' null \"unset\" null '{\"fee_rate\": 1}'\n") +
        "Send 0.3 BTC with a fee rate of 25 " + CURRENCY_ATOM + "/vB using named arguments\n"
        + HelpExampleCli("-named send", "outputs='{\"" + EXAMPLE_ADDRESS[0] + "\": 0.3}' fee_rate=25\n") +
        "Create a transaction that should confirm the next block, with a specific input, and return result without adding to wallet or broadcasting to the network\n"
        + HelpExampleCli("send", "'{\"" + EXAMPLE_ADDRESS[0] + "\": 0.1}' 1 economical '{\"add_to_wallet\": false, \"inputs\": [{\"txid\":\"a08e6907dbbd3d809776dbfc5d82e371b764ed838b5655e72f463568df1aadf0\", \"vout\":1}]}'")
        },
        [&](const RPCHelpMan& self, const JSONRPCRequest& request) -> UniValue
        {
            RPCTypeCheck(request.params, {
                UniValueType(), // outputs (ARR or OBJ, checked later)
                UniValue::VNUM, // conf_target
                UniValue::VSTR, // estimate_mode
                UniValueType(), // fee_rate, will be checked by AmountFromValue() in SetFeeEstimateMode()
                UniValue::VOBJ, // options
                }, true
            );

            std::shared_ptr<CWallet> const pwallet = GetWalletForJSONRPCRequest(request);
            if (!pwallet) return NullUniValue;

            UniValue options{request.params[4].isNull() ? UniValue::VOBJ : request.params[4]};
            if (options.exists("conf_target") || options.exists("estimate_mode")) {
                if (!request.params[1].isNull() || !request.params[2].isNull()) {
                    throw JSONRPCError(RPC_INVALID_PARAMETER, "Pass conf_target and estimate_mode either as arguments or in the options object, but not both");
                }
            } else {
                options.pushKV("conf_target", request.params[1]);
                options.pushKV("estimate_mode", request.params[2]);
            }
            if (options.exists("fee_rate")) {
                if (!request.params[3].isNull()) {
                    throw JSONRPCError(RPC_INVALID_PARAMETER, "Pass the fee_rate either as an argument, or in the options object, but not both");
                }
            } else {
                options.pushKV("fee_rate", request.params[3]);
            }
            if (!options["conf_target"].isNull() && (options["estimate_mode"].isNull() || (options["estimate_mode"].get_str() == "unset"))) {
                throw JSONRPCError(RPC_INVALID_PARAMETER, "Specify estimate_mode");
            }
            if (options.exists("feeRate")) {
                throw JSONRPCError(RPC_INVALID_PARAMETER, "Use fee_rate (" + CURRENCY_ATOM + "/vB) instead of feeRate");
            }
            if (options.exists("changeAddress")) {
                throw JSONRPCError(RPC_INVALID_PARAMETER, "Use change_address");
            }
            if (options.exists("changePosition")) {
                throw JSONRPCError(RPC_INVALID_PARAMETER, "Use change_position");
            }
            if (options.exists("includeWatching")) {
                throw JSONRPCError(RPC_INVALID_PARAMETER, "Use include_watching");
            }
            if (options.exists("lockUnspents")) {
                throw JSONRPCError(RPC_INVALID_PARAMETER, "Use lock_unspents");
            }
            if (options.exists("subtractFeeFromOutputs")) {
                throw JSONRPCError(RPC_INVALID_PARAMETER, "Use subtract_fee_from_outputs");
            }

            const bool psbt_opt_in = options.exists("psbt") && options["psbt"].get_bool();

            CAmount fee;
            int change_position;
            bool rbf = pwallet->m_signal_rbf;
            if (options.exists("replaceable")) {
                rbf = options["replaceable"].get_bool();
            }
            CMutableTransaction rawTx = ConstructTransaction(options["inputs"], request.params[0], options["locktime"], rbf, pwallet->chain().getTip(), nullptr /* output_pubkey_out */, true /* allow_peg_in */);
            CCoinControl coin_control;
            // Automatically select coins, unless at least one is manually selected. Can
            // be overridden by options.add_inputs.
            coin_control.m_add_inputs = rawTx.vin.size() == 0;
            FundTransaction(*pwallet, rawTx, fee, change_position, options, coin_control, /* solving_data */ NullUniValue, /* override_min_fee */ false);

            bool add_to_wallet = true;
            if (options.exists("add_to_wallet")) {
                add_to_wallet = options["add_to_wallet"].get_bool();
            }

            // Make a blank psbt
            PartiallySignedTransaction psbtx(rawTx, 2 /* version */);

            // First fill transaction with our data without signing,
            // so external signers are not asked sign more than once.
            bool complete;
            pwallet->FillPSBT(psbtx, complete, SIGHASH_DEFAULT, false, true);
            const TransactionError err = pwallet->FillPSBT(psbtx, complete, SIGHASH_DEFAULT, true, false);
            if (err != TransactionError::OK) {
                throw JSONRPCTransactionError(err);
            }

            CMutableTransaction mtx;
            complete = FinalizeAndExtractPSBT(psbtx, mtx);

            UniValue result(UniValue::VOBJ);

            if (psbt_opt_in || !complete || !add_to_wallet) {
                // Serialize the PSBT
                CDataStream ssTx(SER_NETWORK, PROTOCOL_VERSION);
                ssTx << psbtx;
                result.pushKV("psbt", EncodeBase64(ssTx.str()));
            }

            if (complete) {
                std::string err_string;
                std::string hex = EncodeHexTx(CTransaction(mtx));
                CTransactionRef tx(MakeTransactionRef(std::move(mtx)));
                result.pushKV("txid", tx->GetHash().GetHex());
                if (add_to_wallet && !psbt_opt_in) {
                    pwallet->CommitTransaction(tx, {}, {} /* orderForm */);
                } else {
                    result.pushKV("hex", hex);
                }
            }
            result.pushKV("complete", complete);

            return result;
        }
    };
}

static RPCHelpMan sethdseed()
{
    return RPCHelpMan{"sethdseed",
                "\nSet or generate a new HD wallet seed. Non-HD wallets will not be upgraded to being a HD wallet. Wallets that are already\n"
                "HD will have a new HD seed set so that new keys added to the keypool will be derived from this new seed.\n"
                "\nNote that you will need to MAKE A NEW BACKUP of your wallet after setting the HD wallet seed." +
        HELP_REQUIRING_PASSPHRASE,
                {
                    {"newkeypool", RPCArg::Type::BOOL, RPCArg::Default{true}, "Whether to flush old unused addresses, including change addresses, from the keypool and regenerate it.\n"
                                         "If true, the next address from getnewaddress and change address from getrawchangeaddress will be from this new seed.\n"
                                         "If false, addresses (including change addresses if the wallet already had HD Chain Split enabled) from the existing\n"
                                         "keypool will be used until it has been depleted."},
                    {"seed", RPCArg::Type::STR, RPCArg::DefaultHint{"random seed"}, "The WIF private key to use as the new HD seed.\n"
                                         "The seed value can be retrieved using the dumpwallet command. It is the private key marked hdseed=1"},
                },
                RPCResult{RPCResult::Type::NONE, "", ""},
                RPCExamples{
                    HelpExampleCli("sethdseed", "")
            + HelpExampleCli("sethdseed", "false")
            + HelpExampleCli("sethdseed", "true \"wifkey\"")
            + HelpExampleRpc("sethdseed", "true, \"wifkey\"")
                },
        [&](const RPCHelpMan& self, const JSONRPCRequest& request) -> UniValue
{
    std::shared_ptr<CWallet> const pwallet = GetWalletForJSONRPCRequest(request);
    if (!pwallet) return NullUniValue;

    LegacyScriptPubKeyMan& spk_man = EnsureLegacyScriptPubKeyMan(*pwallet, true);

    if (pwallet->IsWalletFlagSet(WALLET_FLAG_DISABLE_PRIVATE_KEYS)) {
        throw JSONRPCError(RPC_WALLET_ERROR, "Cannot set a HD seed to a wallet with private keys disabled");
    }

    LOCK2(pwallet->cs_wallet, spk_man.cs_KeyStore);

    // Do not do anything to non-HD wallets
    if (!pwallet->CanSupportFeature(FEATURE_HD)) {
        throw JSONRPCError(RPC_WALLET_ERROR, "Cannot set an HD seed on a non-HD wallet. Use the upgradewallet RPC in order to upgrade a non-HD wallet to HD");
    }

    EnsureWalletIsUnlocked(*pwallet);

    bool flush_key_pool = true;
    if (!request.params[0].isNull()) {
        flush_key_pool = request.params[0].get_bool();
    }

    CPubKey master_pub_key;
    if (request.params[1].isNull()) {
        master_pub_key = spk_man.GenerateNewSeed();
    } else {
        CKey key = DecodeSecret(request.params[1].get_str());
        if (!key.IsValid()) {
            throw JSONRPCError(RPC_INVALID_ADDRESS_OR_KEY, "Invalid private key");
        }

        if (HaveKey(spk_man, key)) {
            throw JSONRPCError(RPC_INVALID_ADDRESS_OR_KEY, "Already have this key (either as an HD seed or as a loose private key)");
        }

        master_pub_key = spk_man.DeriveNewSeed(key);
    }

    spk_man.SetHDSeed(master_pub_key);
    if (flush_key_pool) spk_man.NewKeyPool();

    return NullUniValue;
},
    };
}

static RPCHelpMan walletprocesspsbt()
{
    return RPCHelpMan{"walletprocesspsbt",
                "\nUpdate a PSBT with input information from our wallet and then sign inputs\n"
                "that we can sign for." +
        HELP_REQUIRING_PASSPHRASE,
                {
                    {"psbt", RPCArg::Type::STR, RPCArg::Optional::NO, "The transaction base64 string"},
                    {"sign", RPCArg::Type::BOOL, RPCArg::Default{true}, "Also sign the transaction when updating"},
                    {"sighashtype", RPCArg::Type::STR, RPCArg::Default{"DEFAULT"}, "The signature hash type to sign with if not specified by the PSBT. Must be one of\n"
            "       \"DEFAULT\"\n"
            "       \"ALL\"\n"
            "       \"NONE\"\n"
            "       \"SINGLE\"\n"
            "       \"ALL|ANYONECANPAY\"\n"
            "       \"NONE|ANYONECANPAY\"\n"
            "       \"SINGLE|ANYONECANPAY\""},
                    {"bip32derivs", RPCArg::Type::BOOL, RPCArg::Default{true}, "Include BIP 32 derivation paths for public keys if we know them"},
                },
                RPCResult{
                    RPCResult::Type::OBJ, "", "",
                    {
                        {RPCResult::Type::STR, "psbt", "The base64-encoded partially signed transaction"},
                        {RPCResult::Type::BOOL, "complete", "If the transaction has a complete set of signatures"},
                    },
                },
                RPCExamples{
                    HelpExampleCli("walletprocesspsbt", "\"psbt\"")
                },
        [&](const RPCHelpMan& self, const JSONRPCRequest& request) -> UniValue
{
    if (!g_con_elementsmode)
        throw std::runtime_error("PSBT operations are disabled when not in elementsmode.\n");

    std::shared_ptr<CWallet> const pwallet = GetWalletForJSONRPCRequest(request);
    if (!pwallet) return NullUniValue;

    const CWallet& wallet{*pwallet};
    // Make sure the results are valid at least up to the most recent block
    // the user could have gotten from another RPC command prior to now
    wallet.BlockUntilSyncedToCurrentChain();

    RPCTypeCheck(request.params, {UniValue::VSTR, UniValue::VBOOL, UniValue::VSTR});

    // Unserialize the transaction
    PartiallySignedTransaction psbtx;
    std::string error;
    if (!DecodeBase64PSBT(psbtx, request.params[0].get_str(), error)) {
        throw JSONRPCError(RPC_DESERIALIZATION_ERROR, strprintf("TX decode failed %s", error));
    }

    // Get the sighash type
    int nHashType = ParseSighashString(request.params[2]);

    // Don't sign, just fill data.
    bool bip32derivs = request.params[3].isNull() ? true : request.params[3].get_bool();
    bool complete = true;
    const TransactionError err{wallet.FillPSBT(psbtx, complete, nHashType, false, bip32derivs, true)};
    if (err != TransactionError::OK) {
        throw JSONRPCTransactionError(err);
    }

    // If not blinded but needs blinding, blind
    bool needs_blinding = false;
    for (const PSBTOutput& output : psbtx.outputs) {
        if (output.IsBlinded() && !output.IsFullyBlinded()) {
            needs_blinding = true;
            break;
        }
    }
    if (needs_blinding) {
        BlindingStatus status = pwallet->WalletBlindPSBT(psbtx);
        // Fail if we couldn't blind, but only if it is for reasons other than needing UTXOs
        if (status != BlindingStatus::OK && status != BlindingStatus::NEEDS_UTXOS) {
            throw JSONRPCError(RPC_WALLET_ERROR, GetBlindingStatusError(status));
        }
    }

    // If fully blinded, sign if we want to
    if (psbtx.IsFullyBlinded()) {
        bool sign = request.params[1].isNull() ? true : request.params[1].get_bool();
        if (sign) {
            const TransactionError err = pwallet->FillPSBT(psbtx, complete, nHashType, sign, bip32derivs, false);
            if (err != TransactionError::OK) {
                throw JSONRPCTransactionError(err);
            }
        }
    }

    UniValue result(UniValue::VOBJ);
    CDataStream ssTx(SER_NETWORK, PROTOCOL_VERSION);
    ssTx << psbtx;
    result.pushKV("psbt", EncodeBase64(ssTx.str()));
    result.pushKV("complete", complete);

    return result;
},
    };
}

static RPCHelpMan walletcreatefundedpsbt()
{
    return RPCHelpMan{"walletcreatefundedpsbt",
                "\nCreates and funds a transaction in the Partially Signed Transaction format.\n"
                "Implements the Creator and Updater roles.\n",
                {
                    {"inputs", RPCArg::Type::ARR, RPCArg::Optional::OMITTED_NAMED_ARG, "Leave empty to add inputs automatically. See add_inputs option.",
                        {
                            {"", RPCArg::Type::OBJ, RPCArg::Optional::OMITTED, "",
                                {
                                    {"txid", RPCArg::Type::STR_HEX, RPCArg::Optional::NO, "The transaction id"},
                                    {"vout", RPCArg::Type::NUM, RPCArg::Optional::NO, "The output number"},
                                    {"sequence", RPCArg::Type::NUM, RPCArg::DefaultHint{"depends on the value of the 'locktime' and 'options.replaceable' arguments"}, "The sequence number"},
                                    {"pegin_bitcoin_tx", RPCArg::Type::STR_HEX, RPCArg::Optional::NO, "The raw bitcoin transaction (in hex) depositing bitcoin to the mainchain_address generated by getpeginaddress"},
                                    {"pegin_txout_proof", RPCArg::Type::STR_HEX, RPCArg::Optional::NO, "A rawtxoutproof (in hex) generated by the mainchain daemon's `gettxoutproof` containing a proof of only bitcoin_tx"},
                                    {"pegin_claim_script", RPCArg::Type::STR_HEX, RPCArg::Optional::NO, "The witness program generated by getpeginaddress."},
                                    {"issuance_amount", RPCArg::Type::NUM, RPCArg::Optional::OMITTED, "The amount to be issued"},
                                    {"issuance_tokens", RPCArg::Type::NUM, RPCArg::Optional::OMITTED, "The number of asset issuance tokens to generate"},
                                    {"asset_entropy", RPCArg::Type::STR_HEX, RPCArg::Optional::OMITTED, "For new asset issuance, this is any additional entropy to be used in the asset tag calculation. For reissuance, this is the original asaset entropy"},
                                    {"asset_blinding_nonce", RPCArg::Type::STR_HEX, RPCArg::Optional::OMITTED, "Do not set for new asset issuance. For reissuance, this is the blinding factor for reissuance token output for the asset being reissued"},
                                    {"blind_reissuance",  RPCArg::Type::BOOL, RPCArg::Default{true}, "Whether to mark the issuance input for blinding or not. Only affects issuances with re-issuance tokens."},
                                },
                            },
                        },
                        },
                    {"outputs", RPCArg::Type::ARR, RPCArg::Optional::NO, "The outputs (key-value pairs), where none of the keys are duplicated.\n"
                            "That is, each address can only appear once and there can only be one 'data' object.\n"
                            "For compatibility reasons, a dictionary, which holds the key-value pairs directly, is also\n"
                            "accepted as second parameter.",
                        {
                            {"", RPCArg::Type::OBJ_USER_KEYS, RPCArg::Optional::OMITTED, "",
                                {
                                    {"address", RPCArg::Type::AMOUNT, RPCArg::Optional::NO, "A key-value pair. The key (string) is the address, the value (float or string) is the amount in " + CURRENCY_UNIT + ""},
                                    {"blinder_index", RPCArg::Type::NUM, RPCArg::Optional::OMITTED, "The index of the input whose signer will blind this output. Must be provided if this output is to be blinded"},
                                    {"asset", RPCArg::Type::STR, RPCArg::Optional::OMITTED, "The asset tag for this output if it is not the main chain asset"},
                                },
                                },
                            {"", RPCArg::Type::OBJ, RPCArg::Optional::OMITTED, "",
                                {
                                    {"data", RPCArg::Type::STR_HEX, RPCArg::Optional::NO, "A key-value pair. The key must be \"data\", the value is hex-encoded data"},
                                },
                            },
                        },
                    },
                    {"locktime", RPCArg::Type::NUM, RPCArg::Default{0}, "Raw locktime. Non-0 value also locktime-activates inputs"},
                    {"options", RPCArg::Type::OBJ, RPCArg::Optional::OMITTED_NAMED_ARG, "",
                        {
                            {"add_inputs", RPCArg::Type::BOOL, RPCArg::Default{false}, "If inputs are specified, automatically include more if they are not enough."},
                            {"include_unsafe", RPCArg::Type::BOOL, RPCArg::Default{false}, "Include inputs that are not safe to spend (unconfirmed transactions from outside keys and unconfirmed replacement transactions).\n"
                                                          "Warning: the resulting transaction may become invalid if one of the unsafe inputs disappears.\n"
                                                          "If that happens, you will need to fund the transaction with different inputs and republish it."},
                            {"changeAddress", RPCArg::Type::STR_HEX, RPCArg::DefaultHint{"pool address"}, "The address to receive the change"},
                            {"changePosition", RPCArg::Type::NUM, RPCArg::DefaultHint{"random"}, "The index of the change output"},
                            {"change_type", RPCArg::Type::STR, RPCArg::DefaultHint{"set by -changetype"}, "The output type to use. Only valid if changeAddress is not specified. Options are \"legacy\", \"p2sh-segwit\", and \"bech32\"."},
                            {"includeWatching", RPCArg::Type::BOOL, RPCArg::DefaultHint{"true for watch-only wallets, otherwise false"}, "Also select inputs which are watch only"},
                            {"lockUnspents", RPCArg::Type::BOOL, RPCArg::Default{false}, "Lock selected unspent outputs"},
                            {"fee_rate", RPCArg::Type::AMOUNT, RPCArg::DefaultHint{"not set, fall back to wallet fee estimation"}, "Specify a fee rate in " + CURRENCY_ATOM + "/vB."},
                            {"feeRate", RPCArg::Type::AMOUNT, RPCArg::DefaultHint{"not set, fall back to wallet fee estimation"}, "Specify a fee rate in " + CURRENCY_UNIT + "/kvB."},
                            {"subtractFeeFromOutputs", RPCArg::Type::ARR, RPCArg::Default{UniValue::VARR}, "The outputs to subtract the fee from.\n"
                                                          "The fee will be equally deducted from the amount of each specified output.\n"
                                                          "Those recipients will receive less coins than you enter in their corresponding amount field.\n"
                                                          "If no outputs are specified here, the sender pays the fee.",
                                {
                                    {"vout_index", RPCArg::Type::NUM, RPCArg::Optional::OMITTED, "The zero-based output index, before a change output is added."},
                                },
                            },
                            {"replaceable", RPCArg::Type::BOOL, RPCArg::DefaultHint{"wallet default"}, "Marks this transaction as BIP125 replaceable.\n"
                                                          "Allows this transaction to be replaced by a transaction with higher fees"},
                            {"conf_target", RPCArg::Type::NUM, RPCArg::DefaultHint{"wallet -txconfirmtarget"}, "Confirmation target in blocks"},
                            {"estimate_mode", RPCArg::Type::STR, RPCArg::Default{"unset"}, std::string() + "The fee estimate mode, must be one of (case insensitive):\n"
                            "         \"" + FeeModes("\"\n\"") + "\""},
                        },
                        "options"},
                    {"bip32derivs", RPCArg::Type::BOOL, RPCArg::Default{true}, "Include BIP 32 derivation paths for public keys if we know them"},
                    {"solving_data", RPCArg::Type::OBJ, RPCArg::Optional::OMITTED_NAMED_ARG, "Keys and scripts needed for producing a final transaction with a dummy signature. Used for fee estimation during coin selection.\n",
                        {
                            {"pubkeys", RPCArg::Type::ARR, RPCArg::DefaultHint{"empty array"}, "A json array of public keys.\n",
                                {
                                    {"pubkey", RPCArg::Type::STR_HEX, RPCArg::Optional::OMITTED, "A public key"},
                                },
                            },
                            {"scripts", RPCArg::Type::ARR, RPCArg::DefaultHint{"empty array"}, "A json array of scripts.\n",
                                {
                                    {"script", RPCArg::Type::STR_HEX, RPCArg::Optional::OMITTED, "A script"},
                                },
                            },
                            {"descriptors", RPCArg::Type::ARR, RPCArg::DefaultHint{"empty array"}, "A json array of descriptors.\n",
                                {
                                    {"descriptor", RPCArg::Type::STR_HEX, RPCArg::Optional::OMITTED, "A descriptor"},
                                },
                            }
                        }
                    },
                    {"psbt_version", RPCArg::Type::NUM, RPCArg::Default{2}, "The PSBT version number to use."},
                },
                RPCResult{
                    RPCResult::Type::OBJ, "", "",
                    {
                        {RPCResult::Type::STR, "psbt", "The resulting raw transaction (base64-encoded string)"},
                        {RPCResult::Type::STR_AMOUNT, "fee", "Fee in " + CURRENCY_UNIT + " the resulting transaction pays"},
                        {RPCResult::Type::NUM, "changepos", "The position of the added change output, or -1"},
                    }
                                },
                                RPCExamples{
                            "\nCreate a transaction with no inputs\n"
                            + HelpExampleCli("walletcreatefundedpsbt", "\"[{\\\"txid\\\":\\\"myid\\\",\\\"vout\\\":0}]\" \"[{\\\"data\\\":\\\"00010203\\\"}]\"")
                                },
        [&](const RPCHelpMan& self, const JSONRPCRequest& request) -> UniValue
{
    if (!g_con_elementsmode)
        throw std::runtime_error("PSBT operations are disabled when not in elementsmode.\n");

    std::shared_ptr<CWallet> const pwallet = GetWalletForJSONRPCRequest(request);
    if (!pwallet) return NullUniValue;

    CWallet& wallet{*pwallet};
    // Make sure the results are valid at least up to the most recent block
    // the user could have gotten from another RPC command prior to now
    wallet.BlockUntilSyncedToCurrentChain();

    RPCTypeCheck(request.params, {
        UniValue::VARR,
        UniValueType(), // ARR or OBJ, checked later
        UniValue::VNUM,
        UniValue::VOBJ,
        UniValue::VBOOL,
        UniValue::VOBJ,
        UniValue::VNUM,
        }, true
    );

    CAmount fee;
    int change_position;
    bool rbf{wallet.m_signal_rbf};
    const UniValue &replaceable_arg = request.params[3]["replaceable"];
    if (!replaceable_arg.isNull()) {
        RPCTypeCheckArgument(replaceable_arg, UniValue::VBOOL);
        rbf = replaceable_arg.isTrue();
    }
    // It's hard to control the behavior of FundTransaction, so we will wait
    //   until after it's done, then extract the blinding keys from the output
    //   nonces.
    std::map<CTxOut, PSBTOutput> psbt_outs;
    CMutableTransaction rawTx = ConstructTransaction(request.params[0], request.params[1], request.params[2], rbf, wallet.chain().getTip(), &psbt_outs, true /* allow_peg_in */, true /* allow_issuance */);

    // Make a blank psbt
    uint32_t psbt_version = 2;
    if (!request.params[6].isNull()) {
        psbt_version = request.params[6].get_int();
    }
    if (psbt_version != 2) {
        throw JSONRPCError(RPC_INVALID_PARAMETER, "The PSBT version can only be 2");
    }

    // Make a blank psbt
    std::set<uint256> new_assets;
    std::set<uint256> new_reissuance;
    for (unsigned int i = 0; i < rawTx.vin.size(); ++i) {
        if (!rawTx.vin[i].assetIssuance.IsNull()) {
            const UniValue& blind_reissuance_v = find_value(request.params[0].get_array()[i].get_obj(), "blind_reissuance");
            bool blind_reissuance = blind_reissuance_v.isNull() ? true : blind_reissuance_v.get_bool();
            uint256 entropy;
            CAsset asset;
            CAsset token;

            if (rawTx.vin[i].assetIssuance.assetBlindingNonce.IsNull()) {
                // New issuance, calculate the final entropy
                GenerateAssetEntropy(entropy, rawTx.vin[i].prevout, rawTx.vin[i].assetIssuance.assetEntropy);
            } else {
                // Reissuance, use original entropy set in assetEntropy
                entropy = rawTx.vin[i].assetIssuance.assetEntropy;
            }

            CalculateAsset(asset, entropy);
            new_assets.insert(asset.id);

            if (!rawTx.vin[i].assetIssuance.nInflationKeys.IsNull()) {
                // Calculate reissuance asset tag if there will be reissuance tokens
                CalculateReissuanceToken(token, entropy, blind_reissuance);
                new_reissuance.insert(token.id);
            }
        }
    }
    CCoinControl coin_control;
    // Automatically select coins, unless at least one is manually selected. Can
    // be overridden by options.add_inputs.
    coin_control.m_add_inputs = rawTx.vin.size() == 0;
    FundTransaction(wallet, rawTx, fee, change_position, request.params[3], coin_control, /* solving_data */ request.params[5], /* override_min_fee */ true);
    PartiallySignedTransaction psbtx(rawTx, psbt_version);
    // Find an input that is ours
    unsigned int blinder_index = 0;
    {
        LOCK(wallet.cs_wallet);
        for (; blinder_index < rawTx.vin.size(); ++blinder_index) {
            const CTxIn& txin = rawTx.vin[blinder_index];
            if (wallet.IsMine(txin) != ISMINE_NO) {
                break;
            }
        }
    }
    assert(blinder_index < rawTx.vin.size()); // We added inputs, or existing inputs are ours, we should have a blinder index at this point.
    for (unsigned int i = 0; i < rawTx.vout.size(); ++i) {
        PSBTOutput& output = psbtx.outputs[i];
        auto it = psbt_outs.find(rawTx.vout.at(i));
        if (it != psbt_outs.end()) {
            PSBTOutput& construct_psbt_out = it->second;

            output.m_blinding_pubkey = construct_psbt_out.m_blinding_pubkey;
            output.m_blinder_index = construct_psbt_out.m_blinder_index;
        }

        if (output.m_blinder_index == std::nullopt) {
            output.m_blinder_index = blinder_index;
        }

        // Check the asset
        if (new_assets.count(output.m_asset) > 0) {
            new_assets.erase(output.m_asset);
        }
        if (new_reissuance.count(output.m_asset) > 0) {
            new_reissuance.erase(output.m_asset);
        }
    }

    // Make sure all newly issued assets and reissuance tokens had outputs
    if (new_assets.size() > 0) {
        throw JSONRPCError(RPC_INVALID_PARAMETER, "Missing output for new assets");
    }
    if (new_reissuance.size() > 0) {
        throw JSONRPCError(RPC_INVALID_PARAMETER, "Missing output for reissuance tokens");
    }

    // Fill transaction with out data but don't sign
    bool bip32derivs = request.params[4].isNull() ? true : request.params[4].get_bool();
    bool complete = true;
    const TransactionError err{wallet.FillPSBT(psbtx, complete, 1, false, bip32derivs, true)};
    if (err != TransactionError::OK) {
        throw JSONRPCTransactionError(err);
    }

    // Serialize the PSBT
    CDataStream ssTx(SER_NETWORK, PROTOCOL_VERSION);
    ssTx << psbtx;

    UniValue result(UniValue::VOBJ);
    result.pushKV("psbt", EncodeBase64(ssTx.str()));
    result.pushKV("fee", ValueFromAmount(fee));
    result.pushKV("changepos", change_position);
    return result;
},
    };
}

static RPCHelpMan upgradewallet()
{
    return RPCHelpMan{"upgradewallet",
        "\nUpgrade the wallet. Upgrades to the latest version if no version number is specified.\n"
        "New keys may be generated and a new wallet backup will need to be made.",
        {
            {"version", RPCArg::Type::NUM, RPCArg::Default{FEATURE_LATEST}, "The version number to upgrade to. Default is the latest wallet version."}
        },
        RPCResult{
            RPCResult::Type::OBJ, "", "",
            {
                {RPCResult::Type::STR, "wallet_name", "Name of wallet this operation was performed on"},
                {RPCResult::Type::NUM, "previous_version", "Version of wallet before this operation"},
                {RPCResult::Type::NUM, "current_version", "Version of wallet after this operation"},
                {RPCResult::Type::STR, "result", /* optional */ true, "Description of result, if no error"},
                {RPCResult::Type::STR, "error", /* optional */ true, "Error message (if there is one)"}
            },
        },
        RPCExamples{
            HelpExampleCli("upgradewallet", "169900")
            + HelpExampleRpc("upgradewallet", "169900")
        },
        [&](const RPCHelpMan& self, const JSONRPCRequest& request) -> UniValue
{
    std::shared_ptr<CWallet> const pwallet = GetWalletForJSONRPCRequest(request);
    if (!pwallet) return NullUniValue;

    RPCTypeCheck(request.params, {UniValue::VNUM}, true);

    EnsureWalletIsUnlocked(*pwallet);

    int version = 0;
    if (!request.params[0].isNull()) {
        version = request.params[0].get_int();
    }
    bilingual_str error;
    const int previous_version{pwallet->GetVersion()};
    const bool wallet_upgraded{pwallet->UpgradeWallet(version, error)};
    const int current_version{pwallet->GetVersion()};
    std::string result;

    if (wallet_upgraded) {
        if (previous_version == current_version) {
            result = "Already at latest version. Wallet version unchanged.";
        } else {
            result = strprintf("Wallet upgraded successfully from version %i to version %i.", previous_version, current_version);
        }
    }

    UniValue obj(UniValue::VOBJ);
    obj.pushKV("wallet_name", pwallet->GetName());
    obj.pushKV("previous_version", previous_version);
    obj.pushKV("current_version", current_version);
    if (!result.empty()) {
        obj.pushKV("result", result);
    } else {
        CHECK_NONFATAL(!error.empty());
        obj.pushKV("error", error.original);
    }
    return obj;
},
    };
}

#ifdef ENABLE_EXTERNAL_SIGNER
static RPCHelpMan walletdisplayaddress()
{
    return RPCHelpMan{"walletdisplayaddress",
        "Display address on an external signer for verification.",
        {
            {"address",     RPCArg::Type::STR, RPCArg::Optional::NO, /* default_val */ "", "bitcoin address to display"},
        },
        RPCResult{
            RPCResult::Type::OBJ,"","",
            {
                {RPCResult::Type::STR, "address", "The address as confirmed by the signer"},
            }
        },
        RPCExamples{""},
        [&](const RPCHelpMan& self, const JSONRPCRequest& request) -> UniValue
        {
            std::shared_ptr<CWallet> const wallet = GetWalletForJSONRPCRequest(request);
            if (!wallet) return NullUniValue;
            CWallet* const pwallet = wallet.get();

            LOCK(pwallet->cs_wallet);

            CTxDestination dest = DecodeDestination(request.params[0].get_str());

            // Make sure the destination is valid
            if (!IsValidDestination(dest)) {
                throw JSONRPCError(RPC_INVALID_ADDRESS_OR_KEY, "Invalid address");
            }

            if (!pwallet->DisplayAddress(dest)) {
                throw JSONRPCError(RPC_MISC_ERROR, "Failed to display address");
            }

            UniValue result(UniValue::VOBJ);
            result.pushKV("address", request.params[0].get_str());
            return result;
        }
    };
}
#endif // ENABLE_EXTERNAL_SIGNER

//
// ELEMENTS commands

namespace {
static secp256k1_context *secp256k1_ctx;

class CSecp256k1Init {
public:
    CSecp256k1Init() {
        secp256k1_ctx = secp256k1_context_create(SECP256K1_CONTEXT_VERIFY | SECP256K1_CONTEXT_SIGN);
    }
    ~CSecp256k1Init() {
        secp256k1_context_destroy(secp256k1_ctx);
    }
};
static CSecp256k1Init instance_of_csecp256k1;
}

static RPCHelpMan signblock()
{
    return RPCHelpMan{"signblock",
                "\nSigns a block proposal, checking that it would be accepted first. Errors if it cannot sign the block. Note that this call adds the witnessScript to your wallet for signing purposes! This function is intended for QA and testing.\n",
                {
                    {"blockhex", RPCArg::Type::STR_HEX, RPCArg::Optional::NO, "The hex-encoded block from getnewblockhex"},
                    {"witnessScript", RPCArg::Type::STR_HEX, RPCArg::Optional::OMITTED_NAMED_ARG, "The hex-encoded witness script. Required for dynamic federation blocks. Argument is \"\" when the block is P2WPKH."},
                },
                RPCResult{
                    RPCResult::Type::ARR, "", "",
                    {
                        {RPCResult::Type::OBJ, "", "",
                        {
                            {RPCResult::Type::STR_HEX, "pubkey", "signature's pubkey"},
                            {RPCResult::Type::STR_HEX, "sig", "the signature itself"},
                        }},
                    },
                },
                RPCExamples{
                    HelpExampleCli("signblock", "0000002018c6f2f913f9902aeab...5ca501f77be96de63f609010000000000000000015100000000")
                },
        [&](const RPCHelpMan& self, const JSONRPCRequest& request) -> UniValue
{
    if (!g_signed_blocks) {
        throw JSONRPCError(RPC_MISC_ERROR, "Signed blocks are not active for this network.");
    }

    std::shared_ptr<CWallet> const wallet = GetWalletForJSONRPCRequest(request);
    if (!wallet) return NullUniValue;
    CWallet* const pwallet = wallet.get();

    CBlock block;
    if (!DecodeHexBlk(block, request.params[0].get_str()))
        throw JSONRPCError(RPC_DESERIALIZATION_ERROR, "Block decode failed");

    LegacyScriptPubKeyMan* spk_man = pwallet->GetLegacyScriptPubKeyMan();
    if (!spk_man) {
        throw JSONRPCError(RPC_WALLET_ERROR, "This type of wallet does not support this command");
    }

    {
        LOCK(cs_main);
        uint256 hash = block.GetHash();
        if (pwallet->chain().hasBlocks(hash, 0, std::nullopt))
            throw JSONRPCError(RPC_VERIFY_ERROR, "already have block");

        CBlockIndex* const pindexPrev = wallet->chain().getTip();
        // TestBlockValidity only supports blocks built on the current Tip
        if (block.hashPrevBlock != pindexPrev->GetBlockHash())
            throw JSONRPCError(RPC_VERIFY_ERROR, "proposal was not based on our best chain");

        BlockValidationState state;
        if (!wallet->chain().testBlockValidity(state, Params(), block, pindexPrev, false, true) || !state.IsValid()) {
            std::string strRejectReason = state.GetRejectReason();
            if (strRejectReason.empty())
                throw JSONRPCError(RPC_VERIFY_ERROR, state.IsInvalid() ? "Block proposal was invalid" : "Error checking block proposal");
            throw JSONRPCError(RPC_VERIFY_ERROR, strRejectReason);
        }
    }

    // Expose SignatureData internals in return value in lieu of "Partially Signed Bitcoin Blocks"
    SignatureData block_sigs;
    if (block.m_dynafed_params.IsNull()) {
        GenericSignScript(*spk_man, block.GetBlockHeader(), block.proof.challenge, block_sigs, SCRIPT_NO_SIGHASH_BYTE /* additional_flags */);
    } else {
        if (request.params[1].isNull()) {
            throw JSONRPCError(RPC_INVALID_PARAMETER, "Signing dynamic blocks requires the witnessScript argument");
        }
        std::vector<unsigned char> witness_bytes(ParseHex(request.params[1].get_str()));
        // Note that we're adding the signblockscript to the wallet so it can actually
        // satisfy witness program scriptpubkeys
        if (!witness_bytes.empty()) {
            spk_man->AddCScript(CScript(witness_bytes.begin(), witness_bytes.end()));
        }
        GenericSignScript(*spk_man, block.GetBlockHeader(), block.m_dynafed_params.m_current.m_signblockscript, block_sigs, SCRIPT_VERIFY_NONE /* additional_flags */);
    }

    // Error if sig data didn't "grow"
    if (!block_sigs.complete && block_sigs.signatures.empty()) {
        throw JSONRPCError(RPC_VERIFY_ERROR, "Could not sign the block.");
    }
    UniValue ret(UniValue::VARR);
    for (const auto& signature : block_sigs.signatures) {
        UniValue obj(UniValue::VOBJ);
        obj.pushKV("pubkey", HexStr(signature.second.first));
        obj.pushKV("sig", HexStr(signature.second.second));
        ret.push_back(obj);
    }
    return ret;
},
    };
}

static RPCHelpMan getpeginaddress()
{
    return RPCHelpMan{"getpeginaddress",
                "\nReturns information needed for claimpegin to move coins to the sidechain.\n"
                "The user should send coins from their Bitcoin wallet to the mainchain_address returned.\n",
                {},
                RPCResult{
                    RPCResult::Type::OBJ, "", "",
                    {
                        {RPCResult::Type::STR, "mainchain_address", "mainchain deposit address to send bitcoin to"},
                        {RPCResult::Type::STR_HEX, "claim_script", "claim script committed to by the mainchain address. This may be required in `claimpegin` to retrieve pegged-in funds\n"},
                    },
                },
                RPCExamples{
                    HelpExampleCli("getpeginaddress", "")
            + HelpExampleRpc("getpeginaddress", "")
                },
        [&](const RPCHelpMan& self, const JSONRPCRequest& request) -> UniValue
{
    std::shared_ptr<CWallet> const wallet = GetWalletForJSONRPCRequest(request);
    if (!wallet) return NullUniValue;
    CWallet* const pwallet = wallet.get();

    LegacyScriptPubKeyMan* spk_man = pwallet->GetLegacyScriptPubKeyMan();
    if (!spk_man) {
        throw JSONRPCError(RPC_WALLET_ERROR, "This type of wallet does not support this command");
    }

    if (!pwallet->IsLocked()) {
        pwallet->TopUpKeyPool();
    }

    // Use native witness destination
    CTxDestination dest;
    std::string error;
    if (!pwallet->GetNewDestination(OutputType::BECH32, "", dest, error)) {
        throw JSONRPCError(RPC_WALLET_KEYPOOL_RAN_OUT, error);
    }

    CScript dest_script = GetScriptForDestination(dest);

    // Also add raw scripts to index to recognize later.
    spk_man->AddCScript(dest_script);

    // Get P2CH deposit address on mainchain from most recent fedpegscript.
    const auto& fedpegscripts = GetValidFedpegScripts(pwallet->chain().getTip(), Params().GetConsensus(), true /* nextblock_validation */);
    CTxDestination mainchain_dest(WitnessV0ScriptHash(calculate_contract(fedpegscripts.front().second, dest_script)));
    // P2SH-wrapped is the only valid choice for non-dynafed chains but still an
    // option for dynafed-enabled ones as well
    if (!DeploymentActiveAfter(pwallet->chain().getTip(), Params().GetConsensus(), Consensus::DEPLOYMENT_DYNA_FED) ||
                fedpegscripts.front().first.IsPayToScriptHash()) {
        mainchain_dest = ScriptHash(GetScriptForDestination(mainchain_dest));
    }

    UniValue ret(UniValue::VOBJ);

    ret.pushKV("mainchain_address", EncodeParentDestination(mainchain_dest));
    ret.pushKV("claim_script", HexStr(dest_script));
    return ret;
},
    };
}

//! Derive BIP32 tweak from master xpub to child pubkey.
bool DerivePubTweak(const std::vector<uint32_t>& vPath, const CPubKey& keyMaster, const ChainCode &ccMaster, std::vector<unsigned char>& tweakSum)
{
    tweakSum.clear();
    tweakSum.resize(32);
    std::vector<unsigned char> tweak;
    CPubKey keyParent = keyMaster;
    CPubKey keyChild;
    ChainCode ccChild;
    ChainCode ccParent = ccMaster;
    for (unsigned int i = 0; i < vPath.size(); i++) {
        if ((vPath[i] >> 31) != 0) {
            return false;
        }
        keyParent.Derive(keyChild, ccChild, vPath[i], ccParent, &tweak);
        CHECK_NONFATAL(tweak.size() == 32);
        ccParent = ccChild;
        keyParent = keyChild;
        if (i == 0) {
            tweakSum = tweak;
        } else {
            bool ret = secp256k1_ec_privkey_tweak_add(secp256k1_ctx, tweakSum.data(), tweak.data());
            if (!ret) {
                return false;
            }
        }
    }
    return true;
}

// For general cryptographic design of peg-out authorization scheme, see: https://github.com/ElementsProject/secp256k1-zkp/blob/secp256k1-zkp/src/modules/whitelist/whitelist.md
static RPCHelpMan initpegoutwallet()
{
    return RPCHelpMan{"initpegoutwallet",
                "\nThis call is for Liquid network initialization on the Liquid wallet. The wallet generates a new Liquid pegout authorization key (PAK) and stores it in the Liquid wallet. It then combines this with the `bitcoin_descriptor` to finally create a PAK entry for the network. This allows the user to send Liquid coins directly to a secure offline Bitcoin wallet at the derived path from the bitcoin_descriptor using the `sendtomainchain` command. Losing the Liquid PAK or offline Bitcoin root key will result in the inability to pegout funds, so immediate backup upon initialization is required.\n" +
                HELP_REQUIRING_PASSPHRASE,
                {
                    {"bitcoin_descriptor", RPCArg::Type::STR, RPCArg::Optional::NO, "The Bitcoin descriptor that includes a single extended pubkey. Must be one of the following: pkh(<xpub>), sh(wpkh(<xpub>)), or wpkh(<xpub>). This is used as the destination chain for the Bitcoin destination wallet. The derivation path from the xpub is given by the descriptor, typically `0/k`, reflecting the external chain of the wallet. DEPRECATED: If a plain xpub is given, pkh(<xpub>) is assumed, with the `0/k` derivation from that xpub. See link for more details on script descriptors: https://github.com/bitcoin/bitcoin/blob/master/doc/descriptors.md"},
                    {"bip32_counter", RPCArg::Type::NUM , RPCArg::Default{0}, "The `k` in `0/k` to be set as the next address to derive from the `bitcoin_descriptor`. This will be stored in the wallet and incremented on each successful `sendtomainchain` invocation."},
                    {"liquid_pak", RPCArg::Type::STR_HEX, RPCArg::Optional::OMITTED_NAMED_ARG, "The Liquid wallet pubkey in hex to be used as the Liquid PAK for pegout authorization. The private key must be in the wallet if argument is given. If this argument is not provided one will be generated and stored in the wallet automatically and returned."}
                },
                RPCResult{
                    RPCResult::Type::OBJ, "", "",
                    {
                        {RPCResult::Type::STR, "pakentry", "PAK entry to be used at network initialization time in the form of: `pak=<bitcoin_pak>:<liquid_pak>`"},
                        {RPCResult::Type::STR_HEX, "liquid_pak", "Liquid PAK pubkey, which is stored in the local Liquid wallet. This can be used in subsequent calls to `initpegoutwallet` to avoid generating a new `liquid_pak`"},
                        {RPCResult::Type::STR, "liquid_pak_address", "corresponding address for `liquid_pak`. Useful for `dumpprivkey` for wallet backup or transfer"},
                        {RPCResult::Type::ARR_FIXED, "address_lookahead", "the three next Bitcoin addresses the wallet will use for `sendtomainchain` based on `bip32_counter`",
                            {RPCResult{RPCResult::Type::STR, "", ""}}},
                    }
                },
                RPCExamples{
                    HelpExampleCli("initpegoutwallet", "sh(wpkh(tpubDAY5hwtonH4NE8zY46ZMFf6B6F3fqMis7cwfNihXXpAg6XzBZNoHAdAzAZx2peoU8nTWFqvUncXwJ9qgE5VxcnUKxdut8F6mptVmKjfiwDQ/0/*))")
            + HelpExampleRpc("initpegoutwallet", "sh(wpkh(tpubDAY5hwtonH4NE8zY46ZMFf6B6F3fqMis7cwfNihXXpAg6XzBZNoHAdAzAZx2peoU8nTWFqvUncXwJ9qgE5VxcnUKxdut8F6mptVmKjfiwDQ/0/*))")
                },
        [&](const RPCHelpMan& self, const JSONRPCRequest& request) -> UniValue
{
    std::shared_ptr<CWallet> const wallet = GetWalletForJSONRPCRequest(request);
    if (!wallet) return NullUniValue;
    CWallet* const pwallet = wallet.get();

    LOCK(pwallet->cs_wallet);

    LegacyScriptPubKeyMan* spk_man = pwallet->GetLegacyScriptPubKeyMan();
    if (!spk_man) {
        throw JSONRPCError(RPC_WALLET_ERROR, "This type of wallet does not support this command");
    }

    // Check that network cares about PAK
    if (!Params().GetEnforcePak()) {
        throw JSONRPCError(RPC_INVALID_PARAMETER, "PAK enforcement is not enabled on this network.");
    }

    if (!pwallet->IsLocked())
        pwallet->TopUpKeyPool();

    // Generate a new key that is added to wallet or set from argument
    CPubKey online_pubkey;
    if (request.params.size() < 3) {
        std::string error;
        if (!pwallet->GetOnlinePakKey(online_pubkey, error)) {
            throw JSONRPCError(RPC_WALLET_KEYPOOL_RAN_OUT, error);
        }
    } else {
        online_pubkey = CPubKey(ParseHex(request.params[2].get_str()));
        if (!online_pubkey.IsFullyValid()) {
            throw JSONRPCError(RPC_WALLET_ERROR, "Error: Given liquid_pak is not valid.");
        }
        if (!spk_man->HaveKey(online_pubkey.GetID())) {
            throw JSONRPCError(RPC_WALLET_ERROR, "Error: liquid_pak could not be found in wallet");
        }
    }

    // Parse offline counter
    int counter = 0;
    if (request.params.size() > 1) {
        counter = request.params[1].get_int();
        if (counter < 0 || counter > 1000000000) {
            throw JSONRPCError(RPC_INVALID_PARAMETER, "bip32_counter must be between 0 and 1,000,000,000, inclusive.");
        }
    }

    std::string bitcoin_desc = request.params[0].get_str();
    std::string xpub_str = "";

    // First check for naked xpub, and impute it as pkh(<xpub>/0/*) for backwards compat
    CExtPubKey xpub = DecodeExtPubKey(bitcoin_desc);
    if (xpub.pubkey.IsFullyValid()) {
        bitcoin_desc = "pkh(" + bitcoin_desc + "/0/*)";
    }

    FlatSigningProvider provider;
    std::string error;
    auto desc = Parse(bitcoin_desc, provider, error); // don't require checksum
    if (!desc) {
        throw JSONRPCError(RPC_INVALID_PARAMETER, error);
    } else if (!desc->IsRange()) {
        throw JSONRPCError(RPC_INVALID_PARAMETER, "bitcoin_descriptor must be a ranged descriptor.");
    }

    // Check if we can actually generate addresses(catches hardened derivation steps etc) before
    // writing to cache
    UniValue address_list(UniValue::VARR);
    for (int i = counter; i < counter+3; i++) {
        std::vector<CScript> scripts;
        if (!desc->Expand(i, provider, scripts, provider)) {
            throw JSONRPCError(RPC_WALLET_ERROR, "Could not generate lookahead addresses with descriptor. Are there hardened derivations after the xpub?");
        }
        CTxDestination destination;
        ExtractDestination(scripts[0], destination);
        address_list.push_back(EncodeParentDestination(destination));
    }

    // For our manual pattern matching, we don't want the checksum part.
    auto checksum_char = bitcoin_desc.find('#');
    if (checksum_char != std::string::npos) {
        bitcoin_desc = bitcoin_desc.substr(0, checksum_char);
    }

    // Three acceptable descriptors:
    bool is_liquid = Params().NetworkIDString() == "liquidv1";
    if (bitcoin_desc.substr(0, 8) ==  "sh(wpkh("
            && bitcoin_desc.substr(bitcoin_desc.size()-2, 2) == "))") {
        if(is_liquid) {
            throw JSONRPCError(RPC_INVALID_PARAMETER, "bitcoin_descriptor is not supported by Liquid; try pkh(<xpub>) or <xpub>.");
        }
        xpub_str = bitcoin_desc.substr(8, bitcoin_desc.size()-2);
    } else if (bitcoin_desc.substr(0, 5) ==  "wpkh("
            && bitcoin_desc.substr(bitcoin_desc.size()-1, 1) == ")") {
        if(is_liquid) {
            throw JSONRPCError(RPC_INVALID_PARAMETER, "bitcoin_descriptor is not supported by Liquid; try pkh(<xpub>) or <xpub>.");
        }
        xpub_str = bitcoin_desc.substr(5, bitcoin_desc.size()-1);
    } else if (bitcoin_desc.substr(0, 4) == "pkh("
            && bitcoin_desc.substr(bitcoin_desc.size()-1, 1) == ")") {
        xpub_str = bitcoin_desc.substr(4, bitcoin_desc.size()-1);
    } else {
        throw JSONRPCError(RPC_INVALID_PARAMETER, "bitcoin_descriptor is not of any type supported: pkh(<xpub>), sh(wpkh(<xpub>)), wpkh(<xpub>), or <xpub>.");
    }

    // Strip off leading key origin
    if (xpub_str.find("]") != std::string::npos) {
        xpub_str = xpub_str.substr(xpub_str.find("]")+1, std::string::npos);
    }

    // Strip off following range
    xpub_str = xpub_str.substr(0, xpub_str.find("/"));

    xpub = DecodeExtPubKey(xpub_str);

    if (!xpub.pubkey.IsFullyValid()) {
        throw JSONRPCError(RPC_INVALID_PARAMETER, "bitcoin_descriptor does not contain a valid extended pubkey for this network.");
    }

    // Parse master pubkey
    CPubKey masterpub = xpub.pubkey;
    secp256k1_pubkey masterpub_secp;
    int ret = secp256k1_ec_pubkey_parse(secp256k1_ctx, &masterpub_secp, masterpub.begin(), masterpub.size());
    if (ret != 1) {
        throw JSONRPCError(RPC_WALLET_ERROR, "bitcoin_descriptor could not be parsed.");
    }

    // Store the keys and metadata
    if (!pwallet->SetOnlinePubKey(online_pubkey) ||
            !pwallet->SetOfflineXPubKey(xpub) ||
            !pwallet->SetOfflineCounter(counter) ||
            !pwallet->SetOfflineDescriptor(bitcoin_desc)) {
        throw JSONRPCError(RPC_WALLET_ERROR, "Error: Failure to initialize pegout wallet.");
    }

    // Negate the pubkey
    ret = secp256k1_ec_pubkey_negate(secp256k1_ctx, &masterpub_secp);

    std::vector<unsigned char> negatedpubkeybytes;
    negatedpubkeybytes.resize(33);
    size_t len = 33;
    ret = secp256k1_ec_pubkey_serialize(secp256k1_ctx, &negatedpubkeybytes[0], &len, &masterpub_secp, SECP256K1_EC_COMPRESSED);
    CHECK_NONFATAL(ret == 1);
    CHECK_NONFATAL(len == 33);
    CHECK_NONFATAL(negatedpubkeybytes.size() == 33);

    UniValue pak(UniValue::VOBJ);
    pak.pushKV("pakentry", "pak=" + HexStr(negatedpubkeybytes) + ":" + HexStr(online_pubkey));
    pak.pushKV("liquid_pak", HexStr(online_pubkey));
    pak.pushKV("liquid_pak_address", EncodeDestination(PKHash(online_pubkey)));
    pak.pushKV("address_lookahead", address_list);
    return pak;
},
    };
}

static RPCHelpMan sendtomainchain_base()
{
    return RPCHelpMan{"sendtomainchain",
                "\nSends sidechain funds to the given mainchain address, through the federated pegin mechanism\n"
                + HELP_REQUIRING_PASSPHRASE,
                {
                    {"address", RPCArg::Type::STR, RPCArg::Optional::NO, "The destination address on Bitcoin mainchain"},
                    {"amount", RPCArg::Type::AMOUNT, RPCArg::Optional::NO, "The amount being sent to Bitcoin mainchain"},
                    {"subtractfeefromamount", RPCArg::Type::BOOL, RPCArg::Default{false}, "The fee will be deducted from the amount being pegged-out."},
                    {"verbose", RPCArg::Type::BOOL, RPCArg::Default{false}, "If true, return extra information about the transaction."},
                },
                {
                    RPCResult{"if verbose is not set or set to false",
                        RPCResult::Type::STR_HEX, "txid", "Transaction ID of the resulting sidechain transaction",
                    },
                    RPCResult{"if verbose is set to true",
                        RPCResult::Type::OBJ, "", "",
                        {
                            {RPCResult::Type::STR_HEX, "txid", "The transaction id."},
                            {RPCResult::Type::STR, "fee reason", "The transaction fee reason."}
                        },
                    },
                },
                RPCExamples{
                    HelpExampleCli("sendtomainchain", "\"mgWEy4vBJSHt3mC8C2SEWJQitifb4qeZQq\" 0.1")
            + HelpExampleRpc("sendtomainchain", "\"mgWEy4vBJSHt3mC8C2SEWJQitifb4qeZQq\" 0.1")
                },
        [&](const RPCHelpMan& self, const JSONRPCRequest& request) -> UniValue
{
    std::shared_ptr<CWallet> const pwallet = GetWalletForJSONRPCRequest(request);
    if (!pwallet) return NullUniValue;

    LOCK(pwallet->cs_wallet);

    EnsureWalletIsUnlocked(*pwallet);

    std::string error_str;
    CTxDestination parent_address = DecodeParentDestination(request.params[0].get_str(), error_str);
    if (!IsValidDestination(parent_address))
        throw JSONRPCError(RPC_INVALID_ADDRESS_OR_KEY, strprintf("Invalid Bitcoin address: %s", error_str));

    CAmount nAmount = AmountFromValue(request.params[1]);
    if (nAmount <= 0)
        throw JSONRPCError(RPC_TYPE_ERROR, "Invalid amount for send");

    bool subtract_fee = false;
    if (request.params.size() > 2) {
        subtract_fee = request.params[2].get_bool();
    }

    // Parse Bitcoin address for destination, embed script
    CScript mainchain_script(GetScriptForDestination(parent_address));

    uint256 genesisBlockHash = Params().ParentGenesisBlockHash();

    // Asset type is implicit, no need to add to script
    NullData nulldata;
    nulldata << std::vector<unsigned char>(genesisBlockHash.begin(), genesisBlockHash.end());
    nulldata << std::vector<unsigned char>(mainchain_script.begin(), mainchain_script.end());
    CTxDestination address(nulldata);

    std::vector<CRecipient> recipients;
    CRecipient recipient = {GetScriptForDestination(address), nAmount, Params().GetConsensus().pegged_asset, CPubKey(), subtract_fee};
    recipients.push_back(recipient);

    EnsureWalletIsUnlocked(*pwallet);

    bool verbose = request.params[3].isNull() ? false: request.params[3].get_bool();
    mapValue_t mapValue;
    CCoinControl no_coin_control; // This is a deprecated API
    return SendMoney(*pwallet, no_coin_control, recipients, std::move(mapValue), verbose, true /* ignore_blind_fail */);
},
    };
}

// ELEMENTS: Copied from script/descriptor.cpp

typedef std::vector<uint32_t> KeyPath;

/** Split a string on every instance of sep, returning a vector. */
std::vector<Span<const char>> Split(const Span<const char>& sp, char sep)
{
    std::vector<Span<const char>> ret;
    auto it = sp.begin();
    auto start = it;
    while (it != sp.end()) {
        if (*it == sep) {
            ret.emplace_back(start, it);
            start = it + 1;
        }
        ++it;
    }
    ret.emplace_back(start, it);
    return ret;
}

/** Parse a key path, being passed a split list of elements (the first element is ignored). */
bool ParseKeyPath(const std::vector<Span<const char>>& split, KeyPath& out)
{
    for (size_t i = 1; i < split.size(); ++i) {
        Span<const char> elem = split[i];
        bool hardened = false;
        if (elem.size() > 0 && (elem[elem.size() - 1] == '\'' || elem[elem.size() - 1] == 'h')) {
            elem = elem.first(elem.size() - 1);
            hardened = true;
        }
        uint32_t p;
        if (!ParseUInt32(std::string(elem.begin(), elem.end()), &p) || p > 0x7FFFFFFFUL) return false;
        out.push_back(p | (((uint32_t)hardened) << 31));
    }
    return true;
}

////////////////////////////

static RPCHelpMan sendtomainchain_pak()
{
    return RPCHelpMan{"sendtomainchain",
                "\nSends Liquid funds to the Bitcoin mainchain, through the federated withdraw mechanism. The wallet internally generates the returned `bitcoin_address` via `bitcoin_descriptor` and `bip32_counter` previously set in `initpegoutwallet`. The counter will be incremented upon successful send, avoiding address re-use.\n"
                + HELP_REQUIRING_PASSPHRASE,
                {
                    {"address", RPCArg::Type::STR, RPCArg::Optional::NO, "Must be \"\". Only for non-PAK `sendtomainchain` compatibility."},
                    {"amount", RPCArg::Type::AMOUNT, RPCArg::Optional::NO, "The amount being sent to `bitcoin_address`."},
                    {"subtractfeefromamount", RPCArg::Type::BOOL, RPCArg::Default{false}, "The fee will be deducted from the amount being pegged-out."},
                    {"verbose", RPCArg::Type::BOOL, RPCArg::Default{false}, "If true, return extra information about the transaction."},
                },
                RPCResult{
                    RPCResult::Type::OBJ, "", "",
                    {
                        {RPCResult::Type::STR, "bitcoin_address", "destination address on Bitcoin mainchain"},
                        {RPCResult::Type::STR_HEX, "txid", "transaction ID of the resulting Liquid transaction"},
                        {RPCResult::Type::STR, "fee reason", "If verbose is set to true, the Liquid transaction fee reason"},
                        {RPCResult::Type::STR, "bitcoin_descriptor", "xpubkey of the child destination address"},
                        {RPCResult::Type::STR, "bip32_counter", "derivation counter for the `bitcoin_descriptor`"},
                    },
                },
                RPCExamples{
                    HelpExampleCli("sendtomainchain", "\"\" 0.1")
            + HelpExampleRpc("sendtomainchain", "\"\" 0.1")
                },
        [&](const RPCHelpMan& self, const JSONRPCRequest& request) -> UniValue
{
    std::shared_ptr<CWallet> const pwallet = GetWalletForJSONRPCRequest(request);
    if (!pwallet) return NullUniValue;

    LOCK(pwallet->cs_wallet);

    EnsureWalletIsUnlocked(*pwallet);

    if (!request.params[0].get_str().empty()) {
        throw JSONRPCError(RPC_TYPE_ERROR, "`address` argument must be \"\" for PAK-enabled networks as the address is generated automatically.");
    }

    //amount
    CAmount nAmount = AmountFromValue(request.params[1]);
    if (nAmount < 100000)
        throw JSONRPCError(RPC_INVALID_PARAMETER, "Invalid amount for send, must send more than 0.00100000 BTC");

    bool subtract_fee = false;
    if (request.params.size() > 2) {
        subtract_fee = request.params[2].get_bool();
    }

    CPAKList paklist = GetActivePAKList(pwallet->chain().getTip(), Params().GetConsensus());
    if (paklist.IsReject()) {
        throw JSONRPCError(RPC_INVALID_ADDRESS_OR_KEY, "Pegout freeze is under effect to aid a pak transition to a new list. Please consult the network operator.");
    }

    // Fetch pegout key data
    int counter = pwallet->offline_counter;
    CExtPubKey& xpub = pwallet->offline_xpub;
    CPubKey& onlinepubkey = pwallet->online_key;

    if (counter < 0) {
        throw JSONRPCError(RPC_WALLET_ERROR, "Pegout authorization for this wallet has not been set. Please call `initpegoutwallet` with the appropriate arguments first.");
    }

    FlatSigningProvider provider;
    std::string error;
    const auto descriptor = Parse(pwallet->offline_desc, provider, error);

    LegacyScriptPubKeyMan* spk_man = pwallet->GetLegacyScriptPubKeyMan();
    if (!spk_man) {
        throw JSONRPCError(RPC_WALLET_ERROR, "This type of wallet does not support this command");
    }

    // If descriptor not previously set, generate it
    if (!descriptor) {
        std::string offline_desc = "pkh(" + EncodeExtPubKey(xpub) + "0/*)";
        if (!pwallet->SetOfflineDescriptor(offline_desc)) {
            throw JSONRPCError(RPC_WALLET_ERROR, "Couldn't set wallet descriptor for peg-outs.");
        }
    }

    std::string desc_str = pwallet->offline_desc;
    std::string xpub_str = EncodeExtPubKey(xpub);

    // TODO: More properly expose key parsing functionality

    // Strip last parenths(up to 2) and "/*" to let ParseKeyPath do its thing
    desc_str.erase(std::remove(desc_str.begin(), desc_str.end(), ')'), desc_str.end());
    desc_str = desc_str.substr(0, desc_str.size()-2);

    // Since we know there are no key origin data, directly call inner parsing functions
    Span<const char> span(desc_str.data(), desc_str.size());
    auto split = Split(span, '/');
    KeyPath key_path;
    if (!ParseKeyPath(split, key_path)) {
        throw JSONRPCError(RPC_WALLET_ERROR, "Stored keypath in descriptor cannot be parsed.");
    }
    key_path.push_back(counter);

    secp256k1_pubkey onlinepubkey_secp;
    if (secp256k1_ec_pubkey_parse(secp256k1_ctx, &onlinepubkey_secp, onlinepubkey.begin(), onlinepubkey.size()) != 1) {
        throw JSONRPCError(RPC_TYPE_ERROR, "Pubkey is invalid");
    }

    // Get index of given online key
    int whitelistindex=-1;
    std::vector<secp256k1_pubkey> pak_online = paklist.OnlineKeys();
    for (unsigned int i=0; i<pak_online.size(); i++) {
        if (memcmp((void *)&pak_online[i], (void *)&onlinepubkey_secp, sizeof(secp256k1_pubkey)) == 0) {
            whitelistindex = i;
            break;
        }
    }
    if (whitelistindex == -1)
        throw JSONRPCError(RPC_WALLET_ERROR, "Given online key is not in Pegout Authorization Key List");

    // Parse master pubkey
    CPubKey masterpub = xpub.pubkey;
    secp256k1_pubkey masterpub_secp;
    int ret = secp256k1_ec_pubkey_parse(secp256k1_ctx, &masterpub_secp, masterpub.begin(), masterpub.size());
    if (ret != 1) {
        throw JSONRPCError(RPC_WALLET_ERROR, "Master pubkey could not be parsed.");
    }

    secp256k1_pubkey btcpub_secp;
    memcpy(&btcpub_secp, &masterpub_secp, sizeof(secp256k1_pubkey));

    // Negate master pubkey
    ret = secp256k1_ec_pubkey_negate(secp256k1_ctx, &masterpub_secp);

    // Make sure negated master pubkey is in PAK list at same index as online_pubkey
    if (memcmp((void *)&paklist.OfflineKeys()[whitelistindex], (void *)&masterpub_secp, sizeof(secp256k1_pubkey)) != 0) {
        throw JSONRPCError(RPC_WALLET_ERROR, "Given bitcoin_descriptor cannot be found in same entry as known liquid_pak");
    }

    // Get online PAK
    CKey masterOnlineKey;
    if (!spk_man->GetKey(onlinepubkey.GetID(), masterOnlineKey))
        throw JSONRPCError(RPC_WALLET_ERROR, "Given online key is in master set but not in wallet");

    // Tweak offline pubkey by tweakSum aka sumkey to get bitcoin key
    std::vector<unsigned char> tweakSum;
    if (!DerivePubTweak(key_path, xpub.pubkey, xpub.chaincode, tweakSum)) {
        throw JSONRPCError(RPC_WALLET_ERROR, "Could not create xpub tweak to generate proof.");
    }
    ret = secp256k1_ec_pubkey_tweak_add(secp256k1_ctx, &btcpub_secp, tweakSum.data());
    CHECK_NONFATAL(ret);

    std::vector<unsigned char> btcpubkeybytes;
    btcpubkeybytes.resize(33);
    size_t btclen = 33;
    ret = secp256k1_ec_pubkey_serialize(secp256k1_ctx, &btcpubkeybytes[0], &btclen, &btcpub_secp, SECP256K1_EC_COMPRESSED);
    CHECK_NONFATAL(ret == 1);
    CHECK_NONFATAL(btclen == 33);
    CHECK_NONFATAL(btcpubkeybytes.size() == 33);

    //Create, verify whitelist proof
    secp256k1_whitelist_signature sig;
    if(secp256k1_whitelist_sign(secp256k1_ctx, &sig, &paklist.OnlineKeys()[0], &paklist.OfflineKeys()[0], paklist.size(), &btcpub_secp, masterOnlineKey.begin(), &tweakSum[0], whitelistindex, NULL, NULL) != 1) {
        throw JSONRPCError(RPC_WALLET_ERROR, "Pegout authorization proof signing failed");
    }

    if (secp256k1_whitelist_verify(secp256k1_ctx, &sig, &paklist.OnlineKeys()[0], &paklist.OfflineKeys()[0], paklist.size(), &btcpub_secp) != 1) {
        throw JSONRPCError(RPC_WALLET_ERROR, "Pegout authorization proof was created and signed but is invalid");
    }

    //Serialize
    const size_t expectedOutputSize = 1 + 32 * (1 + paklist.size());
    CHECK_NONFATAL(1 + 32 * (1 + 256) >= expectedOutputSize);
    unsigned char output[1 + 32 * (1 + 256)];
    size_t outlen = expectedOutputSize;
    secp256k1_whitelist_signature_serialize(secp256k1_ctx, output, &outlen, &sig);
    CHECK_NONFATAL(outlen == expectedOutputSize);
    std::vector<unsigned char> whitelistproof(output, output + expectedOutputSize / sizeof(unsigned char));

    // Derive the end address in mainchain
    std::vector<CScript> scripts;
    if (!descriptor->Expand(counter, provider, scripts, provider)) {
        throw JSONRPCError(RPC_WALLET_ERROR, "Could not generate mainchain destination with descriptor. This is a bug.");
    }
    CHECK_NONFATAL(scripts.size() == 1);
    CScript mainchain_script = scripts[0];
    CTxDestination bitcoin_address;
    ExtractDestination(mainchain_script, bitcoin_address);

    uint256 genesisBlockHash = Params().ParentGenesisBlockHash();
    NullData nulldata;
    nulldata << std::vector<unsigned char>(genesisBlockHash.begin(), genesisBlockHash.end());
    nulldata << std::vector<unsigned char>(mainchain_script.begin(), mainchain_script.end());
    nulldata << btcpubkeybytes;
    nulldata << whitelistproof;
    CTxDestination address(nulldata);
    CHECK_NONFATAL(GetScriptForDestination(nulldata).IsPegoutScript(genesisBlockHash));

    std::vector<CRecipient> recipients;
    CRecipient recipient = {GetScriptForDestination(address), nAmount, Params().GetConsensus().pegged_asset, CPubKey(), subtract_fee};
    recipients.push_back(recipient);

    if (!ScriptHasValidPAKProof(GetScriptForDestination(nulldata), Params().ParentGenesisBlockHash(), paklist)) {
        throw JSONRPCError(RPC_TYPE_ERROR, "Resulting scriptPubKey is non-standard. Ensure pak=reject is not set");
    }

    bool verbose = request.params[3].isNull() ? false: request.params[3].get_bool();
    mapValue_t mapValue;
    CCoinControl no_coin_control; // This is a deprecated API
    UniValue tx_hash_hex = SendMoney(*pwallet, no_coin_control, recipients, std::move(mapValue), verbose, true /* ignore_blind_fail */);

    pwallet->SetOfflineCounter(counter+1);

    std::stringstream ss;
    ss << counter;

    UniValue obj(UniValue::VOBJ);
    if (!verbose) {
        obj.pushKV("txid", tx_hash_hex);
    } else {
        obj.pushKV("txid", tx_hash_hex["txid"]);
        obj.pushKV("fee_reason", tx_hash_hex["fee_reason"]);
    }
    obj.pushKV("bitcoin_address", EncodeParentDestination(bitcoin_address));
    obj.pushKV("bip32_counter", ss.str());
    obj.pushKV("bitcoin_descriptor", pwallet->offline_desc);
    return obj;
},
    };
}

// We only expose the appropriate peg-out method type per network
static RPCHelpMan sendtomainchain()
{
    if (Params().GetEnforcePak()) {
        return sendtomainchain_pak();
    } else {
        return sendtomainchain_base();
    }
}

extern UniValue signrawtransaction(const JSONRPCRequest& request);
extern UniValue sendrawtransaction(const JSONRPCRequest& request);

template<typename T_tx_ref, typename T_merkle_block>
static UniValue createrawpegin(const JSONRPCRequest& request, T_tx_ref& txBTCRef, T_merkle_block& merkleBlock)
{
    std::shared_ptr<CWallet> const wallet = GetWalletForJSONRPCRequest(request);
    if (!wallet) return NullUniValue;
    CWallet* const pwallet = wallet.get();

    LOCK(pwallet->cs_wallet);

    std::vector<unsigned char> txData = ParseHex(request.params[0].get_str());
    std::vector<unsigned char> txOutProofData = ParseHex(request.params[1].get_str());

    std::set<CScript> claim_scripts;
    if (request.params.size() > 2) {
        const std::string claim_script = request.params[2].get_str();
        if (!IsHex(claim_script)) {
            throw JSONRPCError(RPC_INVALID_PARAMETER, "Given claim_script is not hex.");
        }
        // If given manually, no need for it to be a witness script
        std::vector<unsigned char> witnessBytes(ParseHex(claim_script));
        CScript witness_script(witnessBytes.begin(), witnessBytes.end());
        claim_scripts.insert(std::move(witness_script));
    }
    else {
        // Look for known wpkh address in wallet
        for (std::map<CTxDestination, CAddressBookData>::const_iterator iter = pwallet->m_address_book.begin(); iter != pwallet->m_address_book.end(); ++iter) {
            CScript dest_script = GetScriptForDestination(iter->first);
            claim_scripts.insert(std::move(dest_script));
        }
    }

    // Make the tx
    CMutableTransaction mtx;

    // Construct pegin input
    CreatePegInInput(mtx, 0, txBTCRef, merkleBlock, claim_scripts, txData, txOutProofData, wallet->chain().getTip());

    // Manually construct peg-in transaction, sign it, and send it off.
    // Decrement the output value as much as needed given the total vsize to
    // pay the fees.

    if (!pwallet->IsLocked())
        pwallet->TopUpKeyPool();

    // Generate a new key that is added to wallet
    CTxDestination wpkhash;
    std::string error;
    if (!pwallet->GetNewDestination(OutputType::BECH32, "", wpkhash, error)) {
        throw JSONRPCError(RPC_WALLET_KEYPOOL_RAN_OUT, error);
    }

    // Get value for output
    CAmount value = 0;
    if (!GetAmountFromParentChainPegin(value, *txBTCRef, mtx.vin[0].prevout.n)) {
        throw JSONRPCError(RPC_INVALID_PARAMETER, strprintf("Amounts to pegin must be explicit and asset must be %s", Params().GetConsensus().parent_pegged_asset.GetHex()));
    }

    // one wallet output and one fee output
    mtx.vout.push_back(CTxOut(Params().GetConsensus().pegged_asset, value, GetScriptForDestination(wpkhash)));
    mtx.vout.push_back(CTxOut(Params().GetConsensus().pegged_asset, 0, CScript()));

    // Estimate fee for transaction, decrement fee output(including witness data)
    unsigned int nBytes = GetVirtualTransactionSize(CTransaction(mtx)) +
        (1+1+72+1+33/WITNESS_SCALE_FACTOR);
    CCoinControl coin_control;
    FeeCalculation feeCalc;
    CAmount nFeeNeeded = GetMinimumFee(*pwallet, nBytes, coin_control, &feeCalc);

    if (nFeeNeeded == CAmount{0} && feeCalc.reason == FeeReason::FALLBACK) {
        throw JSONRPCError(RPC_WALLET_INSUFFICIENT_FUNDS, "Fee estimation failed. Fallbackfee is disabled. Wait a few blocks or enable -fallbackfee.");
    }

    mtx.vout[0].nValue = mtx.vout[0].nValue.GetAmount() - nFeeNeeded;
    mtx.vout[1].nValue = mtx.vout[1].nValue.GetAmount() + nFeeNeeded;

    UniValue ret(UniValue::VOBJ);

    // Return hex
    std::string strHex = EncodeHexTx(CTransaction(mtx), RPCSerializationFlags());
    ret.pushKV("hex", strHex);

    // Additional block lee-way to avoid bitcoin block races
    if (gArgs.GetBoolArg("-validatepegin", Params().GetConsensus().has_parent_chain)) {
        unsigned int required_depth = Params().GetConsensus().pegin_min_depth + 2;
        std::vector<uint256> txHashes;
        std::vector<unsigned int> txIndices;
        merkleBlock.txn.ExtractMatches(txHashes, txIndices);
        if (txIndices[0] == 0) {
            required_depth = std::max(required_depth, (unsigned int)COINBASE_MATURITY+2);
        }
        ret.pushKV("mature", IsConfirmedBitcoinBlock(merkleBlock.header.GetHash(), required_depth, merkleBlock.txn.GetNumTransactions()));
    }

    return ret;
}

static RPCHelpMan createrawpegin()
{
    return RPCHelpMan{"createrawpegin",
                "\nCreates a raw transaction to claim coins from the main chain by creating a pegin transaction with the necessary metadata after the corresponding Bitcoin transaction.\n"
                "Note that this call will not sign the transaction.\n"
                "If a transaction is not relayed it may require manual addition to a functionary mempool in order for it to be mined.\n",
                {
                    {"bitcoin_tx", RPCArg::Type::STR_HEX, RPCArg::Optional::NO, "The raw bitcoin transaction (in hex) depositing bitcoin to the mainchain_address generated by getpeginaddress"},
                    {"txoutproof", RPCArg::Type::STR_HEX, RPCArg::Optional::NO, "A rawtxoutproof (in hex) generated by the mainchain daemon's `gettxoutproof` containing a proof of only bitcoin_tx"},
                    {"claim_script", RPCArg::Type::STR_HEX, RPCArg::Optional::OMITTED_NAMED_ARG, "The witness program generated by getpeginaddress. Only needed if not in wallet."},
                },
                RPCResult{
                    RPCResult::Type::OBJ, "", "",
                    {
                        {RPCResult::Type::STR, "hex", "raw transaction data"},
                        {RPCResult::Type::BOOL, "mature", "Whether the peg-in is mature (only included when validating peg-ins)"},
                    },
                },
                RPCExamples{
                    HelpExampleCli("createrawpegin", "\"0200000002b80a99d63ca943d72141750d983a3eeda3a5c5a92aa962884ffb141eb49ffb4f000000006a473044022031ffe1d76decdfbbdb7e2ee6010e865a5134137c261e1921da0348b95a207f9e02203596b065c197e31bcc2f80575154774ac4e80acd7d812c91d93c4ca6a3636f27012102d2130dfbbae9bd27eee126182a39878ac4e117d0850f04db0326981f43447f9efeffffffb80a99d63ca943d72141750d983a3eeda3a5c5a92aa962884ffb141eb49ffb4f010000006b483045022100cf041ce0eb249ae5a6bc33c71c156549c7e5ad877ae39e2e3b9c8f1d81ed35060220472d4e4bcc3b7c8d1b34e467f46d80480959183d743dad73b1ed0e93ec9fd14f012103e73e8b55478ab9c5de22e2a9e73c3e6aca2c2e93cd2bad5dc4436a9a455a5c44feffffff0200e1f5050000000017a914da1745e9b549bd0bfa1a569971c77eba30cd5a4b87e86cbe00000000001976a914a25fe72e7139fd3f61936b228d657b2548b3936a88acc0020000\", \"00000020976e918ed537b0f99028648f2a25c0bd4513644fb84d9cbe1108b4df6b8edf6ba715c424110f0934265bf8c5763d9cc9f1675a0f728b35b9bc5875f6806be3d19cd5b159ffff7f2000000000020000000224eab3da09d99407cb79f0089e3257414c4121cb85a320e1fd0f88678b6b798e0713a8d66544b6f631f9b6d281c71633fb91a67619b189a06bab09794d5554a60105\" \"0014058c769ffc7d12c35cddec87384506f536383f9c\"")
            + HelpExampleRpc("createrawpegin", "\"0200000002b80a99d63ca943d72141750d983a3eeda3a5c5a92aa962884ffb141eb49ffb4f000000006a473044022031ffe1d76decdfbbdb7e2ee6010e865a5134137c261e1921da0348b95a207f9e02203596b065c197e31bcc2f80575154774ac4e80acd7d812c91d93c4ca6a3636f27012102d2130dfbbae9bd27eee126182a39878ac4e117d0850f04db0326981f43447f9efeffffffb80a99d63ca943d72141750d983a3eeda3a5c5a92aa962884ffb141eb49ffb4f010000006b483045022100cf041ce0eb249ae5a6bc33c71c156549c7e5ad877ae39e2e3b9c8f1d81ed35060220472d4e4bcc3b7c8d1b34e467f46d80480959183d743dad73b1ed0e93ec9fd14f012103e73e8b55478ab9c5de22e2a9e73c3e6aca2c2e93cd2bad5dc4436a9a455a5c44feffffff0200e1f5050000000017a914da1745e9b549bd0bfa1a569971c77eba30cd5a4b87e86cbe00000000001976a914a25fe72e7139fd3f61936b228d657b2548b3936a88acc0020000\", \"00000020976e918ed537b0f99028648f2a25c0bd4513644fb84d9cbe1108b4df6b8edf6ba715c424110f0934265bf8c5763d9cc9f1675a0f728b35b9bc5875f6806be3d19cd5b159ffff7f2000000000020000000224eab3da09d99407cb79f0089e3257414c4121cb85a320e1fd0f88678b6b798e0713a8d66544b6f631f9b6d281c71633fb91a67619b189a06bab09794d5554a60105\", \"0014058c769ffc7d12c35cddec87384506f536383f9c\"")
                },
        [&](const RPCHelpMan& self, const JSONRPCRequest& request) -> UniValue
{
    if (!IsHex(request.params[0].get_str()) || !IsHex(request.params[1].get_str())) {
        throw JSONRPCError(RPC_TYPE_ERROR, "the first two arguments must be hex strings");
    }

    UniValue ret(UniValue::VOBJ);
    if (Params().GetConsensus().ParentChainHasPow()) {
        Sidechain::Bitcoin::CTransactionRef txBTCRef;
        Sidechain::Bitcoin::CMerkleBlock merkleBlock;
        ret = createrawpegin(request, txBTCRef, merkleBlock);
        if (!CheckParentProofOfWork(merkleBlock.header.GetHash(), merkleBlock.header.nBits, Params().GetConsensus())) {
            throw JSONRPCError(RPC_INVALID_PARAMETER, "Invalid tx out proof");
        }
    } else {
        CTransactionRef txBTCRef;
        CMerkleBlock merkleBlock;
        ret = createrawpegin(request, txBTCRef, merkleBlock);
        if (!CheckProofSignedParent(merkleBlock.header, Params().GetConsensus())) {
            throw JSONRPCError(RPC_INVALID_PARAMETER, "Invalid tx out proof");
        }
    }
    return ret;
},
    };
}

static RPCHelpMan claimpegin()
{
    return RPCHelpMan{"claimpegin",
                "\nClaim coins from the main chain by creating a pegin transaction with the necessary metadata after the corresponding Bitcoin transaction.\n"
                "Note that the transaction will not be relayed unless it is buried at least 102 blocks deep.\n"
                "If a transaction is not relayed it may require manual addition to a functionary mempool in order for it to be mined.\n",
                {
                    {"bitcoin_tx", RPCArg::Type::STR_HEX, RPCArg::Optional::NO, "The raw bitcoin transaction (in hex) depositing bitcoin to the mainchain_address generated by getpeginaddress"},
                    {"txoutproof", RPCArg::Type::STR_HEX, RPCArg::Optional::NO, "A rawtxoutproof (in hex) generated by the mainchain daemon's `gettxoutproof` containing a proof of only bitcoin_tx"},
                    {"claim_script", RPCArg::Type::STR_HEX, RPCArg::Optional::OMITTED_NAMED_ARG, "The witness program generated by getpeginaddress. Only needed if not in wallet."},
                },
                RPCResult{
                    RPCResult::Type::STR_HEX, "txid", "txid of the resulting sidechain transaction",
                },
                RPCExamples{
                    HelpExampleCli("claimpegin", "\"0200000002b80a99d63ca943d72141750d983a3eeda3a5c5a92aa962884ffb141eb49ffb4f000000006a473044022031ffe1d76decdfbbdb7e2ee6010e865a5134137c261e1921da0348b95a207f9e02203596b065c197e31bcc2f80575154774ac4e80acd7d812c91d93c4ca6a3636f27012102d2130dfbbae9bd27eee126182a39878ac4e117d0850f04db0326981f43447f9efeffffffb80a99d63ca943d72141750d983a3eeda3a5c5a92aa962884ffb141eb49ffb4f010000006b483045022100cf041ce0eb249ae5a6bc33c71c156549c7e5ad877ae39e2e3b9c8f1d81ed35060220472d4e4bcc3b7c8d1b34e467f46d80480959183d743dad73b1ed0e93ec9fd14f012103e73e8b55478ab9c5de22e2a9e73c3e6aca2c2e93cd2bad5dc4436a9a455a5c44feffffff0200e1f5050000000017a914da1745e9b549bd0bfa1a569971c77eba30cd5a4b87e86cbe00000000001976a914a25fe72e7139fd3f61936b228d657b2548b3936a88acc0020000\" \"00000020976e918ed537b0f99028648f2a25c0bd4513644fb84d9cbe1108b4df6b8edf6ba715c424110f0934265bf8c5763d9cc9f1675a0f728b35b9bc5875f6806be3d19cd5b159ffff7f2000000000020000000224eab3da09d99407cb79f0089e3257414c4121cb85a320e1fd0f88678b6b798e0713a8d66544b6f631f9b6d281c71633fb91a67619b189a06bab09794d5554a60105\" \"0014058c769ffc7d12c35cddec87384506f536383f9c\"")
            + HelpExampleRpc("claimpegin", "\"0200000002b80a99d63ca943d72141750d983a3eeda3a5c5a92aa962884ffb141eb49ffb4f000000006a473044022031ffe1d76decdfbbdb7e2ee6010e865a5134137c261e1921da0348b95a207f9e02203596b065c197e31bcc2f80575154774ac4e80acd7d812c91d93c4ca6a3636f27012102d2130dfbbae9bd27eee126182a39878ac4e117d0850f04db0326981f43447f9efeffffffb80a99d63ca943d72141750d983a3eeda3a5c5a92aa962884ffb141eb49ffb4f010000006b483045022100cf041ce0eb249ae5a6bc33c71c156549c7e5ad877ae39e2e3b9c8f1d81ed35060220472d4e4bcc3b7c8d1b34e467f46d80480959183d743dad73b1ed0e93ec9fd14f012103e73e8b55478ab9c5de22e2a9e73c3e6aca2c2e93cd2bad5dc4436a9a455a5c44feffffff0200e1f5050000000017a914da1745e9b549bd0bfa1a569971c77eba30cd5a4b87e86cbe00000000001976a914a25fe72e7139fd3f61936b228d657b2548b3936a88acc0020000\", \"00000020976e918ed537b0f99028648f2a25c0bd4513644fb84d9cbe1108b4df6b8edf6ba715c424110f0934265bf8c5763d9cc9f1675a0f728b35b9bc5875f6806be3d19cd5b159ffff7f2000000000020000000224eab3da09d99407cb79f0089e3257414c4121cb85a320e1fd0f88678b6b798e0713a8d66544b6f631f9b6d281c71633fb91a67619b189a06bab09794d5554a60105\", \"0014058c769ffc7d12c35cddec87384506f536383f9c\"")
                },
        [&](const RPCHelpMan& self, const JSONRPCRequest& request) -> UniValue
{
    CTransactionRef tx_ref;
    CMutableTransaction mtx;

    std::shared_ptr<CWallet> const wallet = GetWalletForJSONRPCRequest(request);
    if (!wallet) return NullUniValue;
    CWallet* const pwallet = wallet.get();

    LOCK(pwallet->cs_wallet);

    if (pwallet->chain().isInitialBlockDownload()) {
        throw JSONRPCError(RPC_WALLET_ERROR, "Peg-ins cannot be completed during initial sync or reindexing.");
    }

    // NOTE: Making an RPC from within another RPC is not generally a good idea. In particular, it
    //   is necessary to copy the URI, which contains the wallet if one was given; otherwise
    //   multi-wallet support will silently break. The resulting request object is still missing a
    //   bunch of other fields, although they are usually not used by RPC handlers. This is a
    //   brittle hack, and further examples of this pattern should not be introduced.

    // Get raw peg-in transaction
    JSONRPCRequest req;
    req.context = request.context;
    req.URI = request.URI;
    req.params = request.params;
    UniValue ret(createrawpegin().HandleRequest(req));  // See the note above, on why this is a bad idea.

    // Make sure it can be propagated and confirmed
    if (!ret["mature"].isNull() && ret["mature"].get_bool() == false) {
        throw JSONRPCError(RPC_INVALID_PARAMETER, "Peg-in Bitcoin transaction needs more confirmations to be sent.");
    }

    // Sign it
    JSONRPCRequest req2;
    req2.context = request.context;
    req2.URI = request.URI;
    UniValue varr(UniValue::VARR);
    varr.push_back(ret["hex"]);
    req2.params = varr;
    UniValue result = signrawtransactionwithwallet().HandleRequest(req2);  // See the note above, on why this is a bad idea.

    if (!DecodeHexTx(mtx, result["hex"].get_str(), false, true)) {
        throw JSONRPCError(RPC_DESERIALIZATION_ERROR, "TX decode failed");
    }

    // To check if it's not double spending an existing pegin UTXO, we check mempool acceptance.
    const MempoolAcceptResult res = pwallet->chain().testPeginClaimAcceptance(MakeTransactionRef(mtx));
    if (res.m_result_type != MempoolAcceptResult::ResultType::VALID) {
        bilingual_str error = Untranslated(strprintf("Error: The transaction was rejected! Reason given: %s", res.m_state.ToString()));
        throw JSONRPCError(RPC_WALLET_ERROR, error.original);
    }

    // Send it
    mapValue_t mapValue;
    pwallet->CommitTransaction(MakeTransactionRef(mtx), mapValue, {} /* orderForm */);

    return mtx.GetHash().GetHex();
},
    };
}

// Rewind the outputs to unblinded, and push placeholders for blinding info. Not exported.
void FillBlinds(CWallet* pwallet, CMutableTransaction& tx, std::vector<uint256>& output_value_blinds, std::vector<uint256>& output_asset_blinds, std::vector<CPubKey>& output_pubkeys, std::vector<CKey>& asset_keys, std::vector<CKey>& token_keys) {

    // Resize witness before doing anything
    tx.witness.vtxinwit.resize(tx.vin.size());
    tx.witness.vtxoutwit.resize(tx.vout.size());

    for (size_t nOut = 0; nOut < tx.vout.size(); ++nOut) {
        CTxOut& out = tx.vout[nOut];
        if (out.nValue.IsExplicit()) {
            CPubKey pubkey(out.nNonce.vchCommitment);
            if (!pubkey.IsFullyValid()) {
                output_pubkeys.push_back(CPubKey());
            } else {
                output_pubkeys.push_back(pubkey);
            }
            output_value_blinds.push_back(uint256());
            output_asset_blinds.push_back(uint256());
        } else if (out.nValue.IsCommitment()) {
            CTxOutWitness* ptxoutwit = &tx.witness.vtxoutwit[nOut];
            uint256 blinding_factor;
            uint256 asset_blinding_factor;
            CAsset asset;
            CAmount amount;
            // This can only be used to recover things like change addresses and self-sends.
            if (UnblindConfidentialPair(pwallet->GetBlindingKey(&out.scriptPubKey), out.nValue, out.nAsset, out.nNonce, out.scriptPubKey, ptxoutwit->vchRangeproof, amount, blinding_factor, asset, asset_blinding_factor) != 0) {
                // Wipe out confidential info from output and output witness
                CScript scriptPubKey = tx.vout[nOut].scriptPubKey;
                CTxOut newOut(asset, amount, scriptPubKey);
                tx.vout[nOut] = newOut;
                ptxoutwit->SetNull();

                // Mark for re-blinding with same key that deblinded it
                CPubKey pubkey(pwallet->GetBlindingKey(&out.scriptPubKey).GetPubKey());
                output_pubkeys.push_back(pubkey);
                output_value_blinds.push_back(uint256());
                output_asset_blinds.push_back(uint256());
            } else {
                output_pubkeys.push_back(CPubKey());
                output_value_blinds.push_back(uint256());
                output_asset_blinds.push_back(uint256());
            }
        } else {
            // Null or invalid, do nothing for that output
            output_pubkeys.push_back(CPubKey());
            output_value_blinds.push_back(uint256());
            output_asset_blinds.push_back(uint256());
        }
    }

    // Fill out issuance blinding keys to be used directly as nonce for rangeproof
    for (size_t nIn = 0; nIn < tx.vin.size(); ++nIn) {
        CAssetIssuance& issuance = tx.vin[nIn].assetIssuance;
        if (issuance.IsNull()) {
            asset_keys.push_back(CKey());
            token_keys.push_back(CKey());
            continue;
        }

        // Calculate underlying asset for use as blinding key script
        CAsset asset;
        // New issuance, compute the asset ids
        if (issuance.assetBlindingNonce.IsNull()) {
            uint256 entropy;
            GenerateAssetEntropy(entropy, tx.vin[nIn].prevout, issuance.assetEntropy);
            CalculateAsset(asset, entropy);
        }
        // Re-issuance
        else {
            // TODO Give option to skip blinding when the reissuance token was derived without blinding ability. For now we assume blinded
            // hashAssetIdentifier doubles as the entropy on reissuance
            CalculateAsset(asset, issuance.assetEntropy);
        }

        // Special format for issuance blinding keys, unique for each transaction
        CScript blindingScript = CScript() << OP_RETURN << std::vector<unsigned char>(tx.vin[nIn].prevout.hash.begin(), tx.vin[nIn].prevout.hash.end()) << tx.vin[nIn].prevout.n;

        for (size_t nPseudo = 0; nPseudo < 2; nPseudo++) {
            bool issuance_asset = (nPseudo == 0);
            std::vector<CKey>& issuance_blinding_keys = issuance_asset ? asset_keys : token_keys;
            CConfidentialValue& conf_value = issuance_asset ? issuance.nAmount : issuance.nInflationKeys;
            if (conf_value.IsCommitment()) {
                // Rangeproof must exist
                if (tx.witness.vtxinwit.size() <= nIn) {
                    throw JSONRPCError(RPC_INVALID_PARAMETER, "Transaction issuance is already blinded but has no attached rangeproof.");
                }
                CTxInWitness& txinwit = tx.witness.vtxinwit[nIn];
                std::vector<unsigned char>& vchRangeproof = issuance_asset ? txinwit.vchIssuanceAmountRangeproof : txinwit.vchInflationKeysRangeproof;
                uint256 blinding_factor;
                uint256 asset_blinding_factor;
                CAmount amount;
                if (UnblindConfidentialPair(pwallet->GetBlindingKey(&blindingScript), conf_value, CConfidentialAsset(asset), CConfidentialNonce(), CScript(), vchRangeproof, amount, blinding_factor, asset, asset_blinding_factor) != 0) {
                    // Wipe out confidential info from issuance
                    vchRangeproof.clear();
                    conf_value = CConfidentialValue(amount);
                    // One key blinds both values, single key needed for issuance reveal
                    issuance_blinding_keys.push_back(pwallet->GetBlindingKey(&blindingScript));
                } else {
                    // If  unable to unblind, leave it alone in next blinding step
                    issuance_blinding_keys.push_back(CKey());
                }
            } else if (conf_value.IsExplicit()) {
                // Use wallet to generate blindingkey used directly as nonce
                // as user is not "sending" to anyone.
                // Always assumed we want to blind here.
                // TODO Signal intent for all blinding via API including replacing nonce commitment
                issuance_blinding_keys.push_back(pwallet->GetBlindingKey(&blindingScript));
            } else  {
                // Null or invalid, don't try anything but append an empty key
                issuance_blinding_keys.push_back(CKey());
            }
        }
    }
}

static RPCHelpMan blindrawtransaction()
{
    return RPCHelpMan{"blindrawtransaction",
                "\nConvert one or more outputs of a raw transaction into confidential ones using only wallet inputs.\n"
                "Returns the hex-encoded raw transaction.\n"
                "The output keys used can be specified by using a confidential address in createrawtransaction.\n"
                "This call may add an additional 0-value unspendable output in order to balance the blinders.\n",
                {
                    {"hexstring", RPCArg::Type::STR_HEX, RPCArg::Optional::NO, "A hex-encoded raw transaction."},
                    {"ignoreblindfail", RPCArg::Type::BOOL , RPCArg::Default{true}, "Return a transaction even when a blinding attempt fails due to number of blinded inputs/outputs."},
                    {"asset_commitments", RPCArg::Type::ARR, RPCArg::Optional::OMITTED_NAMED_ARG, "An array of input asset generators. If provided, this list must be empty, or match the final input commitment list, including ordering, to make a valid surjection proof. This list does not include generators for issuances, as these assets are inherently unblinded.",
                        {
                            {"assetcommitment", RPCArg::Type::STR_HEX, RPCArg::Optional::OMITTED, "A hex-encoded asset commitment, one for each input."
            "                        Null commitments must be \"\"."},
                        }
                    },
                    {"blind_issuances", RPCArg::Type::BOOL , RPCArg::Default{true}, "Blind the issuances found in the raw transaction or not. All issuances will be blinded if true."},
                    {"totalblinder", RPCArg::Type::STR, RPCArg::Optional::OMITTED, "Ignored for now."},
                },
                RPCResult{
                    RPCResult::Type::STR_HEX, "transaction", "serialized transaction",
                },
                RPCExamples{""},
        [&](const RPCHelpMan& self, const JSONRPCRequest& request) -> UniValue
{
    std::shared_ptr<CWallet> const wallet = GetWalletForJSONRPCRequest(request);
    if (!wallet) return NullUniValue;
    CWallet* const pwallet = wallet.get();

    std::vector<unsigned char> txData(ParseHexV(request.params[0], "argument 1"));
    CDataStream ssData(txData, SER_NETWORK, PROTOCOL_VERSION);
    CMutableTransaction tx;
    try {
        ssData >> tx;
    } catch (const std::exception &) {
        throw JSONRPCError(RPC_DESERIALIZATION_ERROR, "TX decode failed");
    }

    bool ignore_blind_fail = true;
    if (request.params.size() > 1) {
        ignore_blind_fail = request.params[1].get_bool();
    }

    std::vector<std::vector<unsigned char> > auxiliary_generators;
    if (request.params.size() > 2) {
        UniValue assetCommitments = request.params[2].get_array();
        if (assetCommitments.size() != 0 && assetCommitments.size() < tx.vin.size()) {
            throw JSONRPCError(RPC_INVALID_PARAMETER, "Asset commitment array must have at least as many entries as transaction inputs.");
        }
        for (size_t nIn = 0; nIn < assetCommitments.size(); nIn++) {
            if (assetCommitments[nIn].isStr()) {
                std::string assetcommitment = assetCommitments[nIn].get_str();
                if (IsHex(assetcommitment) && assetcommitment.size() == 66) {
                    auxiliary_generators.push_back(ParseHex(assetcommitment));
                    continue;
                }
            }
            throw JSONRPCError(RPC_INVALID_PARAMETER, "Asset commitments must be a hex encoded string of length 66.");
        }
    }

    bool blind_issuances = request.params[3].isNull() || request.params[3].get_bool();

    LOCK(pwallet->cs_wallet);

    const auto& fedpegscripts = GetValidFedpegScripts(pwallet->chain().getTip(), Params().GetConsensus(), true /* nextblock_validation */);

    std::vector<uint256> input_blinds;
    std::vector<uint256> input_asset_blinds;
    std::vector<CAsset> input_assets;
    std::vector<CAmount> input_amounts;
    int n_blinded_ins = 0;
    for (size_t nIn = 0; nIn < tx.vin.size(); ++nIn) {
        COutPoint prevout = tx.vin[nIn].prevout;

        // Special handling for pegin inputs: no blinds and explicit amount/asset.
        if (tx.vin[nIn].m_is_pegin) {
            std::string err;
            if (tx.witness.vtxinwit.size() != tx.vin.size() || !IsValidPeginWitness(tx.witness.vtxinwit[nIn].m_pegin_witness, fedpegscripts, prevout, err, false)) {
                throw JSONRPCError(RPC_INVALID_PARAMETER, strprintf("Transaction contains invalid peg-in input: %s", err));
            }
            CTxOut pegin_output = GetPeginOutputFromWitness(tx.witness.vtxinwit[nIn].m_pegin_witness);
            input_blinds.push_back(uint256());
            input_asset_blinds.push_back(uint256());
            input_assets.push_back(pegin_output.nAsset.GetAsset());
            input_amounts.push_back(pegin_output.nValue.GetAmount());
            continue;
        }

        std::map<uint256, CWalletTx>::iterator it = pwallet->mapWallet.find(prevout.hash);
        if (it == pwallet->mapWallet.end() || pwallet->IsMine(tx.vin[nIn]) == ISMINE_NO) {
            // For inputs we don't own, input assetcommitments for the surjection must be supplied.
            if (auxiliary_generators.size() > 0) {
                input_blinds.push_back(uint256());
                input_asset_blinds.push_back(uint256());
                input_assets.push_back(CAsset());
                input_amounts.push_back(-1);
                continue;
            }
            throw JSONRPCError(RPC_INVALID_PARAMETER, "Invalid parameter: transaction spends from non-wallet output and no assetcommitment list was given.");
        }

        if (prevout.n >= it->second.tx->vout.size()) {
            throw JSONRPCError(RPC_INVALID_PARAMETER, "Invalid parameter: transaction spends non-existing output");
        }
        input_blinds.push_back(it->second.GetOutputAmountBlindingFactor(prevout.n));
        input_asset_blinds.push_back(it->second.GetOutputAssetBlindingFactor(prevout.n));
        input_assets.push_back(it->second.GetOutputAsset(prevout.n));
        input_amounts.push_back(it->second.GetOutputValueOut(prevout.n));
        if (it->second.tx->vout[prevout.n].nValue.IsCommitment()) {
            n_blinded_ins += 1;
        }
    }

    std::vector<uint256> output_blinds;
    std::vector<uint256> output_asset_blinds;
    std::vector<CPubKey> output_pubkeys;
    std::vector<CKey> asset_keys;
    std::vector<CKey> token_keys;
    // This fills out issuance blinding data for you from the wallet itself
    FillBlinds(pwallet, tx, output_blinds, output_asset_blinds, output_pubkeys, asset_keys, token_keys);

    if (!blind_issuances) {
        asset_keys.clear();
        token_keys.clear();
    }

    // How many are we trying to blind?
    int num_pubkeys = 0;
    unsigned int key_index = 0;
    for (unsigned int i = 0; i < output_pubkeys.size(); i++) {
        const CPubKey& key = output_pubkeys[i];
        if (key.IsValid()) {
            num_pubkeys++;
            key_index = i;
        }
    }
    for (const CKey& key : asset_keys) {
        if (key.IsValid()) num_pubkeys++;
    }
    for (const CKey& key : token_keys) {
        if (key.IsValid()) num_pubkeys++;
    }

    if (num_pubkeys == 0 && n_blinded_ins == 0) {
        // Vacuous, just return the transaction
        return EncodeHexTx(CTransaction(tx));
    } else if (n_blinded_ins > 0 && num_pubkeys == 0) {
        // Blinded inputs need to balanced with something to be valid, make a dummy.
        CTxOut newTxOut(tx.vout.back().nAsset.GetAsset(), 0, CScript() << OP_RETURN);
        tx.vout.push_back(newTxOut);
        num_pubkeys++;
        output_pubkeys.push_back(pwallet->GetBlindingPubKey(newTxOut.scriptPubKey));
    } else if (n_blinded_ins == 0 && num_pubkeys == 1) {
        if (ignore_blind_fail) {
            // Just get rid of the ECDH key in the nonce field and return
            tx.vout[key_index].nNonce.SetNull();
            return EncodeHexTx(CTransaction(tx));
        } else {
            throw JSONRPCError(RPC_INVALID_PARAMETER, "Unable to blind transaction: Add another output to blind in order to complete the blinding.");
        }
    }

    if (BlindTransaction(input_blinds, input_asset_blinds, input_assets, input_amounts, output_blinds, output_asset_blinds, output_pubkeys, asset_keys, token_keys, tx, (auxiliary_generators.size() ? &auxiliary_generators : NULL)) != num_pubkeys) {
        // TODO Have more rich return values, communicating to user what has been blinded
        // User may be ok not blinding something that for instance has no corresponding type on input
        throw JSONRPCError(RPC_INVALID_PARAMETER, "Unable to blind transaction: Are you sure each asset type to blind is represented in the inputs?");
    }

    return EncodeHexTx(CTransaction(tx));
},
    };
}

static RPCHelpMan unblindrawtransaction()
{
    return RPCHelpMan{"unblindrawtransaction",
                "\nRecovers unblinded transaction outputs from blinded outputs and issuance inputs when possible using wallet's known blinding keys, and strips related witness data.\n",
                {
                    {"hex", RPCArg::Type::STR_HEX, RPCArg::Optional::NO, "The hex string of the raw transaction."},
                },
                RPCResult{
                    RPCResult::Type::OBJ, "", "",
                    {
                        {RPCResult::Type::STR_HEX, "hex", "unblinded raw transaction"},
                    }
                },
                RPCExamples{
                    HelpExampleCli("unblindrawtransaction", "\"blindedtransactionhex\"")
                },
        [&](const RPCHelpMan& self, const JSONRPCRequest& request) -> UniValue
{
    std::shared_ptr<CWallet> const wallet = GetWalletForJSONRPCRequest(request);
    if (!wallet) return NullUniValue;
    CWallet* const pwallet = wallet.get();

    RPCTypeCheck(request.params, {UniValue::VSTR});

    CMutableTransaction tx;
    if (!DecodeHexTx(tx, request.params[0].get_str()))
        throw JSONRPCError(RPC_DESERIALIZATION_ERROR, "TX decode failed");

    std::vector<uint256> output_value_blinds;
    std::vector<uint256> output_asset_blinds;
    std::vector<CPubKey> output_pubkeys;
    std::vector<CKey> asset_keys;
    std::vector<CKey> token_keys;
    FillBlinds(pwallet, tx, output_value_blinds, output_asset_blinds, output_pubkeys, asset_keys, token_keys);

    UniValue result(UniValue::VOBJ);
    result.pushKV("hex", EncodeHexTx(CTransaction(tx)));
    return result;
},
    };
}

static CTransactionRef SendGenerationTransaction(const CScript& asset_script, const CPubKey &asset_pubkey, const CScript& token_script, const CPubKey &token_pubkey, CAmount asset_amount, CAmount token_amount, IssuanceDetails* issuance_details, CWallet* pwallet)
{
    CAsset reissue_token = issuance_details->reissuance_token;
    CAmount curBalance = pwallet->GetBalance().m_mine_trusted[reissue_token];

    if (!reissue_token.IsNull() && curBalance <= 0) {
        throw JSONRPCError(RPC_WALLET_INSUFFICIENT_FUNDS, "No available reissuance tokens in wallet.");
    }

    std::vector<CRecipient> vecSend;
    // Signal outputs to skip "funding" with fixed asset numbers 1, 2, ...
    // We don't know the asset during initial issuance until inputs are chosen
    if (asset_script.size() > 0) {
        vecSend.push_back({asset_script, asset_amount, CAsset(uint256S("1")), asset_pubkey, false});
    }
    if (token_script.size() > 0) {
        CRecipient recipient = {token_script, token_amount, CAsset(uint256S("2")), token_pubkey, false};
        // We need to select the issuance token(s) to spend
        if (!reissue_token.IsNull()) {
            recipient.asset = reissue_token;
            recipient.nAmount = curBalance; // Or 1?
            // If the issuance token *is* the fee asset, subtract fee from this output
            if (reissue_token == ::policyAsset) {
                recipient.fSubtractFeeFromAmount = true;
            }
        }
        vecSend.push_back(recipient);
    }

    CAmount nFeeRequired;
    int nChangePosRet = -1;
    bilingual_str error;
    FeeCalculation fee_calc_out;
    CCoinControl dummy_control;
    BlindDetails blind_details;
    CTransactionRef tx_ref;
    if (!pwallet->CreateTransaction(vecSend, tx_ref, nFeeRequired, nChangePosRet, error, dummy_control, fee_calc_out, true, &blind_details, issuance_details)) {
        throw JSONRPCError(RPC_WALLET_ERROR, error.original);
    }

    mapValue_t map_value;
    pwallet->CommitTransaction(tx_ref, std::move(map_value), {} /* orderForm */, &blind_details);

    return tx_ref;
}

static RPCHelpMan issueasset()
{
    return RPCHelpMan{"issueasset",
                "\nCreate an asset. Must have funds in wallet to do so. Returns asset hex id.\n"
                "For more fine-grained control such as multiple issuances, see `rawissueasset` RPC call.\n",
                {
                    {"assetamount", RPCArg::Type::AMOUNT, RPCArg::Optional::NO, "Amount of asset to generate. Note that the amount is BTC-like, with 8 decimal places."},
                    {"tokenamount", RPCArg::Type::AMOUNT, RPCArg::Optional::NO, "Amount of reissuance tokens to generate. Note that the amount is BTC-like, with 8 decimal places. These will allow you to reissue the asset if in wallet using `reissueasset`. These tokens are not consumed during reissuance."},
<<<<<<< HEAD
                    {"blind", RPCArg::Type::BOOL, RPCArg::Default{true}, "Whether to blind the issuances."},
=======
                    {"blind", RPCArg::Type::BOOL , /* default */ "true", "Whether to blind the issuances."},
                    {"contract_hash", RPCArg::Type::STR_HEX, /* default */ "0000...0000", "Contract hash that is put into issuance definition. Must be 32 bytes worth in hex string form. This will affect the asset id."},
>>>>>>> 388d47f9
                },
                RPCResult{
                    RPCResult::Type::OBJ, "", "",
                    {
                        {RPCResult::Type::STR_HEX, "txid", "Transaction id for issuance"},
                        {RPCResult::Type::NUM, "vin", "The input position of the issuance in the transaction"},
                        {RPCResult::Type::STR_HEX, "entropy", "Entropy of the asset type"},
                        {RPCResult::Type::STR_HEX, "asset", "Asset type for issuance"},
                        {RPCResult::Type::STR_HEX, "token", "Token type for issuance"},
                    }
                },
                RPCExamples{
                    HelpExampleCli("issueasset", "10 0")
            + HelpExampleRpc("issueasset", "10, 0")
                },
        [&](const RPCHelpMan& self, const JSONRPCRequest& request) -> UniValue
{
    std::shared_ptr<CWallet> const wallet = GetWalletForJSONRPCRequest(request);
    if (!wallet) return NullUniValue;
    CWallet* const pwallet = wallet.get();

    LOCK(pwallet->cs_wallet);

    if (!g_con_elementsmode) {
        throw JSONRPCError(RPC_TYPE_ERROR, "Issuance can only be done on elements-style chains. Note: `-regtest` is Bitcoin's regtest mode, instead try `-chain=<custom chain name>`");
    }

    CAmount nAmount = AmountFromValue(request.params[0]);
    CAmount nTokens = AmountFromValue(request.params[1]);
    if (nAmount == 0 && nTokens == 0) {
        throw JSONRPCError(RPC_TYPE_ERROR, "Issuance must have one non-zero component");
    }

    bool blind_issuances = request.params.size() < 3 || request.params[2].get_bool();

    // Check for optional contract to hash into definition
    uint256 contract_hash;
    if (request.params.size() >= 4) {
        contract_hash = ParseHashV(request.params[3], "contract_hash");
    }

    if (!pwallet->IsLocked())
        pwallet->TopUpKeyPool();

    // Generate a new key that is added to wallet
    std::string error;
    CPubKey newKey;
    CTxDestination asset_dest;
    CTxDestination token_dest;
    CPubKey asset_dest_blindpub;
    CPubKey token_dest_blindpub;

    if (nAmount > 0) {
        if (!pwallet->GetNewDestination(OutputType::BECH32, "", asset_dest, error)) {
            throw JSONRPCError(RPC_WALLET_KEYPOOL_RAN_OUT, error);
        }
        asset_dest_blindpub = pwallet->GetBlindingPubKey(GetScriptForDestination(asset_dest));
    }
    if (nTokens > 0) {
        if (!pwallet->GetNewDestination(OutputType::BECH32, "", token_dest, error)) {
            throw JSONRPCError(RPC_WALLET_KEYPOOL_RAN_OUT, error);
        }
        token_dest_blindpub = pwallet->GetBlindingPubKey(GetScriptForDestination(token_dest));
    }

    CAsset dummyasset;
    IssuanceDetails issuance_details;
    issuance_details.blind_issuance = blind_issuances;
    issuance_details.contract_hash = contract_hash;
    CTransactionRef tx_ref = SendGenerationTransaction(GetScriptForDestination(asset_dest), asset_dest_blindpub, GetScriptForDestination(token_dest), token_dest_blindpub, nAmount, nTokens, &issuance_details, pwallet);

    // Calculate asset type, assumes first vin is used for issuance
    CAsset asset;
    CAsset token;
    CHECK_NONFATAL(!tx_ref->vin.empty());
    GenerateAssetEntropy(issuance_details.entropy, tx_ref->vin[0].prevout, issuance_details.contract_hash);
    CalculateAsset(asset, issuance_details.entropy);
    CalculateReissuanceToken(token, issuance_details.entropy, blind_issuances);

    UniValue ret(UniValue::VOBJ);
    ret.pushKV("txid", tx_ref->GetHash().GetHex());
    ret.pushKV("vin", 0);
    ret.pushKV("entropy", issuance_details.entropy.GetHex());
    ret.pushKV("asset", asset.GetHex());
    ret.pushKV("token", token.GetHex());
    return ret;
},
    };
}

static RPCHelpMan reissueasset()
{
    return RPCHelpMan{"reissueasset",
                "\nCreate more of an already issued asset. Must have reissuance token in wallet to do so. Reissuing does not affect your reissuance token balance, only asset.\n"
                "For more fine-grained control such as reissuing from a multi-signature address cold wallet, see `rawreissueasset` RPC call.\n",
                {
                    {"asset", RPCArg::Type::STR, RPCArg::Optional::NO, "The asset you want to re-issue. The corresponding token must be in your wallet."},
                    {"assetamount", RPCArg::Type::AMOUNT, RPCArg::Optional::NO, "Amount of additional asset to generate. Note that the amount is BTC-like, with 8 decimal places."},
                },
                RPCResult{
                    RPCResult::Type::OBJ, "", "",
                    {
                        {RPCResult::Type::STR_HEX, "txid", "transaction id for issuance"},
                        {RPCResult::Type::NUM, "vin", "input position of the issuance in the transaction"},
                    },
                },
                RPCExamples{
                    HelpExampleCli("reissueasset", "<asset> 0")
            + HelpExampleRpc("reissueasset", "<asset>, 0")
                },
        [&](const RPCHelpMan& self, const JSONRPCRequest& request) -> UniValue
{
    std::shared_ptr<CWallet> const wallet = GetWalletForJSONRPCRequest(request);
    if (!wallet) return NullUniValue;
    CWallet* const pwallet = wallet.get();

    LOCK(pwallet->cs_wallet);

    if (!g_con_elementsmode) {
        throw JSONRPCError(RPC_TYPE_ERROR, "Issuance can only be done on elements-style chains. Note: `-regtest` is Bitcoin's regtest mode, instead try `-chain=<custom chain name>`");
    }

    std::string assetstr = request.params[0].get_str();
    CAsset asset = GetAssetFromString(assetstr);

    CAmount nAmount = AmountFromValue(request.params[1]);
    if (nAmount <= 0) {
        throw JSONRPCError(RPC_TYPE_ERROR, "Reissuance must create a non-zero amount.");
    }

    if (!pwallet->IsLocked()) {
        pwallet->TopUpKeyPool();
    }

    // Find the entropy and reissuance token in wallet
    IssuanceDetails issuance_details;
    issuance_details.reissuance_asset = asset;
    std::map<uint256, std::pair<CAsset, CAsset> > tokenMap = pwallet->GetReissuanceTokenTypes();
    for (const auto& it : tokenMap) {
        if (it.second.second == asset) {
            issuance_details.entropy = it.first;
            issuance_details.reissuance_token = it.second.first;
        }
        if (it.second.first == asset) {
            throw JSONRPCError(RPC_WALLET_ERROR, "Asset given is a reissuance token type and can not be reissued.");
        }
    }
    if (issuance_details.reissuance_token.IsNull()) {
        throw JSONRPCError(RPC_WALLET_ERROR, "Asset reissuance token definition could not be found in wallet.");
    }

    // Add destination for the to-be-created asset
    std::string error;
    CTxDestination asset_dest;
    if (!pwallet->GetNewDestination(OutputType::BECH32, "", asset_dest, error)) {
        throw JSONRPCError(RPC_WALLET_KEYPOOL_RAN_OUT, error);
    }
    CPubKey asset_dest_blindpub = pwallet->GetBlindingPubKey(GetScriptForDestination(asset_dest));

    // Add destination for tokens we are moving
    CTxDestination token_dest;
    if (!pwallet->GetNewDestination(OutputType::BECH32, "", token_dest, error)) {
        throw JSONRPCError(RPC_WALLET_KEYPOOL_RAN_OUT, error);
    }
    CPubKey token_dest_blindpub = pwallet->GetBlindingPubKey(GetScriptForDestination(token_dest));

    // Attempt a send.
    CTransactionRef tx_ref = SendGenerationTransaction(GetScriptForDestination(asset_dest), asset_dest_blindpub, GetScriptForDestination(token_dest), token_dest_blindpub, nAmount, -1, &issuance_details, pwallet);
    CHECK_NONFATAL(!tx_ref->vin.empty());

    UniValue obj(UniValue::VOBJ);
    obj.pushKV("txid", tx_ref->GetHash().GetHex());
    for (uint64_t i = 0; i < tx_ref->vin.size(); i++) {
        if (!tx_ref->vin[i].assetIssuance.IsNull()) {
            obj.pushKV("vin", i);
            break;
        }
    }

    return obj;
},
    };
}

static RPCHelpMan listissuances()
{
    return RPCHelpMan{"listissuances",
                "\nList all issuances known to the wallet for the given asset, or for all issued assets if none provided.\n",
                {
                    {"asset", RPCArg::Type::STR, RPCArg::Optional::OMITTED, "The asset whose issaunces you wish to list. Accepts either the asset hex or the locally assigned asset label."},
                },
                RPCResult{
                    RPCResult::Type::ARR, "", "List of transaction issuances and information in wallet",
                    {
                        {RPCResult::Type::OBJ, "", "",
                        {
                            {RPCResult::Type::STR_HEX, "txid", "Transaction id for issuance"},
                            {RPCResult::Type::STR_HEX, "entropy", "Entropy of the asset type"},
                            {RPCResult::Type::STR_HEX, "asset", "Asset type for issuance if known"},
                            {RPCResult::Type::STR, "assetlabel", "Asset label for issuance if set"},
                            {RPCResult::Type::STR_HEX, "token", "Token type for issuancen"},
                            {RPCResult::Type::NUM, "vin", "The input position of the issuance in the transaction"},
                            {RPCResult::Type::STR_AMOUNT, "assetamount", "The amount of asset issued. Is -1 if blinded and unknown to wallet"},
                            {RPCResult::Type::STR_AMOUNT, "tokenamount", "The reissuance token amount issued. Is -1 if blinded and unknown to wallet"},
                            {RPCResult::Type::BOOL, "isreissuance", "Whether this is a reissuance"},
                            {RPCResult::Type::STR_HEX, "assetblinds", "Blinding factor for asset amounts"},
                            {RPCResult::Type::STR_HEX, "tokenblinds", "Blinding factor for token amounts"},
                        }},
                    }
                },
                RPCExamples{
                    HelpExampleCli("listissuances", "<asset>")
            + HelpExampleRpc("listissuances", "<asset>")
                },
        [&](const RPCHelpMan& self, const JSONRPCRequest& request) -> UniValue
{
    std::shared_ptr<CWallet> const wallet = GetWalletForJSONRPCRequest(request);
    if (!wallet) return NullUniValue;
    CWallet* const pwallet = wallet.get();

    LOCK(pwallet->cs_wallet);

    std::string assetstr;
    CAsset asset_filter;
    if (request.params.size() > 0) {
        assetstr = request.params[0].get_str();
        asset_filter = GetAssetFromString(assetstr);
    }

    UniValue issuancelist(UniValue::VARR);
    for (const auto& it : pwallet->mapWallet) {
        const CWalletTx* pcoin = &it.second;
        CAsset asset;
        CAsset token;
        uint256 entropy;
        for (uint64_t vinIndex = 0; vinIndex < pcoin->tx->vin.size(); vinIndex++) {
            UniValue item(UniValue::VOBJ);
            const CAssetIssuance& issuance = pcoin->tx->vin[vinIndex].assetIssuance;
            if (issuance.IsNull()) {
                continue;
            }
            if (issuance.assetBlindingNonce.IsNull()) {
                GenerateAssetEntropy(entropy, pcoin->tx->vin[vinIndex].prevout, issuance.assetEntropy);
                CalculateAsset(asset, entropy);
                // Null is considered explicit
                CalculateReissuanceToken(token, entropy, issuance.nAmount.IsCommitment());
                item.pushKV("isreissuance", false);
                item.pushKV("token", token.GetHex());
                CAmount itamount = pcoin->GetIssuanceAmount(vinIndex, true);
                item.pushKV("tokenamount", (itamount == -1 ) ? -1 : ValueFromAmount(itamount));
                item.pushKV("tokenblinds", pcoin->GetIssuanceBlindingFactor(vinIndex, true).GetHex());
                item.pushKV("entropy", entropy.GetHex());
            } else {
                CalculateAsset(asset, issuance.assetEntropy);
                item.pushKV("isreissuance", true);
                item.pushKV("entropy", issuance.assetEntropy.GetHex());
            }
            item.pushKV("txid", pcoin->tx->GetHash().GetHex());
            item.pushKV("vin", vinIndex);
            item.pushKV("asset", asset.GetHex());
            const std::string label = gAssetsDir.GetLabel(asset);
            if (label != "") {
                item.pushKV("assetlabel", label);
            }
            CAmount iaamount = pcoin->GetIssuanceAmount(vinIndex, false);
            item.pushKV("assetamount", (iaamount == -1 ) ? -1 : ValueFromAmount(iaamount));
            item.pushKV("assetblinds", pcoin->GetIssuanceBlindingFactor(vinIndex, false).GetHex());
            if (!asset_filter.IsNull() && asset_filter != asset) {
                continue;
            }
            issuancelist.push_back(item);
        }
    }
    return issuancelist;
},
    };
}

static RPCHelpMan destroyamount()
{
    return RPCHelpMan{"destroyamount",
                "\nDestroy an amount of a given asset.\n\n",
                {
                    {"asset", RPCArg::Type::STR, RPCArg::Optional::NO, "Hex asset id or asset label to destroy."},
                    {"amount", RPCArg::Type::AMOUNT, RPCArg::Optional::NO, "The amount to destroy (8 decimals above the minimal unit)."},
                    {"comment", RPCArg::Type::STR, RPCArg::Optional::OMITTED_NAMED_ARG, "A comment used to store what the transaction is for.\n"
            "                             This is not part of the transaction, just kept in your wallet."},
                    {"verbose", RPCArg::Type::BOOL, RPCArg::Default{false}, "If true, return extra information about the transaction."},
                },
                {
                    RPCResult{"if verbose is not set or set to false",
                        RPCResult::Type::STR_HEX, "transactionid", "the transaction id",
                    },
                    RPCResult{"if verbose is set to true",
                        RPCResult::Type::OBJ, "", "",
                        {
                            {RPCResult::Type::STR_HEX, "transactionid", "the transaction id"},
                            {RPCResult::Type::STR, "fee reason", "The transaction fee reason."},
                        },
                    },
                },
                RPCExamples{
                    HelpExampleCli("destroyamount", "\"bitcoin\" 100")
            + HelpExampleCli("destroyamount", "\"bitcoin\" 100 \"destroy assets\"")
            + HelpExampleRpc("destroyamount", "\"bitcoin\" 100 \"destroy assets\"")
                },
        [&](const RPCHelpMan& self, const JSONRPCRequest& request) -> UniValue
{
    std::shared_ptr<CWallet> const pwallet = GetWalletForJSONRPCRequest(request);
    if (!pwallet) return NullUniValue;

    LOCK(pwallet->cs_wallet);

    std::string strasset = request.params[0].get_str();
    CAsset asset = GetAssetFromString(strasset);

    CAmount nAmount = AmountFromValue(request.params[1]);
    if (nAmount <= 0) {
        throw JSONRPCError(RPC_TYPE_ERROR, "Invalid amount to destroy");
    }

    mapValue_t mapValue;
    if (request.params.size() > 2 && !request.params[2].isNull() && !request.params[2].get_str().empty()) {
        mapValue["comment"] = request.params[2].get_str();
    }

    EnsureWalletIsUnlocked(*pwallet);

    bool verbose = request.params[3].isNull() ? false : request.params[3].get_bool();
    NullData nulldata;
    CTxDestination address(nulldata);
    std::vector<CRecipient> recipients;
    CRecipient recipient = {GetScriptForDestination(address), nAmount, asset, CPubKey(), false /* subtract_fee */};
    recipients.push_back(recipient);
    CCoinControl no_coin_control; // This is a deprecated API
    return SendMoney(*pwallet, no_coin_control, recipients, std::move(mapValue), verbose, true /* ignore_blind_fail */);
},
    };
}

// Only used for functionary integration tests
static RPCHelpMan generatepegoutproof()
{
    return RPCHelpMan{"generatepegoutproof",
                "\nONLY FOR TESTING: Generates pegout authorization proof for pegout based on the summed privkey and returns in hex. Result should be passed as an argument in `sendtomainchain`. Caution: Whitelist proof-validating mempools will filter incorrect pegoutproofs but aren't consensus enforced!\n",
                {
                    {"sumkey", RPCArg::Type::STR, RPCArg::Optional::NO, "Base58 summed key of Bitcoin and offline key"},
                    {"btcpubkey", RPCArg::Type::STR_HEX, RPCArg::Optional::NO, "Hex pegout destination Bitcoin pubkey"},
                    {"onlinepubkey", RPCArg::Type::STR_HEX, RPCArg::Optional::NO, "hex `online pubkey`"},
                },
                RPCResult{
                    RPCResult::Type::STR_HEX, "pegoutproof", "pegout authorization proof to be passed into sendtomainchain",
                },
                RPCExamples{
                    HelpExampleCli("generatepegoutproof", "\"cQtNrRngdc4RJ9CkuTVKVLyxPFsijiTJySob24xCdKXGohdFhXML\" \"02c611095119e3dc96db428a0e190a3e142237bcd2efa4fb358257497885af3ab6\" \"0390695fff5535780df1e04c1f6c10e7c0a399fa56cfce34bf8108d0a9bc7a437b\"")
            + HelpExampleRpc("generatepegoutproof", "\"cQtNrRngdc4RJ9CkuTVKVLyxPFsijiTJySob24xCdKXGohdFhXML\" \"02c611095119e3dc96db428a0e190a3e142237bcd2efa4fb358257497885af3ab6\" \"0390695fff5535780df1e04c1f6c10e7c0a399fa56cfce34bf8108d0a9bc7a437b\"")
                },
        [&](const RPCHelpMan& self, const JSONRPCRequest& request) -> UniValue
{
    std::shared_ptr<CWallet> const pwallet = GetWalletForJSONRPCRequest(request);
    if (!pwallet) return NullUniValue;

    LOCK(pwallet->cs_wallet);

    if (!IsHex(request.params[1].get_str()))
        throw JSONRPCError(RPC_TYPE_ERROR, "btcpubkey must be hex string");
    if (!IsHex(request.params[2].get_str()))
        throw JSONRPCError(RPC_TYPE_ERROR, "onlinepubkey must be hex string");

    //Parse private keys

    CKey summedSecret = DecodeSecret(request.params[0].get_str());
    if (!summedSecret.IsValid()) {
        throw JSONRPCError(RPC_INVALID_ADDRESS_OR_KEY, "Invalid summed private key encoding");
    }

    std::vector<unsigned char> sumprivkeybytes(summedSecret.begin(), summedSecret.end());
    std::vector<unsigned char> btcpubkeybytes = ParseHex(request.params[1].get_str());
    std::vector<unsigned char> onlinepubkeybytes = ParseHex(request.params[2].get_str());

    //Parse onlinepubkey
    CPubKey onlinepubkey;
    onlinepubkey.Set(onlinepubkeybytes.begin(), onlinepubkeybytes.end());
    if (!onlinepubkey.IsFullyValid())
        throw JSONRPCError(RPC_WALLET_ERROR, "Invalid online pubkey");
    secp256k1_pubkey onlinepubkey_secp;
    if (!secp256k1_ec_pubkey_parse(secp256k1_ctx, &onlinepubkey_secp, &onlinepubkeybytes[0], onlinepubkeybytes.size()))
        throw JSONRPCError(RPC_WALLET_ERROR, "Invalid online pubkey");

    CPAKList paklist = GetActivePAKList(pwallet->chain().getTip(), Params().GetConsensus());
    if (paklist.IsReject()) {
        throw JSONRPCError(RPC_INVALID_ADDRESS_OR_KEY, "Pegout freeze is under effect to aid a pak transition to a new list. Please consult the network operator.");
    }

    LegacyScriptPubKeyMan* spk_man = pwallet->GetLegacyScriptPubKeyMan();
    if (!spk_man) {
        throw JSONRPCError(RPC_WALLET_ERROR, "This type of wallet does not support this command");
    }

    //Find PAK online pubkey on PAK list
    int whitelistindex=-1;
    std::vector<secp256k1_pubkey> pak_online = paklist.OnlineKeys();
    for (unsigned int i=0; i<pak_online.size(); i++) {
        if (!memcmp((void *)&pak_online[i], (void *)&onlinepubkey_secp, sizeof(secp256k1_pubkey)))
            whitelistindex = i;
    }
    if (whitelistindex == -1)
        throw JSONRPCError(RPC_WALLET_ERROR, "Given online key is not in Pegout Authorization Key List");

    CKey masterOnlineKey;
    if (!spk_man->GetKey(onlinepubkey.GetID(), masterOnlineKey))
        throw JSONRPCError(RPC_WALLET_ERROR, "Given online key is in master set but not in wallet");

    //Parse own offline pubkey
    secp256k1_pubkey btcpubkey;
    if (secp256k1_ec_pubkey_parse(secp256k1_ctx, &btcpubkey, &btcpubkeybytes[0], btcpubkeybytes.size()) != 1)
        throw JSONRPCError(RPC_WALLET_ERROR, "btcpubkey is invalid pubkey");

    //Create, verify whitelist proof
    secp256k1_whitelist_signature sig;
    if(secp256k1_whitelist_sign(secp256k1_ctx, &sig, &paklist.OnlineKeys()[0], &paklist.OfflineKeys()[0], paklist.size(), &btcpubkey, masterOnlineKey.begin(), &sumprivkeybytes[0], whitelistindex, NULL, NULL) != 1)
        throw JSONRPCError(RPC_WALLET_ERROR, "Pegout authorization proof signing failed");

    if (secp256k1_whitelist_verify(secp256k1_ctx, &sig, &paklist.OnlineKeys()[0], &paklist.OfflineKeys()[0], paklist.size(), &btcpubkey) != 1)
        throw JSONRPCError(RPC_WALLET_ERROR, "Pegout authorization proof was created and signed but is invalid");

    //Serialize and return as hex
    size_t expectedOutputSize = 1 + 32 * (1 + paklist.size());
    const size_t preSize = expectedOutputSize;
    CHECK_NONFATAL(1 + 32 * (1 + 256) >= expectedOutputSize);
    unsigned char output[1 + 32 * (1 + 256)];
    secp256k1_whitelist_signature_serialize(secp256k1_ctx, output, &expectedOutputSize, &sig);
    CHECK_NONFATAL(expectedOutputSize == preSize);
    std::vector<unsigned char> voutput(output, output + expectedOutputSize / sizeof(output[0]));

    return HexStr(voutput);
},
    };
}

// Only used for functionary integration tests
static RPCHelpMan getpegoutkeys()
{
    return RPCHelpMan{"getpegoutkeys",
                "\n(DEPRECATED) Please see `initpegoutwallet` and `sendtomainchain` for best-supported and easiest workflow. This call is for the Liquid network participants' `offline` wallet ONLY. Returns `sumkeys` corresponding to the sum of the Offline PAK and the imported Bitcoin key. The wallet must have the Offline private PAK to succeed. The output will be used in `generatepegoutproof` and `sendtomainchain`. Care is required to keep the bitcoin private key, as well as the `sumkey` safe, as a leak of both results in the leak of your `offlinekey`. Therefore it is recommended to create Bitcoin keys and do Bitcoin transaction signing directly on an offline wallet co-located with your offline Liquid wallet.\n",
                {
                    {"btcprivkey", RPCArg::Type::STR, RPCArg::Optional::NO, "Base58 Bitcoin private key that will be combined with the offline privkey"},
                    {"offlinepubkey", RPCArg::Type::STR_HEX, RPCArg::Optional::OMITTED_NAMED_ARG, "Hex pubkey of key to combine with btcprivkey. Primarily intended for integration testing."},
                },
                RPCResult{
                    RPCResult::Type::OBJ, "", "",
                    {
                        {RPCResult::Type::STR, "sumkey", "Base58-encoded sum key"},
                        {RPCResult::Type::STR_HEX, "btcpubkey", "the bitcoin pubkey that corresponds to the pegout destination Bitcoin address"},
                        {RPCResult::Type::STR, "btcaddress", "Destination Bitcoin address for the funds being pegged out using these keys"},
                    },
                },
                RPCExamples{
                    HelpExampleCli("getpegoutkeys", "")
            + HelpExampleCli("getpegoutkeys", "\"5Kb8kLf9zgWQnogidDA76MzPL6TsZZY36hWXMssSzNydYXYB9KF\" \"0389275d512326f7016e014d8625f709c01f23bd0dc16522bf9845a9ee1ef6cbf9\"")
            + HelpExampleRpc("getpegoutkeys", "")
           + HelpExampleRpc("getpegoutkeys", "\"5Kb8kLf9zgWQnogidDA76MzPL6TsZZY36hWXMssSzNydYXYB9KF\", \"0389275d512326f7016e014d8625f709c01f23bd0dc16522bf9845a9ee1ef6cbf9\"")
                },
        [&](const RPCHelpMan& self, const JSONRPCRequest& request) -> UniValue
{
    std::shared_ptr<CWallet> const pwallet = GetWalletForJSONRPCRequest(request);
    if (!pwallet) return NullUniValue;

    LOCK(pwallet->cs_wallet);

    LegacyScriptPubKeyMan* spk_man = pwallet->GetLegacyScriptPubKeyMan();
    if (!spk_man) {
        throw JSONRPCError(RPC_WALLET_ERROR, "This type of wallet does not support this command");
    }

    if (!request.params[1].isStr() || !IsHex(request.params[1].get_str()) || request.params[1].get_str().size() != 66) {
        throw JSONRPCError(RPC_TYPE_ERROR, "offlinepubkey must be hex string of size 66");
    }

    std::vector<unsigned char> offlinepubbytes = ParseHex(request.params[1].get_str());
    CPubKey offline_pub = CPubKey(offlinepubbytes.begin(), offlinepubbytes.end());

    if (!offline_pub.IsFullyValid()) {
        throw JSONRPCError(RPC_TYPE_ERROR, "offlinepubkey is not a valid pubkey");
    }

    CKey pegoutkey;
    if (!spk_man->GetKey(offline_pub.GetID(), pegoutkey))
        throw JSONRPCError(RPC_WALLET_ERROR, "Offline key can not be found in wallet");

    CKey bitcoinkey = DecodeSecret(request.params[0].get_str());
    if (!bitcoinkey.IsValid()) {
        throw JSONRPCError(RPC_INVALID_ADDRESS_OR_KEY, "Private key outside allowed range");
    }

    CPubKey bitcoinpubkey = bitcoinkey.GetPubKey();
    CHECK_NONFATAL(bitcoinkey.VerifyPubKey(bitcoinpubkey));

    std::vector<unsigned char> pegoutkeybytes(pegoutkey.begin(), pegoutkey.end());
    std::vector<unsigned char> pegoutsubkeybytes(bitcoinkey.begin(), bitcoinkey.end());

    if (!secp256k1_ec_privkey_tweak_add(secp256k1_ctx, &pegoutkeybytes[0], &pegoutsubkeybytes[0]))
        throw JSONRPCError(RPC_WALLET_ERROR, "Summed key invalid");

    CKey sumseckey;
    sumseckey.Set(pegoutkeybytes.begin(), pegoutkeybytes.end(), true);

    UniValue ret(UniValue::VOBJ);
    ret.pushKV("sumkey", EncodeSecret(sumseckey));
    ret.pushKV("btcpubkey", HexStr(bitcoinpubkey));
    ret.pushKV("btcaddress", EncodeParentDestination(PKHash(bitcoinpubkey.GetID())));

    return ret;
},
    };
}

// END ELEMENTS commands
//

RPCHelpMan abortrescan(); // in rpcdump.cpp
RPCHelpMan dumpprivkey(); // in rpcdump.cpp
RPCHelpMan importblindingkey(); // in rpcdump.cpp
RPCHelpMan importmasterblindingkey(); // in rpcdump.cpp
RPCHelpMan importissuanceblindingkey(); // in rpcdump.cpp
RPCHelpMan dumpblindingkey(); // in rpcdump.cpp
RPCHelpMan dumpmasterblindingkey(); // in rpcdump.cpp
RPCHelpMan dumpissuanceblindingkey(); // in rpcdump.cpp
RPCHelpMan importprivkey();
RPCHelpMan importaddress();
RPCHelpMan importpubkey();
RPCHelpMan dumpwallet();
RPCHelpMan importwallet();
RPCHelpMan importprunedfunds();
RPCHelpMan removeprunedfunds();
RPCHelpMan importmulti();
RPCHelpMan importdescriptors();
RPCHelpMan listdescriptors();
RPCHelpMan getwalletpakinfo();

Span<const CRPCCommand> GetWalletRPCCommands()
{
// clang-format off
static const CRPCCommand commands[] =
{ //  category              actor (function)                argNames
  //  --------------------- ------------------------          -----------------------         ----------
    { "rawtransactions",    &fundrawtransaction,             },
    { "wallet",             &abandontransaction,             },
    { "wallet",             &abortrescan,                    },
    { "wallet",             &addmultisigaddress,             },
    { "wallet",             &backupwallet,                   },
    { "wallet",             &bumpfee,                        },
    { "wallet",             &psbtbumpfee,                    },
    { "wallet",             &createwallet,                   },
    { "wallet",             &dumpprivkey,                    },
    { "wallet",             &dumpwallet,                     },
    { "wallet",             &encryptwallet,                  },
    { "wallet",             &getaddressesbylabel,            },
    { "wallet",             &getaddressinfo,                 },
    { "wallet",             &getbalance,                     },
    { "wallet",             &getnewaddress,                  },
    { "wallet",             &getrawchangeaddress,            },
    { "wallet",             &getreceivedbyaddress,           },
    { "wallet",             &getreceivedbylabel,             },
    { "wallet",             &gettransaction,                 },
    { "wallet",             &getunconfirmedbalance,          },
    { "wallet",             &getbalances,                    },
    { "wallet",             &getwalletinfo,                  },
    { "wallet",             &importaddress,                  },
    { "wallet",             &importdescriptors,              },
    { "wallet",             &importmulti,                    },
    { "wallet",             &importprivkey,                  },
    { "wallet",             &importprunedfunds,              },
    { "wallet",             &importpubkey,                   },
    { "wallet",             &importwallet,                   },
    { "wallet",             &keypoolrefill,                  },
    { "wallet",             &listaddressgroupings,           },
    { "wallet",             &listdescriptors,                },
    { "wallet",             &listlabels,                     },
    { "wallet",             &listlockunspent,                },
    { "wallet",             &listreceivedbyaddress,          },
    { "wallet",             &listreceivedbylabel,            },
    { "wallet",             &listsinceblock,                 },
    { "wallet",             &listtransactions,               },
    { "wallet",             &listunspent,                    },
    { "wallet",             &listwalletdir,                  },
    { "wallet",             &listwallets,                    },
    { "wallet",             &loadwallet,                     },
    { "wallet",             &lockunspent,                    },
    { "wallet",             &removeprunedfunds,              },
    { "wallet",             &rescanblockchain,               },
    { "wallet",             &send,                           },
    { "wallet",             &sendmany,                       },
    { "wallet",             &sendtoaddress,                  },
    { "wallet",             &sethdseed,                      },
    { "wallet",             &setlabel,                       },
    { "wallet",             &settxfee,                       },
    { "wallet",             &setwalletflag,                  },
    { "wallet",             &signmessage,                    },
    { "wallet",             &signrawtransactionwithwallet,   },
    { "wallet",             &unloadwallet,                   },
    { "wallet",             &upgradewallet,                  },
    { "wallet",             &walletcreatefundedpsbt,         },
#ifdef ENABLE_EXTERNAL_SIGNER
    { "wallet",             &walletdisplayaddress,           },
#endif // ENABLE_EXTERNAL_SIGNER
    { "wallet",             &walletlock,                     },
    { "wallet",             &walletpassphrase,               },
    { "wallet",             &walletpassphrasechange,         },
    { "wallet",             &walletprocesspsbt,              },
    // ELEMENTS:
<<<<<<< HEAD
    { "wallet",             &getpeginaddress,                },
    { "wallet",             &claimpegin,                     },
    { "wallet",             &createrawpegin,                 },
    { "wallet",             &blindrawtransaction,            },
    { "wallet",             &unblindrawtransaction,          },
    { "wallet",             &sendtomainchain,                },
    { "wallet",             &initpegoutwallet,               },
    { "wallet",             &getwalletpakinfo,               },
    { "wallet",             &importblindingkey,              },
    { "wallet",             &importmasterblindingkey,        },
    { "wallet",             &importissuanceblindingkey,      },
    { "wallet",             &dumpblindingkey,                },
    { "wallet",             &dumpmasterblindingkey,          },
    { "wallet",             &dumpissuanceblindingkey,        },
    { "wallet",             &signblock,                      },
    { "wallet",             &listissuances,                  },
    { "wallet",             &issueasset,                     },
    { "wallet",             &reissueasset,                   },
    { "wallet",             &destroyamount,                  },
    { "hidden",             &generatepegoutproof,            },
    { "hidden",             &getpegoutkeys,                  },
=======
    { "wallet",             "getpeginaddress",                  &getpeginaddress,               {} },
    { "wallet",             "claimpegin",                       &claimpegin,                    {"bitcoin_tx", "txoutproof", "claim_script"} },
    { "wallet",             "createrawpegin",                   &createrawpegin,                {"bitcoin_tx", "txoutproof", "claim_script"} },
    { "wallet",             "blindrawtransaction",              &blindrawtransaction,           {"hexstring", "ignoreblindfail", "asset_commitments", "blind_issuances", "totalblinder"} },
    { "wallet",             "unblindrawtransaction",            &unblindrawtransaction,         {"hex"} },
    { "wallet",             "sendtomainchain",                  &sendtomainchain,               {"address", "amount", "subtractfeefromamount", "verbose"} },
    { "wallet",             "initpegoutwallet",                 &initpegoutwallet,              {"bitcoin_descriptor", "bip32_counter", "liquid_pak"} },
    { "wallet",             "getwalletpakinfo",                 &getwalletpakinfo,              {} },
    { "wallet",             "importblindingkey",                &importblindingkey,             {"address", "hexkey"}},
    { "wallet",             "importmasterblindingkey",          &importmasterblindingkey,       {"hexkey"}},
    { "wallet",             "importissuanceblindingkey",        &importissuanceblindingkey,     {"txid", "vin", "blindingkey"}},
    { "wallet",             "dumpblindingkey",                  &dumpblindingkey,               {"address"}},
    { "wallet",             "dumpmasterblindingkey",            &dumpmasterblindingkey,         {}},
    { "wallet",             "dumpissuanceblindingkey",          &dumpissuanceblindingkey,       {"txid", "vin"}},
    { "wallet",             "signblock",                        &signblock,                     {"blockhex", "witnessScript"}},
    { "wallet",             "listissuances",                    &listissuances,                 {"asset"}},
    { "wallet",             "issueasset",                       &issueasset,                    {"assetamount", "tokenamount", "blind", "contract_hash"}},
    { "wallet",             "reissueasset",                     &reissueasset,                  {"asset", "assetamount"}},
    { "wallet",             "destroyamount",                    &destroyamount,                 {"asset", "amount", "comment", "verbose"} },
    { "hidden",             "generatepegoutproof",              &generatepegoutproof,           {"sumkey", "btcpubkey", "onlinepubkey"} },
    { "hidden",             "getpegoutkeys",                    &getpegoutkeys,                 {"btcprivkey", "offlinepubkey"} },
>>>>>>> 388d47f9
};
// clang-format on
    return MakeSpan(commands);
}<|MERGE_RESOLUTION|>--- conflicted
+++ resolved
@@ -6545,12 +6545,8 @@
                 {
                     {"assetamount", RPCArg::Type::AMOUNT, RPCArg::Optional::NO, "Amount of asset to generate. Note that the amount is BTC-like, with 8 decimal places."},
                     {"tokenamount", RPCArg::Type::AMOUNT, RPCArg::Optional::NO, "Amount of reissuance tokens to generate. Note that the amount is BTC-like, with 8 decimal places. These will allow you to reissue the asset if in wallet using `reissueasset`. These tokens are not consumed during reissuance."},
-<<<<<<< HEAD
                     {"blind", RPCArg::Type::BOOL, RPCArg::Default{true}, "Whether to blind the issuances."},
-=======
-                    {"blind", RPCArg::Type::BOOL , /* default */ "true", "Whether to blind the issuances."},
-                    {"contract_hash", RPCArg::Type::STR_HEX, /* default */ "0000...0000", "Contract hash that is put into issuance definition. Must be 32 bytes worth in hex string form. This will affect the asset id."},
->>>>>>> 388d47f9
+                    {"contract_hash", RPCArg::Type::STR_HEX, RPCArg::Default{"0000...0000"}, "Contract hash that is put into issuance definition. Must be 32 bytes worth in hex string form. This will affect the asset id."},
                 },
                 RPCResult{
                     RPCResult::Type::OBJ, "", "",
@@ -7162,7 +7158,6 @@
     { "wallet",             &walletpassphrasechange,         },
     { "wallet",             &walletprocesspsbt,              },
     // ELEMENTS:
-<<<<<<< HEAD
     { "wallet",             &getpeginaddress,                },
     { "wallet",             &claimpegin,                     },
     { "wallet",             &createrawpegin,                 },
@@ -7184,29 +7179,6 @@
     { "wallet",             &destroyamount,                  },
     { "hidden",             &generatepegoutproof,            },
     { "hidden",             &getpegoutkeys,                  },
-=======
-    { "wallet",             "getpeginaddress",                  &getpeginaddress,               {} },
-    { "wallet",             "claimpegin",                       &claimpegin,                    {"bitcoin_tx", "txoutproof", "claim_script"} },
-    { "wallet",             "createrawpegin",                   &createrawpegin,                {"bitcoin_tx", "txoutproof", "claim_script"} },
-    { "wallet",             "blindrawtransaction",              &blindrawtransaction,           {"hexstring", "ignoreblindfail", "asset_commitments", "blind_issuances", "totalblinder"} },
-    { "wallet",             "unblindrawtransaction",            &unblindrawtransaction,         {"hex"} },
-    { "wallet",             "sendtomainchain",                  &sendtomainchain,               {"address", "amount", "subtractfeefromamount", "verbose"} },
-    { "wallet",             "initpegoutwallet",                 &initpegoutwallet,              {"bitcoin_descriptor", "bip32_counter", "liquid_pak"} },
-    { "wallet",             "getwalletpakinfo",                 &getwalletpakinfo,              {} },
-    { "wallet",             "importblindingkey",                &importblindingkey,             {"address", "hexkey"}},
-    { "wallet",             "importmasterblindingkey",          &importmasterblindingkey,       {"hexkey"}},
-    { "wallet",             "importissuanceblindingkey",        &importissuanceblindingkey,     {"txid", "vin", "blindingkey"}},
-    { "wallet",             "dumpblindingkey",                  &dumpblindingkey,               {"address"}},
-    { "wallet",             "dumpmasterblindingkey",            &dumpmasterblindingkey,         {}},
-    { "wallet",             "dumpissuanceblindingkey",          &dumpissuanceblindingkey,       {"txid", "vin"}},
-    { "wallet",             "signblock",                        &signblock,                     {"blockhex", "witnessScript"}},
-    { "wallet",             "listissuances",                    &listissuances,                 {"asset"}},
-    { "wallet",             "issueasset",                       &issueasset,                    {"assetamount", "tokenamount", "blind", "contract_hash"}},
-    { "wallet",             "reissueasset",                     &reissueasset,                  {"asset", "assetamount"}},
-    { "wallet",             "destroyamount",                    &destroyamount,                 {"asset", "amount", "comment", "verbose"} },
-    { "hidden",             "generatepegoutproof",              &generatepegoutproof,           {"sumkey", "btcpubkey", "onlinepubkey"} },
-    { "hidden",             "getpegoutkeys",                    &getpegoutkeys,                 {"btcprivkey", "offlinepubkey"} },
->>>>>>> 388d47f9
 };
 // clang-format on
     return MakeSpan(commands);
