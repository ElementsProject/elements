--- conflicted
+++ resolved
@@ -2827,13 +2827,8 @@
 {
             RPCHelpMan{"loadwallet",
                 "\nLoads a wallet from a wallet file or directory."
-<<<<<<< HEAD
                 "\nNote that all wallet command-line options used when starting the daemon will be"
-                "\napplied to the new wallet (eg -zapwallettxes, upgradewallet, rescan, etc).\n",
-=======
-                "\nNote that all wallet command-line options used when starting bitcoind will be"
                 "\napplied to the new wallet (eg -zapwallettxes, rescan, etc).\n",
->>>>>>> b470c758
                 {
                     {"filename", RPCArg::Type::STR, RPCArg::Optional::NO, "The wallet directory or .dat file."},
                 },
@@ -4937,7 +4932,45 @@
     return result;
 }
 
-<<<<<<< HEAD
+static UniValue upgradewallet(const JSONRPCRequest& request)
+{
+    std::shared_ptr<CWallet> const wallet = GetWalletForJSONRPCRequest(request);
+    CWallet* const pwallet = wallet.get();
+
+    if (!EnsureWalletIsAvailable(pwallet, request.fHelp)) {
+        return NullUniValue;
+    }
+
+    RPCHelpMan{"upgradewallet",
+        "\nUpgrade the wallet. Upgrades to the latest version if no version number is specified\n"
+        "New keys may be generated and a new wallet backup will need to be made.",
+        {
+            {"version", RPCArg::Type::NUM, /* default */ strprintf("%d", FEATURE_LATEST), "The version number to upgrade to. Default is the latest wallet version"}
+        },
+        RPCResults{},
+        RPCExamples{
+            HelpExampleCli("upgradewallet", "169900")
+            + HelpExampleRpc("upgradewallet", "169900")
+        }
+    }.Check(request);
+
+    RPCTypeCheck(request.params, {UniValue::VNUM}, true);
+
+    EnsureWalletIsUnlocked(pwallet);
+
+    int version = 0;
+    if (!request.params[0].isNull()) {
+        version = request.params[0].get_int();
+    }
+
+    std::string error;
+    std::vector<std::string> warnings;
+    if (!pwallet->UpgradeWallet(version, error, warnings)) {
+        throw JSONRPCError(RPC_WALLET_ERROR, error);
+    }
+    return error;
+}
+
 //
 // ELEMENTS commands
 
@@ -6278,9 +6311,6 @@
 }
 
 UniValue issueasset(const JSONRPCRequest& request)
-=======
-static UniValue upgradewallet(const JSONRPCRequest& request)
->>>>>>> b470c758
 {
     std::shared_ptr<CWallet> const wallet = GetWalletForJSONRPCRequest(request);
     CWallet* const pwallet = wallet.get();
@@ -6289,7 +6319,6 @@
         return NullUniValue;
     }
 
-<<<<<<< HEAD
     if (request.fHelp || request.params.size() < 2 || request.params.size() > 3)
         throw std::runtime_error(
             RPCHelpMan{"issueasset",
@@ -6821,38 +6850,6 @@
 // END ELEMENTS commands
 //
 
-=======
-    RPCHelpMan{"upgradewallet",
-        "\nUpgrade the wallet. Upgrades to the latest version if no version number is specified\n"
-        "New keys may be generated and a new wallet backup will need to be made.",
-        {
-            {"version", RPCArg::Type::NUM, /* default */ strprintf("%d", FEATURE_LATEST), "The version number to upgrade to. Default is the latest wallet version"}
-        },
-        RPCResults{},
-        RPCExamples{
-            HelpExampleCli("upgradewallet", "169900")
-            + HelpExampleRpc("upgradewallet", "169900")
-        }
-    }.Check(request);
-
-    RPCTypeCheck(request.params, {UniValue::VNUM}, true);
-
-    EnsureWalletIsUnlocked(pwallet);
-
-    int version = 0;
-    if (!request.params[0].isNull()) {
-        version = request.params[0].get_int();
-    }
-
-    std::string error;
-    std::vector<std::string> warnings;
-    if (!pwallet->UpgradeWallet(version, error, warnings)) {
-        throw JSONRPCError(RPC_WALLET_ERROR, error);
-    }
-    return error;
-}
-
->>>>>>> b470c758
 UniValue abortrescan(const JSONRPCRequest& request); // in rpcdump.cpp
 UniValue dumpprivkey(const JSONRPCRequest& request); // in rpcdump.cpp
 UniValue importblindingkey(const JSONRPCRequest& request); // in rpcdump.cpp
@@ -6928,12 +6925,8 @@
     { "wallet",             "signmessage",                      &signmessage,                   {"address","message"} },
     { "wallet",             "signrawtransactionwithwallet",     &signrawtransactionwithwallet,  {"hexstring","prevtxs","sighashtype"} },
     { "wallet",             "unloadwallet",                     &unloadwallet,                  {"wallet_name"} },
-<<<<<<< HEAD
+    { "wallet",             "upgradewallet",                    &upgradewallet,                 {"version"} },
     { "wallet",             "walletcreatefundedpsbt",           &walletcreatefundedpsbt,        {"inputs","outputs","locktime","options","bip32derivs","solving_data"} },
-=======
-    { "wallet",             "upgradewallet",                    &upgradewallet,                 {"version"} },
-    { "wallet",             "walletcreatefundedpsbt",           &walletcreatefundedpsbt,        {"inputs","outputs","locktime","options","bip32derivs"} },
->>>>>>> b470c758
     { "wallet",             "walletlock",                       &walletlock,                    {} },
     { "wallet",             "walletpassphrase",                 &walletpassphrase,              {"passphrase","timeout"} },
     { "wallet",             "walletpassphrasechange",           &walletpassphrasechange,        {"oldpassphrase","newpassphrase"} },
