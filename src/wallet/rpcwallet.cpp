// Copyright (c) 2010 Satoshi Nakamoto
// Copyright (c) 2009-2020 The Bitcoin Core developers
// Distributed under the MIT software license, see the accompanying
// file COPYING or http://www.opensource.org/licenses/mit-license.php.

#include <amount.h>
#include <asset.h>
#include <assetsdir.h>
#include <block_proof.h>
#include <consensus/validation.h>
#include <core_io.h>
#include <interfaces/chain.h>
#include <key_io.h>
#include <mainchainrpc.h>
#include <merkleblock.h>
#include <node/context.h>
#include <outputtype.h>
#include <pegins.h>
#include <policy/feerate.h>
#include <policy/fees.h>
#include <policy/policy.h>
#include <policy/rbf.h>
#include <pow.h>
#include <primitives/bitcoin/merkleblock.h>
#include <primitives/bitcoin/transaction.h>
#include <rpc/rawtransaction_util.h>
#include <rpc/server.h>
#include <rpc/util.h>
#include <script/descriptor.h>
#include <script/pegins.h>  // for GetPeginOutputFromWitness()
#include <script/sign.h>
#include <secp256k1.h>
#include <util/bip32.h>
#include <util/fees.h>
#include <util/message.h> // For MessageSign()
#include <util/moneystr.h>
#include <util/string.h>
#include <util/system.h>
#include <util/translation.h>
#include <util/url.h>
#include <util/vector.h>
#include <validation.h>
#include <wallet/coincontrol.h>
#include <wallet/context.h>
#include <wallet/feebumper.h>
#include <wallet/fees.h>
#include <wallet/load.h>
#include <wallet/rpcwallet.h>
#include <wallet/wallet.h>
#include <wallet/walletdb.h>
#include <wallet/walletutil.h>

#include <optional>
#include <stdint.h>

#include <univalue.h>

#include <script/generic.hpp> // signblock
#include <script/descriptor.h> // initpegoutwallet
#include <span.h> // sendtomainchain_pak
#include <blind.h>
#include <issuance.h>

using interfaces::FoundBlock;

static const std::string WALLET_ENDPOINT_BASE = "/wallet/";
static const std::string HELP_REQUIRING_PASSPHRASE{"\nRequires wallet passphrase to be set with walletpassphrase call if wallet is encrypted.\n"};

static inline bool GetAvoidReuseFlag(const CWallet& wallet, const UniValue& param) {
    bool can_avoid_reuse = wallet.IsWalletFlagSet(WALLET_FLAG_AVOID_REUSE);
    bool avoid_reuse = param.isNull() ? can_avoid_reuse : param.get_bool();

    if (avoid_reuse && !can_avoid_reuse) {
        throw JSONRPCError(RPC_WALLET_ERROR, "wallet does not have the \"avoid reuse\" feature enabled");
    }

    return avoid_reuse;
}


/** Used by RPC commands that have an include_watchonly parameter.
 *  We default to true for watchonly wallets if include_watchonly isn't
 *  explicitly set.
 */
static bool ParseIncludeWatchonly(const UniValue& include_watchonly, const CWallet& wallet)
{
    if (include_watchonly.isNull()) {
        // if include_watchonly isn't explicitly set, then check if we have a watchonly wallet
        return wallet.IsWalletFlagSet(WALLET_FLAG_DISABLE_PRIVATE_KEYS);
    }

    // otherwise return whatever include_watchonly was set to
    return include_watchonly.get_bool();
}


/** Checks if a CKey is in the given CWallet compressed or otherwise*/
bool HaveKey(const SigningProvider& wallet, const CKey& key)
{
    CKey key2;
    key2.Set(key.begin(), key.end(), !key.IsCompressed());
    return wallet.HaveKey(key.GetPubKey().GetID()) || wallet.HaveKey(key2.GetPubKey().GetID());
}

bool GetWalletNameFromJSONRPCRequest(const JSONRPCRequest& request, std::string& wallet_name)
{
    if (URL_DECODE && request.URI.substr(0, WALLET_ENDPOINT_BASE.size()) == WALLET_ENDPOINT_BASE) {
        // wallet endpoint was used
        wallet_name = URL_DECODE(request.URI.substr(WALLET_ENDPOINT_BASE.size()));
        return true;
    }
    return false;
}

std::shared_ptr<CWallet> GetWalletForJSONRPCRequest(const JSONRPCRequest& request)
{
    CHECK_NONFATAL(request.mode == JSONRPCRequest::EXECUTE);
    std::string wallet_name;
    if (GetWalletNameFromJSONRPCRequest(request, wallet_name)) {
        std::shared_ptr<CWallet> pwallet = GetWallet(wallet_name);
        if (!pwallet) throw JSONRPCError(RPC_WALLET_NOT_FOUND, "Requested wallet does not exist or is not loaded");
        return pwallet;
    }

    std::vector<std::shared_ptr<CWallet>> wallets = GetWallets();
    if (wallets.size() == 1) {
        return wallets[0];
    }

    if (wallets.empty()) {
        throw JSONRPCError(
            RPC_WALLET_NOT_FOUND, "No wallet is loaded. Load a wallet using loadwallet or create a new one with createwallet. (Note: A default wallet is no longer automatically created)");
    }
    throw JSONRPCError(RPC_WALLET_NOT_SPECIFIED,
        "Wallet file not specified (must request wallet RPC through /wallet/<filename> uri-path).");
}

void EnsureWalletIsUnlocked(const CWallet& wallet)
{
    if (wallet.IsLocked()) {
        throw JSONRPCError(RPC_WALLET_UNLOCK_NEEDED, "Error: Please enter the wallet passphrase with walletpassphrase first.");
    }
}

WalletContext& EnsureWalletContext(const std::any& context)
{
    auto wallet_context = util::AnyPtr<WalletContext>(context);
    if (!wallet_context) {
        throw JSONRPCError(RPC_INTERNAL_ERROR, "Wallet context not found");
    }
    return *wallet_context;
}

// also_create should only be set to true only when the RPC is expected to add things to a blank wallet and make it no longer blank
LegacyScriptPubKeyMan& EnsureLegacyScriptPubKeyMan(CWallet& wallet, bool also_create)
{
    LegacyScriptPubKeyMan* spk_man = wallet.GetLegacyScriptPubKeyMan();
    if (!spk_man && also_create) {
        spk_man = wallet.GetOrCreateLegacyScriptPubKeyMan();
    }
    if (!spk_man) {
        throw JSONRPCError(RPC_WALLET_ERROR, "This type of wallet does not support this command");
    }
    return *spk_man;
}

static void WalletTxToJSON(interfaces::Chain& chain, const CWalletTx& wtx, UniValue& entry)
{
    int confirms = wtx.GetDepthInMainChain();
    entry.pushKV("confirmations", confirms);
    if (wtx.IsCoinBase())
        entry.pushKV("generated", true);
    if (confirms > 0)
    {
        entry.pushKV("blockhash", wtx.m_confirm.hashBlock.GetHex());
        entry.pushKV("blockheight", wtx.m_confirm.block_height);
        entry.pushKV("blockindex", wtx.m_confirm.nIndex);
        int64_t block_time;
        CHECK_NONFATAL(chain.findBlock(wtx.m_confirm.hashBlock, FoundBlock().time(block_time)));
        entry.pushKV("blocktime", block_time);
    } else {
        entry.pushKV("trusted", wtx.IsTrusted());
    }
    uint256 hash = wtx.GetHash();
    entry.pushKV("txid", hash.GetHex());
    UniValue conflicts(UniValue::VARR);
    for (const uint256& conflict : wtx.GetConflicts())
        conflicts.push_back(conflict.GetHex());
    entry.pushKV("walletconflicts", conflicts);
    entry.pushKV("time", wtx.GetTxTime());
    entry.pushKV("timereceived", (int64_t)wtx.nTimeReceived);

    // Add opt-in RBF status
    std::string rbfStatus = "no";
    if (confirms <= 0) {
        RBFTransactionState rbfState = chain.isRBFOptIn(*wtx.tx);
        if (rbfState == RBFTransactionState::UNKNOWN)
            rbfStatus = "unknown";
        else if (rbfState == RBFTransactionState::REPLACEABLE_BIP125)
            rbfStatus = "yes";
    }
    entry.pushKV("bip125-replaceable", rbfStatus);

    for (const std::pair<const std::string, std::string>& item : wtx.mapValue) {
        // Skip blinding data which isn't parseable
        if (item.first != "blindingdata") {
            entry.pushKV(item.first, item.second);
        }
    }
}

static std::string LabelFromValue(const UniValue& value)
{
    std::string label = value.get_str();
    if (label == "*")
        throw JSONRPCError(RPC_WALLET_INVALID_LABEL_NAME, "Invalid label name");
    return label;
}

/**
 * Update coin control with fee estimation based on the given parameters
 *
 * @param[in]     wallet            Wallet reference
 * @param[in,out] cc                Coin control to be updated
 * @param[in]     conf_target       UniValue integer; confirmation target in blocks, values between 1 and 1008 are valid per policy/fees.h;
 * @param[in]     estimate_mode     UniValue string; fee estimation mode, valid values are "unset", "economical" or "conservative";
 * @param[in]     fee_rate          UniValue real; fee rate in sat/vB;
 *                                      if present, both conf_target and estimate_mode must either be null, or "unset"
 * @param[in]     override_min_fee  bool; whether to set fOverrideFeeRate to true to disable minimum fee rate checks and instead
 *                                      verify only that fee_rate is greater than 0
 * @throws a JSONRPCError if conf_target, estimate_mode, or fee_rate contain invalid values or are in conflict
 */
static void SetFeeEstimateMode(const CWallet& wallet, CCoinControl& cc, const UniValue& conf_target, const UniValue& estimate_mode, const UniValue& fee_rate, bool override_min_fee)
{
    if (!fee_rate.isNull()) {
        if (!conf_target.isNull()) {
            throw JSONRPCError(RPC_INVALID_PARAMETER, "Cannot specify both conf_target and fee_rate. Please provide either a confirmation target in blocks for automatic fee estimation, or an explicit fee rate.");
        }
        if (!estimate_mode.isNull() && estimate_mode.get_str() != "unset") {
            throw JSONRPCError(RPC_INVALID_PARAMETER, "Cannot specify both estimate_mode and fee_rate");
        }
        cc.m_feerate = CFeeRate(AmountFromValue(fee_rate), COIN);
        if (override_min_fee) cc.fOverrideFeeRate = true;
        // Default RBF to true for explicit fee_rate, if unset.
        if (!cc.m_signal_bip125_rbf) cc.m_signal_bip125_rbf = true;
        return;
    }
    if (!estimate_mode.isNull() && !FeeModeFromString(estimate_mode.get_str(), cc.m_fee_mode)) {
        throw JSONRPCError(RPC_INVALID_PARAMETER, InvalidEstimateModeErrorMessage());
    }
    if (!conf_target.isNull()) {
        cc.m_confirm_target = ParseConfirmTarget(conf_target, wallet.chain().estimateMaxBlocks());
    }
}

static RPCHelpMan getnewaddress()
{
    return RPCHelpMan{"getnewaddress",
                "\nReturns a new address for receiving payments.\n"
                "If 'label' is specified, it is added to the address book \n"
                "so payments received with the address will be associated with 'label'.\n"
                "When the wallet doesn't give blinded addresses by default (-blindedaddresses=0), \n"
                "the address type \"blech32\" can still be used to get a blinded address.\n",
                {
<<<<<<< HEAD
                    {"label", RPCArg::Type::STR, /* default */ "\"\"", "The label name for the address to be linked to. It can also be set to the empty string \"\" to represent the default label. The label does not need to exist, it will be created if there is no label by the given name."},
                    {"address_type", RPCArg::Type::STR, /* default */ "set by -addresstype", "The address type to use. Options are \"legacy\", \"p2sh-segwit\", and \"bech32\". Default is set by -addresstype."},
=======
                    {"label", RPCArg::Type::STR, RPCArg::Default{""}, "The label name for the address to be linked to. It can also be set to the empty string \"\" to represent the default label. The label does not need to exist, it will be created if there is no label by the given name."},
                    {"address_type", RPCArg::Type::STR, RPCArg::DefaultHint{"set by -addresstype"}, "The address type to use. Options are \"legacy\", \"p2sh-segwit\", and \"bech32\"."},
>>>>>>> d4300a10
                },
                RPCResult{
                    RPCResult::Type::STR, "address", "The new address"
                },
                RPCExamples{
                    HelpExampleCli("getnewaddress", "")
            + HelpExampleRpc("getnewaddress", "")
                },
        [&](const RPCHelpMan& self, const JSONRPCRequest& request) -> UniValue
{
    std::shared_ptr<CWallet> const pwallet = GetWalletForJSONRPCRequest(request);
    if (!pwallet) return NullUniValue;

    LOCK(pwallet->cs_wallet);

    if (!pwallet->CanGetAddresses()) {
        throw JSONRPCError(RPC_WALLET_ERROR, "Error: This wallet has no available keys");
    }

    // Parse the label first so we don't generate a key if there's an error
    std::string label;
    if (!request.params[0].isNull())
        label = LabelFromValue(request.params[0]);

    OutputType output_type = pwallet->m_default_address_type;
    bool force_blind = false;
    if (!request.params[1].isNull()) {
        if (!ParseOutputType(request.params[1].get_str(), output_type)) {
            throw JSONRPCError(RPC_INVALID_ADDRESS_OR_KEY, strprintf("Unknown address type '%s'", request.params[1].get_str()));
        }
        // Special case for "blech32" when `-blindedaddresses=0` in the config.
        if (request.params[1].get_str() == "blech32") {
            force_blind = true;
        }
    }

    CTxDestination dest;
    std::string error;
    bool add_blinding_key = force_blind || gArgs.GetBoolArg("-blindedaddresses", g_con_elementsmode);
    if (!pwallet->GetNewDestination(output_type, label, dest, error, add_blinding_key)) {
        throw JSONRPCError(RPC_WALLET_KEYPOOL_RAN_OUT, error);
    }

    return EncodeDestination(dest);
},
    };
}

static RPCHelpMan getrawchangeaddress()
{
    return RPCHelpMan{"getrawchangeaddress",
                "\nReturns a new Bitcoin address, for receiving change.\n"
                "This is for use with raw transactions, NOT normal use.\n",
                {
<<<<<<< HEAD
                    {"address_type", RPCArg::Type::STR, /* default */ "set by -changetype", "The address type to use. Options are \"legacy\", \"p2sh-segwit\", and \"bech32\". Default is set by -changetype."},
=======
                    {"address_type", RPCArg::Type::STR, RPCArg::DefaultHint{"set by -changetype"}, "The address type to use. Options are \"legacy\", \"p2sh-segwit\", and \"bech32\"."},
>>>>>>> d4300a10
                },
                RPCResult{
                    RPCResult::Type::STR, "address", "The address"
                },
                RPCExamples{
                    HelpExampleCli("getrawchangeaddress", "")
            + HelpExampleRpc("getrawchangeaddress", "")
                },
        [&](const RPCHelpMan& self, const JSONRPCRequest& request) -> UniValue
{
    std::shared_ptr<CWallet> const pwallet = GetWalletForJSONRPCRequest(request);
    if (!pwallet) return NullUniValue;

    LOCK(pwallet->cs_wallet);

    if (!pwallet->CanGetAddresses(true)) {
        throw JSONRPCError(RPC_WALLET_ERROR, "Error: This wallet has no available keys");
    }

    OutputType output_type = pwallet->m_default_change_type.value_or(pwallet->m_default_address_type);
    bool force_blind = false;
    if (!request.params[0].isNull()) {
        if (!ParseOutputType(request.params[0].get_str(), output_type)) {
            throw JSONRPCError(RPC_INVALID_ADDRESS_OR_KEY, strprintf("Unknown address type '%s'", request.params[0].get_str()));
        }
        // Special case for "blech32" when `-blindedaddresses=0` in the config.
        if (request.params[0].get_str() == "blech32") {
            force_blind = true;
        }
    }

    CTxDestination dest;
    std::string error;
    bool add_blinding_key = force_blind || gArgs.GetBoolArg("-blindedaddresses", g_con_elementsmode);
    if (!pwallet->GetNewChangeDestination(output_type, dest, error, add_blinding_key)) {
        throw JSONRPCError(RPC_WALLET_KEYPOOL_RAN_OUT, error);
    }
    return EncodeDestination(dest);
},
    };
}


static RPCHelpMan setlabel()
{
    return RPCHelpMan{"setlabel",
                "\nSets the label associated with the given address.\n",
                {
                    {"address", RPCArg::Type::STR, RPCArg::Optional::NO, "The address to be associated with a label."},
                    {"label", RPCArg::Type::STR, RPCArg::Optional::NO, "The label to assign to the address."},
                },
                RPCResult{RPCResult::Type::NONE, "", ""},
                RPCExamples{
                    HelpExampleCli("setlabel", "\"" + EXAMPLE_ADDRESS[0] + "\" \"tabby\"")
            + HelpExampleRpc("setlabel", "\"" + EXAMPLE_ADDRESS[0] + "\", \"tabby\"")
                },
        [&](const RPCHelpMan& self, const JSONRPCRequest& request) -> UniValue
{
    std::shared_ptr<CWallet> const pwallet = GetWalletForJSONRPCRequest(request);
    if (!pwallet) return NullUniValue;

    LOCK(pwallet->cs_wallet);

    CTxDestination dest = DecodeDestination(request.params[0].get_str());
    if (!IsValidDestination(dest)) {
        throw JSONRPCError(RPC_INVALID_ADDRESS_OR_KEY, "Invalid Bitcoin address");
    }

    std::string label = LabelFromValue(request.params[1]);

    if (pwallet->IsMine(dest)) {
        pwallet->SetAddressBook(dest, label, "receive");
    } else {
        pwallet->SetAddressBook(dest, label, "send");
    }

    return NullUniValue;
},
    };
}

void ParseRecipients(const UniValue& address_amounts, const UniValue& address_assets, const UniValue& subtract_fee_outputs, std::vector<CRecipient> &recipients) {
    std::set<CTxDestination> destinations;
    int i = 0;
    for (const std::string& address: address_amounts.getKeys()) {
        CAsset asset = Params().GetConsensus().pegged_asset;
        if (!address_assets.isNull() && address_assets[address].isStr()) {
            std::string strasset = address_assets[address].get_str();
            asset = GetAssetFromString(strasset);
        }
        if (asset.IsNull() && g_con_elementsmode) {
            throw JSONRPCError(RPC_WALLET_ERROR, strprintf("Unknown label and invalid asset hex: %s", asset.GetHex()));
        }

        CTxDestination dest = DecodeDestination(address);
        if (!IsValidDestination(dest)) {
            throw JSONRPCError(RPC_INVALID_ADDRESS_OR_KEY, std::string("Invalid Bitcoin address: ") + address);
        }

        if (destinations.count(dest)) {
            throw JSONRPCError(RPC_INVALID_PARAMETER, std::string("Invalid parameter, duplicated address: ") + address);
        }
        destinations.insert(dest);

        CScript script_pub_key = GetScriptForDestination(dest);
        CAmount amount = AmountFromValue(address_amounts[i++]);

        bool subtract_fee = false;
        for (unsigned int idx = 0; idx < subtract_fee_outputs.size(); idx++) {
            const UniValue& addr = subtract_fee_outputs[idx];
            if (addr.get_str() == address) {
                subtract_fee = true;
            }
        }

        CRecipient recipient = {script_pub_key, amount, asset, GetDestinationBlindingKey(dest), subtract_fee};
        recipients.push_back(recipient);
    }
}

UniValue SendMoney(CWallet& wallet, const CCoinControl &coin_control, std::vector<CRecipient> &recipients, mapValue_t map_value, bool verbose, bool ignore_blind_fail)
{
    EnsureWalletIsUnlocked(wallet);

    // This function is only used by sendtoaddress and sendmany.
    // This should always try to sign, if we don't have private keys, don't try to do anything here.
    if (wallet.IsWalletFlagSet(WALLET_FLAG_DISABLE_PRIVATE_KEYS)) {
        throw JSONRPCError(RPC_WALLET_ERROR, "Error: Private keys are disabled for this wallet");
    }

    // Shuffle recipient list
    std::shuffle(recipients.begin(), recipients.end(), FastRandomContext());

    // Send
    CAmount nFeeRequired = 0;
    int nChangePosRet = -1;
    bilingual_str error;
    CTransactionRef tx;
    FeeCalculation fee_calc_out;
    auto blind_details = g_con_elementsmode ? std::make_unique<BlindDetails>() : nullptr;
    if (blind_details) blind_details->ignore_blind_failure = ignore_blind_fail;
    const bool fCreated = wallet.CreateTransaction(recipients, tx, nFeeRequired, nChangePosRet, error, coin_control, fee_calc_out, true, blind_details.get());
    if (!fCreated) {
        throw JSONRPCError(RPC_WALLET_INSUFFICIENT_FUNDS, error.original);
    }
    wallet.CommitTransaction(tx, std::move(map_value), {} /* orderForm */, blind_details.get());
    if (verbose) {
        UniValue entry(UniValue::VOBJ);
        entry.pushKV("txid", tx->GetHash().GetHex());
        entry.pushKV("fee_reason", StringForFeeReason(fee_calc_out.reason));
        return entry;
    }
    return tx->GetHash().GetHex();
}

static RPCHelpMan sendtoaddress()
{
    return RPCHelpMan{"sendtoaddress",
                "\nSend an amount to a given address." +
        HELP_REQUIRING_PASSPHRASE,
                {
                    {"address", RPCArg::Type::STR, RPCArg::Optional::NO, "The address to send to."},
                    {"amount", RPCArg::Type::AMOUNT, RPCArg::Optional::NO, "The amount in " + CURRENCY_UNIT + " to send. eg 0.1"},
                    {"comment", RPCArg::Type::STR, RPCArg::Optional::OMITTED_NAMED_ARG, "A comment used to store what the transaction is for.\n"
                                         "This is not part of the transaction, just kept in your wallet."},
                    {"comment_to", RPCArg::Type::STR, RPCArg::Optional::OMITTED_NAMED_ARG, "A comment to store the name of the person or organization\n"
                                         "to which you're sending the transaction. This is not part of the \n"
                                         "transaction, just kept in your wallet."},
                    {"subtractfeefromamount", RPCArg::Type::BOOL, RPCArg::Default{false}, "The fee will be deducted from the amount being sent.\n"
                                         "The recipient will receive less bitcoins than you enter in the amount field."},
                    {"replaceable", RPCArg::Type::BOOL, RPCArg::DefaultHint{"wallet default"}, "Allow this transaction to be replaced by a transaction with higher fees via BIP 125"},
                    {"conf_target", RPCArg::Type::NUM, RPCArg::DefaultHint{"wallet -txconfirmtarget"}, "Confirmation target in blocks"},
                    {"estimate_mode", RPCArg::Type::STR, RPCArg::Default{"unset"}, std::string() + "The fee estimate mode, must be one of (case insensitive):\n"
            "       \"" + FeeModes("\"\n\"") + "\""},
                    {"avoid_reuse", RPCArg::Type::BOOL, RPCArg::Default{true}, "(only available if avoid_reuse wallet flag is set) Avoid spending from dirty addresses; addresses are considered\n"
                                         "dirty if they have previously been used in a transaction."},
<<<<<<< HEAD
                    {"assetlabel", RPCArg::Type::STR, RPCArg::Optional::OMITTED_NAMED_ARG, "Hex asset id or asset label for balance."},
                    {"ignoreblindfail", RPCArg::Type::BOOL, /* default */ "true", "Return a transaction even when a blinding attempt fails due to number of blinded inputs/outputs."},
                    {"fee_rate", RPCArg::Type::AMOUNT, /* default */ "not set, fall back to wallet fee estimation", "Specify a fee rate in " + CURRENCY_ATOM + "/vB."},
                    {"verbose", RPCArg::Type::BOOL, /* default */ "false", "If true, return extra information about the transaction."},
=======
                    {"fee_rate", RPCArg::Type::AMOUNT, RPCArg::DefaultHint{"not set, fall back to wallet fee estimation"}, "Specify a fee rate in " + CURRENCY_ATOM + "/vB."},
                    {"verbose", RPCArg::Type::BOOL, RPCArg::Default{false}, "If true, return extra information about the transaction."},
>>>>>>> d4300a10
                },
                {
                    RPCResult{"if verbose is not set or set to false",
                        RPCResult::Type::STR_HEX, "txid", "The transaction id."
                    },
                    RPCResult{"if verbose is set to true",
                        RPCResult::Type::OBJ, "", "",
                        {
                            {RPCResult::Type::STR_HEX, "txid", "The transaction id."},
                            {RPCResult::Type::STR, "fee reason", "The transaction fee reason."}
                        },
                    },
                },
                RPCExamples{
                    "\nSend 0.1 BTC\n"
                    + HelpExampleCli("sendtoaddress", "\"" + EXAMPLE_ADDRESS[0] + "\" 0.1") +
                    "\nSend 0.1 BTC with a confirmation target of 6 blocks in economical fee estimate mode using positional arguments\n"
                    + HelpExampleCli("sendtoaddress", "\"" + EXAMPLE_ADDRESS[0] + "\" 0.1 \"donation\" \"sean's outpost\" false true 6 economical") +
                    "\nSend 0.1 BTC with a fee rate of 1.1 " + CURRENCY_ATOM + "/vB, subtract fee from amount, BIP125-replaceable, using positional arguments\n"
                    + HelpExampleCli("sendtoaddress", "\"" + EXAMPLE_ADDRESS[0] + "\" 0.1 \"drinks\" \"room77\" true true null \"unset\" null 1.1") +
                    "\nSend 0.2 BTC with a confirmation target of 6 blocks in economical fee estimate mode using named arguments\n"
                    + HelpExampleCli("-named sendtoaddress", "address=\"" + EXAMPLE_ADDRESS[0] + "\" amount=0.2 conf_target=6 estimate_mode=\"economical\"") +
                    "\nSend 0.5 BTC with a fee rate of 25 " + CURRENCY_ATOM + "/vB using named arguments\n"
                    + HelpExampleCli("-named sendtoaddress", "address=\"" + EXAMPLE_ADDRESS[0] + "\" amount=0.5 fee_rate=25")
                    + HelpExampleCli("-named sendtoaddress", "address=\"" + EXAMPLE_ADDRESS[0] + "\" amount=0.5 fee_rate=25 subtractfeefromamount=false replaceable=true avoid_reuse=true comment=\"2 pizzas\" comment_to=\"jeremy\" verbose=true")
                },
        [&](const RPCHelpMan& self, const JSONRPCRequest& request) -> UniValue
{
    std::shared_ptr<CWallet> const pwallet = GetWalletForJSONRPCRequest(request);
    if (!pwallet) return NullUniValue;

    // Make sure the results are valid at least up to the most recent block
    // the user could have gotten from another RPC command prior to now
    pwallet->BlockUntilSyncedToCurrentChain();

    LOCK(pwallet->cs_wallet);

    // Wallet comments
    mapValue_t mapValue;
    if (!request.params[2].isNull() && !request.params[2].get_str().empty())
        mapValue["comment"] = request.params[2].get_str();
    if (!request.params[3].isNull() && !request.params[3].get_str().empty())
        mapValue["to"] = request.params[3].get_str();

    bool fSubtractFeeFromAmount = false;
    if (!request.params[4].isNull()) {
        fSubtractFeeFromAmount = request.params[4].get_bool();
    }

    CCoinControl coin_control;
    if (!request.params[5].isNull()) {
        coin_control.m_signal_bip125_rbf = request.params[5].get_bool();
    }

    coin_control.m_avoid_address_reuse = GetAvoidReuseFlag(*pwallet, request.params[8]);
    // We also enable partial spend avoidance if reuse avoidance is set.
    coin_control.m_avoid_partial_spends |= coin_control.m_avoid_address_reuse;

    std::string strasset = Params().GetConsensus().pegged_asset.GetHex();
    if (request.params.size() > 9 && request.params[9].isStr() && !request.params[9].get_str().empty()) {
        strasset = request.params[9].get_str();
    }
    CAsset asset = GetAssetFromString(strasset);
    if (asset.IsNull() && g_con_elementsmode) {
        throw JSONRPCError(RPC_WALLET_ERROR, strprintf("Unknown label and invalid asset hex: %s", asset.GetHex()));
    }

    bool ignore_blind_fail = true;
    if (!request.params[10].isNull()) {
        ignore_blind_fail = request.params[10].get_bool();
    }

    SetFeeEstimateMode(*pwallet, coin_control, /* conf_target */ request.params[6], /* estimate_mode */ request.params[7], /* fee_rate */ request.params[11], /* override_min_fee */ false);

    EnsureWalletIsUnlocked(*pwallet);

    UniValue address_amounts(UniValue::VOBJ);
    UniValue address_assets(UniValue::VOBJ);
    const std::string address = request.params[0].get_str();
    address_amounts.pushKV(address, request.params[1]);
    address_assets.pushKV(address, asset.GetHex());
    UniValue subtractFeeFromAmount(UniValue::VARR);
    if (fSubtractFeeFromAmount) {
        subtractFeeFromAmount.push_back(address);
    }

    std::vector<CRecipient> recipients;
    ParseRecipients(address_amounts, address_assets, subtractFeeFromAmount, recipients);
    bool verbose = request.params[12].isNull() ? false: request.params[12].get_bool();

    return SendMoney(*pwallet, coin_control, recipients, mapValue, verbose, ignore_blind_fail);
},
    };
}

static RPCHelpMan listaddressgroupings()
{
    return RPCHelpMan{"listaddressgroupings",
                "\nLists groups of addresses which have had their common ownership\n"
                "made public by common use as inputs or as the resulting change\n"
                "in past transactions\n",
                {},
                RPCResult{
                    RPCResult::Type::ARR, "", "",
                    {
                        {RPCResult::Type::ARR, "", "",
                        {
                            {RPCResult::Type::ARR, "", "",
                            {
                                {RPCResult::Type::STR, "address", "The address"},
                                {RPCResult::Type::STR_AMOUNT, "amount", "The amount in " + CURRENCY_UNIT},
                                {RPCResult::Type::STR, "label", /* optional */ true, "The label"},
                            }},
                        }},
                    }
                },
                RPCExamples{
                    HelpExampleCli("listaddressgroupings", "")
            + HelpExampleRpc("listaddressgroupings", "")
                },
        [&](const RPCHelpMan& self, const JSONRPCRequest& request) -> UniValue
{
    std::shared_ptr<CWallet> const pwallet = GetWalletForJSONRPCRequest(request);
    if (!pwallet) return NullUniValue;

    // Make sure the results are valid at least up to the most recent block
    // the user could have gotten from another RPC command prior to now
    pwallet->BlockUntilSyncedToCurrentChain();

    LOCK(pwallet->cs_wallet);

    UniValue jsonGroupings(UniValue::VARR);
    std::map<CTxDestination, CAmount> balances = pwallet->GetAddressBalances();
    for (const std::set<CTxDestination>& grouping : pwallet->GetAddressGroupings()) {
        UniValue jsonGrouping(UniValue::VARR);
        for (const CTxDestination& address : grouping)
        {
            UniValue addressInfo(UniValue::VARR);
            addressInfo.push_back(EncodeDestination(address));
            addressInfo.push_back(ValueFromAmount(balances[address]));
            {
                const auto* address_book_entry = pwallet->FindAddressBookEntry(address);
                if (address_book_entry) {
                    addressInfo.push_back(address_book_entry->GetLabel());
                }
            }
            jsonGrouping.push_back(addressInfo);
        }
        jsonGroupings.push_back(jsonGrouping);
    }
    return jsonGroupings;
},
    };
}

static RPCHelpMan signmessage()
{
    return RPCHelpMan{"signmessage",
                "\nSign a message with the private key of an address" +
        HELP_REQUIRING_PASSPHRASE,
                {
                    {"address", RPCArg::Type::STR, RPCArg::Optional::NO, "The address to use for the private key."},
                    {"message", RPCArg::Type::STR, RPCArg::Optional::NO, "The message to create a signature of."},
                },
                RPCResult{
                    RPCResult::Type::STR, "signature", "The signature of the message encoded in base 64"
                },
                RPCExamples{
            "\nUnlock the wallet for 30 seconds\n"
            + HelpExampleCli("walletpassphrase", "\"mypassphrase\" 30") +
            "\nCreate the signature\n"
            + HelpExampleCli("signmessage", "\"1D1ZrZNe3JUo7ZycKEYQQiQAWd9y54F4XX\" \"my message\"") +
            "\nVerify the signature\n"
            + HelpExampleCli("verifymessage", "\"1D1ZrZNe3JUo7ZycKEYQQiQAWd9y54F4XX\" \"signature\" \"my message\"") +
            "\nAs a JSON-RPC call\n"
            + HelpExampleRpc("signmessage", "\"1D1ZrZNe3JUo7ZycKEYQQiQAWd9y54F4XX\", \"my message\"")
                },
        [&](const RPCHelpMan& self, const JSONRPCRequest& request) -> UniValue
{
    std::shared_ptr<CWallet> const pwallet = GetWalletForJSONRPCRequest(request);
    if (!pwallet) return NullUniValue;

    LOCK(pwallet->cs_wallet);

    EnsureWalletIsUnlocked(*pwallet);

    std::string strAddress = request.params[0].get_str();
    std::string strMessage = request.params[1].get_str();

    CTxDestination dest = DecodeDestination(strAddress);
    if (!IsValidDestination(dest)) {
        throw JSONRPCError(RPC_INVALID_ADDRESS_OR_KEY, "Invalid address");
    }

    const PKHash* pkhash = std::get_if<PKHash>(&dest);
    if (!pkhash) {
        throw JSONRPCError(RPC_TYPE_ERROR, "Address does not refer to key");
    }

    std::string signature;
    SigningResult err = pwallet->SignMessage(strMessage, *pkhash, signature);
    if (err == SigningResult::SIGNING_FAILED) {
        throw JSONRPCError(RPC_INVALID_ADDRESS_OR_KEY, SigningResultString(err));
    } else if (err != SigningResult::OK){
        throw JSONRPCError(RPC_WALLET_ERROR, SigningResultString(err));
    }

    return signature;
},
    };
}

static CAmountMap GetReceived(const CWallet& wallet, const UniValue& params, bool by_label) EXCLUSIVE_LOCKS_REQUIRED(wallet.cs_wallet)
{
    std::set<CTxDestination> address_set;

    if (by_label) {
        // Get the set of addresses assigned to label
        std::string label = LabelFromValue(params[0]);
        address_set = wallet.GetLabelAddresses(label);
    } else {
        // Get the address
        CTxDestination dest = DecodeDestination(params[0].get_str());
        if (!IsValidDestination(dest)) {
            throw JSONRPCError(RPC_INVALID_ADDRESS_OR_KEY, "Invalid Bitcoin address");
        }
        CScript script_pub_key = GetScriptForDestination(dest);
        if (!wallet.IsMine(script_pub_key)) {
            throw JSONRPCError(RPC_WALLET_ERROR, "Address not found in wallet");
        }
        address_set.insert(dest);
    }

    // Minimum confirmations
    int min_depth = 1;
    if (!params[1].isNull())
        min_depth = params[1].get_int();

    // Tally
    CAmountMap amounts;
    for (auto& pairWtx : wallet.mapWallet) {
        const CWalletTx& wtx = pairWtx.second;
        if (wtx.IsCoinBase() || !wallet.chain().checkFinalTx(*wtx.tx)) {
            continue;
        }

        for (unsigned int i = 0; i < wtx.tx->vout.size(); i++) {
            const CTxOut& txout = wtx.tx->vout[i];
            CTxDestination address;
            if (ExtractDestination(txout.scriptPubKey, address) && wallet.IsMine(address) && address_set.count(address)) {
                if (wtx.GetDepthInMainChain() >= min_depth) {
                    CAmountMap wtxValue;
                    CAmount amt = wtx.GetOutputValueOut(i);
                    if (amt < 0) {
                        continue;
                    }
                    wtxValue[wtx.GetOutputAsset(i)] = amt;
                    amounts += wtxValue;
                }
            }
        }
    }

    return amounts;
}


static RPCHelpMan getreceivedbyaddress()
{
    return RPCHelpMan{"getreceivedbyaddress",
                "\nReturns the total amount received by the given address in transactions with at least minconf confirmations.\n",
                {
<<<<<<< HEAD
                    {"address", RPCArg::Type::STR, RPCArg::Optional::NO, "The address for transactions."},
                    {"minconf", RPCArg::Type::NUM, /* default */ "1", "Only include transactions confirmed at least this many times."},
                    {"assetlabel", RPCArg::Type::STR, RPCArg::Optional::OMITTED_NAMED_ARG, "Hex asset id or asset label for balance."},
=======
                    {"address", RPCArg::Type::STR, RPCArg::Optional::NO, "The bitcoin address for transactions."},
                    {"minconf", RPCArg::Type::NUM, RPCArg::Default{1}, "Only include transactions confirmed at least this many times."},
>>>>>>> d4300a10
                },
                {
                    RPCResult{RPCResult::Type::OBJ, "amount_map", "The total amount, per asset if none is specified, in " + CURRENCY_UNIT + " received for this wallet.",
                    {
                        {RPCResult::Type::ELISION, "", "the amount for each asset"},
                    }},
		    RPCResult{RPCResult::Type::NUM, "amount", "the total amount for the asset, if one is specified"},
                    RPCResult{RPCResult::Type::NONE, "", ""}, // in case the wallet is disabled
                },
                RPCExamples{
            "\nThe amount from transactions with at least 1 confirmation\n"
            + HelpExampleCli("getreceivedbyaddress", "\"" + EXAMPLE_ADDRESS[0] + "\"") +
            "\nThe amount including unconfirmed transactions, zero confirmations\n"
            + HelpExampleCli("getreceivedbyaddress", "\"" + EXAMPLE_ADDRESS[0] + "\" 0") +
            "\nThe amount with at least 6 confirmations\n"
            + HelpExampleCli("getreceivedbyaddress", "\"" + EXAMPLE_ADDRESS[0] + "\" 6") +
            "\nAs a JSON-RPC call\n"
            + HelpExampleRpc("getreceivedbyaddress", "\"" + EXAMPLE_ADDRESS[0] + "\", 6")
                },
        [&](const RPCHelpMan& self, const JSONRPCRequest& request) -> UniValue
{
    std::shared_ptr<CWallet> const pwallet = GetWalletForJSONRPCRequest(request);
    if (!pwallet) return NullUniValue;

    // Make sure the results are valid at least up to the most recent block
    // the user could have gotten from another RPC command prior to now
    pwallet->BlockUntilSyncedToCurrentChain();

    LOCK(pwallet->cs_wallet);

    std::string asset = "";
    if (request.params.size() > 2 && request.params[2].isStr()) {
        asset = request.params[2].get_str();
    }

    return AmountMapToUniv(GetReceived(*pwallet, request.params, /* by_label */ false), asset);
},
    };
}


static RPCHelpMan getreceivedbylabel()
{
    return RPCHelpMan{"getreceivedbylabel",
                "\nReturns the total amount received by addresses with <label> in transactions with at least [minconf] confirmations.\n",
                {
                    {"label", RPCArg::Type::STR, RPCArg::Optional::NO, "The selected label, may be the default label using \"\"."},
<<<<<<< HEAD
                    {"minconf", RPCArg::Type::NUM, /* default */ "1", "Only include transactions confirmed at least this many times."},
                    {"assetlabel", RPCArg::Type::STR, RPCArg::Optional::OMITTED_NAMED_ARG, "Hex asset id or asset label for balance."},
=======
                    {"minconf", RPCArg::Type::NUM, RPCArg::Default{1}, "Only include transactions confirmed at least this many times."},
>>>>>>> d4300a10
                },
                {
                    RPCResult{RPCResult::Type::OBJ, "amount_map", "The total amount, per asset if none is specified, in " + CURRENCY_UNIT + " received for this wallet.",
                    {
                        {RPCResult::Type::ELISION, "", "the amount for each asset"},
                    }},
		    RPCResult{RPCResult::Type::NUM, "amount", "the total amount for the asset, if one is specified"},
                    RPCResult{RPCResult::Type::NONE, "", ""}, // in case the wallet is disabled
                },
                RPCExamples{
            "\nAmount received by the default label with at least 1 confirmation\n"
            + HelpExampleCli("getreceivedbylabel", "\"\"") +
            "\nAmount received at the tabby label including unconfirmed amounts with zero confirmations\n"
            + HelpExampleCli("getreceivedbylabel", "\"tabby\" 0") +
            "\nThe amount with at least 6 confirmations\n"
            + HelpExampleCli("getreceivedbylabel", "\"tabby\" 6") +
            "\nAs a JSON-RPC call\n"
            + HelpExampleRpc("getreceivedbylabel", "\"tabby\", 6")
                },
        [&](const RPCHelpMan& self, const JSONRPCRequest& request) -> UniValue
{
    std::shared_ptr<CWallet> const pwallet = GetWalletForJSONRPCRequest(request);
    if (!pwallet) return NullUniValue;

    // Make sure the results are valid at least up to the most recent block
    // the user could have gotten from another RPC command prior to now
    pwallet->BlockUntilSyncedToCurrentChain();

    LOCK(pwallet->cs_wallet);

    std::string asset = "";
    if (request.params.size() > 2 && request.params[2].isStr()) {
        asset = request.params[2].get_str();
    }

    return AmountMapToUniv(GetReceived(*pwallet, request.params, /* by_label */ true), asset);
},
    };
}


static RPCHelpMan getbalance()
{
    return RPCHelpMan{"getbalance",
                "\nReturns the total available balance.\n"
                "The available balance is what the wallet considers currently spendable, and is\n"
                "thus affected by options which limit spendability such as -spendzeroconfchange.\n",
                {
                    {"dummy", RPCArg::Type::STR, RPCArg::Optional::OMITTED_NAMED_ARG, "Remains for backward compatibility. Must be excluded or set to \"*\"."},
<<<<<<< HEAD
                    {"minconf", RPCArg::Type::NUM, /* default */ "0", "Only include transactions confirmed at least this many times."},
                    {"include_watchonly", RPCArg::Type::BOOL, /* default */ "true for watch-only wallets, otherwise false", "Also include balance in watch-only addresses (see 'importaddress')"},
                    {"avoid_reuse", RPCArg::Type::BOOL, /* default */ "true", "(only available if avoid_reuse wallet flag is set) Do not include balance in dirty outputs; addresses are considered dirty if they have previously been used in a transaction."},
                    {"assetlabel", RPCArg::Type::STR, RPCArg::Optional::OMITTED_NAMED_ARG, "Hex asset id or asset label for balance."},
=======
                    {"minconf", RPCArg::Type::NUM, RPCArg::Default{0}, "Only include transactions confirmed at least this many times."},
                    {"include_watchonly", RPCArg::Type::BOOL, RPCArg::DefaultHint{"true for watch-only wallets, otherwise false"}, "Also include balance in watch-only addresses (see 'importaddress')"},
                    {"avoid_reuse", RPCArg::Type::BOOL, RPCArg::Default{true}, "(only available if avoid_reuse wallet flag is set) Do not include balance in dirty outputs; addresses are considered dirty if they have previously been used in a transaction."},
>>>>>>> d4300a10
                },
                {
                    RPCResult{RPCResult::Type::OBJ, "amount_map", "The total amount, per asset if none is specified, in " + CURRENCY_UNIT + " received for this wallet.",
                    {
                        {RPCResult::Type::ELISION, "", "the amount for each asset"},
                    }},
		    RPCResult{RPCResult::Type::NUM, "amount", "the total amount for the asset, if one is specified"},
                    RPCResult{RPCResult::Type::NONE, "", ""}, // in case the wallet is disabled
                },
                RPCExamples{
            "\nThe total amount in the wallet with 0 or more confirmations\n"
            + HelpExampleCli("getbalance", "") +
            "\nThe total amount in the wallet with at least 6 confirmations\n"
            + HelpExampleCli("getbalance", "\"*\" 6") +
            "\nAs a JSON-RPC call\n"
            + HelpExampleRpc("getbalance", "\"*\", 6")
                },
        [&](const RPCHelpMan& self, const JSONRPCRequest& request) -> UniValue
{
    std::shared_ptr<CWallet> const pwallet = GetWalletForJSONRPCRequest(request);
    if (!pwallet) return NullUniValue;

    // Make sure the results are valid at least up to the most recent block
    // the user could have gotten from another RPC command prior to now
    pwallet->BlockUntilSyncedToCurrentChain();

    LOCK(pwallet->cs_wallet);

    const UniValue& dummy_value = request.params[0];
    if (!dummy_value.isNull() && dummy_value.get_str() != "*") {
        throw JSONRPCError(RPC_METHOD_DEPRECATED, "dummy first argument must be excluded or set to \"*\".");
    }

    int min_depth = 0;
    if (!request.params[1].isNull()) {
        min_depth = request.params[1].get_int();
    }

    bool include_watchonly = ParseIncludeWatchonly(request.params[2], *pwallet);

    bool avoid_reuse = GetAvoidReuseFlag(*pwallet, request.params[3]);

    std::string asset = "";
    if (!request.params[4].isNull() && request.params[4].isStr()) {
        asset = request.params[4].get_str();
    }

    const auto bal = pwallet->GetBalance(min_depth, avoid_reuse);

    if (include_watchonly) {
        return AmountMapToUniv(bal.m_mine_trusted + bal.m_watchonly_trusted, asset);
    } else {
        return AmountMapToUniv(bal.m_mine_trusted, asset);
    }
},
    };
}

static RPCHelpMan getunconfirmedbalance()
{
    return RPCHelpMan{"getunconfirmedbalance",
                "DEPRECATED\nIdentical to getbalances().mine.untrusted_pending\n",
                {},
                {
                    RPCResult{RPCResult::Type::OBJ, "amount_map", "The total amount, per asset if none is specified, in " + CURRENCY_UNIT + " received for this wallet.",
                    {
                        {RPCResult::Type::ELISION, "", "the amount for each asset"},
                    }},
		    RPCResult{RPCResult::Type::NUM, "amount", "the total amount for the asset, if one is specified"},
                    RPCResult{RPCResult::Type::NONE, "", ""}, // in case the wallet is disabled
                },
                RPCExamples{""},
        [&](const RPCHelpMan& self, const JSONRPCRequest& request) -> UniValue
{
    std::shared_ptr<CWallet> const pwallet = GetWalletForJSONRPCRequest(request);
    if (!pwallet) return NullUniValue;

    // Make sure the results are valid at least up to the most recent block
    // the user could have gotten from another RPC command prior to now
    pwallet->BlockUntilSyncedToCurrentChain();

    LOCK(pwallet->cs_wallet);

    return AmountMapToUniv(pwallet->GetBalance().m_mine_untrusted_pending, "");
},
    };
}


static RPCHelpMan sendmany()
{
    return RPCHelpMan{"sendmany",
                "\nSend multiple times. Amounts are double-precision floating point numbers." +
        HELP_REQUIRING_PASSPHRASE,
                {
                    {"dummy", RPCArg::Type::STR, RPCArg::Optional::NO, "Must be set to \"\" for backwards compatibility.", "\"\""},
                    {"amounts", RPCArg::Type::OBJ, RPCArg::Optional::NO, "The addresses and amounts",
                        {
                            {"address", RPCArg::Type::AMOUNT, RPCArg::Optional::NO, "The address is the key, the numeric amount (can be string) in " + CURRENCY_UNIT + " is the value"},
                        },
                    },
                    {"minconf", RPCArg::Type::NUM, RPCArg::Optional::OMITTED_NAMED_ARG, "Ignored dummy value"},
                    {"comment", RPCArg::Type::STR, RPCArg::Optional::OMITTED_NAMED_ARG, "A comment"},
                    {"subtractfeefrom", RPCArg::Type::ARR, RPCArg::Optional::OMITTED_NAMED_ARG, "The addresses.\n"
                                       "The fee will be equally deducted from the amount of each selected address.\n"
                                       "Those recipients will receive less bitcoins than you enter in their corresponding amount field.\n"
                                       "If no addresses are specified here, the sender pays the fee.",
                        {
                            {"address", RPCArg::Type::STR, RPCArg::Optional::OMITTED, "Subtract fee from this address"},
                        },
                    },
                    {"replaceable", RPCArg::Type::BOOL, RPCArg::DefaultHint{"wallet default"}, "Allow this transaction to be replaced by a transaction with higher fees via BIP 125"},
                    {"conf_target", RPCArg::Type::NUM, RPCArg::DefaultHint{"wallet -txconfirmtarget"}, "Confirmation target in blocks"},
                    {"estimate_mode", RPCArg::Type::STR, RPCArg::Default{"unset"}, std::string() + "The fee estimate mode, must be one of (case insensitive):\n"
            "       \"" + FeeModes("\"\n\"") + "\""},
<<<<<<< HEAD
                    {"output_assets", RPCArg::Type::OBJ, RPCArg::Optional::OMITTED, "A json object of addresses to assets.",
                        {
                            {"address", RPCArg::Type::STR, RPCArg::Optional::NO, "A key-value pair where the key is the address used and the value is an asset label or hex asset ID."},
                        },
                    },
                    {"ignoreblindfail", RPCArg::Type::BOOL, /* default */ "true", "Return a transaction even when a blinding attempt fails due to number of blinded inputs/outputs."},
                    {"fee_rate", RPCArg::Type::AMOUNT, /* default */ "not set, fall back to wallet fee estimation", "Specify a fee rate in " + CURRENCY_ATOM + "/vB."},
                    {"verbose", RPCArg::Type::BOOL, /* default */ "false", "If true, return extra infomration about the transaction."},
=======
                    {"fee_rate", RPCArg::Type::AMOUNT, RPCArg::DefaultHint{"not set, fall back to wallet fee estimation"}, "Specify a fee rate in " + CURRENCY_ATOM + "/vB."},
                    {"verbose", RPCArg::Type::BOOL, RPCArg::Default{false}, "If true, return extra infomration about the transaction."},
>>>>>>> d4300a10
                },
                {
                    RPCResult{"if verbose is not set or set to false",
                        RPCResult::Type::STR_HEX, "txid", "The transaction id for the send. Only 1 transaction is created regardless of\n"
                "the number of addresses."
                    },
                    RPCResult{"if verbose is set to true",
                        RPCResult::Type::OBJ, "", "",
			{
				{RPCResult::Type::STR_HEX, "txid", "The transaction id for the send. Only 1 transaction is created regardless of\n"
                "the number of addresses."},
                            {RPCResult::Type::STR, "fee reason", "The transaction fee reason."}
                        },
                    },
                },
                RPCExamples{
            "\nSend two amounts to two different addresses:\n"
            + HelpExampleCli("sendmany", "\"\" \"{\\\"" + EXAMPLE_ADDRESS[0] + "\\\":0.01,\\\"" + EXAMPLE_ADDRESS[1] + "\\\":0.02}\"") +
            "\nSend two amounts to two different addresses setting the confirmation and comment:\n"
            + HelpExampleCli("sendmany", "\"\" \"{\\\"" + EXAMPLE_ADDRESS[0] + "\\\":0.01,\\\"" + EXAMPLE_ADDRESS[1] + "\\\":0.02}\" 6 \"testing\"") +
            "\nSend two amounts to two different addresses, subtract fee from amount:\n"
            + HelpExampleCli("sendmany", "\"\" \"{\\\"" + EXAMPLE_ADDRESS[0] + "\\\":0.01,\\\"" + EXAMPLE_ADDRESS[1] + "\\\":0.02}\" 1 \"\" \"[\\\"" + EXAMPLE_ADDRESS[0] + "\\\",\\\"" + EXAMPLE_ADDRESS[1] + "\\\"]\"") +
            "\nAs a JSON-RPC call\n"
            + HelpExampleRpc("sendmany", "\"\", {\"" + EXAMPLE_ADDRESS[0] + "\":0.01,\"" + EXAMPLE_ADDRESS[1] + "\":0.02}, 6, \"testing\"")
                },
        [&](const RPCHelpMan& self, const JSONRPCRequest& request) -> UniValue
{
    std::shared_ptr<CWallet> const pwallet = GetWalletForJSONRPCRequest(request);
    if (!pwallet) return NullUniValue;

    // Make sure the results are valid at least up to the most recent block
    // the user could have gotten from another RPC command prior to now
    pwallet->BlockUntilSyncedToCurrentChain();

    LOCK(pwallet->cs_wallet);

    if (!request.params[0].isNull() && !request.params[0].get_str().empty()) {
        throw JSONRPCError(RPC_INVALID_PARAMETER, "Dummy value must be set to \"\"");
    }
    UniValue sendTo = request.params[1].get_obj();

    mapValue_t mapValue;
    if (!request.params[3].isNull() && !request.params[3].get_str().empty())
        mapValue["comment"] = request.params[3].get_str();

    UniValue subtractFeeFromAmount(UniValue::VARR);
    if (!request.params[4].isNull())
        subtractFeeFromAmount = request.params[4].get_array();

    CCoinControl coin_control;
    if (!request.params[5].isNull()) {
        coin_control.m_signal_bip125_rbf = request.params[5].get_bool();
    }

    SetFeeEstimateMode(*pwallet, coin_control, /* conf_target */ request.params[6], /* estimate_mode */ request.params[7], /* fee_rate */ request.params[10], /* override_min_fee */ false);

    UniValue assets;
    if (!request.params[8].isNull()) {
        if (!g_con_elementsmode) {
            throw JSONRPCError(RPC_TYPE_ERROR, "Asset argument cannot be given for Bitcoin serialization.");
        }
        assets = request.params[8].get_obj();
    }

    bool ignore_blind_fail = true;
    if (!request.params[9].isNull()) {
        ignore_blind_fail = request.params[9].get_bool();
    }

    std::vector<CRecipient> recipients;
    ParseRecipients(sendTo, assets, subtractFeeFromAmount, recipients);
    bool verbose = request.params[11].isNull() ? false : request.params[11].get_bool();

    return SendMoney(*pwallet, coin_control, recipients, std::move(mapValue), verbose, ignore_blind_fail);
},
    };
}


static RPCHelpMan addmultisigaddress()
{
    return RPCHelpMan{"addmultisigaddress",
                "\nAdd an nrequired-to-sign multisignature address to the wallet. Requires a new wallet backup.\n"
                "Each key is a Bitcoin address or hex-encoded public key.\n"
                "This functionality is only intended for use with non-watchonly addresses.\n"
                "See `importaddress` for watchonly p2sh address support.\n"
                "If 'label' is specified, assign address to that label.\n",
                {
                    {"nrequired", RPCArg::Type::NUM, RPCArg::Optional::NO, "The number of required signatures out of the n keys or addresses."},
                    {"keys", RPCArg::Type::ARR, RPCArg::Optional::NO, "The addresses or hex-encoded public keys",
                        {
                            {"key", RPCArg::Type::STR, RPCArg::Optional::OMITTED, "address or hex-encoded public key"},
                        },
                        },
                    {"label", RPCArg::Type::STR, RPCArg::Optional::OMITTED_NAMED_ARG, "A label to assign the addresses to."},
                    {"address_type", RPCArg::Type::STR, RPCArg::DefaultHint{"set by -addresstype"}, "The address type to use. Options are \"legacy\", \"p2sh-segwit\", and \"bech32\"."},
                },
                RPCResult{
                    RPCResult::Type::OBJ, "", "",
                    {
                        {RPCResult::Type::STR, "address", "The value of the new multisig address"},
                        {RPCResult::Type::STR_HEX, "redeemScript", "The string value of the hex-encoded redemption script"},
                        {RPCResult::Type::STR, "descriptor", "The descriptor for this multisig"},
                    },
                },
                RPCExamples{
            "\nAdd a multisig address from 2 addresses\n"
            + HelpExampleCli("addmultisigaddress", "2 \"[\\\"" + EXAMPLE_ADDRESS[0] + "\\\",\\\"" + EXAMPLE_ADDRESS[1] + "\\\"]\"") +
            "\nAs a JSON-RPC call\n"
            + HelpExampleRpc("addmultisigaddress", "2, \"[\\\"" + EXAMPLE_ADDRESS[0] + "\\\",\\\"" + EXAMPLE_ADDRESS[1] + "\\\"]\"")
                },
        [&](const RPCHelpMan& self, const JSONRPCRequest& request) -> UniValue
{
    std::shared_ptr<CWallet> const pwallet = GetWalletForJSONRPCRequest(request);
    if (!pwallet) return NullUniValue;

    LegacyScriptPubKeyMan& spk_man = EnsureLegacyScriptPubKeyMan(*pwallet);

    LOCK2(pwallet->cs_wallet, spk_man.cs_KeyStore);

    std::string label;
    if (!request.params[2].isNull())
        label = LabelFromValue(request.params[2]);

    int required = request.params[0].get_int();

    // Get the public keys
    const UniValue& keys_or_addrs = request.params[1].get_array();
    std::vector<CPubKey> pubkeys;
    for (unsigned int i = 0; i < keys_or_addrs.size(); ++i) {
        if (IsHex(keys_or_addrs[i].get_str()) && (keys_or_addrs[i].get_str().length() == 66 || keys_or_addrs[i].get_str().length() == 130)) {
            pubkeys.push_back(HexToPubKey(keys_or_addrs[i].get_str()));
        } else {
            pubkeys.push_back(AddrToPubKey(spk_man, keys_or_addrs[i].get_str()));
        }
    }

    OutputType output_type = pwallet->m_default_address_type;
    if (!request.params[3].isNull()) {
        if (!ParseOutputType(request.params[3].get_str(), output_type)) {
            throw JSONRPCError(RPC_INVALID_ADDRESS_OR_KEY, strprintf("Unknown address type '%s'", request.params[3].get_str()));
        }
    }

    // Construct using pay-to-script-hash:
    CScript inner;
    CTxDestination dest = AddAndGetMultisigDestination(required, pubkeys, output_type, spk_man, inner);
    pwallet->SetAddressBook(dest, label, "send");

    // Make the descriptor
    std::unique_ptr<Descriptor> descriptor = InferDescriptor(GetScriptForDestination(dest), spk_man);

    UniValue result(UniValue::VOBJ);
    result.pushKV("address", EncodeDestination(dest));
    result.pushKV("redeemScript", HexStr(inner));
    result.pushKV("descriptor", descriptor->ToString());
    return result;
},
    };
}

struct tallyitem
{
    CAmountMap mapAmount;
    int nConf{std::numeric_limits<int>::max()};
    std::vector<uint256> txids;
    bool fIsWatchonly{false};
    tallyitem()
    {
    }
};

static UniValue ListReceived(const CWallet& wallet, const UniValue& params, bool by_label) EXCLUSIVE_LOCKS_REQUIRED(wallet.cs_wallet)
{
    // Minimum confirmations
    int nMinDepth = 1;
    if (!params[0].isNull())
        nMinDepth = params[0].get_int();

    // Whether to include empty labels
    bool fIncludeEmpty = false;
    if (!params[1].isNull())
        fIncludeEmpty = params[1].get_bool();

    isminefilter filter = ISMINE_SPENDABLE;

    if (ParseIncludeWatchonly(params[2], wallet)) {
        filter |= ISMINE_WATCH_ONLY;
    }

    bool has_filtered_address = false;
    CTxDestination filtered_address = CNoDestination();
    if (!by_label && params[3].isStr() && params[3].get_str() != "") {
        if (!IsValidDestinationString(params[3].get_str())) {
            throw JSONRPCError(RPC_WALLET_ERROR, "address_filter parameter was invalid");
        }
        filtered_address = DecodeDestination(params[3].get_str());
        has_filtered_address = true;
    }

    std::string strasset = "";
    if (params.size() > 4 && params[4].isStr()) {
        strasset = params[4].get_str();
    }
    CAsset asset;
    if (!strasset.empty()) {
        asset = GetAssetFromString(strasset);
    }

    // Tally
    std::map<CTxDestination, tallyitem> mapTally;
    for (const std::pair<const uint256, CWalletTx>& pairWtx : wallet.mapWallet) {
        const CWalletTx& wtx = pairWtx.second;

        if (wtx.IsCoinBase() || !wallet.chain().checkFinalTx(*wtx.tx)) {
            continue;
        }

        int nDepth = wtx.GetDepthInMainChain();
        if (nDepth < nMinDepth)
            continue;

        for (size_t index = 0; index < wtx.tx->vout.size(); ++index)
        {
            const CTxOut& txout = wtx.tx->vout[index];

            CTxDestination address;
            if (!ExtractDestination(txout.scriptPubKey, address))
                continue;

            if (has_filtered_address && !(filtered_address == address)) {
                continue;
            }

            isminefilter mine = wallet.IsMine(address);
            if(!(mine & filter))
                continue;

            CAmount amt = wtx.GetOutputValueOut(index);
            if (amt < 0) {
                continue;
            }

            if (strasset != "" && wtx.GetOutputAsset(index) != asset) {
                continue;
            }

            tallyitem& item = mapTally[address];
            item.mapAmount[wtx.GetOutputAsset(index)] += amt;
            item.nConf = std::min(item.nConf, nDepth);
            item.txids.push_back(wtx.GetHash());
            if (mine & ISMINE_WATCH_ONLY)
                item.fIsWatchonly = true;
        }
    }

    // Reply
    UniValue ret(UniValue::VARR);
    std::map<std::string, tallyitem> label_tally;

    // Create m_address_book iterator
    // If we aren't filtering, go from begin() to end()
    auto start = wallet.m_address_book.begin();
    auto end = wallet.m_address_book.end();
    // If we are filtering, find() the applicable entry
    if (has_filtered_address) {
        start = wallet.m_address_book.find(filtered_address);
        if (start != end) {
            end = std::next(start);
        }
    }

    for (auto item_it = start; item_it != end; ++item_it)
    {
        if (item_it->second.IsChange()) continue;
        const CTxDestination& address = item_it->first;
        const std::string& label = item_it->second.GetLabel();
        auto it = mapTally.find(address);
        if (it == mapTally.end() && !fIncludeEmpty)
            continue;

        CAmountMap mapAmount;
        int nConf = std::numeric_limits<int>::max();
        bool fIsWatchonly = false;
        if (it != mapTally.end())
        {
            mapAmount = (*it).second.mapAmount;
            nConf = (*it).second.nConf;
            fIsWatchonly = (*it).second.fIsWatchonly;
        }

        if (by_label)
        {
            tallyitem& _item = label_tally[label];
            _item.mapAmount += mapAmount;
            _item.nConf = std::min(_item.nConf, nConf);
            _item.fIsWatchonly = fIsWatchonly;
        }
        else
        {
            UniValue obj(UniValue::VOBJ);
            if(fIsWatchonly)
                obj.pushKV("involvesWatchonly", true);
            obj.pushKV("address",       EncodeDestination(address));
            obj.pushKV("amount",        AmountMapToUniv(mapAmount, strasset));
            obj.pushKV("confirmations", (nConf == std::numeric_limits<int>::max() ? 0 : nConf));
            obj.pushKV("label", label);
            UniValue transactions(UniValue::VARR);
            if (it != mapTally.end())
            {
                for (const uint256& _item : (*it).second.txids)
                {
                    transactions.push_back(_item.GetHex());
                }
            }
            obj.pushKV("txids", transactions);
            ret.push_back(obj);
        }
    }

    if (by_label)
    {
        for (const auto& entry : label_tally)
        {
            CAmountMap mapAmount = entry.second.mapAmount;
            int nConf = entry.second.nConf;
            UniValue obj(UniValue::VOBJ);
            if (entry.second.fIsWatchonly)
                obj.pushKV("involvesWatchonly", true);
            obj.pushKV("amount",        AmountMapToUniv(mapAmount, ""));
            obj.pushKV("confirmations", (nConf == std::numeric_limits<int>::max() ? 0 : nConf));
            obj.pushKV("label",         entry.first);
            ret.push_back(obj);
        }
    }

    return ret;
}

static RPCHelpMan listreceivedbyaddress()
{
    return RPCHelpMan{"listreceivedbyaddress",
                "\nList balances by receiving address.\n",
                {
                    {"minconf", RPCArg::Type::NUM, RPCArg::Default{1}, "The minimum number of confirmations before payments are included."},
                    {"include_empty", RPCArg::Type::BOOL, RPCArg::Default{false}, "Whether to include addresses that haven't received any payments."},
                    {"include_watchonly", RPCArg::Type::BOOL, RPCArg::DefaultHint{"true for watch-only wallets, otherwise false"}, "Whether to include watch-only addresses (see 'importaddress')"},
                    {"address_filter", RPCArg::Type::STR, RPCArg::Optional::OMITTED_NAMED_ARG, "If present, only return information on this address."},
                    {"assetlabel", RPCArg::Type::STR, RPCArg::Optional::OMITTED_NAMED_ARG, "Hex asset id or asset label for balance."},
                },
                RPCResult{
                    RPCResult::Type::ARR, "", "",
                    {
                        {RPCResult::Type::OBJ, "", "",
                        {
                            {RPCResult::Type::BOOL, "involvesWatchonly", "Only returns true if imported addresses were involved in transaction"},
                            {RPCResult::Type::STR, "address", "The receiving address"},
                            {RPCResult::Type::STR_AMOUNT, "amount", "The total amount in " + CURRENCY_UNIT + " received by the address"},
                            {RPCResult::Type::NUM, "confirmations", "The number of confirmations of the most recent transaction included"},
                            {RPCResult::Type::STR, "label", "The label of the receiving address. The default label is \"\""},
                            {RPCResult::Type::ARR, "txids", "",
                            {
                                {RPCResult::Type::STR_HEX, "txid", "The ids of transactions received with the address"},
                            }},
                        }},
                    }
                },
                RPCExamples{
                    HelpExampleCli("listreceivedbyaddress", "")
            + HelpExampleCli("listreceivedbyaddress", "6 true")
            + HelpExampleRpc("listreceivedbyaddress", "6, true, true")
            + HelpExampleRpc("listreceivedbyaddress", "6, true, true, \"" + EXAMPLE_ADDRESS[0] + "\"")
                },
        [&](const RPCHelpMan& self, const JSONRPCRequest& request) -> UniValue
{
    std::shared_ptr<CWallet> const pwallet = GetWalletForJSONRPCRequest(request);
    if (!pwallet) return NullUniValue;

    // Make sure the results are valid at least up to the most recent block
    // the user could have gotten from another RPC command prior to now
    pwallet->BlockUntilSyncedToCurrentChain();

    LOCK(pwallet->cs_wallet);

    return ListReceived(*pwallet, request.params, false);
},
    };
}

static RPCHelpMan listreceivedbylabel()
{
    return RPCHelpMan{"listreceivedbylabel",
                "\nList received transactions by label.\n",
                {
                    {"minconf", RPCArg::Type::NUM, RPCArg::Default{1}, "The minimum number of confirmations before payments are included."},
                    {"include_empty", RPCArg::Type::BOOL, RPCArg::Default{false}, "Whether to include labels that haven't received any payments."},
                    {"include_watchonly", RPCArg::Type::BOOL, RPCArg::DefaultHint{"true for watch-only wallets, otherwise false"}, "Whether to include watch-only addresses (see 'importaddress')"},
                },
                RPCResult{
                    RPCResult::Type::ARR, "", "",
                    {
                        {RPCResult::Type::OBJ, "", "",
                        {
                            {RPCResult::Type::BOOL, "involvesWatchonly", "Only returns true if imported addresses were involved in transaction"},
                            {RPCResult::Type::STR_AMOUNT, "amount", "The total amount received by addresses with this label"},
                            {RPCResult::Type::NUM, "confirmations", "The number of confirmations of the most recent transaction included"},
                            {RPCResult::Type::STR, "label", "The label of the receiving address. The default label is \"\""},
                        }},
                    }
                },
                RPCExamples{
                    HelpExampleCli("listreceivedbylabel", "")
            + HelpExampleCli("listreceivedbylabel", "6 true")
            + HelpExampleRpc("listreceivedbylabel", "6, true, true")
                },
        [&](const RPCHelpMan& self, const JSONRPCRequest& request) -> UniValue
{
    std::shared_ptr<CWallet> const pwallet = GetWalletForJSONRPCRequest(request);
    if (!pwallet) return NullUniValue;

    // Make sure the results are valid at least up to the most recent block
    // the user could have gotten from another RPC command prior to now
    pwallet->BlockUntilSyncedToCurrentChain();

    LOCK(pwallet->cs_wallet);

    return ListReceived(*pwallet, request.params, true);
},
    };
}

static void MaybePushAddress(UniValue & entry, const CTxDestination &dest)
{
    if (IsValidDestination(dest)) {
        entry.pushKV("address", EncodeDestination(dest));
    }
}

/**
 * List transactions based on the given criteria.
 *
 * @param  wallet         The wallet.
 * @param  wtx            The wallet transaction.
 * @param  nMinDepth      The minimum confirmation depth.
 * @param  fLong          Whether to include the JSON version of the transaction.
 * @param  ret            The UniValue into which the result is stored.
 * @param  filter_ismine  The "is mine" filter flags.
 * @param  filter_label   Optional label string to filter incoming transactions.
 */
static void ListTransactions(const CWallet& wallet, const CWalletTx& wtx, int nMinDepth, bool fLong, UniValue& ret, const isminefilter& filter_ismine, const std::string* filter_label) EXCLUSIVE_LOCKS_REQUIRED(wallet.cs_wallet)
{
    CAmount nFee;
    std::list<COutputEntry> listReceived;
    std::list<COutputEntry> listSent;

    wtx.GetAmounts(listReceived, listSent, nFee, filter_ismine);

    bool involvesWatchonly = wtx.IsFromMe(ISMINE_WATCH_ONLY);

    // Sent
    if (!filter_label)
    {
        for (const COutputEntry& s : listSent)
        {
            UniValue entry(UniValue::VOBJ);
            if (involvesWatchonly || (wallet.IsMine(s.destination) & ISMINE_WATCH_ONLY)) {
                entry.pushKV("involvesWatchonly", true);
            }
            MaybePushAddress(entry, s.destination);
            entry.pushKV("category", "send");
            entry.pushKV("amount", ValueFromAmount(-s.amount));
            if (g_con_elementsmode) {
                entry.pushKV("amountblinder", s.amount_blinding_factor.GetHex());
                entry.pushKV("asset", s.asset.GetHex());
                entry.pushKV("assetblinder", s.asset_blinding_factor.GetHex());
            }
            const auto* address_book_entry = wallet.FindAddressBookEntry(s.destination);
            if (address_book_entry) {
                entry.pushKV("label", address_book_entry->GetLabel());
            }
            entry.pushKV("vout", s.vout);
            entry.pushKV("fee", ValueFromAmount(-nFee));
            if (fLong)
                WalletTxToJSON(wallet.chain(), wtx, entry);
            entry.pushKV("abandoned", wtx.isAbandoned());
            ret.push_back(entry);
        }
    }

    // Received
    if (listReceived.size() > 0 && wtx.GetDepthInMainChain() >= nMinDepth) {
        for (const COutputEntry& r : listReceived)
        {
            std::string label;
            const auto* address_book_entry = wallet.FindAddressBookEntry(r.destination);
            if (address_book_entry) {
                label = address_book_entry->GetLabel();
            }
            if (filter_label && label != *filter_label) {
                continue;
            }
            UniValue entry(UniValue::VOBJ);
            if (involvesWatchonly || (wallet.IsMine(r.destination) & ISMINE_WATCH_ONLY)) {
                entry.pushKV("involvesWatchonly", true);
            }
            MaybePushAddress(entry, r.destination);
            if (wtx.IsCoinBase())
            {
                if (wtx.GetDepthInMainChain() < 1)
                    entry.pushKV("category", "orphan");
                else if (wtx.IsImmatureCoinBase())
                    entry.pushKV("category", "immature");
                else
                    entry.pushKV("category", "generate");
            }
            else
            {
                entry.pushKV("category", "receive");
            }
            entry.pushKV("amount", ValueFromAmount(r.amount));
            if (g_con_elementsmode) {
                entry.pushKV("amountblinder", r.amount_blinding_factor.GetHex());
                entry.pushKV("asset", r.asset.GetHex());
                entry.pushKV("assetblinder", r.asset_blinding_factor.GetHex());
            }
            if (address_book_entry) {
                entry.pushKV("label", label);
            }
            entry.pushKV("vout", r.vout);
            if (fLong)
                WalletTxToJSON(wallet.chain(), wtx, entry);
            ret.push_back(entry);
        }
    }
}

static const std::vector<RPCResult> TransactionDescriptionString()
{
    return{{RPCResult::Type::NUM, "confirmations", "The number of confirmations for the transaction. Negative confirmations means the\n"
               "transaction conflicted that many blocks ago."},
           {RPCResult::Type::BOOL, "generated", "Only present if transaction only input is a coinbase one."},
           {RPCResult::Type::BOOL, "trusted", "Only present if we consider transaction to be trusted and so safe to spend from."},
           {RPCResult::Type::STR_HEX, "blockhash", "The block hash containing the transaction."},
           {RPCResult::Type::NUM, "blockheight", "The block height containing the transaction."},
           {RPCResult::Type::NUM, "blockindex", "The index of the transaction in the block that includes it."},
           {RPCResult::Type::NUM_TIME, "blocktime", "The block time expressed in " + UNIX_EPOCH_TIME + "."},
           {RPCResult::Type::STR_HEX, "txid", "The transaction id."},
           {RPCResult::Type::ARR, "walletconflicts", "Conflicting transaction ids.",
           {
               {RPCResult::Type::STR_HEX, "txid", "The transaction id."},
           }},
           {RPCResult::Type::NUM_TIME, "time", "The transaction time expressed in " + UNIX_EPOCH_TIME + "."},
           {RPCResult::Type::NUM_TIME, "timereceived", "The time received expressed in " + UNIX_EPOCH_TIME + "."},
           {RPCResult::Type::STR, "comment", "If a comment is associated with the transaction, only present if not empty."},
           {RPCResult::Type::STR, "bip125-replaceable", "(\"yes|no|unknown\") Whether this transaction could be replaced due to BIP125 (replace-by-fee);\n"
               "may be unknown for unconfirmed transactions not in the mempool"}};
}

static RPCHelpMan listtransactions()
{
    return RPCHelpMan{"listtransactions",
                "\nIf a label name is provided, this will return only incoming transactions paying to addresses with the specified label.\n"
                "\nReturns up to 'count' most recent transactions skipping the first 'from' transactions.\n",
                {
                    {"label|dummy", RPCArg::Type::STR, RPCArg::Optional::OMITTED_NAMED_ARG, "If set, should be a valid label name to return only incoming transactions\n"
                          "with the specified label, or \"*\" to disable filtering and return all transactions."},
                    {"count", RPCArg::Type::NUM, RPCArg::Default{10}, "The number of transactions to return"},
                    {"skip", RPCArg::Type::NUM, RPCArg::Default{0}, "The number of transactions to skip"},
                    {"include_watchonly", RPCArg::Type::BOOL, RPCArg::DefaultHint{"true for watch-only wallets, otherwise false"}, "Include transactions to watch-only addresses (see 'importaddress')"},
                },
                RPCResult{
                    RPCResult::Type::ARR, "", "",
                    {
                        {RPCResult::Type::OBJ, "", "", Cat(Cat<std::vector<RPCResult>>(
                        {
                            {RPCResult::Type::BOOL, "involvesWatchonly", "Only returns true if imported addresses were involved in transaction."},
                            {RPCResult::Type::STR, "address", "The address of the transaction."},
                            {RPCResult::Type::STR, "category", "The transaction category.\n"
                                "\"send\"                  Transactions sent.\n"
                                "\"receive\"               Non-coinbase transactions received.\n"
                                "\"generate\"              Coinbase transactions received with more than 100 confirmations.\n"
                                "\"immature\"              Coinbase transactions received with 100 or fewer confirmations.\n"
                                "\"orphan\"                Orphaned coinbase transactions received."},
                            {RPCResult::Type::STR_AMOUNT, "amount", "The amount in " + CURRENCY_UNIT + ". This is negative for the 'send' category, and is positive\n"
                                "for all other categories"},
                            {RPCResult::Type::STR, "label", "A comment for the address/transaction, if any"},
                            {RPCResult::Type::NUM, "vout", "the vout value"},
                            {RPCResult::Type::STR_AMOUNT, "fee", "The amount of the fee in " + CURRENCY_UNIT + ". This is negative and only available for the\n"
                                 "'send' category of transactions."},
                        },
                        TransactionDescriptionString()),
                        {
                            {RPCResult::Type::BOOL, "abandoned", "'true' if the transaction has been abandoned (inputs are respendable). Only available for the \n"
                                 "'send' category of transactions."},
                        })},
                    }
                },
                RPCExamples{
            "\nList the most recent 10 transactions in the systems\n"
            + HelpExampleCli("listtransactions", "") +
            "\nList transactions 100 to 120\n"
            + HelpExampleCli("listtransactions", "\"*\" 20 100") +
            "\nAs a JSON-RPC call\n"
            + HelpExampleRpc("listtransactions", "\"*\", 20, 100")
                },
        [&](const RPCHelpMan& self, const JSONRPCRequest& request) -> UniValue
{
    std::shared_ptr<CWallet> const pwallet = GetWalletForJSONRPCRequest(request);
    if (!pwallet) return NullUniValue;

    // Make sure the results are valid at least up to the most recent block
    // the user could have gotten from another RPC command prior to now
    pwallet->BlockUntilSyncedToCurrentChain();

    const std::string* filter_label = nullptr;
    if (!request.params[0].isNull() && request.params[0].get_str() != "*") {
        filter_label = &request.params[0].get_str();
        if (filter_label->empty()) {
            throw JSONRPCError(RPC_INVALID_PARAMETER, "Label argument must be a valid label name or \"*\".");
        }
    }
    int nCount = 10;
    if (!request.params[1].isNull())
        nCount = request.params[1].get_int();
    int nFrom = 0;
    if (!request.params[2].isNull())
        nFrom = request.params[2].get_int();
    isminefilter filter = ISMINE_SPENDABLE;

    if (ParseIncludeWatchonly(request.params[3], *pwallet)) {
        filter |= ISMINE_WATCH_ONLY;
    }

    if (nCount < 0)
        throw JSONRPCError(RPC_INVALID_PARAMETER, "Negative count");
    if (nFrom < 0)
        throw JSONRPCError(RPC_INVALID_PARAMETER, "Negative from");

    UniValue ret(UniValue::VARR);

    {
        LOCK(pwallet->cs_wallet);

        const CWallet::TxItems & txOrdered = pwallet->wtxOrdered;

        // iterate backwards until we have nCount items to return:
        for (CWallet::TxItems::const_reverse_iterator it = txOrdered.rbegin(); it != txOrdered.rend(); ++it)
        {
            CWalletTx *const pwtx = (*it).second;
            ListTransactions(*pwallet, *pwtx, 0, true, ret, filter, filter_label);
            if ((int)ret.size() >= (nCount+nFrom)) break;
        }
    }

    // ret is newest to oldest

    if (nFrom > (int)ret.size())
        nFrom = ret.size();
    if ((nFrom + nCount) > (int)ret.size())
        nCount = ret.size() - nFrom;

    const std::vector<UniValue>& txs = ret.getValues();
    UniValue result{UniValue::VARR};
    result.push_backV({ txs.rend() - nFrom - nCount, txs.rend() - nFrom }); // Return oldest to newest
    return result;
},
    };
}

static RPCHelpMan listsinceblock()
{
    return RPCHelpMan{"listsinceblock",
                "\nGet all transactions in blocks since block [blockhash], or all transactions if omitted.\n"
                "If \"blockhash\" is no longer a part of the main chain, transactions from the fork point onward are included.\n"
                "Additionally, if include_removed is set, transactions affecting the wallet which were removed are returned in the \"removed\" array.\n",
                {
                    {"blockhash", RPCArg::Type::STR, RPCArg::Optional::OMITTED_NAMED_ARG, "If set, the block hash to list transactions since, otherwise list all transactions."},
                    {"target_confirmations", RPCArg::Type::NUM, RPCArg::Default{1}, "Return the nth block hash from the main chain. e.g. 1 would mean the best block hash. Note: this is not used as a filter, but only affects [lastblock] in the return value"},
                    {"include_watchonly", RPCArg::Type::BOOL, RPCArg::DefaultHint{"true for watch-only wallets, otherwise false"}, "Include transactions to watch-only addresses (see 'importaddress')"},
                    {"include_removed", RPCArg::Type::BOOL, RPCArg::Default{true}, "Show transactions that were removed due to a reorg in the \"removed\" array\n"
                                                                       "(not guaranteed to work on pruned nodes)"},
                },
                RPCResult{
                    RPCResult::Type::OBJ, "", "",
                    {
                        {RPCResult::Type::ARR, "transactions", "",
                        {
                            {RPCResult::Type::OBJ, "", "", Cat(Cat<std::vector<RPCResult>>(
                            {
                                {RPCResult::Type::BOOL, "involvesWatchonly", "Only returns true if imported addresses were involved in transaction."},
                                {RPCResult::Type::STR, "address", "The address of the transaction."},
                                {RPCResult::Type::STR, "category", "The transaction category.\n"
                                    "\"send\"                  Transactions sent.\n"
                                    "\"receive\"               Non-coinbase transactions received.\n"
                                    "\"generate\"              Coinbase transactions received with more than 100 confirmations.\n"
                                    "\"immature\"              Coinbase transactions received with 100 or fewer confirmations.\n"
                                    "\"orphan\"                Orphaned coinbase transactions received."},
                                {RPCResult::Type::STR_AMOUNT, "amount", "The amount in " + CURRENCY_UNIT + ". This is negative for the 'send' category, and is positive\n"
                                    "for all other categories"},
                                {RPCResult::Type::NUM, "vout", "the vout value"},
                                {RPCResult::Type::STR_AMOUNT, "fee", "The amount of the fee in " + CURRENCY_UNIT + ". This is negative and only available for the\n"
                                     "'send' category of transactions."},
                            },
                            TransactionDescriptionString()),
                            {
                                {RPCResult::Type::BOOL, "abandoned", "'true' if the transaction has been abandoned (inputs are respendable). Only available for the \n"
                                     "'send' category of transactions."},
                                {RPCResult::Type::STR, "label", "A comment for the address/transaction, if any"},
                                {RPCResult::Type::STR, "to", "If a comment to is associated with the transaction."},
                            })},
                        }},
                        {RPCResult::Type::ARR, "removed", "<structure is the same as \"transactions\" above, only present if include_removed=true>\n"
                            "Note: transactions that were re-added in the active chain will appear as-is in this array, and may thus have a positive confirmation count."
                        , {{RPCResult::Type::ELISION, "", ""},}},
                        {RPCResult::Type::STR_HEX, "lastblock", "The hash of the block (target_confirmations-1) from the best block on the main chain, or the genesis hash if the referenced block does not exist yet. This is typically used to feed back into listsinceblock the next time you call it. So you would generally use a target_confirmations of say 6, so you will be continually re-notified of transactions until they've reached 6 confirmations plus any new ones"},
                    }
                },
                RPCExamples{
                    HelpExampleCli("listsinceblock", "")
            + HelpExampleCli("listsinceblock", "\"000000000000000bacf66f7497b7dc45ef753ee9a7d38571037cdb1a57f663ad\" 6")
            + HelpExampleRpc("listsinceblock", "\"000000000000000bacf66f7497b7dc45ef753ee9a7d38571037cdb1a57f663ad\", 6")
                },
        [&](const RPCHelpMan& self, const JSONRPCRequest& request) -> UniValue
{
    std::shared_ptr<CWallet> const pwallet = GetWalletForJSONRPCRequest(request);
    if (!pwallet) return NullUniValue;

    const CWallet& wallet = *pwallet;
    // Make sure the results are valid at least up to the most recent block
    // the user could have gotten from another RPC command prior to now
    wallet.BlockUntilSyncedToCurrentChain();

    LOCK(wallet.cs_wallet);

    std::optional<int> height;    // Height of the specified block or the common ancestor, if the block provided was in a deactivated chain.
    std::optional<int> altheight; // Height of the specified block, even if it's in a deactivated chain.
    int target_confirms = 1;
    isminefilter filter = ISMINE_SPENDABLE;

    uint256 blockId;
    if (!request.params[0].isNull() && !request.params[0].get_str().empty()) {
        blockId = ParseHashV(request.params[0], "blockhash");
        height = int{};
        altheight = int{};
        if (!wallet.chain().findCommonAncestor(blockId, wallet.GetLastBlockHash(), /* ancestor out */ FoundBlock().height(*height), /* blockId out */ FoundBlock().height(*altheight))) {
            throw JSONRPCError(RPC_INVALID_ADDRESS_OR_KEY, "Block not found");
        }
    }

    if (!request.params[1].isNull()) {
        target_confirms = request.params[1].get_int();

        if (target_confirms < 1) {
            throw JSONRPCError(RPC_INVALID_PARAMETER, "Invalid parameter");
        }
    }

    if (ParseIncludeWatchonly(request.params[2], wallet)) {
        filter |= ISMINE_WATCH_ONLY;
    }

    bool include_removed = (request.params[3].isNull() || request.params[3].get_bool());

    int depth = height ? wallet.GetLastBlockHeight() + 1 - *height : -1;

    UniValue transactions(UniValue::VARR);

    for (const std::pair<const uint256, CWalletTx>& pairWtx : wallet.mapWallet) {
        const CWalletTx& tx = pairWtx.second;

        if (depth == -1 || abs(tx.GetDepthInMainChain()) < depth) {
            ListTransactions(wallet, tx, 0, true, transactions, filter, nullptr /* filter_label */);
        }
    }

    // when a reorg'd block is requested, we also list any relevant transactions
    // in the blocks of the chain that was detached
    UniValue removed(UniValue::VARR);
    while (include_removed && altheight && *altheight > *height) {
        CBlock block;
        if (!wallet.chain().findBlock(blockId, FoundBlock().data(block)) || block.IsNull()) {
            throw JSONRPCError(RPC_INTERNAL_ERROR, "Can't read block from disk");
        }
        for (const CTransactionRef& tx : block.vtx) {
            auto it = wallet.mapWallet.find(tx->GetHash());
            if (it != wallet.mapWallet.end()) {
                // We want all transactions regardless of confirmation count to appear here,
                // even negative confirmation ones, hence the big negative.
                ListTransactions(wallet, it->second, -100000000, true, removed, filter, nullptr /* filter_label */);
            }
        }
        blockId = block.hashPrevBlock;
        --*altheight;
    }

    uint256 lastblock;
    target_confirms = std::min(target_confirms, wallet.GetLastBlockHeight() + 1);
    CHECK_NONFATAL(wallet.chain().findAncestorByHeight(wallet.GetLastBlockHash(), wallet.GetLastBlockHeight() + 1 - target_confirms, FoundBlock().hash(lastblock)));

    UniValue ret(UniValue::VOBJ);
    ret.pushKV("transactions", transactions);
    if (include_removed) ret.pushKV("removed", removed);
    ret.pushKV("lastblock", lastblock.GetHex());

    return ret;
},
    };
}

static RPCHelpMan gettransaction()
{
    return RPCHelpMan{"gettransaction",
                "\nGet detailed information about in-wallet transaction <txid>\n",
                {
                    {"txid", RPCArg::Type::STR, RPCArg::Optional::NO, "The transaction id"},
                    {"include_watchonly", RPCArg::Type::BOOL, RPCArg::DefaultHint{"true for watch-only wallets, otherwise false"},
                            "Whether to include watch-only addresses in balance calculation and details[]"},
                    {"verbose", RPCArg::Type::BOOL, RPCArg::Default{false},
                            "Whether to include a `decoded` field containing the decoded transaction (equivalent to RPC decoderawtransaction)"},
                    {"assetlabel", RPCArg::Type::STR, RPCArg::Optional::OMITTED_NAMED_ARG, "Hex asset id or asset label for balance."},
                },
                RPCResult{
                    RPCResult::Type::OBJ, "", "", Cat(Cat<std::vector<RPCResult>>(
                    {
                        {RPCResult::Type::STR_AMOUNT, "amount", "The amount in " + CURRENCY_UNIT},
                        {RPCResult::Type::STR_AMOUNT, "fee", "The amount of the fee in " + CURRENCY_UNIT + ". This is negative and only available for the\n"
                                     "'send' category of transactions."},
                    },
                    TransactionDescriptionString()),
                    {
                        {RPCResult::Type::ARR, "details", "",
                        {
                            {RPCResult::Type::OBJ, "", "",
                            {
                                {RPCResult::Type::BOOL, "involvesWatchonly", "Only returns true if imported addresses were involved in transaction."},
                                {RPCResult::Type::STR, "address", "The address involved in the transaction."},
                                {RPCResult::Type::STR, "category", "The transaction category.\n"
                                    "\"send\"                  Transactions sent.\n"
                                    "\"receive\"               Non-coinbase transactions received.\n"
                                    "\"generate\"              Coinbase transactions received with more than 100 confirmations.\n"
                                    "\"immature\"              Coinbase transactions received with 100 or fewer confirmations.\n"
                                    "\"orphan\"                Orphaned coinbase transactions received."},
                                {RPCResult::Type::STR_AMOUNT, "amount", "The amount in " + CURRENCY_UNIT},
                                {RPCResult::Type::STR, "label", "A comment for the address/transaction, if any"},
                                {RPCResult::Type::NUM, "vout", "the vout value"},
                                {RPCResult::Type::STR_AMOUNT, "fee", "The amount of the fee in " + CURRENCY_UNIT + ". This is negative and only available for the \n"
                                    "'send' category of transactions."},
                                {RPCResult::Type::BOOL, "abandoned", "'true' if the transaction has been abandoned (inputs are respendable). Only available for the \n"
                                     "'send' category of transactions."},
                            }},
                        }},
                        {RPCResult::Type::STR_HEX, "hex", "Raw data for transaction"},
                        {RPCResult::Type::OBJ, "decoded", "Optional, the decoded transaction (only present when `verbose` is passed)",
                        {
                            {RPCResult::Type::ELISION, "", "Equivalent to the RPC decoderawtransaction method, or the RPC getrawtransaction method when `verbose` is passed."},
                        }},
                    })
                },
                RPCExamples{
                    HelpExampleCli("gettransaction", "\"1075db55d416d3ca199f55b6084e2115b9345e16c5cf302fc80e9d5fbf5d48d\"")
            + HelpExampleCli("gettransaction", "\"1075db55d416d3ca199f55b6084e2115b9345e16c5cf302fc80e9d5fbf5d48d\" true")
            + HelpExampleCli("gettransaction", "\"1075db55d416d3ca199f55b6084e2115b9345e16c5cf302fc80e9d5fbf5d48d\" false true")
            + HelpExampleRpc("gettransaction", "\"1075db55d416d3ca199f55b6084e2115b9345e16c5cf302fc80e9d5fbf5d48d\"")
                },
        [&](const RPCHelpMan& self, const JSONRPCRequest& request) -> UniValue
{
    std::shared_ptr<CWallet> const pwallet = GetWalletForJSONRPCRequest(request);
    if (!pwallet) return NullUniValue;

    // Make sure the results are valid at least up to the most recent block
    // the user could have gotten from another RPC command prior to now
    pwallet->BlockUntilSyncedToCurrentChain();

    LOCK(pwallet->cs_wallet);

    uint256 hash(ParseHashV(request.params[0], "txid"));

    isminefilter filter = ISMINE_SPENDABLE;

    if (ParseIncludeWatchonly(request.params[1], *pwallet)) {
        filter |= ISMINE_WATCH_ONLY;
    }

    bool verbose = request.params[2].isNull() ? false : request.params[2].get_bool();

    std::string asset = "";
    if (request.params[3].isStr() && !request.params[3].get_str().empty()) {
        asset = request.params[3].get_str();
    }

    UniValue entry(UniValue::VOBJ);
    auto it = pwallet->mapWallet.find(hash);
    if (it == pwallet->mapWallet.end()) {
        throw JSONRPCError(RPC_INVALID_ADDRESS_OR_KEY, "Invalid or non-wallet transaction id");
    }
    const CWalletTx& wtx = it->second;

    CAmountMap nCredit = wtx.GetCredit(filter);
    CAmountMap nDebit = wtx.GetDebit(filter);
    CAmountMap nNet = nCredit - nDebit;
    CHECK_NONFATAL(HasValidFee(*wtx.tx));
    CAmountMap nFee = wtx.IsFromMe(filter) ? CAmountMap() - GetFeeMap(*wtx.tx) : CAmountMap();
    if (!g_con_elementsmode) {
        CAmount total_out = 0;
        for (const auto& output : wtx.tx->vout) {
            total_out += output.nValue.GetAmount();
        }
        nFee = CAmountMap();
        nFee[::policyAsset] = wtx.IsFromMe(filter) ? total_out - nDebit[::policyAsset] : 0;
    }

    entry.pushKV("amount", AmountMapToUniv(nNet - nFee, asset));
    if (wtx.IsFromMe(filter))
        entry.pushKV("fee", AmountMapToUniv(nFee, ""));

    WalletTxToJSON(pwallet->chain(), wtx, entry);

    UniValue details(UniValue::VARR);
    ListTransactions(*pwallet, wtx, 0, false, details, filter, nullptr /* filter_label */);
    entry.pushKV("details", details);

    std::string strHex = EncodeHexTx(*wtx.tx, pwallet->chain().rpcSerializationFlags());
    entry.pushKV("hex", strHex);

    if (verbose) {
        UniValue decoded(UniValue::VOBJ);
        TxToUniv(*wtx.tx, uint256(), pwallet->chain().rpcEnableDeprecated("addresses"), decoded, false);
        entry.pushKV("decoded", decoded);
    }

    return entry;
},
    };
}

static RPCHelpMan abandontransaction()
{
    return RPCHelpMan{"abandontransaction",
                "\nMark in-wallet transaction <txid> as abandoned\n"
                "This will mark this transaction and all its in-wallet descendants as abandoned which will allow\n"
                "for their inputs to be respent.  It can be used to replace \"stuck\" or evicted transactions.\n"
                "It only works on transactions which are not included in a block and are not currently in the mempool.\n"
                "It has no effect on transactions which are already abandoned.\n",
                {
                    {"txid", RPCArg::Type::STR_HEX, RPCArg::Optional::NO, "The transaction id"},
                },
                RPCResult{RPCResult::Type::NONE, "", ""},
                RPCExamples{
                    HelpExampleCli("abandontransaction", "\"1075db55d416d3ca199f55b6084e2115b9345e16c5cf302fc80e9d5fbf5d48d\"")
            + HelpExampleRpc("abandontransaction", "\"1075db55d416d3ca199f55b6084e2115b9345e16c5cf302fc80e9d5fbf5d48d\"")
                },
        [&](const RPCHelpMan& self, const JSONRPCRequest& request) -> UniValue
{
    std::shared_ptr<CWallet> const pwallet = GetWalletForJSONRPCRequest(request);
    if (!pwallet) return NullUniValue;

    // Make sure the results are valid at least up to the most recent block
    // the user could have gotten from another RPC command prior to now
    pwallet->BlockUntilSyncedToCurrentChain();

    LOCK(pwallet->cs_wallet);

    uint256 hash(ParseHashV(request.params[0], "txid"));

    if (!pwallet->mapWallet.count(hash)) {
        throw JSONRPCError(RPC_INVALID_ADDRESS_OR_KEY, "Invalid or non-wallet transaction id");
    }
    if (!pwallet->AbandonTransaction(hash)) {
        throw JSONRPCError(RPC_INVALID_ADDRESS_OR_KEY, "Transaction not eligible for abandonment");
    }

    return NullUniValue;
},
    };
}


static RPCHelpMan backupwallet()
{
    return RPCHelpMan{"backupwallet",
                "\nSafely copies current wallet file to destination, which can be a directory or a path with filename.\n",
                {
                    {"destination", RPCArg::Type::STR, RPCArg::Optional::NO, "The destination directory or file"},
                },
                RPCResult{RPCResult::Type::NONE, "", ""},
                RPCExamples{
                    HelpExampleCli("backupwallet", "\"backup.dat\"")
            + HelpExampleRpc("backupwallet", "\"backup.dat\"")
                },
        [&](const RPCHelpMan& self, const JSONRPCRequest& request) -> UniValue
{
    std::shared_ptr<CWallet> const pwallet = GetWalletForJSONRPCRequest(request);
    if (!pwallet) return NullUniValue;

    // Make sure the results are valid at least up to the most recent block
    // the user could have gotten from another RPC command prior to now
    pwallet->BlockUntilSyncedToCurrentChain();

    LOCK(pwallet->cs_wallet);

    std::string strDest = request.params[0].get_str();
    if (!pwallet->BackupWallet(strDest)) {
        throw JSONRPCError(RPC_WALLET_ERROR, "Error: Wallet backup failed!");
    }

    return NullUniValue;
},
    };
}


static RPCHelpMan keypoolrefill()
{
    return RPCHelpMan{"keypoolrefill",
                "\nFills the keypool."+
        HELP_REQUIRING_PASSPHRASE,
                {
                    {"newsize", RPCArg::Type::NUM, RPCArg::Default{100}, "The new keypool size"},
                },
                RPCResult{RPCResult::Type::NONE, "", ""},
                RPCExamples{
                    HelpExampleCli("keypoolrefill", "")
            + HelpExampleRpc("keypoolrefill", "")
                },
        [&](const RPCHelpMan& self, const JSONRPCRequest& request) -> UniValue
{
    std::shared_ptr<CWallet> const pwallet = GetWalletForJSONRPCRequest(request);
    if (!pwallet) return NullUniValue;

    if (pwallet->IsLegacy() && pwallet->IsWalletFlagSet(WALLET_FLAG_DISABLE_PRIVATE_KEYS)) {
        throw JSONRPCError(RPC_WALLET_ERROR, "Error: Private keys are disabled for this wallet");
    }

    LOCK(pwallet->cs_wallet);

    // 0 is interpreted by TopUpKeyPool() as the default keypool size given by -keypool
    unsigned int kpSize = 0;
    if (!request.params[0].isNull()) {
        if (request.params[0].get_int() < 0)
            throw JSONRPCError(RPC_INVALID_PARAMETER, "Invalid parameter, expected valid size.");
        kpSize = (unsigned int)request.params[0].get_int();
    }

    EnsureWalletIsUnlocked(*pwallet);
    pwallet->TopUpKeyPool(kpSize);

    if (pwallet->GetKeyPoolSize() < kpSize) {
        throw JSONRPCError(RPC_WALLET_ERROR, "Error refreshing keypool.");
    }

    return NullUniValue;
},
    };
}


static RPCHelpMan walletpassphrase()
{
    return RPCHelpMan{"walletpassphrase",
                "\nStores the wallet decryption key in memory for 'timeout' seconds.\n"
                "This is needed prior to performing transactions related to private keys such as sending bitcoins\n"
            "\nNote:\n"
            "Issuing the walletpassphrase command while the wallet is already unlocked will set a new unlock\n"
            "time that overrides the old one.\n",
                {
                    {"passphrase", RPCArg::Type::STR, RPCArg::Optional::NO, "The wallet passphrase"},
                    {"timeout", RPCArg::Type::NUM, RPCArg::Optional::NO, "The time to keep the decryption key in seconds; capped at 100000000 (~3 years)."},
                },
                RPCResult{RPCResult::Type::NONE, "", ""},
                RPCExamples{
            "\nUnlock the wallet for 60 seconds\n"
            + HelpExampleCli("walletpassphrase", "\"my pass phrase\" 60") +
            "\nLock the wallet again (before 60 seconds)\n"
            + HelpExampleCli("walletlock", "") +
            "\nAs a JSON-RPC call\n"
            + HelpExampleRpc("walletpassphrase", "\"my pass phrase\", 60")
                },
        [&](const RPCHelpMan& self, const JSONRPCRequest& request) -> UniValue
{
    std::shared_ptr<CWallet> const wallet = GetWalletForJSONRPCRequest(request);
    if (!wallet) return NullUniValue;
    CWallet* const pwallet = wallet.get();

    int64_t nSleepTime;
    int64_t relock_time;
    // Prevent concurrent calls to walletpassphrase with the same wallet.
    LOCK(pwallet->m_unlock_mutex);
    {
        LOCK(pwallet->cs_wallet);

        if (!pwallet->IsCrypted()) {
            throw JSONRPCError(RPC_WALLET_WRONG_ENC_STATE, "Error: running with an unencrypted wallet, but walletpassphrase was called.");
        }

        // Note that the walletpassphrase is stored in request.params[0] which is not mlock()ed
        SecureString strWalletPass;
        strWalletPass.reserve(100);
        // TODO: get rid of this .c_str() by implementing SecureString::operator=(std::string)
        // Alternately, find a way to make request.params[0] mlock()'d to begin with.
        strWalletPass = request.params[0].get_str().c_str();

        // Get the timeout
        nSleepTime = request.params[1].get_int64();
        // Timeout cannot be negative, otherwise it will relock immediately
        if (nSleepTime < 0) {
            throw JSONRPCError(RPC_INVALID_PARAMETER, "Timeout cannot be negative.");
        }
        // Clamp timeout
        constexpr int64_t MAX_SLEEP_TIME = 100000000; // larger values trigger a macos/libevent bug?
        if (nSleepTime > MAX_SLEEP_TIME) {
            nSleepTime = MAX_SLEEP_TIME;
        }

        if (strWalletPass.empty()) {
            throw JSONRPCError(RPC_INVALID_PARAMETER, "passphrase can not be empty");
        }

        if (!pwallet->Unlock(strWalletPass)) {
            throw JSONRPCError(RPC_WALLET_PASSPHRASE_INCORRECT, "Error: The wallet passphrase entered was incorrect.");
        }

        pwallet->TopUpKeyPool();

        pwallet->nRelockTime = GetTime() + nSleepTime;
        relock_time = pwallet->nRelockTime;
    }

    // rpcRunLater must be called without cs_wallet held otherwise a deadlock
    // can occur. The deadlock would happen when RPCRunLater removes the
    // previous timer (and waits for the callback to finish if already running)
    // and the callback locks cs_wallet.
    AssertLockNotHeld(wallet->cs_wallet);
    // Keep a weak pointer to the wallet so that it is possible to unload the
    // wallet before the following callback is called. If a valid shared pointer
    // is acquired in the callback then the wallet is still loaded.
    std::weak_ptr<CWallet> weak_wallet = wallet;
    pwallet->chain().rpcRunLater(strprintf("lockwallet(%s)", pwallet->GetName()), [weak_wallet, relock_time] {
        if (auto shared_wallet = weak_wallet.lock()) {
            LOCK(shared_wallet->cs_wallet);
            // Skip if this is not the most recent rpcRunLater callback.
            if (shared_wallet->nRelockTime != relock_time) return;
            shared_wallet->Lock();
            shared_wallet->nRelockTime = 0;
        }
    }, nSleepTime);

    return NullUniValue;
},
    };
}


static RPCHelpMan walletpassphrasechange()
{
    return RPCHelpMan{"walletpassphrasechange",
                "\nChanges the wallet passphrase from 'oldpassphrase' to 'newpassphrase'.\n",
                {
                    {"oldpassphrase", RPCArg::Type::STR, RPCArg::Optional::NO, "The current passphrase"},
                    {"newpassphrase", RPCArg::Type::STR, RPCArg::Optional::NO, "The new passphrase"},
                },
                RPCResult{RPCResult::Type::NONE, "", ""},
                RPCExamples{
                    HelpExampleCli("walletpassphrasechange", "\"old one\" \"new one\"")
            + HelpExampleRpc("walletpassphrasechange", "\"old one\", \"new one\"")
                },
        [&](const RPCHelpMan& self, const JSONRPCRequest& request) -> UniValue
{
    std::shared_ptr<CWallet> const pwallet = GetWalletForJSONRPCRequest(request);
    if (!pwallet) return NullUniValue;

    LOCK(pwallet->cs_wallet);

    if (!pwallet->IsCrypted()) {
        throw JSONRPCError(RPC_WALLET_WRONG_ENC_STATE, "Error: running with an unencrypted wallet, but walletpassphrasechange was called.");
    }

    // TODO: get rid of these .c_str() calls by implementing SecureString::operator=(std::string)
    // Alternately, find a way to make request.params[0] mlock()'d to begin with.
    SecureString strOldWalletPass;
    strOldWalletPass.reserve(100);
    strOldWalletPass = request.params[0].get_str().c_str();

    SecureString strNewWalletPass;
    strNewWalletPass.reserve(100);
    strNewWalletPass = request.params[1].get_str().c_str();

    if (strOldWalletPass.empty() || strNewWalletPass.empty()) {
        throw JSONRPCError(RPC_INVALID_PARAMETER, "passphrase can not be empty");
    }

    if (!pwallet->ChangeWalletPassphrase(strOldWalletPass, strNewWalletPass)) {
        throw JSONRPCError(RPC_WALLET_PASSPHRASE_INCORRECT, "Error: The wallet passphrase entered was incorrect.");
    }

    return NullUniValue;
},
    };
}


static RPCHelpMan walletlock()
{
    return RPCHelpMan{"walletlock",
                "\nRemoves the wallet encryption key from memory, locking the wallet.\n"
                "After calling this method, you will need to call walletpassphrase again\n"
                "before being able to call any methods which require the wallet to be unlocked.\n",
                {},
                RPCResult{RPCResult::Type::NONE, "", ""},
                RPCExamples{
            "\nSet the passphrase for 2 minutes to perform a transaction\n"
            + HelpExampleCli("walletpassphrase", "\"my pass phrase\" 120") +
            "\nPerform a send (requires passphrase set)\n"
            + HelpExampleCli("sendtoaddress", "\"" + EXAMPLE_ADDRESS[0] + "\" 1.0") +
            "\nClear the passphrase since we are done before 2 minutes is up\n"
            + HelpExampleCli("walletlock", "") +
            "\nAs a JSON-RPC call\n"
            + HelpExampleRpc("walletlock", "")
                },
        [&](const RPCHelpMan& self, const JSONRPCRequest& request) -> UniValue
{
    std::shared_ptr<CWallet> const pwallet = GetWalletForJSONRPCRequest(request);
    if (!pwallet) return NullUniValue;

    LOCK(pwallet->cs_wallet);

    if (!pwallet->IsCrypted()) {
        throw JSONRPCError(RPC_WALLET_WRONG_ENC_STATE, "Error: running with an unencrypted wallet, but walletlock was called.");
    }

    pwallet->Lock();
    pwallet->nRelockTime = 0;

    return NullUniValue;
},
    };
}


static RPCHelpMan encryptwallet()
{
    return RPCHelpMan{"encryptwallet",
                "\nEncrypts the wallet with 'passphrase'. This is for first time encryption.\n"
                "After this, any calls that interact with private keys such as sending or signing \n"
                "will require the passphrase to be set prior the making these calls.\n"
                "Use the walletpassphrase call for this, and then walletlock call.\n"
                "If the wallet is already encrypted, use the walletpassphrasechange call.\n",
                {
                    {"passphrase", RPCArg::Type::STR, RPCArg::Optional::NO, "The pass phrase to encrypt the wallet with. It must be at least 1 character, but should be long."},
                },
                RPCResult{RPCResult::Type::STR, "", "A string with further instructions"},
                RPCExamples{
            "\nEncrypt your wallet\n"
            + HelpExampleCli("encryptwallet", "\"my pass phrase\"") +
            "\nNow set the passphrase to use the wallet, such as for signing or sending bitcoin\n"
            + HelpExampleCli("walletpassphrase", "\"my pass phrase\"") +
            "\nNow we can do something like sign\n"
            + HelpExampleCli("signmessage", "\"address\" \"test message\"") +
            "\nNow lock the wallet again by removing the passphrase\n"
            + HelpExampleCli("walletlock", "") +
            "\nAs a JSON-RPC call\n"
            + HelpExampleRpc("encryptwallet", "\"my pass phrase\"")
                },
        [&](const RPCHelpMan& self, const JSONRPCRequest& request) -> UniValue
{
    std::shared_ptr<CWallet> const pwallet = GetWalletForJSONRPCRequest(request);
    if (!pwallet) return NullUniValue;

    LOCK(pwallet->cs_wallet);

    if (pwallet->IsWalletFlagSet(WALLET_FLAG_DISABLE_PRIVATE_KEYS)) {
        throw JSONRPCError(RPC_WALLET_ENCRYPTION_FAILED, "Error: wallet does not contain private keys, nothing to encrypt.");
    }

    if (pwallet->IsCrypted()) {
        throw JSONRPCError(RPC_WALLET_WRONG_ENC_STATE, "Error: running with an encrypted wallet, but encryptwallet was called.");
    }

    // TODO: get rid of this .c_str() by implementing SecureString::operator=(std::string)
    // Alternately, find a way to make request.params[0] mlock()'d to begin with.
    SecureString strWalletPass;
    strWalletPass.reserve(100);
    strWalletPass = request.params[0].get_str().c_str();

    if (strWalletPass.empty()) {
        throw JSONRPCError(RPC_INVALID_PARAMETER, "passphrase can not be empty");
    }

    if (!pwallet->EncryptWallet(strWalletPass)) {
        throw JSONRPCError(RPC_WALLET_ENCRYPTION_FAILED, "Error: Failed to encrypt the wallet.");
    }

    return "wallet encrypted; The keypool has been flushed and a new HD seed was generated (if you are using HD). You need to make a new backup.";
},
    };
}

static RPCHelpMan lockunspent()
{
    return RPCHelpMan{"lockunspent",
                "\nUpdates list of temporarily unspendable outputs.\n"
                "Temporarily lock (unlock=false) or unlock (unlock=true) specified transaction outputs.\n"
                "If no transaction outputs are specified when unlocking then all current locked transaction outputs are unlocked.\n"
                "A locked transaction output will not be chosen by automatic coin selection, when spending bitcoins.\n"
                "Manually selected coins are automatically unlocked.\n"
                "Locks are stored in memory only. Nodes start with zero locked outputs, and the locked output list\n"
                "is always cleared (by virtue of process exit) when a node stops or fails.\n"
                "Also see the listunspent call\n",
                {
                    {"unlock", RPCArg::Type::BOOL, RPCArg::Optional::NO, "Whether to unlock (true) or lock (false) the specified transactions"},
                    {"transactions", RPCArg::Type::ARR, RPCArg::Default{UniValue::VARR}, "The transaction outputs and within each, the txid (string) vout (numeric).",
                        {
                            {"", RPCArg::Type::OBJ, RPCArg::Optional::OMITTED, "",
                                {
                                    {"txid", RPCArg::Type::STR_HEX, RPCArg::Optional::NO, "The transaction id"},
                                    {"vout", RPCArg::Type::NUM, RPCArg::Optional::NO, "The output number"},
                                },
                            },
                        },
                    },
                },
                RPCResult{
                    RPCResult::Type::BOOL, "", "Whether the command was successful or not"
                },
                RPCExamples{
            "\nList the unspent transactions\n"
            + HelpExampleCli("listunspent", "") +
            "\nLock an unspent transaction\n"
            + HelpExampleCli("lockunspent", "false \"[{\\\"txid\\\":\\\"a08e6907dbbd3d809776dbfc5d82e371b764ed838b5655e72f463568df1aadf0\\\",\\\"vout\\\":1}]\"") +
            "\nList the locked transactions\n"
            + HelpExampleCli("listlockunspent", "") +
            "\nUnlock the transaction again\n"
            + HelpExampleCli("lockunspent", "true \"[{\\\"txid\\\":\\\"a08e6907dbbd3d809776dbfc5d82e371b764ed838b5655e72f463568df1aadf0\\\",\\\"vout\\\":1}]\"") +
            "\nAs a JSON-RPC call\n"
            + HelpExampleRpc("lockunspent", "false, \"[{\\\"txid\\\":\\\"a08e6907dbbd3d809776dbfc5d82e371b764ed838b5655e72f463568df1aadf0\\\",\\\"vout\\\":1}]\"")
                },
        [&](const RPCHelpMan& self, const JSONRPCRequest& request) -> UniValue
{
    std::shared_ptr<CWallet> const pwallet = GetWalletForJSONRPCRequest(request);
    if (!pwallet) return NullUniValue;

    // Make sure the results are valid at least up to the most recent block
    // the user could have gotten from another RPC command prior to now
    pwallet->BlockUntilSyncedToCurrentChain();

    LOCK(pwallet->cs_wallet);

    RPCTypeCheckArgument(request.params[0], UniValue::VBOOL);

    bool fUnlock = request.params[0].get_bool();

    if (request.params[1].isNull()) {
        if (fUnlock)
            pwallet->UnlockAllCoins();
        return true;
    }

    RPCTypeCheckArgument(request.params[1], UniValue::VARR);

    const UniValue& output_params = request.params[1];

    // Create and validate the COutPoints first.

    std::vector<COutPoint> outputs;
    outputs.reserve(output_params.size());

    for (unsigned int idx = 0; idx < output_params.size(); idx++) {
        const UniValue& o = output_params[idx].get_obj();

        RPCTypeCheckObj(o,
            {
                {"txid", UniValueType(UniValue::VSTR)},
                {"vout", UniValueType(UniValue::VNUM)},
            });

        const uint256 txid(ParseHashO(o, "txid"));
        const int nOutput = find_value(o, "vout").get_int();
        if (nOutput < 0) {
            throw JSONRPCError(RPC_INVALID_PARAMETER, "Invalid parameter, vout cannot be negative");
        }

        const COutPoint outpt(txid, nOutput);

        const auto it = pwallet->mapWallet.find(outpt.hash);
        if (it == pwallet->mapWallet.end()) {
            throw JSONRPCError(RPC_INVALID_PARAMETER, "Invalid parameter, unknown transaction");
        }

        const CWalletTx& trans = it->second;

        if (outpt.n >= trans.tx->vout.size()) {
            throw JSONRPCError(RPC_INVALID_PARAMETER, "Invalid parameter, vout index out of bounds");
        }

        if (pwallet->IsSpent(outpt.hash, outpt.n)) {
            throw JSONRPCError(RPC_INVALID_PARAMETER, "Invalid parameter, expected unspent output");
        }

        const bool is_locked = pwallet->IsLockedCoin(outpt.hash, outpt.n);

        if (fUnlock && !is_locked) {
            throw JSONRPCError(RPC_INVALID_PARAMETER, "Invalid parameter, expected locked output");
        }

        if (!fUnlock && is_locked) {
            throw JSONRPCError(RPC_INVALID_PARAMETER, "Invalid parameter, output already locked");
        }

        outputs.push_back(outpt);
    }

    // Atomically set (un)locked status for the outputs.
    for (const COutPoint& outpt : outputs) {
        if (fUnlock) pwallet->UnlockCoin(outpt);
        else pwallet->LockCoin(outpt);
    }

    return true;
},
    };
}

static RPCHelpMan listlockunspent()
{
    return RPCHelpMan{"listlockunspent",
                "\nReturns list of temporarily unspendable outputs.\n"
                "See the lockunspent call to lock and unlock transactions for spending.\n",
                {},
                RPCResult{
                    RPCResult::Type::ARR, "", "",
                    {
                        {RPCResult::Type::OBJ, "", "",
                        {
                            {RPCResult::Type::STR_HEX, "txid", "The transaction id locked"},
                            {RPCResult::Type::NUM, "vout", "The vout value"},
                        }},
                    }
                },
                RPCExamples{
            "\nList the unspent transactions\n"
            + HelpExampleCli("listunspent", "") +
            "\nLock an unspent transaction\n"
            + HelpExampleCli("lockunspent", "false \"[{\\\"txid\\\":\\\"a08e6907dbbd3d809776dbfc5d82e371b764ed838b5655e72f463568df1aadf0\\\",\\\"vout\\\":1}]\"") +
            "\nList the locked transactions\n"
            + HelpExampleCli("listlockunspent", "") +
            "\nUnlock the transaction again\n"
            + HelpExampleCli("lockunspent", "true \"[{\\\"txid\\\":\\\"a08e6907dbbd3d809776dbfc5d82e371b764ed838b5655e72f463568df1aadf0\\\",\\\"vout\\\":1}]\"") +
            "\nAs a JSON-RPC call\n"
            + HelpExampleRpc("listlockunspent", "")
                },
        [&](const RPCHelpMan& self, const JSONRPCRequest& request) -> UniValue
{
    std::shared_ptr<CWallet> const pwallet = GetWalletForJSONRPCRequest(request);
    if (!pwallet) return NullUniValue;

    LOCK(pwallet->cs_wallet);

    std::vector<COutPoint> vOutpts;
    pwallet->ListLockedCoins(vOutpts);

    UniValue ret(UniValue::VARR);

    for (const COutPoint& outpt : vOutpts) {
        UniValue o(UniValue::VOBJ);

        o.pushKV("txid", outpt.hash.GetHex());
        o.pushKV("vout", (int)outpt.n);
        ret.push_back(o);
    }

    return ret;
},
    };
}

static RPCHelpMan settxfee()
{
    return RPCHelpMan{"settxfee",
                "\nSet the transaction fee per kB for this wallet. Overrides the global -paytxfee command line parameter.\n"
                "Can be deactivated by passing 0 as the fee. In that case automatic fee selection will be used by default.\n",
                {
                    {"amount", RPCArg::Type::AMOUNT, RPCArg::Optional::NO, "The transaction fee in " + CURRENCY_UNIT + "/kvB"},
                },
                RPCResult{
                    RPCResult::Type::BOOL, "", "Returns true if successful"
                },
                RPCExamples{
                    HelpExampleCli("settxfee", "0.00001")
            + HelpExampleRpc("settxfee", "0.00001")
                },
        [&](const RPCHelpMan& self, const JSONRPCRequest& request) -> UniValue
{
    std::shared_ptr<CWallet> const pwallet = GetWalletForJSONRPCRequest(request);
    if (!pwallet) return NullUniValue;

    LOCK(pwallet->cs_wallet);

    CAmount nAmount = AmountFromValue(request.params[0]);
    CFeeRate tx_fee_rate(nAmount, 1000);
    CFeeRate max_tx_fee_rate(pwallet->m_default_max_tx_fee, 1000);
    if (tx_fee_rate == CFeeRate(0)) {
        // automatic selection
    } else if (tx_fee_rate < pwallet->chain().relayMinFee()) {
        throw JSONRPCError(RPC_INVALID_PARAMETER, strprintf("txfee cannot be less than min relay tx fee (%s)", pwallet->chain().relayMinFee().ToString()));
    } else if (tx_fee_rate < pwallet->m_min_fee) {
        throw JSONRPCError(RPC_INVALID_PARAMETER, strprintf("txfee cannot be less than wallet min fee (%s)", pwallet->m_min_fee.ToString()));
    } else if (tx_fee_rate > max_tx_fee_rate) {
        throw JSONRPCError(RPC_INVALID_PARAMETER, strprintf("txfee cannot be more than wallet max tx fee (%s)", max_tx_fee_rate.ToString()));
    }

    pwallet->m_pay_tx_fee = tx_fee_rate;
    return true;
},
    };
}

static RPCHelpMan getbalances()
{
    return RPCHelpMan{
        "getbalances",
        "Returns an object with all balances in " + CURRENCY_UNIT + ".\n",
        {},
        RPCResult{
            RPCResult::Type::OBJ, "", "",
            {
                {RPCResult::Type::OBJ, "mine", "balances from outputs that the wallet can sign",
                {
                    {RPCResult::Type::STR_AMOUNT, "trusted", "trusted balance (outputs created by the wallet or confirmed outputs)"},
                    {RPCResult::Type::STR_AMOUNT, "untrusted_pending", "untrusted pending balance (outputs created by others that are in the mempool)"},
                    {RPCResult::Type::STR_AMOUNT, "immature", "balance from immature coinbase outputs"},
                    {RPCResult::Type::STR_AMOUNT, "used", "(only present if avoid_reuse is set) balance from coins sent to addresses that were previously spent from (potentially privacy violating)"},
                }},
                {RPCResult::Type::OBJ, "watchonly", "watchonly balances (not present if wallet does not watch anything)",
                {
                    {RPCResult::Type::STR_AMOUNT, "trusted", "trusted balance (outputs created by the wallet or confirmed outputs)"},
                    {RPCResult::Type::STR_AMOUNT, "untrusted_pending", "untrusted pending balance (outputs created by others that are in the mempool)"},
                    {RPCResult::Type::STR_AMOUNT, "immature", "balance from immature coinbase outputs"},
                }},
            }
            },
        RPCExamples{
            HelpExampleCli("getbalances", "") +
            HelpExampleRpc("getbalances", "")},
        [&](const RPCHelpMan& self, const JSONRPCRequest& request) -> UniValue
{
    std::shared_ptr<CWallet> const rpc_wallet = GetWalletForJSONRPCRequest(request);
    if (!rpc_wallet) return NullUniValue;
    CWallet& wallet = *rpc_wallet;

    // Make sure the results are valid at least up to the most recent block
    // the user could have gotten from another RPC command prior to now
    wallet.BlockUntilSyncedToCurrentChain();

    LOCK(wallet.cs_wallet);

    const auto bal = wallet.GetBalance();
    UniValue balances{UniValue::VOBJ};
    {
        UniValue balances_mine{UniValue::VOBJ};
        balances_mine.pushKV("trusted", AmountMapToUniv(bal.m_mine_trusted, ""));
        balances_mine.pushKV("untrusted_pending", AmountMapToUniv(bal.m_mine_untrusted_pending, ""));
        balances_mine.pushKV("immature", AmountMapToUniv(bal.m_mine_immature, ""));
        if (wallet.IsWalletFlagSet(WALLET_FLAG_AVOID_REUSE)) {
            // If the AVOID_REUSE flag is set, bal has been set to just the un-reused address balance. Get
            // the total balance, and then subtract bal to get the reused address balance.
            const auto full_bal = wallet.GetBalance(0, false);
            balances_mine.pushKV("used", AmountMapToUniv(full_bal.m_mine_trusted + full_bal.m_mine_untrusted_pending - bal.m_mine_trusted - bal.m_mine_untrusted_pending, ""));
        }
        balances.pushKV("mine", balances_mine);
    }
    auto spk_man = wallet.GetLegacyScriptPubKeyMan();
    if (spk_man && spk_man->HaveWatchOnly()) {
        UniValue balances_watchonly{UniValue::VOBJ};
        balances_watchonly.pushKV("trusted", AmountMapToUniv(bal.m_watchonly_trusted, ""));
        balances_watchonly.pushKV("untrusted_pending", AmountMapToUniv(bal.m_watchonly_untrusted_pending, ""));
        balances_watchonly.pushKV("immature", AmountMapToUniv(bal.m_watchonly_immature, ""));
        balances.pushKV("watchonly", balances_watchonly);
    }
    return balances;
},
    };
}

static RPCHelpMan getwalletinfo()
{
    return RPCHelpMan{"getwalletinfo",
                "Returns an object containing various wallet state info.\n",
                {},
                RPCResult{
                    RPCResult::Type::OBJ, "", "",
                    {
                        {
                        {RPCResult::Type::STR, "walletname", "the wallet name"},
                        {RPCResult::Type::NUM, "walletversion", "the wallet version"},
                        {RPCResult::Type::STR, "format", "the database format (bdb or sqlite)"},
                        {RPCResult::Type::STR_AMOUNT, "balance", "DEPRECATED. Identical to getbalances().mine.trusted"},
                        {RPCResult::Type::STR_AMOUNT, "unconfirmed_balance", "DEPRECATED. Identical to getbalances().mine.untrusted_pending"},
                        {RPCResult::Type::STR_AMOUNT, "immature_balance", "DEPRECATED. Identical to getbalances().mine.immature"},
                        {RPCResult::Type::NUM, "txcount", "the total number of transactions in the wallet"},
                        {RPCResult::Type::NUM_TIME, "keypoololdest", "the " + UNIX_EPOCH_TIME + " of the oldest pre-generated key in the key pool. Legacy wallets only."},
                        {RPCResult::Type::NUM, "keypoolsize", "how many new keys are pre-generated (only counts external keys)"},
                        {RPCResult::Type::NUM, "keypoolsize_hd_internal", "how many new keys are pre-generated for internal use (used for change outputs, only appears if the wallet is using this feature, otherwise external keys are used)"},
                        {RPCResult::Type::NUM_TIME, "unlocked_until", /* optional */ true, "the " + UNIX_EPOCH_TIME + " until which the wallet is unlocked for transfers, or 0 if the wallet is locked (only present for passphrase-encrypted wallets)"},
                        {RPCResult::Type::STR_AMOUNT, "paytxfee", "the transaction fee configuration, set in " + CURRENCY_UNIT + "/kvB"},
                        {RPCResult::Type::STR_HEX, "hdseedid", /* optional */ true, "the Hash160 of the HD seed (only present when HD is enabled)"},
                        {RPCResult::Type::BOOL, "private_keys_enabled", "false if privatekeys are disabled for this wallet (enforced watch-only wallet)"},
                        {RPCResult::Type::BOOL, "avoid_reuse", "whether this wallet tracks clean/dirty coins in terms of reuse"},
                        {RPCResult::Type::OBJ, "scanning", "current scanning details, or false if no scan is in progress",
                        {
                            {RPCResult::Type::NUM, "duration", "elapsed seconds since scan start"},
                            {RPCResult::Type::NUM, "progress", "scanning progress percentage [0.0, 1.0]"},
                        }},
                        {RPCResult::Type::BOOL, "descriptors", "whether this wallet uses descriptors for scriptPubKey management"},
                    }},
                },
                RPCExamples{
                    HelpExampleCli("getwalletinfo", "")
            + HelpExampleRpc("getwalletinfo", "")
                },
        [&](const RPCHelpMan& self, const JSONRPCRequest& request) -> UniValue
{
    std::shared_ptr<CWallet> const pwallet = GetWalletForJSONRPCRequest(request);
    if (!pwallet) return NullUniValue;

    // Make sure the results are valid at least up to the most recent block
    // the user could have gotten from another RPC command prior to now
    pwallet->BlockUntilSyncedToCurrentChain();

    LOCK(pwallet->cs_wallet);

    UniValue obj(UniValue::VOBJ);

    size_t kpExternalSize = pwallet->KeypoolCountExternalKeys();
    const auto bal = pwallet->GetBalance();
    int64_t kp_oldest = pwallet->GetOldestKeyPoolTime();
    obj.pushKV("walletname", pwallet->GetName());
    obj.pushKV("walletversion", pwallet->GetVersion());
    obj.pushKV("format", pwallet->GetDatabase().Format());
    obj.pushKV("balance", AmountMapToUniv(bal.m_mine_trusted, ""));
    obj.pushKV("unconfirmed_balance", AmountMapToUniv(bal.m_mine_untrusted_pending, ""));
    obj.pushKV("immature_balance", AmountMapToUniv(bal.m_mine_immature,  ""));
    obj.pushKV("txcount",       (int)pwallet->mapWallet.size());
    if (kp_oldest > 0) {
        obj.pushKV("keypoololdest", kp_oldest);
    }
    obj.pushKV("keypoolsize", (int64_t)kpExternalSize);

    LegacyScriptPubKeyMan* spk_man = pwallet->GetLegacyScriptPubKeyMan();
    if (spk_man) {
        CKeyID seed_id = spk_man->GetHDChain().seed_id;
        if (!seed_id.IsNull()) {
            obj.pushKV("hdseedid", seed_id.GetHex());
        }
    }

    if (pwallet->CanSupportFeature(FEATURE_HD_SPLIT)) {
        obj.pushKV("keypoolsize_hd_internal",   (int64_t)(pwallet->GetKeyPoolSize() - kpExternalSize));
    }
    if (pwallet->IsCrypted()) {
        obj.pushKV("unlocked_until", pwallet->nRelockTime);
    }
    obj.pushKV("paytxfee", ValueFromAmount(pwallet->m_pay_tx_fee.GetFeePerK()));
    obj.pushKV("private_keys_enabled", !pwallet->IsWalletFlagSet(WALLET_FLAG_DISABLE_PRIVATE_KEYS));
    obj.pushKV("avoid_reuse", pwallet->IsWalletFlagSet(WALLET_FLAG_AVOID_REUSE));
    if (pwallet->IsScanning()) {
        UniValue scanning(UniValue::VOBJ);
        scanning.pushKV("duration", pwallet->ScanningDuration() / 1000);
        scanning.pushKV("progress", pwallet->ScanningProgress());
        obj.pushKV("scanning", scanning);
    } else {
        obj.pushKV("scanning", false);
    }
    obj.pushKV("descriptors", pwallet->IsWalletFlagSet(WALLET_FLAG_DESCRIPTORS));
    return obj;
},
    };
}

static RPCHelpMan listwalletdir()
{
    return RPCHelpMan{"listwalletdir",
                "Returns a list of wallets in the wallet directory.\n",
                {},
                RPCResult{
                    RPCResult::Type::OBJ, "", "",
                    {
                        {RPCResult::Type::ARR, "wallets", "",
                        {
                            {RPCResult::Type::OBJ, "", "",
                            {
                                {RPCResult::Type::STR, "name", "The wallet name"},
                            }},
                        }},
                    }
                },
                RPCExamples{
                    HelpExampleCli("listwalletdir", "")
            + HelpExampleRpc("listwalletdir", "")
                },
        [&](const RPCHelpMan& self, const JSONRPCRequest& request) -> UniValue
{
    UniValue wallets(UniValue::VARR);
    for (const auto& path : ListDatabases(GetWalletDir())) {
        UniValue wallet(UniValue::VOBJ);
        wallet.pushKV("name", path.string());
        wallets.push_back(wallet);
    }

    UniValue result(UniValue::VOBJ);
    result.pushKV("wallets", wallets);
    return result;
},
    };
}

static RPCHelpMan listwallets()
{
    return RPCHelpMan{"listwallets",
                "Returns a list of currently loaded wallets.\n"
                "For full information on the wallet, use \"getwalletinfo\"\n",
                {},
                RPCResult{
                    RPCResult::Type::ARR, "", "",
                    {
                        {RPCResult::Type::STR, "walletname", "the wallet name"},
                    }
                },
                RPCExamples{
                    HelpExampleCli("listwallets", "")
            + HelpExampleRpc("listwallets", "")
                },
        [&](const RPCHelpMan& self, const JSONRPCRequest& request) -> UniValue
{
    UniValue obj(UniValue::VARR);

    for (const std::shared_ptr<CWallet>& wallet : GetWallets()) {
        LOCK(wallet->cs_wallet);
        obj.push_back(wallet->GetName());
    }

    return obj;
},
    };
}

static RPCHelpMan loadwallet()
{
    return RPCHelpMan{"loadwallet",
                "\nLoads a wallet from a wallet file or directory."
                "\nNote that all wallet command-line options used when starting elementsd will be"
                "\napplied to the new wallet (eg -rescan, etc).\n",
                {
                    {"filename", RPCArg::Type::STR, RPCArg::Optional::NO, "The wallet directory or .dat file."},
                    {"load_on_startup", RPCArg::Type::BOOL, RPCArg::Default{UniValue::VNULL}, "Save wallet name to persistent settings and load on startup. True to add wallet to startup list, false to remove, null to leave unchanged."},
                },
                RPCResult{
                    RPCResult::Type::OBJ, "", "",
                    {
                        {RPCResult::Type::STR, "name", "The wallet name if loaded successfully."},
                        {RPCResult::Type::STR, "warning", "Warning message if wallet was not loaded cleanly."},
                    }
                },
                RPCExamples{
                    HelpExampleCli("loadwallet", "\"test.dat\"")
            + HelpExampleRpc("loadwallet", "\"test.dat\"")
                },
        [&](const RPCHelpMan& self, const JSONRPCRequest& request) -> UniValue
{
    WalletContext& context = EnsureWalletContext(request.context);
    const std::string name(request.params[0].get_str());

    DatabaseOptions options;
    DatabaseStatus status;
    options.require_existing = true;
    bilingual_str error;
    std::vector<bilingual_str> warnings;
    std::optional<bool> load_on_start = request.params[1].isNull() ? std::nullopt : std::optional<bool>(request.params[1].get_bool());
    std::shared_ptr<CWallet> const wallet = LoadWallet(*context.chain, name, load_on_start, options, status, error, warnings);
    if (!wallet) {
        // Map bad format to not found, since bad format is returned when the
        // wallet directory exists, but doesn't contain a data file.
        RPCErrorCode code = RPC_WALLET_ERROR;
        switch (status) {
            case DatabaseStatus::FAILED_NOT_FOUND:
            case DatabaseStatus::FAILED_BAD_FORMAT:
                code = RPC_WALLET_NOT_FOUND;
                break;
            case DatabaseStatus::FAILED_ALREADY_LOADED:
                code = RPC_WALLET_ALREADY_LOADED;
                break;
            default: // RPC_WALLET_ERROR is returned for all other cases.
                break;
        }
        throw JSONRPCError(code, error.original);
    }

    UniValue obj(UniValue::VOBJ);
    obj.pushKV("name", wallet->GetName());
    obj.pushKV("warning", Join(warnings, Untranslated("\n")).original);

    return obj;
},
    };
}

static RPCHelpMan setwalletflag()
{
            std::string flags = "";
            for (auto& it : WALLET_FLAG_MAP)
                if (it.second & MUTABLE_WALLET_FLAGS)
                    flags += (flags == "" ? "" : ", ") + it.first;

    return RPCHelpMan{"setwalletflag",
                "\nChange the state of the given wallet flag for a wallet.\n",
                {
                    {"flag", RPCArg::Type::STR, RPCArg::Optional::NO, "The name of the flag to change. Current available flags: " + flags},
                    {"value", RPCArg::Type::BOOL, RPCArg::Default{true}, "The new state."},
                },
                RPCResult{
                    RPCResult::Type::OBJ, "", "",
                    {
                        {RPCResult::Type::STR, "flag_name", "The name of the flag that was modified"},
                        {RPCResult::Type::BOOL, "flag_state", "The new state of the flag"},
                        {RPCResult::Type::STR, "warnings", "Any warnings associated with the change"},
                    }
                },
                RPCExamples{
                    HelpExampleCli("setwalletflag", "avoid_reuse")
                  + HelpExampleRpc("setwalletflag", "\"avoid_reuse\"")
                },
        [&](const RPCHelpMan& self, const JSONRPCRequest& request) -> UniValue
{
    std::shared_ptr<CWallet> const pwallet = GetWalletForJSONRPCRequest(request);
    if (!pwallet) return NullUniValue;

    std::string flag_str = request.params[0].get_str();
    bool value = request.params[1].isNull() || request.params[1].get_bool();

    if (!WALLET_FLAG_MAP.count(flag_str)) {
        throw JSONRPCError(RPC_INVALID_PARAMETER, strprintf("Unknown wallet flag: %s", flag_str));
    }

    auto flag = WALLET_FLAG_MAP.at(flag_str);

    if (!(flag & MUTABLE_WALLET_FLAGS)) {
        throw JSONRPCError(RPC_INVALID_PARAMETER, strprintf("Wallet flag is immutable: %s", flag_str));
    }

    UniValue res(UniValue::VOBJ);

    if (pwallet->IsWalletFlagSet(flag) == value) {
        throw JSONRPCError(RPC_INVALID_PARAMETER, strprintf("Wallet flag is already set to %s: %s", value ? "true" : "false", flag_str));
    }

    res.pushKV("flag_name", flag_str);
    res.pushKV("flag_state", value);

    if (value) {
        pwallet->SetWalletFlag(flag);
    } else {
        pwallet->UnsetWalletFlag(flag);
    }

    if (flag && value && WALLET_FLAG_CAVEATS.count(flag)) {
        res.pushKV("warnings", WALLET_FLAG_CAVEATS.at(flag));
    }

    return res;
},
    };
}

static RPCHelpMan createwallet()
{
    return RPCHelpMan{
        "createwallet",
        "\nCreates and loads a new wallet.\n",
        {
            {"wallet_name", RPCArg::Type::STR, RPCArg::Optional::NO, "The name for the new wallet. If this is a path, the wallet will be created at the path location."},
            {"disable_private_keys", RPCArg::Type::BOOL, RPCArg::Default{false}, "Disable the possibility of private keys (only watchonlys are possible in this mode)."},
            {"blank", RPCArg::Type::BOOL, RPCArg::Default{false}, "Create a blank wallet. A blank wallet has no keys or HD seed. One can be set using sethdseed."},
            {"passphrase", RPCArg::Type::STR, RPCArg::Optional::OMITTED, "Encrypt the wallet with this passphrase."},
            {"avoid_reuse", RPCArg::Type::BOOL, RPCArg::Default{false}, "Keep track of coin reuse, and treat dirty and clean coins differently with privacy considerations in mind."},
            {"descriptors", RPCArg::Type::BOOL, RPCArg::Default{false}, "Create a native descriptor wallet. The wallet will use descriptors internally to handle address creation"},
            {"load_on_startup", RPCArg::Type::BOOL, RPCArg::Default{UniValue::VNULL}, "Save wallet name to persistent settings and load on startup. True to add wallet to startup list, false to remove, null to leave unchanged."},
            {"external_signer", RPCArg::Type::BOOL, RPCArg::Default{false}, "Use an external signer such as a hardware wallet. Requires -signer to be configured. Wallet creation will fail if keys cannot be fetched. Requires disable_private_keys and descriptors set to true."},
        },
        RPCResult{
            RPCResult::Type::OBJ, "", "",
            {
                {RPCResult::Type::STR, "name", "The wallet name if created successfully. If the wallet was created using a full path, the wallet_name will be the full path."},
                {RPCResult::Type::STR, "warning", "Warning message if wallet was not loaded cleanly."},
            }
        },
        RPCExamples{
            HelpExampleCli("createwallet", "\"testwallet\"")
            + HelpExampleRpc("createwallet", "\"testwallet\"")
            + HelpExampleCliNamed("createwallet", {{"wallet_name", "descriptors"}, {"avoid_reuse", true}, {"descriptors", true}, {"load_on_startup", true}})
            + HelpExampleRpcNamed("createwallet", {{"wallet_name", "descriptors"}, {"avoid_reuse", true}, {"descriptors", true}, {"load_on_startup", true}})
        },
        [&](const RPCHelpMan& self, const JSONRPCRequest& request) -> UniValue
{
    WalletContext& context = EnsureWalletContext(request.context);
    uint64_t flags = 0;
    if (!request.params[1].isNull() && request.params[1].get_bool()) {
        flags |= WALLET_FLAG_DISABLE_PRIVATE_KEYS;
    }

    if (!request.params[2].isNull() && request.params[2].get_bool()) {
        flags |= WALLET_FLAG_BLANK_WALLET;
    }
    SecureString passphrase;
    passphrase.reserve(100);
    std::vector<bilingual_str> warnings;
    if (!request.params[3].isNull()) {
        passphrase = request.params[3].get_str().c_str();
        if (passphrase.empty()) {
            // Empty string means unencrypted
            warnings.emplace_back(Untranslated("Empty string given as passphrase, wallet will not be encrypted."));
        }
    }

    if (!request.params[4].isNull() && request.params[4].get_bool()) {
        flags |= WALLET_FLAG_AVOID_REUSE;
    }
    if (!request.params[5].isNull() && request.params[5].get_bool()) {
#ifndef USE_SQLITE
        throw JSONRPCError(RPC_WALLET_ERROR, "Compiled without sqlite support (required for descriptor wallets)");
#endif
        flags |= WALLET_FLAG_DESCRIPTORS;
        warnings.emplace_back(Untranslated("Wallet is an experimental descriptor wallet"));
    }
    if (!request.params[7].isNull() && request.params[7].get_bool()) {
#ifdef ENABLE_EXTERNAL_SIGNER
        flags |= WALLET_FLAG_EXTERNAL_SIGNER;
#else
        throw JSONRPCError(RPC_WALLET_ERROR, "Compiled without external signing support (required for external signing)");
#endif
    }

#ifndef USE_BDB
    if (!(flags & WALLET_FLAG_DESCRIPTORS)) {
        throw JSONRPCError(RPC_WALLET_ERROR, "Compiled without bdb support (required for legacy wallets)");
    }
#endif

    DatabaseOptions options;
    DatabaseStatus status;
    options.require_create = true;
    options.create_flags = flags;
    options.create_passphrase = passphrase;
    bilingual_str error;
    std::optional<bool> load_on_start = request.params[6].isNull() ? std::nullopt : std::optional<bool>(request.params[6].get_bool());
    std::shared_ptr<CWallet> wallet = CreateWallet(*context.chain, request.params[0].get_str(), load_on_start, options, status, error, warnings);
    if (!wallet) {
        RPCErrorCode code = status == DatabaseStatus::FAILED_ENCRYPT ? RPC_WALLET_ENCRYPTION_FAILED : RPC_WALLET_ERROR;
        throw JSONRPCError(code, error.original);
    }

    UniValue obj(UniValue::VOBJ);
    obj.pushKV("name", wallet->GetName());
    obj.pushKV("warning", Join(warnings, Untranslated("\n")).original);

    return obj;
},
    };
}

static RPCHelpMan unloadwallet()
{
    return RPCHelpMan{"unloadwallet",
                "Unloads the wallet referenced by the request endpoint otherwise unloads the wallet specified in the argument.\n"
                "Specifying the wallet name on a wallet endpoint is invalid.",
                {
                    {"wallet_name", RPCArg::Type::STR, RPCArg::DefaultHint{"the wallet name from the RPC endpoint"}, "The name of the wallet to unload. If provided both here and in the RPC endpoint, the two must be identical."},
                    {"load_on_startup", RPCArg::Type::BOOL, RPCArg::Default{UniValue::VNULL}, "Save wallet name to persistent settings and load on startup. True to add wallet to startup list, false to remove, null to leave unchanged."},
                },
                RPCResult{RPCResult::Type::OBJ, "", "", {
                    {RPCResult::Type::STR, "warning", "Warning message if wallet was not unloaded cleanly."},
                }},
                RPCExamples{
                    HelpExampleCli("unloadwallet", "wallet_name")
            + HelpExampleRpc("unloadwallet", "wallet_name")
                },
        [&](const RPCHelpMan& self, const JSONRPCRequest& request) -> UniValue
{
    std::string wallet_name;
    if (GetWalletNameFromJSONRPCRequest(request, wallet_name)) {
        if (!(request.params[0].isNull() || request.params[0].get_str() == wallet_name)) {
            throw JSONRPCError(RPC_INVALID_PARAMETER, "RPC endpoint wallet and wallet_name parameter specify different wallets");
        }
    } else {
        wallet_name = request.params[0].get_str();
    }

    std::shared_ptr<CWallet> wallet = GetWallet(wallet_name);
    if (!wallet) {
        throw JSONRPCError(RPC_WALLET_NOT_FOUND, "Requested wallet does not exist or is not loaded");
    }

    // Release the "main" shared pointer and prevent further notifications.
    // Note that any attempt to load the same wallet would fail until the wallet
    // is destroyed (see CheckUniqueFileid).
    std::vector<bilingual_str> warnings;
    std::optional<bool> load_on_start = request.params[1].isNull() ? std::nullopt : std::optional<bool>(request.params[1].get_bool());
    if (!RemoveWallet(wallet, load_on_start, warnings)) {
        throw JSONRPCError(RPC_MISC_ERROR, "Requested wallet already unloaded");
    }

    UnloadWallet(std::move(wallet));

    UniValue result(UniValue::VOBJ);
    result.pushKV("warning", Join(warnings, Untranslated("\n")).original);
    return result;
},
    };
}

static RPCHelpMan listunspent()
{
    return RPCHelpMan{
                "listunspent",
                "\nReturns array of unspent transaction outputs\n"
                "with between minconf and maxconf (inclusive) confirmations.\n"
                "Optionally filter to only include txouts paid to specified addresses.\n",
                {
<<<<<<< HEAD
                    {"minconf", RPCArg::Type::NUM, /* default */ "1", "The minimum confirmations to filter"},
                    {"maxconf", RPCArg::Type::NUM, /* default */ "9999999", "The maximum confirmations to filter"},
                    {"addresses", RPCArg::Type::ARR, /* default */ "empty array", "The addresses to filter",
=======
                    {"minconf", RPCArg::Type::NUM, RPCArg::Default{1}, "The minimum confirmations to filter"},
                    {"maxconf", RPCArg::Type::NUM, RPCArg::Default{9999999}, "The maximum confirmations to filter"},
                    {"addresses", RPCArg::Type::ARR, RPCArg::Default{UniValue::VARR}, "The bitcoin addresses to filter",
>>>>>>> d4300a10
                        {
                            {"address", RPCArg::Type::STR, RPCArg::Optional::OMITTED, "address"},
                        },
                    },
                    {"include_unsafe", RPCArg::Type::BOOL, RPCArg::Default{true}, "Include outputs that are not safe to spend\n"
                              "See description of \"safe\" attribute below."},
                    {"query_options", RPCArg::Type::OBJ, RPCArg::Optional::OMITTED_NAMED_ARG, "JSON with query options",
                        {
<<<<<<< HEAD
                            {"minimumAmount", RPCArg::Type::AMOUNT, /* default */ "0", "Minimum value of each UTXO in " + CURRENCY_UNIT + ""},
                            {"maximumAmount", RPCArg::Type::AMOUNT, /* default */ "unlimited", "Maximum value of each UTXO in " + CURRENCY_UNIT + ""},
                            {"maximumCount", RPCArg::Type::NUM, /* default */ "unlimited", "Maximum number of UTXOs"},
                            {"minimumSumAmount", RPCArg::Type::AMOUNT, /* default */ "unlimited", "Minimum sum value of all UTXOs in " + CURRENCY_UNIT + ""},
                            {"asset", RPCArg::Type::STR, /* default */ "", "Asset to filter outputs for."},
=======
                            {"minimumAmount", RPCArg::Type::AMOUNT, RPCArg::Default{FormatMoney(0)}, "Minimum value of each UTXO in " + CURRENCY_UNIT + ""},
                            {"maximumAmount", RPCArg::Type::AMOUNT, RPCArg::DefaultHint{"unlimited"}, "Maximum value of each UTXO in " + CURRENCY_UNIT + ""},
                            {"maximumCount", RPCArg::Type::NUM, RPCArg::DefaultHint{"unlimited"}, "Maximum number of UTXOs"},
                            {"minimumSumAmount", RPCArg::Type::AMOUNT, RPCArg::DefaultHint{"unlimited"}, "Minimum sum value of all UTXOs in " + CURRENCY_UNIT + ""},
>>>>>>> d4300a10
                        },
                        "query_options"},
                },
                RPCResult{
                    RPCResult::Type::ARR, "", "",
                    {
                        {RPCResult::Type::OBJ, "", "",
                        {
                            {RPCResult::Type::STR_HEX, "txid", "the transaction id"},
                            {RPCResult::Type::NUM, "vout", "the vout value"},
                            {RPCResult::Type::STR, "address", "the address"},
                            {RPCResult::Type::STR, "label", "The associated label, or \"\" for the default label"},
                            {RPCResult::Type::STR, "scriptPubKey", "the script key"},
                            {RPCResult::Type::STR_AMOUNT, "amount", "the transaction output amount in " + CURRENCY_UNIT},
                            {RPCResult::Type::STR_HEX, "amountcommitment", "the transaction output commitment in hex"},
                            {RPCResult::Type::STR_HEX, "asset", "the transaction output asset in hex"},
                            {RPCResult::Type::STR_HEX, "assetcommitment", "the transaction output asset commitment in hex"},
                            {RPCResult::Type::STR_HEX, "amountblinder", "the transaction output amount blinding factor in hex"},
                            {RPCResult::Type::STR_HEX, "assetblinder", "the transaction output asset blinding factor in hex"},
                            {RPCResult::Type::NUM, "confirmations", "The number of confirmations"},
                            {RPCResult::Type::STR_HEX, "redeemScript", "The redeemScript if scriptPubKey is P2SH"},
                            {RPCResult::Type::STR, "witnessScript", "witnessScript if the scriptPubKey is P2WSH or P2SH-P2WSH"},
                            {RPCResult::Type::BOOL, "spendable", "Whether we have the private keys to spend this output"},
                            {RPCResult::Type::BOOL, "solvable", "Whether we know how to spend this output, ignoring the lack of keys"},
                            {RPCResult::Type::BOOL, "reused", "(only present if avoid_reuse is set) Whether this output is reused/dirty (sent to an address that was previously spent from)"},
                            {RPCResult::Type::STR, "desc", "(only when solvable) A descriptor for spending this output"},
                            {RPCResult::Type::BOOL, "safe", "Whether this output is considered safe to spend. Unconfirmed transactions\n"
                                                            "from outside keys and unconfirmed replacement transactions are considered unsafe\n"
                                                            "and are not eligible for spending by fundrawtransaction and sendtoaddress."},
                        }},
                    }
                },
                RPCExamples{
                    HelpExampleCli("listunspent", "")
            + HelpExampleCli("listunspent", "6 9999999 \"[\\\"" + EXAMPLE_ADDRESS[0] + "\\\",\\\"" + EXAMPLE_ADDRESS[1] + "\\\"]\"")
            + HelpExampleRpc("listunspent", "6, 9999999 \"[\\\"" + EXAMPLE_ADDRESS[0] + "\\\",\\\"" + EXAMPLE_ADDRESS[1] + "\\\"]\"")
            + HelpExampleCli("listunspent", "6 9999999 '[]' true '{ \"minimumAmount\": 0.005 }'")
            + HelpExampleRpc("listunspent", "6, 9999999, [] , true, { \"minimumAmount\": 0.005 } ")
                },
        [&](const RPCHelpMan& self, const JSONRPCRequest& request) -> UniValue
{
    std::shared_ptr<CWallet> const pwallet = GetWalletForJSONRPCRequest(request);
    if (!pwallet) return NullUniValue;

    int nMinDepth = 1;
    if (!request.params[0].isNull()) {
        RPCTypeCheckArgument(request.params[0], UniValue::VNUM);
        nMinDepth = request.params[0].get_int();
    }

    int nMaxDepth = 9999999;
    if (!request.params[1].isNull()) {
        RPCTypeCheckArgument(request.params[1], UniValue::VNUM);
        nMaxDepth = request.params[1].get_int();
    }

    std::set<CTxDestination> destinations;
    if (!request.params[2].isNull()) {
        RPCTypeCheckArgument(request.params[2], UniValue::VARR);
        UniValue inputs = request.params[2].get_array();
        for (unsigned int idx = 0; idx < inputs.size(); idx++) {
            const UniValue& input = inputs[idx];
            CTxDestination dest = DecodeDestination(input.get_str());
            if (!IsValidDestination(dest)) {
                throw JSONRPCError(RPC_INVALID_ADDRESS_OR_KEY, std::string("Invalid Bitcoin address: ") + input.get_str());
            }
            if (!destinations.insert(dest).second) {
                throw JSONRPCError(RPC_INVALID_PARAMETER, std::string("Invalid parameter, duplicated address: ") + input.get_str());
            }
        }
    }

    bool include_unsafe = true;
    if (!request.params[3].isNull()) {
        RPCTypeCheckArgument(request.params[3], UniValue::VBOOL);
        include_unsafe = request.params[3].get_bool();
    }

    CAmount nMinimumAmount = 0;
    CAmount nMaximumAmount = MAX_MONEY;
    CAmount nMinimumSumAmount = MAX_MONEY;
    uint64_t nMaximumCount = 0;
    std::string asset_str;

    if (!request.params[4].isNull()) {
        const UniValue& options = request.params[4].get_obj();

        RPCTypeCheckObj(options,
            {
                {"minimumAmount", UniValueType()},
                {"maximumAmount", UniValueType()},
                {"minimumSumAmount", UniValueType()},
                {"maximumCount", UniValueType(UniValue::VNUM)},
                {"asset", UniValueType()},
            },
            true, true);

        if (options.exists("minimumAmount"))
            nMinimumAmount = AmountFromValue(options["minimumAmount"]);

        if (options.exists("maximumAmount"))
            nMaximumAmount = AmountFromValue(options["maximumAmount"]);

        if (options.exists("minimumSumAmount"))
            nMinimumSumAmount = AmountFromValue(options["minimumSumAmount"]);

        if (options.exists("maximumCount"))
            nMaximumCount = options["maximumCount"].get_int64();

        if (options.exists("asset"))
            asset_str = options["asset"].get_str();
    }

    CAsset asset_filter;
    if (!asset_str.empty()) {
        asset_filter = GetAssetFromString(asset_str);
    }

    // Make sure the results are valid at least up to the most recent block
    // the user could have gotten from another RPC command prior to now
    pwallet->BlockUntilSyncedToCurrentChain();

    UniValue results(UniValue::VARR);
    std::vector<COutput> vecOutputs;
    {
        CCoinControl cctl;
        cctl.m_avoid_address_reuse = false;
        cctl.m_min_depth = nMinDepth;
        cctl.m_max_depth = nMaxDepth;
        LOCK(pwallet->cs_wallet);
        pwallet->AvailableCoins(vecOutputs, !include_unsafe, &cctl, nMinimumAmount, nMaximumAmount, nMinimumSumAmount, nMaximumCount, asset_filter.IsNull() ? nullptr : &asset_filter);
    }

    LOCK(pwallet->cs_wallet);

    const bool avoid_reuse = pwallet->IsWalletFlagSet(WALLET_FLAG_AVOID_REUSE);

    for (const COutput& out : vecOutputs) {
        CTxDestination address;
        const CTxOut& tx_out = out.tx->tx->vout[out.i];
        const CScript& scriptPubKey = out.tx->tx->vout[out.i].scriptPubKey;
        bool fValidAddress = ExtractDestination(scriptPubKey, address);
        bool reused = avoid_reuse && pwallet->IsSpentKey(out.tx->GetHash(), out.i);

        if (destinations.size() && (!fValidAddress || !destinations.count(address)))
            continue;

        // Elements
        CAmount amount = out.tx->GetOutputValueOut(out.i);
        CAsset assetid = out.tx->GetOutputAsset(out.i);
        // Only list known outputs that match optional filter
        if (g_con_elementsmode && (amount < 0 || assetid.IsNull())) {
            pwallet->WalletLogPrintf("Unable to unblind output: %s:%d\n", out.tx->tx->GetHash().GetHex(), out.i);
            continue;
        }
        if (!asset_str.empty() && asset_filter != assetid) {
            continue;
        }
        //////////

        UniValue entry(UniValue::VOBJ);
        entry.pushKV("txid", out.tx->GetHash().GetHex());
        entry.pushKV("vout", out.i);

        if (fValidAddress) {
            entry.pushKV("address", EncodeDestination(address));

            const auto* address_book_entry = pwallet->FindAddressBookEntry(address);
            if (address_book_entry) {
                entry.pushKV("label", address_book_entry->GetLabel());
            }

            std::unique_ptr<SigningProvider> provider = pwallet->GetSolvingProvider(scriptPubKey);
            if (provider) {
                if (scriptPubKey.IsPayToScriptHash()) {
                    const CScriptID& hash = CScriptID(std::get<ScriptHash>(address));
                    CScript redeemScript;
                    if (provider->GetCScript(hash, redeemScript)) {
                        entry.pushKV("redeemScript", HexStr(redeemScript));
                        // Now check if the redeemScript is actually a P2WSH script
                        CTxDestination witness_destination;
                        if (redeemScript.IsPayToWitnessScriptHash()) {
                            bool extracted = ExtractDestination(redeemScript, witness_destination);
                            CHECK_NONFATAL(extracted);
                            // Also return the witness script
                            const WitnessV0ScriptHash& whash = std::get<WitnessV0ScriptHash>(witness_destination);
                            CScriptID id;
                            CRIPEMD160().Write(whash.begin(), whash.size()).Finalize(id.begin());
                            CScript witnessScript;
                            if (provider->GetCScript(id, witnessScript)) {
                                entry.pushKV("witnessScript", HexStr(witnessScript));
                            }
                        }
                    }
                } else if (scriptPubKey.IsPayToWitnessScriptHash()) {
                    const WitnessV0ScriptHash& whash = std::get<WitnessV0ScriptHash>(address);
                    CScriptID id;
                    CRIPEMD160().Write(whash.begin(), whash.size()).Finalize(id.begin());
                    CScript witnessScript;
                    if (provider->GetCScript(id, witnessScript)) {
                        entry.pushKV("witnessScript", HexStr(witnessScript));
                    }
                }
            }
        }

        entry.pushKV("scriptPubKey", HexStr(scriptPubKey));
        entry.pushKV("amount", ValueFromAmount(amount));
        if (g_con_elementsmode) {
            if (tx_out.nAsset.IsCommitment()) {
                entry.pushKV("assetcommitment", HexStr(tx_out.nAsset.vchCommitment));
            }
            entry.pushKV("asset", assetid.GetHex());
            if (tx_out.nValue.IsCommitment()) {
                entry.pushKV("amountcommitment", HexStr(tx_out.nValue.vchCommitment));
            }
            entry.pushKV("amountblinder", out.tx->GetOutputAmountBlindingFactor(out.i).ToString());
            entry.pushKV("assetblinder", out.tx->GetOutputAssetBlindingFactor(out.i).ToString());
        }
        entry.pushKV("confirmations", out.nDepth);
        entry.pushKV("spendable", out.fSpendable);
        entry.pushKV("solvable", out.fSolvable);
        if (out.fSolvable) {
            std::unique_ptr<SigningProvider> provider = pwallet->GetSolvingProvider(scriptPubKey);
            if (provider) {
                auto descriptor = InferDescriptor(scriptPubKey, *provider);
                entry.pushKV("desc", descriptor->ToString());
            }
        }
        if (avoid_reuse) entry.pushKV("reused", reused);
        entry.pushKV("safe", out.fSafe);
        results.push_back(entry);
    }

    return results;
},
    };
}

void FundTransaction(CWallet& wallet, CMutableTransaction& tx, CAmount& fee_out, int& change_position, const UniValue& options, CCoinControl& coinControl, const UniValue& solving_data, bool override_min_fee)
{
    // Make sure the results are valid at least up to the most recent block
    // the user could have gotten from another RPC command prior to now
    wallet.BlockUntilSyncedToCurrentChain();

    change_position = -1;
    bool lockUnspents = false;
    UniValue subtractFeeFromOutputs;
    std::set<int> setSubtractFeeFromOutputs;

    if (!options.isNull()) {
      if (options.type() == UniValue::VBOOL) {
        // backward compatibility bool only fallback
        coinControl.fAllowWatchOnly = options.get_bool();
      }
      else {
        RPCTypeCheckArgument(options, UniValue::VOBJ);

        RPCTypeCheckObj(options,
            {
                {"add_inputs", UniValueType(UniValue::VBOOL)},
                {"add_to_wallet", UniValueType(UniValue::VBOOL)},
                {"changeAddress", UniValueType()}, // will be checked below
                {"change_address", UniValueType()}, // will be checked below
                {"changePosition", UniValueType(UniValue::VNUM)},
                {"change_position", UniValueType(UniValue::VNUM)},
                {"change_type", UniValueType(UniValue::VSTR)},
                {"includeWatching", UniValueType(UniValue::VBOOL)},
                {"include_watching", UniValueType(UniValue::VBOOL)},
                {"inputs", UniValueType(UniValue::VARR)},
                {"lockUnspents", UniValueType(UniValue::VBOOL)},
                {"lock_unspents", UniValueType(UniValue::VBOOL)},
                {"locktime", UniValueType(UniValue::VNUM)},
                {"fee_rate", UniValueType()}, // will be checked by AmountFromValue() in SetFeeEstimateMode()
                {"feeRate", UniValueType()}, // will be checked by AmountFromValue() below
                {"psbt", UniValueType(UniValue::VBOOL)},
                {"subtractFeeFromOutputs", UniValueType(UniValue::VARR)},
                {"subtract_fee_from_outputs", UniValueType(UniValue::VARR)},
                {"replaceable", UniValueType(UniValue::VBOOL)},
                {"conf_target", UniValueType(UniValue::VNUM)},
                {"estimate_mode", UniValueType(UniValue::VSTR)},
            },
            true, true);

        if (options.exists("add_inputs") ) {
            coinControl.m_add_inputs = options["add_inputs"].get_bool();
        }

        if (options.exists("changeAddress") || options.exists("change_address")) {
            const UniValue& change_address  = options.exists("change_address") ? options["change_address"] : options["changeAddress"];
            std::map<CAsset, CTxDestination> destinations;

            if (change_address.isStr()) {
                // Single destination for default asset (policyAsset).
                CTxDestination dest = DecodeDestination(change_address.get_str());
                if (!IsValidDestination(dest)) {
                    throw JSONRPCError(RPC_INVALID_ADDRESS_OR_KEY, "Change address must be a valid address");
                }
                destinations[::policyAsset] = dest;
            } else if (change_address.isObject()) {
                // Map of assets to destinations.
                std::map<std::string, UniValue> kvMap;
                change_address.getObjMap(kvMap);

                for (const auto& kv : kvMap) {
                    CAsset asset = GetAssetFromString(kv.first);
                    if (asset.IsNull()) {
                        throw JSONRPCError(RPC_INVALID_PARAMETER, "Change address key must be a valid asset label or hex");
                    }

                    CTxDestination dest = DecodeDestination(kv.second.get_str());
                    if (!IsValidDestination(dest)) {
                        throw JSONRPCError(RPC_INVALID_ADDRESS_OR_KEY, "Change address must be a valid address");
                    }

                    destinations[asset] = dest;
                }
            } else {
                throw JSONRPCError(RPC_INVALID_ADDRESS_OR_KEY, "Change address must be either a map or a string");
            }

            coinControl.destChange = destinations;
        }

        if (options.exists("changePosition") || options.exists("change_position")) {
            change_position = (options.exists("change_position") ? options["change_position"] : options["changePosition"]).get_int();
        }

        if (options.exists("change_type")) {
            if (options.exists("changeAddress") || options.exists("change_address")) {
                throw JSONRPCError(RPC_INVALID_PARAMETER, "Cannot specify both change address and address type options");
            }
            OutputType out_type;
            if (!ParseOutputType(options["change_type"].get_str(), out_type)) {
                throw JSONRPCError(RPC_INVALID_ADDRESS_OR_KEY, strprintf("Unknown change type '%s'", options["change_type"].get_str()));
            }
            coinControl.m_change_type.emplace(out_type);
        }

        const UniValue include_watching_option = options.exists("include_watching") ? options["include_watching"] : options["includeWatching"];
        coinControl.fAllowWatchOnly = ParseIncludeWatchonly(include_watching_option, wallet);

        if (options.exists("lockUnspents") || options.exists("lock_unspents")) {
            lockUnspents = (options.exists("lock_unspents") ? options["lock_unspents"] : options["lockUnspents"]).get_bool();
        }

        if (options.exists("feeRate")) {
            if (options.exists("fee_rate")) {
                throw JSONRPCError(RPC_INVALID_PARAMETER, "Cannot specify both fee_rate (" + CURRENCY_ATOM + "/vB) and feeRate (" + CURRENCY_UNIT + "/kvB)");
            }
            if (options.exists("conf_target")) {
                throw JSONRPCError(RPC_INVALID_PARAMETER, "Cannot specify both conf_target and feeRate. Please provide either a confirmation target in blocks for automatic fee estimation, or an explicit fee rate.");
            }
            if (options.exists("estimate_mode")) {
                throw JSONRPCError(RPC_INVALID_PARAMETER, "Cannot specify both estimate_mode and feeRate");
            }
            coinControl.m_feerate = CFeeRate(AmountFromValue(options["feeRate"]));
            coinControl.fOverrideFeeRate = true;
        }

        if (options.exists("subtractFeeFromOutputs") || options.exists("subtract_fee_from_outputs") )
            subtractFeeFromOutputs = (options.exists("subtract_fee_from_outputs") ? options["subtract_fee_from_outputs"] : options["subtractFeeFromOutputs"]).get_array();

        if (options.exists("replaceable")) {
            coinControl.m_signal_bip125_rbf = options["replaceable"].get_bool();
        }
        SetFeeEstimateMode(wallet, coinControl, options["conf_target"], options["estimate_mode"], options["fee_rate"], override_min_fee);
      }
    } else {
        // if options is null and not a bool
        coinControl.fAllowWatchOnly = ParseIncludeWatchonly(NullUniValue, wallet);
    }

    if (!solving_data.isNull()) {
        if (solving_data.exists("pubkeys")) {
            UniValue pubkey_strs = solving_data["pubkeys"].get_array();
            for (unsigned int i = 0; i < pubkey_strs.size(); ++i) {
                std::vector<unsigned char> data(ParseHex(pubkey_strs[i].get_str()));
                CPubKey pubkey(data.begin(), data.end());
                if (!pubkey.IsFullyValid()) {
                    throw JSONRPCError(RPC_INVALID_ADDRESS_OR_KEY, strprintf("%s is not a valid public key", pubkey_strs[i].get_str()));
                }
                coinControl.m_external_provider.pubkeys.emplace(pubkey.GetID(), pubkey);
                // Add witnes script for pubkeys
                CScript wit_script = GetScriptForDestination(WitnessV0KeyHash(pubkey.GetID()));
                coinControl.m_external_provider.scripts.emplace(CScriptID(wit_script), wit_script);
            }
        }

        if (solving_data.exists("scripts")) {
            UniValue script_strs = solving_data["scripts"].get_array();
            for (unsigned int i = 0; i < script_strs.size(); ++i) {
                CScript script = ParseScript(script_strs[i].get_str());
                coinControl.m_external_provider.scripts.emplace(CScriptID(script), script);
            }
        }

        if (solving_data.exists("descriptors")) {
            UniValue desc_strs = solving_data["descriptors"].get_array();
            for (unsigned int i = 0; i < desc_strs.size(); ++i) {
                FlatSigningProvider desc_out;
                std::string error;
                std::unique_ptr<Descriptor> desc = Parse(desc_strs[i].get_str(), desc_out, error, true);
                coinControl.m_external_provider = Merge(coinControl.m_external_provider, desc_out);
            }
        }
    }

    if (tx.vout.size() == 0)
        throw JSONRPCError(RPC_INVALID_PARAMETER, "TX must have at least one output");

    if (change_position != -1 && (change_position < 0 || (unsigned int)change_position > tx.vout.size()))
        throw JSONRPCError(RPC_INVALID_PARAMETER, "changePosition out of bounds");

    for (unsigned int idx = 0; idx < subtractFeeFromOutputs.size(); idx++) {
        int pos = subtractFeeFromOutputs[idx].get_int();
        if (setSubtractFeeFromOutputs.count(pos))
            throw JSONRPCError(RPC_INVALID_PARAMETER, strprintf("Invalid parameter, duplicated position: %d", pos));
        if (pos < 0)
            throw JSONRPCError(RPC_INVALID_PARAMETER, strprintf("Invalid parameter, negative position: %d", pos));
        if (pos >= int(tx.vout.size()))
            throw JSONRPCError(RPC_INVALID_PARAMETER, strprintf("Invalid parameter, position too large: %d", pos));
        setSubtractFeeFromOutputs.insert(pos);
    }

    // Check any existing inputs for peg-in data and add to external txouts if so
    // Fetch specified UTXOs from the UTXO set
    const auto& fedpegscripts = GetValidFedpegScripts(::ChainActive().Tip(), Params().GetConsensus(), true /* nextblock_validation */);
    std::map<COutPoint, Coin> coins;
    for (unsigned int i = 0; i < tx.vin.size(); ++i ) {
        const CTxIn& txin = tx.vin[i];
        coins[txin.prevout]; // Create empty map entry keyed by prevout.
        if (txin.m_is_pegin) {
            std::string err;
            if (tx.witness.vtxinwit.size() != tx.vin.size() || !IsValidPeginWitness(tx.witness.vtxinwit[i].m_pegin_witness, fedpegscripts, txin.prevout, err, false)) {
                throw JSONRPCError(RPC_INVALID_PARAMETER, strprintf("Transaction contains invalid peg-in input: %s", err));
            }
            CScriptWitness& pegin_witness = tx.witness.vtxinwit[i].m_pegin_witness;
            CTxOut txout = GetPeginOutputFromWitness(pegin_witness);
            coinControl.SelectExternal(txin.prevout, txout);
        }
    }
    wallet.chain().findCoins(coins);
    for (const auto& coin : coins) {
        if (!coin.second.out.IsNull()) {
            coinControl.SelectExternal(coin.first, coin.second.out);
        }
    }

    bilingual_str error;

    if (!wallet.FundTransaction(tx, fee_out, change_position, error, lockUnspents, setSubtractFeeFromOutputs, coinControl)) {
        throw JSONRPCError(RPC_WALLET_ERROR, error.original);
    }
}

static RPCHelpMan fundrawtransaction()
{
    return RPCHelpMan{"fundrawtransaction",
                "\nIf the transaction has no inputs, they will be automatically selected to meet its out value.\n"
                "It will add at most one change output to the outputs.\n"
                "No existing outputs will be modified unless \"subtractFeeFromOutputs\" is specified.\n"
                "Note that inputs which were signed may need to be resigned after completion since in/outputs have been added.\n"
                "The inputs added will not be signed, use signrawtransactionwithkey\n"
                " or signrawtransactionwithwallet for that.\n"
                "Note that all existing inputs must have their previous output transaction be in the wallet.\n"
                "Note that all inputs selected must be of standard form and P2SH scripts must be\n"
                "in the wallet using importaddress or addmultisigaddress (to calculate fees).\n"
                "You can see whether this is the case by checking the \"solvable\" field in the listunspent output.\n"
                "Only pay-to-pubkey, multisig, and P2SH versions thereof are currently supported for watch-only\n",
                {
                    {"hexstring", RPCArg::Type::STR_HEX, RPCArg::Optional::NO, "The hex string of the raw transaction"},
                    {"options", RPCArg::Type::OBJ, RPCArg::Optional::OMITTED_NAMED_ARG, "for backward compatibility: passing in a true instead of an object will result in {\"includeWatching\":true}",
                        {
<<<<<<< HEAD
                            {"add_inputs", RPCArg::Type::BOOL, /* default */ "true", "For a transaction with existing inputs, automatically include more if they are not enough."},
                            {"changeAddress", RPCArg::Type::STR, /* default */ "pool address", "The address to receive the change"},
                            {"changePosition", RPCArg::Type::NUM, /* default */ "random", "The index of the change output"},
                            {"change_type", RPCArg::Type::STR, /* default */ "set by -changetype", "The output type to use. Only valid if changeAddress is not specified. Options are \"legacy\", \"p2sh-segwit\", and \"bech32\"."},
                            {"includeWatching", RPCArg::Type::BOOL, /* default */ "true for watch-only wallets, otherwise false", "Also select inputs which are watch only.\n"
=======
                            {"add_inputs", RPCArg::Type::BOOL, RPCArg::Default{true}, "For a transaction with existing inputs, automatically include more if they are not enough."},
                            {"changeAddress", RPCArg::Type::STR, RPCArg::DefaultHint{"pool address"}, "The bitcoin address to receive the change"},
                            {"changePosition", RPCArg::Type::NUM, RPCArg::DefaultHint{"random"}, "The index of the change output"},
                            {"change_type", RPCArg::Type::STR, RPCArg::DefaultHint{"set by -changetype"}, "The output type to use. Only valid if changeAddress is not specified. Options are \"legacy\", \"p2sh-segwit\", and \"bech32\"."},
                            {"includeWatching", RPCArg::Type::BOOL, RPCArg::DefaultHint{"true for watch-only wallets, otherwise false"}, "Also select inputs which are watch only.\n"
>>>>>>> d4300a10
                                                          "Only solvable inputs can be used. Watch-only destinations are solvable if the public key and/or output script was imported,\n"
                                                          "e.g. with 'importpubkey' or 'importmulti' with the 'pubkeys' or 'desc' field."},
                            {"lockUnspents", RPCArg::Type::BOOL, RPCArg::Default{false}, "Lock selected unspent outputs"},
                            {"fee_rate", RPCArg::Type::AMOUNT, RPCArg::DefaultHint{"not set, fall back to wallet fee estimation"}, "Specify a fee rate in " + CURRENCY_ATOM + "/vB."},
                            {"feeRate", RPCArg::Type::AMOUNT, RPCArg::DefaultHint{"not set, fall back to wallet fee estimation"}, "Specify a fee rate in " + CURRENCY_UNIT + "/kvB."},
                            {"subtractFeeFromOutputs", RPCArg::Type::ARR, RPCArg::Default{UniValue::VARR}, "The integers.\n"
                                                          "The fee will be equally deducted from the amount of each specified output.\n"
                                                          "Those recipients will receive less bitcoins than you enter in their corresponding amount field.\n"
                                                          "If no outputs are specified here, the sender pays the fee.",
                                {
                                    {"vout_index", RPCArg::Type::NUM, RPCArg::Optional::OMITTED, "The zero-based output index, before a change output is added."},
                                },
                            },
                            {"replaceable", RPCArg::Type::BOOL, RPCArg::DefaultHint{"wallet default"}, "Marks this transaction as BIP125 replaceable.\n"
                                                          "Allows this transaction to be replaced by a transaction with higher fees"},
                            {"conf_target", RPCArg::Type::NUM, RPCArg::DefaultHint{"wallet -txconfirmtarget"}, "Confirmation target in blocks"},
                            {"estimate_mode", RPCArg::Type::STR, RPCArg::Default{"unset"}, std::string() + "The fee estimate mode, must be one of (case insensitive):\n"
                            "       \"" + FeeModes("\"\n\"") + "\""},
                        },
                        "options"},
                    {"iswitness", RPCArg::Type::BOOL, RPCArg::DefaultHint{"depends on heuristic tests"}, "Whether the transaction hex is a serialized witness transaction.\n"
                        "If iswitness is not present, heuristic tests will be used in decoding.\n"
                        "If true, only witness deserialization will be tried.\n"
                        "If false, only non-witness deserialization will be tried.\n"
                        "This boolean should reflect whether the transaction has inputs\n"
                        "(e.g. fully valid, or on-chain transactions), if known by the caller."
                    },
                    {"solving_data", RPCArg::Type::OBJ, RPCArg::Optional::OMITTED_NAMED_ARG, "Keys and scripts needed for producing a final transaction with a dummy signature. Used for fee estimation during coin selection.\n",
                        {
                            {"pubkeys", RPCArg::Type::ARR, /* default */ "empty array", "A json array of public keys.\n",
                                {
                                    {"pubkey", RPCArg::Type::STR_HEX, RPCArg::Optional::OMITTED, "A public key"},
                                },
                            },
                            {"scripts", RPCArg::Type::ARR, /* default */ "empty array", "A json array of scripts.\n",
                                {
                                    {"script", RPCArg::Type::STR_HEX, RPCArg::Optional::OMITTED, "A script"},
                                },
                            },
                            {"descriptors", RPCArg::Type::ARR, /* default */ "empty array", "A json array of descriptors.\n",
                                {
                                    {"descriptor", RPCArg::Type::STR_HEX, RPCArg::Optional::OMITTED, "A descriptor"},
                                },
                            }
                        }
                    },
                },
                RPCResult{
                    RPCResult::Type::OBJ, "", "",
                    {
                        {RPCResult::Type::STR_HEX, "hex", "The resulting raw transaction (hex-encoded string)"},
                        {RPCResult::Type::STR_AMOUNT, "fee", "Fee in " + CURRENCY_UNIT + " the resulting transaction pays"},
                        {RPCResult::Type::NUM, "changepos", "The position of the added change output, or -1"},
                    }
                                },
                                RPCExamples{
                            "\nCreate a transaction with no inputs\n"
                            + HelpExampleCli("createrawtransaction", "\"[]\" \"{\\\"myaddress\\\":0.01}\"") +
                            "\nAdd sufficient unsigned inputs to meet the output value\n"
                            + HelpExampleCli("fundrawtransaction", "\"rawtransactionhex\"") +
                            "\nSign the transaction\n"
                            + HelpExampleCli("signrawtransactionwithwallet", "\"fundedtransactionhex\"") +
                            "\nSend the transaction\n"
                            + HelpExampleCli("sendrawtransaction", "\"signedtransactionhex\"")
                                },
        [&](const RPCHelpMan& self, const JSONRPCRequest& request) -> UniValue
{
    std::shared_ptr<CWallet> const pwallet = GetWalletForJSONRPCRequest(request);
    if (!pwallet) return NullUniValue;

    RPCTypeCheck(request.params, {UniValue::VSTR, UniValueType(), UniValue::VBOOL});

    // parse hex string from parameter
    CMutableTransaction tx;
    bool try_witness = request.params[2].isNull() ? true : request.params[2].get_bool();
    bool try_no_witness = request.params[2].isNull() ? true : !request.params[2].get_bool();
    if (!DecodeHexTx(tx, request.params[0].get_str(), try_no_witness, try_witness)) {
        throw JSONRPCError(RPC_DESERIALIZATION_ERROR, "TX decode failed");
    }

    CAmount fee;
    int change_position;
    CCoinControl coin_control;
    // Automatically select (additional) coins. Can be overridden by options.add_inputs.
    coin_control.m_add_inputs = true;
    FundTransaction(*pwallet, tx, fee, change_position, request.params[1], coin_control, request.params[3], /* override_min_fee */ true);

    UniValue result(UniValue::VOBJ);
    result.pushKV("hex", EncodeHexTx(CTransaction(tx)));
    result.pushKV("fee", ValueFromAmount(fee));
    result.pushKV("changepos", change_position);

    return result;
},
    };
}

RPCHelpMan signrawtransactionwithwallet()
{
    return RPCHelpMan{"signrawtransactionwithwallet",
                "\nSign inputs for raw transaction (serialized, hex-encoded).\n"
                "The second optional argument (may be null) is an array of previous transaction outputs that\n"
                "this transaction depends on but may not yet be in the block chain." +
        HELP_REQUIRING_PASSPHRASE,
                {
                    {"hexstring", RPCArg::Type::STR, RPCArg::Optional::NO, "The transaction hex string"},
                    {"prevtxs", RPCArg::Type::ARR, RPCArg::Optional::OMITTED_NAMED_ARG, "The previous dependent transaction outputs",
                        {
                            {"", RPCArg::Type::OBJ, RPCArg::Optional::OMITTED, "",
                                {
                                    {"txid", RPCArg::Type::STR_HEX, RPCArg::Optional::NO, "The transaction id"},
                                    {"vout", RPCArg::Type::NUM, RPCArg::Optional::NO, "The output number"},
                                    {"scriptPubKey", RPCArg::Type::STR_HEX, RPCArg::Optional::NO, "script key"},
                                    {"redeemScript", RPCArg::Type::STR_HEX, RPCArg::Optional::OMITTED, "(required for P2SH) redeem script"},
                                    {"witnessScript", RPCArg::Type::STR_HEX, RPCArg::Optional::OMITTED, "(required for P2WSH or P2SH-P2WSH) witness script"},
                                    {"amount", RPCArg::Type::AMOUNT, RPCArg::Optional::OMITTED, "The amount spent (required if non-confidential segwit output)"},
                                    {"amountcommitment", RPCArg::Type::STR, RPCArg::Optional::OMITTED, "The amount commitment spent (required if confidential segwit output)"},
                                },
                            },
                        },
                    },
                    {"sighashtype", RPCArg::Type::STR, RPCArg::Default{"ALL"}, "The signature hash type. Must be one of\n"
            "       \"ALL\"\n"
            "       \"NONE\"\n"
            "       \"SINGLE\"\n"
            "       \"ALL|ANYONECANPAY\"\n"
            "       \"NONE|ANYONECANPAY\"\n"
            "       \"SINGLE|ANYONECANPAY\""},
                },
                RPCResult{
                    RPCResult::Type::OBJ, "", "",
                    {
                        {RPCResult::Type::STR_HEX, "hex", "The hex-encoded raw transaction with signature(s)"},
                        {RPCResult::Type::BOOL, "complete", "If the transaction has a complete set of signatures"},
                        {RPCResult::Type::ARR, "errors", /* optional */ true, "Script verification errors (if there are any)",
                        {
                            {RPCResult::Type::OBJ, "", "",
                            {
                                {RPCResult::Type::STR_HEX, "txid", "The hash of the referenced, previous transaction"},
                                {RPCResult::Type::NUM, "vout", "The index of the output to spent and used as input"},
                                {RPCResult::Type::STR_HEX, "scriptSig", "The hex-encoded signature script"},
                                {RPCResult::Type::NUM, "sequence", "Script sequence number"},
                                {RPCResult::Type::STR, "error", "Verification or signing error related to the input"},
                            }},
                        }},
                        {RPCResult::Type::STR, "warning", "Warning that a peg-in input signed may be immature. This could mean lack of connectivity to or misconfiguration of the daemon."},
                    }
                },
                RPCExamples{
                    HelpExampleCli("signrawtransactionwithwallet", "\"myhex\"")
            + HelpExampleRpc("signrawtransactionwithwallet", "\"myhex\"")
                },
        [&](const RPCHelpMan& self, const JSONRPCRequest& request) -> UniValue
{
    std::shared_ptr<CWallet> const pwallet = GetWalletForJSONRPCRequest(request);
    if (!pwallet) return NullUniValue;

    RPCTypeCheck(request.params, {UniValue::VSTR, UniValue::VARR, UniValue::VSTR}, true);

    CMutableTransaction mtx;
    if (!DecodeHexTx(mtx, request.params[0].get_str())) {
        throw JSONRPCError(RPC_DESERIALIZATION_ERROR, "TX decode failed. Make sure the tx has at least one input.");
    }

    // Sign the transaction
    LOCK(pwallet->cs_wallet);
    EnsureWalletIsUnlocked(*pwallet);

    // Fetch previous transactions (inputs):
    std::map<COutPoint, Coin> coins;
    for (const CTxIn& txin : mtx.vin) {
        coins[txin.prevout]; // Create empty map entry keyed by prevout.
    }
    pwallet->chain().findCoins(coins);

    // Parse the prevtxs array
    ParsePrevouts(request.params[1], nullptr, coins);

    int nHashType = ParseSighashString(request.params[2]);

    // Script verification errors
    std::map<int, std::string> input_errors;

    bool immature_pegin = ValidateTransactionPeginInputs(mtx, input_errors);
    bool complete = pwallet->SignTransaction(mtx, coins, nHashType, input_errors);
    UniValue result(UniValue::VOBJ);
    SignTransactionResultToJSON(mtx, complete, coins, input_errors, immature_pegin, result);
    return result;
},
    };
}

static RPCHelpMan bumpfee_helper(std::string method_name)
{
    const bool want_psbt = method_name == "psbtbumpfee";
    const std::string incremental_fee{CFeeRate(DEFAULT_INCREMENTAL_RELAY_FEE).ToString(FeeEstimateMode::SAT_VB)};

    return RPCHelpMan{method_name,
        "\nBumps the fee of an opt-in-RBF transaction T, replacing it with a new transaction B.\n"
        + std::string(want_psbt ? "Returns a PSBT instead of creating and signing a new transaction.\n" : "") +
        "An opt-in RBF transaction with the given txid must be in the wallet.\n"
        "The command will pay the additional fee by reducing change outputs or adding inputs when necessary.\n"
        "It may add a new change output if one does not already exist.\n"
        "All inputs in the original transaction will be included in the replacement transaction.\n"
        "The command will fail if the wallet or mempool contains a transaction that spends one of T's outputs.\n"
        "By default, the new fee will be calculated automatically using the estimatesmartfee RPC.\n"
        "The user can specify a confirmation target for estimatesmartfee.\n"
        "Alternatively, the user can specify a fee rate in " + CURRENCY_ATOM + "/vB for the new transaction.\n"
        "At a minimum, the new fee rate must be high enough to pay an additional new relay fee (incrementalfee\n"
        "returned by getnetworkinfo) to enter the node's mempool.\n"
        "* WARNING: before version 0.21, fee_rate was in " + CURRENCY_UNIT + "/kvB. As of 0.21, fee_rate is in " + CURRENCY_ATOM + "/vB. *\n",
        {
            {"txid", RPCArg::Type::STR_HEX, RPCArg::Optional::NO, "The txid to be bumped"},
            {"options", RPCArg::Type::OBJ, RPCArg::Optional::OMITTED_NAMED_ARG, "",
                {
                    {"conf_target", RPCArg::Type::NUM, RPCArg::DefaultHint{"wallet -txconfirmtarget"}, "Confirmation target in blocks\n"},
                    {"fee_rate", RPCArg::Type::AMOUNT, RPCArg::DefaultHint{"not set, fall back to wallet fee estimation"},
                             "\nSpecify a fee rate in " + CURRENCY_ATOM + "/vB instead of relying on the built-in fee estimator.\n"
                             "Must be at least " + incremental_fee + " higher than the current transaction fee rate.\n"
                             "WARNING: before version 0.21, fee_rate was in " + CURRENCY_UNIT + "/kvB. As of 0.21, fee_rate is in " + CURRENCY_ATOM + "/vB.\n"},
                    {"replaceable", RPCArg::Type::BOOL, RPCArg::Default{true}, "Whether the new transaction should still be\n"
                             "marked bip-125 replaceable. If true, the sequence numbers in the transaction will\n"
                             "be left unchanged from the original. If false, any input sequence numbers in the\n"
                             "original transaction that were less than 0xfffffffe will be increased to 0xfffffffe\n"
                             "so the new transaction will not be explicitly bip-125 replaceable (though it may\n"
                             "still be replaceable in practice, for example if it has unconfirmed ancestors which\n"
                             "are replaceable).\n"},
                    {"estimate_mode", RPCArg::Type::STR, RPCArg::Default{"unset"}, "The fee estimate mode, must be one of (case insensitive):\n"
                             "\"" + FeeModes("\"\n\"") + "\""},
                },
                "options"},
        },
        RPCResult{
            RPCResult::Type::OBJ, "", "", Cat(Cat<std::vector<RPCResult>>(
            {
                {RPCResult::Type::STR, "psbt", "The base64-encoded unsigned PSBT of the new transaction."},
            },
            want_psbt ? std::vector<RPCResult>{} : std::vector<RPCResult>{{RPCResult::Type::STR_HEX, "txid", "The id of the new transaction. Only returned when wallet private keys are enabled."}}
            ),
            {
                {RPCResult::Type::STR_AMOUNT, "origfee", "The fee of the replaced transaction."},
                {RPCResult::Type::STR_AMOUNT, "fee", "The fee of the new transaction."},
                {RPCResult::Type::ARR, "errors", "Errors encountered during processing (may be empty).",
                {
                    {RPCResult::Type::STR, "", ""},
                }},
            })
        },
        RPCExamples{
    "\nBump the fee, get the new transaction\'s" + std::string(want_psbt ? "psbt" : "txid") + "\n" +
            HelpExampleCli(method_name, "<txid>")
        },
        [want_psbt](const RPCHelpMan& self, const JSONRPCRequest& request) -> UniValue
{
    std::shared_ptr<CWallet> const pwallet = GetWalletForJSONRPCRequest(request);
    if (!pwallet) return NullUniValue;

    if (pwallet->IsWalletFlagSet(WALLET_FLAG_DISABLE_PRIVATE_KEYS) && !want_psbt) {
        throw JSONRPCError(RPC_WALLET_ERROR, "bumpfee is not available with wallets that have private keys disabled. Use psbtbumpfee instead.");
    }

    RPCTypeCheck(request.params, {UniValue::VSTR, UniValue::VOBJ});
    uint256 hash(ParseHashV(request.params[0], "txid"));

    CCoinControl coin_control;
    coin_control.fAllowWatchOnly = pwallet->IsWalletFlagSet(WALLET_FLAG_DISABLE_PRIVATE_KEYS);
    // optional parameters
    coin_control.m_signal_bip125_rbf = true;

    if (!request.params[1].isNull()) {
        UniValue options = request.params[1];
        RPCTypeCheckObj(options,
            {
                {"confTarget", UniValueType(UniValue::VNUM)},
                {"conf_target", UniValueType(UniValue::VNUM)},
                {"fee_rate", UniValueType()}, // will be checked by AmountFromValue() in SetFeeEstimateMode()
                {"replaceable", UniValueType(UniValue::VBOOL)},
                {"estimate_mode", UniValueType(UniValue::VSTR)},
            },
            true, true);

        if (options.exists("confTarget") && options.exists("conf_target")) {
            throw JSONRPCError(RPC_INVALID_PARAMETER, "confTarget and conf_target options should not both be set. Use conf_target (confTarget is deprecated).");
        }

        auto conf_target = options.exists("confTarget") ? options["confTarget"] : options["conf_target"];

        if (options.exists("replaceable")) {
            coin_control.m_signal_bip125_rbf = options["replaceable"].get_bool();
        }
        SetFeeEstimateMode(*pwallet, coin_control, conf_target, options["estimate_mode"], options["fee_rate"], /* override_min_fee */ false);
    }

    // Make sure the results are valid at least up to the most recent block
    // the user could have gotten from another RPC command prior to now
    pwallet->BlockUntilSyncedToCurrentChain();

    LOCK(pwallet->cs_wallet);

    EnsureWalletIsUnlocked(*pwallet);


    std::vector<bilingual_str> errors;
    CAmount old_fee;
    CAmount new_fee;
    CMutableTransaction mtx;
    feebumper::Result res;
    // Targeting feerate bump.
    res = feebumper::CreateRateBumpTransaction(*pwallet, hash, coin_control, errors, old_fee, new_fee, mtx);
    if (res != feebumper::Result::OK) {
        switch(res) {
            case feebumper::Result::INVALID_ADDRESS_OR_KEY:
                throw JSONRPCError(RPC_INVALID_ADDRESS_OR_KEY, errors[0].original);
                break;
            case feebumper::Result::INVALID_REQUEST:
                throw JSONRPCError(RPC_INVALID_REQUEST, errors[0].original);
                break;
            case feebumper::Result::INVALID_PARAMETER:
                throw JSONRPCError(RPC_INVALID_PARAMETER, errors[0].original);
                break;
            case feebumper::Result::WALLET_ERROR:
                throw JSONRPCError(RPC_WALLET_ERROR, errors[0].original);
                break;
            default:
                throw JSONRPCError(RPC_MISC_ERROR, errors[0].original);
                break;
        }
    }

    UniValue result(UniValue::VOBJ);

    // If wallet private keys are enabled, return the new transaction id,
    // otherwise return the base64-encoded unsigned PSBT of the new transaction.
    if (!want_psbt) {
        if (!feebumper::SignTransaction(*pwallet, mtx)) {
            throw JSONRPCError(RPC_WALLET_ERROR, "Can't sign transaction.");
        }

        uint256 txid;
        if (feebumper::CommitTransaction(*pwallet, hash, std::move(mtx), errors, txid) != feebumper::Result::OK) {
            throw JSONRPCError(RPC_WALLET_ERROR, errors[0].original);
        }

        result.pushKV("txid", txid.GetHex());
    } else {
        PartiallySignedTransaction psbtx(mtx);
        bool complete = false;
        const TransactionError err = pwallet->FillPSBT(psbtx, complete, SIGHASH_ALL, false /* sign */, true /* bip32derivs */);
        CHECK_NONFATAL(err == TransactionError::OK);
        CHECK_NONFATAL(!complete);
        CDataStream ssTx(SER_NETWORK, PROTOCOL_VERSION);
        ssTx << psbtx;
        result.pushKV("psbt", EncodeBase64(ssTx.str()));
    }

    result.pushKV("origfee", ValueFromAmount(old_fee));
    result.pushKV("fee", ValueFromAmount(new_fee));
    UniValue result_errors(UniValue::VARR);
    for (const bilingual_str& error : errors) {
        result_errors.push_back(error.original);
    }
    result.pushKV("errors", result_errors);

    return result;
},
    };
}

static RPCHelpMan bumpfee() { return bumpfee_helper("bumpfee"); }
static RPCHelpMan psbtbumpfee() { return bumpfee_helper("psbtbumpfee"); }

static RPCHelpMan rescanblockchain()
{
    return RPCHelpMan{"rescanblockchain",
                "\nRescan the local blockchain for wallet related transactions.\n"
                "Note: Use \"getwalletinfo\" to query the scanning progress.\n",
                {
                    {"start_height", RPCArg::Type::NUM, RPCArg::Default{0}, "block height where the rescan should start"},
                    {"stop_height", RPCArg::Type::NUM, RPCArg::Optional::OMITTED_NAMED_ARG, "the last block height that should be scanned. If none is provided it will rescan up to the tip at return time of this call."},
                },
                RPCResult{
                    RPCResult::Type::OBJ, "", "",
                    {
                        {RPCResult::Type::NUM, "start_height", "The block height where the rescan started (the requested height or 0)"},
                        {RPCResult::Type::NUM, "stop_height", "The height of the last rescanned block. May be null in rare cases if there was a reorg and the call didn't scan any blocks because they were already scanned in the background."},
                    }
                },
                RPCExamples{
                    HelpExampleCli("rescanblockchain", "100000 120000")
            + HelpExampleRpc("rescanblockchain", "100000, 120000")
                },
        [&](const RPCHelpMan& self, const JSONRPCRequest& request) -> UniValue
{
    std::shared_ptr<CWallet> const pwallet = GetWalletForJSONRPCRequest(request);
    if (!pwallet) return NullUniValue;

    WalletRescanReserver reserver(*pwallet);
    if (!reserver.reserve()) {
        throw JSONRPCError(RPC_WALLET_ERROR, "Wallet is currently rescanning. Abort existing rescan or wait.");
    }

    int start_height = 0;
    std::optional<int> stop_height;
    uint256 start_block;
    {
        LOCK(pwallet->cs_wallet);
        int tip_height = pwallet->GetLastBlockHeight();

        if (!request.params[0].isNull()) {
            start_height = request.params[0].get_int();
            if (start_height < 0 || start_height > tip_height) {
                throw JSONRPCError(RPC_INVALID_PARAMETER, "Invalid start_height");
            }
        }

        if (!request.params[1].isNull()) {
            stop_height = request.params[1].get_int();
            if (*stop_height < 0 || *stop_height > tip_height) {
                throw JSONRPCError(RPC_INVALID_PARAMETER, "Invalid stop_height");
            } else if (*stop_height < start_height) {
                throw JSONRPCError(RPC_INVALID_PARAMETER, "stop_height must be greater than start_height");
            }
        }

        // We can't rescan beyond non-pruned blocks, stop and throw an error
        if (!pwallet->chain().hasBlocks(pwallet->GetLastBlockHash(), start_height, stop_height)) {
            throw JSONRPCError(RPC_MISC_ERROR, "Can't rescan beyond pruned data. Use RPC call getblockchaininfo to determine your pruned height.");
        }

        CHECK_NONFATAL(pwallet->chain().findAncestorByHeight(pwallet->GetLastBlockHash(), start_height, FoundBlock().hash(start_block)));
    }

    CWallet::ScanResult result =
        pwallet->ScanForWalletTransactions(start_block, start_height, stop_height, reserver, true /* fUpdate */);
    switch (result.status) {
    case CWallet::ScanResult::SUCCESS:
        break;
    case CWallet::ScanResult::FAILURE:
        throw JSONRPCError(RPC_MISC_ERROR, "Rescan failed. Potentially corrupted data files.");
    case CWallet::ScanResult::USER_ABORT:
        throw JSONRPCError(RPC_MISC_ERROR, "Rescan aborted.");
        // no default case, so the compiler can warn about missing cases
    }
    UniValue response(UniValue::VOBJ);
    response.pushKV("start_height", start_height);
    response.pushKV("stop_height", result.last_scanned_height ? *result.last_scanned_height : UniValue());
    return response;
},
    };
}

class DescribeWalletAddressVisitor
{
public:
    const SigningProvider * const provider;

    void ProcessSubScript(const CScript& subscript, UniValue& obj) const
    {
        // Always present: script type and redeemscript
        std::vector<std::vector<unsigned char>> solutions_data;
        TxoutType which_type = Solver(subscript, solutions_data);
        obj.pushKV("script", GetTxnOutputType(which_type));
        obj.pushKV("hex", HexStr(subscript));

        CTxDestination embedded;
        if (ExtractDestination(subscript, embedded)) {
            // Only when the script corresponds to an address.
            UniValue subobj(UniValue::VOBJ);
            UniValue detail = DescribeAddress(embedded);
            subobj.pushKVs(detail);
            UniValue wallet_detail = std::visit(*this, embedded);
            subobj.pushKVs(wallet_detail);
            subobj.pushKV("address", EncodeDestination(embedded));
            subobj.pushKV("scriptPubKey", HexStr(subscript));
            // Always report the pubkey at the top level, so that `getnewaddress()['pubkey']` always works.
            if (subobj.exists("pubkey")) obj.pushKV("pubkey", subobj["pubkey"]);
            obj.pushKV("embedded", std::move(subobj));
        } else if (which_type == TxoutType::MULTISIG) {
            // Also report some information on multisig scripts (which do not have a corresponding address).
            // TODO: abstract out the common functionality between this logic and ExtractDestinations.
            obj.pushKV("sigsrequired", solutions_data[0][0]);
            UniValue pubkeys(UniValue::VARR);
            for (size_t i = 1; i < solutions_data.size() - 1; ++i) {
                CPubKey key(solutions_data[i].begin(), solutions_data[i].end());
                pubkeys.push_back(HexStr(key));
            }
            obj.pushKV("pubkeys", std::move(pubkeys));
        }
    }

    explicit DescribeWalletAddressVisitor(const SigningProvider* _provider) : provider(_provider) {}

    UniValue operator()(const CNoDestination& dest) const { return UniValue(UniValue::VOBJ); }

    UniValue operator()(const PKHash& pkhash) const
    {
        CKeyID keyID{ToKeyID(pkhash)};
        UniValue obj(UniValue::VOBJ);
        CPubKey vchPubKey;
        if (provider && provider->GetPubKey(keyID, vchPubKey)) {
            obj.pushKV("pubkey", HexStr(vchPubKey));
            obj.pushKV("iscompressed", vchPubKey.IsCompressed());
        }
        return obj;
    }

    UniValue operator()(const ScriptHash& scripthash) const
    {
        CScriptID scriptID(scripthash);
        UniValue obj(UniValue::VOBJ);
        CScript subscript;
        if (provider && provider->GetCScript(scriptID, subscript)) {
            ProcessSubScript(subscript, obj);
        }
        return obj;
    }

    UniValue operator()(const WitnessV0KeyHash& id) const
    {
        UniValue obj(UniValue::VOBJ);
        CPubKey pubkey;
        if (provider && provider->GetPubKey(ToKeyID(id), pubkey)) {
            obj.pushKV("pubkey", HexStr(pubkey));
        }
        return obj;
    }

    UniValue operator()(const WitnessV0ScriptHash& id) const
    {
        UniValue obj(UniValue::VOBJ);
        CScript subscript;
        CRIPEMD160 hasher;
        uint160 hash;
        hasher.Write(id.begin(), 32).Finalize(hash.begin());
        if (provider && provider->GetCScript(CScriptID(hash), subscript)) {
            ProcessSubScript(subscript, obj);
        }
        return obj;
    }

    UniValue operator()(const WitnessUnknown& id) const { return UniValue(UniValue::VOBJ); }
    UniValue operator()(const NullData& id) const { return NullUniValue; }
};

static UniValue DescribeWalletAddress(const CWallet& wallet, const CTxDestination& dest)
{
    UniValue ret(UniValue::VOBJ);
    UniValue detail = DescribeAddress(dest);
    CScript script = GetScriptForDestination(dest);
    std::unique_ptr<SigningProvider> provider = nullptr;
    provider = wallet.GetSolvingProvider(script);
    ret.pushKVs(detail);
    ret.pushKVs(std::visit(DescribeWalletAddressVisitor(provider.get()), dest));
    return ret;
}

class DescribeWalletBlindAddressVisitor
{
public:
    const CWallet& wallet;
    isminetype mine;

    explicit DescribeWalletBlindAddressVisitor(const CWallet& _wallet, isminetype mine_in) : wallet(_wallet), mine(mine_in) {}

    UniValue operator()(const CNoDestination& dest) const { return UniValue(UniValue::VOBJ); }

    UniValue operator()(const PKHash& pkhash) const
    {
        UniValue obj(UniValue::VOBJ);
        if (!IsBlindDestination(pkhash) && mine != ISMINE_NO) {
            CPubKey blind_pub = wallet.GetBlindingPubKey(GetScriptForDestination(pkhash));
            PKHash dest(pkhash);
            dest.blinding_pubkey = blind_pub;
            obj.pushKV("confidential", EncodeDestination(dest));
        } else {
            obj.pushKV("confidential", EncodeDestination(pkhash));
        }
        return obj;
    }

    UniValue operator()(const ScriptHash& scripthash) const
    {
        UniValue obj(UniValue::VOBJ);
        if (!IsBlindDestination(scripthash) && mine != ISMINE_NO) {
            CPubKey blind_pub = wallet.GetBlindingPubKey(GetScriptForDestination(scripthash));
            ScriptHash dest(scripthash);
            dest.blinding_pubkey = blind_pub;
            obj.pushKV("confidential", EncodeDestination(dest));
        } else {
            obj.pushKV("confidential", EncodeDestination(scripthash));
        }
        return obj;
    }

    UniValue operator()(const WitnessV0KeyHash& id) const
    {
        UniValue obj(UniValue::VOBJ);
        if (!IsBlindDestination(id) && mine != ISMINE_NO) {
            CPubKey blind_pub = wallet.GetBlindingPubKey(GetScriptForDestination(id));
            WitnessV0KeyHash dest(id);
            dest.blinding_pubkey = blind_pub;
            obj.pushKV("confidential", EncodeDestination(dest));
        } else {
            obj.pushKV("confidential", EncodeDestination(id));
        }
        return obj;
    }

    UniValue operator()(const WitnessV0ScriptHash& id) const
    {
        UniValue obj(UniValue::VOBJ);
        if (!IsBlindDestination(id) && mine != ISMINE_NO) {
            CPubKey blind_pub = wallet.GetBlindingPubKey(GetScriptForDestination(id));
            WitnessV0ScriptHash dest(id);
            dest.blinding_pubkey = blind_pub;
            obj.pushKV("confidential", EncodeDestination(dest));
        } else {
            obj.pushKV("confidential", EncodeDestination(id));
        }
        return obj;
    }

    UniValue operator()(const WitnessUnknown& id) const { return UniValue(UniValue::VOBJ); }
    UniValue operator()(const NullData& id) const { return NullUniValue; }
};

static UniValue DescribeWalletBlindAddress(const CWallet& wallet, const CTxDestination& dest, isminetype mine)
{
    UniValue ret(UniValue::VOBJ);
    ret.pushKVs(std::visit(DescribeWalletBlindAddressVisitor(wallet, mine), dest));
    return ret;
}

/** Convert CAddressBookData to JSON record.  */
static UniValue AddressBookDataToJSON(const CAddressBookData& data, const bool verbose)
{
    UniValue ret(UniValue::VOBJ);
    if (verbose) {
        ret.pushKV("name", data.GetLabel());
    }
    ret.pushKV("purpose", data.purpose);
    return ret;
}

RPCHelpMan getaddressinfo()
{
    return RPCHelpMan{"getaddressinfo",
                "\nReturn information about the given address.\n"
                "Some of the information will only be present if the address is in the active wallet.\n",
                {
                    {"address", RPCArg::Type::STR, RPCArg::Optional::NO, "The address for which to get information."},
                },
                RPCResult{
                    RPCResult::Type::OBJ, "", "",
                    {
                        {RPCResult::Type::STR, "address", "The address validated."},
                        {RPCResult::Type::STR_HEX, "scriptPubKey", "The hex-encoded scriptPubKey generated by the address."},
                        {RPCResult::Type::BOOL, "ismine", "If the address is yours."},
                        {RPCResult::Type::BOOL, "iswatchonly", "If the address is watchonly."},
                        {RPCResult::Type::BOOL, "solvable", "If we know how to spend coins sent to this address, ignoring the possible lack of private keys."},
                        {RPCResult::Type::STR, "desc", /* optional */ true, "A descriptor for spending coins sent to this address (only when solvable)."},
                        {RPCResult::Type::STR, "parent_desc", /* optional */ true, "The descriptor used to derive this address if this is a descriptor wallet"},
                        {RPCResult::Type::BOOL, "isscript", "If the key is a script."},
                        {RPCResult::Type::BOOL, "ischange", "If the address was used for change output."},
                        {RPCResult::Type::BOOL, "iswitness", "If the address is a witness address."},
                        {RPCResult::Type::NUM, "witness_version", /* optional */ true, "The version number of the witness program."},
                        {RPCResult::Type::STR_HEX, "witness_program", /* optional */ true, "The hex value of the witness program."},
                        {RPCResult::Type::STR, "script", /* optional */ true, "The output script type. Only if isscript is true and the redeemscript is known. Possible\n"
                                                                     "types: nonstandard, pubkey, pubkeyhash, scripthash, multisig, nulldata, witness_v0_keyhash,\n"
                            "witness_v0_scripthash, witness_unknown."},
                        {RPCResult::Type::STR_HEX, "hex", /* optional */ true, "The redeemscript for the p2sh address."},
                        {RPCResult::Type::ARR, "pubkeys", /* optional */ true, "Array of pubkeys associated with the known redeemscript (only if script is multisig).",
                        {
                            {RPCResult::Type::STR, "pubkey", ""},
                        }},
                        {RPCResult::Type::NUM, "sigsrequired", /* optional */ true, "The number of signatures required to spend multisig output (only if script is multisig)."},
                        {RPCResult::Type::STR_HEX, "pubkey", /* optional */ true, "The hex value of the raw public key for single-key addresses (possibly embedded in P2SH or P2WSH)."},
                        {RPCResult::Type::OBJ, "embedded", /* optional */ true, "Information about the address embedded in P2SH or P2WSH, if relevant and known.",
                        {
                            {RPCResult::Type::ELISION, "", "Includes all getaddressinfo output fields for the embedded address, excluding metadata (timestamp, hdkeypath, hdseedid)\n"
                            "and relation to the wallet (ismine, iswatchonly)."},
                        }},
                        {RPCResult::Type::BOOL, "iscompressed", /* optional */ true, "If the pubkey is compressed."},
                        {RPCResult::Type::STR_HEX, "confidential_key", "the raw blinding public key for that address, if any. \"\" if none"},
                        {RPCResult::Type::STR, "unconfidential", "The address without confidentiality key"},
                        {RPCResult::Type::STR, "confidential", "The address with wallet-stored confidentiality key if known. Only displayed for non-confidential address inputs"},
                        {RPCResult::Type::NUM_TIME, "timestamp", /* optional */ true, "The creation time of the key, if available, expressed in " + UNIX_EPOCH_TIME + "."},
                        {RPCResult::Type::STR, "hdkeypath", /* optional */ true, "The HD keypath, if the key is HD and available."},
                        {RPCResult::Type::STR_HEX, "hdseedid", /* optional */ true, "The Hash160 of the HD seed."},
                        {RPCResult::Type::STR_HEX, "hdmasterfingerprint", /* optional */ true, "The fingerprint of the master key."},
                        {RPCResult::Type::ARR, "labels", "Array of labels associated with the address. Currently limited to one label but returned\n"
                            "as an array to keep the API stable if multiple labels are enabled in the future.",
                        {
                            {RPCResult::Type::STR, "label name", "Label name (defaults to \"\")."},
                        }},
                    }
                },
                RPCExamples{
                    HelpExampleCli("getaddressinfo", "\"" + EXAMPLE_ADDRESS[0] + "\"") +
                    HelpExampleRpc("getaddressinfo", "\"" + EXAMPLE_ADDRESS[0] + "\"")
                },
        [&](const RPCHelpMan& self, const JSONRPCRequest& request) -> UniValue
{
    std::shared_ptr<CWallet> const pwallet = GetWalletForJSONRPCRequest(request);
    if (!pwallet) return NullUniValue;

    LOCK(pwallet->cs_wallet);

    std::string error_msg;
    CTxDestination dest = DecodeDestination(request.params[0].get_str(), error_msg);

    // Make sure the destination is valid
    if (!IsValidDestination(dest)) {
        // Set generic error message in case 'DecodeDestination' didn't set it
        if (error_msg.empty()) error_msg = "Invalid address";

        throw JSONRPCError(RPC_INVALID_ADDRESS_OR_KEY, error_msg);
    }

    UniValue ret(UniValue::VOBJ);

    std::string currentAddress = EncodeDestination(dest);
    ret.pushKV("address", currentAddress);

    CScript scriptPubKey = GetScriptForDestination(dest);
    ret.pushKV("scriptPubKey", HexStr(scriptPubKey));

    std::unique_ptr<SigningProvider> provider = pwallet->GetSolvingProvider(scriptPubKey);

    isminetype mine = pwallet->IsMine(dest);
    // Elements: Addresses we can not unblind outputs for aren't spendable
    if (IsBlindDestination(dest) &&
            GetDestinationBlindingKey(dest) != pwallet->GetBlindingPubKey(GetScriptForDestination(dest))) {
        mine = ISMINE_NO;
    }
    ret.pushKV("ismine", bool(mine & ISMINE_SPENDABLE));

    bool solvable = provider && IsSolvable(*provider, scriptPubKey);
    ret.pushKV("solvable", solvable);

    if (solvable) {
       ret.pushKV("desc", InferDescriptor(scriptPubKey, *provider)->ToString());
    }

    DescriptorScriptPubKeyMan* desc_spk_man = dynamic_cast<DescriptorScriptPubKeyMan*>(pwallet->GetScriptPubKeyMan(scriptPubKey));
    if (desc_spk_man) {
        std::string desc_str;
        if (desc_spk_man->GetDescriptorString(desc_str, false)) {
            ret.pushKV("parent_desc", desc_str);
        }
    }

    ret.pushKV("iswatchonly", bool(mine & ISMINE_WATCH_ONLY));

    UniValue detail = DescribeWalletAddress(*pwallet, dest);
    ret.pushKVs(detail);
    // Elements blinding info
    UniValue blind_detail = DescribeWalletBlindAddress(*pwallet, dest, mine);
    ret.pushKVs(blind_detail);
    blind_detail = DescribeBlindAddress(dest);
    ret.pushKVs(blind_detail);

    ret.pushKV("ischange", pwallet->IsChange(scriptPubKey));

    ScriptPubKeyMan* spk_man = pwallet->GetScriptPubKeyMan(scriptPubKey);
    if (spk_man) {
        if (const std::unique_ptr<CKeyMetadata> meta = spk_man->GetMetadata(dest)) {
            ret.pushKV("timestamp", meta->nCreateTime);
            if (meta->has_key_origin) {
                ret.pushKV("hdkeypath", WriteHDKeypath(meta->key_origin.path));
                ret.pushKV("hdseedid", meta->hd_seed_id.GetHex());
                ret.pushKV("hdmasterfingerprint", HexStr(meta->key_origin.fingerprint));
            }
        }
    }

    // Return a `labels` array containing the label associated with the address,
    // equivalent to the `label` field above. Currently only one label can be
    // associated with an address, but we return an array so the API remains
    // stable if we allow multiple labels to be associated with an address in
    // the future.
    UniValue labels(UniValue::VARR);
    const auto* address_book_entry = pwallet->FindAddressBookEntry(dest);
    if (address_book_entry) {
        labels.push_back(address_book_entry->GetLabel());
    }
    ret.pushKV("labels", std::move(labels));

    return ret;
},
    };
}

static RPCHelpMan getaddressesbylabel()
{
    return RPCHelpMan{"getaddressesbylabel",
                "\nReturns the list of addresses assigned the specified label.\n",
                {
                    {"label", RPCArg::Type::STR, RPCArg::Optional::NO, "The label."},
                },
                RPCResult{
                    RPCResult::Type::OBJ_DYN, "", "json object with addresses as keys",
                    {
                        {RPCResult::Type::OBJ, "address", "json object with information about address",
                        {
                            {RPCResult::Type::STR, "purpose", "Purpose of address (\"send\" for sending address, \"receive\" for receiving address)"},
                        }},
                    }
                },
                RPCExamples{
                    HelpExampleCli("getaddressesbylabel", "\"tabby\"")
            + HelpExampleRpc("getaddressesbylabel", "\"tabby\"")
                },
        [&](const RPCHelpMan& self, const JSONRPCRequest& request) -> UniValue
{
    std::shared_ptr<CWallet> const pwallet = GetWalletForJSONRPCRequest(request);
    if (!pwallet) return NullUniValue;

    LOCK(pwallet->cs_wallet);

    std::string label = LabelFromValue(request.params[0]);

    // Find all addresses that have the given label
    UniValue ret(UniValue::VOBJ);
    std::set<std::string> addresses;
    for (const std::pair<const CTxDestination, CAddressBookData>& item : pwallet->m_address_book) {
        if (item.second.IsChange()) continue;
        if (item.second.GetLabel() == label) {
            std::string address = EncodeDestination(item.first);
            // CWallet::m_address_book is not expected to contain duplicate
            // address strings, but build a separate set as a precaution just in
            // case it does.
            bool unique = addresses.emplace(address).second;
            CHECK_NONFATAL(unique);
            // UniValue::pushKV checks if the key exists in O(N)
            // and since duplicate addresses are unexpected (checked with
            // std::set in O(log(N))), UniValue::__pushKV is used instead,
            // which currently is O(1).
            ret.__pushKV(address, AddressBookDataToJSON(item.second, false));
        }
    }

    if (ret.empty()) {
        throw JSONRPCError(RPC_WALLET_INVALID_LABEL_NAME, std::string("No addresses with label " + label));
    }

    return ret;
},
    };
}

static RPCHelpMan listlabels()
{
    return RPCHelpMan{"listlabels",
                "\nReturns the list of all labels, or labels that are assigned to addresses with a specific purpose.\n",
                {
                    {"purpose", RPCArg::Type::STR, RPCArg::Optional::OMITTED_NAMED_ARG, "Address purpose to list labels for ('send','receive'). An empty string is the same as not providing this argument."},
                },
                RPCResult{
                    RPCResult::Type::ARR, "", "",
                    {
                        {RPCResult::Type::STR, "label", "Label name"},
                    }
                },
                RPCExamples{
            "\nList all labels\n"
            + HelpExampleCli("listlabels", "") +
            "\nList labels that have receiving addresses\n"
            + HelpExampleCli("listlabels", "receive") +
            "\nList labels that have sending addresses\n"
            + HelpExampleCli("listlabels", "send") +
            "\nAs a JSON-RPC call\n"
            + HelpExampleRpc("listlabels", "receive")
                },
        [&](const RPCHelpMan& self, const JSONRPCRequest& request) -> UniValue
{
    std::shared_ptr<CWallet> const pwallet = GetWalletForJSONRPCRequest(request);
    if (!pwallet) return NullUniValue;

    LOCK(pwallet->cs_wallet);

    std::string purpose;
    if (!request.params[0].isNull()) {
        purpose = request.params[0].get_str();
    }

    // Add to a set to sort by label name, then insert into Univalue array
    std::set<std::string> label_set;
    for (const std::pair<const CTxDestination, CAddressBookData>& entry : pwallet->m_address_book) {
        if (entry.second.IsChange()) continue;
        if (purpose.empty() || entry.second.purpose == purpose) {
            label_set.insert(entry.second.GetLabel());
        }
    }

    UniValue ret(UniValue::VARR);
    for (const std::string& name : label_set) {
        ret.push_back(name);
    }

    return ret;
},
    };
}

static RPCHelpMan send()
{
    return RPCHelpMan{"send",
        "\nEXPERIMENTAL warning: this call may be changed in future releases.\n"
        "\nSend a transaction.\n",
        {
            {"outputs", RPCArg::Type::ARR, RPCArg::Optional::NO, "The outputs (key-value pairs), where none of the keys are duplicated.\n"
                    "That is, each address can only appear once and there can only be one 'data' object.\n"
                    "For convenience, a dictionary, which holds the key-value pairs directly, is also accepted.",
                {
                    {"", RPCArg::Type::OBJ, RPCArg::Optional::OMITTED, "",
                        {
                            {"address", RPCArg::Type::AMOUNT, RPCArg::Optional::NO, "A key-value pair. The key (string) is the address, the value (float or string) is the amount in " + CURRENCY_UNIT + ""},
                        },
                        },
                    {"", RPCArg::Type::OBJ, RPCArg::Optional::OMITTED, "",
                        {
                            {"data", RPCArg::Type::STR_HEX, RPCArg::Optional::NO, "A key-value pair. The key must be \"data\", the value is hex-encoded data"},
                        },
                    },
                },
            },
            {"conf_target", RPCArg::Type::NUM, RPCArg::DefaultHint{"wallet -txconfirmtarget"}, "Confirmation target in blocks"},
            {"estimate_mode", RPCArg::Type::STR, RPCArg::Default{"unset"}, std::string() + "The fee estimate mode, must be one of (case insensitive):\n"
                        "       \"" + FeeModes("\"\n\"") + "\""},
            {"fee_rate", RPCArg::Type::AMOUNT, RPCArg::DefaultHint{"not set, fall back to wallet fee estimation"}, "Specify a fee rate in " + CURRENCY_ATOM + "/vB."},
            {"options", RPCArg::Type::OBJ, RPCArg::Optional::OMITTED_NAMED_ARG, "",
                {
<<<<<<< HEAD
                    {"add_inputs", RPCArg::Type::BOOL, /* default */ "false", "If inputs are specified, automatically include more if they are not enough."},
                    {"add_to_wallet", RPCArg::Type::BOOL, /* default */ "true", "When false, returns a serialized transaction which will not be added to the wallet or broadcast"},
                    {"change_address", RPCArg::Type::STR_HEX, /* default */ "pool address", "The address to receive the change"},
                    {"change_position", RPCArg::Type::NUM, /* default */ "random", "The index of the change output"},
                    {"change_type", RPCArg::Type::STR, /* default */ "set by -changetype", "The output type to use. Only valid if change_address is not specified. Options are \"legacy\", \"p2sh-segwit\", and \"bech32\"."},
                    {"conf_target", RPCArg::Type::NUM, /* default */ "wallet -txconfirmtarget", "Confirmation target in blocks"},
                    {"estimate_mode", RPCArg::Type::STR, /* default */ "unset", std::string() + "The fee estimate mode, must be one of (case insensitive):\n"
=======
                    {"add_inputs", RPCArg::Type::BOOL, RPCArg::Default{false}, "If inputs are specified, automatically include more if they are not enough."},
                    {"add_to_wallet", RPCArg::Type::BOOL, RPCArg::Default{true}, "When false, returns a serialized transaction which will not be added to the wallet or broadcast"},
                    {"change_address", RPCArg::Type::STR_HEX, RPCArg::DefaultHint{"pool address"}, "The bitcoin address to receive the change"},
                    {"change_position", RPCArg::Type::NUM, RPCArg::DefaultHint{"random"}, "The index of the change output"},
                    {"change_type", RPCArg::Type::STR, RPCArg::DefaultHint{"set by -changetype"}, "The output type to use. Only valid if change_address is not specified. Options are \"legacy\", \"p2sh-segwit\", and \"bech32\"."},
                    {"conf_target", RPCArg::Type::NUM, RPCArg::DefaultHint{"wallet -txconfirmtarget"}, "Confirmation target in blocks"},
                    {"estimate_mode", RPCArg::Type::STR, RPCArg::Default{"unset"}, std::string() + "The fee estimate mode, must be one of (case insensitive):\n"
>>>>>>> d4300a10
            "       \"" + FeeModes("\"\n\"") + "\""},
                    {"fee_rate", RPCArg::Type::AMOUNT, RPCArg::DefaultHint{"not set, fall back to wallet fee estimation"}, "Specify a fee rate in " + CURRENCY_ATOM + "/vB."},
                    {"include_watching", RPCArg::Type::BOOL, RPCArg::DefaultHint{"true for watch-only wallets, otherwise false"}, "Also select inputs which are watch only.\n"
                                          "Only solvable inputs can be used. Watch-only destinations are solvable if the public key and/or output script was imported,\n"
                                          "e.g. with 'importpubkey' or 'importmulti' with the 'pubkeys' or 'desc' field."},
                    {"inputs", RPCArg::Type::ARR, RPCArg::Default{UniValue::VARR}, "Specify inputs instead of adding them automatically. A JSON array of JSON objects",
                        {
                            {"txid", RPCArg::Type::STR_HEX, RPCArg::Optional::NO, "The transaction id"},
                            {"vout", RPCArg::Type::NUM, RPCArg::Optional::NO, "The output number"},
                            {"sequence", RPCArg::Type::NUM, RPCArg::Optional::NO, "The sequence number"},
                        },
                    },
                    {"locktime", RPCArg::Type::NUM, RPCArg::Default{0}, "Raw locktime. Non-0 value also locktime-activates inputs"},
                    {"lock_unspents", RPCArg::Type::BOOL, RPCArg::Default{false}, "Lock selected unspent outputs"},
                    {"psbt", RPCArg::Type::BOOL,  RPCArg::DefaultHint{"automatic"}, "Always return a PSBT, implies add_to_wallet=false."},
                    {"subtract_fee_from_outputs", RPCArg::Type::ARR, RPCArg::Default{UniValue::VARR}, "Outputs to subtract the fee from, specified as integer indices.\n"
                    "The fee will be equally deducted from the amount of each specified output.\n"
                    "Those recipients will receive less bitcoins than you enter in their corresponding amount field.\n"
                    "If no outputs are specified here, the sender pays the fee.",
                        {
                            {"vout_index", RPCArg::Type::NUM, RPCArg::Optional::OMITTED, "The zero-based output index, before a change output is added."},
                        },
                    },
                    {"replaceable", RPCArg::Type::BOOL, RPCArg::DefaultHint{"wallet default"}, "Marks this transaction as BIP125 replaceable.\n"
                                                  "Allows this transaction to be replaced by a transaction with higher fees"},
                },
                "options"},
        },
        RPCResult{
            RPCResult::Type::OBJ, "", "",
                {
                    {RPCResult::Type::BOOL, "complete", "If the transaction has a complete set of signatures"},
                    {RPCResult::Type::STR_HEX, "txid", "The transaction id for the send. Only 1 transaction is created regardless of the number of addresses."},
                    {RPCResult::Type::STR_HEX, "hex", "If add_to_wallet is false, the hex-encoded raw transaction with signature(s)"},
                    {RPCResult::Type::STR, "psbt", "If more signatures are needed, or if add_to_wallet is false, the base64-encoded (partially) signed transaction"}
                }
        },
        RPCExamples{""
        "\nSend 0.1 BTC with a confirmation target of 6 blocks in economical fee estimate mode\n"
        + HelpExampleCli("send", "'{\"" + EXAMPLE_ADDRESS[0] + "\": 0.1}' 6 economical\n") +
        "Send 0.2 BTC with a fee rate of 1.1 " + CURRENCY_ATOM + "/vB using positional arguments\n"
        + HelpExampleCli("send", "'{\"" + EXAMPLE_ADDRESS[0] + "\": 0.2}' null \"unset\" 1.1\n") +
        "Send 0.2 BTC with a fee rate of 1 " + CURRENCY_ATOM + "/vB using the options argument\n"
        + HelpExampleCli("send", "'{\"" + EXAMPLE_ADDRESS[0] + "\": 0.2}' null \"unset\" null '{\"fee_rate\": 1}'\n") +
        "Send 0.3 BTC with a fee rate of 25 " + CURRENCY_ATOM + "/vB using named arguments\n"
        + HelpExampleCli("-named send", "outputs='{\"" + EXAMPLE_ADDRESS[0] + "\": 0.3}' fee_rate=25\n") +
        "Create a transaction that should confirm the next block, with a specific input, and return result without adding to wallet or broadcasting to the network\n"
        + HelpExampleCli("send", "'{\"" + EXAMPLE_ADDRESS[0] + "\": 0.1}' 1 economical '{\"add_to_wallet\": false, \"inputs\": [{\"txid\":\"a08e6907dbbd3d809776dbfc5d82e371b764ed838b5655e72f463568df1aadf0\", \"vout\":1}]}'")
        },
        [&](const RPCHelpMan& self, const JSONRPCRequest& request) -> UniValue
        {
            RPCTypeCheck(request.params, {
                UniValueType(), // outputs (ARR or OBJ, checked later)
                UniValue::VNUM, // conf_target
                UniValue::VSTR, // estimate_mode
                UniValueType(), // fee_rate, will be checked by AmountFromValue() in SetFeeEstimateMode()
                UniValue::VOBJ, // options
                }, true
            );

            std::shared_ptr<CWallet> const pwallet = GetWalletForJSONRPCRequest(request);
            if (!pwallet) return NullUniValue;

            UniValue options{request.params[4].isNull() ? UniValue::VOBJ : request.params[4]};
            if (options.exists("conf_target") || options.exists("estimate_mode")) {
                if (!request.params[1].isNull() || !request.params[2].isNull()) {
                    throw JSONRPCError(RPC_INVALID_PARAMETER, "Pass conf_target and estimate_mode either as arguments or in the options object, but not both");
                }
            } else {
                options.pushKV("conf_target", request.params[1]);
                options.pushKV("estimate_mode", request.params[2]);
            }
            if (options.exists("fee_rate")) {
                if (!request.params[3].isNull()) {
                    throw JSONRPCError(RPC_INVALID_PARAMETER, "Pass the fee_rate either as an argument, or in the options object, but not both");
                }
            } else {
                options.pushKV("fee_rate", request.params[3]);
            }
            if (!options["conf_target"].isNull() && (options["estimate_mode"].isNull() || (options["estimate_mode"].get_str() == "unset"))) {
                throw JSONRPCError(RPC_INVALID_PARAMETER, "Specify estimate_mode");
            }
            if (options.exists("feeRate")) {
                throw JSONRPCError(RPC_INVALID_PARAMETER, "Use fee_rate (" + CURRENCY_ATOM + "/vB) instead of feeRate");
            }
            if (options.exists("changeAddress")) {
                throw JSONRPCError(RPC_INVALID_PARAMETER, "Use change_address");
            }
            if (options.exists("changePosition")) {
                throw JSONRPCError(RPC_INVALID_PARAMETER, "Use change_position");
            }
            if (options.exists("includeWatching")) {
                throw JSONRPCError(RPC_INVALID_PARAMETER, "Use include_watching");
            }
            if (options.exists("lockUnspents")) {
                throw JSONRPCError(RPC_INVALID_PARAMETER, "Use lock_unspents");
            }
            if (options.exists("subtractFeeFromOutputs")) {
                throw JSONRPCError(RPC_INVALID_PARAMETER, "Use subtract_fee_from_outputs");
            }

            const bool psbt_opt_in = options.exists("psbt") && options["psbt"].get_bool();

            CAmount fee;
            int change_position;
            bool rbf = pwallet->m_signal_rbf;
            if (options.exists("replaceable")) {
                rbf = options["replaceable"].get_bool();
            }
            CMutableTransaction rawTx = ConstructTransaction(options["inputs"], request.params[0], options["locktime"], rbf, NullUniValue /* CA: assets_in */, nullptr /* output_pubkey_out */, true /* allow_peg_in */);
            CCoinControl coin_control;
            // Automatically select coins, unless at least one is manually selected. Can
            // be overridden by options.add_inputs.
            coin_control.m_add_inputs = rawTx.vin.size() == 0;
            FundTransaction(*pwallet, rawTx, fee, change_position, options, coin_control, /* solving_data */ NullUniValue, /* override_min_fee */ false);

            bool add_to_wallet = true;
            if (options.exists("add_to_wallet")) {
                add_to_wallet = options["add_to_wallet"].get_bool();
            }

            // Make a blank psbt
            PartiallySignedTransaction psbtx(rawTx);

            // First fill transaction with our data without signing,
            // so external signers are not asked sign more than once.
            bool complete;
            pwallet->FillPSBT(psbtx, complete, SIGHASH_ALL, false, true);
            const TransactionError err = pwallet->FillPSBT(psbtx, complete, SIGHASH_ALL, true, false);
            if (err != TransactionError::OK) {
                throw JSONRPCTransactionError(err);
            }

            CMutableTransaction mtx;
            complete = FinalizeAndExtractPSBT(psbtx, mtx);

            UniValue result(UniValue::VOBJ);

            if (psbt_opt_in || !complete || !add_to_wallet) {
                // Serialize the PSBT
                CDataStream ssTx(SER_NETWORK, PROTOCOL_VERSION);
                ssTx << psbtx;
                result.pushKV("psbt", EncodeBase64(ssTx.str()));
            }

            if (complete) {
                std::string err_string;
                std::string hex = EncodeHexTx(CTransaction(mtx));
                CTransactionRef tx(MakeTransactionRef(std::move(mtx)));
                result.pushKV("txid", tx->GetHash().GetHex());
                if (add_to_wallet && !psbt_opt_in) {
                    pwallet->CommitTransaction(tx, {}, {} /* orderForm */);
                } else {
                    result.pushKV("hex", hex);
                }
            }
            result.pushKV("complete", complete);

            return result;
        }
    };
}

static RPCHelpMan sethdseed()
{
    return RPCHelpMan{"sethdseed",
                "\nSet or generate a new HD wallet seed. Non-HD wallets will not be upgraded to being a HD wallet. Wallets that are already\n"
                "HD will have a new HD seed set so that new keys added to the keypool will be derived from this new seed.\n"
                "\nNote that you will need to MAKE A NEW BACKUP of your wallet after setting the HD wallet seed." +
        HELP_REQUIRING_PASSPHRASE,
                {
                    {"newkeypool", RPCArg::Type::BOOL, RPCArg::Default{true}, "Whether to flush old unused addresses, including change addresses, from the keypool and regenerate it.\n"
                                         "If true, the next address from getnewaddress and change address from getrawchangeaddress will be from this new seed.\n"
                                         "If false, addresses (including change addresses if the wallet already had HD Chain Split enabled) from the existing\n"
                                         "keypool will be used until it has been depleted."},
                    {"seed", RPCArg::Type::STR, RPCArg::DefaultHint{"random seed"}, "The WIF private key to use as the new HD seed.\n"
                                         "The seed value can be retrieved using the dumpwallet command. It is the private key marked hdseed=1"},
                },
                RPCResult{RPCResult::Type::NONE, "", ""},
                RPCExamples{
                    HelpExampleCli("sethdseed", "")
            + HelpExampleCli("sethdseed", "false")
            + HelpExampleCli("sethdseed", "true \"wifkey\"")
            + HelpExampleRpc("sethdseed", "true, \"wifkey\"")
                },
        [&](const RPCHelpMan& self, const JSONRPCRequest& request) -> UniValue
{
    std::shared_ptr<CWallet> const pwallet = GetWalletForJSONRPCRequest(request);
    if (!pwallet) return NullUniValue;

    LegacyScriptPubKeyMan& spk_man = EnsureLegacyScriptPubKeyMan(*pwallet, true);

    if (pwallet->IsWalletFlagSet(WALLET_FLAG_DISABLE_PRIVATE_KEYS)) {
        throw JSONRPCError(RPC_WALLET_ERROR, "Cannot set a HD seed to a wallet with private keys disabled");
    }

    LOCK2(pwallet->cs_wallet, spk_man.cs_KeyStore);

    // Do not do anything to non-HD wallets
    if (!pwallet->CanSupportFeature(FEATURE_HD)) {
        throw JSONRPCError(RPC_WALLET_ERROR, "Cannot set an HD seed on a non-HD wallet. Use the upgradewallet RPC in order to upgrade a non-HD wallet to HD");
    }

    EnsureWalletIsUnlocked(*pwallet);

    bool flush_key_pool = true;
    if (!request.params[0].isNull()) {
        flush_key_pool = request.params[0].get_bool();
    }

    CPubKey master_pub_key;
    if (request.params[1].isNull()) {
        master_pub_key = spk_man.GenerateNewSeed();
    } else {
        CKey key = DecodeSecret(request.params[1].get_str());
        if (!key.IsValid()) {
            throw JSONRPCError(RPC_INVALID_ADDRESS_OR_KEY, "Invalid private key");
        }

        if (HaveKey(spk_man, key)) {
            throw JSONRPCError(RPC_INVALID_ADDRESS_OR_KEY, "Already have this key (either as an HD seed or as a loose private key)");
        }

        master_pub_key = spk_man.DeriveNewSeed(key);
    }

    spk_man.SetHDSeed(master_pub_key);
    if (flush_key_pool) spk_man.NewKeyPool();

    return NullUniValue;
},
    };
}

static RPCHelpMan walletfillpsbtdata()
{
    return RPCHelpMan{"walletfillpsbtdata",
                "\nUpdate a PSBT with input information from our wallet\n" +
        HELP_REQUIRING_PASSPHRASE,
                {
                    {"psbt", RPCArg::Type::STR, RPCArg::Optional::NO, "The transaction base64 string"},
                    {"bip32derivs", RPCArg::Type::BOOL, /* default */ "true", "Include BIP 32 derivation paths for public keys if we know them"},
                },
                RPCResult{
                    RPCResult::Type::OBJ, "", "",
                    {
                        {RPCResult::Type::STR, "psbt", "The base64-encoded partially signed transaction"},
                    }
                },
                RPCExamples{
                    HelpExampleCli("walletfillpsbtdata", "\"psbt\"")
                    + HelpExampleRpc("walletfillpsbtdata", "\"psbt\"")
                },
        [&](const RPCHelpMan& self, const JSONRPCRequest& request) -> UniValue
{
    if (!g_con_elementsmode)
        throw std::runtime_error("PSBT operations are disabled when not in elementsmode.\n");

    std::shared_ptr<CWallet> const wallet = GetWalletForJSONRPCRequest(request);
    if (!wallet) return NullUniValue;
    CWallet* const pwallet = wallet.get();

    RPCTypeCheck(request.params, {UniValue::VSTR, UniValue::VBOOL});

    // Unserialize the transaction
    PartiallySignedTransaction psbtx;
    std::string error;
    if (!DecodeBase64PSBT(psbtx, request.params[0].get_str(), error)) {
        throw JSONRPCError(RPC_DESERIALIZATION_ERROR, strprintf("TX decode failed %s", error));
    }

    bool bip32derivs = request.params[1].isNull() ? true : request.params[1].get_bool();
    const TransactionError err = pwallet->FillPSBTData(psbtx, bip32derivs);
    if (err != TransactionError::OK) {
        throw JSONRPCTransactionError(err);
    }

    UniValue result(UniValue::VOBJ);
    result.pushKV("psbt", EncodePSBT(psbtx));
    return result;
},
    };
}

static RPCHelpMan walletsignpsbt()
{
    return RPCHelpMan{"walletsignpsbt",
                "\nSign all PSBT iputs that we can sign for.\n"
                + HELP_REQUIRING_PASSPHRASE,
                {
                    {"psbt", RPCArg::Type::STR, RPCArg::Optional::NO, "The transaction base64 string"},
                    {"sighashtype", RPCArg::Type::STR, /* default */ "ALL", "The signature hash type to sign with if not specified by the PSBT. Must be one of\n"
                        "       \"ALL\"\n"
                        "       \"NONE\"\n"
                        "       \"SINGLE\"\n"
                        "       \"ALL|ANYONECANPAY\"\n"
                        "       \"NONE|ANYONECANPAY\"\n"
                        "       \"SINGLE|ANYONECANPAY\""},
                    {"imbalance_ok", RPCArg::Type::BOOL, /* default */ "false", "Sign even if the transaction amounts do not balance"},
                },
                RPCResult{
                    RPCResult::Type::OBJ, "", "",
                    {
                        {RPCResult::Type::STR, "psbt", "the base64-encoded partially signed transaction"},
                        {RPCResult::Type::BOOL, "complete", "whether the transaction has a complete set of signatures"},
                    },
                },
                RPCExamples{
                    HelpExampleCli("walletsignpsbt", "\"psbt\"")
                    + HelpExampleRpc("walletsignpsbt", "\"psbt\"")
                },
        [&](const RPCHelpMan& self, const JSONRPCRequest& request) -> UniValue
{
    if (!g_con_elementsmode)
        throw std::runtime_error("PSBT operations are disabled when not in elementsmode.\n");

    std::shared_ptr<CWallet> const wallet = GetWalletForJSONRPCRequest(request);
    if (!wallet) return NullUniValue;
    const CWallet* const pwallet = wallet.get();

    RPCTypeCheck(request.params, {UniValue::VSTR, UniValue::VSTR, UniValue::VBOOL});

    // Unserialize the transaction
    PartiallySignedTransaction psbtx;
    std::string error;
    if (!DecodeBase64PSBT(psbtx, request.params[0].get_str(), error)) {
        throw JSONRPCError(RPC_DESERIALIZATION_ERROR, strprintf("TX decode failed %s", error));
    }
    if (!CheckPSBTBlinding(psbtx, error)) {
        throw JSONRPCError(RPC_INVALID_PARAMETER, error);
    }

    // Get the sighash type
    int nHashType = ParseSighashString(request.params[1]);
    bool imbalance_ok = request.params[2].isNull() ? false : request.params[2].get_bool();

    bool complete;
    const TransactionError err = pwallet->SignPSBT(psbtx, complete, nHashType, true, imbalance_ok);
    if (err != TransactionError::OK) {
        throw JSONRPCTransactionError(err);
    }

    UniValue result(UniValue::VOBJ);
    result.pushKV("psbt", EncodePSBT(psbtx));
    result.pushKV("complete", complete);

    return result;
},
    };
}

static RPCHelpMan walletprocesspsbt()
{
    return RPCHelpMan{"walletprocesspsbt",
                "\nUpdate a PSBT with input information from our wallet and then sign inputs\n"
                "that we can sign for.\n\n"
                "NOTE: When working with Confidential Assets transactions, it is necessary to\n"
                "blind the transaction after filling it in from the wallet and before signing\n"
                "it. This RPC will fail when working with such transaction. Instead of using\n"
                "this RPC, use the following sequence:\n"
                " - walletfillpsbtdata\n"
                " - blindpsbt\n"
                " - walletsignpsbt\n" +
                    HELP_REQUIRING_PASSPHRASE,
                {
                    {"psbt", RPCArg::Type::STR, RPCArg::Optional::NO, "The transaction base64 string"},
                    {"sign", RPCArg::Type::BOOL, RPCArg::Default{true}, "Also sign the transaction when updating"},
                    {"sighashtype", RPCArg::Type::STR, RPCArg::Default{"ALL"}, "The signature hash type to sign with if not specified by the PSBT. Must be one of\n"
            "       \"ALL\"\n"
            "       \"NONE\"\n"
            "       \"SINGLE\"\n"
            "       \"ALL|ANYONECANPAY\"\n"
            "       \"NONE|ANYONECANPAY\"\n"
            "       \"SINGLE|ANYONECANPAY\""},
                    {"bip32derivs", RPCArg::Type::BOOL, RPCArg::Default{true}, "Include BIP 32 derivation paths for public keys if we know them"},
                },
                RPCResult{
                    RPCResult::Type::OBJ, "", "",
                    {
                        {RPCResult::Type::STR, "psbt", "the base64-encoded partially signed transaction"},
                        {RPCResult::Type::BOOL, "complete", "whether the transaction has a complete set of signatures"},
                    },
                },
                RPCExamples{
                    HelpExampleCli("walletprocesspsbt", "\"psbt\"")
                },
        [&](const RPCHelpMan& self, const JSONRPCRequest& request) -> UniValue
{
    if (!g_con_elementsmode)
        throw std::runtime_error("PSBT operations are disabled when not in elementsmode.\n");

    std::shared_ptr<CWallet> const pwallet = GetWalletForJSONRPCRequest(request);
    if (!pwallet) return NullUniValue;

    RPCTypeCheck(request.params, {UniValue::VSTR, UniValue::VBOOL, UniValue::VSTR});

    // Unserialize the transaction
    PartiallySignedTransaction psbtx;
    std::string error;
    if (!DecodeBase64PSBT(psbtx, request.params[0].get_str(), error)) {
        throw JSONRPCError(RPC_DESERIALIZATION_ERROR, strprintf("TX decode failed %s", error));
    }

    // Get the sighash type
    int nHashType = ParseSighashString(request.params[2]);

    // Fill transaction with our data and also sign
    bool sign = request.params[1].isNull() ? true : request.params[1].get_bool();
    bool bip32derivs = request.params[3].isNull() ? true : request.params[3].get_bool();
    bool complete = true;
    const TransactionError err = pwallet->FillPSBT(psbtx, complete, nHashType, sign, bip32derivs);
    if (err != TransactionError::OK) {
        throw JSONRPCTransactionError(err);
    }

    UniValue result(UniValue::VOBJ);
    CDataStream ssTx(SER_NETWORK, PROTOCOL_VERSION);
    ssTx << psbtx;
    result.pushKV("psbt", EncodeBase64(ssTx.str()));
    result.pushKV("complete", complete);

    return result;
},
    };
}

static RPCHelpMan walletcreatefundedpsbt()
{
    return RPCHelpMan{"walletcreatefundedpsbt",
                "\nCreates and funds a transaction in the Partially Signed Transaction format.\n"
                "Implements the Creator and Updater roles.\n",
                {
                    {"inputs", RPCArg::Type::ARR, RPCArg::Optional::OMITTED_NAMED_ARG, "Leave empty to add inputs automatically. See add_inputs option.",
                        {
                            {"", RPCArg::Type::OBJ, RPCArg::Optional::OMITTED, "",
                                {
                                    {"txid", RPCArg::Type::STR_HEX, RPCArg::Optional::NO, "The transaction id"},
                                    {"vout", RPCArg::Type::NUM, RPCArg::Optional::NO, "The output number"},
<<<<<<< HEAD
                                    {"sequence", RPCArg::Type::NUM, /* default */ "depends on the value of the 'locktime' and 'options.replaceable' arguments", "The sequence number"},
                                    {"pegin_bitcoin_tx", RPCArg::Type::STR_HEX, RPCArg::Optional::NO, "The raw bitcoin transaction (in hex) depositing bitcoin to the mainchain_address generated by getpeginaddress"},
                                    {"pegin_txout_proof", RPCArg::Type::STR_HEX, RPCArg::Optional::NO, "A rawtxoutproof (in hex) generated by the mainchain daemon's `gettxoutproof` containing a proof of only bitcoin_tx"},
                                    {"pegin_claim_script", RPCArg::Type::STR_HEX, RPCArg::Optional::NO, "The witness program generated by getpeginaddress."},
=======
                                    {"sequence", RPCArg::Type::NUM, RPCArg::DefaultHint{"depends on the value of the 'locktime' and 'options.replaceable' arguments"}, "The sequence number"},
>>>>>>> d4300a10
                                },
                            },
                        },
                        },
                    {"outputs", RPCArg::Type::ARR, RPCArg::Optional::NO, "The outputs (key-value pairs), where none of the keys are duplicated.\n"
                            "That is, each address can only appear once and there can only be one 'data' object.\n"
                            "For compatibility reasons, a dictionary, which holds the key-value pairs directly, is also\n"
                            "accepted as second parameter.",
                        {
                            {"", RPCArg::Type::OBJ, RPCArg::Optional::OMITTED, "",
                                {
                                    {"address", RPCArg::Type::AMOUNT, RPCArg::Optional::NO, "A key-value pair. The key (string) is the address, the value (float or string) is the amount in " + CURRENCY_UNIT + ""},
                                },
                                },
                            {"", RPCArg::Type::OBJ, RPCArg::Optional::OMITTED, "",
                                {
                                    {"data", RPCArg::Type::STR_HEX, RPCArg::Optional::NO, "A key-value pair. The key must be \"data\", the value is hex-encoded data"},
                                },
                            },
                        },
                    },
                    {"locktime", RPCArg::Type::NUM, RPCArg::Default{0}, "Raw locktime. Non-0 value also locktime-activates inputs"},
                    {"options", RPCArg::Type::OBJ, RPCArg::Optional::OMITTED_NAMED_ARG, "",
                        {
<<<<<<< HEAD
                            {"add_inputs", RPCArg::Type::BOOL, /* default */ "false", "If inputs are specified, automatically include more if they are not enough."},
                            {"changeAddress", RPCArg::Type::STR_HEX, /* default */ "pool address", "The address to receive the change"},
                            {"changePosition", RPCArg::Type::NUM, /* default */ "random", "The index of the change output"},
                            {"change_type", RPCArg::Type::STR, /* default */ "set by -changetype", "The output type to use. Only valid if changeAddress is not specified. Options are \"legacy\", \"p2sh-segwit\", and \"bech32\"."},
                            {"includeWatching", RPCArg::Type::BOOL, /* default */ "true for watch-only wallets, otherwise false", "Also select inputs which are watch only"},
                            {"lockUnspents", RPCArg::Type::BOOL, /* default */ "false", "Lock selected unspent outputs"},
                            {"fee_rate", RPCArg::Type::AMOUNT, /* default */ "not set, fall back to wallet fee estimation", "Specify a fee rate in " + CURRENCY_ATOM + "/vB."},
                            {"feeRate", RPCArg::Type::AMOUNT, /* default */ "not set, fall back to wallet fee estimation", "Specify a fee rate in " + CURRENCY_UNIT + "/kvB."},
                            {"subtractFeeFromOutputs", RPCArg::Type::ARR, /* default */ "empty array", "The outputs to subtract the fee from.\n"
=======
                            {"add_inputs", RPCArg::Type::BOOL, RPCArg::Default{false}, "If inputs are specified, automatically include more if they are not enough."},
                            {"changeAddress", RPCArg::Type::STR_HEX, RPCArg::DefaultHint{"pool address"}, "The bitcoin address to receive the change"},
                            {"changePosition", RPCArg::Type::NUM, RPCArg::DefaultHint{"random"}, "The index of the change output"},
                            {"change_type", RPCArg::Type::STR, RPCArg::DefaultHint{"set by -changetype"}, "The output type to use. Only valid if changeAddress is not specified. Options are \"legacy\", \"p2sh-segwit\", and \"bech32\"."},
                            {"includeWatching", RPCArg::Type::BOOL, RPCArg::DefaultHint{"true for watch-only wallets, otherwise false"}, "Also select inputs which are watch only"},
                            {"lockUnspents", RPCArg::Type::BOOL, RPCArg::Default{false}, "Lock selected unspent outputs"},
                            {"fee_rate", RPCArg::Type::AMOUNT, RPCArg::DefaultHint{"not set, fall back to wallet fee estimation"}, "Specify a fee rate in " + CURRENCY_ATOM + "/vB."},
                            {"feeRate", RPCArg::Type::AMOUNT, RPCArg::DefaultHint{"not set, fall back to wallet fee estimation"}, "Specify a fee rate in " + CURRENCY_UNIT + "/kvB."},
                            {"subtractFeeFromOutputs", RPCArg::Type::ARR, RPCArg::Default{UniValue::VARR}, "The outputs to subtract the fee from.\n"
>>>>>>> d4300a10
                                                          "The fee will be equally deducted from the amount of each specified output.\n"
                                                          "Those recipients will receive less bitcoins than you enter in their corresponding amount field.\n"
                                                          "If no outputs are specified here, the sender pays the fee.",
                                {
                                    {"vout_index", RPCArg::Type::NUM, RPCArg::Optional::OMITTED, "The zero-based output index, before a change output is added."},
                                },
                            },
                            {"replaceable", RPCArg::Type::BOOL, RPCArg::DefaultHint{"wallet default"}, "Marks this transaction as BIP125 replaceable.\n"
                                                          "Allows this transaction to be replaced by a transaction with higher fees"},
                            {"conf_target", RPCArg::Type::NUM, RPCArg::DefaultHint{"wallet -txconfirmtarget"}, "Confirmation target in blocks"},
                            {"estimate_mode", RPCArg::Type::STR, RPCArg::Default{"unset"}, std::string() + "The fee estimate mode, must be one of (case insensitive):\n"
                            "         \"" + FeeModes("\"\n\"") + "\""},
                        },
                        "options"},
<<<<<<< HEAD
                    {"bip32derivs", RPCArg::Type::BOOL, /* default */ "true", "Include BIP 32 derivation paths for public keys if we know them"},
                    {"solving_data", RPCArg::Type::OBJ, RPCArg::Optional::OMITTED_NAMED_ARG, "Keys and scripts needed for producing a final transaction with a dummy signature. Used for fee estimation during coin selection.\n",
                        {
                            {"pubkeys", RPCArg::Type::ARR, /* default */ "empty array", "A json array of public keys.\n",
                                {
                                    {"pubkey", RPCArg::Type::STR_HEX, RPCArg::Optional::OMITTED, "A public key"},
                                },
                            },
                            {"scripts", RPCArg::Type::ARR, /* default */ "empty array", "A json array of scripts.\n",
                                {
                                    {"script", RPCArg::Type::STR_HEX, RPCArg::Optional::OMITTED, "A script"},
                                },
                            },
                            {"descriptors", RPCArg::Type::ARR, /* default */ "empty array", "A json array of descriptors.\n",
                                {
                                    {"descriptor", RPCArg::Type::STR_HEX, RPCArg::Optional::OMITTED, "A descriptor"},
                                },
                            }
                        }
                    },
=======
                    {"bip32derivs", RPCArg::Type::BOOL, RPCArg::Default{true}, "Include BIP 32 derivation paths for public keys if we know them"},
>>>>>>> d4300a10
                },
                RPCResult{
                    RPCResult::Type::OBJ, "", "",
                    {
                        {RPCResult::Type::STR, "psbt", "The resulting raw transaction (base64-encoded string)"},
                        {RPCResult::Type::STR_AMOUNT, "fee", "Fee in " + CURRENCY_UNIT + " the resulting transaction pays"},
                        {RPCResult::Type::NUM, "changepos", "The position of the added change output, or -1"},
                    }
                                },
                                RPCExamples{
                            "\nCreate a transaction with no inputs\n"
                            + HelpExampleCli("walletcreatefundedpsbt", "\"[{\\\"txid\\\":\\\"myid\\\",\\\"vout\\\":0}]\" \"[{\\\"data\\\":\\\"00010203\\\"}]\"")
                                },
        [&](const RPCHelpMan& self, const JSONRPCRequest& request) -> UniValue
{
    if (!g_con_elementsmode)
        throw std::runtime_error("PSBT operations are disabled when not in elementsmode.\n");

    std::shared_ptr<CWallet> const pwallet = GetWalletForJSONRPCRequest(request);
    if (!pwallet) return NullUniValue;

    RPCTypeCheck(request.params, {
        UniValue::VARR,
        UniValueType(), // ARR or OBJ, checked later
        UniValue::VNUM,
        UniValue::VOBJ,
        UniValue::VBOOL
        }, true
    );

    CAmount fee;
    int change_position;
    bool rbf = pwallet->m_signal_rbf;
    const UniValue &replaceable_arg = request.params[3]["replaceable"];
    if (!replaceable_arg.isNull()) {
        RPCTypeCheckArgument(replaceable_arg, UniValue::VBOOL);
        rbf = replaceable_arg.isTrue();
    }
    // It's hard to control the behavior of FundTransaction, so we will wait
    //   until after it's done, then extract the blinding keys from the output
    //   nonces.
    CMutableTransaction rawTx = ConstructTransaction(request.params[0], request.params[1], request.params[2], rbf, NullUniValue /* CA: assets_in */, nullptr /* output_pubkeys_out */, true /* allow_peg_in */);
    CCoinControl coin_control;
    // Automatically select coins, unless at least one is manually selected. Can
    // be overridden by options.add_inputs.
    coin_control.m_add_inputs = rawTx.vin.size() == 0;
    FundTransaction(*pwallet, rawTx, fee, change_position, request.params[3], coin_control, /* solving_data */ request.params[5], /* override_min_fee */ true);

    // Make a blank psbt
    PartiallySignedTransaction psbtx(rawTx);
    for (unsigned int i = 0; i < rawTx.vout.size(); ++i) {
        if (!psbtx.tx->vout[i].nNonce.IsNull()) {
            // Extract blinding key and clear the nonce
            psbtx.outputs[i].blinding_pubkey = CPubKey(psbtx.tx->vout[i].nNonce.vchCommitment);
            psbtx.tx->vout[i].nNonce.SetNull();
        }
    }

    // Fill transaction with out data but don't sign
    bool bip32derivs = request.params[4].isNull() ? true : request.params[4].get_bool();
    bool complete = true;
    const TransactionError err = pwallet->FillPSBT(psbtx, complete, 1, false, bip32derivs);
    if (err != TransactionError::OK) {
        throw JSONRPCTransactionError(err);
    }

    // Add peg-in stuff if it's there
    for (unsigned int i = 0; i < rawTx.vin.size(); ++i) {
        if (psbtx.tx->vin[i].m_is_pegin) {
            CScriptWitness& pegin_witness = psbtx.tx->witness.vtxinwit[i].m_pegin_witness;
            CAmount val;
            VectorReader vr_val(SER_NETWORK, PROTOCOL_VERSION, pegin_witness.stack[0], 0);
            vr_val >> val;
            psbtx.inputs[i].value = val;
            VectorReader vr_asset(SER_NETWORK, PROTOCOL_VERSION, pegin_witness.stack[1], 0);
            vr_asset >> psbtx.inputs[i].asset;
            VectorReader vr_genesis(SER_NETWORK, PROTOCOL_VERSION, pegin_witness.stack[2], 0);
            vr_genesis >> psbtx.inputs[i].genesis_hash;
            psbtx.inputs[i].claim_script.assign(pegin_witness.stack[3].begin(), pegin_witness.stack[3].end());

            VectorReader vr_tx(SER_NETWORK, PROTOCOL_VERSION, pegin_witness.stack[4], 0);
            VectorReader vr_proof(SER_NETWORK, PROTOCOL_VERSION, pegin_witness.stack[5], 0);
            if (Params().GetConsensus().ParentChainHasPow()) {
                Sidechain::Bitcoin::CTransactionRef tx_btc;
                vr_tx >> tx_btc;
                psbtx.inputs[i].peg_in_tx = tx_btc;
                Sidechain::Bitcoin::CMerkleBlock tx_proof;
                vr_proof >> tx_proof;
                psbtx.inputs[i].txout_proof = tx_proof;
            } else {
                CTransactionRef tx_btc;
                vr_tx >> tx_btc;
                psbtx.inputs[i].peg_in_tx = tx_btc;
                CMerkleBlock tx_proof;
                vr_proof >> tx_proof;
                psbtx.inputs[i].txout_proof = tx_proof;
            }
            pegin_witness.SetNull();
            psbtx.tx->vin[i].m_is_pegin = false;
        }
    }

    // Serialize the PSBT
    CDataStream ssTx(SER_NETWORK, PROTOCOL_VERSION);
    ssTx << psbtx;

    UniValue result(UniValue::VOBJ);
    result.pushKV("psbt", EncodeBase64(ssTx.str()));
    result.pushKV("fee", ValueFromAmount(fee));
    result.pushKV("changepos", change_position);
    return result;
},
    };
}

static RPCHelpMan upgradewallet()
{
    return RPCHelpMan{"upgradewallet",
        "\nUpgrade the wallet. Upgrades to the latest version if no version number is specified.\n"
        "New keys may be generated and a new wallet backup will need to be made.",
        {
            {"version", RPCArg::Type::NUM, RPCArg::Default{FEATURE_LATEST}, "The version number to upgrade to. Default is the latest wallet version."}
        },
        RPCResult{
            RPCResult::Type::OBJ, "", "",
            {
                {RPCResult::Type::STR, "wallet_name", "Name of wallet this operation was performed on"},
                {RPCResult::Type::NUM, "previous_version", "Version of wallet before this operation"},
                {RPCResult::Type::NUM, "current_version", "Version of wallet after this operation"},
                {RPCResult::Type::STR, "result", /* optional */ true, "Description of result, if no error"},
                {RPCResult::Type::STR, "error", /* optional */ true, "Error message (if there is one)"}
            },
        },
        RPCExamples{
            HelpExampleCli("upgradewallet", "169900")
            + HelpExampleRpc("upgradewallet", "169900")
        },
        [&](const RPCHelpMan& self, const JSONRPCRequest& request) -> UniValue
{
    std::shared_ptr<CWallet> const pwallet = GetWalletForJSONRPCRequest(request);
    if (!pwallet) return NullUniValue;

    RPCTypeCheck(request.params, {UniValue::VNUM}, true);

    EnsureWalletIsUnlocked(*pwallet);

    int version = 0;
    if (!request.params[0].isNull()) {
        version = request.params[0].get_int();
    }
    bilingual_str error;
    const int previous_version{pwallet->GetVersion()};
    const bool wallet_upgraded{pwallet->UpgradeWallet(version, error)};
    const int current_version{pwallet->GetVersion()};
    std::string result;

    if (wallet_upgraded) {
        if (previous_version == current_version) {
            result = "Already at latest version. Wallet version unchanged.";
        } else {
            result = strprintf("Wallet upgraded successfully from version %i to version %i.", previous_version, current_version);
        }
    }

    UniValue obj(UniValue::VOBJ);
    obj.pushKV("wallet_name", pwallet->GetName());
    obj.pushKV("previous_version", previous_version);
    obj.pushKV("current_version", current_version);
    if (!result.empty()) {
        obj.pushKV("result", result);
    } else {
        CHECK_NONFATAL(!error.empty());
        obj.pushKV("error", error.original);
    }
    return obj;
},
    };
}

#ifdef ENABLE_EXTERNAL_SIGNER
static RPCHelpMan walletdisplayaddress()
{
    return RPCHelpMan{"walletdisplayaddress",
        "Display address on an external signer for verification.",
        {
            {"address",     RPCArg::Type::STR, RPCArg::Optional::NO, /* default_val */ "", "bitcoin address to display"},
        },
        RPCResult{
            RPCResult::Type::OBJ,"","",
            {
                {RPCResult::Type::STR, "address", "The address as confirmed by the signer"},
            }
        },
        RPCExamples{""},
        [&](const RPCHelpMan& self, const JSONRPCRequest& request) -> UniValue
        {
            std::shared_ptr<CWallet> const wallet = GetWalletForJSONRPCRequest(request);
            if (!wallet) return NullUniValue;
            CWallet* const pwallet = wallet.get();

            LOCK(pwallet->cs_wallet);

            CTxDestination dest = DecodeDestination(request.params[0].get_str());

            // Make sure the destination is valid
            if (!IsValidDestination(dest)) {
                throw JSONRPCError(RPC_INVALID_ADDRESS_OR_KEY, "Invalid address");
            }

            if (!pwallet->DisplayAddress(dest)) {
                throw JSONRPCError(RPC_MISC_ERROR, "Failed to display address");
            }

            UniValue result(UniValue::VOBJ);
            result.pushKV("address", request.params[0].get_str());
            return result;
        }
    };
}
#endif // ENABLE_EXTERNAL_SIGNER

//
// ELEMENTS commands

namespace {
static secp256k1_context *secp256k1_ctx;

class CSecp256k1Init {
public:
    CSecp256k1Init() {
        secp256k1_ctx = secp256k1_context_create(SECP256K1_CONTEXT_VERIFY | SECP256K1_CONTEXT_SIGN);
    }
    ~CSecp256k1Init() {
        secp256k1_context_destroy(secp256k1_ctx);
    }
};
static CSecp256k1Init instance_of_csecp256k1;
}

static RPCHelpMan signblock()
{
    return RPCHelpMan{"signblock",
                "\nSigns a block proposal, checking that it would be accepted first. Errors if it cannot sign the block. Note that this call adds the witnessScript to your wallet for signing purposes! This function is intended for QA and testing.\n",
                {
                    {"blockhex", RPCArg::Type::STR_HEX, RPCArg::Optional::NO, "The hex-encoded block from getnewblockhex"},
                    {"witnessScript", RPCArg::Type::STR_HEX, RPCArg::Optional::NO, "The hex-encoded witness script. Required for dynamic federation blocks. Argument is \"\" when the block is P2WPKH."},
                },
                RPCResult{
                    RPCResult::Type::ARR, "", "",
                    {
                        {RPCResult::Type::OBJ, "", "",
                        {
                            {RPCResult::Type::STR_HEX, "pubkey", "signature's pubkey"},
                            {RPCResult::Type::STR_HEX, "sig", "the signature itself"},
                        }},
                    },
                },
                RPCExamples{
                    HelpExampleCli("signblock", "0000002018c6f2f913f9902aeab...5ca501f77be96de63f609010000000000000000015100000000")
                },
        [&](const RPCHelpMan& self, const JSONRPCRequest& request) -> UniValue
{
    if (!g_signed_blocks) {
        throw JSONRPCError(RPC_MISC_ERROR, "Signed blocks are not active for this network.");
    }

    std::shared_ptr<CWallet> const wallet = GetWalletForJSONRPCRequest(request);
    if (!wallet) return NullUniValue;
    CWallet* const pwallet = wallet.get();

    CBlock block;
    if (!DecodeHexBlk(block, request.params[0].get_str()))
        throw JSONRPCError(RPC_DESERIALIZATION_ERROR, "Block decode failed");

    ChainstateManager& chainman = g_chainman; // FIXME avoid using this global, see #19413

    LegacyScriptPubKeyMan* spk_man = pwallet->GetLegacyScriptPubKeyMan();
    if (!spk_man) {
        throw JSONRPCError(RPC_WALLET_ERROR, "This type of wallet does not support this command");
    }

    {
        LOCK(cs_main);
        uint256 hash = block.GetHash();
        BlockMap::iterator mi = chainman.BlockIndex().find(hash);
        if (mi != chainman.BlockIndex().end())
            throw JSONRPCError(RPC_VERIFY_ERROR, "already have block");

        CBlockIndex* const pindexPrev = ::ChainActive().Tip();
        // TestBlockValidity only supports blocks built on the current Tip
        if (block.hashPrevBlock != pindexPrev->GetBlockHash())
            throw JSONRPCError(RPC_VERIFY_ERROR, "proposal was not based on our best chain");

        BlockValidationState state;
        if (!TestBlockValidity(state, Params(), ::ChainstateActive(), block, pindexPrev, false, true) || !state.IsValid()) {
            std::string strRejectReason = state.GetRejectReason();
            if (strRejectReason.empty())
                throw JSONRPCError(RPC_VERIFY_ERROR, state.IsInvalid() ? "Block proposal was invalid" : "Error checking block proposal");
            throw JSONRPCError(RPC_VERIFY_ERROR, strRejectReason);
        }
    }

    // Expose SignatureData internals in return value in lieu of "Partially Signed Bitcoin Blocks"
    SignatureData block_sigs;
    if (block.m_dynafed_params.IsNull()) {
        GenericSignScript(*spk_man, block.GetBlockHeader(), block.proof.challenge, block_sigs, SCRIPT_NO_SIGHASH_BYTE /* additional_flags */);
    } else {
        if (request.params[1].isNull()) {
            throw JSONRPCError(RPC_INVALID_PARAMETER, "Signing dynamic blocks requires the witnessScript argument");
        }
        std::vector<unsigned char> witness_bytes(ParseHex(request.params[1].get_str()));
        // Note that we're adding the signblockscript to the wallet so it can actually
        // satisfy witness program scriptpubkeys
        if (!witness_bytes.empty()) {
            spk_man->AddCScript(CScript(witness_bytes.begin(), witness_bytes.end()));
        }
        GenericSignScript(*spk_man, block.GetBlockHeader(), block.m_dynafed_params.m_current.m_signblockscript, block_sigs, SCRIPT_VERIFY_NONE /* additional_flags */);
    }

    // Error if sig data didn't "grow"
    if (!block_sigs.complete && block_sigs.signatures.empty()) {
        throw JSONRPCError(RPC_VERIFY_ERROR, "Could not sign the block.");
    }
    UniValue ret(UniValue::VARR);
    for (const auto& signature : block_sigs.signatures) {
        UniValue obj(UniValue::VOBJ);
        obj.pushKV("pubkey", HexStr(signature.second.first));
        obj.pushKV("sig", HexStr(signature.second.second));
        ret.push_back(obj);
    }
    return ret;
},
    };
}

static RPCHelpMan getpeginaddress()
{
    return RPCHelpMan{"getpeginaddress",
                "\nReturns information needed for claimpegin to move coins to the sidechain.\n"
                "The user should send coins from their Bitcoin wallet to the mainchain_address returned.\n",
                {},
                RPCResult{
                    RPCResult::Type::OBJ, "", "",
                    {
                        {RPCResult::Type::STR, "mainchain_address", "mainchain deposit address to send bitcoin to"},
                        {RPCResult::Type::STR_HEX, "claim_script", "claim script committed to by the mainchain address. This may be required in `claimpegin` to retrieve pegged-in funds\n"},
                    },
                },
                RPCExamples{
                    HelpExampleCli("getpeginaddress", "")
            + HelpExampleRpc("getpeginaddress", "")
                },
        [&](const RPCHelpMan& self, const JSONRPCRequest& request) -> UniValue
{
    std::shared_ptr<CWallet> const wallet = GetWalletForJSONRPCRequest(request);
    if (!wallet) return NullUniValue;
    CWallet* const pwallet = wallet.get();

    LegacyScriptPubKeyMan* spk_man = pwallet->GetLegacyScriptPubKeyMan();
    if (!spk_man) {
        throw JSONRPCError(RPC_WALLET_ERROR, "This type of wallet does not support this command");
    }

    if (!pwallet->IsLocked()) {
        pwallet->TopUpKeyPool();
    }

    // Use native witness destination
    CTxDestination dest;
    std::string error;
    if (!pwallet->GetNewDestination(OutputType::BECH32, "", dest, error)) {
        throw JSONRPCError(RPC_WALLET_KEYPOOL_RAN_OUT, error);
    }

    CScript dest_script = GetScriptForDestination(dest);

    // Also add raw scripts to index to recognize later.
    spk_man->AddCScript(dest_script);

    // Get P2CH deposit address on mainchain from most recent fedpegscript.
    const auto& fedpegscripts = GetValidFedpegScripts(::ChainActive().Tip(), Params().GetConsensus(), true /* nextblock_validation */);
    CTxDestination mainchain_dest(WitnessV0ScriptHash(calculate_contract(fedpegscripts.front().second, dest_script)));
    // P2SH-wrapped is the only valid choice for non-dynafed chains but still an
    // option for dynafed-enabled ones as well
    if (!IsDynaFedEnabled(::ChainActive().Tip(), Params().GetConsensus()) ||
                fedpegscripts.front().first.IsPayToScriptHash()) {
        mainchain_dest = ScriptHash(GetScriptForDestination(mainchain_dest));
    }

    UniValue ret(UniValue::VOBJ);

    ret.pushKV("mainchain_address", EncodeParentDestination(mainchain_dest));
    ret.pushKV("claim_script", HexStr(dest_script));
    return ret;
},
    };
}

//! Derive BIP32 tweak from master xpub to child pubkey.
bool DerivePubTweak(const std::vector<uint32_t>& vPath, const CPubKey& keyMaster, const ChainCode &ccMaster, std::vector<unsigned char>& tweakSum)
{
    tweakSum.clear();
    tweakSum.resize(32);
    std::vector<unsigned char> tweak;
    CPubKey keyParent = keyMaster;
    CPubKey keyChild;
    ChainCode ccChild;
    ChainCode ccParent = ccMaster;
    for (unsigned int i = 0; i < vPath.size(); i++) {
        if ((vPath[i] >> 31) != 0) {
            return false;
        }
        keyParent.Derive(keyChild, ccChild, vPath[i], ccParent, &tweak);
        CHECK_NONFATAL(tweak.size() == 32);
        ccParent = ccChild;
        keyParent = keyChild;
        if (i == 0) {
            tweakSum = tweak;
        } else {
            bool ret = secp256k1_ec_privkey_tweak_add(secp256k1_ctx, tweakSum.data(), tweak.data());
            if (!ret) {
                return false;
            }
        }
    }
    return true;
}

// For general cryptographic design of peg-out authorization scheme, see: https://github.com/ElementsProject/secp256k1-zkp/blob/secp256k1-zkp/src/modules/whitelist/whitelist.md
static RPCHelpMan initpegoutwallet()
{
    return RPCHelpMan{"initpegoutwallet",
                "\nThis call is for Liquid network initialization on the Liquid wallet. The wallet generates a new Liquid pegout authorization key (PAK) and stores it in the Liquid wallet. It then combines this with the `bitcoin_descriptor` to finally create a PAK entry for the network. This allows the user to send Liquid coins directly to a secure offline Bitcoin wallet at the derived path from the bitcoin_descriptor using the `sendtomainchain` command. Losing the Liquid PAK or offline Bitcoin root key will result in the inability to pegout funds, so immediate backup upon initialization is required.\n" +
                HELP_REQUIRING_PASSPHRASE,
                {
                    {"bitcoin_descriptor", RPCArg::Type::STR, RPCArg::Optional::NO, "The Bitcoin descriptor that includes a single extended pubkey. Must be one of the following: pkh(<xpub>), sh(wpkh(<xpub>)), or wpkh(<xpub>). This is used as the destination chain for the Bitcoin destination wallet. The derivation path from the xpub is given by the descriptor, typically `0/k`, reflecting the external chain of the wallet. DEPRECATED: If a plain xpub is given, pkh(<xpub>) is assumed, with the `0/k` derivation from that xpub. See link for more details on script descriptors: https://github.com/bitcoin/bitcoin/blob/master/doc/descriptors.md"},
                    {"bip32_counter", RPCArg::Type::NUM , /* default */ "0", "The `k` in `0/k` to be set as the next address to derive from the `bitcoin_descriptor`. This will be stored in the wallet and incremented on each successful `sendtomainchain` invocation."},
                    {"liquid_pak", RPCArg::Type::STR_HEX, RPCArg::Optional::OMITTED_NAMED_ARG, "The Liquid wallet pubkey in hex to be used as the Liquid PAK for pegout authorization. The private key must be in the wallet if argument is given. If this argument is not provided one will be generated and stored in the wallet automatically and returned."}
                },
                RPCResult{
                    RPCResult::Type::OBJ, "", "",
                    {
                        {RPCResult::Type::STR, "pakentry", "PAK entry to be used at network initialization time in the form of: `pak=<bitcoin_pak>:<liquid_pak>`"},
                        {RPCResult::Type::STR_HEX, "liquid_pak", "Liquid PAK pubkey, which is stored in the local Liquid wallet. This can be used in subsequent calls to `initpegoutwallet` to avoid generating a new `liquid_pak`"},
                        {RPCResult::Type::STR, "liquid_pak_address", "corresponding address for `liquid_pak`. Useful for `dumpprivkey` for wallet backup or transfer"},
                        {RPCResult::Type::ARR_FIXED, "address_lookahead", "the three next Bitcoin addresses the wallet will use for `sendtomainchain` based on `bip32_counter`",
                            {RPCResult{RPCResult::Type::STR, "", ""}}},
                    }
                },
                RPCExamples{
                    HelpExampleCli("initpegoutwallet", "sh(wpkh(tpubDAY5hwtonH4NE8zY46ZMFf6B6F3fqMis7cwfNihXXpAg6XzBZNoHAdAzAZx2peoU8nTWFqvUncXwJ9qgE5VxcnUKxdut8F6mptVmKjfiwDQ/0/*))")
            + HelpExampleRpc("initpegoutwallet", "sh(wpkh(tpubDAY5hwtonH4NE8zY46ZMFf6B6F3fqMis7cwfNihXXpAg6XzBZNoHAdAzAZx2peoU8nTWFqvUncXwJ9qgE5VxcnUKxdut8F6mptVmKjfiwDQ/0/*))")
                },
        [&](const RPCHelpMan& self, const JSONRPCRequest& request) -> UniValue
{
    std::shared_ptr<CWallet> const wallet = GetWalletForJSONRPCRequest(request);
    if (!wallet) return NullUniValue;
    CWallet* const pwallet = wallet.get();

    LOCK(pwallet->cs_wallet);

    LegacyScriptPubKeyMan* spk_man = pwallet->GetLegacyScriptPubKeyMan();
    if (!spk_man) {
        throw JSONRPCError(RPC_WALLET_ERROR, "This type of wallet does not support this command");
    }

    // Check that network cares about PAK
    if (!Params().GetEnforcePak()) {
        throw JSONRPCError(RPC_INVALID_PARAMETER, "PAK enforcement is not enabled on this network.");
    }

    if (!pwallet->IsLocked())
        pwallet->TopUpKeyPool();

    // Generate a new key that is added to wallet or set from argument
    CPubKey online_pubkey;
    if (request.params.size() < 3) {
        std::string error;
        if (!pwallet->GetOnlinePakKey(online_pubkey, error)) {
            throw JSONRPCError(RPC_WALLET_KEYPOOL_RAN_OUT, error);
        }
    } else {
        online_pubkey = CPubKey(ParseHex(request.params[2].get_str()));
        if (!online_pubkey.IsFullyValid()) {
            throw JSONRPCError(RPC_WALLET_ERROR, "Error: Given liquid_pak is not valid.");
        }
        if (!spk_man->HaveKey(online_pubkey.GetID())) {
            throw JSONRPCError(RPC_WALLET_ERROR, "Error: liquid_pak could not be found in wallet");
        }
    }

    // Parse offline counter
    int counter = 0;
    if (request.params.size() > 1) {
        counter = request.params[1].get_int();
        if (counter < 0 || counter > 1000000000) {
            throw JSONRPCError(RPC_INVALID_PARAMETER, "bip32_counter must be between 0 and 1,000,000,000, inclusive.");
        }
    }

    std::string bitcoin_desc = request.params[0].get_str();
    std::string xpub_str = "";

    // First check for naked xpub, and impute it as pkh(<xpub>/0/*) for backwards compat
    CExtPubKey xpub = DecodeExtPubKey(bitcoin_desc);
    if (xpub.pubkey.IsFullyValid()) {
        bitcoin_desc = "pkh(" + bitcoin_desc + "/0/*)";
    }

    FlatSigningProvider provider;
    std::string error;
    auto desc = Parse(bitcoin_desc, provider, error); // don't require checksum
    if (!desc) {
        throw JSONRPCError(RPC_INVALID_PARAMETER, error);
    } else if (!desc->IsRange()) {
        throw JSONRPCError(RPC_INVALID_PARAMETER, "bitcoin_descriptor must be a ranged descriptor.");
    }

    // Check if we can actually generate addresses(catches hardened derivation steps etc) before
    // writing to cache
    UniValue address_list(UniValue::VARR);
    for (int i = counter; i < counter+3; i++) {
        std::vector<CScript> scripts;
        if (!desc->Expand(i, provider, scripts, provider)) {
            throw JSONRPCError(RPC_WALLET_ERROR, "Could not generate lookahead addresses with descriptor. Are there hardened derivations after the xpub?");
        }
        CTxDestination destination;
        ExtractDestination(scripts[0], destination);
        address_list.push_back(EncodeParentDestination(destination));
    }

    // For our manual pattern matching, we don't want the checksum part.
    auto checksum_char = bitcoin_desc.find('#');
    if (checksum_char != std::string::npos) {
        bitcoin_desc = bitcoin_desc.substr(0, checksum_char);
    }

    // Three acceptable descriptors:
    bool is_liquid = Params().NetworkIDString() == "liquidv1";
    if (bitcoin_desc.substr(0, 8) ==  "sh(wpkh("
            && bitcoin_desc.substr(bitcoin_desc.size()-2, 2) == "))") {
        if(is_liquid) {
            throw JSONRPCError(RPC_INVALID_PARAMETER, "bitcoin_descriptor is not supported by Liquid; try pkh(<xpub>) or <xpub>.");
        }
        xpub_str = bitcoin_desc.substr(8, bitcoin_desc.size()-2);
    } else if (bitcoin_desc.substr(0, 5) ==  "wpkh("
            && bitcoin_desc.substr(bitcoin_desc.size()-1, 1) == ")") {
        if(is_liquid) {
            throw JSONRPCError(RPC_INVALID_PARAMETER, "bitcoin_descriptor is not supported by Liquid; try pkh(<xpub>) or <xpub>.");
        }
        xpub_str = bitcoin_desc.substr(5, bitcoin_desc.size()-1);
    } else if (bitcoin_desc.substr(0, 4) == "pkh("
            && bitcoin_desc.substr(bitcoin_desc.size()-1, 1) == ")") {
        xpub_str = bitcoin_desc.substr(4, bitcoin_desc.size()-1);
    } else {
        throw JSONRPCError(RPC_INVALID_PARAMETER, "bitcoin_descriptor is not of any type supported: pkh(<xpub>), sh(wpkh(<xpub>)), wpkh(<xpub>), or <xpub>.");
    }

    // Strip off leading key origin
    if (xpub_str.find("]") != std::string::npos) {
        xpub_str = xpub_str.substr(xpub_str.find("]")+1, std::string::npos);
    }

    // Strip off following range
    xpub_str = xpub_str.substr(0, xpub_str.find("/"));

    xpub = DecodeExtPubKey(xpub_str);

    if (!xpub.pubkey.IsFullyValid()) {
        throw JSONRPCError(RPC_INVALID_PARAMETER, "bitcoin_descriptor does not contain a valid extended pubkey for this network.");
    }

    // Parse master pubkey
    CPubKey masterpub = xpub.pubkey;
    secp256k1_pubkey masterpub_secp;
    int ret = secp256k1_ec_pubkey_parse(secp256k1_ctx, &masterpub_secp, masterpub.begin(), masterpub.size());
    if (ret != 1) {
        throw JSONRPCError(RPC_WALLET_ERROR, "bitcoin_descriptor could not be parsed.");
    }

    // Store the keys and metadata
    if (!pwallet->SetOnlinePubKey(online_pubkey) ||
            !pwallet->SetOfflineXPubKey(xpub) ||
            !pwallet->SetOfflineCounter(counter) ||
            !pwallet->SetOfflineDescriptor(bitcoin_desc)) {
        throw JSONRPCError(RPC_WALLET_ERROR, "Error: Failure to initialize pegout wallet.");
    }

    // Negate the pubkey
    ret = secp256k1_ec_pubkey_negate(secp256k1_ctx, &masterpub_secp);

    std::vector<unsigned char> negatedpubkeybytes;
    negatedpubkeybytes.resize(33);
    size_t len = 33;
    ret = secp256k1_ec_pubkey_serialize(secp256k1_ctx, &negatedpubkeybytes[0], &len, &masterpub_secp, SECP256K1_EC_COMPRESSED);
    CHECK_NONFATAL(ret == 1);
    CHECK_NONFATAL(len == 33);
    CHECK_NONFATAL(negatedpubkeybytes.size() == 33);

    UniValue pak(UniValue::VOBJ);
    pak.pushKV("pakentry", "pak=" + HexStr(negatedpubkeybytes) + ":" + HexStr(online_pubkey));
    pak.pushKV("liquid_pak", HexStr(online_pubkey));
    pak.pushKV("liquid_pak_address", EncodeDestination(PKHash(online_pubkey)));
    pak.pushKV("address_lookahead", address_list);
    return pak;
},
    };
}

static RPCHelpMan sendtomainchain_base()
{
    return RPCHelpMan{"sendtomainchain",
                "\nSends sidechain funds to the given mainchain address, through the federated pegin mechanism\n"
                + HELP_REQUIRING_PASSPHRASE,
                {
                    {"address", RPCArg::Type::STR, RPCArg::Optional::NO, "The destination address on Bitcoin mainchain"},
                    {"amount", RPCArg::Type::AMOUNT, RPCArg::Optional::NO, "The amount being sent to Bitcoin mainchain"},
                    {"subtractfeefromamount", RPCArg::Type::BOOL, /* default */ "false", "The fee will be deducted from the amount being pegged-out."},
                    {"verbose", RPCArg::Type::BOOL, /* default */ "false", "If true, return extra information about the transaction."},
                },
                {
                    RPCResult{"if verbose is not set or set to false",
                        RPCResult::Type::STR_HEX, "txid", "Transaction ID of the resulting sidechain transaction",
                    },
                    RPCResult{"if verbose is set to true",
                        RPCResult::Type::OBJ, "", "",
                        {
                            {RPCResult::Type::STR_HEX, "txid", "The transaction id."},
                            {RPCResult::Type::STR, "fee reason", "The transaction fee reason."}
                        },
                    },
                },
                RPCExamples{
                    HelpExampleCli("sendtomainchain", "\"mgWEy4vBJSHt3mC8C2SEWJQitifb4qeZQq\" 0.1")
            + HelpExampleRpc("sendtomainchain", "\"mgWEy4vBJSHt3mC8C2SEWJQitifb4qeZQq\" 0.1")
                },
        [&](const RPCHelpMan& self, const JSONRPCRequest& request) -> UniValue
{
    std::shared_ptr<CWallet> const pwallet = GetWalletForJSONRPCRequest(request);
    if (!pwallet) return NullUniValue;

    LOCK(pwallet->cs_wallet);

    EnsureWalletIsUnlocked(*pwallet);

    std::string error_str;
    CTxDestination parent_address = DecodeParentDestination(request.params[0].get_str(), error_str);
    if (!IsValidDestination(parent_address))
        throw JSONRPCError(RPC_INVALID_ADDRESS_OR_KEY, strprintf("Invalid Bitcoin address: %s", error_str));

    CAmount nAmount = AmountFromValue(request.params[1]);
    if (nAmount <= 0)
        throw JSONRPCError(RPC_TYPE_ERROR, "Invalid amount for send");

    bool subtract_fee = false;
    if (request.params.size() > 2) {
        subtract_fee = request.params[2].get_bool();
    }

    // Parse Bitcoin address for destination, embed script
    CScript mainchain_script(GetScriptForDestination(parent_address));

    uint256 genesisBlockHash = Params().ParentGenesisBlockHash();

    // Asset type is implicit, no need to add to script
    NullData nulldata;
    nulldata << std::vector<unsigned char>(genesisBlockHash.begin(), genesisBlockHash.end());
    nulldata << std::vector<unsigned char>(mainchain_script.begin(), mainchain_script.end());
    CTxDestination address(nulldata);

    std::vector<CRecipient> recipients;
    CRecipient recipient = {GetScriptForDestination(address), nAmount, Params().GetConsensus().pegged_asset, CPubKey(), subtract_fee};
    recipients.push_back(recipient);

    EnsureWalletIsUnlocked(*pwallet);

    bool verbose = request.params[3].isNull() ? false: request.params[3].get_bool();
    mapValue_t mapValue;
    CCoinControl no_coin_control; // This is a deprecated API
    return SendMoney(*pwallet, no_coin_control, recipients, std::move(mapValue), verbose, true /* ignore_blind_fail */);
},
    };
}

// ELEMENTS: Copied from script/descriptor.cpp

typedef std::vector<uint32_t> KeyPath;

/** Split a string on every instance of sep, returning a vector. */
std::vector<Span<const char>> Split(const Span<const char>& sp, char sep)
{
    std::vector<Span<const char>> ret;
    auto it = sp.begin();
    auto start = it;
    while (it != sp.end()) {
        if (*it == sep) {
            ret.emplace_back(start, it);
            start = it + 1;
        }
        ++it;
    }
    ret.emplace_back(start, it);
    return ret;
}

/** Parse a key path, being passed a split list of elements (the first element is ignored). */
bool ParseKeyPath(const std::vector<Span<const char>>& split, KeyPath& out)
{
    for (size_t i = 1; i < split.size(); ++i) {
        Span<const char> elem = split[i];
        bool hardened = false;
        if (elem.size() > 0 && (elem[elem.size() - 1] == '\'' || elem[elem.size() - 1] == 'h')) {
            elem = elem.first(elem.size() - 1);
            hardened = true;
        }
        uint32_t p;
        if (!ParseUInt32(std::string(elem.begin(), elem.end()), &p) || p > 0x7FFFFFFFUL) return false;
        out.push_back(p | (((uint32_t)hardened) << 31));
    }
    return true;
}

////////////////////////////

static RPCHelpMan sendtomainchain_pak()
{
    return RPCHelpMan{"sendtomainchain",
                "\nSends Liquid funds to the Bitcoin mainchain, through the federated withdraw mechanism. The wallet internally generates the returned `bitcoin_address` via `bitcoin_descriptor` and `bip32_counter` previously set in `initpegoutwallet`. The counter will be incremented upon successful send, avoiding address re-use.\n"
                + HELP_REQUIRING_PASSPHRASE,
                {
                    {"address", RPCArg::Type::STR, RPCArg::Optional::NO, "Must be \"\". Only for non-PAK `sendtomainchain` compatibility."},
                    {"amount", RPCArg::Type::AMOUNT, RPCArg::Optional::NO, "The amount being sent to `bitcoin_address`."},
                    {"subtractfeefromamount", RPCArg::Type::BOOL, /* default */ "false", "The fee will be deducted from the amount being pegged-out."},
                    {"verbose", RPCArg::Type::BOOL, /* default */ "false", "If true, return extra information about the transaction."},
                },
                RPCResult{
                    RPCResult::Type::OBJ, "", "",
                    {
                        {RPCResult::Type::STR, "bitcoin_address", "destination address on Bitcoin mainchain"},
                        {RPCResult::Type::STR_HEX, "txid", "transaction ID of the resulting Liquid transaction"},
                        {RPCResult::Type::STR, "fee reason", "If verbose is set to true, the Liquid transaction fee reason"},
                        {RPCResult::Type::STR, "bitcoin_descriptor", "xpubkey of the child destination address"},
                        {RPCResult::Type::STR, "bip32_counter", "derivation counter for the `bitcoin_descriptor`"},
                    },
                },
                RPCExamples{
                    HelpExampleCli("sendtomainchain", "\"\" 0.1")
            + HelpExampleRpc("sendtomainchain", "\"\" 0.1")
                },
        [&](const RPCHelpMan& self, const JSONRPCRequest& request) -> UniValue
{
    std::shared_ptr<CWallet> const pwallet = GetWalletForJSONRPCRequest(request);
    if (!pwallet) return NullUniValue;

    LOCK(pwallet->cs_wallet);

    EnsureWalletIsUnlocked(*pwallet);

    if (!request.params[0].get_str().empty()) {
        throw JSONRPCError(RPC_TYPE_ERROR, "`address` argument must be \"\" for PAK-enabled networks as the address is generated automatically.");
    }

    //amount
    CAmount nAmount = AmountFromValue(request.params[1]);
    if (nAmount < 100000)
        throw JSONRPCError(RPC_INVALID_PARAMETER, "Invalid amount for send, must send more than 0.00100000 BTC");

    bool subtract_fee = false;
    if (request.params.size() > 2) {
        subtract_fee = request.params[2].get_bool();
    }

    CPAKList paklist = GetActivePAKList(::ChainActive().Tip(), Params().GetConsensus());
    if (paklist.IsReject()) {
        throw JSONRPCError(RPC_INVALID_ADDRESS_OR_KEY, "Pegout freeze is under effect to aid a pak transition to a new list. Please consult the network operator.");
    }

    // Fetch pegout key data
    int counter = pwallet->offline_counter;
    CExtPubKey& xpub = pwallet->offline_xpub;
    CPubKey& onlinepubkey = pwallet->online_key;

    if (counter < 0) {
        throw JSONRPCError(RPC_WALLET_ERROR, "Pegout authorization for this wallet has not been set. Please call `initpegoutwallet` with the appropriate arguments first.");
    }

    FlatSigningProvider provider;
    std::string error;
    const auto descriptor = Parse(pwallet->offline_desc, provider, error);

    LegacyScriptPubKeyMan* spk_man = pwallet->GetLegacyScriptPubKeyMan();
    if (!spk_man) {
        throw JSONRPCError(RPC_WALLET_ERROR, "This type of wallet does not support this command");
    }

    // If descriptor not previously set, generate it
    if (!descriptor) {
        std::string offline_desc = "pkh(" + EncodeExtPubKey(xpub) + "0/*)";
        if (!pwallet->SetOfflineDescriptor(offline_desc)) {
            throw JSONRPCError(RPC_WALLET_ERROR, "Couldn't set wallet descriptor for peg-outs.");
        }
    }

    std::string desc_str = pwallet->offline_desc;
    std::string xpub_str = EncodeExtPubKey(xpub);

    // TODO: More properly expose key parsing functionality

    // Strip last parenths(up to 2) and "/*" to let ParseKeyPath do its thing
    desc_str.erase(std::remove(desc_str.begin(), desc_str.end(), ')'), desc_str.end());
    desc_str = desc_str.substr(0, desc_str.size()-2);

    // Since we know there are no key origin data, directly call inner parsing functions
    Span<const char> span(desc_str.data(), desc_str.size());
    auto split = Split(span, '/');
    KeyPath key_path;
    if (!ParseKeyPath(split, key_path)) {
        throw JSONRPCError(RPC_WALLET_ERROR, "Stored keypath in descriptor cannot be parsed.");
    }
    key_path.push_back(counter);

    secp256k1_pubkey onlinepubkey_secp;
    if (secp256k1_ec_pubkey_parse(secp256k1_ctx, &onlinepubkey_secp, onlinepubkey.begin(), onlinepubkey.size()) != 1) {
        throw JSONRPCError(RPC_TYPE_ERROR, "Pubkey is invalid");
    }

    // Get index of given online key
    int whitelistindex=-1;
    std::vector<secp256k1_pubkey> pak_online = paklist.OnlineKeys();
    for (unsigned int i=0; i<pak_online.size(); i++) {
        if (memcmp((void *)&pak_online[i], (void *)&onlinepubkey_secp, sizeof(secp256k1_pubkey)) == 0) {
            whitelistindex = i;
            break;
        }
    }
    if (whitelistindex == -1)
        throw JSONRPCError(RPC_WALLET_ERROR, "Given online key is not in Pegout Authorization Key List");

    // Parse master pubkey
    CPubKey masterpub = xpub.pubkey;
    secp256k1_pubkey masterpub_secp;
    int ret = secp256k1_ec_pubkey_parse(secp256k1_ctx, &masterpub_secp, masterpub.begin(), masterpub.size());
    if (ret != 1) {
        throw JSONRPCError(RPC_WALLET_ERROR, "Master pubkey could not be parsed.");
    }

    secp256k1_pubkey btcpub_secp;
    memcpy(&btcpub_secp, &masterpub_secp, sizeof(secp256k1_pubkey));

    // Negate master pubkey
    ret = secp256k1_ec_pubkey_negate(secp256k1_ctx, &masterpub_secp);

    // Make sure negated master pubkey is in PAK list at same index as online_pubkey
    if (memcmp((void *)&paklist.OfflineKeys()[whitelistindex], (void *)&masterpub_secp, sizeof(secp256k1_pubkey)) != 0) {
        throw JSONRPCError(RPC_WALLET_ERROR, "Given bitcoin_descriptor cannot be found in same entry as known liquid_pak");
    }

    // Get online PAK
    CKey masterOnlineKey;
    if (!spk_man->GetKey(onlinepubkey.GetID(), masterOnlineKey))
        throw JSONRPCError(RPC_WALLET_ERROR, "Given online key is in master set but not in wallet");

    // Tweak offline pubkey by tweakSum aka sumkey to get bitcoin key
    std::vector<unsigned char> tweakSum;
    if (!DerivePubTweak(key_path, xpub.pubkey, xpub.chaincode, tweakSum)) {
        throw JSONRPCError(RPC_WALLET_ERROR, "Could not create xpub tweak to generate proof.");
    }
    ret = secp256k1_ec_pubkey_tweak_add(secp256k1_ctx, &btcpub_secp, tweakSum.data());
    CHECK_NONFATAL(ret);

    std::vector<unsigned char> btcpubkeybytes;
    btcpubkeybytes.resize(33);
    size_t btclen = 33;
    ret = secp256k1_ec_pubkey_serialize(secp256k1_ctx, &btcpubkeybytes[0], &btclen, &btcpub_secp, SECP256K1_EC_COMPRESSED);
    CHECK_NONFATAL(ret == 1);
    CHECK_NONFATAL(btclen == 33);
    CHECK_NONFATAL(btcpubkeybytes.size() == 33);

    //Create, verify whitelist proof
    secp256k1_whitelist_signature sig;
    if(secp256k1_whitelist_sign(secp256k1_ctx, &sig, &paklist.OnlineKeys()[0], &paklist.OfflineKeys()[0], paklist.size(), &btcpub_secp, masterOnlineKey.begin(), &tweakSum[0], whitelistindex, NULL, NULL) != 1) {
        throw JSONRPCError(RPC_WALLET_ERROR, "Pegout authorization proof signing failed");
    }

    if (secp256k1_whitelist_verify(secp256k1_ctx, &sig, &paklist.OnlineKeys()[0], &paklist.OfflineKeys()[0], paklist.size(), &btcpub_secp) != 1) {
        throw JSONRPCError(RPC_WALLET_ERROR, "Pegout authorization proof was created and signed but is invalid");
    }

    //Serialize
    const size_t expectedOutputSize = 1 + 32 * (1 + paklist.size());
    CHECK_NONFATAL(1 + 32 * (1 + 256) >= expectedOutputSize);
    unsigned char output[1 + 32 * (1 + 256)];
    size_t outlen = expectedOutputSize;
    secp256k1_whitelist_signature_serialize(secp256k1_ctx, output, &outlen, &sig);
    CHECK_NONFATAL(outlen == expectedOutputSize);
    std::vector<unsigned char> whitelistproof(output, output + expectedOutputSize / sizeof(unsigned char));

    // Derive the end address in mainchain
    std::vector<CScript> scripts;
    if (!descriptor->Expand(counter, provider, scripts, provider)) {
        throw JSONRPCError(RPC_WALLET_ERROR, "Could not generate mainchain destination with descriptor. This is a bug.");
    }
    CHECK_NONFATAL(scripts.size() == 1);
    CScript mainchain_script = scripts[0];
    CTxDestination bitcoin_address;
    ExtractDestination(mainchain_script, bitcoin_address);

    uint256 genesisBlockHash = Params().ParentGenesisBlockHash();
    NullData nulldata;
    nulldata << std::vector<unsigned char>(genesisBlockHash.begin(), genesisBlockHash.end());
    nulldata << std::vector<unsigned char>(mainchain_script.begin(), mainchain_script.end());
    nulldata << btcpubkeybytes;
    nulldata << whitelistproof;
    CTxDestination address(nulldata);
    CHECK_NONFATAL(GetScriptForDestination(nulldata).IsPegoutScript(genesisBlockHash));

    std::vector<CRecipient> recipients;
    CRecipient recipient = {GetScriptForDestination(address), nAmount, Params().GetConsensus().pegged_asset, CPubKey(), subtract_fee};
    recipients.push_back(recipient);

    if (!ScriptHasValidPAKProof(GetScriptForDestination(nulldata), Params().ParentGenesisBlockHash(), paklist)) {
        throw JSONRPCError(RPC_TYPE_ERROR, "Resulting scriptPubKey is non-standard. Ensure pak=reject is not set");
    }

    bool verbose = request.params[3].isNull() ? false: request.params[3].get_bool();
    mapValue_t mapValue;
    CCoinControl no_coin_control; // This is a deprecated API
    UniValue tx_hash_hex = SendMoney(*pwallet, no_coin_control, recipients, std::move(mapValue), verbose, true /* ignore_blind_fail */);

    pwallet->SetOfflineCounter(counter+1);

    std::stringstream ss;
    ss << counter;

    UniValue obj(UniValue::VOBJ);
    if (!verbose) {
        obj.pushKV("txid", tx_hash_hex);
    } else {
        obj.pushKV("txid", tx_hash_hex["txid"]);
        obj.pushKV("fee_reason", tx_hash_hex["fee_reason"]);
    }
    obj.pushKV("bitcoin_address", EncodeParentDestination(bitcoin_address));
    obj.pushKV("bip32_counter", ss.str());
    obj.pushKV("bitcoin_descriptor", pwallet->offline_desc);
    return obj;
},
    };
}

// We only expose the appropriate peg-out method type per network
static RPCHelpMan sendtomainchain()
{
    if (Params().GetEnforcePak()) {
        return sendtomainchain_pak();
    } else {
        return sendtomainchain_base();
    }
}

extern UniValue signrawtransaction(const JSONRPCRequest& request);
extern UniValue sendrawtransaction(const JSONRPCRequest& request);

template<typename T_tx_ref, typename T_merkle_block>
static UniValue createrawpegin(const JSONRPCRequest& request, T_tx_ref& txBTCRef, T_merkle_block& merkleBlock)
{
    std::shared_ptr<CWallet> const wallet = GetWalletForJSONRPCRequest(request);
    if (!wallet) return NullUniValue;
    CWallet* const pwallet = wallet.get();

    LOCK(pwallet->cs_wallet);

    std::vector<unsigned char> txData = ParseHex(request.params[0].get_str());
    std::vector<unsigned char> txOutProofData = ParseHex(request.params[1].get_str());

    std::set<CScript> claim_scripts;
    if (request.params.size() > 2) {
        const std::string claim_script = request.params[2].get_str();
        if (!IsHex(claim_script)) {
            throw JSONRPCError(RPC_INVALID_PARAMETER, "Given claim_script is not hex.");
        }
        // If given manually, no need for it to be a witness script
        std::vector<unsigned char> witnessBytes(ParseHex(claim_script));
        CScript witness_script(witnessBytes.begin(), witnessBytes.end());
        claim_scripts.insert(std::move(witness_script));
    }
    else {
        // Look for known wpkh address in wallet
        for (std::map<CTxDestination, CAddressBookData>::const_iterator iter = pwallet->m_address_book.begin(); iter != pwallet->m_address_book.end(); ++iter) {
            CScript dest_script = GetScriptForDestination(iter->first);
            claim_scripts.insert(std::move(dest_script));
        }
    }

    // Make the tx
    CMutableTransaction mtx;

    // Construct pegin input
    CreatePegInInput(mtx, 0, txBTCRef, merkleBlock, claim_scripts, txData, txOutProofData);

    // Manually construct peg-in transaction, sign it, and send it off.
    // Decrement the output value as much as needed given the total vsize to
    // pay the fees.

    if (!pwallet->IsLocked())
        pwallet->TopUpKeyPool();

    // Generate a new key that is added to wallet
    CTxDestination wpkhash;
    std::string error;
    if (!pwallet->GetNewDestination(OutputType::BECH32, "", wpkhash, error)) {
        throw JSONRPCError(RPC_WALLET_KEYPOOL_RAN_OUT, error);
    }

    // Get value for output
    CAmount value = 0;
    if (!GetAmountFromParentChainPegin(value, *txBTCRef, mtx.vin[0].prevout.n)) {
        throw JSONRPCError(RPC_INVALID_PARAMETER, strprintf("Amounts to pegin must be explicit and asset must be %s", Params().GetConsensus().parent_pegged_asset.GetHex()));
    }

    // one wallet output and one fee output
    mtx.vout.push_back(CTxOut(Params().GetConsensus().pegged_asset, value, GetScriptForDestination(wpkhash)));
    mtx.vout.push_back(CTxOut(Params().GetConsensus().pegged_asset, 0, CScript()));

    // Estimate fee for transaction, decrement fee output(including witness data)
    unsigned int nBytes = GetVirtualTransactionSize(CTransaction(mtx)) +
        (1+1+72+1+33/WITNESS_SCALE_FACTOR);
    CCoinControl coin_control;
    CAmount nFeeNeeded = GetMinimumFee(*pwallet, nBytes, coin_control, nullptr);

    mtx.vout[0].nValue = mtx.vout[0].nValue.GetAmount() - nFeeNeeded;
    mtx.vout[1].nValue = mtx.vout[1].nValue.GetAmount() + nFeeNeeded;

    UniValue ret(UniValue::VOBJ);

    // Return hex
    std::string strHex = EncodeHexTx(CTransaction(mtx), RPCSerializationFlags());
    ret.pushKV("hex", strHex);

    // Additional block lee-way to avoid bitcoin block races
    if (gArgs.GetBoolArg("-validatepegin", Params().GetConsensus().has_parent_chain)) {
        unsigned int required_depth = Params().GetConsensus().pegin_min_depth + 2;
        std::vector<uint256> txHashes;
        std::vector<unsigned int> txIndices;
        merkleBlock.txn.ExtractMatches(txHashes, txIndices);
        if (txIndices[0] == 0) {
            required_depth = std::max(required_depth, (unsigned int)COINBASE_MATURITY+2);
        }
        ret.pushKV("mature", IsConfirmedBitcoinBlock(merkleBlock.header.GetHash(), required_depth, merkleBlock.txn.GetNumTransactions()));
    }

    return ret;
}

static RPCHelpMan createrawpegin()
{
    return RPCHelpMan{"createrawpegin",
                "\nCreates a raw transaction to claim coins from the main chain by creating a pegin transaction with the necessary metadata after the corresponding Bitcoin transaction.\n"
                "Note that this call will not sign the transaction.\n"
                "If a transaction is not relayed it may require manual addition to a functionary mempool in order for it to be mined.\n",
                {
                    {"bitcoin_tx", RPCArg::Type::STR_HEX, RPCArg::Optional::NO, "The raw bitcoin transaction (in hex) depositing bitcoin to the mainchain_address generated by getpeginaddress"},
                    {"txoutproof", RPCArg::Type::STR_HEX, RPCArg::Optional::NO, "A rawtxoutproof (in hex) generated by the mainchain daemon's `gettxoutproof` containing a proof of only bitcoin_tx"},
                    {"claim_script", RPCArg::Type::STR_HEX, RPCArg::Optional::OMITTED_NAMED_ARG, "The witness program generated by getpeginaddress. Only needed if not in wallet."},
                },
                RPCResult{
                    RPCResult::Type::OBJ, "", "",
                    {
                        {RPCResult::Type::STR, "hex", "raw transaction data"},
                        {RPCResult::Type::BOOL, "mature", "Whether the peg-in is mature (only included when validating peg-ins)"},
                    },
                },
                RPCExamples{
                    HelpExampleCli("createrawpegin", "\"0200000002b80a99d63ca943d72141750d983a3eeda3a5c5a92aa962884ffb141eb49ffb4f000000006a473044022031ffe1d76decdfbbdb7e2ee6010e865a5134137c261e1921da0348b95a207f9e02203596b065c197e31bcc2f80575154774ac4e80acd7d812c91d93c4ca6a3636f27012102d2130dfbbae9bd27eee126182a39878ac4e117d0850f04db0326981f43447f9efeffffffb80a99d63ca943d72141750d983a3eeda3a5c5a92aa962884ffb141eb49ffb4f010000006b483045022100cf041ce0eb249ae5a6bc33c71c156549c7e5ad877ae39e2e3b9c8f1d81ed35060220472d4e4bcc3b7c8d1b34e467f46d80480959183d743dad73b1ed0e93ec9fd14f012103e73e8b55478ab9c5de22e2a9e73c3e6aca2c2e93cd2bad5dc4436a9a455a5c44feffffff0200e1f5050000000017a914da1745e9b549bd0bfa1a569971c77eba30cd5a4b87e86cbe00000000001976a914a25fe72e7139fd3f61936b228d657b2548b3936a88acc0020000\", \"00000020976e918ed537b0f99028648f2a25c0bd4513644fb84d9cbe1108b4df6b8edf6ba715c424110f0934265bf8c5763d9cc9f1675a0f728b35b9bc5875f6806be3d19cd5b159ffff7f2000000000020000000224eab3da09d99407cb79f0089e3257414c4121cb85a320e1fd0f88678b6b798e0713a8d66544b6f631f9b6d281c71633fb91a67619b189a06bab09794d5554a60105\" \"0014058c769ffc7d12c35cddec87384506f536383f9c\"")
            + HelpExampleRpc("createrawpegin", "\"0200000002b80a99d63ca943d72141750d983a3eeda3a5c5a92aa962884ffb141eb49ffb4f000000006a473044022031ffe1d76decdfbbdb7e2ee6010e865a5134137c261e1921da0348b95a207f9e02203596b065c197e31bcc2f80575154774ac4e80acd7d812c91d93c4ca6a3636f27012102d2130dfbbae9bd27eee126182a39878ac4e117d0850f04db0326981f43447f9efeffffffb80a99d63ca943d72141750d983a3eeda3a5c5a92aa962884ffb141eb49ffb4f010000006b483045022100cf041ce0eb249ae5a6bc33c71c156549c7e5ad877ae39e2e3b9c8f1d81ed35060220472d4e4bcc3b7c8d1b34e467f46d80480959183d743dad73b1ed0e93ec9fd14f012103e73e8b55478ab9c5de22e2a9e73c3e6aca2c2e93cd2bad5dc4436a9a455a5c44feffffff0200e1f5050000000017a914da1745e9b549bd0bfa1a569971c77eba30cd5a4b87e86cbe00000000001976a914a25fe72e7139fd3f61936b228d657b2548b3936a88acc0020000\", \"00000020976e918ed537b0f99028648f2a25c0bd4513644fb84d9cbe1108b4df6b8edf6ba715c424110f0934265bf8c5763d9cc9f1675a0f728b35b9bc5875f6806be3d19cd5b159ffff7f2000000000020000000224eab3da09d99407cb79f0089e3257414c4121cb85a320e1fd0f88678b6b798e0713a8d66544b6f631f9b6d281c71633fb91a67619b189a06bab09794d5554a60105\", \"0014058c769ffc7d12c35cddec87384506f536383f9c\"")
                },
        [&](const RPCHelpMan& self, const JSONRPCRequest& request) -> UniValue
{
    if (!IsHex(request.params[0].get_str()) || !IsHex(request.params[1].get_str())) {
        throw JSONRPCError(RPC_TYPE_ERROR, "the first two arguments must be hex strings");
    }

    UniValue ret(UniValue::VOBJ);
    if (Params().GetConsensus().ParentChainHasPow()) {
        Sidechain::Bitcoin::CTransactionRef txBTCRef;
        Sidechain::Bitcoin::CMerkleBlock merkleBlock;
        ret = createrawpegin(request, txBTCRef, merkleBlock);
        if (!CheckParentProofOfWork(merkleBlock.header.GetHash(), merkleBlock.header.nBits, Params().GetConsensus())) {
            throw JSONRPCError(RPC_INVALID_PARAMETER, "Invalid tx out proof");
        }
    } else {
        CTransactionRef txBTCRef;
        CMerkleBlock merkleBlock;
        ret = createrawpegin(request, txBTCRef, merkleBlock);
        if (!CheckProofSignedParent(merkleBlock.header, Params().GetConsensus())) {
            throw JSONRPCError(RPC_INVALID_PARAMETER, "Invalid tx out proof");
        }
    }
    return ret;
},
    };
}

static RPCHelpMan claimpegin()
{
    return RPCHelpMan{"claimpegin",
                "\nClaim coins from the main chain by creating a pegin transaction with the necessary metadata after the corresponding Bitcoin transaction.\n"
                "Note that the transaction will not be relayed unless it is buried at least 102 blocks deep.\n"
                "If a transaction is not relayed it may require manual addition to a functionary mempool in order for it to be mined.\n",
                {
                    {"bitcoin_tx", RPCArg::Type::STR_HEX, RPCArg::Optional::NO, "The raw bitcoin transaction (in hex) depositing bitcoin to the mainchain_address generated by getpeginaddress"},
                    {"txoutproof", RPCArg::Type::STR_HEX, RPCArg::Optional::NO, "A rawtxoutproof (in hex) generated by the mainchain daemon's `gettxoutproof` containing a proof of only bitcoin_tx"},
                    {"claim_script", RPCArg::Type::STR_HEX, RPCArg::Optional::OMITTED_NAMED_ARG, "The witness program generated by getpeginaddress. Only needed if not in wallet."},
                },
                RPCResult{
                    RPCResult::Type::STR_HEX, "txid", "txid of the resulting sidechain transaction",
                },
                RPCExamples{
                    HelpExampleCli("claimpegin", "\"0200000002b80a99d63ca943d72141750d983a3eeda3a5c5a92aa962884ffb141eb49ffb4f000000006a473044022031ffe1d76decdfbbdb7e2ee6010e865a5134137c261e1921da0348b95a207f9e02203596b065c197e31bcc2f80575154774ac4e80acd7d812c91d93c4ca6a3636f27012102d2130dfbbae9bd27eee126182a39878ac4e117d0850f04db0326981f43447f9efeffffffb80a99d63ca943d72141750d983a3eeda3a5c5a92aa962884ffb141eb49ffb4f010000006b483045022100cf041ce0eb249ae5a6bc33c71c156549c7e5ad877ae39e2e3b9c8f1d81ed35060220472d4e4bcc3b7c8d1b34e467f46d80480959183d743dad73b1ed0e93ec9fd14f012103e73e8b55478ab9c5de22e2a9e73c3e6aca2c2e93cd2bad5dc4436a9a455a5c44feffffff0200e1f5050000000017a914da1745e9b549bd0bfa1a569971c77eba30cd5a4b87e86cbe00000000001976a914a25fe72e7139fd3f61936b228d657b2548b3936a88acc0020000\" \"00000020976e918ed537b0f99028648f2a25c0bd4513644fb84d9cbe1108b4df6b8edf6ba715c424110f0934265bf8c5763d9cc9f1675a0f728b35b9bc5875f6806be3d19cd5b159ffff7f2000000000020000000224eab3da09d99407cb79f0089e3257414c4121cb85a320e1fd0f88678b6b798e0713a8d66544b6f631f9b6d281c71633fb91a67619b189a06bab09794d5554a60105\" \"0014058c769ffc7d12c35cddec87384506f536383f9c\"")
            + HelpExampleRpc("claimpegin", "\"0200000002b80a99d63ca943d72141750d983a3eeda3a5c5a92aa962884ffb141eb49ffb4f000000006a473044022031ffe1d76decdfbbdb7e2ee6010e865a5134137c261e1921da0348b95a207f9e02203596b065c197e31bcc2f80575154774ac4e80acd7d812c91d93c4ca6a3636f27012102d2130dfbbae9bd27eee126182a39878ac4e117d0850f04db0326981f43447f9efeffffffb80a99d63ca943d72141750d983a3eeda3a5c5a92aa962884ffb141eb49ffb4f010000006b483045022100cf041ce0eb249ae5a6bc33c71c156549c7e5ad877ae39e2e3b9c8f1d81ed35060220472d4e4bcc3b7c8d1b34e467f46d80480959183d743dad73b1ed0e93ec9fd14f012103e73e8b55478ab9c5de22e2a9e73c3e6aca2c2e93cd2bad5dc4436a9a455a5c44feffffff0200e1f5050000000017a914da1745e9b549bd0bfa1a569971c77eba30cd5a4b87e86cbe00000000001976a914a25fe72e7139fd3f61936b228d657b2548b3936a88acc0020000\", \"00000020976e918ed537b0f99028648f2a25c0bd4513644fb84d9cbe1108b4df6b8edf6ba715c424110f0934265bf8c5763d9cc9f1675a0f728b35b9bc5875f6806be3d19cd5b159ffff7f2000000000020000000224eab3da09d99407cb79f0089e3257414c4121cb85a320e1fd0f88678b6b798e0713a8d66544b6f631f9b6d281c71633fb91a67619b189a06bab09794d5554a60105\", \"0014058c769ffc7d12c35cddec87384506f536383f9c\"")
                },
        [&](const RPCHelpMan& self, const JSONRPCRequest& request) -> UniValue
{
    CTransactionRef tx_ref;
    CMutableTransaction mtx;

    std::shared_ptr<CWallet> const wallet = GetWalletForJSONRPCRequest(request);
    if (!wallet) return NullUniValue;
    CWallet* const pwallet = wallet.get();

    LOCK(pwallet->cs_wallet);

    if (::ChainstateActive().IsInitialBlockDownload()) {
        throw JSONRPCError(RPC_WALLET_ERROR, "Peg-ins cannot be completed during initial sync or reindexing.");
    }

    // NOTE: Making an RPC from within another RPC is not generally a good idea. In particular, it
    //   is necessary to copy the URI, which contains the wallet if one was given; otherwise
    //   multi-wallet support will silently break. The resulting request object is still missing a
    //   bunch of other fields, although they are usually not used by RPC handlers. This is a
    //   brittle hack, and further examples of this pattern should not be introduced.

    // Get raw peg-in transaction
    JSONRPCRequest req;
    req.context = request.context;
    req.URI = request.URI;
    req.params = request.params;
    UniValue ret(createrawpegin().HandleRequest(req));  // See the note above, on why this is a bad idea.

    // Make sure it can be propagated and confirmed
    if (!ret["mature"].isNull() && ret["mature"].get_bool() == false) {
        throw JSONRPCError(RPC_INVALID_PARAMETER, "Peg-in Bitcoin transaction needs more confirmations to be sent.");
    }

    // Sign it
    JSONRPCRequest req2;
    req2.context = request.context;
    req2.URI = request.URI;
    UniValue varr(UniValue::VARR);
    varr.push_back(ret["hex"]);
    req2.params = varr;
    UniValue result = signrawtransactionwithwallet().HandleRequest(req2);  // See the note above, on why this is a bad idea.

    if (!DecodeHexTx(mtx, result["hex"].get_str(), false, true)) {
        throw JSONRPCError(RPC_DESERIALIZATION_ERROR, "TX decode failed");
    }

    // To check if it's not double spending an existing pegin UTXO, we check mempool acceptance.
    const MempoolAcceptResult res = pwallet->chain().testPeginClaimAcceptance(MakeTransactionRef(mtx));
    if (res.m_result_type != MempoolAcceptResult::ResultType::VALID) {
        bilingual_str error = Untranslated(strprintf("Error: The transaction was rejected! Reason given: %s", res.m_state.ToString()));
        throw JSONRPCError(RPC_WALLET_ERROR, error.original);
    }

    // Send it
    mapValue_t mapValue;
    pwallet->CommitTransaction(MakeTransactionRef(mtx), mapValue, {} /* orderForm */);

    return mtx.GetHash().GetHex();
},
    };
}

// Rewind the outputs to unblinded, and push placeholders for blinding info. Not exported.
void FillBlinds(CWallet* pwallet, CMutableTransaction& tx, std::vector<uint256>& output_value_blinds, std::vector<uint256>& output_asset_blinds, std::vector<CPubKey>& output_pubkeys, std::vector<CKey>& asset_keys, std::vector<CKey>& token_keys) {

    // Resize witness before doing anything
    tx.witness.vtxinwit.resize(tx.vin.size());
    tx.witness.vtxoutwit.resize(tx.vout.size());

    for (size_t nOut = 0; nOut < tx.vout.size(); ++nOut) {
        CTxOut& out = tx.vout[nOut];
        if (out.nValue.IsExplicit()) {
            CPubKey pubkey(out.nNonce.vchCommitment);
            if (!pubkey.IsFullyValid()) {
                output_pubkeys.push_back(CPubKey());
            } else {
                output_pubkeys.push_back(pubkey);
            }
            output_value_blinds.push_back(uint256());
            output_asset_blinds.push_back(uint256());
        } else if (out.nValue.IsCommitment()) {
            CTxOutWitness* ptxoutwit = &tx.witness.vtxoutwit[nOut];
            uint256 blinding_factor;
            uint256 asset_blinding_factor;
            CAsset asset;
            CAmount amount;
            // This can only be used to recover things like change addresses and self-sends.
            if (UnblindConfidentialPair(pwallet->GetBlindingKey(&out.scriptPubKey), out.nValue, out.nAsset, out.nNonce, out.scriptPubKey, ptxoutwit->vchRangeproof, amount, blinding_factor, asset, asset_blinding_factor) != 0) {
                // Wipe out confidential info from output and output witness
                CScript scriptPubKey = tx.vout[nOut].scriptPubKey;
                CTxOut newOut(asset, amount, scriptPubKey);
                tx.vout[nOut] = newOut;
                ptxoutwit->SetNull();

                // Mark for re-blinding with same key that deblinded it
                CPubKey pubkey(pwallet->GetBlindingKey(&out.scriptPubKey).GetPubKey());
                output_pubkeys.push_back(pubkey);
                output_value_blinds.push_back(uint256());
                output_asset_blinds.push_back(uint256());
            } else {
                output_pubkeys.push_back(CPubKey());
                output_value_blinds.push_back(uint256());
                output_asset_blinds.push_back(uint256());
            }
        } else {
            // Null or invalid, do nothing for that output
            output_pubkeys.push_back(CPubKey());
            output_value_blinds.push_back(uint256());
            output_asset_blinds.push_back(uint256());
        }
    }

    // Fill out issuance blinding keys to be used directly as nonce for rangeproof
    for (size_t nIn = 0; nIn < tx.vin.size(); ++nIn) {
        CAssetIssuance& issuance = tx.vin[nIn].assetIssuance;
        if (issuance.IsNull()) {
            asset_keys.push_back(CKey());
            token_keys.push_back(CKey());
            continue;
        }

        // Calculate underlying asset for use as blinding key script
        CAsset asset;
        // New issuance, compute the asset ids
        if (issuance.assetBlindingNonce.IsNull()) {
            uint256 entropy;
            GenerateAssetEntropy(entropy, tx.vin[nIn].prevout, issuance.assetEntropy);
            CalculateAsset(asset, entropy);
        }
        // Re-issuance
        else {
            // TODO Give option to skip blinding when the reissuance token was derived without blinding ability. For now we assume blinded
            // hashAssetIdentifier doubles as the entropy on reissuance
            CalculateAsset(asset, issuance.assetEntropy);
        }

        // Special format for issuance blinding keys, unique for each transaction
        CScript blindingScript = CScript() << OP_RETURN << std::vector<unsigned char>(tx.vin[nIn].prevout.hash.begin(), tx.vin[nIn].prevout.hash.end()) << tx.vin[nIn].prevout.n;

        for (size_t nPseudo = 0; nPseudo < 2; nPseudo++) {
            bool issuance_asset = (nPseudo == 0);
            std::vector<CKey>& issuance_blinding_keys = issuance_asset ? asset_keys : token_keys;
            CConfidentialValue& conf_value = issuance_asset ? issuance.nAmount : issuance.nInflationKeys;
            if (conf_value.IsCommitment()) {
                // Rangeproof must exist
                if (tx.witness.vtxinwit.size() <= nIn) {
                    throw JSONRPCError(RPC_INVALID_PARAMETER, "Transaction issuance is already blinded but has no attached rangeproof.");
                }
                CTxInWitness& txinwit = tx.witness.vtxinwit[nIn];
                std::vector<unsigned char>& vchRangeproof = issuance_asset ? txinwit.vchIssuanceAmountRangeproof : txinwit.vchInflationKeysRangeproof;
                uint256 blinding_factor;
                uint256 asset_blinding_factor;
                CAmount amount;
                if (UnblindConfidentialPair(pwallet->GetBlindingKey(&blindingScript), conf_value, CConfidentialAsset(asset), CConfidentialNonce(), CScript(), vchRangeproof, amount, blinding_factor, asset, asset_blinding_factor) != 0) {
                    // Wipe out confidential info from issuance
                    vchRangeproof.clear();
                    conf_value = CConfidentialValue(amount);
                    // One key blinds both values, single key needed for issuance reveal
                    issuance_blinding_keys.push_back(pwallet->GetBlindingKey(&blindingScript));
                } else {
                    // If  unable to unblind, leave it alone in next blinding step
                    issuance_blinding_keys.push_back(CKey());
                }
            } else if (conf_value.IsExplicit()) {
                // Use wallet to generate blindingkey used directly as nonce
                // as user is not "sending" to anyone.
                // Always assumed we want to blind here.
                // TODO Signal intent for all blinding via API including replacing nonce commitment
                issuance_blinding_keys.push_back(pwallet->GetBlindingKey(&blindingScript));
            } else  {
                // Null or invalid, don't try anything but append an empty key
                issuance_blinding_keys.push_back(CKey());
            }
        }
    }
}

static RPCHelpMan blindrawtransaction()
{
    return RPCHelpMan{"blindrawtransaction",
                "\nConvert one or more outputs of a raw transaction into confidential ones using only wallet inputs.\n"
                "Returns the hex-encoded raw transaction.\n"
                "The output keys used can be specified by using a confidential address in createrawtransaction.\n"
                "This call may add an additional 0-value unspendable output in order to balance the blinders.\n",
                {
                    {"hexstring", RPCArg::Type::STR_HEX, RPCArg::Optional::NO, "A hex-encoded raw transaction."},
                    {"ignoreblindfail", RPCArg::Type::BOOL , /* default */ "true", "Return a transaction even when a blinding attempt fails due to number of blinded inputs/outputs."},
                    {"asset_commitments", RPCArg::Type::ARR, RPCArg::Optional::OMITTED_NAMED_ARG, "An array of input asset generators. If provided, this list must be empty, or match the final input commitment list, including ordering, to make a valid surjection proof. This list does not include generators for issuances, as these assets are inherently unblinded.",
                        {
                            {"assetcommitment", RPCArg::Type::STR_HEX, RPCArg::Optional::OMITTED, "A hex-encoded asset commitment, one for each input."
            "                        Null commitments must be \"\"."},
                        }
                    },
                    {"blind_issuances", RPCArg::Type::BOOL , /* default */ "true", "Blind the issuances found in the raw transaction or not. All issuances will be blinded if true."},
                    {"totalblinder", RPCArg::Type::STR, RPCArg::Optional::OMITTED, "Ignored for now."},
                },
                RPCResult{
                    RPCResult::Type::STR_HEX, "transaction", "serialized transaction",
                },
                RPCExamples{""},
        [&](const RPCHelpMan& self, const JSONRPCRequest& request) -> UniValue
{
    std::shared_ptr<CWallet> const wallet = GetWalletForJSONRPCRequest(request);
    if (!wallet) return NullUniValue;
    CWallet* const pwallet = wallet.get();

    std::vector<unsigned char> txData(ParseHexV(request.params[0], "argument 1"));
    CDataStream ssData(txData, SER_NETWORK, PROTOCOL_VERSION);
    CMutableTransaction tx;
    try {
        ssData >> tx;
    } catch (const std::exception &) {
        throw JSONRPCError(RPC_DESERIALIZATION_ERROR, "TX decode failed");
    }

    bool ignore_blind_fail = true;
    if (request.params.size() > 1) {
        ignore_blind_fail = request.params[1].get_bool();
    }

    std::vector<std::vector<unsigned char> > auxiliary_generators;
    if (request.params.size() > 2) {
        UniValue assetCommitments = request.params[2].get_array();
        if (assetCommitments.size() != 0 && assetCommitments.size() < tx.vin.size()) {
            throw JSONRPCError(RPC_INVALID_PARAMETER, "Asset commitment array must have at least as many entries as transaction inputs.");
        }
        for (size_t nIn = 0; nIn < assetCommitments.size(); nIn++) {
            if (assetCommitments[nIn].isStr()) {
                std::string assetcommitment = assetCommitments[nIn].get_str();
                if (IsHex(assetcommitment) && assetcommitment.size() == 66) {
                    auxiliary_generators.push_back(ParseHex(assetcommitment));
                    continue;
                }
            }
            throw JSONRPCError(RPC_INVALID_PARAMETER, "Asset commitments must be a hex encoded string of length 66.");
        }
    }

    bool blind_issuances = request.params[3].isNull() || request.params[3].get_bool();

    LOCK(pwallet->cs_wallet);

    const auto& fedpegscripts = GetValidFedpegScripts(::ChainActive().Tip(), Params().GetConsensus(), true /* nextblock_validation */);

    std::vector<uint256> input_blinds;
    std::vector<uint256> input_asset_blinds;
    std::vector<CAsset> input_assets;
    std::vector<CAmount> input_amounts;
    int n_blinded_ins = 0;
    for (size_t nIn = 0; nIn < tx.vin.size(); ++nIn) {
        COutPoint prevout = tx.vin[nIn].prevout;

        // Special handling for pegin inputs: no blinds and explicit amount/asset.
        if (tx.vin[nIn].m_is_pegin) {
            std::string err;
            if (tx.witness.vtxinwit.size() != tx.vin.size() || !IsValidPeginWitness(tx.witness.vtxinwit[nIn].m_pegin_witness, fedpegscripts, prevout, err, false)) {
                throw JSONRPCError(RPC_INVALID_PARAMETER, strprintf("Transaction contains invalid peg-in input: %s", err));
            }
            CTxOut pegin_output = GetPeginOutputFromWitness(tx.witness.vtxinwit[nIn].m_pegin_witness);
            input_blinds.push_back(uint256());
            input_asset_blinds.push_back(uint256());
            input_assets.push_back(pegin_output.nAsset.GetAsset());
            input_amounts.push_back(pegin_output.nValue.GetAmount());
            continue;
        }

        std::map<uint256, CWalletTx>::iterator it = pwallet->mapWallet.find(prevout.hash);
        if (it == pwallet->mapWallet.end() || pwallet->IsMine(tx.vin[nIn]) == ISMINE_NO) {
            // For inputs we don't own, input assetcommitments for the surjection must be supplied.
            if (auxiliary_generators.size() > 0) {
                input_blinds.push_back(uint256());
                input_asset_blinds.push_back(uint256());
                input_assets.push_back(CAsset());
                input_amounts.push_back(-1);
                continue;
            }
            throw JSONRPCError(RPC_INVALID_PARAMETER, "Invalid parameter: transaction spends from non-wallet output and no assetcommitment list was given.");
        }

        if (prevout.n >= it->second.tx->vout.size()) {
            throw JSONRPCError(RPC_INVALID_PARAMETER, "Invalid parameter: transaction spends non-existing output");
        }
        input_blinds.push_back(it->second.GetOutputAmountBlindingFactor(prevout.n));
        input_asset_blinds.push_back(it->second.GetOutputAssetBlindingFactor(prevout.n));
        input_assets.push_back(it->second.GetOutputAsset(prevout.n));
        input_amounts.push_back(it->second.GetOutputValueOut(prevout.n));
        if (it->second.tx->vout[prevout.n].nValue.IsCommitment()) {
            n_blinded_ins += 1;
        }
    }

    std::vector<uint256> output_blinds;
    std::vector<uint256> output_asset_blinds;
    std::vector<CPubKey> output_pubkeys;
    std::vector<CKey> asset_keys;
    std::vector<CKey> token_keys;
    // This fills out issuance blinding data for you from the wallet itself
    FillBlinds(pwallet, tx, output_blinds, output_asset_blinds, output_pubkeys, asset_keys, token_keys);

    if (!blind_issuances) {
        asset_keys.clear();
        token_keys.clear();
    }

    // How many are we trying to blind?
    int num_pubkeys = 0;
    unsigned int key_index = 0;
    for (unsigned int i = 0; i < output_pubkeys.size(); i++) {
        const CPubKey& key = output_pubkeys[i];
        if (key.IsValid()) {
            num_pubkeys++;
            key_index = i;
        }
    }
    for (const CKey& key : asset_keys) {
        if (key.IsValid()) num_pubkeys++;
    }
    for (const CKey& key : token_keys) {
        if (key.IsValid()) num_pubkeys++;
    }

    if (num_pubkeys == 0 && n_blinded_ins == 0) {
        // Vacuous, just return the transaction
        return EncodeHexTx(CTransaction(tx));
    } else if (n_blinded_ins > 0 && num_pubkeys == 0) {
        // Blinded inputs need to balanced with something to be valid, make a dummy.
        CTxOut newTxOut(tx.vout.back().nAsset.GetAsset(), 0, CScript() << OP_RETURN);
        tx.vout.push_back(newTxOut);
        num_pubkeys++;
        output_pubkeys.push_back(pwallet->GetBlindingPubKey(newTxOut.scriptPubKey));
    } else if (n_blinded_ins == 0 && num_pubkeys == 1) {
        if (ignore_blind_fail) {
            // Just get rid of the ECDH key in the nonce field and return
            tx.vout[key_index].nNonce.SetNull();
            return EncodeHexTx(CTransaction(tx));
        } else {
            throw JSONRPCError(RPC_INVALID_PARAMETER, "Unable to blind transaction: Add another output to blind in order to complete the blinding.");
        }
    }

    if (BlindTransaction(input_blinds, input_asset_blinds, input_assets, input_amounts, output_blinds, output_asset_blinds, output_pubkeys, asset_keys, token_keys, tx, (auxiliary_generators.size() ? &auxiliary_generators : NULL)) != num_pubkeys) {
        // TODO Have more rich return values, communicating to user what has been blinded
        // User may be ok not blinding something that for instance has no corresponding type on input
        throw JSONRPCError(RPC_INVALID_PARAMETER, "Unable to blind transaction: Are you sure each asset type to blind is represented in the inputs?");
    }

    return EncodeHexTx(CTransaction(tx));
},
    };
}

static RPCHelpMan unblindrawtransaction()
{
    return RPCHelpMan{"unblindrawtransaction",
                "\nRecovers unblinded transaction outputs from blinded outputs and issuance inputs when possible using wallet's known blinding keys, and strips related witness data.\n",
                {
                    {"hex", RPCArg::Type::STR_HEX, RPCArg::Optional::NO, "The hex string of the raw transaction."},
                },
                RPCResult{
                    RPCResult::Type::OBJ, "", "",
                    {
                        {RPCResult::Type::STR_HEX, "hex", "unblinded raw transaction"},
                    }
                },
                RPCExamples{
                    HelpExampleCli("unblindrawtransaction", "\"blindedtransactionhex\"")
                },
        [&](const RPCHelpMan& self, const JSONRPCRequest& request) -> UniValue
{
    std::shared_ptr<CWallet> const wallet = GetWalletForJSONRPCRequest(request);
    if (!wallet) return NullUniValue;
    CWallet* const pwallet = wallet.get();

    RPCTypeCheck(request.params, {UniValue::VSTR});

    CMutableTransaction tx;
    if (!DecodeHexTx(tx, request.params[0].get_str()))
        throw JSONRPCError(RPC_DESERIALIZATION_ERROR, "TX decode failed");

    std::vector<uint256> output_value_blinds;
    std::vector<uint256> output_asset_blinds;
    std::vector<CPubKey> output_pubkeys;
    std::vector<CKey> asset_keys;
    std::vector<CKey> token_keys;
    FillBlinds(pwallet, tx, output_value_blinds, output_asset_blinds, output_pubkeys, asset_keys, token_keys);

    UniValue result(UniValue::VOBJ);
    result.pushKV("hex", EncodeHexTx(CTransaction(tx)));
    return result;
},
    };
}

static CTransactionRef SendGenerationTransaction(const CScript& asset_script, const CPubKey &asset_pubkey, const CScript& token_script, const CPubKey &token_pubkey, CAmount asset_amount, CAmount token_amount, IssuanceDetails* issuance_details, CWallet* pwallet)
{
    CAsset reissue_token = issuance_details->reissuance_token;
    CAmount curBalance = pwallet->GetBalance().m_mine_trusted[reissue_token];

    if (!reissue_token.IsNull() && curBalance <= 0) {
        throw JSONRPCError(RPC_WALLET_INSUFFICIENT_FUNDS, "No available reissuance tokens in wallet.");
    }

    std::vector<CRecipient> vecSend;
    // Signal outputs to skip "funding" with fixed asset numbers 1, 2, ...
    // We don't know the asset during initial issuance until inputs are chosen
    if (asset_script.size() > 0) {
        vecSend.push_back({asset_script, asset_amount, CAsset(uint256S("1")), asset_pubkey, false});
    }
    if (token_script.size() > 0) {
        CRecipient recipient = {token_script, token_amount, CAsset(uint256S("2")), token_pubkey, false};
        // We need to select the issuance token(s) to spend
        if (!reissue_token.IsNull()) {
            recipient.asset = reissue_token;
            recipient.nAmount = curBalance; // Or 1?
            // If the issuance token *is* the fee asset, subtract fee from this output
            if (reissue_token == ::policyAsset) {
                recipient.fSubtractFeeFromAmount = true;
            }
        }
        vecSend.push_back(recipient);
    }

    CAmount nFeeRequired;
    int nChangePosRet = -1;
    bilingual_str error;
    FeeCalculation fee_calc_out;
    CCoinControl dummy_control;
    BlindDetails blind_details;
    CTransactionRef tx_ref;
    if (!pwallet->CreateTransaction(vecSend, tx_ref, nFeeRequired, nChangePosRet, error, dummy_control, fee_calc_out, true, &blind_details, issuance_details)) {
        throw JSONRPCError(RPC_WALLET_ERROR, error.original);
    }

    mapValue_t map_value;
    pwallet->CommitTransaction(tx_ref, std::move(map_value), {} /* orderForm */, &blind_details);

    return tx_ref;
}

static RPCHelpMan issueasset()
{
    return RPCHelpMan{"issueasset",
                "\nCreate an asset. Must have funds in wallet to do so. Returns asset hex id.\n"
                "For more fine-grained control such as non-empty contract-hashes to commit\n"
                "to an issuance policy, see `rawissueasset` RPC call.\n",
                {
                    {"assetamount", RPCArg::Type::AMOUNT, RPCArg::Optional::NO, "Amount of asset to generate. Note that the amount is BTC-like, with 8 decimal places."},
                    {"tokenamount", RPCArg::Type::AMOUNT, RPCArg::Optional::NO, "Amount of reissuance tokens to generate. Note that the amount is BTC-like, with 8 decimal places. These will allow you to reissue the asset if in wallet using `reissueasset`. These tokens are not consumed during reissuance."},
                    {"blind", RPCArg::Type::BOOL , /* default */ "true", "Whether to blind the issuances."},
                },
                RPCResult{
                    RPCResult::Type::OBJ, "", "",
                    {
                        {RPCResult::Type::STR_HEX, "txid", "Transaction id for issuance"},
                        {RPCResult::Type::NUM, "vin", "The input position of the issuance in the transaction"},
                        {RPCResult::Type::STR_HEX, "entropy", "Entropy of the asset type"},
                        {RPCResult::Type::STR_HEX, "asset", "Asset type for issuance"},
                        {RPCResult::Type::STR_HEX, "token", "Token type for issuance"},
                    }
                },
                RPCExamples{
                    HelpExampleCli("issueasset", "10 0")
            + HelpExampleRpc("issueasset", "10, 0")
                },
        [&](const RPCHelpMan& self, const JSONRPCRequest& request) -> UniValue
{
    std::shared_ptr<CWallet> const wallet = GetWalletForJSONRPCRequest(request);
    if (!wallet) return NullUniValue;
    CWallet* const pwallet = wallet.get();

    LOCK(pwallet->cs_wallet);

    if (!g_con_elementsmode) {
        throw JSONRPCError(RPC_TYPE_ERROR, "Issuance can only be done on elements-style chains. Note: `-regtest` is Bitcoin's regtest mode, instead try `-chain=<custom chain name>`");
    }

    CAmount nAmount = AmountFromValue(request.params[0]);
    CAmount nTokens = AmountFromValue(request.params[1]);
    if (nAmount == 0 && nTokens == 0) {
        throw JSONRPCError(RPC_TYPE_ERROR, "Issuance must have one non-zero component");
    }

    bool blind_issuances = request.params.size() < 3 || request.params[2].get_bool();

    if (!pwallet->IsLocked())
        pwallet->TopUpKeyPool();

    // Generate a new key that is added to wallet
    std::string error;
    CPubKey newKey;
    CTxDestination asset_dest;
    CTxDestination token_dest;
    CPubKey asset_dest_blindpub;
    CPubKey token_dest_blindpub;

    if (nAmount > 0) {
        if (!pwallet->GetNewDestination(OutputType::BECH32, "", asset_dest, error)) {
            throw JSONRPCError(RPC_WALLET_KEYPOOL_RAN_OUT, error);
        }
        asset_dest_blindpub = pwallet->GetBlindingPubKey(GetScriptForDestination(asset_dest));
    }
    if (nTokens > 0) {
        if (!pwallet->GetNewDestination(OutputType::BECH32, "", token_dest, error)) {
            throw JSONRPCError(RPC_WALLET_KEYPOOL_RAN_OUT, error);
        }
        token_dest_blindpub = pwallet->GetBlindingPubKey(GetScriptForDestination(token_dest));
    }

    CAsset dummyasset;
    IssuanceDetails issuance_details;
    issuance_details.blind_issuance = blind_issuances;
    CTransactionRef tx_ref = SendGenerationTransaction(GetScriptForDestination(asset_dest), asset_dest_blindpub, GetScriptForDestination(token_dest), token_dest_blindpub, nAmount, nTokens, &issuance_details, pwallet);

    // Calculate asset type, assumes first vin is used for issuance
    CAsset asset;
    CAsset token;
    CHECK_NONFATAL(!tx_ref->vin.empty());
    GenerateAssetEntropy(issuance_details.entropy, tx_ref->vin[0].prevout, uint256());
    CalculateAsset(asset, issuance_details.entropy);
    CalculateReissuanceToken(token, issuance_details.entropy, blind_issuances);

    UniValue ret(UniValue::VOBJ);
    ret.pushKV("txid", tx_ref->GetHash().GetHex());
    ret.pushKV("vin", 0);
    ret.pushKV("entropy", issuance_details.entropy.GetHex());
    ret.pushKV("asset", asset.GetHex());
    ret.pushKV("token", token.GetHex());
    return ret;
},
    };
}

static RPCHelpMan reissueasset()
{
    return RPCHelpMan{"reissueasset",
                "\nCreate more of an already issued asset. Must have reissuance token in wallet to do so. Reissuing does not affect your reissuance token balance, only asset.\n"
                "For more fine-grained control such as reissuing from a multi-signature address cold wallet, see `rawreissueasset` RPC call.\n",
                {
                    {"asset", RPCArg::Type::STR, RPCArg::Optional::NO, "The asset you want to re-issue. The corresponding token must be in your wallet."},
                    {"assetamount", RPCArg::Type::AMOUNT, RPCArg::Optional::NO, "Amount of additional asset to generate. Note that the amount is BTC-like, with 8 decimal places."},
                },
                RPCResult{
                    RPCResult::Type::OBJ, "", "",
                    {
                        {RPCResult::Type::STR_HEX, "txid", "transaction id for issuance"},
                        {RPCResult::Type::NUM, "vin", "input position of the issuance in the transaction"},
                    },
                },
                RPCExamples{
                    HelpExampleCli("reissueasset", "<asset> 0")
            + HelpExampleRpc("reissueasset", "<asset>, 0")
                },
        [&](const RPCHelpMan& self, const JSONRPCRequest& request) -> UniValue
{
    std::shared_ptr<CWallet> const wallet = GetWalletForJSONRPCRequest(request);
    if (!wallet) return NullUniValue;
    CWallet* const pwallet = wallet.get();

    LOCK(pwallet->cs_wallet);

    if (!g_con_elementsmode) {
        throw JSONRPCError(RPC_TYPE_ERROR, "Issuance can only be done on elements-style chains. Note: `-regtest` is Bitcoin's regtest mode, instead try `-chain=<custom chain name>`");
    }

    std::string assetstr = request.params[0].get_str();
    CAsset asset = GetAssetFromString(assetstr);

    CAmount nAmount = AmountFromValue(request.params[1]);
    if (nAmount <= 0) {
        throw JSONRPCError(RPC_TYPE_ERROR, "Reissuance must create a non-zero amount.");
    }

    if (!pwallet->IsLocked()) {
        pwallet->TopUpKeyPool();
    }

    // Find the entropy and reissuance token in wallet
    IssuanceDetails issuance_details;
    issuance_details.reissuance_asset = asset;
    std::map<uint256, std::pair<CAsset, CAsset> > tokenMap = pwallet->GetReissuanceTokenTypes();
    for (const auto& it : tokenMap) {
        if (it.second.second == asset) {
            issuance_details.entropy = it.first;
            issuance_details.reissuance_token = it.second.first;
        }
        if (it.second.first == asset) {
            throw JSONRPCError(RPC_WALLET_ERROR, "Asset given is a reissuance token type and can not be reissued.");
        }
    }
    if (issuance_details.reissuance_token.IsNull()) {
        throw JSONRPCError(RPC_WALLET_ERROR, "Asset reissuance token definition could not be found in wallet.");
    }

    // Add destination for the to-be-created asset
    std::string error;
    CTxDestination asset_dest;
    if (!pwallet->GetNewDestination(OutputType::BECH32, "", asset_dest, error)) {
        throw JSONRPCError(RPC_WALLET_KEYPOOL_RAN_OUT, error);
    }
    CPubKey asset_dest_blindpub = pwallet->GetBlindingPubKey(GetScriptForDestination(asset_dest));

    // Add destination for tokens we are moving
    CTxDestination token_dest;
    if (!pwallet->GetNewDestination(OutputType::BECH32, "", token_dest, error)) {
        throw JSONRPCError(RPC_WALLET_KEYPOOL_RAN_OUT, error);
    }
    CPubKey token_dest_blindpub = pwallet->GetBlindingPubKey(GetScriptForDestination(token_dest));

    // Attempt a send.
    CTransactionRef tx_ref = SendGenerationTransaction(GetScriptForDestination(asset_dest), asset_dest_blindpub, GetScriptForDestination(token_dest), token_dest_blindpub, nAmount, -1, &issuance_details, pwallet);
    CHECK_NONFATAL(!tx_ref->vin.empty());

    UniValue obj(UniValue::VOBJ);
    obj.pushKV("txid", tx_ref->GetHash().GetHex());
    for (uint64_t i = 0; i < tx_ref->vin.size(); i++) {
        if (!tx_ref->vin[i].assetIssuance.IsNull()) {
            obj.pushKV("vin", i);
            break;
        }
    }

    return obj;
},
    };
}

static RPCHelpMan listissuances()
{
    return RPCHelpMan{"listissuances",
                "\nList all issuances known to the wallet for the given asset, or for all issued assets if none provided.\n",
                {
                    {"asset", RPCArg::Type::STR, RPCArg::Optional::OMITTED, "The asset whose issaunces you wish to list. Accepts either the asset hex or the locally assigned asset label."},
                },
                RPCResult{
                    RPCResult::Type::ARR, "", "List of transaction issuances and information in wallet",
                    {
                        {RPCResult::Type::OBJ, "", "",
                        {
                            {RPCResult::Type::STR_HEX, "txid", "Transaction id for issuance"},
                            {RPCResult::Type::STR_HEX, "entropy", "Entropy of the asset type"},
                            {RPCResult::Type::STR_HEX, "asset", "Asset type for issuance if known"},
                            {RPCResult::Type::STR, "assetlabel", "Asset label for issuance if set"},
                            {RPCResult::Type::STR_HEX, "token", "Token type for issuancen"},
                            {RPCResult::Type::NUM, "vin", "The input position of the issuance in the transaction"},
                            {RPCResult::Type::STR_AMOUNT, "assetamount", "The amount of asset issued. Is -1 if blinded and unknown to wallet"},
                            {RPCResult::Type::STR_AMOUNT, "tokenamount", "The reissuance token amount issued. Is -1 if blinded and unknown to wallet"},
                            {RPCResult::Type::BOOL, "isreissuance", "Whether this is a reissuance"},
                            {RPCResult::Type::STR_HEX, "assetblinds", "Blinding factor for asset amounts"},
                            {RPCResult::Type::STR_HEX, "tokenblinds", "Blinding factor for token amounts"},
                        }},
                    }
                },
                RPCExamples{
                    HelpExampleCli("listissuances", "<asset>")
            + HelpExampleRpc("listissuances", "<asset>")
                },
        [&](const RPCHelpMan& self, const JSONRPCRequest& request) -> UniValue
{
    std::shared_ptr<CWallet> const wallet = GetWalletForJSONRPCRequest(request);
    if (!wallet) return NullUniValue;
    CWallet* const pwallet = wallet.get();

    LOCK(pwallet->cs_wallet);

    std::string assetstr;
    CAsset asset_filter;
    if (request.params.size() > 0) {
        assetstr = request.params[0].get_str();
        asset_filter = GetAssetFromString(assetstr);
    }

    UniValue issuancelist(UniValue::VARR);
    for (const auto& it : pwallet->mapWallet) {
        const CWalletTx* pcoin = &it.second;
        CAsset asset;
        CAsset token;
        uint256 entropy;
        for (uint64_t vinIndex = 0; vinIndex < pcoin->tx->vin.size(); vinIndex++) {
            UniValue item(UniValue::VOBJ);
            const CAssetIssuance& issuance = pcoin->tx->vin[vinIndex].assetIssuance;
            if (issuance.IsNull()) {
                continue;
            }
            if (issuance.assetBlindingNonce.IsNull()) {
                GenerateAssetEntropy(entropy, pcoin->tx->vin[vinIndex].prevout, issuance.assetEntropy);
                CalculateAsset(asset, entropy);
                // Null is considered explicit
                CalculateReissuanceToken(token, entropy, issuance.nAmount.IsCommitment());
                item.pushKV("isreissuance", false);
                item.pushKV("token", token.GetHex());
                CAmount itamount = pcoin->GetIssuanceAmount(vinIndex, true);
                item.pushKV("tokenamount", (itamount == -1 ) ? -1 : ValueFromAmount(itamount));
                item.pushKV("tokenblinds", pcoin->GetIssuanceBlindingFactor(vinIndex, true).GetHex());
                item.pushKV("entropy", entropy.GetHex());
            } else {
                CalculateAsset(asset, issuance.assetEntropy);
                item.pushKV("isreissuance", true);
                item.pushKV("entropy", issuance.assetEntropy.GetHex());
            }
            item.pushKV("txid", pcoin->tx->GetHash().GetHex());
            item.pushKV("vin", vinIndex);
            item.pushKV("asset", asset.GetHex());
            const std::string label = gAssetsDir.GetLabel(asset);
            if (label != "") {
                item.pushKV("assetlabel", label);
            }
            CAmount iaamount = pcoin->GetIssuanceAmount(vinIndex, false);
            item.pushKV("assetamount", (iaamount == -1 ) ? -1 : ValueFromAmount(iaamount));
            item.pushKV("assetblinds", pcoin->GetIssuanceBlindingFactor(vinIndex, false).GetHex());
            if (!asset_filter.IsNull() && asset_filter != asset) {
                continue;
            }
            issuancelist.push_back(item);
        }
    }
    return issuancelist;
},
    };
}

static RPCHelpMan destroyamount()
{
    return RPCHelpMan{"destroyamount",
                "\nDestroy an amount of a given asset.\n\n",
                {
                    {"asset", RPCArg::Type::STR, RPCArg::Optional::NO, "Hex asset id or asset label to destroy."},
                    {"amount", RPCArg::Type::AMOUNT, RPCArg::Optional::NO, "The amount to destroy (8 decimals above the minimal unit)."},
                    {"comment", RPCArg::Type::STR, RPCArg::Optional::OMITTED_NAMED_ARG, "A comment used to store what the transaction is for.\n"
            "                             This is not part of the transaction, just kept in your wallet."},
                    {"verbose", RPCArg::Type::BOOL, /* default */ "false", "If true, return extra information about the transaction."},
                },
                {
                    RPCResult{"if verbose is not set or set to false",
                        RPCResult::Type::STR_HEX, "transactionid", "the transaction id",
                    },
                    RPCResult{"if verbose is set to true",
                        RPCResult::Type::OBJ, "", "",
                        {
                            {RPCResult::Type::STR_HEX, "transactionid", "the transaction id"},
                            {RPCResult::Type::STR, "fee reason", "The transaction fee reason."},
                        },
                    },
                },
                RPCExamples{
                    HelpExampleCli("destroyamount", "\"bitcoin\" 100")
            + HelpExampleCli("destroyamount", "\"bitcoin\" 100 \"destroy assets\"")
            + HelpExampleRpc("destroyamount", "\"bitcoin\" 100 \"destroy assets\"")
                },
        [&](const RPCHelpMan& self, const JSONRPCRequest& request) -> UniValue
{
    std::shared_ptr<CWallet> const pwallet = GetWalletForJSONRPCRequest(request);
    if (!pwallet) return NullUniValue;

    LOCK(pwallet->cs_wallet);

    std::string strasset = request.params[0].get_str();
    CAsset asset = GetAssetFromString(strasset);

    CAmount nAmount = AmountFromValue(request.params[1]);
    if (nAmount <= 0) {
        throw JSONRPCError(RPC_TYPE_ERROR, "Invalid amount to destroy");
    }

    mapValue_t mapValue;
    if (request.params.size() > 2 && !request.params[2].isNull() && !request.params[2].get_str().empty()) {
        mapValue["comment"] = request.params[2].get_str();
    }

    EnsureWalletIsUnlocked(*pwallet);

    bool verbose = request.params[3].isNull() ? false : request.params[3].get_bool();
    NullData nulldata;
    CTxDestination address(nulldata);
    std::vector<CRecipient> recipients;
    CRecipient recipient = {GetScriptForDestination(address), nAmount, asset, CPubKey(), false /* subtract_fee */};
    recipients.push_back(recipient);
    CCoinControl no_coin_control; // This is a deprecated API
    return SendMoney(*pwallet, no_coin_control, recipients, std::move(mapValue), verbose, true /* ignore_blind_fail */);
},
    };
}

// Only used for functionary integration tests
static RPCHelpMan generatepegoutproof()
{
    return RPCHelpMan{"generatepegoutproof",
                "\nONLY FOR TESTING: Generates pegout authorization proof for pegout based on the summed privkey and returns in hex. Result should be passed as an argument in `sendtomainchain`. Caution: Whitelist proof-validating mempools will filter incorrect pegoutproofs but aren't consensus enforced!\n",
                {
                    {"sumkey", RPCArg::Type::STR, RPCArg::Optional::NO, "Base58 summed key of Bitcoin and offline key"},
                    {"btcpubkey", RPCArg::Type::STR_HEX, RPCArg::Optional::NO, "Hex pegout destination Bitcoin pubkey"},
                    {"onlinepubkey", RPCArg::Type::STR_HEX, RPCArg::Optional::NO, "hex `online pubkey`"},
                },
                RPCResult{
                    RPCResult::Type::STR_HEX, "pegoutproof", "pegout authorization proof to be passed into sendtomainchain",
                },
                RPCExamples{
                    HelpExampleCli("generatepegoutproof", "\"cQtNrRngdc4RJ9CkuTVKVLyxPFsijiTJySob24xCdKXGohdFhXML\" \"02c611095119e3dc96db428a0e190a3e142237bcd2efa4fb358257497885af3ab6\" \"0390695fff5535780df1e04c1f6c10e7c0a399fa56cfce34bf8108d0a9bc7a437b\"")
            + HelpExampleRpc("generatepegoutproof", "\"cQtNrRngdc4RJ9CkuTVKVLyxPFsijiTJySob24xCdKXGohdFhXML\" \"02c611095119e3dc96db428a0e190a3e142237bcd2efa4fb358257497885af3ab6\" \"0390695fff5535780df1e04c1f6c10e7c0a399fa56cfce34bf8108d0a9bc7a437b\"")
                },
        [&](const RPCHelpMan& self, const JSONRPCRequest& request) -> UniValue
{
    std::shared_ptr<CWallet> const pwallet = GetWalletForJSONRPCRequest(request);
    if (!pwallet) return NullUniValue;

    LOCK(pwallet->cs_wallet);

    if (!IsHex(request.params[1].get_str()))
        throw JSONRPCError(RPC_TYPE_ERROR, "btcpubkey must be hex string");
    if (!IsHex(request.params[2].get_str()))
        throw JSONRPCError(RPC_TYPE_ERROR, "onlinepubkey must be hex string");

    //Parse private keys

    CKey summedSecret = DecodeSecret(request.params[0].get_str());
    if (!summedSecret.IsValid()) {
        throw JSONRPCError(RPC_INVALID_ADDRESS_OR_KEY, "Invalid summed private key encoding");
    }

    std::vector<unsigned char> sumprivkeybytes(summedSecret.begin(), summedSecret.end());
    std::vector<unsigned char> btcpubkeybytes = ParseHex(request.params[1].get_str());
    std::vector<unsigned char> onlinepubkeybytes = ParseHex(request.params[2].get_str());

    //Parse onlinepubkey
    CPubKey onlinepubkey;
    onlinepubkey.Set(onlinepubkeybytes.begin(), onlinepubkeybytes.end());
    if (!onlinepubkey.IsFullyValid())
        throw JSONRPCError(RPC_WALLET_ERROR, "Invalid online pubkey");
    secp256k1_pubkey onlinepubkey_secp;
    if (!secp256k1_ec_pubkey_parse(secp256k1_ctx, &onlinepubkey_secp, &onlinepubkeybytes[0], onlinepubkeybytes.size()))
        throw JSONRPCError(RPC_WALLET_ERROR, "Invalid online pubkey");

    CPAKList paklist = GetActivePAKList(::ChainActive().Tip(), Params().GetConsensus());
    if (paklist.IsReject()) {
        throw JSONRPCError(RPC_INVALID_ADDRESS_OR_KEY, "Pegout freeze is under effect to aid a pak transition to a new list. Please consult the network operator.");
    }

    LegacyScriptPubKeyMan* spk_man = pwallet->GetLegacyScriptPubKeyMan();
    if (!spk_man) {
        throw JSONRPCError(RPC_WALLET_ERROR, "This type of wallet does not support this command");
    }

    //Find PAK online pubkey on PAK list
    int whitelistindex=-1;
    std::vector<secp256k1_pubkey> pak_online = paklist.OnlineKeys();
    for (unsigned int i=0; i<pak_online.size(); i++) {
        if (!memcmp((void *)&pak_online[i], (void *)&onlinepubkey_secp, sizeof(secp256k1_pubkey)))
            whitelistindex = i;
    }
    if (whitelistindex == -1)
        throw JSONRPCError(RPC_WALLET_ERROR, "Given online key is not in Pegout Authorization Key List");

    CKey masterOnlineKey;
    if (!spk_man->GetKey(onlinepubkey.GetID(), masterOnlineKey))
        throw JSONRPCError(RPC_WALLET_ERROR, "Given online key is in master set but not in wallet");

    //Parse own offline pubkey
    secp256k1_pubkey btcpubkey;
    if (secp256k1_ec_pubkey_parse(secp256k1_ctx, &btcpubkey, &btcpubkeybytes[0], btcpubkeybytes.size()) != 1)
        throw JSONRPCError(RPC_WALLET_ERROR, "btcpubkey is invalid pubkey");

    //Create, verify whitelist proof
    secp256k1_whitelist_signature sig;
    if(secp256k1_whitelist_sign(secp256k1_ctx, &sig, &paklist.OnlineKeys()[0], &paklist.OfflineKeys()[0], paklist.size(), &btcpubkey, masterOnlineKey.begin(), &sumprivkeybytes[0], whitelistindex, NULL, NULL) != 1)
        throw JSONRPCError(RPC_WALLET_ERROR, "Pegout authorization proof signing failed");

    if (secp256k1_whitelist_verify(secp256k1_ctx, &sig, &paklist.OnlineKeys()[0], &paklist.OfflineKeys()[0], paklist.size(), &btcpubkey) != 1)
        throw JSONRPCError(RPC_WALLET_ERROR, "Pegout authorization proof was created and signed but is invalid");

    //Serialize and return as hex
    size_t expectedOutputSize = 1 + 32 * (1 + paklist.size());
    const size_t preSize = expectedOutputSize;
    CHECK_NONFATAL(1 + 32 * (1 + 256) >= expectedOutputSize);
    unsigned char output[1 + 32 * (1 + 256)];
    secp256k1_whitelist_signature_serialize(secp256k1_ctx, output, &expectedOutputSize, &sig);
    CHECK_NONFATAL(expectedOutputSize == preSize);
    std::vector<unsigned char> voutput(output, output + expectedOutputSize / sizeof(output[0]));

    return HexStr(voutput);
},
    };
}

// Only used for functionary integration tests
static RPCHelpMan getpegoutkeys()
{
    return RPCHelpMan{"getpegoutkeys",
                "\n(DEPRECATED) Please see `initpegoutwallet` and `sendtomainchain` for best-supported and easiest workflow. This call is for the Liquid network participants' `offline` wallet ONLY. Returns `sumkeys` corresponding to the sum of the Offline PAK and the imported Bitcoin key. The wallet must have the Offline private PAK to succeed. The output will be used in `generatepegoutproof` and `sendtomainchain`. Care is required to keep the bitcoin private key, as well as the `sumkey` safe, as a leak of both results in the leak of your `offlinekey`. Therefore it is recommended to create Bitcoin keys and do Bitcoin transaction signing directly on an offline wallet co-located with your offline Liquid wallet.\n",
                {
                    {"btcprivkey", RPCArg::Type::STR, RPCArg::Optional::NO, "Base58 Bitcoin private key that will be combined with the offline privkey"},
                    {"offlinepubkey", RPCArg::Type::STR_HEX, RPCArg::Optional::OMITTED_NAMED_ARG, "Hex pubkey of key to combine with btcprivkey. Primarily intended for integration testing."},
                },
                RPCResult{
                    RPCResult::Type::OBJ, "", "",
                    {
                        {RPCResult::Type::STR, "sumkey", "Base58-encoded sum key"},
                        {RPCResult::Type::STR_HEX, "btcpubkey", "the bitcoin pubkey that corresponds to the pegout destination Bitcoin address"},
                        {RPCResult::Type::STR, "btcaddress", "Destination Bitcoin address for the funds being pegged out using these keys"},
                    },
                },
                RPCExamples{
                    HelpExampleCli("getpegoutkeys", "")
            + HelpExampleCli("getpegoutkeys", "\"5Kb8kLf9zgWQnogidDA76MzPL6TsZZY36hWXMssSzNydYXYB9KF\" \"0389275d512326f7016e014d8625f709c01f23bd0dc16522bf9845a9ee1ef6cbf9\"")
            + HelpExampleRpc("getpegoutkeys", "")
           + HelpExampleRpc("getpegoutkeys", "\"5Kb8kLf9zgWQnogidDA76MzPL6TsZZY36hWXMssSzNydYXYB9KF\", \"0389275d512326f7016e014d8625f709c01f23bd0dc16522bf9845a9ee1ef6cbf9\"")
                },
        [&](const RPCHelpMan& self, const JSONRPCRequest& request) -> UniValue
{
    std::shared_ptr<CWallet> const pwallet = GetWalletForJSONRPCRequest(request);
    if (!pwallet) return NullUniValue;

    LOCK(pwallet->cs_wallet);

    LegacyScriptPubKeyMan* spk_man = pwallet->GetLegacyScriptPubKeyMan();
    if (!spk_man) {
        throw JSONRPCError(RPC_WALLET_ERROR, "This type of wallet does not support this command");
    }

    if (!request.params[1].isStr() || !IsHex(request.params[1].get_str()) || request.params[1].get_str().size() != 66) {
        throw JSONRPCError(RPC_TYPE_ERROR, "offlinepubkey must be hex string of size 66");
    }

    std::vector<unsigned char> offlinepubbytes = ParseHex(request.params[1].get_str());
    CPubKey offline_pub = CPubKey(offlinepubbytes.begin(), offlinepubbytes.end());

    if (!offline_pub.IsFullyValid()) {
        throw JSONRPCError(RPC_TYPE_ERROR, "offlinepubkey is not a valid pubkey");
    }

    CKey pegoutkey;
    if (!spk_man->GetKey(offline_pub.GetID(), pegoutkey))
        throw JSONRPCError(RPC_WALLET_ERROR, "Offline key can not be found in wallet");

    CKey bitcoinkey = DecodeSecret(request.params[0].get_str());
    if (!bitcoinkey.IsValid()) {
        throw JSONRPCError(RPC_INVALID_ADDRESS_OR_KEY, "Private key outside allowed range");
    }

    CPubKey bitcoinpubkey = bitcoinkey.GetPubKey();
    CHECK_NONFATAL(bitcoinkey.VerifyPubKey(bitcoinpubkey));

    std::vector<unsigned char> pegoutkeybytes(pegoutkey.begin(), pegoutkey.end());
    std::vector<unsigned char> pegoutsubkeybytes(bitcoinkey.begin(), bitcoinkey.end());

    if (!secp256k1_ec_privkey_tweak_add(secp256k1_ctx, &pegoutkeybytes[0], &pegoutsubkeybytes[0]))
        throw JSONRPCError(RPC_WALLET_ERROR, "Summed key invalid");

    CKey sumseckey;
    sumseckey.Set(pegoutkeybytes.begin(), pegoutkeybytes.end(), true);

    UniValue ret(UniValue::VOBJ);
    ret.pushKV("sumkey", EncodeSecret(sumseckey));
    ret.pushKV("btcpubkey", HexStr(bitcoinpubkey));
    ret.pushKV("btcaddress", EncodeParentDestination(PKHash(bitcoinpubkey.GetID())));

    return ret;
},
    };
}

// END ELEMENTS commands
//

RPCHelpMan abortrescan(); // in rpcdump.cpp
RPCHelpMan dumpprivkey(); // in rpcdump.cpp
RPCHelpMan importblindingkey(); // in rpcdump.cpp
RPCHelpMan importmasterblindingkey(); // in rpcdump.cpp
RPCHelpMan importissuanceblindingkey(); // in rpcdump.cpp
RPCHelpMan dumpblindingkey(); // in rpcdump.cpp
RPCHelpMan dumpmasterblindingkey(); // in rpcdump.cpp
RPCHelpMan dumpissuanceblindingkey(); // in rpcdump.cpp
RPCHelpMan importprivkey();
RPCHelpMan importaddress();
RPCHelpMan importpubkey();
RPCHelpMan dumpwallet();
RPCHelpMan importwallet();
RPCHelpMan importprunedfunds();
RPCHelpMan removeprunedfunds();
RPCHelpMan importmulti();
RPCHelpMan importdescriptors();
RPCHelpMan listdescriptors();
RPCHelpMan getwalletpakinfo();

Span<const CRPCCommand> GetWalletRPCCommands()
{
// clang-format off
static const CRPCCommand commands[] =
{ //  category              actor (function)                argNames
  //  --------------------- ------------------------          -----------------------         ----------
    { "rawtransactions",    &fundrawtransaction,             },
    { "wallet",             &abandontransaction,             },
    { "wallet",             &abortrescan,                    },
    { "wallet",             &addmultisigaddress,             },
    { "wallet",             &backupwallet,                   },
    { "wallet",             &bumpfee,                        },
    { "wallet",             &psbtbumpfee,                    },
    { "wallet",             &createwallet,                   },
    { "wallet",             &dumpprivkey,                    },
    { "wallet",             &dumpwallet,                     },
    { "wallet",             &encryptwallet,                  },
    { "wallet",             &getaddressesbylabel,            },
    { "wallet",             &getaddressinfo,                 },
    { "wallet",             &getbalance,                     },
    { "wallet",             &getnewaddress,                  },
    { "wallet",             &getrawchangeaddress,            },
    { "wallet",             &getreceivedbyaddress,           },
    { "wallet",             &getreceivedbylabel,             },
    { "wallet",             &gettransaction,                 },
    { "wallet",             &getunconfirmedbalance,          },
    { "wallet",             &getbalances,                    },
    { "wallet",             &getwalletinfo,                  },
    { "wallet",             &importaddress,                  },
    { "wallet",             &importdescriptors,              },
    { "wallet",             &importmulti,                    },
    { "wallet",             &importprivkey,                  },
    { "wallet",             &importprunedfunds,              },
    { "wallet",             &importpubkey,                   },
    { "wallet",             &importwallet,                   },
    { "wallet",             &keypoolrefill,                  },
    { "wallet",             &listaddressgroupings,           },
    { "wallet",             &listdescriptors,                },
    { "wallet",             &listlabels,                     },
    { "wallet",             &listlockunspent,                },
    { "wallet",             &listreceivedbyaddress,          },
    { "wallet",             &listreceivedbylabel,            },
    { "wallet",             &listsinceblock,                 },
    { "wallet",             &listtransactions,               },
    { "wallet",             &listunspent,                    },
    { "wallet",             &listwalletdir,                  },
    { "wallet",             &listwallets,                    },
    { "wallet",             &loadwallet,                     },
    { "wallet",             &lockunspent,                    },
    { "wallet",             &removeprunedfunds,              },
    { "wallet",             &rescanblockchain,               },
    { "wallet",             &send,                           },
    { "wallet",             &sendmany,                       },
    { "wallet",             &sendtoaddress,                  },
    { "wallet",             &sethdseed,                      },
    { "wallet",             &setlabel,                       },
    { "wallet",             &settxfee,                       },
    { "wallet",             &setwalletflag,                  },
    { "wallet",             &signmessage,                    },
    { "wallet",             &signrawtransactionwithwallet,   },
    { "wallet",             &unloadwallet,                   },
    { "wallet",             &upgradewallet,                  },
    { "wallet",             &walletcreatefundedpsbt,         },
#ifdef ENABLE_EXTERNAL_SIGNER
    { "wallet",             &walletdisplayaddress,           },
#endif // ENABLE_EXTERNAL_SIGNER
    { "wallet",             &walletlock,                     },
    { "wallet",             &walletpassphrase,               },
    { "wallet",             &walletpassphrasechange,         },
    { "wallet",             &walletprocesspsbt,              },
    { "wallet",             &walletfillpsbtdata,             },
    { "wallet",             &walletsignpsbt,                 },
    // ELEMENTS:
    { "wallet",             &getpeginaddress,                },
    { "wallet",             &claimpegin,                     },
    { "wallet",             &createrawpegin,                 },
    { "wallet",             &blindrawtransaction,            },
    { "wallet",             &unblindrawtransaction,          },
    { "wallet",             &sendtomainchain,                },
    { "wallet",             &initpegoutwallet,               },
    { "wallet",             &getwalletpakinfo,               },
    { "wallet",             &importblindingkey,              },
    { "wallet",             &importmasterblindingkey,        },
    { "wallet",             &importissuanceblindingkey,      },
    { "wallet",             &dumpblindingkey,                },
    { "wallet",             &dumpmasterblindingkey,          },
    { "wallet",             &dumpissuanceblindingkey,        },
    { "wallet",             &signblock,                      },
    { "wallet",             &listissuances,                  },
    { "wallet",             &issueasset,                     },
    { "wallet",             &reissueasset,                   },
    { "wallet",             &destroyamount,                  },
    { "hidden",             &generatepegoutproof,            },
    { "hidden",             &getpegoutkeys,                  },
};
// clang-format on
    return MakeSpan(commands);
}<|MERGE_RESOLUTION|>--- conflicted
+++ resolved
@@ -262,13 +262,8 @@
                 "When the wallet doesn't give blinded addresses by default (-blindedaddresses=0), \n"
                 "the address type \"blech32\" can still be used to get a blinded address.\n",
                 {
-<<<<<<< HEAD
-                    {"label", RPCArg::Type::STR, /* default */ "\"\"", "The label name for the address to be linked to. It can also be set to the empty string \"\" to represent the default label. The label does not need to exist, it will be created if there is no label by the given name."},
-                    {"address_type", RPCArg::Type::STR, /* default */ "set by -addresstype", "The address type to use. Options are \"legacy\", \"p2sh-segwit\", and \"bech32\". Default is set by -addresstype."},
-=======
                     {"label", RPCArg::Type::STR, RPCArg::Default{""}, "The label name for the address to be linked to. It can also be set to the empty string \"\" to represent the default label. The label does not need to exist, it will be created if there is no label by the given name."},
-                    {"address_type", RPCArg::Type::STR, RPCArg::DefaultHint{"set by -addresstype"}, "The address type to use. Options are \"legacy\", \"p2sh-segwit\", and \"bech32\"."},
->>>>>>> d4300a10
+                    {"address_type", RPCArg::Type::STR, RPCArg::DefaultHint{"set by -addresstype"}, "The address type to use. Options are \"legacy\", \"p2sh-segwit\", and \"bech32\". Default is set by -addresstype."},
                 },
                 RPCResult{
                     RPCResult::Type::STR, "address", "The new address"
@@ -323,11 +318,7 @@
                 "\nReturns a new Bitcoin address, for receiving change.\n"
                 "This is for use with raw transactions, NOT normal use.\n",
                 {
-<<<<<<< HEAD
-                    {"address_type", RPCArg::Type::STR, /* default */ "set by -changetype", "The address type to use. Options are \"legacy\", \"p2sh-segwit\", and \"bech32\". Default is set by -changetype."},
-=======
-                    {"address_type", RPCArg::Type::STR, RPCArg::DefaultHint{"set by -changetype"}, "The address type to use. Options are \"legacy\", \"p2sh-segwit\", and \"bech32\"."},
->>>>>>> d4300a10
+                    {"address_type", RPCArg::Type::STR, RPCArg::DefaultHint{"set by -changetype"}, "The address type to use. Options are \"legacy\", \"p2sh-segwit\", and \"bech32\". Default is set by -changetype."},
                 },
                 RPCResult{
                     RPCResult::Type::STR, "address", "The address"
@@ -504,15 +495,10 @@
             "       \"" + FeeModes("\"\n\"") + "\""},
                     {"avoid_reuse", RPCArg::Type::BOOL, RPCArg::Default{true}, "(only available if avoid_reuse wallet flag is set) Avoid spending from dirty addresses; addresses are considered\n"
                                          "dirty if they have previously been used in a transaction."},
-<<<<<<< HEAD
                     {"assetlabel", RPCArg::Type::STR, RPCArg::Optional::OMITTED_NAMED_ARG, "Hex asset id or asset label for balance."},
-                    {"ignoreblindfail", RPCArg::Type::BOOL, /* default */ "true", "Return a transaction even when a blinding attempt fails due to number of blinded inputs/outputs."},
-                    {"fee_rate", RPCArg::Type::AMOUNT, /* default */ "not set, fall back to wallet fee estimation", "Specify a fee rate in " + CURRENCY_ATOM + "/vB."},
-                    {"verbose", RPCArg::Type::BOOL, /* default */ "false", "If true, return extra information about the transaction."},
-=======
+                    {"ignoreblindfail", RPCArg::Type::BOOL, RPCArg::Default{true}, "Return a transaction even when a blinding attempt fails due to number of blinded inputs/outputs."},
                     {"fee_rate", RPCArg::Type::AMOUNT, RPCArg::DefaultHint{"not set, fall back to wallet fee estimation"}, "Specify a fee rate in " + CURRENCY_ATOM + "/vB."},
                     {"verbose", RPCArg::Type::BOOL, RPCArg::Default{false}, "If true, return extra information about the transaction."},
->>>>>>> d4300a10
                 },
                 {
                     RPCResult{"if verbose is not set or set to false",
@@ -785,14 +771,9 @@
     return RPCHelpMan{"getreceivedbyaddress",
                 "\nReturns the total amount received by the given address in transactions with at least minconf confirmations.\n",
                 {
-<<<<<<< HEAD
                     {"address", RPCArg::Type::STR, RPCArg::Optional::NO, "The address for transactions."},
-                    {"minconf", RPCArg::Type::NUM, /* default */ "1", "Only include transactions confirmed at least this many times."},
+                    {"minconf", RPCArg::Type::NUM, RPCArg::Default{1}, "Only include transactions confirmed at least this many times."},
                     {"assetlabel", RPCArg::Type::STR, RPCArg::Optional::OMITTED_NAMED_ARG, "Hex asset id or asset label for balance."},
-=======
-                    {"address", RPCArg::Type::STR, RPCArg::Optional::NO, "The bitcoin address for transactions."},
-                    {"minconf", RPCArg::Type::NUM, RPCArg::Default{1}, "Only include transactions confirmed at least this many times."},
->>>>>>> d4300a10
                 },
                 {
                     RPCResult{RPCResult::Type::OBJ, "amount_map", "The total amount, per asset if none is specified, in " + CURRENCY_UNIT + " received for this wallet.",
@@ -840,12 +821,8 @@
                 "\nReturns the total amount received by addresses with <label> in transactions with at least [minconf] confirmations.\n",
                 {
                     {"label", RPCArg::Type::STR, RPCArg::Optional::NO, "The selected label, may be the default label using \"\"."},
-<<<<<<< HEAD
-                    {"minconf", RPCArg::Type::NUM, /* default */ "1", "Only include transactions confirmed at least this many times."},
+                    {"minconf", RPCArg::Type::NUM, RPCArg::Default{1}, "Only include transactions confirmed at least this many times."},
                     {"assetlabel", RPCArg::Type::STR, RPCArg::Optional::OMITTED_NAMED_ARG, "Hex asset id or asset label for balance."},
-=======
-                    {"minconf", RPCArg::Type::NUM, RPCArg::Default{1}, "Only include transactions confirmed at least this many times."},
->>>>>>> d4300a10
                 },
                 {
                     RPCResult{RPCResult::Type::OBJ, "amount_map", "The total amount, per asset if none is specified, in " + CURRENCY_UNIT + " received for this wallet.",
@@ -895,16 +872,10 @@
                 "thus affected by options which limit spendability such as -spendzeroconfchange.\n",
                 {
                     {"dummy", RPCArg::Type::STR, RPCArg::Optional::OMITTED_NAMED_ARG, "Remains for backward compatibility. Must be excluded or set to \"*\"."},
-<<<<<<< HEAD
-                    {"minconf", RPCArg::Type::NUM, /* default */ "0", "Only include transactions confirmed at least this many times."},
-                    {"include_watchonly", RPCArg::Type::BOOL, /* default */ "true for watch-only wallets, otherwise false", "Also include balance in watch-only addresses (see 'importaddress')"},
-                    {"avoid_reuse", RPCArg::Type::BOOL, /* default */ "true", "(only available if avoid_reuse wallet flag is set) Do not include balance in dirty outputs; addresses are considered dirty if they have previously been used in a transaction."},
-                    {"assetlabel", RPCArg::Type::STR, RPCArg::Optional::OMITTED_NAMED_ARG, "Hex asset id or asset label for balance."},
-=======
                     {"minconf", RPCArg::Type::NUM, RPCArg::Default{0}, "Only include transactions confirmed at least this many times."},
                     {"include_watchonly", RPCArg::Type::BOOL, RPCArg::DefaultHint{"true for watch-only wallets, otherwise false"}, "Also include balance in watch-only addresses (see 'importaddress')"},
                     {"avoid_reuse", RPCArg::Type::BOOL, RPCArg::Default{true}, "(only available if avoid_reuse wallet flag is set) Do not include balance in dirty outputs; addresses are considered dirty if they have previously been used in a transaction."},
->>>>>>> d4300a10
+                    {"assetlabel", RPCArg::Type::STR, RPCArg::Optional::OMITTED_NAMED_ARG, "Hex asset id or asset label for balance."},
                 },
                 {
                     RPCResult{RPCResult::Type::OBJ, "amount_map", "The total amount, per asset if none is specified, in " + CURRENCY_UNIT + " received for this wallet.",
@@ -1020,19 +991,14 @@
                     {"conf_target", RPCArg::Type::NUM, RPCArg::DefaultHint{"wallet -txconfirmtarget"}, "Confirmation target in blocks"},
                     {"estimate_mode", RPCArg::Type::STR, RPCArg::Default{"unset"}, std::string() + "The fee estimate mode, must be one of (case insensitive):\n"
             "       \"" + FeeModes("\"\n\"") + "\""},
-<<<<<<< HEAD
                     {"output_assets", RPCArg::Type::OBJ, RPCArg::Optional::OMITTED, "A json object of addresses to assets.",
                         {
                             {"address", RPCArg::Type::STR, RPCArg::Optional::NO, "A key-value pair where the key is the address used and the value is an asset label or hex asset ID."},
                         },
                     },
-                    {"ignoreblindfail", RPCArg::Type::BOOL, /* default */ "true", "Return a transaction even when a blinding attempt fails due to number of blinded inputs/outputs."},
-                    {"fee_rate", RPCArg::Type::AMOUNT, /* default */ "not set, fall back to wallet fee estimation", "Specify a fee rate in " + CURRENCY_ATOM + "/vB."},
-                    {"verbose", RPCArg::Type::BOOL, /* default */ "false", "If true, return extra infomration about the transaction."},
-=======
+                    {"ignoreblindfail", RPCArg::Type::BOOL, RPCArg::Default{true}, "Return a transaction even when a blinding attempt fails due to number of blinded inputs/outputs."},
                     {"fee_rate", RPCArg::Type::AMOUNT, RPCArg::DefaultHint{"not set, fall back to wallet fee estimation"}, "Specify a fee rate in " + CURRENCY_ATOM + "/vB."},
                     {"verbose", RPCArg::Type::BOOL, RPCArg::Default{false}, "If true, return extra infomration about the transaction."},
->>>>>>> d4300a10
                 },
                 {
                     RPCResult{"if verbose is not set or set to false",
@@ -3058,15 +3024,9 @@
                 "with between minconf and maxconf (inclusive) confirmations.\n"
                 "Optionally filter to only include txouts paid to specified addresses.\n",
                 {
-<<<<<<< HEAD
-                    {"minconf", RPCArg::Type::NUM, /* default */ "1", "The minimum confirmations to filter"},
-                    {"maxconf", RPCArg::Type::NUM, /* default */ "9999999", "The maximum confirmations to filter"},
-                    {"addresses", RPCArg::Type::ARR, /* default */ "empty array", "The addresses to filter",
-=======
                     {"minconf", RPCArg::Type::NUM, RPCArg::Default{1}, "The minimum confirmations to filter"},
                     {"maxconf", RPCArg::Type::NUM, RPCArg::Default{9999999}, "The maximum confirmations to filter"},
-                    {"addresses", RPCArg::Type::ARR, RPCArg::Default{UniValue::VARR}, "The bitcoin addresses to filter",
->>>>>>> d4300a10
+                    {"addresses", RPCArg::Type::ARR, RPCArg::Default{UniValue::VARR}, "The addresses to filter",
                         {
                             {"address", RPCArg::Type::STR, RPCArg::Optional::OMITTED, "address"},
                         },
@@ -3075,18 +3035,11 @@
                               "See description of \"safe\" attribute below."},
                     {"query_options", RPCArg::Type::OBJ, RPCArg::Optional::OMITTED_NAMED_ARG, "JSON with query options",
                         {
-<<<<<<< HEAD
-                            {"minimumAmount", RPCArg::Type::AMOUNT, /* default */ "0", "Minimum value of each UTXO in " + CURRENCY_UNIT + ""},
-                            {"maximumAmount", RPCArg::Type::AMOUNT, /* default */ "unlimited", "Maximum value of each UTXO in " + CURRENCY_UNIT + ""},
-                            {"maximumCount", RPCArg::Type::NUM, /* default */ "unlimited", "Maximum number of UTXOs"},
-                            {"minimumSumAmount", RPCArg::Type::AMOUNT, /* default */ "unlimited", "Minimum sum value of all UTXOs in " + CURRENCY_UNIT + ""},
-                            {"asset", RPCArg::Type::STR, /* default */ "", "Asset to filter outputs for."},
-=======
                             {"minimumAmount", RPCArg::Type::AMOUNT, RPCArg::Default{FormatMoney(0)}, "Minimum value of each UTXO in " + CURRENCY_UNIT + ""},
                             {"maximumAmount", RPCArg::Type::AMOUNT, RPCArg::DefaultHint{"unlimited"}, "Maximum value of each UTXO in " + CURRENCY_UNIT + ""},
                             {"maximumCount", RPCArg::Type::NUM, RPCArg::DefaultHint{"unlimited"}, "Maximum number of UTXOs"},
                             {"minimumSumAmount", RPCArg::Type::AMOUNT, RPCArg::DefaultHint{"unlimited"}, "Minimum sum value of all UTXOs in " + CURRENCY_UNIT + ""},
->>>>>>> d4300a10
+                            {"asset", RPCArg::Type::STR, RPCArg::Default{""}, "Asset to filter outputs for."},
                         },
                         "query_options"},
                 },
@@ -3561,19 +3514,11 @@
                     {"hexstring", RPCArg::Type::STR_HEX, RPCArg::Optional::NO, "The hex string of the raw transaction"},
                     {"options", RPCArg::Type::OBJ, RPCArg::Optional::OMITTED_NAMED_ARG, "for backward compatibility: passing in a true instead of an object will result in {\"includeWatching\":true}",
                         {
-<<<<<<< HEAD
-                            {"add_inputs", RPCArg::Type::BOOL, /* default */ "true", "For a transaction with existing inputs, automatically include more if they are not enough."},
-                            {"changeAddress", RPCArg::Type::STR, /* default */ "pool address", "The address to receive the change"},
-                            {"changePosition", RPCArg::Type::NUM, /* default */ "random", "The index of the change output"},
-                            {"change_type", RPCArg::Type::STR, /* default */ "set by -changetype", "The output type to use. Only valid if changeAddress is not specified. Options are \"legacy\", \"p2sh-segwit\", and \"bech32\"."},
-                            {"includeWatching", RPCArg::Type::BOOL, /* default */ "true for watch-only wallets, otherwise false", "Also select inputs which are watch only.\n"
-=======
                             {"add_inputs", RPCArg::Type::BOOL, RPCArg::Default{true}, "For a transaction with existing inputs, automatically include more if they are not enough."},
-                            {"changeAddress", RPCArg::Type::STR, RPCArg::DefaultHint{"pool address"}, "The bitcoin address to receive the change"},
+                            {"changeAddress", RPCArg::Type::STR, RPCArg::DefaultHint{"pool address"}, "The address to receive the change"},
                             {"changePosition", RPCArg::Type::NUM, RPCArg::DefaultHint{"random"}, "The index of the change output"},
                             {"change_type", RPCArg::Type::STR, RPCArg::DefaultHint{"set by -changetype"}, "The output type to use. Only valid if changeAddress is not specified. Options are \"legacy\", \"p2sh-segwit\", and \"bech32\"."},
                             {"includeWatching", RPCArg::Type::BOOL, RPCArg::DefaultHint{"true for watch-only wallets, otherwise false"}, "Also select inputs which are watch only.\n"
->>>>>>> d4300a10
                                                           "Only solvable inputs can be used. Watch-only destinations are solvable if the public key and/or output script was imported,\n"
                                                           "e.g. with 'importpubkey' or 'importmulti' with the 'pubkeys' or 'desc' field."},
                             {"lockUnspents", RPCArg::Type::BOOL, RPCArg::Default{false}, "Lock selected unspent outputs"},
@@ -3581,7 +3526,7 @@
                             {"feeRate", RPCArg::Type::AMOUNT, RPCArg::DefaultHint{"not set, fall back to wallet fee estimation"}, "Specify a fee rate in " + CURRENCY_UNIT + "/kvB."},
                             {"subtractFeeFromOutputs", RPCArg::Type::ARR, RPCArg::Default{UniValue::VARR}, "The integers.\n"
                                                           "The fee will be equally deducted from the amount of each specified output.\n"
-                                                          "Those recipients will receive less bitcoins than you enter in their corresponding amount field.\n"
+                                                          "Those recipients will receive less coins than you enter in their corresponding amount field.\n"
                                                           "If no outputs are specified here, the sender pays the fee.",
                                 {
                                     {"vout_index", RPCArg::Type::NUM, RPCArg::Optional::OMITTED, "The zero-based output index, before a change output is added."},
@@ -3603,17 +3548,17 @@
                     },
                     {"solving_data", RPCArg::Type::OBJ, RPCArg::Optional::OMITTED_NAMED_ARG, "Keys and scripts needed for producing a final transaction with a dummy signature. Used for fee estimation during coin selection.\n",
                         {
-                            {"pubkeys", RPCArg::Type::ARR, /* default */ "empty array", "A json array of public keys.\n",
+                            {"pubkeys", RPCArg::Type::ARR, RPCArg::DefaultHint{"empty array"}, "A json array of public keys.\n",
                                 {
                                     {"pubkey", RPCArg::Type::STR_HEX, RPCArg::Optional::OMITTED, "A public key"},
                                 },
                             },
-                            {"scripts", RPCArg::Type::ARR, /* default */ "empty array", "A json array of scripts.\n",
+                            {"scripts", RPCArg::Type::ARR, RPCArg::DefaultHint{"empty array"}, "A json array of scripts.\n",
                                 {
                                     {"script", RPCArg::Type::STR_HEX, RPCArg::Optional::OMITTED, "A script"},
                                 },
                             },
-                            {"descriptors", RPCArg::Type::ARR, /* default */ "empty array", "A json array of descriptors.\n",
+                            {"descriptors", RPCArg::Type::ARR, RPCArg::DefaultHint{"empty array"}, "A json array of descriptors.\n",
                                 {
                                     {"descriptor", RPCArg::Type::STR_HEX, RPCArg::Optional::OMITTED, "A descriptor"},
                                 },
@@ -4507,23 +4452,13 @@
             {"fee_rate", RPCArg::Type::AMOUNT, RPCArg::DefaultHint{"not set, fall back to wallet fee estimation"}, "Specify a fee rate in " + CURRENCY_ATOM + "/vB."},
             {"options", RPCArg::Type::OBJ, RPCArg::Optional::OMITTED_NAMED_ARG, "",
                 {
-<<<<<<< HEAD
-                    {"add_inputs", RPCArg::Type::BOOL, /* default */ "false", "If inputs are specified, automatically include more if they are not enough."},
-                    {"add_to_wallet", RPCArg::Type::BOOL, /* default */ "true", "When false, returns a serialized transaction which will not be added to the wallet or broadcast"},
-                    {"change_address", RPCArg::Type::STR_HEX, /* default */ "pool address", "The address to receive the change"},
-                    {"change_position", RPCArg::Type::NUM, /* default */ "random", "The index of the change output"},
-                    {"change_type", RPCArg::Type::STR, /* default */ "set by -changetype", "The output type to use. Only valid if change_address is not specified. Options are \"legacy\", \"p2sh-segwit\", and \"bech32\"."},
-                    {"conf_target", RPCArg::Type::NUM, /* default */ "wallet -txconfirmtarget", "Confirmation target in blocks"},
-                    {"estimate_mode", RPCArg::Type::STR, /* default */ "unset", std::string() + "The fee estimate mode, must be one of (case insensitive):\n"
-=======
                     {"add_inputs", RPCArg::Type::BOOL, RPCArg::Default{false}, "If inputs are specified, automatically include more if they are not enough."},
                     {"add_to_wallet", RPCArg::Type::BOOL, RPCArg::Default{true}, "When false, returns a serialized transaction which will not be added to the wallet or broadcast"},
-                    {"change_address", RPCArg::Type::STR_HEX, RPCArg::DefaultHint{"pool address"}, "The bitcoin address to receive the change"},
+                    {"change_address", RPCArg::Type::STR_HEX, RPCArg::DefaultHint{"pool address"}, "The address to receive the change"},
                     {"change_position", RPCArg::Type::NUM, RPCArg::DefaultHint{"random"}, "The index of the change output"},
                     {"change_type", RPCArg::Type::STR, RPCArg::DefaultHint{"set by -changetype"}, "The output type to use. Only valid if change_address is not specified. Options are \"legacy\", \"p2sh-segwit\", and \"bech32\"."},
                     {"conf_target", RPCArg::Type::NUM, RPCArg::DefaultHint{"wallet -txconfirmtarget"}, "Confirmation target in blocks"},
                     {"estimate_mode", RPCArg::Type::STR, RPCArg::Default{"unset"}, std::string() + "The fee estimate mode, must be one of (case insensitive):\n"
->>>>>>> d4300a10
             "       \"" + FeeModes("\"\n\"") + "\""},
                     {"fee_rate", RPCArg::Type::AMOUNT, RPCArg::DefaultHint{"not set, fall back to wallet fee estimation"}, "Specify a fee rate in " + CURRENCY_ATOM + "/vB."},
                     {"include_watching", RPCArg::Type::BOOL, RPCArg::DefaultHint{"true for watch-only wallets, otherwise false"}, "Also select inputs which are watch only.\n"
@@ -4541,7 +4476,7 @@
                     {"psbt", RPCArg::Type::BOOL,  RPCArg::DefaultHint{"automatic"}, "Always return a PSBT, implies add_to_wallet=false."},
                     {"subtract_fee_from_outputs", RPCArg::Type::ARR, RPCArg::Default{UniValue::VARR}, "Outputs to subtract the fee from, specified as integer indices.\n"
                     "The fee will be equally deducted from the amount of each specified output.\n"
-                    "Those recipients will receive less bitcoins than you enter in their corresponding amount field.\n"
+                    "Those recipients will receive less coins than you enter in their corresponding amount field.\n"
                     "If no outputs are specified here, the sender pays the fee.",
                         {
                             {"vout_index", RPCArg::Type::NUM, RPCArg::Optional::OMITTED, "The zero-based output index, before a change output is added."},
@@ -4765,7 +4700,7 @@
         HELP_REQUIRING_PASSPHRASE,
                 {
                     {"psbt", RPCArg::Type::STR, RPCArg::Optional::NO, "The transaction base64 string"},
-                    {"bip32derivs", RPCArg::Type::BOOL, /* default */ "true", "Include BIP 32 derivation paths for public keys if we know them"},
+                    {"bip32derivs", RPCArg::Type::BOOL, RPCArg::Default{true}, "Include BIP 32 derivation paths for public keys if we know them"},
                 },
                 RPCResult{
                     RPCResult::Type::OBJ, "", "",
@@ -4815,14 +4750,14 @@
                 + HELP_REQUIRING_PASSPHRASE,
                 {
                     {"psbt", RPCArg::Type::STR, RPCArg::Optional::NO, "The transaction base64 string"},
-                    {"sighashtype", RPCArg::Type::STR, /* default */ "ALL", "The signature hash type to sign with if not specified by the PSBT. Must be one of\n"
+                    {"sighashtype", RPCArg::Type::STR, RPCArg::Default{"ALL"}, "The signature hash type to sign with if not specified by the PSBT. Must be one of\n"
                         "       \"ALL\"\n"
                         "       \"NONE\"\n"
                         "       \"SINGLE\"\n"
                         "       \"ALL|ANYONECANPAY\"\n"
                         "       \"NONE|ANYONECANPAY\"\n"
                         "       \"SINGLE|ANYONECANPAY\""},
-                    {"imbalance_ok", RPCArg::Type::BOOL, /* default */ "false", "Sign even if the transaction amounts do not balance"},
+                    {"imbalance_ok", RPCArg::Type::BOOL, RPCArg::Default{false}, "Sign even if the transaction amounts do not balance"},
                 },
                 RPCResult{
                     RPCResult::Type::OBJ, "", "",
@@ -4962,14 +4897,10 @@
                                 {
                                     {"txid", RPCArg::Type::STR_HEX, RPCArg::Optional::NO, "The transaction id"},
                                     {"vout", RPCArg::Type::NUM, RPCArg::Optional::NO, "The output number"},
-<<<<<<< HEAD
-                                    {"sequence", RPCArg::Type::NUM, /* default */ "depends on the value of the 'locktime' and 'options.replaceable' arguments", "The sequence number"},
+                                    {"sequence", RPCArg::Type::NUM, RPCArg::DefaultHint{"depends on the value of the 'locktime' and 'options.replaceable' arguments"}, "The sequence number"},
                                     {"pegin_bitcoin_tx", RPCArg::Type::STR_HEX, RPCArg::Optional::NO, "The raw bitcoin transaction (in hex) depositing bitcoin to the mainchain_address generated by getpeginaddress"},
                                     {"pegin_txout_proof", RPCArg::Type::STR_HEX, RPCArg::Optional::NO, "A rawtxoutproof (in hex) generated by the mainchain daemon's `gettxoutproof` containing a proof of only bitcoin_tx"},
                                     {"pegin_claim_script", RPCArg::Type::STR_HEX, RPCArg::Optional::NO, "The witness program generated by getpeginaddress."},
-=======
-                                    {"sequence", RPCArg::Type::NUM, RPCArg::DefaultHint{"depends on the value of the 'locktime' and 'options.replaceable' arguments"}, "The sequence number"},
->>>>>>> d4300a10
                                 },
                             },
                         },
@@ -4994,19 +4925,8 @@
                     {"locktime", RPCArg::Type::NUM, RPCArg::Default{0}, "Raw locktime. Non-0 value also locktime-activates inputs"},
                     {"options", RPCArg::Type::OBJ, RPCArg::Optional::OMITTED_NAMED_ARG, "",
                         {
-<<<<<<< HEAD
-                            {"add_inputs", RPCArg::Type::BOOL, /* default */ "false", "If inputs are specified, automatically include more if they are not enough."},
-                            {"changeAddress", RPCArg::Type::STR_HEX, /* default */ "pool address", "The address to receive the change"},
-                            {"changePosition", RPCArg::Type::NUM, /* default */ "random", "The index of the change output"},
-                            {"change_type", RPCArg::Type::STR, /* default */ "set by -changetype", "The output type to use. Only valid if changeAddress is not specified. Options are \"legacy\", \"p2sh-segwit\", and \"bech32\"."},
-                            {"includeWatching", RPCArg::Type::BOOL, /* default */ "true for watch-only wallets, otherwise false", "Also select inputs which are watch only"},
-                            {"lockUnspents", RPCArg::Type::BOOL, /* default */ "false", "Lock selected unspent outputs"},
-                            {"fee_rate", RPCArg::Type::AMOUNT, /* default */ "not set, fall back to wallet fee estimation", "Specify a fee rate in " + CURRENCY_ATOM + "/vB."},
-                            {"feeRate", RPCArg::Type::AMOUNT, /* default */ "not set, fall back to wallet fee estimation", "Specify a fee rate in " + CURRENCY_UNIT + "/kvB."},
-                            {"subtractFeeFromOutputs", RPCArg::Type::ARR, /* default */ "empty array", "The outputs to subtract the fee from.\n"
-=======
                             {"add_inputs", RPCArg::Type::BOOL, RPCArg::Default{false}, "If inputs are specified, automatically include more if they are not enough."},
-                            {"changeAddress", RPCArg::Type::STR_HEX, RPCArg::DefaultHint{"pool address"}, "The bitcoin address to receive the change"},
+                            {"changeAddress", RPCArg::Type::STR_HEX, RPCArg::DefaultHint{"pool address"}, "The address to receive the change"},
                             {"changePosition", RPCArg::Type::NUM, RPCArg::DefaultHint{"random"}, "The index of the change output"},
                             {"change_type", RPCArg::Type::STR, RPCArg::DefaultHint{"set by -changetype"}, "The output type to use. Only valid if changeAddress is not specified. Options are \"legacy\", \"p2sh-segwit\", and \"bech32\"."},
                             {"includeWatching", RPCArg::Type::BOOL, RPCArg::DefaultHint{"true for watch-only wallets, otherwise false"}, "Also select inputs which are watch only"},
@@ -5014,9 +4934,8 @@
                             {"fee_rate", RPCArg::Type::AMOUNT, RPCArg::DefaultHint{"not set, fall back to wallet fee estimation"}, "Specify a fee rate in " + CURRENCY_ATOM + "/vB."},
                             {"feeRate", RPCArg::Type::AMOUNT, RPCArg::DefaultHint{"not set, fall back to wallet fee estimation"}, "Specify a fee rate in " + CURRENCY_UNIT + "/kvB."},
                             {"subtractFeeFromOutputs", RPCArg::Type::ARR, RPCArg::Default{UniValue::VARR}, "The outputs to subtract the fee from.\n"
->>>>>>> d4300a10
                                                           "The fee will be equally deducted from the amount of each specified output.\n"
-                                                          "Those recipients will receive less bitcoins than you enter in their corresponding amount field.\n"
+                                                          "Those recipients will receive less coins than you enter in their corresponding amount field.\n"
                                                           "If no outputs are specified here, the sender pays the fee.",
                                 {
                                     {"vout_index", RPCArg::Type::NUM, RPCArg::Optional::OMITTED, "The zero-based output index, before a change output is added."},
@@ -5029,30 +4948,26 @@
                             "         \"" + FeeModes("\"\n\"") + "\""},
                         },
                         "options"},
-<<<<<<< HEAD
-                    {"bip32derivs", RPCArg::Type::BOOL, /* default */ "true", "Include BIP 32 derivation paths for public keys if we know them"},
+                    {"bip32derivs", RPCArg::Type::BOOL, RPCArg::Default{true}, "Include BIP 32 derivation paths for public keys if we know them"},
                     {"solving_data", RPCArg::Type::OBJ, RPCArg::Optional::OMITTED_NAMED_ARG, "Keys and scripts needed for producing a final transaction with a dummy signature. Used for fee estimation during coin selection.\n",
                         {
-                            {"pubkeys", RPCArg::Type::ARR, /* default */ "empty array", "A json array of public keys.\n",
+                            {"pubkeys", RPCArg::Type::ARR, RPCArg::DefaultHint{"empty array"}, "A json array of public keys.\n",
                                 {
                                     {"pubkey", RPCArg::Type::STR_HEX, RPCArg::Optional::OMITTED, "A public key"},
                                 },
                             },
-                            {"scripts", RPCArg::Type::ARR, /* default */ "empty array", "A json array of scripts.\n",
+                            {"scripts", RPCArg::Type::ARR, RPCArg::DefaultHint{"empty array"}, "A json array of scripts.\n",
                                 {
                                     {"script", RPCArg::Type::STR_HEX, RPCArg::Optional::OMITTED, "A script"},
                                 },
                             },
-                            {"descriptors", RPCArg::Type::ARR, /* default */ "empty array", "A json array of descriptors.\n",
+                            {"descriptors", RPCArg::Type::ARR, RPCArg::DefaultHint{"empty array"}, "A json array of descriptors.\n",
                                 {
                                     {"descriptor", RPCArg::Type::STR_HEX, RPCArg::Optional::OMITTED, "A descriptor"},
                                 },
                             }
                         }
                     },
-=======
-                    {"bip32derivs", RPCArg::Type::BOOL, RPCArg::Default{true}, "Include BIP 32 derivation paths for public keys if we know them"},
->>>>>>> d4300a10
                 },
                 RPCResult{
                     RPCResult::Type::OBJ, "", "",
@@ -5489,7 +5404,7 @@
                 HELP_REQUIRING_PASSPHRASE,
                 {
                     {"bitcoin_descriptor", RPCArg::Type::STR, RPCArg::Optional::NO, "The Bitcoin descriptor that includes a single extended pubkey. Must be one of the following: pkh(<xpub>), sh(wpkh(<xpub>)), or wpkh(<xpub>). This is used as the destination chain for the Bitcoin destination wallet. The derivation path from the xpub is given by the descriptor, typically `0/k`, reflecting the external chain of the wallet. DEPRECATED: If a plain xpub is given, pkh(<xpub>) is assumed, with the `0/k` derivation from that xpub. See link for more details on script descriptors: https://github.com/bitcoin/bitcoin/blob/master/doc/descriptors.md"},
-                    {"bip32_counter", RPCArg::Type::NUM , /* default */ "0", "The `k` in `0/k` to be set as the next address to derive from the `bitcoin_descriptor`. This will be stored in the wallet and incremented on each successful `sendtomainchain` invocation."},
+                    {"bip32_counter", RPCArg::Type::NUM , RPCArg::Default{0}, "The `k` in `0/k` to be set as the next address to derive from the `bitcoin_descriptor`. This will be stored in the wallet and incremented on each successful `sendtomainchain` invocation."},
                     {"liquid_pak", RPCArg::Type::STR_HEX, RPCArg::Optional::OMITTED_NAMED_ARG, "The Liquid wallet pubkey in hex to be used as the Liquid PAK for pegout authorization. The private key must be in the wallet if argument is given. If this argument is not provided one will be generated and stored in the wallet automatically and returned."}
                 },
                 RPCResult{
@@ -5670,8 +5585,8 @@
                 {
                     {"address", RPCArg::Type::STR, RPCArg::Optional::NO, "The destination address on Bitcoin mainchain"},
                     {"amount", RPCArg::Type::AMOUNT, RPCArg::Optional::NO, "The amount being sent to Bitcoin mainchain"},
-                    {"subtractfeefromamount", RPCArg::Type::BOOL, /* default */ "false", "The fee will be deducted from the amount being pegged-out."},
-                    {"verbose", RPCArg::Type::BOOL, /* default */ "false", "If true, return extra information about the transaction."},
+                    {"subtractfeefromamount", RPCArg::Type::BOOL, RPCArg::Default{false}, "The fee will be deducted from the amount being pegged-out."},
+                    {"verbose", RPCArg::Type::BOOL, RPCArg::Default{false}, "If true, return extra information about the transaction."},
                 },
                 {
                     RPCResult{"if verbose is not set or set to false",
@@ -5785,8 +5700,8 @@
                 {
                     {"address", RPCArg::Type::STR, RPCArg::Optional::NO, "Must be \"\". Only for non-PAK `sendtomainchain` compatibility."},
                     {"amount", RPCArg::Type::AMOUNT, RPCArg::Optional::NO, "The amount being sent to `bitcoin_address`."},
-                    {"subtractfeefromamount", RPCArg::Type::BOOL, /* default */ "false", "The fee will be deducted from the amount being pegged-out."},
-                    {"verbose", RPCArg::Type::BOOL, /* default */ "false", "If true, return extra information about the transaction."},
+                    {"subtractfeefromamount", RPCArg::Type::BOOL, RPCArg::Default{false}, "The fee will be deducted from the amount being pegged-out."},
+                    {"verbose", RPCArg::Type::BOOL, RPCArg::Default{false}, "If true, return extra information about the transaction."},
                 },
                 RPCResult{
                     RPCResult::Type::OBJ, "", "",
@@ -6359,14 +6274,14 @@
                 "This call may add an additional 0-value unspendable output in order to balance the blinders.\n",
                 {
                     {"hexstring", RPCArg::Type::STR_HEX, RPCArg::Optional::NO, "A hex-encoded raw transaction."},
-                    {"ignoreblindfail", RPCArg::Type::BOOL , /* default */ "true", "Return a transaction even when a blinding attempt fails due to number of blinded inputs/outputs."},
+                    {"ignoreblindfail", RPCArg::Type::BOOL , RPCArg::Default{true}, "Return a transaction even when a blinding attempt fails due to number of blinded inputs/outputs."},
                     {"asset_commitments", RPCArg::Type::ARR, RPCArg::Optional::OMITTED_NAMED_ARG, "An array of input asset generators. If provided, this list must be empty, or match the final input commitment list, including ordering, to make a valid surjection proof. This list does not include generators for issuances, as these assets are inherently unblinded.",
                         {
                             {"assetcommitment", RPCArg::Type::STR_HEX, RPCArg::Optional::OMITTED, "A hex-encoded asset commitment, one for each input."
             "                        Null commitments must be \"\"."},
                         }
                     },
-                    {"blind_issuances", RPCArg::Type::BOOL , /* default */ "true", "Blind the issuances found in the raw transaction or not. All issuances will be blinded if true."},
+                    {"blind_issuances", RPCArg::Type::BOOL , RPCArg::Default{true}, "Blind the issuances found in the raw transaction or not. All issuances will be blinded if true."},
                     {"totalblinder", RPCArg::Type::STR, RPCArg::Optional::OMITTED, "Ignored for now."},
                 },
                 RPCResult{
@@ -6621,7 +6536,7 @@
                 {
                     {"assetamount", RPCArg::Type::AMOUNT, RPCArg::Optional::NO, "Amount of asset to generate. Note that the amount is BTC-like, with 8 decimal places."},
                     {"tokenamount", RPCArg::Type::AMOUNT, RPCArg::Optional::NO, "Amount of reissuance tokens to generate. Note that the amount is BTC-like, with 8 decimal places. These will allow you to reissue the asset if in wallet using `reissueasset`. These tokens are not consumed during reissuance."},
-                    {"blind", RPCArg::Type::BOOL , /* default */ "true", "Whether to blind the issuances."},
+                    {"blind", RPCArg::Type::BOOL, RPCArg::Default{true}, "Whether to blind the issuances."},
                 },
                 RPCResult{
                     RPCResult::Type::OBJ, "", "",
@@ -6902,7 +6817,7 @@
                     {"amount", RPCArg::Type::AMOUNT, RPCArg::Optional::NO, "The amount to destroy (8 decimals above the minimal unit)."},
                     {"comment", RPCArg::Type::STR, RPCArg::Optional::OMITTED_NAMED_ARG, "A comment used to store what the transaction is for.\n"
             "                             This is not part of the transaction, just kept in your wallet."},
-                    {"verbose", RPCArg::Type::BOOL, /* default */ "false", "If true, return extra information about the transaction."},
+                    {"verbose", RPCArg::Type::BOOL, RPCArg::Default{false}, "If true, return extra information about the transaction."},
                 },
                 {
                     RPCResult{"if verbose is not set or set to false",
