// Copyright (c) 2010 Satoshi Nakamoto
// Copyright (c) 2009-2020 The Bitcoin Core developers
// Distributed under the MIT software license, see the accompanying
// file COPYING or http://www.opensource.org/licenses/mit-license.php.

#include <amount.h>
#include <asset.h>
#include <assetsdir.h>
#include <block_proof.h>
#include <consensus/validation.h>
#include <core_io.h>
#include <interfaces/chain.h>
#include <key_io.h>
#include <mainchainrpc.h>
#include <merkleblock.h>
#include <node/context.h>
#include <outputtype.h>
#include <pegins.h>
#include <policy/feerate.h>
#include <policy/fees.h>
#include <policy/policy.h>
#include <policy/rbf.h>
#include <pow.h>
#include <primitives/bitcoin/merkleblock.h>
#include <primitives/bitcoin/transaction.h>
#include <rpc/rawtransaction_util.h>
#include <rpc/server.h>
#include <rpc/util.h>
#include <script/descriptor.h>
#include <script/pegins.h>  // for GetPeginOutputFromWitness()
#include <script/sign.h>
#include <secp256k1.h>
#include <util/bip32.h>
#include <util/fees.h>
#include <util/message.h> // For MessageSign()
#include <util/moneystr.h>
#include <util/ref.h>
#include <util/string.h>
#include <util/system.h>
#include <util/translation.h>
#include <util/url.h>
#include <util/vector.h>
#include <validation.h>
#include <wallet/coincontrol.h>
#include <wallet/context.h>
#include <wallet/feebumper.h>
#include <wallet/fees.h>
#include <wallet/rpcwallet.h>
#include <wallet/wallet.h>
#include <wallet/walletdb.h>
#include <wallet/walletutil.h>

#include <stdint.h>

#include <univalue.h>

#include <script/generic.hpp> // signblock
#include <script/descriptor.h> // initpegoutwallet
#include <span.h> // sendtomainchain_pak
#include <blind.h>
#include <issuance.h>

using interfaces::FoundBlock;

static const std::string WALLET_ENDPOINT_BASE = "/wallet/";
static const std::string HELP_REQUIRING_PASSPHRASE{"\nRequires wallet passphrase to be set with walletpassphrase call if wallet is encrypted.\n"};

static inline bool GetAvoidReuseFlag(const CWallet* const pwallet, const UniValue& param) {
    bool can_avoid_reuse = pwallet->IsWalletFlagSet(WALLET_FLAG_AVOID_REUSE);
    bool avoid_reuse = param.isNull() ? can_avoid_reuse : param.get_bool();

    if (avoid_reuse && !can_avoid_reuse) {
        throw JSONRPCError(RPC_WALLET_ERROR, "wallet does not have the \"avoid reuse\" feature enabled");
    }

    return avoid_reuse;
}


/** Used by RPC commands that have an include_watchonly parameter.
 *  We default to true for watchonly wallets if include_watchonly isn't
 *  explicitly set.
 */
static bool ParseIncludeWatchonly(const UniValue& include_watchonly, const CWallet& pwallet)
{
    if (include_watchonly.isNull()) {
        // if include_watchonly isn't explicitly set, then check if we have a watchonly wallet
        return pwallet.IsWalletFlagSet(WALLET_FLAG_DISABLE_PRIVATE_KEYS);
    }

    // otherwise return whatever include_watchonly was set to
    return include_watchonly.get_bool();
}


/** Checks if a CKey is in the given CWallet compressed or otherwise*/
bool HaveKey(const SigningProvider& wallet, const CKey& key)
{
    CKey key2;
    key2.Set(key.begin(), key.end(), !key.IsCompressed());
    return wallet.HaveKey(key.GetPubKey().GetID()) || wallet.HaveKey(key2.GetPubKey().GetID());
}

bool GetWalletNameFromJSONRPCRequest(const JSONRPCRequest& request, std::string& wallet_name)
{
    if (URL_DECODE && request.URI.substr(0, WALLET_ENDPOINT_BASE.size()) == WALLET_ENDPOINT_BASE) {
        // wallet endpoint was used
        wallet_name = URL_DECODE(request.URI.substr(WALLET_ENDPOINT_BASE.size()));
        return true;
    }
    return false;
}

std::shared_ptr<CWallet> GetWalletForJSONRPCRequest(const JSONRPCRequest& request)
{
    CHECK_NONFATAL(!request.fHelp);
    std::string wallet_name;
    if (GetWalletNameFromJSONRPCRequest(request, wallet_name)) {
        std::shared_ptr<CWallet> pwallet = GetWallet(wallet_name);
        if (!pwallet) throw JSONRPCError(RPC_WALLET_NOT_FOUND, "Requested wallet does not exist or is not loaded");
        return pwallet;
    }

    std::vector<std::shared_ptr<CWallet>> wallets = GetWallets();
    if (wallets.size() == 1) {
        return wallets[0];
    }

    if (!HasWallets()) {
        throw JSONRPCError(
            RPC_METHOD_NOT_FOUND, "Method not found (wallet method is disabled because no wallet is loaded)");
    }
    throw JSONRPCError(RPC_WALLET_NOT_SPECIFIED,
        "Wallet file not specified (must request wallet RPC through /wallet/<filename> uri-path).");
}

void EnsureWalletIsUnlocked(const CWallet* pwallet)
{
    if (pwallet->IsLocked()) {
        throw JSONRPCError(RPC_WALLET_UNLOCK_NEEDED, "Error: Please enter the wallet passphrase with walletpassphrase first.");
    }
}

WalletContext& EnsureWalletContext(const util::Ref& context)
{
    if (!context.Has<WalletContext>()) {
        throw JSONRPCError(RPC_INTERNAL_ERROR, "Wallet context not found");
    }
    return context.Get<WalletContext>();
}

// also_create should only be set to true only when the RPC is expected to add things to a blank wallet and make it no longer blank
LegacyScriptPubKeyMan& EnsureLegacyScriptPubKeyMan(CWallet& wallet, bool also_create)
{
    LegacyScriptPubKeyMan* spk_man = wallet.GetLegacyScriptPubKeyMan();
    if (!spk_man && also_create) {
        spk_man = wallet.GetOrCreateLegacyScriptPubKeyMan();
    }
    if (!spk_man) {
        throw JSONRPCError(RPC_WALLET_ERROR, "This type of wallet does not support this command");
    }
    return *spk_man;
}

static void WalletTxToJSON(interfaces::Chain& chain, const CWalletTx& wtx, UniValue& entry)
{
    int confirms = wtx.GetDepthInMainChain();
    entry.pushKV("confirmations", confirms);
    if (wtx.IsCoinBase())
        entry.pushKV("generated", true);
    if (confirms > 0)
    {
        entry.pushKV("blockhash", wtx.m_confirm.hashBlock.GetHex());
        entry.pushKV("blockheight", wtx.m_confirm.block_height);
        entry.pushKV("blockindex", wtx.m_confirm.nIndex);
        int64_t block_time;
        CHECK_NONFATAL(chain.findBlock(wtx.m_confirm.hashBlock, FoundBlock().time(block_time)));
        entry.pushKV("blocktime", block_time);
    } else {
        entry.pushKV("trusted", wtx.IsTrusted());
    }
    uint256 hash = wtx.GetHash();
    entry.pushKV("txid", hash.GetHex());
    UniValue conflicts(UniValue::VARR);
    for (const uint256& conflict : wtx.GetConflicts())
        conflicts.push_back(conflict.GetHex());
    entry.pushKV("walletconflicts", conflicts);
    entry.pushKV("time", wtx.GetTxTime());
    entry.pushKV("timereceived", (int64_t)wtx.nTimeReceived);

    // Add opt-in RBF status
    std::string rbfStatus = "no";
    if (confirms <= 0) {
        RBFTransactionState rbfState = chain.isRBFOptIn(*wtx.tx);
        if (rbfState == RBFTransactionState::UNKNOWN)
            rbfStatus = "unknown";
        else if (rbfState == RBFTransactionState::REPLACEABLE_BIP125)
            rbfStatus = "yes";
    }
    entry.pushKV("bip125-replaceable", rbfStatus);

    for (const std::pair<const std::string, std::string>& item : wtx.mapValue) {
        // Skip blinding data which isn't parseable
        if (item.first != "blindingdata") {
            entry.pushKV(item.first, item.second);
        }
    }
}

static std::string LabelFromValue(const UniValue& value)
{
    std::string label = value.get_str();
    if (label == "*")
        throw JSONRPCError(RPC_WALLET_INVALID_LABEL_NAME, "Invalid label name");
    return label;
}

static UniValue getnewaddress(const JSONRPCRequest& request)
{
            RPCHelpMan{"getnewaddress",
                "\nReturns a new address for receiving payments.\n"
                "If 'label' is specified, it is added to the address book \n"
                "so payments received with the address will be associated with 'label'.\n"
                "When the wallet doesn't give blinded addresses by default (-blindedaddresses=0), \n"
                "the address type \"blech32\" can still be used to get a blinded address.\n",
                {
                    {"label", RPCArg::Type::STR, /* default */ "\"\"", "The label name for the address to be linked to. It can also be set to the empty string \"\" to represent the default label. The label does not need to exist, it will be created if there is no label by the given name."},
                    {"address_type", RPCArg::Type::STR, /* default */ "set by -addresstype", "The address type to use. Options are \"legacy\", \"p2sh-segwit\", and \"bech32\". Default is set by -addresstype."},
                },
                RPCResult{
                    RPCResult::Type::STR, "address", "The new address"
                },
                RPCExamples{
                    HelpExampleCli("getnewaddress", "")
            + HelpExampleRpc("getnewaddress", "")
                },
            }.Check(request);

    std::shared_ptr<CWallet> const wallet = GetWalletForJSONRPCRequest(request);
    if (!wallet) return NullUniValue;
    CWallet* const pwallet = wallet.get();

    LOCK(pwallet->cs_wallet);

    if (!pwallet->CanGetAddresses()) {
        throw JSONRPCError(RPC_WALLET_ERROR, "Error: This wallet has no available keys");
    }

    // Parse the label first so we don't generate a key if there's an error
    std::string label;
    if (!request.params[0].isNull())
        label = LabelFromValue(request.params[0]);

    OutputType output_type = pwallet->m_default_address_type;
    bool force_blind = false;
    if (!request.params[1].isNull()) {
        if (!ParseOutputType(request.params[1].get_str(), output_type)) {
            throw JSONRPCError(RPC_INVALID_ADDRESS_OR_KEY, strprintf("Unknown address type '%s'", request.params[1].get_str()));
        }
        // Special case for "blech32" when `-blindedaddresses=0` in the config.
        if (request.params[1].get_str() == "blech32") {
            force_blind = true;
        }
    }

    CTxDestination dest;
    std::string error;
    bool add_blinding_key = force_blind || gArgs.GetBoolArg("-blindedaddresses", g_con_elementsmode);
    if (!pwallet->GetNewDestination(output_type, label, dest, error, add_blinding_key)) {
        throw JSONRPCError(RPC_WALLET_KEYPOOL_RAN_OUT, error);
    }

    return EncodeDestination(dest);
}

static UniValue getrawchangeaddress(const JSONRPCRequest& request)
{
            RPCHelpMan{"getrawchangeaddress",
                "\nReturns a new Bitcoin address, for receiving change.\n"
                "This is for use with raw transactions, NOT normal use.\n",
                {
                    {"address_type", RPCArg::Type::STR, /* default */ "set by -changetype", "The address type to use. Options are \"legacy\", \"p2sh-segwit\", and \"bech32\". Default is set by -changetype."},
                },
                RPCResult{
                    RPCResult::Type::STR, "address", "The address"
                },
                RPCExamples{
                    HelpExampleCli("getrawchangeaddress", "")
            + HelpExampleRpc("getrawchangeaddress", "")
                },
            }.Check(request);

    std::shared_ptr<CWallet> const wallet = GetWalletForJSONRPCRequest(request);
    if (!wallet) return NullUniValue;
    CWallet* const pwallet = wallet.get();

    LOCK(pwallet->cs_wallet);

    if (!pwallet->CanGetAddresses(true)) {
        throw JSONRPCError(RPC_WALLET_ERROR, "Error: This wallet has no available keys");
    }

    OutputType output_type = pwallet->m_default_change_type != OutputType::CHANGE_AUTO ? pwallet->m_default_change_type : pwallet->m_default_address_type;
    bool force_blind = false;
    if (!request.params[0].isNull()) {
        if (!ParseOutputType(request.params[0].get_str(), output_type)) {
            throw JSONRPCError(RPC_INVALID_ADDRESS_OR_KEY, strprintf("Unknown address type '%s'", request.params[0].get_str()));
        }
        // Special case for "blech32" when `-blindedaddresses=0` in the config.
        if (request.params[0].get_str() == "blech32") {
            force_blind = true;
        }
    }

    CTxDestination dest;
    std::string error;
    bool add_blinding_key = force_blind || gArgs.GetBoolArg("-blindedaddresses", g_con_elementsmode);
    if (!pwallet->GetNewChangeDestination(output_type, dest, error, add_blinding_key)) {
        throw JSONRPCError(RPC_WALLET_KEYPOOL_RAN_OUT, error);
    }
    return EncodeDestination(dest);
}


static UniValue setlabel(const JSONRPCRequest& request)
{
            RPCHelpMan{"setlabel",
                "\nSets the label associated with the given address.\n",
                {
                    {"address", RPCArg::Type::STR, RPCArg::Optional::NO, "The address to be associated with a label."},
                    {"label", RPCArg::Type::STR, RPCArg::Optional::NO, "The label to assign to the address."},
                },
                RPCResult{RPCResult::Type::NONE, "", ""},
                RPCExamples{
                    HelpExampleCli("setlabel", "\"" + EXAMPLE_ADDRESS[0] + "\" \"tabby\"")
            + HelpExampleRpc("setlabel", "\"" + EXAMPLE_ADDRESS[0] + "\", \"tabby\"")
                },
            }.Check(request);

    std::shared_ptr<CWallet> const wallet = GetWalletForJSONRPCRequest(request);
    if (!wallet) return NullUniValue;
    CWallet* const pwallet = wallet.get();

    LOCK(pwallet->cs_wallet);

    CTxDestination dest = DecodeDestination(request.params[0].get_str());
    if (!IsValidDestination(dest)) {
        throw JSONRPCError(RPC_INVALID_ADDRESS_OR_KEY, "Invalid Bitcoin address");
    }

    std::string label = LabelFromValue(request.params[1]);

    if (pwallet->IsMine(dest)) {
        pwallet->SetAddressBook(dest, label, "receive");
    } else {
        pwallet->SetAddressBook(dest, label, "send");
    }

    return NullUniValue;
}


static CTransactionRef SendMoney(CWallet * const pwallet, const CTxDestination &address, CAmount nValue, const CAsset& asset, bool fSubtractFeeFromAmount, const CCoinControl& coin_control, mapValue_t mapValue, bool ignore_blind_fail)
{
    CAmountMap curBalance = pwallet->GetBalance(0, coin_control.m_avoid_address_reuse).m_mine_trusted;

    // Check amount
    if (nValue <= 0)
        throw JSONRPCError(RPC_INVALID_PARAMETER, "Invalid amount");

    if (nValue > curBalance[asset])
        throw JSONRPCError(RPC_WALLET_INSUFFICIENT_FUNDS, "Insufficient funds");

    // Parse Bitcoin address
    CScript scriptPubKey = GetScriptForDestination(address);

    // Create the lower bound number of reserve keys.
    std::vector<COutPoint> vPresetInputs;
    coin_control.ListSelected(vPresetInputs);

    // Create and send the transaction
    CAmount nFeeRequired = 0;
    bilingual_str error;
    std::vector<CRecipient> vecSend;
    int nChangePosRet = -1;
    CRecipient recipient = {scriptPubKey, nValue, asset, GetDestinationBlindingKey(address), fSubtractFeeFromAmount};
    vecSend.push_back(recipient);
    CTransactionRef tx;
    BlindDetails* blind_details = g_con_elementsmode ? new BlindDetails() : NULL;
    if (blind_details) blind_details->ignore_blind_failure = ignore_blind_fail;
    if (!pwallet->CreateTransaction(vecSend, tx, nFeeRequired, nChangePosRet, error, coin_control, true, blind_details)) {
        if (!fSubtractFeeFromAmount && nValue + nFeeRequired > curBalance[policyAsset])
            error = strprintf(Untranslated("Error: This transaction requires a transaction fee of at least %s"), FormatMoney(nFeeRequired));
        throw JSONRPCError(RPC_WALLET_ERROR, error.original);
    }
    pwallet->CommitTransaction(tx, std::move(mapValue), {} /* orderForm */, blind_details);
    return tx;
}

static UniValue sendtoaddress(const JSONRPCRequest& request)
{
            RPCHelpMan{"sendtoaddress",
                "\nSend an amount to a given address." +
        HELP_REQUIRING_PASSPHRASE,
                {
                    {"address", RPCArg::Type::STR, RPCArg::Optional::NO, "The address to send to."},
                    {"amount", RPCArg::Type::AMOUNT, RPCArg::Optional::NO, "The amount in " + CURRENCY_UNIT + " to send. eg 0.1"},
                    {"comment", RPCArg::Type::STR, RPCArg::Optional::OMITTED_NAMED_ARG, "A comment used to store what the transaction is for.\n"
            "                             This is not part of the transaction, just kept in your wallet."},
                    {"comment_to", RPCArg::Type::STR, RPCArg::Optional::OMITTED_NAMED_ARG, "A comment to store the name of the person or organization\n"
            "                             to which you're sending the transaction. This is not part of the \n"
            "                             transaction, just kept in your wallet."},
                    {"subtractfeefromamount", RPCArg::Type::BOOL, /* default */ "false", "The fee will be deducted from the amount being sent.\n"
            "                             The recipient will receive less bitcoins than you enter in the amount field."},
                    {"replaceable", RPCArg::Type::BOOL, /* default */ "wallet default", "Allow this transaction to be replaced by a transaction with higher fees via BIP 125"},
                    {"conf_target", RPCArg::Type::NUM, /* default */ "wallet default", "Confirmation target (in blocks)"},
                    {"estimate_mode", RPCArg::Type::STR, /* default */ "UNSET", "The fee estimate mode, must be one of:\n"
            "       \"UNSET\"\n"
            "       \"ECONOMICAL\"\n"
            "       \"CONSERVATIVE\""},
                    {"avoid_reuse", RPCArg::Type::BOOL, /* default */ "true", "(only available if avoid_reuse wallet flag is set) Avoid spending from dirty addresses; addresses are considered\n"
            "                             dirty if they have previously been used in a transaction."},
                    {"assetlabel", RPCArg::Type::STR, RPCArg::Optional::OMITTED_NAMED_ARG, "Hex asset id or asset label for balance."},
                    {"ignoreblindfail", RPCArg::Type::BOOL, /* default */ "true", "Return a transaction even when a blinding attempt fails due to number of blinded inputs/outputs."},
                },
                RPCResult{
                    RPCResult::Type::STR_HEX, "txid", "The transaction id."
                },
                RPCExamples{
                    HelpExampleCli("sendtoaddress", "\"" + EXAMPLE_ADDRESS[0] + "\" 0.1")
            + HelpExampleCli("sendtoaddress", "\"" + EXAMPLE_ADDRESS[0] + "\" 0.1 \"donation\" \"seans outpost\"")
            + HelpExampleCli("sendtoaddress", "\"" + EXAMPLE_ADDRESS[0] + "\" 0.1 \"\" \"\" true")
            + HelpExampleRpc("sendtoaddress", "\"" + EXAMPLE_ADDRESS[0] + "\", 0.1, \"donation\", \"seans outpost\"")
                },
            }.Check(request);

    std::shared_ptr<CWallet> const wallet = GetWalletForJSONRPCRequest(request);
    if (!wallet) return NullUniValue;
    CWallet* const pwallet = wallet.get();

    // Make sure the results are valid at least up to the most recent block
    // the user could have gotten from another RPC command prior to now
    pwallet->BlockUntilSyncedToCurrentChain();

    LOCK(pwallet->cs_wallet);

    CTxDestination dest = DecodeDestination(request.params[0].get_str());
    if (!IsValidDestination(dest)) {
        throw JSONRPCError(RPC_INVALID_ADDRESS_OR_KEY, "Invalid address");
    }

    // Amount
    CAmount nAmount = AmountFromValue(request.params[1]);
    if (nAmount <= 0)
        throw JSONRPCError(RPC_TYPE_ERROR, "Invalid amount for send");

    // Wallet comments
    mapValue_t mapValue;
    if (!request.params[2].isNull() && !request.params[2].get_str().empty())
        mapValue["comment"] = request.params[2].get_str();
    if (!request.params[3].isNull() && !request.params[3].get_str().empty())
        mapValue["to"] = request.params[3].get_str();

    bool fSubtractFeeFromAmount = false;
    if (!request.params[4].isNull()) {
        fSubtractFeeFromAmount = request.params[4].get_bool();
    }

    CCoinControl coin_control;
    if (!request.params[5].isNull()) {
        coin_control.m_signal_bip125_rbf = request.params[5].get_bool();
    }

    if (!request.params[6].isNull()) {
        coin_control.m_confirm_target = ParseConfirmTarget(request.params[6], pwallet->chain().estimateMaxBlocks());
    }

    if (!request.params[7].isNull()) {
        if (!FeeModeFromString(request.params[7].get_str(), coin_control.m_fee_mode)) {
            throw JSONRPCError(RPC_INVALID_PARAMETER, "Invalid estimate_mode parameter");
        }
    }

    coin_control.m_avoid_address_reuse = GetAvoidReuseFlag(pwallet, request.params[8]);
    // We also enable partial spend avoidance if reuse avoidance is set.
    coin_control.m_avoid_partial_spends |= coin_control.m_avoid_address_reuse;

    std::string strasset = Params().GetConsensus().pegged_asset.GetHex();
    if (request.params.size() > 9 && request.params[9].isStr() && !request.params[9].get_str().empty()) {
        strasset = request.params[9].get_str();
    }
    CAsset asset = GetAssetFromString(strasset);
    if (asset.IsNull() && g_con_elementsmode) {
        throw JSONRPCError(RPC_WALLET_ERROR, strprintf("Unknown label and invalid asset hex: %s", asset.GetHex()));
    }

    bool ignore_blind_fail = true;
    if (request.params.size() > 10) {
        ignore_blind_fail = request.params[10].get_bool();
    }

    EnsureWalletIsUnlocked(pwallet);

    CTransactionRef tx = SendMoney(pwallet, dest, nAmount, asset, fSubtractFeeFromAmount, coin_control, std::move(mapValue), ignore_blind_fail);
    return tx->GetHash().GetHex();
}

static UniValue listaddressgroupings(const JSONRPCRequest& request)
{
            RPCHelpMan{"listaddressgroupings",
                "\nLists groups of addresses which have had their common ownership\n"
                "made public by common use as inputs or as the resulting change\n"
                "in past transactions\n",
                {},
                RPCResult{
                    RPCResult::Type::ARR, "", "",
                    {
                        {RPCResult::Type::ARR, "", "",
                        {
                            {RPCResult::Type::ARR, "", "",
                            {
                                {RPCResult::Type::STR, "address", "The address"},
                                {RPCResult::Type::STR_AMOUNT, "amount", "The amount in " + CURRENCY_UNIT},
                                {RPCResult::Type::STR, "label", /* optional */ true, "The label"},
                            }},
                        }},
                    }
                },
                RPCExamples{
                    HelpExampleCli("listaddressgroupings", "")
            + HelpExampleRpc("listaddressgroupings", "")
                },
            }.Check(request);

    std::shared_ptr<CWallet> const wallet = GetWalletForJSONRPCRequest(request);
    if (!wallet) return NullUniValue;
    const CWallet* const pwallet = wallet.get();

    // Make sure the results are valid at least up to the most recent block
    // the user could have gotten from another RPC command prior to now
    pwallet->BlockUntilSyncedToCurrentChain();

    LOCK(pwallet->cs_wallet);

    UniValue jsonGroupings(UniValue::VARR);
    std::map<CTxDestination, CAmount> balances = pwallet->GetAddressBalances();
    for (const std::set<CTxDestination>& grouping : pwallet->GetAddressGroupings()) {
        UniValue jsonGrouping(UniValue::VARR);
        for (const CTxDestination& address : grouping)
        {
            UniValue addressInfo(UniValue::VARR);
            addressInfo.push_back(EncodeDestination(address));
            addressInfo.push_back(ValueFromAmount(balances[address]));
            {
                const auto* address_book_entry = pwallet->FindAddressBookEntry(address);
                if (address_book_entry) {
                    addressInfo.push_back(address_book_entry->GetLabel());
                }
            }
            jsonGrouping.push_back(addressInfo);
        }
        jsonGroupings.push_back(jsonGrouping);
    }
    return jsonGroupings;
}

static UniValue signmessage(const JSONRPCRequest& request)
{
            RPCHelpMan{"signmessage",
                "\nSign a message with the private key of an address" +
        HELP_REQUIRING_PASSPHRASE,
                {
                    {"address", RPCArg::Type::STR, RPCArg::Optional::NO, "The address to use for the private key."},
                    {"message", RPCArg::Type::STR, RPCArg::Optional::NO, "The message to create a signature of."},
                },
                RPCResult{
                    RPCResult::Type::STR, "signature", "The signature of the message encoded in base 64"
                },
                RPCExamples{
            "\nUnlock the wallet for 30 seconds\n"
            + HelpExampleCli("walletpassphrase", "\"mypassphrase\" 30") +
            "\nCreate the signature\n"
            + HelpExampleCli("signmessage", "\"1D1ZrZNe3JUo7ZycKEYQQiQAWd9y54F4XX\" \"my message\"") +
            "\nVerify the signature\n"
            + HelpExampleCli("verifymessage", "\"1D1ZrZNe3JUo7ZycKEYQQiQAWd9y54F4XX\" \"signature\" \"my message\"") +
            "\nAs a JSON-RPC call\n"
            + HelpExampleRpc("signmessage", "\"1D1ZrZNe3JUo7ZycKEYQQiQAWd9y54F4XX\", \"my message\"")
                },
            }.Check(request);

    std::shared_ptr<CWallet> const wallet = GetWalletForJSONRPCRequest(request);
    if (!wallet) return NullUniValue;
    const CWallet* const pwallet = wallet.get();

    LOCK(pwallet->cs_wallet);

    EnsureWalletIsUnlocked(pwallet);

    std::string strAddress = request.params[0].get_str();
    std::string strMessage = request.params[1].get_str();

    CTxDestination dest = DecodeDestination(strAddress);
    if (!IsValidDestination(dest)) {
        throw JSONRPCError(RPC_TYPE_ERROR, "Invalid address");
    }

    const PKHash *pkhash = boost::get<PKHash>(&dest);
    if (!pkhash) {
        throw JSONRPCError(RPC_TYPE_ERROR, "Address does not refer to key");
    }

    std::string signature;
    SigningResult err = pwallet->SignMessage(strMessage, *pkhash, signature);
    if (err == SigningResult::SIGNING_FAILED) {
        throw JSONRPCError(RPC_INVALID_ADDRESS_OR_KEY, SigningResultString(err));
    } else if (err != SigningResult::OK){
        throw JSONRPCError(RPC_WALLET_ERROR, SigningResultString(err));
    }

    return signature;
}

static CAmountMap GetReceived(const CWallet& wallet, const UniValue& params, bool by_label) EXCLUSIVE_LOCKS_REQUIRED(wallet.cs_wallet)
{
    std::set<CTxDestination> address_set;

    if (by_label) {
        // Get the set of addresses assigned to label
        std::string label = LabelFromValue(params[0]);
        address_set = wallet.GetLabelAddresses(label);
    } else {
        // Get the address
        CTxDestination dest = DecodeDestination(params[0].get_str());
        if (!IsValidDestination(dest)) {
            throw JSONRPCError(RPC_INVALID_ADDRESS_OR_KEY, "Invalid Bitcoin address");
        }
        CScript script_pub_key = GetScriptForDestination(dest);
        if (!wallet.IsMine(script_pub_key)) {
            throw JSONRPCError(RPC_WALLET_ERROR, "Address not found in wallet");
        }
        address_set.insert(dest);
    }

    // Minimum confirmations
    int min_depth = 1;
    if (!params[1].isNull())
        min_depth = params[1].get_int();

    // Tally
    CAmountMap amounts;
    for (auto& pairWtx : wallet.mapWallet) {
        const CWalletTx& wtx = pairWtx.second;
        if (wtx.IsCoinBase() || !wallet.chain().checkFinalTx(*wtx.tx)) {
            continue;
        }

        for (unsigned int i = 0; i < wtx.tx->vout.size(); i++) {
            const CTxOut& txout = wtx.tx->vout[i];
            CTxDestination address;
            if (ExtractDestination(txout.scriptPubKey, address) && wallet.IsMine(address) && address_set.count(address)) {
                if (wtx.GetDepthInMainChain() >= min_depth) {
                    CAmountMap wtxValue;
                    CAmount amt = wtx.GetOutputValueOut(i);
                    if (amt < 0) {
                        continue;
                    }
                    wtxValue[wtx.GetOutputAsset(i)] = amt;
                    amounts += wtxValue;
                }
            }
        }
    }

    return amounts;
}


static UniValue getreceivedbyaddress(const JSONRPCRequest& request)
{
            RPCHelpMan{"getreceivedbyaddress",
                "\nReturns the total amount received by the given address in transactions with at least minconf confirmations.\n",
                {
                    {"address", RPCArg::Type::STR, RPCArg::Optional::NO, "The address for transactions."},
                    {"minconf", RPCArg::Type::NUM, /* default */ "1", "Only include transactions confirmed at least this many times."},
                    {"assetlabel", RPCArg::Type::STR, RPCArg::Optional::OMITTED_NAMED_ARG, "Hex asset id or asset label for balance."},
                },
                RPCResult{
                    RPCResult::Type::STR_AMOUNT, "amount", "The total amount in " + CURRENCY_UNIT + " received at this address."
                },
                RPCExamples{
            "\nThe amount from transactions with at least 1 confirmation\n"
            + HelpExampleCli("getreceivedbyaddress", "\"" + EXAMPLE_ADDRESS[0] + "\"") +
            "\nThe amount including unconfirmed transactions, zero confirmations\n"
            + HelpExampleCli("getreceivedbyaddress", "\"" + EXAMPLE_ADDRESS[0] + "\" 0") +
            "\nThe amount with at least 6 confirmations\n"
            + HelpExampleCli("getreceivedbyaddress", "\"" + EXAMPLE_ADDRESS[0] + "\" 6") +
            "\nAs a JSON-RPC call\n"
            + HelpExampleRpc("getreceivedbyaddress", "\"" + EXAMPLE_ADDRESS[0] + "\", 6")
                },
            }.Check(request);

    std::shared_ptr<CWallet> const wallet = GetWalletForJSONRPCRequest(request);
    if (!wallet) return NullUniValue;
    const CWallet* const pwallet = wallet.get();

    // Make sure the results are valid at least up to the most recent block
    // the user could have gotten from another RPC command prior to now
    pwallet->BlockUntilSyncedToCurrentChain();

    LOCK(pwallet->cs_wallet);

    std::string asset = "";
    if (request.params.size() > 2 && request.params[2].isStr()) {
        asset = request.params[2].get_str();
    }

    return AmountMapToUniv(GetReceived(*pwallet, request.params, /* by_label */ false), asset);
}


static UniValue getreceivedbylabel(const JSONRPCRequest& request)
{
            RPCHelpMan{"getreceivedbylabel",
                "\nReturns the total amount received by addresses with <label> in transactions with at least [minconf] confirmations.\n",
                {
                    {"label", RPCArg::Type::STR, RPCArg::Optional::NO, "The selected label, may be the default label using \"\"."},
                    {"minconf", RPCArg::Type::NUM, /* default */ "1", "Only include transactions confirmed at least this many times."},
                    {"assetlabel", RPCArg::Type::STR, RPCArg::Optional::OMITTED_NAMED_ARG, "Hex asset id or asset label for balance."},
                },
                RPCResult{
                    RPCResult::Type::STR_AMOUNT, "amount", "The total amount in " + CURRENCY_UNIT + " received for this label."
                },
                RPCExamples{
            "\nAmount received by the default label with at least 1 confirmation\n"
            + HelpExampleCli("getreceivedbylabel", "\"\"") +
            "\nAmount received at the tabby label including unconfirmed amounts with zero confirmations\n"
            + HelpExampleCli("getreceivedbylabel", "\"tabby\" 0") +
            "\nThe amount with at least 6 confirmations\n"
            + HelpExampleCli("getreceivedbylabel", "\"tabby\" 6") +
            "\nAs a JSON-RPC call\n"
            + HelpExampleRpc("getreceivedbylabel", "\"tabby\", 6")
                },
            }.Check(request);

    std::shared_ptr<CWallet> const wallet = GetWalletForJSONRPCRequest(request);
    if (!wallet) return NullUniValue;
    const CWallet* const pwallet = wallet.get();

    // Make sure the results are valid at least up to the most recent block
    // the user could have gotten from another RPC command prior to now
    pwallet->BlockUntilSyncedToCurrentChain();

    LOCK(pwallet->cs_wallet);

    std::string asset = "";
    if (request.params.size() > 2 && request.params[2].isStr()) {
        asset = request.params[2].get_str();
    }

    return AmountMapToUniv(GetReceived(*pwallet, request.params, /* by_label */ true), asset);
}


static UniValue getbalance(const JSONRPCRequest& request)
{
            RPCHelpMan{"getbalance",
                "\nReturns the total available balance.\n"
                "The available balance is what the wallet considers currently spendable, and is\n"
                "thus affected by options which limit spendability such as -spendzeroconfchange.\n",
                {
                    {"dummy", RPCArg::Type::STR, RPCArg::Optional::OMITTED_NAMED_ARG, "Remains for backward compatibility. Must be excluded or set to \"*\"."},
                    {"minconf", RPCArg::Type::NUM, /* default */ "0", "Only include transactions confirmed at least this many times."},
                    {"include_watchonly", RPCArg::Type::BOOL, /* default */ "true for watch-only wallets, otherwise false", "Also include balance in watch-only addresses (see 'importaddress')"},
                    {"avoid_reuse", RPCArg::Type::BOOL, /* default */ "true", "(only available if avoid_reuse wallet flag is set) Do not include balance in dirty outputs; addresses are considered dirty if they have previously been used in a transaction."},
                    {"assetlabel", RPCArg::Type::STR, RPCArg::Optional::OMITTED_NAMED_ARG, "Hex asset id or asset label for balance."},
                },
                RPCResult{
                    RPCResult::Type::STR_AMOUNT, "amount", "The total amount in " + CURRENCY_UNIT + " received for this wallet."
                },
                RPCExamples{
            "\nThe total amount in the wallet with 0 or more confirmations\n"
            + HelpExampleCli("getbalance", "") +
            "\nThe total amount in the wallet with at least 6 confirmations\n"
            + HelpExampleCli("getbalance", "\"*\" 6") +
            "\nAs a JSON-RPC call\n"
            + HelpExampleRpc("getbalance", "\"*\", 6")
                },
            }.Check(request);

    std::shared_ptr<CWallet> const wallet = GetWalletForJSONRPCRequest(request);
    if (!wallet) return NullUniValue;
    const CWallet* const pwallet = wallet.get();

    // Make sure the results are valid at least up to the most recent block
    // the user could have gotten from another RPC command prior to now
    pwallet->BlockUntilSyncedToCurrentChain();

    LOCK(pwallet->cs_wallet);

    const UniValue& dummy_value = request.params[0];
    if (!dummy_value.isNull() && dummy_value.get_str() != "*") {
        throw JSONRPCError(RPC_METHOD_DEPRECATED, "dummy first argument must be excluded or set to \"*\".");
    }

    int min_depth = 0;
    if (!request.params[1].isNull()) {
        min_depth = request.params[1].get_int();
    }

    bool include_watchonly = ParseIncludeWatchonly(request.params[2], *pwallet);

    bool avoid_reuse = GetAvoidReuseFlag(pwallet, request.params[3]);

    std::string asset = "";
    if (!request.params[4].isNull() && request.params[4].isStr()) {
        asset = request.params[4].get_str();
    }

    const auto bal = pwallet->GetBalance(min_depth, avoid_reuse);

    if (include_watchonly) {
        return AmountMapToUniv(bal.m_mine_trusted + bal.m_watchonly_trusted, asset);
    } else {
        return AmountMapToUniv(bal.m_mine_trusted, asset);
    }
}

static UniValue getunconfirmedbalance(const JSONRPCRequest &request)
{
            RPCHelpMan{"getunconfirmedbalance",
                "DEPRECATED\nIdentical to getbalances().mine.untrusted_pending\n",
                {},
                RPCResult{RPCResult::Type::NUM, "", "The balance"},
                RPCExamples{""},
            }.Check(request);

    std::shared_ptr<CWallet> const wallet = GetWalletForJSONRPCRequest(request);
    if (!wallet) return NullUniValue;
    const CWallet* const pwallet = wallet.get();

    // Make sure the results are valid at least up to the most recent block
    // the user could have gotten from another RPC command prior to now
    pwallet->BlockUntilSyncedToCurrentChain();

    LOCK(pwallet->cs_wallet);

    return AmountMapToUniv(pwallet->GetBalance().m_mine_untrusted_pending, "");
}


static UniValue sendmany(const JSONRPCRequest& request)
{
    RPCHelpMan{"sendmany",
                "\nSend multiple times. Amounts are double-precision floating point numbers." +
        HELP_REQUIRING_PASSPHRASE,
                {
                    {"dummy", RPCArg::Type::STR, RPCArg::Optional::NO, "Must be set to \"\" for backwards compatibility.", "\"\""},
                    {"amounts", RPCArg::Type::OBJ, RPCArg::Optional::NO, "The addresses and amounts",
                        {
                            {"address", RPCArg::Type::AMOUNT, RPCArg::Optional::NO, "The address is the key, the numeric amount (can be string) in " + CURRENCY_UNIT + " is the value"},
                        },
                    },
                    {"minconf", RPCArg::Type::NUM, RPCArg::Optional::OMITTED_NAMED_ARG, "Ignored dummy value"},
                    {"comment", RPCArg::Type::STR, RPCArg::Optional::OMITTED_NAMED_ARG, "A comment"},
                    {"subtractfeefrom", RPCArg::Type::ARR, RPCArg::Optional::OMITTED_NAMED_ARG, "The addresses.\n"
            "                           The fee will be equally deducted from the amount of each selected address.\n"
            "                           Those recipients will receive less bitcoins than you enter in their corresponding amount field.\n"
            "                           If no addresses are specified here, the sender pays the fee.",
                        {
                            {"address", RPCArg::Type::STR, RPCArg::Optional::OMITTED, "Subtract fee from this address"},
                        },
                    },
                    {"replaceable", RPCArg::Type::BOOL, /* default */ "wallet default", "Allow this transaction to be replaced by a transaction with higher fees via BIP 125"},
                    {"conf_target", RPCArg::Type::NUM, /* default */ "wallet default", "Confirmation target (in blocks)"},
                    {"estimate_mode", RPCArg::Type::STR, /* default */ "UNSET", "The fee estimate mode, must be one of:\n"
            "       \"UNSET\"\n"
            "       \"ECONOMICAL\"\n"
            "       \"CONSERVATIVE\""},
                    {"output_assets", RPCArg::Type::OBJ, RPCArg::Optional::OMITTED, "A json object of addresses to assets.",
                        {
                            {"address", RPCArg::Type::STR, RPCArg::Optional::NO, "A key-value pair where the key is the address used and the value is an asset label or hex asset ID."},
                        },
                    },
                    {"ignoreblindfail", RPCArg::Type::BOOL, /* default */ "true", "Return a transaction even when a blinding attempt fails due to number of blinded inputs/outputs."},
                },
                 RPCResult{
                     RPCResult::Type::STR_HEX, "txid", "The transaction id for the send. Only 1 transaction is created regardless of\n"
            "the number of addresses."
                 },
                RPCExamples{
            "\nSend two amounts to two different addresses:\n"
            + HelpExampleCli("sendmany", "\"\" \"{\\\"" + EXAMPLE_ADDRESS[0] + "\\\":0.01,\\\"" + EXAMPLE_ADDRESS[1] + "\\\":0.02}\"") +
            "\nSend two amounts to two different addresses setting the confirmation and comment:\n"
            + HelpExampleCli("sendmany", "\"\" \"{\\\"" + EXAMPLE_ADDRESS[0] + "\\\":0.01,\\\"" + EXAMPLE_ADDRESS[1] + "\\\":0.02}\" 6 \"testing\"") +
            "\nSend two amounts to two different addresses, subtract fee from amount:\n"
            + HelpExampleCli("sendmany", "\"\" \"{\\\"" + EXAMPLE_ADDRESS[0] + "\\\":0.01,\\\"" + EXAMPLE_ADDRESS[1] + "\\\":0.02}\" 1 \"\" \"[\\\"" + EXAMPLE_ADDRESS[0] + "\\\",\\\"" + EXAMPLE_ADDRESS[1] + "\\\"]\"") +
            "\nAs a JSON-RPC call\n"
            + HelpExampleRpc("sendmany", "\"\", {\"" + EXAMPLE_ADDRESS[0] + "\":0.01,\"" + EXAMPLE_ADDRESS[1] + "\":0.02}, 6, \"testing\"")
                },
    }.Check(request);

    std::shared_ptr<CWallet> const wallet = GetWalletForJSONRPCRequest(request);
    if (!wallet) return NullUniValue;
    CWallet* const pwallet = wallet.get();

    // Make sure the results are valid at least up to the most recent block
    // the user could have gotten from another RPC command prior to now
    pwallet->BlockUntilSyncedToCurrentChain();

    LOCK(pwallet->cs_wallet);

    if (!request.params[0].isNull() && !request.params[0].get_str().empty()) {
        throw JSONRPCError(RPC_INVALID_PARAMETER, "Dummy value must be set to \"\"");
    }
    UniValue sendTo = request.params[1].get_obj();

    mapValue_t mapValue;
    if (!request.params[3].isNull() && !request.params[3].get_str().empty())
        mapValue["comment"] = request.params[3].get_str();

    UniValue subtractFeeFromAmount(UniValue::VARR);
    if (!request.params[4].isNull())
        subtractFeeFromAmount = request.params[4].get_array();

    CCoinControl coin_control;
    if (!request.params[5].isNull()) {
        coin_control.m_signal_bip125_rbf = request.params[5].get_bool();
    }

    if (!request.params[6].isNull()) {
        coin_control.m_confirm_target = ParseConfirmTarget(request.params[6], pwallet->chain().estimateMaxBlocks());
    }

    if (!request.params[7].isNull()) {
        if (!FeeModeFromString(request.params[7].get_str(), coin_control.m_fee_mode)) {
            throw JSONRPCError(RPC_INVALID_PARAMETER, "Invalid estimate_mode parameter");
        }
    }

    UniValue assets;
    if (!request.params[8].isNull()) {
        if (!g_con_elementsmode) {
            throw JSONRPCError(RPC_TYPE_ERROR, "Asset argument cannot be given for Bitcoin serialization.");
        }
        assets = request.params[8].get_obj();
    }

    bool ignore_blind_fail = true;
    if (request.params.size() > 9) {
        ignore_blind_fail = request.params[9].get_bool();
    }

    std::set<CTxDestination> destinations;
    std::vector<CRecipient> vecSend;

    std::vector<std::string> keys = sendTo.getKeys();
    for (const std::string& name_ : keys) {
        std::string strasset = Params().GetConsensus().pegged_asset.GetHex();
        if (!assets.isNull() && assets[name_].isStr()) {
            strasset = assets[name_].get_str();
        }
        CAsset asset = GetAssetFromString(strasset);
        if (asset.IsNull() && g_con_elementsmode) {
            throw JSONRPCError(RPC_WALLET_ERROR, strprintf("Unknown label and invalid asset hex: %s", asset.GetHex()));
        }

        CTxDestination dest = DecodeDestination(name_);
        if (!IsValidDestination(dest)) {
            throw JSONRPCError(RPC_INVALID_ADDRESS_OR_KEY, std::string("Invalid Bitcoin address: ") + name_);
        }

        if (destinations.count(dest)) {
            throw JSONRPCError(RPC_INVALID_PARAMETER, std::string("Invalid parameter, duplicated address: ") + name_);
        }
        destinations.insert(dest);

        CScript scriptPubKey = GetScriptForDestination(dest);
        CAmount nAmount = AmountFromValue(sendTo[name_]);
        if (nAmount <= 0)
            throw JSONRPCError(RPC_TYPE_ERROR, "Invalid amount for send");

        bool fSubtractFeeFromAmount = false;
        for (unsigned int idx = 0; idx < subtractFeeFromAmount.size(); idx++) {
            const UniValue& addr = subtractFeeFromAmount[idx];
            if (addr.get_str() == name_)
                fSubtractFeeFromAmount = true;
        }

        CRecipient recipient = {scriptPubKey, nAmount, asset, GetDestinationBlindingKey(dest), fSubtractFeeFromAmount};
        vecSend.push_back(recipient);
    }

    EnsureWalletIsUnlocked(pwallet);

    // Shuffle recipient list
    std::shuffle(vecSend.begin(), vecSend.end(), FastRandomContext());

    // Send
    CAmount nFeeRequired = 0;
    int nChangePosRet = -1;
    bilingual_str error;
    CTransactionRef tx;
    BlindDetails* blind_details = g_con_elementsmode ? new BlindDetails() : NULL;
    if (g_con_elementsmode) {
        blind_details->ignore_blind_failure = ignore_blind_fail;
    }
    bool fCreated = pwallet->CreateTransaction(vecSend, tx, nFeeRequired, nChangePosRet, error, coin_control, true, blind_details);
    if (!fCreated) {
        throw JSONRPCError(RPC_WALLET_INSUFFICIENT_FUNDS, error.original);
    }

    pwallet->CommitTransaction(tx, std::move(mapValue), {} /* orderForm */, blind_details);
    return tx->GetHash().GetHex();
}

static UniValue addmultisigaddress(const JSONRPCRequest& request)
{
            RPCHelpMan{"addmultisigaddress",
                "\nAdd an nrequired-to-sign multisignature address to the wallet. Requires a new wallet backup.\n"
                "Each key is a Bitcoin address or hex-encoded public key.\n"
                "This functionality is only intended for use with non-watchonly addresses.\n"
                "See `importaddress` for watchonly p2sh address support.\n"
                "If 'label' is specified, assign address to that label.\n",
                {
                    {"nrequired", RPCArg::Type::NUM, RPCArg::Optional::NO, "The number of required signatures out of the n keys or addresses."},
                    {"keys", RPCArg::Type::ARR, RPCArg::Optional::NO, "The addresses or hex-encoded public keys",
                        {
                            {"key", RPCArg::Type::STR, RPCArg::Optional::OMITTED, "address or hex-encoded public key"},
                        },
                        },
                    {"label", RPCArg::Type::STR, RPCArg::Optional::OMITTED_NAMED_ARG, "A label to assign the addresses to."},
                    {"address_type", RPCArg::Type::STR, /* default */ "set by -addresstype", "The address type to use. Options are \"legacy\", \"p2sh-segwit\", and \"bech32\"."},
                },
                RPCResult{
                    RPCResult::Type::OBJ, "", "",
                    {
                        {RPCResult::Type::STR, "address", "The value of the new multisig address"},
                        {RPCResult::Type::STR_HEX, "redeemScript", "The string value of the hex-encoded redemption script"},
                        {RPCResult::Type::STR, "descriptor", "The descriptor for this multisig"},
                    },
                },
                RPCExamples{
            "\nAdd a multisig address from 2 addresses\n"
            + HelpExampleCli("addmultisigaddress", "2 \"[\\\"" + EXAMPLE_ADDRESS[0] + "\\\",\\\"" + EXAMPLE_ADDRESS[1] + "\\\"]\"") +
            "\nAs a JSON-RPC call\n"
            + HelpExampleRpc("addmultisigaddress", "2, \"[\\\"" + EXAMPLE_ADDRESS[0] + "\\\",\\\"" + EXAMPLE_ADDRESS[1] + "\\\"]\"")
                },
            }.Check(request);

    std::shared_ptr<CWallet> const wallet = GetWalletForJSONRPCRequest(request);
    if (!wallet) return NullUniValue;
    CWallet* const pwallet = wallet.get();

    LegacyScriptPubKeyMan& spk_man = EnsureLegacyScriptPubKeyMan(*pwallet);

    LOCK2(pwallet->cs_wallet, spk_man.cs_KeyStore);

    std::string label;
    if (!request.params[2].isNull())
        label = LabelFromValue(request.params[2]);

    int required = request.params[0].get_int();

    // Get the public keys
    const UniValue& keys_or_addrs = request.params[1].get_array();
    std::vector<CPubKey> pubkeys;
    for (unsigned int i = 0; i < keys_or_addrs.size(); ++i) {
        if (IsHex(keys_or_addrs[i].get_str()) && (keys_or_addrs[i].get_str().length() == 66 || keys_or_addrs[i].get_str().length() == 130)) {
            pubkeys.push_back(HexToPubKey(keys_or_addrs[i].get_str()));
        } else {
            pubkeys.push_back(AddrToPubKey(spk_man, keys_or_addrs[i].get_str()));
        }
    }

    OutputType output_type = pwallet->m_default_address_type;
    if (!request.params[3].isNull()) {
        if (!ParseOutputType(request.params[3].get_str(), output_type)) {
            throw JSONRPCError(RPC_INVALID_ADDRESS_OR_KEY, strprintf("Unknown address type '%s'", request.params[3].get_str()));
        }
    }

    // Construct using pay-to-script-hash:
    CScript inner;
    CTxDestination dest = AddAndGetMultisigDestination(required, pubkeys, output_type, spk_man, inner);
    pwallet->SetAddressBook(dest, label, "send");

    // Make the descriptor
    std::unique_ptr<Descriptor> descriptor = InferDescriptor(GetScriptForDestination(dest), spk_man);

    UniValue result(UniValue::VOBJ);
    result.pushKV("address", EncodeDestination(dest));
    result.pushKV("redeemScript", HexStr(inner.begin(), inner.end()));
    result.pushKV("descriptor", descriptor->ToString());
    return result;
}

class Witnessifier : public boost::static_visitor<bool>
{
public:
    const SigningProvider * const provider;
    CTxDestination result;
    bool already_witness;

    explicit Witnessifier(const SigningProvider *_provider) : provider(_provider), already_witness(false) {}

    bool operator()(const PKHash &keyID) {
        if (provider) {
            CScript basescript = GetScriptForDestination(keyID);
            CScript witscript = GetScriptForWitness(basescript);
            if (!IsSolvable(*provider, witscript)) {
                return false;
            }
            return ExtractDestination(witscript, result);
        }
        return false;
    }

    bool operator()(const ScriptHash &scripthash) {
        CScript subscript;
        if (provider && provider->GetCScript(CScriptID(scripthash), subscript)) {
            int witnessversion;
            std::vector<unsigned char> witprog;
            if (subscript.IsWitnessProgram(witnessversion, witprog)) {
                ExtractDestination(subscript, result);
                already_witness = true;
                return true;
            }
            CScript witscript = GetScriptForWitness(subscript);
            if (!IsSolvable(*provider, witscript)) {
                return false;
            }
            return ExtractDestination(witscript, result);
        }
        return false;
    }

    bool operator()(const WitnessV0KeyHash& id)
    {
        already_witness = true;
        result = id;
        return true;
    }

    bool operator()(const WitnessV0ScriptHash& id)
    {
        already_witness = true;
        result = id;
        return true;
    }

    template<typename T>
    bool operator()(const T& dest) { return false; }
};

struct tallyitem
{
    CAmountMap mapAmount;
    int nConf{std::numeric_limits<int>::max()};
    std::vector<uint256> txids;
    bool fIsWatchonly{false};
    tallyitem()
    {
    }
};

static UniValue ListReceived(const CWallet* const pwallet, const UniValue& params, bool by_label) EXCLUSIVE_LOCKS_REQUIRED(pwallet->cs_wallet)
{
    // Minimum confirmations
    int nMinDepth = 1;
    if (!params[0].isNull())
        nMinDepth = params[0].get_int();

    // Whether to include empty labels
    bool fIncludeEmpty = false;
    if (!params[1].isNull())
        fIncludeEmpty = params[1].get_bool();

    isminefilter filter = ISMINE_SPENDABLE;

    if (ParseIncludeWatchonly(params[2], *pwallet)) {
        filter |= ISMINE_WATCH_ONLY;
    }

    bool has_filtered_address = false;
    CTxDestination filtered_address = CNoDestination();
    if (!by_label && params[3].isStr() && params[3].get_str() != "") {
        if (!IsValidDestinationString(params[3].get_str())) {
            throw JSONRPCError(RPC_WALLET_ERROR, "address_filter parameter was invalid");
        }
        filtered_address = DecodeDestination(params[3].get_str());
        has_filtered_address = true;
    }

    std::string strasset = "";
    if (params.size() > 4 && params[4].isStr()) {
        strasset = params[4].get_str();
    }
    CAsset asset;
    if (!strasset.empty()) {
        asset = GetAssetFromString(strasset);
    }

    // Tally
    std::map<CTxDestination, tallyitem> mapTally;
    for (const std::pair<const uint256, CWalletTx>& pairWtx : pwallet->mapWallet) {
        const CWalletTx& wtx = pairWtx.second;

        if (wtx.IsCoinBase() || !pwallet->chain().checkFinalTx(*wtx.tx)) {
            continue;
        }

        int nDepth = wtx.GetDepthInMainChain();
        if (nDepth < nMinDepth)
            continue;

        for (size_t index = 0; index < wtx.tx->vout.size(); ++index)
        {
            const CTxOut& txout = wtx.tx->vout[index];

            CTxDestination address;
            if (!ExtractDestination(txout.scriptPubKey, address))
                continue;

            if (has_filtered_address && !(filtered_address == address)) {
                continue;
            }

            isminefilter mine = pwallet->IsMine(address);
            if(!(mine & filter))
                continue;

            CAmount amt = wtx.GetOutputValueOut(index);
            if (amt < 0) {
                continue;
            }

            if (strasset != "" && wtx.GetOutputAsset(index) != asset) {
                continue;
            }

            tallyitem& item = mapTally[address];
            item.mapAmount[wtx.GetOutputAsset(index)] += amt;
            item.nConf = std::min(item.nConf, nDepth);
            item.txids.push_back(wtx.GetHash());
            if (mine & ISMINE_WATCH_ONLY)
                item.fIsWatchonly = true;
        }
    }

    // Reply
    UniValue ret(UniValue::VARR);
    std::map<std::string, tallyitem> label_tally;

    // Create m_address_book iterator
    // If we aren't filtering, go from begin() to end()
    auto start = pwallet->m_address_book.begin();
    auto end = pwallet->m_address_book.end();
    // If we are filtering, find() the applicable entry
    if (has_filtered_address) {
        start = pwallet->m_address_book.find(filtered_address);
        if (start != end) {
            end = std::next(start);
        }
    }

    for (auto item_it = start; item_it != end; ++item_it)
    {
        if (item_it->second.IsChange()) continue;
        const CTxDestination& address = item_it->first;
        const std::string& label = item_it->second.GetLabel();
        auto it = mapTally.find(address);
        if (it == mapTally.end() && !fIncludeEmpty)
            continue;

        CAmountMap mapAmount;
        int nConf = std::numeric_limits<int>::max();
        bool fIsWatchonly = false;
        if (it != mapTally.end())
        {
            mapAmount = (*it).second.mapAmount;
            nConf = (*it).second.nConf;
            fIsWatchonly = (*it).second.fIsWatchonly;
        }

        if (by_label)
        {
            tallyitem& _item = label_tally[label];
            _item.mapAmount += mapAmount;
            _item.nConf = std::min(_item.nConf, nConf);
            _item.fIsWatchonly = fIsWatchonly;
        }
        else
        {
            UniValue obj(UniValue::VOBJ);
            if(fIsWatchonly)
                obj.pushKV("involvesWatchonly", true);
            obj.pushKV("address",       EncodeDestination(address));
            obj.pushKV("amount",        AmountMapToUniv(mapAmount, strasset));
            obj.pushKV("confirmations", (nConf == std::numeric_limits<int>::max() ? 0 : nConf));
            obj.pushKV("label", label);
            UniValue transactions(UniValue::VARR);
            if (it != mapTally.end())
            {
                for (const uint256& _item : (*it).second.txids)
                {
                    transactions.push_back(_item.GetHex());
                }
            }
            obj.pushKV("txids", transactions);
            ret.push_back(obj);
        }
    }

    if (by_label)
    {
        for (const auto& entry : label_tally)
        {
            CAmountMap mapAmount = entry.second.mapAmount;
            int nConf = entry.second.nConf;
            UniValue obj(UniValue::VOBJ);
            if (entry.second.fIsWatchonly)
                obj.pushKV("involvesWatchonly", true);
            obj.pushKV("amount",        AmountMapToUniv(mapAmount, ""));
            obj.pushKV("confirmations", (nConf == std::numeric_limits<int>::max() ? 0 : nConf));
            obj.pushKV("label",         entry.first);
            ret.push_back(obj);
        }
    }

    return ret;
}

static UniValue listreceivedbyaddress(const JSONRPCRequest& request)
{
            RPCHelpMan{"listreceivedbyaddress",
                "\nList balances by receiving address.\n",
                {
                    {"minconf", RPCArg::Type::NUM, /* default */ "1", "The minimum number of confirmations before payments are included."},
                    {"include_empty", RPCArg::Type::BOOL, /* default */ "false", "Whether to include addresses that haven't received any payments."},
                    {"include_watchonly", RPCArg::Type::BOOL, /* default */ "true for watch-only wallets, otherwise false", "Whether to include watch-only addresses (see 'importaddress')"},
                    {"address_filter", RPCArg::Type::STR, RPCArg::Optional::OMITTED_NAMED_ARG, "If present, only return information on this address."},
                    {"assetlabel", RPCArg::Type::STR, RPCArg::Optional::OMITTED_NAMED_ARG, "Hex asset id or asset label for balance."},
                },
                RPCResult{
                    RPCResult::Type::ARR, "", "",
                    {
                        {RPCResult::Type::OBJ, "", "",
                        {
                            {RPCResult::Type::BOOL, "involvesWatchonly", "Only returns true if imported addresses were involved in transaction"},
                            {RPCResult::Type::STR, "address", "The receiving address"},
                            {RPCResult::Type::STR_AMOUNT, "amount", "The total amount in " + CURRENCY_UNIT + " received by the address"},
                            {RPCResult::Type::NUM, "confirmations", "The number of confirmations of the most recent transaction included"},
                            {RPCResult::Type::STR, "label", "The label of the receiving address. The default label is \"\""},
                            {RPCResult::Type::ARR, "txids", "",
                            {
                                {RPCResult::Type::STR_HEX, "txid", "The ids of transactions received with the address"},
                            }},
                        }},
                    }
                },
                RPCExamples{
                    HelpExampleCli("listreceivedbyaddress", "")
            + HelpExampleCli("listreceivedbyaddress", "6 true")
            + HelpExampleRpc("listreceivedbyaddress", "6, true, true")
            + HelpExampleRpc("listreceivedbyaddress", "6, true, true, \"" + EXAMPLE_ADDRESS[0] + "\"")
                },
            }.Check(request);

    std::shared_ptr<CWallet> const wallet = GetWalletForJSONRPCRequest(request);
    if (!wallet) return NullUniValue;
    const CWallet* const pwallet = wallet.get();

    // Make sure the results are valid at least up to the most recent block
    // the user could have gotten from another RPC command prior to now
    pwallet->BlockUntilSyncedToCurrentChain();

    LOCK(pwallet->cs_wallet);

    return ListReceived(pwallet, request.params, false);
}

static UniValue listreceivedbylabel(const JSONRPCRequest& request)
{
            RPCHelpMan{"listreceivedbylabel",
                "\nList received transactions by label.\n",
                {
                    {"minconf", RPCArg::Type::NUM, /* default */ "1", "The minimum number of confirmations before payments are included."},
                    {"include_empty", RPCArg::Type::BOOL, /* default */ "false", "Whether to include labels that haven't received any payments."},
                    {"include_watchonly", RPCArg::Type::BOOL, /* default */ "true for watch-only wallets, otherwise false", "Whether to include watch-only addresses (see 'importaddress')"},
                },
                RPCResult{
                    RPCResult::Type::ARR, "", "",
                    {
                        {RPCResult::Type::OBJ, "", "",
                        {
                            {RPCResult::Type::BOOL, "involvesWatchonly", "Only returns true if imported addresses were involved in transaction"},
                            {RPCResult::Type::STR_AMOUNT, "amount", "The total amount received by addresses with this label"},
                            {RPCResult::Type::NUM, "confirmations", "The number of confirmations of the most recent transaction included"},
                            {RPCResult::Type::STR, "label", "The label of the receiving address. The default label is \"\""},
                        }},
                    }
                },
                RPCExamples{
                    HelpExampleCli("listreceivedbylabel", "")
            + HelpExampleCli("listreceivedbylabel", "6 true")
            + HelpExampleRpc("listreceivedbylabel", "6, true, true")
                },
            }.Check(request);

    std::shared_ptr<CWallet> const wallet = GetWalletForJSONRPCRequest(request);
    if (!wallet) return NullUniValue;
    const CWallet* const pwallet = wallet.get();

    // Make sure the results are valid at least up to the most recent block
    // the user could have gotten from another RPC command prior to now
    pwallet->BlockUntilSyncedToCurrentChain();

    LOCK(pwallet->cs_wallet);

    return ListReceived(pwallet, request.params, true);
}

static void MaybePushAddress(UniValue & entry, const CTxDestination &dest)
{
    if (IsValidDestination(dest)) {
        entry.pushKV("address", EncodeDestination(dest));
    }
}

/**
 * List transactions based on the given criteria.
 *
 * @param  pwallet        The wallet.
 * @param  wtx            The wallet transaction.
 * @param  nMinDepth      The minimum confirmation depth.
 * @param  fLong          Whether to include the JSON version of the transaction.
 * @param  ret            The UniValue into which the result is stored.
 * @param  filter_ismine  The "is mine" filter flags.
 * @param  filter_label   Optional label string to filter incoming transactions.
 */
static void ListTransactions(const CWallet* const pwallet, const CWalletTx& wtx, int nMinDepth, bool fLong, UniValue& ret, const isminefilter& filter_ismine, const std::string* filter_label) EXCLUSIVE_LOCKS_REQUIRED(pwallet->cs_wallet)
{
    CAmount nFee;
    std::list<COutputEntry> listReceived;
    std::list<COutputEntry> listSent;

    wtx.GetAmounts(listReceived, listSent, nFee, filter_ismine);

    bool involvesWatchonly = wtx.IsFromMe(ISMINE_WATCH_ONLY);

    // Sent
    if (!filter_label)
    {
        for (const COutputEntry& s : listSent)
        {
            UniValue entry(UniValue::VOBJ);
            if (involvesWatchonly || (pwallet->IsMine(s.destination) & ISMINE_WATCH_ONLY)) {
                entry.pushKV("involvesWatchonly", true);
            }
            MaybePushAddress(entry, s.destination);
            entry.pushKV("category", "send");
            entry.pushKV("amount", ValueFromAmount(-s.amount));
            if (g_con_elementsmode) {
                entry.pushKV("amountblinder", s.amount_blinding_factor.GetHex());
                entry.pushKV("asset", s.asset.GetHex());
                entry.pushKV("assetblinder", s.asset_blinding_factor.GetHex());
            }
            const auto* address_book_entry = pwallet->FindAddressBookEntry(s.destination);
            if (address_book_entry) {
                entry.pushKV("label", address_book_entry->GetLabel());
            }
            entry.pushKV("vout", s.vout);
            entry.pushKV("fee", ValueFromAmount(-nFee));
            if (fLong)
                WalletTxToJSON(pwallet->chain(), wtx, entry);
            entry.pushKV("abandoned", wtx.isAbandoned());
            ret.push_back(entry);
        }
    }

    // Received
    if (listReceived.size() > 0 && wtx.GetDepthInMainChain() >= nMinDepth) {
        for (const COutputEntry& r : listReceived)
        {
            std::string label;
            const auto* address_book_entry = pwallet->FindAddressBookEntry(r.destination);
            if (address_book_entry) {
                label = address_book_entry->GetLabel();
            }
            if (filter_label && label != *filter_label) {
                continue;
            }
            UniValue entry(UniValue::VOBJ);
            if (involvesWatchonly || (pwallet->IsMine(r.destination) & ISMINE_WATCH_ONLY)) {
                entry.pushKV("involvesWatchonly", true);
            }
            MaybePushAddress(entry, r.destination);
            if (wtx.IsCoinBase())
            {
                if (wtx.GetDepthInMainChain() < 1)
                    entry.pushKV("category", "orphan");
                else if (wtx.IsImmatureCoinBase())
                    entry.pushKV("category", "immature");
                else
                    entry.pushKV("category", "generate");
            }
            else
            {
                entry.pushKV("category", "receive");
            }
            entry.pushKV("amount", ValueFromAmount(r.amount));
            if (g_con_elementsmode) {
                entry.pushKV("amountblinder", r.amount_blinding_factor.GetHex());
                entry.pushKV("asset", r.asset.GetHex());
                entry.pushKV("assetblinder", r.asset_blinding_factor.GetHex());
            }
            if (address_book_entry) {
                entry.pushKV("label", label);
            }
            entry.pushKV("vout", r.vout);
            if (fLong)
                WalletTxToJSON(pwallet->chain(), wtx, entry);
            ret.push_back(entry);
        }
    }
}

static const std::vector<RPCResult> TransactionDescriptionString()
{
    return{{RPCResult::Type::NUM, "confirmations", "The number of confirmations for the transaction. Negative confirmations means the\n"
               "transaction conflicted that many blocks ago."},
           {RPCResult::Type::BOOL, "generated", "Only present if transaction only input is a coinbase one."},
           {RPCResult::Type::BOOL, "trusted", "Only present if we consider transaction to be trusted and so safe to spend from."},
           {RPCResult::Type::STR_HEX, "blockhash", "The block hash containing the transaction."},
           {RPCResult::Type::NUM, "blockheight", "The block height containing the transaction."},
           {RPCResult::Type::NUM, "blockindex", "The index of the transaction in the block that includes it."},
           {RPCResult::Type::NUM_TIME, "blocktime", "The block time expressed in " + UNIX_EPOCH_TIME + "."},
           {RPCResult::Type::STR_HEX, "txid", "The transaction id."},
           {RPCResult::Type::ARR, "walletconflicts", "Conflicting transaction ids.",
           {
               {RPCResult::Type::STR_HEX, "txid", "The transaction id."},
           }},
           {RPCResult::Type::NUM_TIME, "time", "The transaction time expressed in " + UNIX_EPOCH_TIME + "."},
           {RPCResult::Type::NUM_TIME, "timereceived", "The time received expressed in " + UNIX_EPOCH_TIME + "."},
           {RPCResult::Type::STR, "comment", "If a comment is associated with the transaction, only present if not empty."},
           {RPCResult::Type::STR, "bip125-replaceable", "(\"yes|no|unknown\") Whether this transaction could be replaced due to BIP125 (replace-by-fee);\n"
               "may be unknown for unconfirmed transactions not in the mempool"}};
}

UniValue listtransactions(const JSONRPCRequest& request)
{
            RPCHelpMan{"listtransactions",
                "\nIf a label name is provided, this will return only incoming transactions paying to addresses with the specified label.\n"
                "\nReturns up to 'count' most recent transactions skipping the first 'from' transactions.\n",
                {
                    {"label|dummy", RPCArg::Type::STR, RPCArg::Optional::OMITTED_NAMED_ARG, "If set, should be a valid label name to return only incoming transactions\n"
                          "with the specified label, or \"*\" to disable filtering and return all transactions."},
                    {"count", RPCArg::Type::NUM, /* default */ "10", "The number of transactions to return"},
                    {"skip", RPCArg::Type::NUM, /* default */ "0", "The number of transactions to skip"},
                    {"include_watchonly", RPCArg::Type::BOOL, /* default */ "true for watch-only wallets, otherwise false", "Include transactions to watch-only addresses (see 'importaddress')"},
                },
                RPCResult{
                    RPCResult::Type::ARR, "", "",
                    {
                        {RPCResult::Type::OBJ, "", "", Cat(Cat<std::vector<RPCResult>>(
                        {
                            {RPCResult::Type::BOOL, "involvesWatchonly", "Only returns true if imported addresses were involved in transaction."},
                            {RPCResult::Type::STR, "address", "The address of the transaction."},
                            {RPCResult::Type::STR, "category", "The transaction category.\n"
                                "\"send\"                  Transactions sent.\n"
                                "\"receive\"               Non-coinbase transactions received.\n"
                                "\"generate\"              Coinbase transactions received with more than 100 confirmations.\n"
                                "\"immature\"              Coinbase transactions received with 100 or fewer confirmations.\n"
                                "\"orphan\"                Orphaned coinbase transactions received."},
                            {RPCResult::Type::STR_AMOUNT, "amount", "The amount in " + CURRENCY_UNIT + ". This is negative for the 'send' category, and is positive\n"
                                "for all other categories"},
                            {RPCResult::Type::STR, "label", "A comment for the address/transaction, if any"},
                            {RPCResult::Type::NUM, "vout", "the vout value"},
                            {RPCResult::Type::STR_AMOUNT, "fee", "The amount of the fee in " + CURRENCY_UNIT + ". This is negative and only available for the\n"
                                 "'send' category of transactions."},
                        },
                        TransactionDescriptionString()),
                        {
                            {RPCResult::Type::BOOL, "abandoned", "'true' if the transaction has been abandoned (inputs are respendable). Only available for the \n"
                                 "'send' category of transactions."},
                        })},
                    }
                },
                RPCExamples{
            "\nList the most recent 10 transactions in the systems\n"
            + HelpExampleCli("listtransactions", "") +
            "\nList transactions 100 to 120\n"
            + HelpExampleCli("listtransactions", "\"*\" 20 100") +
            "\nAs a JSON-RPC call\n"
            + HelpExampleRpc("listtransactions", "\"*\", 20, 100")
                },
            }.Check(request);

    std::shared_ptr<CWallet> const wallet = GetWalletForJSONRPCRequest(request);
    if (!wallet) return NullUniValue;
    const CWallet* const pwallet = wallet.get();

    // Make sure the results are valid at least up to the most recent block
    // the user could have gotten from another RPC command prior to now
    pwallet->BlockUntilSyncedToCurrentChain();

    const std::string* filter_label = nullptr;
    if (!request.params[0].isNull() && request.params[0].get_str() != "*") {
        filter_label = &request.params[0].get_str();
        if (filter_label->empty()) {
            throw JSONRPCError(RPC_INVALID_PARAMETER, "Label argument must be a valid label name or \"*\".");
        }
    }
    int nCount = 10;
    if (!request.params[1].isNull())
        nCount = request.params[1].get_int();
    int nFrom = 0;
    if (!request.params[2].isNull())
        nFrom = request.params[2].get_int();
    isminefilter filter = ISMINE_SPENDABLE;

    if (ParseIncludeWatchonly(request.params[3], *pwallet)) {
        filter |= ISMINE_WATCH_ONLY;
    }

    if (nCount < 0)
        throw JSONRPCError(RPC_INVALID_PARAMETER, "Negative count");
    if (nFrom < 0)
        throw JSONRPCError(RPC_INVALID_PARAMETER, "Negative from");

    UniValue ret(UniValue::VARR);

    {
        LOCK(pwallet->cs_wallet);

        const CWallet::TxItems & txOrdered = pwallet->wtxOrdered;

        // iterate backwards until we have nCount items to return:
        for (CWallet::TxItems::const_reverse_iterator it = txOrdered.rbegin(); it != txOrdered.rend(); ++it)
        {
            CWalletTx *const pwtx = (*it).second;
            ListTransactions(pwallet, *pwtx, 0, true, ret, filter, filter_label);
            if ((int)ret.size() >= (nCount+nFrom)) break;
        }
    }

    // ret is newest to oldest

    if (nFrom > (int)ret.size())
        nFrom = ret.size();
    if ((nFrom + nCount) > (int)ret.size())
        nCount = ret.size() - nFrom;

    const std::vector<UniValue>& txs = ret.getValues();
    UniValue result{UniValue::VARR};
    result.push_backV({ txs.rend() - nFrom - nCount, txs.rend() - nFrom }); // Return oldest to newest
    return result;
}

static UniValue listsinceblock(const JSONRPCRequest& request)
{
            RPCHelpMan{"listsinceblock",
                "\nGet all transactions in blocks since block [blockhash], or all transactions if omitted.\n"
                "If \"blockhash\" is no longer a part of the main chain, transactions from the fork point onward are included.\n"
                "Additionally, if include_removed is set, transactions affecting the wallet which were removed are returned in the \"removed\" array.\n",
                {
                    {"blockhash", RPCArg::Type::STR, RPCArg::Optional::OMITTED_NAMED_ARG, "If set, the block hash to list transactions since, otherwise list all transactions."},
                    {"target_confirmations", RPCArg::Type::NUM, /* default */ "1", "Return the nth block hash from the main chain. e.g. 1 would mean the best block hash. Note: this is not used as a filter, but only affects [lastblock] in the return value"},
                    {"include_watchonly", RPCArg::Type::BOOL, /* default */ "true for watch-only wallets, otherwise false", "Include transactions to watch-only addresses (see 'importaddress')"},
                    {"include_removed", RPCArg::Type::BOOL, /* default */ "true", "Show transactions that were removed due to a reorg in the \"removed\" array\n"
            "                                                           (not guaranteed to work on pruned nodes)"},
                },
                RPCResult{
                    RPCResult::Type::OBJ, "", "",
                    {
                        {RPCResult::Type::ARR, "transactions", "",
                        {
                            {RPCResult::Type::OBJ, "", "", Cat(Cat<std::vector<RPCResult>>(
                            {
                                {RPCResult::Type::BOOL, "involvesWatchonly", "Only returns true if imported addresses were involved in transaction."},
                                {RPCResult::Type::STR, "address", "The address of the transaction."},
                                {RPCResult::Type::STR, "category", "The transaction category.\n"
                                    "\"send\"                  Transactions sent.\n"
                                    "\"receive\"               Non-coinbase transactions received.\n"
                                    "\"generate\"              Coinbase transactions received with more than 100 confirmations.\n"
                                    "\"immature\"              Coinbase transactions received with 100 or fewer confirmations.\n"
                                    "\"orphan\"                Orphaned coinbase transactions received."},
                                {RPCResult::Type::STR_AMOUNT, "amount", "The amount in " + CURRENCY_UNIT + ". This is negative for the 'send' category, and is positive\n"
                                    "for all other categories"},
                                {RPCResult::Type::NUM, "vout", "the vout value"},
                                {RPCResult::Type::STR_AMOUNT, "fee", "The amount of the fee in " + CURRENCY_UNIT + ". This is negative and only available for the\n"
                                     "'send' category of transactions."},
                            },
                            TransactionDescriptionString()),
                            {
                                {RPCResult::Type::BOOL, "abandoned", "'true' if the transaction has been abandoned (inputs are respendable). Only available for the \n"
                                     "'send' category of transactions."},
                                {RPCResult::Type::STR, "label", "A comment for the address/transaction, if any"},
                                {RPCResult::Type::STR, "to", "If a comment to is associated with the transaction."},
                            })},
                        }},
                        {RPCResult::Type::ARR, "removed", "<structure is the same as \"transactions\" above, only present if include_removed=true>\n"
                            "Note: transactions that were re-added in the active chain will appear as-is in this array, and may thus have a positive confirmation count."
                        , {{RPCResult::Type::ELISION, "", ""},}},
                        {RPCResult::Type::STR_HEX, "lastblock", "The hash of the block (target_confirmations-1) from the best block on the main chain. This is typically used to feed back into listsinceblock the next time you call it. So you would generally use a target_confirmations of say 6, so you will be continually re-notified of transactions until they've reached 6 confirmations plus any new ones"},
                    }
                },
                RPCExamples{
                    HelpExampleCli("listsinceblock", "")
            + HelpExampleCli("listsinceblock", "\"000000000000000bacf66f7497b7dc45ef753ee9a7d38571037cdb1a57f663ad\" 6")
            + HelpExampleRpc("listsinceblock", "\"000000000000000bacf66f7497b7dc45ef753ee9a7d38571037cdb1a57f663ad\", 6")
                },
            }.Check(request);

    std::shared_ptr<CWallet> const pwallet = GetWalletForJSONRPCRequest(request);
    if (!pwallet) return NullUniValue;

    const CWallet& wallet = *pwallet;
    // Make sure the results are valid at least up to the most recent block
    // the user could have gotten from another RPC command prior to now
    wallet.BlockUntilSyncedToCurrentChain();

    LOCK(wallet.cs_wallet);

    // The way the 'height' is initialized is just a workaround for the gcc bug #47679 since version 4.6.0.
    Optional<int> height = MakeOptional(false, int()); // Height of the specified block or the common ancestor, if the block provided was in a deactivated chain.
    Optional<int> altheight; // Height of the specified block, even if it's in a deactivated chain.
    int target_confirms = 1;
    isminefilter filter = ISMINE_SPENDABLE;

    uint256 blockId;
    if (!request.params[0].isNull() && !request.params[0].get_str().empty()) {
        blockId = ParseHashV(request.params[0], "blockhash");
        height = int{};
        altheight = int{};
        if (!wallet.chain().findCommonAncestor(blockId, wallet.GetLastBlockHash(), /* ancestor out */ FoundBlock().height(*height), /* blockId out */ FoundBlock().height(*altheight))) {
            throw JSONRPCError(RPC_INVALID_ADDRESS_OR_KEY, "Block not found");
        }
    }

    if (!request.params[1].isNull()) {
        target_confirms = request.params[1].get_int();

        if (target_confirms < 1) {
            throw JSONRPCError(RPC_INVALID_PARAMETER, "Invalid parameter");
        }
    }

    if (ParseIncludeWatchonly(request.params[2], wallet)) {
        filter |= ISMINE_WATCH_ONLY;
    }

    bool include_removed = (request.params[3].isNull() || request.params[3].get_bool());

    int depth = height ? wallet.GetLastBlockHeight() + 1 - *height : -1;

    UniValue transactions(UniValue::VARR);

    for (const std::pair<const uint256, CWalletTx>& pairWtx : wallet.mapWallet) {
        const CWalletTx& tx = pairWtx.second;

        if (depth == -1 || abs(tx.GetDepthInMainChain()) < depth) {
            ListTransactions(&wallet, tx, 0, true, transactions, filter, nullptr /* filter_label */);
        }
    }

    // when a reorg'd block is requested, we also list any relevant transactions
    // in the blocks of the chain that was detached
    UniValue removed(UniValue::VARR);
    while (include_removed && altheight && *altheight > *height) {
        CBlock block;
        if (!wallet.chain().findBlock(blockId, FoundBlock().data(block)) || block.IsNull()) {
            throw JSONRPCError(RPC_INTERNAL_ERROR, "Can't read block from disk");
        }
        for (const CTransactionRef& tx : block.vtx) {
            auto it = wallet.mapWallet.find(tx->GetHash());
            if (it != wallet.mapWallet.end()) {
                // We want all transactions regardless of confirmation count to appear here,
                // even negative confirmation ones, hence the big negative.
                ListTransactions(&wallet, it->second, -100000000, true, removed, filter, nullptr /* filter_label */);
            }
        }
        blockId = block.hashPrevBlock;
        --*altheight;
    }

    uint256 lastblock;
    CHECK_NONFATAL(wallet.chain().findAncestorByHeight(wallet.GetLastBlockHash(), wallet.GetLastBlockHeight() + 1 - target_confirms, FoundBlock().hash(lastblock)));

    UniValue ret(UniValue::VOBJ);
    ret.pushKV("transactions", transactions);
    if (include_removed) ret.pushKV("removed", removed);
    ret.pushKV("lastblock", lastblock.GetHex());

    return ret;
}

static UniValue gettransaction(const JSONRPCRequest& request)
{
            RPCHelpMan{"gettransaction",
                "\nGet detailed information about in-wallet transaction <txid>\n",
                {
                    {"txid", RPCArg::Type::STR, RPCArg::Optional::NO, "The transaction id"},
                    {"include_watchonly", RPCArg::Type::BOOL, /* default */ "true for watch-only wallets, otherwise false",
                            "Whether to include watch-only addresses in balance calculation and details[]"},
                    {"verbose", RPCArg::Type::BOOL, /* default */ "false",
                            "Whether to include a `decoded` field containing the decoded transaction (equivalent to RPC decoderawtransaction)"},
                    {"assetlabel", RPCArg::Type::STR, RPCArg::Optional::OMITTED_NAMED_ARG, "Hex asset id or asset label for balance."},
                },
                RPCResult{
                    RPCResult::Type::OBJ, "", "", Cat(Cat<std::vector<RPCResult>>(
                    {
                        {RPCResult::Type::STR_AMOUNT, "amount", "The amount in " + CURRENCY_UNIT},
                        {RPCResult::Type::STR_AMOUNT, "fee", "The amount of the fee in " + CURRENCY_UNIT + ". This is negative and only available for the\n"
                                     "'send' category of transactions."},
                    },
                    TransactionDescriptionString()),
                    {
                        {RPCResult::Type::ARR, "details", "",
                        {
                            {RPCResult::Type::OBJ, "", "",
                            {
                                {RPCResult::Type::BOOL, "involvesWatchonly", "Only returns true if imported addresses were involved in transaction."},
                                {RPCResult::Type::STR, "address", "The address involved in the transaction."},
                                {RPCResult::Type::STR, "category", "The transaction category.\n"
                                    "\"send\"                  Transactions sent.\n"
                                    "\"receive\"               Non-coinbase transactions received.\n"
                                    "\"generate\"              Coinbase transactions received with more than 100 confirmations.\n"
                                    "\"immature\"              Coinbase transactions received with 100 or fewer confirmations.\n"
                                    "\"orphan\"                Orphaned coinbase transactions received."},
                                {RPCResult::Type::STR_AMOUNT, "amount", "The amount in " + CURRENCY_UNIT},
                                {RPCResult::Type::STR, "label", "A comment for the address/transaction, if any"},
                                {RPCResult::Type::NUM, "vout", "the vout value"},
                                {RPCResult::Type::STR_AMOUNT, "fee", "The amount of the fee in " + CURRENCY_UNIT + ". This is negative and only available for the \n"
                                    "'send' category of transactions."},
                                {RPCResult::Type::BOOL, "abandoned", "'true' if the transaction has been abandoned (inputs are respendable). Only available for the \n"
                                     "'send' category of transactions."},
                            }},
                        }},
                        {RPCResult::Type::STR_HEX, "hex", "Raw data for transaction"},
                        {RPCResult::Type::OBJ, "decoded", "Optional, the decoded transaction (only present when `verbose` is passed)",
                        {
                            {RPCResult::Type::ELISION, "", "Equivalent to the RPC decoderawtransaction method, or the RPC getrawtransaction method when `verbose` is passed."},
                        }},
                    })
                },
                RPCExamples{
                    HelpExampleCli("gettransaction", "\"1075db55d416d3ca199f55b6084e2115b9345e16c5cf302fc80e9d5fbf5d48d\"")
            + HelpExampleCli("gettransaction", "\"1075db55d416d3ca199f55b6084e2115b9345e16c5cf302fc80e9d5fbf5d48d\" true")
            + HelpExampleCli("gettransaction", "\"1075db55d416d3ca199f55b6084e2115b9345e16c5cf302fc80e9d5fbf5d48d\" false true")
            + HelpExampleRpc("gettransaction", "\"1075db55d416d3ca199f55b6084e2115b9345e16c5cf302fc80e9d5fbf5d48d\"")
                },
            }.Check(request);

    std::shared_ptr<CWallet> const wallet = GetWalletForJSONRPCRequest(request);
    if (!wallet) return NullUniValue;
    const CWallet* const pwallet = wallet.get();

    // Make sure the results are valid at least up to the most recent block
    // the user could have gotten from another RPC command prior to now
    pwallet->BlockUntilSyncedToCurrentChain();

    LOCK(pwallet->cs_wallet);

    uint256 hash(ParseHashV(request.params[0], "txid"));

    isminefilter filter = ISMINE_SPENDABLE;

    if (ParseIncludeWatchonly(request.params[1], *pwallet)) {
        filter |= ISMINE_WATCH_ONLY;
    }

    bool verbose = request.params[2].isNull() ? false : request.params[2].get_bool();

    std::string asset = "";
    if (request.params[3].isStr() && !request.params[3].get_str().empty()) {
        asset = request.params[3].get_str();
    }

    UniValue entry(UniValue::VOBJ);
    auto it = pwallet->mapWallet.find(hash);
    if (it == pwallet->mapWallet.end()) {
        throw JSONRPCError(RPC_INVALID_ADDRESS_OR_KEY, "Invalid or non-wallet transaction id");
    }
    const CWalletTx& wtx = it->second;

    CAmountMap nCredit = wtx.GetCredit(filter);
    CAmountMap nDebit = wtx.GetDebit(filter);
    CAmountMap nNet = nCredit - nDebit;
    assert(HasValidFee(*wtx.tx));
    CAmountMap nFee = wtx.IsFromMe(filter) ? CAmountMap() - GetFeeMap(*wtx.tx) : CAmountMap();
    if (!g_con_elementsmode) {
        CAmount total_out = 0;
        for (const auto& output : wtx.tx->vout) {
            total_out += output.nValue.GetAmount();
        }
        nFee = CAmountMap();
        nFee[::policyAsset] = wtx.IsFromMe(filter) ? total_out - nDebit[::policyAsset] : 0;
    }

    entry.pushKV("amount", AmountMapToUniv(nNet - nFee, asset));
    if (wtx.IsFromMe(filter))
        entry.pushKV("fee", AmountMapToUniv(nFee, ""));

    WalletTxToJSON(pwallet->chain(), wtx, entry);

    UniValue details(UniValue::VARR);
    ListTransactions(pwallet, wtx, 0, false, details, filter, nullptr /* filter_label */);
    entry.pushKV("details", details);

    std::string strHex = EncodeHexTx(*wtx.tx, pwallet->chain().rpcSerializationFlags());
    entry.pushKV("hex", strHex);

    if (verbose) {
        UniValue decoded(UniValue::VOBJ);
        TxToUniv(*wtx.tx, uint256(), decoded, false);
        entry.pushKV("decoded", decoded);
    }

    return entry;
}

static UniValue abandontransaction(const JSONRPCRequest& request)
{
            RPCHelpMan{"abandontransaction",
                "\nMark in-wallet transaction <txid> as abandoned\n"
                "This will mark this transaction and all its in-wallet descendants as abandoned which will allow\n"
                "for their inputs to be respent.  It can be used to replace \"stuck\" or evicted transactions.\n"
                "It only works on transactions which are not included in a block and are not currently in the mempool.\n"
                "It has no effect on transactions which are already abandoned.\n",
                {
                    {"txid", RPCArg::Type::STR_HEX, RPCArg::Optional::NO, "The transaction id"},
                },
                RPCResult{RPCResult::Type::NONE, "", ""},
                RPCExamples{
                    HelpExampleCli("abandontransaction", "\"1075db55d416d3ca199f55b6084e2115b9345e16c5cf302fc80e9d5fbf5d48d\"")
            + HelpExampleRpc("abandontransaction", "\"1075db55d416d3ca199f55b6084e2115b9345e16c5cf302fc80e9d5fbf5d48d\"")
                },
            }.Check(request);

    std::shared_ptr<CWallet> const wallet = GetWalletForJSONRPCRequest(request);
    if (!wallet) return NullUniValue;
    CWallet* const pwallet = wallet.get();

    // Make sure the results are valid at least up to the most recent block
    // the user could have gotten from another RPC command prior to now
    pwallet->BlockUntilSyncedToCurrentChain();

    LOCK(pwallet->cs_wallet);

    uint256 hash(ParseHashV(request.params[0], "txid"));

    if (!pwallet->mapWallet.count(hash)) {
        throw JSONRPCError(RPC_INVALID_ADDRESS_OR_KEY, "Invalid or non-wallet transaction id");
    }
    if (!pwallet->AbandonTransaction(hash)) {
        throw JSONRPCError(RPC_INVALID_ADDRESS_OR_KEY, "Transaction not eligible for abandonment");
    }

    return NullUniValue;
}


static UniValue backupwallet(const JSONRPCRequest& request)
{
            RPCHelpMan{"backupwallet",
                "\nSafely copies current wallet file to destination, which can be a directory or a path with filename.\n",
                {
                    {"destination", RPCArg::Type::STR, RPCArg::Optional::NO, "The destination directory or file"},
                },
                RPCResult{RPCResult::Type::NONE, "", ""},
                RPCExamples{
                    HelpExampleCli("backupwallet", "\"backup.dat\"")
            + HelpExampleRpc("backupwallet", "\"backup.dat\"")
                },
            }.Check(request);

    std::shared_ptr<CWallet> const wallet = GetWalletForJSONRPCRequest(request);
    if (!wallet) return NullUniValue;
    const CWallet* const pwallet = wallet.get();

    // Make sure the results are valid at least up to the most recent block
    // the user could have gotten from another RPC command prior to now
    pwallet->BlockUntilSyncedToCurrentChain();

    LOCK(pwallet->cs_wallet);

    std::string strDest = request.params[0].get_str();
    if (!pwallet->BackupWallet(strDest)) {
        throw JSONRPCError(RPC_WALLET_ERROR, "Error: Wallet backup failed!");
    }

    return NullUniValue;
}


static UniValue keypoolrefill(const JSONRPCRequest& request)
{
            RPCHelpMan{"keypoolrefill",
                "\nFills the keypool."+
        HELP_REQUIRING_PASSPHRASE,
                {
                    {"newsize", RPCArg::Type::NUM, /* default */ "100", "The new keypool size"},
                },
                RPCResult{RPCResult::Type::NONE, "", ""},
                RPCExamples{
                    HelpExampleCli("keypoolrefill", "")
            + HelpExampleRpc("keypoolrefill", "")
                },
            }.Check(request);

    std::shared_ptr<CWallet> const wallet = GetWalletForJSONRPCRequest(request);
    if (!wallet) return NullUniValue;
    CWallet* const pwallet = wallet.get();

    if (pwallet->IsLegacy() && pwallet->IsWalletFlagSet(WALLET_FLAG_DISABLE_PRIVATE_KEYS)) {
        throw JSONRPCError(RPC_WALLET_ERROR, "Error: Private keys are disabled for this wallet");
    }

    LOCK(pwallet->cs_wallet);

    // 0 is interpreted by TopUpKeyPool() as the default keypool size given by -keypool
    unsigned int kpSize = 0;
    if (!request.params[0].isNull()) {
        if (request.params[0].get_int() < 0)
            throw JSONRPCError(RPC_INVALID_PARAMETER, "Invalid parameter, expected valid size.");
        kpSize = (unsigned int)request.params[0].get_int();
    }

    EnsureWalletIsUnlocked(pwallet);
    pwallet->TopUpKeyPool(kpSize);

    if (pwallet->GetKeyPoolSize() < kpSize) {
        throw JSONRPCError(RPC_WALLET_ERROR, "Error refreshing keypool.");
    }

    return NullUniValue;
}


static UniValue walletpassphrase(const JSONRPCRequest& request)
{
            RPCHelpMan{"walletpassphrase",
                "\nStores the wallet decryption key in memory for 'timeout' seconds.\n"
                "This is needed prior to performing transactions related to private keys such as sending bitcoins\n"
            "\nNote:\n"
            "Issuing the walletpassphrase command while the wallet is already unlocked will set a new unlock\n"
            "time that overrides the old one.\n",
                {
                    {"passphrase", RPCArg::Type::STR, RPCArg::Optional::NO, "The wallet passphrase"},
                    {"timeout", RPCArg::Type::NUM, RPCArg::Optional::NO, "The time to keep the decryption key in seconds; capped at 100000000 (~3 years)."},
                },
                RPCResult{RPCResult::Type::NONE, "", ""},
                RPCExamples{
            "\nUnlock the wallet for 60 seconds\n"
            + HelpExampleCli("walletpassphrase", "\"my pass phrase\" 60") +
            "\nLock the wallet again (before 60 seconds)\n"
            + HelpExampleCli("walletlock", "") +
            "\nAs a JSON-RPC call\n"
            + HelpExampleRpc("walletpassphrase", "\"my pass phrase\", 60")
                },
            }.Check(request);

    std::shared_ptr<CWallet> const wallet = GetWalletForJSONRPCRequest(request);
    if (!wallet) return NullUniValue;
    CWallet* const pwallet = wallet.get();

    int64_t nSleepTime;
    int64_t relock_time;
    // Prevent concurrent calls to walletpassphrase with the same wallet.
    LOCK(pwallet->m_unlock_mutex);
    {
        LOCK(pwallet->cs_wallet);

        if (!pwallet->IsCrypted()) {
            throw JSONRPCError(RPC_WALLET_WRONG_ENC_STATE, "Error: running with an unencrypted wallet, but walletpassphrase was called.");
        }

        // Note that the walletpassphrase is stored in request.params[0] which is not mlock()ed
        SecureString strWalletPass;
        strWalletPass.reserve(100);
        // TODO: get rid of this .c_str() by implementing SecureString::operator=(std::string)
        // Alternately, find a way to make request.params[0] mlock()'d to begin with.
        strWalletPass = request.params[0].get_str().c_str();

        // Get the timeout
        nSleepTime = request.params[1].get_int64();
        // Timeout cannot be negative, otherwise it will relock immediately
        if (nSleepTime < 0) {
            throw JSONRPCError(RPC_INVALID_PARAMETER, "Timeout cannot be negative.");
        }
        // Clamp timeout
        constexpr int64_t MAX_SLEEP_TIME = 100000000; // larger values trigger a macos/libevent bug?
        if (nSleepTime > MAX_SLEEP_TIME) {
            nSleepTime = MAX_SLEEP_TIME;
        }

        if (strWalletPass.empty()) {
            throw JSONRPCError(RPC_INVALID_PARAMETER, "passphrase can not be empty");
        }

        if (!pwallet->Unlock(strWalletPass)) {
            throw JSONRPCError(RPC_WALLET_PASSPHRASE_INCORRECT, "Error: The wallet passphrase entered was incorrect.");
        }

        pwallet->TopUpKeyPool();

        pwallet->nRelockTime = GetTime() + nSleepTime;
        relock_time = pwallet->nRelockTime;
    }

    // rpcRunLater must be called without cs_wallet held otherwise a deadlock
    // can occur. The deadlock would happen when RPCRunLater removes the
    // previous timer (and waits for the callback to finish if already running)
    // and the callback locks cs_wallet.
    AssertLockNotHeld(wallet->cs_wallet);
    // Keep a weak pointer to the wallet so that it is possible to unload the
    // wallet before the following callback is called. If a valid shared pointer
    // is acquired in the callback then the wallet is still loaded.
    std::weak_ptr<CWallet> weak_wallet = wallet;
    pwallet->chain().rpcRunLater(strprintf("lockwallet(%s)", pwallet->GetName()), [weak_wallet, relock_time] {
        if (auto shared_wallet = weak_wallet.lock()) {
            LOCK(shared_wallet->cs_wallet);
            // Skip if this is not the most recent rpcRunLater callback.
            if (shared_wallet->nRelockTime != relock_time) return;
            shared_wallet->Lock();
            shared_wallet->nRelockTime = 0;
        }
    }, nSleepTime);

    return NullUniValue;
}


static UniValue walletpassphrasechange(const JSONRPCRequest& request)
{
            RPCHelpMan{"walletpassphrasechange",
                "\nChanges the wallet passphrase from 'oldpassphrase' to 'newpassphrase'.\n",
                {
                    {"oldpassphrase", RPCArg::Type::STR, RPCArg::Optional::NO, "The current passphrase"},
                    {"newpassphrase", RPCArg::Type::STR, RPCArg::Optional::NO, "The new passphrase"},
                },
                RPCResult{RPCResult::Type::NONE, "", ""},
                RPCExamples{
                    HelpExampleCli("walletpassphrasechange", "\"old one\" \"new one\"")
            + HelpExampleRpc("walletpassphrasechange", "\"old one\", \"new one\"")
                },
            }.Check(request);

    std::shared_ptr<CWallet> const wallet = GetWalletForJSONRPCRequest(request);
    if (!wallet) return NullUniValue;
    CWallet* const pwallet = wallet.get();

    LOCK(pwallet->cs_wallet);

    if (!pwallet->IsCrypted()) {
        throw JSONRPCError(RPC_WALLET_WRONG_ENC_STATE, "Error: running with an unencrypted wallet, but walletpassphrasechange was called.");
    }

    // TODO: get rid of these .c_str() calls by implementing SecureString::operator=(std::string)
    // Alternately, find a way to make request.params[0] mlock()'d to begin with.
    SecureString strOldWalletPass;
    strOldWalletPass.reserve(100);
    strOldWalletPass = request.params[0].get_str().c_str();

    SecureString strNewWalletPass;
    strNewWalletPass.reserve(100);
    strNewWalletPass = request.params[1].get_str().c_str();

    if (strOldWalletPass.empty() || strNewWalletPass.empty()) {
        throw JSONRPCError(RPC_INVALID_PARAMETER, "passphrase can not be empty");
    }

    if (!pwallet->ChangeWalletPassphrase(strOldWalletPass, strNewWalletPass)) {
        throw JSONRPCError(RPC_WALLET_PASSPHRASE_INCORRECT, "Error: The wallet passphrase entered was incorrect.");
    }

    return NullUniValue;
}


static UniValue walletlock(const JSONRPCRequest& request)
{
            RPCHelpMan{"walletlock",
                "\nRemoves the wallet encryption key from memory, locking the wallet.\n"
                "After calling this method, you will need to call walletpassphrase again\n"
                "before being able to call any methods which require the wallet to be unlocked.\n",
                {},
                RPCResult{RPCResult::Type::NONE, "", ""},
                RPCExamples{
            "\nSet the passphrase for 2 minutes to perform a transaction\n"
            + HelpExampleCli("walletpassphrase", "\"my pass phrase\" 120") +
            "\nPerform a send (requires passphrase set)\n"
            + HelpExampleCli("sendtoaddress", "\"" + EXAMPLE_ADDRESS[0] + "\" 1.0") +
            "\nClear the passphrase since we are done before 2 minutes is up\n"
            + HelpExampleCli("walletlock", "") +
            "\nAs a JSON-RPC call\n"
            + HelpExampleRpc("walletlock", "")
                },
            }.Check(request);

    std::shared_ptr<CWallet> const wallet = GetWalletForJSONRPCRequest(request);
    if (!wallet) return NullUniValue;
    CWallet* const pwallet = wallet.get();

    LOCK(pwallet->cs_wallet);

    if (!pwallet->IsCrypted()) {
        throw JSONRPCError(RPC_WALLET_WRONG_ENC_STATE, "Error: running with an unencrypted wallet, but walletlock was called.");
    }

    pwallet->Lock();
    pwallet->nRelockTime = 0;

    return NullUniValue;
}


static UniValue encryptwallet(const JSONRPCRequest& request)
{
            RPCHelpMan{"encryptwallet",
                "\nEncrypts the wallet with 'passphrase'. This is for first time encryption.\n"
                "After this, any calls that interact with private keys such as sending or signing \n"
                "will require the passphrase to be set prior the making these calls.\n"
                "Use the walletpassphrase call for this, and then walletlock call.\n"
                "If the wallet is already encrypted, use the walletpassphrasechange call.\n",
                {
                    {"passphrase", RPCArg::Type::STR, RPCArg::Optional::NO, "The pass phrase to encrypt the wallet with. It must be at least 1 character, but should be long."},
                },
                RPCResult{RPCResult::Type::STR, "", "A string with further instructions"},
                RPCExamples{
            "\nEncrypt your wallet\n"
            + HelpExampleCli("encryptwallet", "\"my pass phrase\"") +
            "\nNow set the passphrase to use the wallet, such as for signing or sending bitcoin\n"
            + HelpExampleCli("walletpassphrase", "\"my pass phrase\"") +
            "\nNow we can do something like sign\n"
            + HelpExampleCli("signmessage", "\"address\" \"test message\"") +
            "\nNow lock the wallet again by removing the passphrase\n"
            + HelpExampleCli("walletlock", "") +
            "\nAs a JSON-RPC call\n"
            + HelpExampleRpc("encryptwallet", "\"my pass phrase\"")
                },
            }.Check(request);

    std::shared_ptr<CWallet> const wallet = GetWalletForJSONRPCRequest(request);
    if (!wallet) return NullUniValue;
    CWallet* const pwallet = wallet.get();

    LOCK(pwallet->cs_wallet);

    if (pwallet->IsWalletFlagSet(WALLET_FLAG_DISABLE_PRIVATE_KEYS)) {
        throw JSONRPCError(RPC_WALLET_ENCRYPTION_FAILED, "Error: wallet does not contain private keys, nothing to encrypt.");
    }

    if (pwallet->IsCrypted()) {
        throw JSONRPCError(RPC_WALLET_WRONG_ENC_STATE, "Error: running with an encrypted wallet, but encryptwallet was called.");
    }

    // TODO: get rid of this .c_str() by implementing SecureString::operator=(std::string)
    // Alternately, find a way to make request.params[0] mlock()'d to begin with.
    SecureString strWalletPass;
    strWalletPass.reserve(100);
    strWalletPass = request.params[0].get_str().c_str();

    if (strWalletPass.empty()) {
        throw JSONRPCError(RPC_INVALID_PARAMETER, "passphrase can not be empty");
    }

    if (!pwallet->EncryptWallet(strWalletPass)) {
        throw JSONRPCError(RPC_WALLET_ENCRYPTION_FAILED, "Error: Failed to encrypt the wallet.");
    }

    return "wallet encrypted; The keypool has been flushed and a new HD seed was generated (if you are using HD). You need to make a new backup.";
}

static UniValue lockunspent(const JSONRPCRequest& request)
{
            RPCHelpMan{"lockunspent",
                "\nUpdates list of temporarily unspendable outputs.\n"
                "Temporarily lock (unlock=false) or unlock (unlock=true) specified transaction outputs.\n"
                "If no transaction outputs are specified when unlocking then all current locked transaction outputs are unlocked.\n"
                "A locked transaction output will not be chosen by automatic coin selection, when spending bitcoins.\n"
                "Locks are stored in memory only. Nodes start with zero locked outputs, and the locked output list\n"
                "is always cleared (by virtue of process exit) when a node stops or fails.\n"
                "Also see the listunspent call\n",
                {
                    {"unlock", RPCArg::Type::BOOL, RPCArg::Optional::NO, "Whether to unlock (true) or lock (false) the specified transactions"},
                    {"transactions", RPCArg::Type::ARR, /* default */ "empty array", "The transaction outputs and within each, the txid (string) vout (numeric).",
                        {
                            {"", RPCArg::Type::OBJ, RPCArg::Optional::OMITTED, "",
                                {
                                    {"txid", RPCArg::Type::STR_HEX, RPCArg::Optional::NO, "The transaction id"},
                                    {"vout", RPCArg::Type::NUM, RPCArg::Optional::NO, "The output number"},
                                },
                            },
                        },
                    },
                },
                RPCResult{
                    RPCResult::Type::BOOL, "", "Whether the command was successful or not"
                },
                RPCExamples{
            "\nList the unspent transactions\n"
            + HelpExampleCli("listunspent", "") +
            "\nLock an unspent transaction\n"
            + HelpExampleCli("lockunspent", "false \"[{\\\"txid\\\":\\\"a08e6907dbbd3d809776dbfc5d82e371b764ed838b5655e72f463568df1aadf0\\\",\\\"vout\\\":1}]\"") +
            "\nList the locked transactions\n"
            + HelpExampleCli("listlockunspent", "") +
            "\nUnlock the transaction again\n"
            + HelpExampleCli("lockunspent", "true \"[{\\\"txid\\\":\\\"a08e6907dbbd3d809776dbfc5d82e371b764ed838b5655e72f463568df1aadf0\\\",\\\"vout\\\":1}]\"") +
            "\nAs a JSON-RPC call\n"
            + HelpExampleRpc("lockunspent", "false, \"[{\\\"txid\\\":\\\"a08e6907dbbd3d809776dbfc5d82e371b764ed838b5655e72f463568df1aadf0\\\",\\\"vout\\\":1}]\"")
                },
            }.Check(request);

    std::shared_ptr<CWallet> const wallet = GetWalletForJSONRPCRequest(request);
    if (!wallet) return NullUniValue;
    CWallet* const pwallet = wallet.get();

    // Make sure the results are valid at least up to the most recent block
    // the user could have gotten from another RPC command prior to now
    pwallet->BlockUntilSyncedToCurrentChain();

    LOCK(pwallet->cs_wallet);

    RPCTypeCheckArgument(request.params[0], UniValue::VBOOL);

    bool fUnlock = request.params[0].get_bool();

    if (request.params[1].isNull()) {
        if (fUnlock)
            pwallet->UnlockAllCoins();
        return true;
    }

    RPCTypeCheckArgument(request.params[1], UniValue::VARR);

    const UniValue& output_params = request.params[1];

    // Create and validate the COutPoints first.

    std::vector<COutPoint> outputs;
    outputs.reserve(output_params.size());

    for (unsigned int idx = 0; idx < output_params.size(); idx++) {
        const UniValue& o = output_params[idx].get_obj();

        RPCTypeCheckObj(o,
            {
                {"txid", UniValueType(UniValue::VSTR)},
                {"vout", UniValueType(UniValue::VNUM)},
            });

        const uint256 txid(ParseHashO(o, "txid"));
        const int nOutput = find_value(o, "vout").get_int();
        if (nOutput < 0) {
            throw JSONRPCError(RPC_INVALID_PARAMETER, "Invalid parameter, vout must be positive");
        }

        const COutPoint outpt(txid, nOutput);

        const auto it = pwallet->mapWallet.find(outpt.hash);
        if (it == pwallet->mapWallet.end()) {
            throw JSONRPCError(RPC_INVALID_PARAMETER, "Invalid parameter, unknown transaction");
        }

        const CWalletTx& trans = it->second;

        if (outpt.n >= trans.tx->vout.size()) {
            throw JSONRPCError(RPC_INVALID_PARAMETER, "Invalid parameter, vout index out of bounds");
        }

        if (pwallet->IsSpent(outpt.hash, outpt.n)) {
            throw JSONRPCError(RPC_INVALID_PARAMETER, "Invalid parameter, expected unspent output");
        }

        const bool is_locked = pwallet->IsLockedCoin(outpt.hash, outpt.n);

        if (fUnlock && !is_locked) {
            throw JSONRPCError(RPC_INVALID_PARAMETER, "Invalid parameter, expected locked output");
        }

        if (!fUnlock && is_locked) {
            throw JSONRPCError(RPC_INVALID_PARAMETER, "Invalid parameter, output already locked");
        }

        outputs.push_back(outpt);
    }

    // Atomically set (un)locked status for the outputs.
    for (const COutPoint& outpt : outputs) {
        if (fUnlock) pwallet->UnlockCoin(outpt);
        else pwallet->LockCoin(outpt);
    }

    return true;
}

static UniValue listlockunspent(const JSONRPCRequest& request)
{
            RPCHelpMan{"listlockunspent",
                "\nReturns list of temporarily unspendable outputs.\n"
                "See the lockunspent call to lock and unlock transactions for spending.\n",
                {},
                RPCResult{
                    RPCResult::Type::ARR, "", "",
                    {
                        {RPCResult::Type::OBJ, "", "",
                        {
                            {RPCResult::Type::STR_HEX, "txid", "The transaction id locked"},
                            {RPCResult::Type::NUM, "vout", "The vout value"},
                        }},
                    }
                },
                RPCExamples{
            "\nList the unspent transactions\n"
            + HelpExampleCli("listunspent", "") +
            "\nLock an unspent transaction\n"
            + HelpExampleCli("lockunspent", "false \"[{\\\"txid\\\":\\\"a08e6907dbbd3d809776dbfc5d82e371b764ed838b5655e72f463568df1aadf0\\\",\\\"vout\\\":1}]\"") +
            "\nList the locked transactions\n"
            + HelpExampleCli("listlockunspent", "") +
            "\nUnlock the transaction again\n"
            + HelpExampleCli("lockunspent", "true \"[{\\\"txid\\\":\\\"a08e6907dbbd3d809776dbfc5d82e371b764ed838b5655e72f463568df1aadf0\\\",\\\"vout\\\":1}]\"") +
            "\nAs a JSON-RPC call\n"
            + HelpExampleRpc("listlockunspent", "")
                },
            }.Check(request);

    std::shared_ptr<CWallet> const wallet = GetWalletForJSONRPCRequest(request);
    if (!wallet) return NullUniValue;
    const CWallet* const pwallet = wallet.get();

    LOCK(pwallet->cs_wallet);

    std::vector<COutPoint> vOutpts;
    pwallet->ListLockedCoins(vOutpts);

    UniValue ret(UniValue::VARR);

    for (const COutPoint& outpt : vOutpts) {
        UniValue o(UniValue::VOBJ);

        o.pushKV("txid", outpt.hash.GetHex());
        o.pushKV("vout", (int)outpt.n);
        ret.push_back(o);
    }

    return ret;
}

static UniValue settxfee(const JSONRPCRequest& request)
{
            RPCHelpMan{"settxfee",
                "\nSet the transaction fee per kB for this wallet. Overrides the global -paytxfee command line parameter.\n"
                "Can be deactivated by passing 0 as the fee. In that case automatic fee selection will be used by default.\n",
                {
                    {"amount", RPCArg::Type::AMOUNT, RPCArg::Optional::NO, "The transaction fee in " + CURRENCY_UNIT + "/kB"},
                },
                RPCResult{
                    RPCResult::Type::BOOL, "", "Returns true if successful"
                },
                RPCExamples{
                    HelpExampleCli("settxfee", "0.00001")
            + HelpExampleRpc("settxfee", "0.00001")
                },
            }.Check(request);

    std::shared_ptr<CWallet> const wallet = GetWalletForJSONRPCRequest(request);
    if (!wallet) return NullUniValue;
    CWallet* const pwallet = wallet.get();

    LOCK(pwallet->cs_wallet);

    CAmount nAmount = AmountFromValue(request.params[0]);
    CFeeRate tx_fee_rate(nAmount, 1000);
    CFeeRate max_tx_fee_rate(pwallet->m_default_max_tx_fee, 1000);
    if (tx_fee_rate == CFeeRate(0)) {
        // automatic selection
    } else if (tx_fee_rate < pwallet->chain().relayMinFee()) {
        throw JSONRPCError(RPC_INVALID_PARAMETER, strprintf("txfee cannot be less than min relay tx fee (%s)", pwallet->chain().relayMinFee().ToString()));
    } else if (tx_fee_rate < pwallet->m_min_fee) {
        throw JSONRPCError(RPC_INVALID_PARAMETER, strprintf("txfee cannot be less than wallet min fee (%s)", pwallet->m_min_fee.ToString()));
    } else if (tx_fee_rate > max_tx_fee_rate) {
        throw JSONRPCError(RPC_INVALID_PARAMETER, strprintf("txfee cannot be more than wallet max tx fee (%s)", max_tx_fee_rate.ToString()));
    }

    pwallet->m_pay_tx_fee = tx_fee_rate;
    return true;
}

static UniValue getbalances(const JSONRPCRequest& request)
{
    RPCHelpMan{
        "getbalances",
        "Returns an object with all balances in " + CURRENCY_UNIT + ".\n",
        {},
        RPCResult{
            RPCResult::Type::OBJ, "", "",
            {
                {RPCResult::Type::OBJ, "mine", "balances from outputs that the wallet can sign",
                {
                    {RPCResult::Type::STR_AMOUNT, "trusted", "trusted balance (outputs created by the wallet or confirmed outputs)"},
                    {RPCResult::Type::STR_AMOUNT, "untrusted_pending", "untrusted pending balance (outputs created by others that are in the mempool)"},
                    {RPCResult::Type::STR_AMOUNT, "immature", "balance from immature coinbase outputs"},
                    {RPCResult::Type::STR_AMOUNT, "used", "(only present if avoid_reuse is set) balance from coins sent to addresses that were previously spent from (potentially privacy violating)"},
                }},
                {RPCResult::Type::OBJ, "watchonly", "watchonly balances (not present if wallet does not watch anything)",
                {
                    {RPCResult::Type::STR_AMOUNT, "trusted", "trusted balance (outputs created by the wallet or confirmed outputs)"},
                    {RPCResult::Type::STR_AMOUNT, "untrusted_pending", "untrusted pending balance (outputs created by others that are in the mempool)"},
                    {RPCResult::Type::STR_AMOUNT, "immature", "balance from immature coinbase outputs"},
                }},
            }
            },
        RPCExamples{
            HelpExampleCli("getbalances", "") +
            HelpExampleRpc("getbalances", "")},
    }.Check(request);

    std::shared_ptr<CWallet> const rpc_wallet = GetWalletForJSONRPCRequest(request);
    if (!rpc_wallet) return NullUniValue;
    CWallet& wallet = *rpc_wallet;

    // Make sure the results are valid at least up to the most recent block
    // the user could have gotten from another RPC command prior to now
    wallet.BlockUntilSyncedToCurrentChain();

    LOCK(wallet.cs_wallet);

    const auto bal = wallet.GetBalance();
    UniValue balances{UniValue::VOBJ};
    {
        UniValue balances_mine{UniValue::VOBJ};
        balances_mine.pushKV("trusted", AmountMapToUniv(bal.m_mine_trusted, ""));
        balances_mine.pushKV("untrusted_pending", AmountMapToUniv(bal.m_mine_untrusted_pending, ""));
        balances_mine.pushKV("immature", AmountMapToUniv(bal.m_mine_immature, ""));
        if (wallet.IsWalletFlagSet(WALLET_FLAG_AVOID_REUSE)) {
            // If the AVOID_REUSE flag is set, bal has been set to just the un-reused address balance. Get
            // the total balance, and then subtract bal to get the reused address balance.
            const auto full_bal = wallet.GetBalance(0, false);
            balances_mine.pushKV("used", AmountMapToUniv(full_bal.m_mine_trusted + full_bal.m_mine_untrusted_pending - bal.m_mine_trusted - bal.m_mine_untrusted_pending, ""));
        }
        balances.pushKV("mine", balances_mine);
    }
    auto spk_man = wallet.GetLegacyScriptPubKeyMan();
    if (spk_man && spk_man->HaveWatchOnly()) {
        UniValue balances_watchonly{UniValue::VOBJ};
        balances_watchonly.pushKV("trusted", AmountMapToUniv(bal.m_watchonly_trusted, ""));
        balances_watchonly.pushKV("untrusted_pending", AmountMapToUniv(bal.m_watchonly_untrusted_pending, ""));
        balances_watchonly.pushKV("immature", AmountMapToUniv(bal.m_watchonly_immature, ""));
        balances.pushKV("watchonly", balances_watchonly);
    }
    return balances;
}

static UniValue getwalletinfo(const JSONRPCRequest& request)
{
    RPCHelpMan{"getwalletinfo",
                "Returns an object containing various wallet state info.\n",
                {},
                RPCResult{
                    RPCResult::Type::OBJ, "", "",
                    {
                        {
                        {RPCResult::Type::STR, "walletname", "the wallet name"},
                        {RPCResult::Type::NUM, "walletversion", "the wallet version"},
                        {RPCResult::Type::STR_AMOUNT, "balance", "DEPRECATED. Identical to getbalances().mine.trusted"},
                        {RPCResult::Type::STR_AMOUNT, "unconfirmed_balance", "DEPRECATED. Identical to getbalances().mine.untrusted_pending"},
                        {RPCResult::Type::STR_AMOUNT, "immature_balance", "DEPRECATED. Identical to getbalances().mine.immature"},
                        {RPCResult::Type::NUM, "txcount", "the total number of transactions in the wallet"},
                        {RPCResult::Type::NUM_TIME, "keypoololdest", "the " + UNIX_EPOCH_TIME + " of the oldest pre-generated key in the key pool. Legacy wallets only."},
                        {RPCResult::Type::NUM, "keypoolsize", "how many new keys are pre-generated (only counts external keys)"},
                        {RPCResult::Type::NUM, "keypoolsize_hd_internal", "how many new keys are pre-generated for internal use (used for change outputs, only appears if the wallet is using this feature, otherwise external keys are used)"},
                        {RPCResult::Type::NUM_TIME, "unlocked_until", "the " + UNIX_EPOCH_TIME + " until which the wallet is unlocked for transfers, or 0 if the wallet is locked"},
                        {RPCResult::Type::STR_AMOUNT, "paytxfee", "the transaction fee configuration, set in " + CURRENCY_UNIT + "/kB"},
                        {RPCResult::Type::STR_HEX, "hdseedid", /* optional */ true, "the Hash160 of the HD seed (only present when HD is enabled)"},
                        {RPCResult::Type::BOOL, "private_keys_enabled", "false if privatekeys are disabled for this wallet (enforced watch-only wallet)"},
                        {RPCResult::Type::BOOL, "avoid_reuse", "whether this wallet tracks clean/dirty coins in terms of reuse"},
                        {RPCResult::Type::OBJ, "scanning", "current scanning details, or false if no scan is in progress",
                        {
                            {RPCResult::Type::NUM, "duration", "elapsed seconds since scan start"},
                            {RPCResult::Type::NUM, "progress", "scanning progress percentage [0.0, 1.0]"},
                        }},
                        {RPCResult::Type::BOOL, "descriptors", "whether this wallet uses descriptors for scriptPubKey management"},
                    }},
                },
                RPCExamples{
                    HelpExampleCli("getwalletinfo", "")
            + HelpExampleRpc("getwalletinfo", "")
                },
    }.Check(request);

    std::shared_ptr<CWallet> const wallet = GetWalletForJSONRPCRequest(request);
    if (!wallet) return NullUniValue;
    const CWallet* const pwallet = wallet.get();

    // Make sure the results are valid at least up to the most recent block
    // the user could have gotten from another RPC command prior to now
    pwallet->BlockUntilSyncedToCurrentChain();

    LOCK(pwallet->cs_wallet);

    UniValue obj(UniValue::VOBJ);

    size_t kpExternalSize = pwallet->KeypoolCountExternalKeys();
    const auto bal = pwallet->GetBalance();
    int64_t kp_oldest = pwallet->GetOldestKeyPoolTime();
    obj.pushKV("walletname", pwallet->GetName());
    obj.pushKV("walletversion", pwallet->GetVersion());
    obj.pushKV("balance", AmountMapToUniv(bal.m_mine_trusted, ""));
    obj.pushKV("unconfirmed_balance", AmountMapToUniv(bal.m_mine_untrusted_pending, ""));
    obj.pushKV("immature_balance", AmountMapToUniv(bal.m_mine_immature,  ""));
    obj.pushKV("txcount",       (int)pwallet->mapWallet.size());
    if (kp_oldest > 0) {
        obj.pushKV("keypoololdest", kp_oldest);
    }
    obj.pushKV("keypoolsize", (int64_t)kpExternalSize);

    LegacyScriptPubKeyMan* spk_man = pwallet->GetLegacyScriptPubKeyMan();
    if (spk_man) {
        CKeyID seed_id = spk_man->GetHDChain().seed_id;
        if (!seed_id.IsNull()) {
            obj.pushKV("hdseedid", seed_id.GetHex());
        }
    }

    if (pwallet->CanSupportFeature(FEATURE_HD_SPLIT)) {
        obj.pushKV("keypoolsize_hd_internal",   (int64_t)(pwallet->GetKeyPoolSize() - kpExternalSize));
    }
    if (pwallet->IsCrypted()) {
        obj.pushKV("unlocked_until", pwallet->nRelockTime);
    }
    obj.pushKV("paytxfee", ValueFromAmount(pwallet->m_pay_tx_fee.GetFeePerK()));
    obj.pushKV("private_keys_enabled", !pwallet->IsWalletFlagSet(WALLET_FLAG_DISABLE_PRIVATE_KEYS));
    obj.pushKV("avoid_reuse", pwallet->IsWalletFlagSet(WALLET_FLAG_AVOID_REUSE));
    if (pwallet->IsScanning()) {
        UniValue scanning(UniValue::VOBJ);
        scanning.pushKV("duration", pwallet->ScanningDuration() / 1000);
        scanning.pushKV("progress", pwallet->ScanningProgress());
        obj.pushKV("scanning", scanning);
    } else {
        obj.pushKV("scanning", false);
    }
    obj.pushKV("descriptors", pwallet->IsWalletFlagSet(WALLET_FLAG_DESCRIPTORS));
    return obj;
}

static UniValue listwalletdir(const JSONRPCRequest& request)
{
            RPCHelpMan{"listwalletdir",
                "Returns a list of wallets in the wallet directory.\n",
                {},
                RPCResult{
                    RPCResult::Type::OBJ, "", "",
                    {
                        {RPCResult::Type::ARR, "wallets", "",
                        {
                            {RPCResult::Type::OBJ, "", "",
                            {
                                {RPCResult::Type::STR, "name", "The wallet name"},
                            }},
                        }},
                    }
                },
                RPCExamples{
                    HelpExampleCli("listwalletdir", "")
            + HelpExampleRpc("listwalletdir", "")
                },
            }.Check(request);

    UniValue wallets(UniValue::VARR);
    for (const auto& path : ListWalletDir()) {
        UniValue wallet(UniValue::VOBJ);
        wallet.pushKV("name", path.string());
        wallets.push_back(wallet);
    }

    UniValue result(UniValue::VOBJ);
    result.pushKV("wallets", wallets);
    return result;
}

static UniValue listwallets(const JSONRPCRequest& request)
{
            RPCHelpMan{"listwallets",
                "Returns a list of currently loaded wallets.\n"
                "For full information on the wallet, use \"getwalletinfo\"\n",
                {},
                RPCResult{
                    RPCResult::Type::ARR, "", "",
                    {
                        {RPCResult::Type::STR, "walletname", "the wallet name"},
                    }
                },
                RPCExamples{
                    HelpExampleCli("listwallets", "")
            + HelpExampleRpc("listwallets", "")
                },
            }.Check(request);

    UniValue obj(UniValue::VARR);

    for (const std::shared_ptr<CWallet>& wallet : GetWallets()) {
        LOCK(wallet->cs_wallet);
        obj.push_back(wallet->GetName());
    }

    return obj;
}

static UniValue loadwallet(const JSONRPCRequest& request)
{
            RPCHelpMan{"loadwallet",
                "\nLoads a wallet from a wallet file or directory."
                "\nNote that all wallet command-line options used when starting the daemon will be"
                "\napplied to the new wallet (eg -zapwallettxes, rescan, etc).\n",
                {
                    {"filename", RPCArg::Type::STR, RPCArg::Optional::NO, "The wallet directory or .dat file."},
                },
                RPCResult{
                    RPCResult::Type::OBJ, "", "",
                    {
                        {RPCResult::Type::STR, "name", "The wallet name if loaded successfully."},
                        {RPCResult::Type::STR, "warning", "Warning message if wallet was not loaded cleanly."},
                    }
                },
                RPCExamples{
                    HelpExampleCli("loadwallet", "\"test.dat\"")
            + HelpExampleRpc("loadwallet", "\"test.dat\"")
                },
            }.Check(request);

    WalletContext& context = EnsureWalletContext(request.context);
    WalletLocation location(request.params[0].get_str());

    if (!location.Exists()) {
        throw JSONRPCError(RPC_WALLET_NOT_FOUND, "Wallet " + location.GetName() + " not found.");
    } else if (fs::is_directory(location.GetPath())) {
        // The given filename is a directory. Check that there's a wallet.dat file.
        fs::path wallet_dat_file = location.GetPath() / "wallet.dat";
        if (fs::symlink_status(wallet_dat_file).type() == fs::file_not_found) {
            throw JSONRPCError(RPC_WALLET_NOT_FOUND, "Directory " + location.GetName() + " does not contain a wallet.dat file.");
        }
    }

    bilingual_str error;
    std::vector<bilingual_str> warnings;
    std::shared_ptr<CWallet> const wallet = LoadWallet(*context.chain, location, error, warnings);
    if (!wallet) throw JSONRPCError(RPC_WALLET_ERROR, error.original);

    UniValue obj(UniValue::VOBJ);
    obj.pushKV("name", wallet->GetName());
    obj.pushKV("warning", Join(warnings, Untranslated("\n")).original);

    return obj;
}

static UniValue setwalletflag(const JSONRPCRequest& request)
{
            std::string flags = "";
            for (auto& it : WALLET_FLAG_MAP)
                if (it.second & MUTABLE_WALLET_FLAGS)
                    flags += (flags == "" ? "" : ", ") + it.first;
            RPCHelpMan{"setwalletflag",
                "\nChange the state of the given wallet flag for a wallet.\n",
                {
                    {"flag", RPCArg::Type::STR, RPCArg::Optional::NO, "The name of the flag to change. Current available flags: " + flags},
                    {"value", RPCArg::Type::BOOL, /* default */ "true", "The new state."},
                },
                RPCResult{
                    RPCResult::Type::OBJ, "", "",
                    {
                        {RPCResult::Type::STR, "flag_name", "The name of the flag that was modified"},
                        {RPCResult::Type::BOOL, "flag_state", "The new state of the flag"},
                        {RPCResult::Type::STR, "warnings", "Any warnings associated with the change"},
                    }
                },
                RPCExamples{
                    HelpExampleCli("setwalletflag", "avoid_reuse")
                  + HelpExampleRpc("setwalletflag", "\"avoid_reuse\"")
                },
            }.Check(request);

    std::shared_ptr<CWallet> const wallet = GetWalletForJSONRPCRequest(request);
    if (!wallet) return NullUniValue;
    CWallet* const pwallet = wallet.get();

    std::string flag_str = request.params[0].get_str();
    bool value = request.params[1].isNull() || request.params[1].get_bool();

    if (!WALLET_FLAG_MAP.count(flag_str)) {
        throw JSONRPCError(RPC_INVALID_PARAMETER, strprintf("Unknown wallet flag: %s", flag_str));
    }

    auto flag = WALLET_FLAG_MAP.at(flag_str);

    if (!(flag & MUTABLE_WALLET_FLAGS)) {
        throw JSONRPCError(RPC_INVALID_PARAMETER, strprintf("Wallet flag is immutable: %s", flag_str));
    }

    UniValue res(UniValue::VOBJ);

    if (pwallet->IsWalletFlagSet(flag) == value) {
        throw JSONRPCError(RPC_INVALID_PARAMETER, strprintf("Wallet flag is already set to %s: %s", value ? "true" : "false", flag_str));
    }

    res.pushKV("flag_name", flag_str);
    res.pushKV("flag_state", value);

    if (value) {
        pwallet->SetWalletFlag(flag);
    } else {
        pwallet->UnsetWalletFlag(flag);
    }

    if (flag && value && WALLET_FLAG_CAVEATS.count(flag)) {
        res.pushKV("warnings", WALLET_FLAG_CAVEATS.at(flag));
    }

    return res;
}

static UniValue createwallet(const JSONRPCRequest& request)
{
    RPCHelpMan{
        "createwallet",
        "\nCreates and loads a new wallet.\n",
        {
            {"wallet_name", RPCArg::Type::STR, RPCArg::Optional::NO, "The name for the new wallet. If this is a path, the wallet will be created at the path location."},
            {"disable_private_keys", RPCArg::Type::BOOL, /* default */ "false", "Disable the possibility of private keys (only watchonlys are possible in this mode)."},
            {"blank", RPCArg::Type::BOOL, /* default */ "false", "Create a blank wallet. A blank wallet has no keys or HD seed. One can be set using sethdseed."},
            {"passphrase", RPCArg::Type::STR, RPCArg::Optional::OMITTED, "Encrypt the wallet with this passphrase."},
            {"avoid_reuse", RPCArg::Type::BOOL, /* default */ "false", "Keep track of coin reuse, and treat dirty and clean coins differently with privacy considerations in mind."},
            {"descriptors", RPCArg::Type::BOOL, /* default */ "false", "Create a native descriptor wallet. The wallet will use descriptors internally to handle address creation"},
        },
        RPCResult{
            RPCResult::Type::OBJ, "", "",
            {
                {RPCResult::Type::STR, "name", "The wallet name if created successfully. If the wallet was created using a full path, the wallet_name will be the full path."},
                {RPCResult::Type::STR, "warning", "Warning message if wallet was not loaded cleanly."},
            }
        },
        RPCExamples{
            HelpExampleCli("createwallet", "\"testwallet\"")
            + HelpExampleRpc("createwallet", "\"testwallet\"")
        },
    }.Check(request);

    WalletContext& context = EnsureWalletContext(request.context);
    uint64_t flags = 0;
    if (!request.params[1].isNull() && request.params[1].get_bool()) {
        flags |= WALLET_FLAG_DISABLE_PRIVATE_KEYS;
    }

    if (!request.params[2].isNull() && request.params[2].get_bool()) {
        flags |= WALLET_FLAG_BLANK_WALLET;
    }
    SecureString passphrase;
    passphrase.reserve(100);
    std::vector<bilingual_str> warnings;
    if (!request.params[3].isNull()) {
        passphrase = request.params[3].get_str().c_str();
        if (passphrase.empty()) {
            // Empty string means unencrypted
            warnings.emplace_back(Untranslated("Empty string given as passphrase, wallet will not be encrypted."));
        }
    }

    if (!request.params[4].isNull() && request.params[4].get_bool()) {
        flags |= WALLET_FLAG_AVOID_REUSE;
    }
    if (!request.params[5].isNull() && request.params[5].get_bool()) {
        flags |= WALLET_FLAG_DESCRIPTORS;
        warnings.emplace_back(Untranslated("Wallet is an experimental descriptor wallet"));
    }

    bilingual_str error;
    std::shared_ptr<CWallet> wallet;
    WalletCreationStatus status = CreateWallet(*context.chain, passphrase, flags, request.params[0].get_str(), error, warnings, wallet);
    switch (status) {
        case WalletCreationStatus::CREATION_FAILED:
            throw JSONRPCError(RPC_WALLET_ERROR, error.original);
        case WalletCreationStatus::ENCRYPTION_FAILED:
            throw JSONRPCError(RPC_WALLET_ENCRYPTION_FAILED, error.original);
        case WalletCreationStatus::SUCCESS:
            break;
        // no default case, so the compiler can warn about missing cases
    }

    UniValue obj(UniValue::VOBJ);
    obj.pushKV("name", wallet->GetName());
    obj.pushKV("warning", Join(warnings, Untranslated("\n")).original);

    return obj;
}

static UniValue unloadwallet(const JSONRPCRequest& request)
{
            RPCHelpMan{"unloadwallet",
                "Unloads the wallet referenced by the request endpoint otherwise unloads the wallet specified in the argument.\n"
                "Specifying the wallet name on a wallet endpoint is invalid.",
                {
                    {"wallet_name", RPCArg::Type::STR, /* default */ "the wallet name from the RPC request", "The name of the wallet to unload."},
                },
                RPCResult{RPCResult::Type::NONE, "", ""},
                RPCExamples{
                    HelpExampleCli("unloadwallet", "wallet_name")
            + HelpExampleRpc("unloadwallet", "wallet_name")
                },
            }.Check(request);

    std::string wallet_name;
    if (GetWalletNameFromJSONRPCRequest(request, wallet_name)) {
        if (!request.params[0].isNull()) {
            throw JSONRPCError(RPC_INVALID_PARAMETER, "Cannot unload the requested wallet");
        }
    } else {
        wallet_name = request.params[0].get_str();
    }

    std::shared_ptr<CWallet> wallet = GetWallet(wallet_name);
    if (!wallet) {
        throw JSONRPCError(RPC_WALLET_NOT_FOUND, "Requested wallet does not exist or is not loaded");
    }

    // Release the "main" shared pointer and prevent further notifications.
    // Note that any attempt to load the same wallet would fail until the wallet
    // is destroyed (see CheckUniqueFileid).
    if (!RemoveWallet(wallet)) {
        throw JSONRPCError(RPC_MISC_ERROR, "Requested wallet already unloaded");
    }

    UnloadWallet(std::move(wallet));

    return NullUniValue;
}

static UniValue listunspent(const JSONRPCRequest& request)
{
    RPCHelpMan{
                "listunspent",
                "\nReturns array of unspent transaction outputs\n"
                "with between minconf and maxconf (inclusive) confirmations.\n"
                "Optionally filter to only include txouts paid to specified addresses.\n",
                {
                    {"minconf", RPCArg::Type::NUM, /* default */ "1", "The minimum confirmations to filter"},
                    {"maxconf", RPCArg::Type::NUM, /* default */ "9999999", "The maximum confirmations to filter"},
                    {"addresses", RPCArg::Type::ARR, /* default */ "empty array", "The addresses to filter",
                        {
                            {"address", RPCArg::Type::STR, RPCArg::Optional::OMITTED, "address"},
                        },
                    },
                    {"include_unsafe", RPCArg::Type::BOOL, /* default */ "true", "Include outputs that are not safe to spend\n"
            "                  See description of \"safe\" attribute below."},
                    {"query_options", RPCArg::Type::OBJ, RPCArg::Optional::OMITTED_NAMED_ARG, "JSON with query options",
                        {
                            {"minimumAmount", RPCArg::Type::AMOUNT, /* default */ "0", "Minimum value of each UTXO in " + CURRENCY_UNIT + ""},
                            {"maximumAmount", RPCArg::Type::AMOUNT, /* default */ "unlimited", "Maximum value of each UTXO in " + CURRENCY_UNIT + ""},
                            {"maximumCount", RPCArg::Type::NUM, /* default */ "unlimited", "Maximum number of UTXOs"},
                            {"minimumSumAmount", RPCArg::Type::AMOUNT, /* default */ "unlimited", "Minimum sum value of all UTXOs in " + CURRENCY_UNIT + ""},
                            {"asset", RPCArg::Type::STR, /* default */ "", "Asset to filter outputs for."},
                        },
                        "query_options"},
                },
                RPCResult{
                    RPCResult::Type::ARR, "", "",
                    {
                        {RPCResult::Type::OBJ, "", "",
                        {
                            {RPCResult::Type::STR_HEX, "txid", "the transaction id"},
                            {RPCResult::Type::NUM, "vout", "the vout value"},
                            {RPCResult::Type::STR, "address", "the address"},
                            {RPCResult::Type::STR, "label", "The associated label, or \"\" for the default label"},
                            {RPCResult::Type::STR, "scriptPubKey", "the script key"},
                            {RPCResult::Type::STR_AMOUNT, "amount", "the transaction output amount in " + CURRENCY_UNIT},
                            {RPCResult::Type::STR_HEX, "amountcommitment", "the transaction output commitment in hex"},
                            {RPCResult::Type::STR_HEX, "asset", "the transaction output asset in hex"},
                            {RPCResult::Type::STR_HEX, "assetcommitment", "the transaction output asset commitment in hex"},
                            {RPCResult::Type::STR_HEX, "amountblinder", "the transaction output amount blinding factor in hex"},
                            {RPCResult::Type::STR_HEX, "assetblinder", "the transaction output asset blinding factor in hex"},
                            {RPCResult::Type::NUM, "confirmations", "The number of confirmations"},
                            {RPCResult::Type::STR_HEX, "redeemScript", "The redeemScript if scriptPubKey is P2SH"},
                            {RPCResult::Type::STR, "witnessScript", "witnessScript if the scriptPubKey is P2WSH or P2SH-P2WSH"},
                            {RPCResult::Type::BOOL, "spendable", "Whether we have the private keys to spend this output"},
                            {RPCResult::Type::BOOL, "solvable", "Whether we know how to spend this output, ignoring the lack of keys"},
                            {RPCResult::Type::BOOL, "reused", "(only present if avoid_reuse is set) Whether this output is reused/dirty (sent to an address that was previously spent from)"},
                            {RPCResult::Type::STR, "desc", "(only when solvable) A descriptor for spending this output"},
                            {RPCResult::Type::BOOL, "safe", "Whether this output is considered safe to spend. Unconfirmed transactions\n"
                                                            "from outside keys and unconfirmed replacement transactions are considered unsafe\n"
                                                            "and are not eligible for spending by fundrawtransaction and sendtoaddress."},
                        }},
                    }
                },
                RPCExamples{
                    HelpExampleCli("listunspent", "")
            + HelpExampleCli("listunspent", "6 9999999 \"[\\\"" + EXAMPLE_ADDRESS[0] + "\\\",\\\"" + EXAMPLE_ADDRESS[1] + "\\\"]\"")
            + HelpExampleRpc("listunspent", "6, 9999999 \"[\\\"" + EXAMPLE_ADDRESS[0] + "\\\",\\\"" + EXAMPLE_ADDRESS[1] + "\\\"]\"")
            + HelpExampleCli("listunspent", "6 9999999 '[]' true '{ \"minimumAmount\": 0.005 }'")
            + HelpExampleRpc("listunspent", "6, 9999999, [] , true, { \"minimumAmount\": 0.005 } ")
                },
            }.Check(request);

    std::shared_ptr<CWallet> const wallet = GetWalletForJSONRPCRequest(request);
    if (!wallet) return NullUniValue;
    const CWallet* const pwallet = wallet.get();

    int nMinDepth = 1;
    if (!request.params[0].isNull()) {
        RPCTypeCheckArgument(request.params[0], UniValue::VNUM);
        nMinDepth = request.params[0].get_int();
    }

    int nMaxDepth = 9999999;
    if (!request.params[1].isNull()) {
        RPCTypeCheckArgument(request.params[1], UniValue::VNUM);
        nMaxDepth = request.params[1].get_int();
    }

    std::set<CTxDestination> destinations;
    if (!request.params[2].isNull()) {
        RPCTypeCheckArgument(request.params[2], UniValue::VARR);
        UniValue inputs = request.params[2].get_array();
        for (unsigned int idx = 0; idx < inputs.size(); idx++) {
            const UniValue& input = inputs[idx];
            CTxDestination dest = DecodeDestination(input.get_str());
            if (!IsValidDestination(dest)) {
                throw JSONRPCError(RPC_INVALID_ADDRESS_OR_KEY, std::string("Invalid Bitcoin address: ") + input.get_str());
            }
            if (!destinations.insert(dest).second) {
                throw JSONRPCError(RPC_INVALID_PARAMETER, std::string("Invalid parameter, duplicated address: ") + input.get_str());
            }
        }
    }

    bool include_unsafe = true;
    if (!request.params[3].isNull()) {
        RPCTypeCheckArgument(request.params[3], UniValue::VBOOL);
        include_unsafe = request.params[3].get_bool();
    }

    CAmount nMinimumAmount = 0;
    CAmount nMaximumAmount = MAX_MONEY;
    CAmount nMinimumSumAmount = MAX_MONEY;
    uint64_t nMaximumCount = 0;
    std::string asset_str;

    if (!request.params[4].isNull()) {
        const UniValue& options = request.params[4].get_obj();

        if (options.exists("minimumAmount"))
            nMinimumAmount = AmountFromValue(options["minimumAmount"]);

        if (options.exists("maximumAmount"))
            nMaximumAmount = AmountFromValue(options["maximumAmount"]);

        if (options.exists("minimumSumAmount"))
            nMinimumSumAmount = AmountFromValue(options["minimumSumAmount"]);

        if (options.exists("maximumCount"))
            nMaximumCount = options["maximumCount"].get_int64();

        if (options.exists("asset"))
            asset_str = options["asset"].get_str();
    }

    CAsset asset_filter;
    if (!asset_str.empty()) {
        asset_filter = GetAssetFromString(asset_str);
    }

    // Make sure the results are valid at least up to the most recent block
    // the user could have gotten from another RPC command prior to now
    pwallet->BlockUntilSyncedToCurrentChain();

    UniValue results(UniValue::VARR);
    std::vector<COutput> vecOutputs;
    {
        CCoinControl cctl;
        cctl.m_avoid_address_reuse = false;
        cctl.m_min_depth = nMinDepth;
        cctl.m_max_depth = nMaxDepth;
        LOCK(pwallet->cs_wallet);
        pwallet->AvailableCoins(vecOutputs, !include_unsafe, &cctl, nMinimumAmount, nMaximumAmount, nMinimumSumAmount, nMaximumCount, asset_filter.IsNull() ? nullptr : &asset_filter);
    }

    LOCK(pwallet->cs_wallet);

    const bool avoid_reuse = pwallet->IsWalletFlagSet(WALLET_FLAG_AVOID_REUSE);

    for (const COutput& out : vecOutputs) {
        CTxDestination address;
        const CTxOut& tx_out = out.tx->tx->vout[out.i];
        const CScript& scriptPubKey = out.tx->tx->vout[out.i].scriptPubKey;
        bool fValidAddress = ExtractDestination(scriptPubKey, address);
        bool reused = avoid_reuse && pwallet->IsSpentKey(out.tx->GetHash(), out.i);

        if (destinations.size() && (!fValidAddress || !destinations.count(address)))
            continue;

        // Elements
        CAmount amount = out.tx->GetOutputValueOut(out.i);
        CAsset assetid = out.tx->GetOutputAsset(out.i);
        // Only list known outputs that match optional filter
        if (g_con_elementsmode && (amount < 0 || assetid.IsNull())) {
            wallet->WalletLogPrintf("Unable to unblind output: %s:%d\n", out.tx->tx->GetHash().GetHex(), out.i);
            continue;
        }
        if (!asset_str.empty() && asset_filter != assetid) {
            continue;
        }
        //////////

        UniValue entry(UniValue::VOBJ);
        entry.pushKV("txid", out.tx->GetHash().GetHex());
        entry.pushKV("vout", out.i);

        if (fValidAddress) {
            entry.pushKV("address", EncodeDestination(address));

            const auto* address_book_entry = pwallet->FindAddressBookEntry(address);
            if (address_book_entry) {
                entry.pushKV("label", address_book_entry->GetLabel());
            }

            std::unique_ptr<SigningProvider> provider = pwallet->GetSolvingProvider(scriptPubKey);
            if (provider) {
                if (scriptPubKey.IsPayToScriptHash()) {
                    const CScriptID& hash = CScriptID(boost::get<ScriptHash>(address));
                    CScript redeemScript;
                    if (provider->GetCScript(hash, redeemScript)) {
                        entry.pushKV("redeemScript", HexStr(redeemScript.begin(), redeemScript.end()));
                        // Now check if the redeemScript is actually a P2WSH script
                        CTxDestination witness_destination;
                        if (redeemScript.IsPayToWitnessScriptHash()) {
                            bool extracted = ExtractDestination(redeemScript, witness_destination);
                            CHECK_NONFATAL(extracted);
                            // Also return the witness script
                            const WitnessV0ScriptHash& whash = boost::get<WitnessV0ScriptHash>(witness_destination);
                            CScriptID id;
                            CRIPEMD160().Write(whash.begin(), whash.size()).Finalize(id.begin());
                            CScript witnessScript;
                            if (provider->GetCScript(id, witnessScript)) {
                                entry.pushKV("witnessScript", HexStr(witnessScript.begin(), witnessScript.end()));
                            }
                        }
                    }
                } else if (scriptPubKey.IsPayToWitnessScriptHash()) {
                    const WitnessV0ScriptHash& whash = boost::get<WitnessV0ScriptHash>(address);
                    CScriptID id;
                    CRIPEMD160().Write(whash.begin(), whash.size()).Finalize(id.begin());
                    CScript witnessScript;
                    if (provider->GetCScript(id, witnessScript)) {
                        entry.pushKV("witnessScript", HexStr(witnessScript.begin(), witnessScript.end()));
                    }
                }
            }
        }

        entry.pushKV("scriptPubKey", HexStr(scriptPubKey.begin(), scriptPubKey.end()));
        entry.pushKV("amount", ValueFromAmount(amount));
        if (g_con_elementsmode) {
            if (tx_out.nAsset.IsCommitment()) {
                entry.pushKV("assetcommitment", HexStr(tx_out.nAsset.vchCommitment));
            }
            entry.pushKV("asset", assetid.GetHex());
            if (tx_out.nValue.IsCommitment()) {
                entry.pushKV("amountcommitment", HexStr(tx_out.nValue.vchCommitment));
            }
            entry.pushKV("amountblinder", out.tx->GetOutputAmountBlindingFactor(out.i).ToString());
            entry.pushKV("assetblinder", out.tx->GetOutputAssetBlindingFactor(out.i).ToString());
        }
        entry.pushKV("confirmations", out.nDepth);
        entry.pushKV("spendable", out.fSpendable);
        entry.pushKV("solvable", out.fSolvable);
        if (out.fSolvable) {
            std::unique_ptr<SigningProvider> provider = pwallet->GetSolvingProvider(scriptPubKey);
            if (provider) {
                auto descriptor = InferDescriptor(scriptPubKey, *provider);
                entry.pushKV("desc", descriptor->ToString());
            }
        }
        if (avoid_reuse) entry.pushKV("reused", reused);
        entry.pushKV("safe", out.fSafe);
        results.push_back(entry);
    }

    return results;
}

void FundTransaction(CWallet* const pwallet, CMutableTransaction& tx, CAmount& fee_out, int& change_position, UniValue options, const UniValue& solving_data)
{
    // Make sure the results are valid at least up to the most recent block
    // the user could have gotten from another RPC command prior to now
    pwallet->BlockUntilSyncedToCurrentChain();

    CCoinControl coinControl;
    change_position = -1;
    bool lockUnspents = false;
    UniValue subtractFeeFromOutputs;
    std::set<int> setSubtractFeeFromOutputs;

    if (!options.isNull()) {
      if (options.type() == UniValue::VBOOL) {
        // backward compatibility bool only fallback
        coinControl.fAllowWatchOnly = options.get_bool();
      }
      else {
        RPCTypeCheckArgument(options, UniValue::VOBJ);

        RPCTypeCheckObj(options,
            {
                {"changeAddress", UniValueType()}, // will be checked below
                {"changePosition", UniValueType(UniValue::VNUM)},
                {"change_type", UniValueType(UniValue::VSTR)},
                {"includeWatching", UniValueType(UniValue::VBOOL)},
                {"lockUnspents", UniValueType(UniValue::VBOOL)},
                {"feeRate", UniValueType()}, // will be checked below
                {"subtractFeeFromOutputs", UniValueType(UniValue::VARR)},
                {"replaceable", UniValueType(UniValue::VBOOL)},
                {"conf_target", UniValueType(UniValue::VNUM)},
                {"estimate_mode", UniValueType(UniValue::VSTR)},
            },
            true, true);

        if (options.exists("changeAddress")) {
            std::map<CAsset, CTxDestination> destinations;

            if (options["changeAddress"].isStr()) {
                // Single destination for default asset (policyAsset).
                CTxDestination dest = DecodeDestination(options["changeAddress"].get_str());
                if (!IsValidDestination(dest)) {
                    throw JSONRPCError(RPC_INVALID_ADDRESS_OR_KEY, "changeAddress must be a valid address");
                }
                destinations[::policyAsset] = dest;
            } else if (options["changeAddress"].isObject()) {
                // Map of assets to destinations.
                std::map<std::string, UniValue> kvMap;
                options["changeAddress"].getObjMap(kvMap);

                for (const auto& kv : kvMap) {
                    CAsset asset = GetAssetFromString(kv.first);
                    if (asset.IsNull()) {
                        throw JSONRPCError(RPC_INVALID_PARAMETER, "changeAddress key must be a valid asset label or hex");
                    }

                    CTxDestination dest = DecodeDestination(kv.second.get_str());
                    if (!IsValidDestination(dest)) {
                        throw JSONRPCError(RPC_INVALID_ADDRESS_OR_KEY, "changeAddress must be a valid address");
                    }

                    destinations[asset] = dest;
                }
            } else {
                throw JSONRPCError(RPC_INVALID_PARAMETER, "changeAddress must be either a map or a string");
            }

            coinControl.destChange = destinations;
        }

        if (options.exists("changePosition"))
            change_position = options["changePosition"].get_int();

        if (options.exists("change_type")) {
            if (options.exists("changeAddress")) {
                throw JSONRPCError(RPC_INVALID_PARAMETER, "Cannot specify both changeAddress and address_type options");
            }
            coinControl.m_change_type = pwallet->m_default_change_type;
            if (!ParseOutputType(options["change_type"].get_str(), *coinControl.m_change_type)) {
                throw JSONRPCError(RPC_INVALID_ADDRESS_OR_KEY, strprintf("Unknown change type '%s'", options["change_type"].get_str()));
            }
        }

        coinControl.fAllowWatchOnly = ParseIncludeWatchonly(options["includeWatching"], *pwallet);

        if (options.exists("lockUnspents"))
            lockUnspents = options["lockUnspents"].get_bool();

        if (options.exists("feeRate"))
        {
            coinControl.m_feerate = CFeeRate(AmountFromValue(options["feeRate"]));
            coinControl.fOverrideFeeRate = true;
        }

        if (options.exists("subtractFeeFromOutputs"))
            subtractFeeFromOutputs = options["subtractFeeFromOutputs"].get_array();

        if (options.exists("replaceable")) {
            coinControl.m_signal_bip125_rbf = options["replaceable"].get_bool();
        }
        if (options.exists("conf_target")) {
            if (options.exists("feeRate")) {
                throw JSONRPCError(RPC_INVALID_PARAMETER, "Cannot specify both conf_target and feeRate");
            }
            coinControl.m_confirm_target = ParseConfirmTarget(options["conf_target"], pwallet->chain().estimateMaxBlocks());
        }
        if (options.exists("estimate_mode")) {
            if (options.exists("feeRate")) {
                throw JSONRPCError(RPC_INVALID_PARAMETER, "Cannot specify both estimate_mode and feeRate");
            }
            if (!FeeModeFromString(options["estimate_mode"].get_str(), coinControl.m_fee_mode)) {
                throw JSONRPCError(RPC_INVALID_PARAMETER, "Invalid estimate_mode parameter");
            }
        }
      }
    } else {
        // if options is null and not a bool
        coinControl.fAllowWatchOnly = ParseIncludeWatchonly(NullUniValue, *pwallet);
    }

    if (!solving_data.isNull()) {
        if (solving_data.exists("pubkeys")) {
            UniValue pubkey_strs = solving_data["pubkeys"].get_array();
            for (unsigned int i = 0; i < pubkey_strs.size(); ++i) {
                std::vector<unsigned char> data(ParseHex(pubkey_strs[i].get_str()));
                CPubKey pubkey(data.begin(), data.end());
                if (!pubkey.IsFullyValid()) {
                    throw JSONRPCError(RPC_INVALID_ADDRESS_OR_KEY, strprintf("%s is not a valid public key", pubkey_strs[i].get_str()));
                }
                coinControl.m_external_provider.pubkeys.emplace(pubkey.GetID(), pubkey);
                // Add witnes script for pubkeys
                CScript wit_script = GetScriptForDestination(WitnessV0KeyHash(pubkey.GetID()));
                coinControl.m_external_provider.scripts.emplace(CScriptID(wit_script), wit_script);
            }
        }

        if (solving_data.exists("scripts")) {
            UniValue script_strs = solving_data["scripts"].get_array();
            for (unsigned int i = 0; i < script_strs.size(); ++i) {
                CScript script = ParseScript(script_strs[i].get_str());
                coinControl.m_external_provider.scripts.emplace(CScriptID(script), script);
            }
        }

        if (solving_data.exists("descriptors")) {
            UniValue desc_strs = solving_data["descriptors"].get_array();
            for (unsigned int i = 0; i < desc_strs.size(); ++i) {
                FlatSigningProvider desc_out;
                std::string error;
                std::unique_ptr<Descriptor> desc = Parse(desc_strs[i].get_str(), desc_out, error, true);
                coinControl.m_external_provider = Merge(coinControl.m_external_provider, desc_out);
            }
        }
    }

    if (tx.vout.size() == 0)
        throw JSONRPCError(RPC_INVALID_PARAMETER, "TX must have at least one output");

    if (change_position != -1 && (change_position < 0 || (unsigned int)change_position > tx.vout.size()))
        throw JSONRPCError(RPC_INVALID_PARAMETER, "changePosition out of bounds");

    for (unsigned int idx = 0; idx < subtractFeeFromOutputs.size(); idx++) {
        int pos = subtractFeeFromOutputs[idx].get_int();
        if (setSubtractFeeFromOutputs.count(pos))
            throw JSONRPCError(RPC_INVALID_PARAMETER, strprintf("Invalid parameter, duplicated position: %d", pos));
        if (pos < 0)
            throw JSONRPCError(RPC_INVALID_PARAMETER, strprintf("Invalid parameter, negative position: %d", pos));
        if (pos >= int(tx.vout.size()))
            throw JSONRPCError(RPC_INVALID_PARAMETER, strprintf("Invalid parameter, position too large: %d", pos));
        setSubtractFeeFromOutputs.insert(pos);
    }

    // Check any existing inputs for peg-in data and add to external txouts if so
    // Fetch specified UTXOs from the UTXO set
    const auto& fedpegscripts = GetValidFedpegScripts(::ChainActive().Tip(), Params().GetConsensus(), true /* nextblock_validation */);
    std::map<COutPoint, Coin> coins;
    for (unsigned int i = 0; i < tx.vin.size(); ++i ) {
        const CTxIn& txin = tx.vin[i];
        coins[txin.prevout]; // Create empty map entry keyed by prevout.
        if (txin.m_is_pegin) {
            std::string err;
            if (tx.witness.vtxinwit.size() != tx.vin.size() || !IsValidPeginWitness(tx.witness.vtxinwit[i].m_pegin_witness, fedpegscripts, txin.prevout, err, false)) {
                throw JSONRPCError(RPC_INVALID_PARAMETER, strprintf("Transaction contains invalid peg-in input: %s", err));
            }
            CScriptWitness& pegin_witness = tx.witness.vtxinwit[i].m_pegin_witness;
            CTxOut txout = GetPeginOutputFromWitness(pegin_witness);
            coinControl.SelectExternal(txin.prevout, txout);
        }
    }
    CCoinsView viewDummy;
    CCoinsViewCache view(&viewDummy);
    {
        LOCK2(cs_main, mempool.cs);
        CCoinsViewCache& chain_view = ::ChainstateActive().CoinsTip();
        CCoinsViewMemPool mempool_view(&chain_view, mempool);
        for (auto& coin : coins) {
            if (!mempool_view.GetCoin(coin.first, coin.second)) {
                // Either the coin is not in the CCoinsViewCache or is spent. Clear it.
                coin.second.Clear();
            }
        }
    }
    for (const auto& coin : coins) {
        if (!coin.second.out.IsNull()) {
            coinControl.SelectExternal(coin.first, coin.second.out);
        }
    }

    bilingual_str error;

    if (!pwallet->FundTransaction(tx, fee_out, change_position, error, lockUnspents, setSubtractFeeFromOutputs, coinControl)) {
        throw JSONRPCError(RPC_WALLET_ERROR, error.original);
    }
}

static UniValue fundrawtransaction(const JSONRPCRequest& request)
{
    RPCHelpMan{"fundrawtransaction",
                "\nAdd inputs to a transaction until it has enough in value to meet its out value.\n"
                "This will not modify existing inputs, and will add at most one change output to the outputs.\n"
                "No existing outputs will be modified unless \"subtractFeeFromOutputs\" is specified.\n"
                "Note that inputs which were signed may need to be resigned after completion since in/outputs have been added.\n"
                "The inputs added will not be signed, use signrawtransactionwithkey\n"
                " or signrawtransactionwithwallet for that.\n"
                "Note that all existing inputs must have their previous output transaction be in the wallet.\n"
                "Note that all inputs selected must be of standard form and P2SH scripts must be\n"
                "in the wallet using importaddress or addmultisigaddress (to calculate fees).\n"
                "You can see whether this is the case by checking the \"solvable\" field in the listunspent output.\n"
                "Only pay-to-pubkey, multisig, and P2SH versions thereof are currently supported for watch-only\n",
                {
                    {"hexstring", RPCArg::Type::STR_HEX, RPCArg::Optional::NO, "The hex string of the raw transaction"},
                    {"options", RPCArg::Type::OBJ, RPCArg::Optional::OMITTED_NAMED_ARG, "for backward compatibility: passing in a true instead of an object will result in {\"includeWatching\":true}",
                        {
                            {"changeAddress", RPCArg::Type::STR, /* default */ "pool address", "The address to receive the change"},
                            {"changePosition", RPCArg::Type::NUM, /* default */ "random", "The index of the change output"},
                            {"change_type", RPCArg::Type::STR, /* default */ "set by -changetype", "The output type to use. Only valid if changeAddress is not specified. Options are \"legacy\", \"p2sh-segwit\", and \"bech32\"."},
                            {"includeWatching", RPCArg::Type::BOOL, /* default */ "true for watch-only wallets, otherwise false", "Also select inputs which are watch only.\n"
                                                          "Only solvable inputs can be used. Watch-only destinations are solvable if the public key and/or output script was imported,\n"
                                                          "e.g. with 'importpubkey' or 'importmulti' with the 'pubkeys' or 'desc' field."},
                            {"lockUnspents", RPCArg::Type::BOOL, /* default */ "false", "Lock selected unspent outputs"},
                            {"feeRate", RPCArg::Type::AMOUNT, /* default */ "not set: makes wallet determine the fee", "Set a specific fee rate in " + CURRENCY_UNIT + "/kB"},
                            {"subtractFeeFromOutputs", RPCArg::Type::ARR, /* default */ "empty array", "The integers.\n"
                            "                              The fee will be equally deducted from the amount of each specified output.\n"
                            "                              Those recipients will receive less bitcoins than you enter in their corresponding amount field.\n"
                            "                              If no outputs are specified here, the sender pays the fee.",
                                {
                                    {"vout_index", RPCArg::Type::NUM, RPCArg::Optional::OMITTED, "The zero-based output index, before a change output is added."},
                                },
                            },
                            {"replaceable", RPCArg::Type::BOOL, /* default */ "wallet default", "Marks this transaction as BIP125 replaceable.\n"
                            "                              Allows this transaction to be replaced by a transaction with higher fees"},
                            {"conf_target", RPCArg::Type::NUM, /* default */ "wallet default", "Confirmation target (in blocks)"},
                            {"estimate_mode", RPCArg::Type::STR, /* default */ "UNSET", "The fee estimate mode, must be one of:\n"
                            "         \"UNSET\"\n"
                            "         \"ECONOMICAL\"\n"
                            "         \"CONSERVATIVE\""},
                        },
                        "options"},
                    {"iswitness", RPCArg::Type::BOOL, /* default */ "depends on heuristic tests", "Whether the transaction hex is a serialized witness transaction.\n"
                        "If iswitness is not present, heuristic tests will be used in decoding.\n"
                        "If true, only witness deserialization will be tried.\n"
                        "If false, only non-witness deserialization will be tried.\n"
                        "This boolean should reflect whether the transaction has inputs\n"
                        "(e.g. fully valid, or on-chain transactions), if known by the caller."
                    },
                    {"solving_data", RPCArg::Type::OBJ, RPCArg::Optional::OMITTED_NAMED_ARG, "Keys and scripts needed for producing a final transaction with a dummy signature. Used for fee estimation during coin selection.\n",
                        {
                            {"pubkeys", RPCArg::Type::ARR, /* default */ "empty array", "A json array of public keys.\n",
                                {
                                    {"pubkey", RPCArg::Type::STR_HEX, RPCArg::Optional::OMITTED, "A public key"},
                                },
                            },
                            {"scripts", RPCArg::Type::ARR, /* default */ "empty array", "A json array of scripts.\n",
                                {
                                    {"script", RPCArg::Type::STR_HEX, RPCArg::Optional::OMITTED, "A script"},
                                },
                            },
                            {"descriptors", RPCArg::Type::ARR, /* default */ "empty array", "A json array of descriptors.\n",
                                {
                                    {"descriptor", RPCArg::Type::STR_HEX, RPCArg::Optional::OMITTED, "A descriptor"},
                                },
                            }
                        }
                    },
                },
                RPCResult{
                    RPCResult::Type::OBJ, "", "",
                    {
                        {RPCResult::Type::STR_HEX, "hex", "The resulting raw transaction (hex-encoded string)"},
                        {RPCResult::Type::STR_AMOUNT, "fee", "Fee in " + CURRENCY_UNIT + " the resulting transaction pays"},
                        {RPCResult::Type::NUM, "changepos", "The position of the added change output, or -1"},
                    }
                                },
                                RPCExamples{
                            "\nCreate a transaction with no inputs\n"
                            + HelpExampleCli("createrawtransaction", "\"[]\" \"{\\\"myaddress\\\":0.01}\"") +
                            "\nAdd sufficient unsigned inputs to meet the output value\n"
                            + HelpExampleCli("fundrawtransaction", "\"rawtransactionhex\"") +
                            "\nSign the transaction\n"
                            + HelpExampleCli("signrawtransactionwithwallet", "\"fundedtransactionhex\"") +
                            "\nSend the transaction\n"
                            + HelpExampleCli("sendrawtransaction", "\"signedtransactionhex\"")
                                },
    }.Check(request);

    std::shared_ptr<CWallet> const wallet = GetWalletForJSONRPCRequest(request);
    if (!wallet) return NullUniValue;
    CWallet* const pwallet = wallet.get();

    RPCTypeCheck(request.params, {UniValue::VSTR, UniValueType(), UniValue::VBOOL});

    // parse hex string from parameter
    CMutableTransaction tx;
    bool try_witness = request.params[2].isNull() ? true : request.params[2].get_bool();
    bool try_no_witness = request.params[2].isNull() ? true : !request.params[2].get_bool();
    if (!DecodeHexTx(tx, request.params[0].get_str(), try_no_witness, try_witness)) {
        throw JSONRPCError(RPC_DESERIALIZATION_ERROR, "TX decode failed");
    }

    CAmount fee;
    int change_position;
    FundTransaction(pwallet, tx, fee, change_position, request.params[1], request.params[3]);

    UniValue result(UniValue::VOBJ);
    result.pushKV("hex", EncodeHexTx(CTransaction(tx)));
    result.pushKV("fee", ValueFromAmount(fee));
    result.pushKV("changepos", change_position);

    return result;
}

UniValue signrawtransactionwithwallet(const JSONRPCRequest& request)
{
            RPCHelpMan{"signrawtransactionwithwallet",
                "\nSign inputs for raw transaction (serialized, hex-encoded).\n"
                "The second optional argument (may be null) is an array of previous transaction outputs that\n"
                "this transaction depends on but may not yet be in the block chain." +
        HELP_REQUIRING_PASSPHRASE,
                {
                    {"hexstring", RPCArg::Type::STR, RPCArg::Optional::NO, "The transaction hex string"},
                    {"prevtxs", RPCArg::Type::ARR, RPCArg::Optional::OMITTED_NAMED_ARG, "The previous dependent transaction outputs",
                        {
                            {"", RPCArg::Type::OBJ, RPCArg::Optional::OMITTED, "",
                                {
                                    {"txid", RPCArg::Type::STR_HEX, RPCArg::Optional::NO, "The transaction id"},
                                    {"vout", RPCArg::Type::NUM, RPCArg::Optional::NO, "The output number"},
                                    {"scriptPubKey", RPCArg::Type::STR_HEX, RPCArg::Optional::NO, "script key"},
                                    {"redeemScript", RPCArg::Type::STR_HEX, RPCArg::Optional::OMITTED, "(required for P2SH) redeem script"},
                                    {"witnessScript", RPCArg::Type::STR_HEX, RPCArg::Optional::OMITTED, "(required for P2WSH or P2SH-P2WSH) witness script"},
                                    {"amount", RPCArg::Type::AMOUNT, RPCArg::Optional::OMITTED, "The amount spent (required if non-confidential segwit output)"},
                                    {"amountcommitment", RPCArg::Type::STR, RPCArg::Optional::OMITTED, "The amount commitment spent (required if confidential segwit output)"},
                                },
                            },
                        },
                    },
                    {"sighashtype", RPCArg::Type::STR, /* default */ "ALL", "The signature hash type. Must be one of\n"
            "       \"ALL\"\n"
            "       \"NONE\"\n"
            "       \"SINGLE\"\n"
            "       \"ALL|ANYONECANPAY\"\n"
            "       \"NONE|ANYONECANPAY\"\n"
            "       \"SINGLE|ANYONECANPAY\""},
                },
                RPCResult{
                    RPCResult::Type::OBJ, "", "",
                    {
                        {RPCResult::Type::STR_HEX, "hex", "The hex-encoded raw transaction with signature(s)"},
                        {RPCResult::Type::BOOL, "complete", "If the transaction has a complete set of signatures"},
                        {RPCResult::Type::ARR, "errors", "Script verification errors (if there are any)",
                        {
                            {RPCResult::Type::OBJ, "", "",
                            {
                                {RPCResult::Type::STR_HEX, "txid", "The hash of the referenced, previous transaction"},
                                {RPCResult::Type::NUM, "vout", "The index of the output to spent and used as input"},
                                {RPCResult::Type::STR_HEX, "scriptSig", "The hex-encoded signature script"},
                                {RPCResult::Type::NUM, "sequence", "Script sequence number"},
                                {RPCResult::Type::STR, "error", "Verification or signing error related to the input"},
                            }},
                        }},
                        {RPCResult::Type::STR, "warning", "Warning that a peg-in input signed may be immature. This could mean lack of connectivity to or misconfiguration of the daemon."},
                    }
                },
                RPCExamples{
                    HelpExampleCli("signrawtransactionwithwallet", "\"myhex\"")
            + HelpExampleRpc("signrawtransactionwithwallet", "\"myhex\"")
                },
            }.Check(request);

    std::shared_ptr<CWallet> const wallet = GetWalletForJSONRPCRequest(request);
    if (!wallet) return NullUniValue;
    const CWallet* const pwallet = wallet.get();

    RPCTypeCheck(request.params, {UniValue::VSTR, UniValue::VARR, UniValue::VSTR}, true);

    CMutableTransaction mtx;
    if (!DecodeHexTx(mtx, request.params[0].get_str(), true)) {
        throw JSONRPCError(RPC_DESERIALIZATION_ERROR, "TX decode failed");
    }

    // Sign the transaction
    LOCK(pwallet->cs_wallet);
    EnsureWalletIsUnlocked(pwallet);

    // Fetch previous transactions (inputs):
    const auto& fedpegscripts = GetValidFedpegScripts(::ChainActive().Tip(), Params().GetConsensus(), true /* nextblock_validation */);
    std::map<COutPoint, Coin> coins;
    for (const CTxIn& txin : mtx.vin) {
        coins[txin.prevout]; // Create empty map entry keyed by prevout.
    }
    pwallet->chain().findCoins(coins);

    // Parse the prevtxs array
    ParsePrevouts(request.params[1], nullptr, coins);

    int nHashType = ParseSighashString(request.params[2]);

    // Script verification errors
    std::map<int, std::string> input_errors;

    bool immature_pegin = ValidateTransactionPeginInputs(mtx, input_errors);
    bool complete = pwallet->SignTransaction(mtx, coins, nHashType, input_errors);
    UniValue result(UniValue::VOBJ);
    SignTransactionResultToJSON(mtx, complete, coins, input_errors, immature_pegin, result);
    return result;
}

static UniValue bumpfee(const JSONRPCRequest& request)
{
            RPCHelpMan{"bumpfee",
                "\nBumps the fee of an opt-in-RBF transaction T, replacing it with a new transaction B.\n"
                "An opt-in RBF transaction with the given txid must be in the wallet.\n"
                "The command will pay the additional fee by reducing change outputs or adding inputs when necessary. It may add a new change output if one does not already exist.\n"
                "All inputs in the original transaction will be included in the replacement transaction.\n"
                "The command will fail if the wallet or mempool contains a transaction that spends one of T's outputs.\n"
                "By default, the new fee will be calculated automatically using estimatesmartfee.\n"
                "The user can specify a confirmation target for estimatesmartfee.\n"
                "Alternatively, the user can specify a fee_rate (" + CURRENCY_UNIT + " per kB) for the new transaction.\n"
                "At a minimum, the new fee rate must be high enough to pay an additional new relay fee (incrementalfee\n"
                "returned by getnetworkinfo) to enter the node's mempool.\n",
                {
                    {"txid", RPCArg::Type::STR_HEX, RPCArg::Optional::NO, "The txid to be bumped"},
                    {"options", RPCArg::Type::OBJ, RPCArg::Optional::OMITTED_NAMED_ARG, "",
                        {
                            {"confTarget", RPCArg::Type::NUM, /* default */ "wallet default", "Confirmation target (in blocks)"},
                            {"fee_rate", RPCArg::Type::NUM, /* default */ "fall back to 'confTarget'", "fee rate (NOT total fee) to pay, in " + CURRENCY_UNIT + " per kB\n"
            "                         Specify a fee rate instead of relying on the built-in fee estimator.\n"
                                     "Must be at least 0.0001 " + CURRENCY_UNIT + " per kB higher than the current transaction fee rate.\n"},
                            {"replaceable", RPCArg::Type::BOOL, /* default */ "true", "Whether the new transaction should still be\n"
            "                         marked bip-125 replaceable. If true, the sequence numbers in the transaction will\n"
            "                         be left unchanged from the original. If false, any input sequence numbers in the\n"
            "                         original transaction that were less than 0xfffffffe will be increased to 0xfffffffe\n"
            "                         so the new transaction will not be explicitly bip-125 replaceable (though it may\n"
            "                         still be replaceable in practice, for example if it has unconfirmed ancestors which\n"
            "                         are replaceable)."},
                            {"estimate_mode", RPCArg::Type::STR, /* default */ "UNSET", "The fee estimate mode, must be one of:\n"
            "         \"UNSET\"\n"
            "         \"ECONOMICAL\"\n"
            "         \"CONSERVATIVE\""},
                        },
                        "options"},
                },
                RPCResult{
                    RPCResult::Type::OBJ, "", "", {
                        {RPCResult::Type::STR, "psbt", "The base64-encoded unsigned PSBT of the new transaction. Only returned when wallet private keys are disabled."},
                        {RPCResult::Type::STR_HEX, "txid", "The id of the new transaction. Only returned when wallet private keys are enabled."},
                        {RPCResult::Type::STR_AMOUNT, "origfee", "The fee of the replaced transaction."},
                        {RPCResult::Type::STR_AMOUNT, "fee", "The fee of the new transaction."},
                        {RPCResult::Type::ARR, "errors", "Errors encountered during processing (may be empty).",
                        {
                            {RPCResult::Type::STR, "", ""},
                        }},
                    }
                },
                RPCExamples{
            "\nBump the fee, get the new transaction\'s txid\n" +
                    HelpExampleCli("bumpfee", "<txid>")
                },
            }.Check(request);

    std::shared_ptr<CWallet> const wallet = GetWalletForJSONRPCRequest(request);
    if (!wallet) return NullUniValue;
    CWallet* const pwallet = wallet.get();

    RPCTypeCheck(request.params, {UniValue::VSTR, UniValue::VOBJ});
    uint256 hash(ParseHashV(request.params[0], "txid"));

    CCoinControl coin_control;
    coin_control.fAllowWatchOnly = pwallet->IsWalletFlagSet(WALLET_FLAG_DISABLE_PRIVATE_KEYS);
    // optional parameters
    coin_control.m_signal_bip125_rbf = true;

    if (!request.params[1].isNull()) {
        UniValue options = request.params[1];
        RPCTypeCheckObj(options,
            {
                {"confTarget", UniValueType(UniValue::VNUM)},
                {"fee_rate", UniValueType(UniValue::VNUM)},
                {"replaceable", UniValueType(UniValue::VBOOL)},
                {"estimate_mode", UniValueType(UniValue::VSTR)},
            },
            true, true);
        if (options.exists("confTarget") && options.exists("fee_rate")) {
            throw JSONRPCError(RPC_INVALID_PARAMETER, "confTarget can't be set with fee_rate. Please provide either a confirmation target in blocks for automatic fee estimation, or an explicit fee rate.");
        } else if (options.exists("confTarget")) { // TODO: alias this to conf_target
            coin_control.m_confirm_target = ParseConfirmTarget(options["confTarget"], pwallet->chain().estimateMaxBlocks());
        } else if (options.exists("fee_rate")) {
            CFeeRate fee_rate(AmountFromValue(options["fee_rate"]));
            if (fee_rate <= CFeeRate(0)) {
                throw JSONRPCError(RPC_INVALID_PARAMETER, strprintf("Invalid fee_rate %s (must be greater than 0)", fee_rate.ToString()));
            }
            coin_control.m_feerate = fee_rate;
        }

        if (options.exists("replaceable")) {
            coin_control.m_signal_bip125_rbf = options["replaceable"].get_bool();
        }
        if (options.exists("estimate_mode")) {
            if (!FeeModeFromString(options["estimate_mode"].get_str(), coin_control.m_fee_mode)) {
                throw JSONRPCError(RPC_INVALID_PARAMETER, "Invalid estimate_mode parameter");
            }
        }
    }

    // Make sure the results are valid at least up to the most recent block
    // the user could have gotten from another RPC command prior to now
    pwallet->BlockUntilSyncedToCurrentChain();

    LOCK(pwallet->cs_wallet);
    EnsureWalletIsUnlocked(pwallet);


    std::vector<bilingual_str> errors;
    CAmount old_fee;
    CAmount new_fee;
    CMutableTransaction mtx;
    feebumper::Result res;
    // Targeting feerate bump.
    res = feebumper::CreateRateBumpTransaction(*pwallet, hash, coin_control, errors, old_fee, new_fee, mtx);
    if (res != feebumper::Result::OK) {
        switch(res) {
            case feebumper::Result::INVALID_ADDRESS_OR_KEY:
                throw JSONRPCError(RPC_INVALID_ADDRESS_OR_KEY, errors[0].original);
                break;
            case feebumper::Result::INVALID_REQUEST:
                throw JSONRPCError(RPC_INVALID_REQUEST, errors[0].original);
                break;
            case feebumper::Result::INVALID_PARAMETER:
                throw JSONRPCError(RPC_INVALID_PARAMETER, errors[0].original);
                break;
            case feebumper::Result::WALLET_ERROR:
                throw JSONRPCError(RPC_WALLET_ERROR, errors[0].original);
                break;
            default:
                throw JSONRPCError(RPC_MISC_ERROR, errors[0].original);
                break;
        }
    }

    UniValue result(UniValue::VOBJ);

    // If wallet private keys are enabled, return the new transaction id,
    // otherwise return the base64-encoded unsigned PSBT of the new transaction.
    if (!pwallet->IsWalletFlagSet(WALLET_FLAG_DISABLE_PRIVATE_KEYS)) {
        if (!feebumper::SignTransaction(*pwallet, mtx)) {
            throw JSONRPCError(RPC_WALLET_ERROR, "Can't sign transaction.");
        }

        uint256 txid;
        if (feebumper::CommitTransaction(*pwallet, hash, std::move(mtx), errors, txid) != feebumper::Result::OK) {
            throw JSONRPCError(RPC_WALLET_ERROR, errors[0].original);
        }

        result.pushKV("txid", txid.GetHex());
    } else {
        PartiallySignedTransaction psbtx(mtx);
        bool complete = false;
        const TransactionError err = pwallet->FillPSBT(psbtx, complete, SIGHASH_ALL, false /* sign */, true /* bip32derivs */);
        CHECK_NONFATAL(err == TransactionError::OK);
        CHECK_NONFATAL(!complete);
        CDataStream ssTx(SER_NETWORK, PROTOCOL_VERSION);
        ssTx << psbtx;
        result.pushKV("psbt", EncodeBase64(ssTx.str()));
    }

    result.pushKV("origfee", ValueFromAmount(old_fee));
    result.pushKV("fee", ValueFromAmount(new_fee));
    UniValue result_errors(UniValue::VARR);
    for (const bilingual_str& error : errors) {
        result_errors.push_back(error.original);
    }
    result.pushKV("errors", result_errors);

    return result;
}

UniValue rescanblockchain(const JSONRPCRequest& request)
{
            RPCHelpMan{"rescanblockchain",
                "\nRescan the local blockchain for wallet related transactions.\n"
                "Note: Use \"getwalletinfo\" to query the scanning progress.\n",
                {
                    {"start_height", RPCArg::Type::NUM, /* default */ "0", "block height where the rescan should start"},
                    {"stop_height", RPCArg::Type::NUM, RPCArg::Optional::OMITTED_NAMED_ARG, "the last block height that should be scanned. If none is provided it will rescan up to the tip at return time of this call."},
                },
                RPCResult{
                    RPCResult::Type::OBJ, "", "",
                    {
                        {RPCResult::Type::NUM, "start_height", "The block height where the rescan started (the requested height or 0)"},
                        {RPCResult::Type::NUM, "stop_height", "The height of the last rescanned block. May be null in rare cases if there was a reorg and the call didn't scan any blocks because they were already scanned in the background."},
                    }
                },
                RPCExamples{
                    HelpExampleCli("rescanblockchain", "100000 120000")
            + HelpExampleRpc("rescanblockchain", "100000, 120000")
                },
            }.Check(request);

    std::shared_ptr<CWallet> const wallet = GetWalletForJSONRPCRequest(request);
    if (!wallet) return NullUniValue;
    CWallet* const pwallet = wallet.get();

    WalletRescanReserver reserver(*pwallet);
    if (!reserver.reserve()) {
        throw JSONRPCError(RPC_WALLET_ERROR, "Wallet is currently rescanning. Abort existing rescan or wait.");
    }

    int start_height = 0;
    Optional<int> stop_height;
    uint256 start_block;
    {
        LOCK(pwallet->cs_wallet);
        int tip_height = pwallet->GetLastBlockHeight();

        if (!request.params[0].isNull()) {
            start_height = request.params[0].get_int();
            if (start_height < 0 || start_height > tip_height) {
                throw JSONRPCError(RPC_INVALID_PARAMETER, "Invalid start_height");
            }
        }

        if (!request.params[1].isNull()) {
            stop_height = request.params[1].get_int();
            if (*stop_height < 0 || *stop_height > tip_height) {
                throw JSONRPCError(RPC_INVALID_PARAMETER, "Invalid stop_height");
            } else if (*stop_height < start_height) {
                throw JSONRPCError(RPC_INVALID_PARAMETER, "stop_height must be greater than start_height");
            }
        }

        // We can't rescan beyond non-pruned blocks, stop and throw an error
        if (!pwallet->chain().hasBlocks(pwallet->GetLastBlockHash(), start_height, stop_height)) {
            throw JSONRPCError(RPC_MISC_ERROR, "Can't rescan beyond pruned data. Use RPC call getblockchaininfo to determine your pruned height.");
        }

        CHECK_NONFATAL(pwallet->chain().findAncestorByHeight(pwallet->GetLastBlockHash(), start_height, FoundBlock().hash(start_block)));
    }

    CWallet::ScanResult result =
        pwallet->ScanForWalletTransactions(start_block, start_height, stop_height, reserver, true /* fUpdate */);
    switch (result.status) {
    case CWallet::ScanResult::SUCCESS:
        break;
    case CWallet::ScanResult::FAILURE:
        throw JSONRPCError(RPC_MISC_ERROR, "Rescan failed. Potentially corrupted data files.");
    case CWallet::ScanResult::USER_ABORT:
        throw JSONRPCError(RPC_MISC_ERROR, "Rescan aborted.");
        // no default case, so the compiler can warn about missing cases
    }
    UniValue response(UniValue::VOBJ);
    response.pushKV("start_height", start_height);
    response.pushKV("stop_height", result.last_scanned_height ? *result.last_scanned_height : UniValue());
    return response;
}

class DescribeWalletAddressVisitor : public boost::static_visitor<UniValue>
{
public:
    const SigningProvider * const provider;

    void ProcessSubScript(const CScript& subscript, UniValue& obj) const
    {
        // Always present: script type and redeemscript
        std::vector<std::vector<unsigned char>> solutions_data;
        txnouttype which_type = Solver(subscript, solutions_data);
        obj.pushKV("script", GetTxnOutputType(which_type));
        obj.pushKV("hex", HexStr(subscript.begin(), subscript.end()));

        CTxDestination embedded;
        if (ExtractDestination(subscript, embedded)) {
            // Only when the script corresponds to an address.
            UniValue subobj(UniValue::VOBJ);
            UniValue detail = DescribeAddress(embedded);
            subobj.pushKVs(detail);
            UniValue wallet_detail = boost::apply_visitor(*this, embedded);
            subobj.pushKVs(wallet_detail);
            subobj.pushKV("address", EncodeDestination(embedded));
            subobj.pushKV("scriptPubKey", HexStr(subscript.begin(), subscript.end()));
            // Always report the pubkey at the top level, so that `getnewaddress()['pubkey']` always works.
            if (subobj.exists("pubkey")) obj.pushKV("pubkey", subobj["pubkey"]);
            obj.pushKV("embedded", std::move(subobj));
        } else if (which_type == TX_MULTISIG) {
            // Also report some information on multisig scripts (which do not have a corresponding address).
            // TODO: abstract out the common functionality between this logic and ExtractDestinations.
            obj.pushKV("sigsrequired", solutions_data[0][0]);
            UniValue pubkeys(UniValue::VARR);
            for (size_t i = 1; i < solutions_data.size() - 1; ++i) {
                CPubKey key(solutions_data[i].begin(), solutions_data[i].end());
                pubkeys.push_back(HexStr(key.begin(), key.end()));
            }
            obj.pushKV("pubkeys", std::move(pubkeys));
        }
    }

    explicit DescribeWalletAddressVisitor(const SigningProvider* _provider) : provider(_provider) {}

    UniValue operator()(const CNoDestination& dest) const { return UniValue(UniValue::VOBJ); }

    UniValue operator()(const PKHash& pkhash) const
    {
        CKeyID keyID(pkhash);
        UniValue obj(UniValue::VOBJ);
        CPubKey vchPubKey;
        if (provider && provider->GetPubKey(keyID, vchPubKey)) {
            obj.pushKV("pubkey", HexStr(vchPubKey));
            obj.pushKV("iscompressed", vchPubKey.IsCompressed());
        }
        return obj;
    }

    UniValue operator()(const ScriptHash& scripthash) const
    {
        CScriptID scriptID(scripthash);
        UniValue obj(UniValue::VOBJ);
        CScript subscript;
        if (provider && provider->GetCScript(scriptID, subscript)) {
            ProcessSubScript(subscript, obj);
        }
        return obj;
    }

    UniValue operator()(const WitnessV0KeyHash& id) const
    {
        UniValue obj(UniValue::VOBJ);
        CPubKey pubkey;
        if (provider && provider->GetPubKey(CKeyID(id), pubkey)) {
            obj.pushKV("pubkey", HexStr(pubkey));
        }
        return obj;
    }

    UniValue operator()(const WitnessV0ScriptHash& id) const
    {
        UniValue obj(UniValue::VOBJ);
        CScript subscript;
        CRIPEMD160 hasher;
        uint160 hash;
        hasher.Write(id.begin(), 32).Finalize(hash.begin());
        if (provider && provider->GetCScript(CScriptID(hash), subscript)) {
            ProcessSubScript(subscript, obj);
        }
        return obj;
    }

    UniValue operator()(const WitnessUnknown& id) const { return UniValue(UniValue::VOBJ); }
    UniValue operator()(const NullData& id) const { return NullUniValue; }
};

static UniValue DescribeWalletAddress(const CWallet* const pwallet, const CTxDestination& dest)
{
    UniValue ret(UniValue::VOBJ);
    UniValue detail = DescribeAddress(dest);
    CScript script = GetScriptForDestination(dest);
    std::unique_ptr<SigningProvider> provider = nullptr;
    if (pwallet) {
        provider = pwallet->GetSolvingProvider(script);
    }
    ret.pushKVs(detail);
    ret.pushKVs(boost::apply_visitor(DescribeWalletAddressVisitor(provider.get()), dest));
    return ret;
}

class DescribeWalletBlindAddressVisitor : public boost::static_visitor<UniValue>
{
public:
    const CWallet * const pwallet;
    isminetype mine;

    explicit DescribeWalletBlindAddressVisitor(const CWallet* _pwallet, isminetype mine_in) : pwallet(_pwallet), mine(mine_in) {}

    UniValue operator()(const CNoDestination& dest) const { return UniValue(UniValue::VOBJ); }

    UniValue operator()(const PKHash& pkhash) const
    {
        UniValue obj(UniValue::VOBJ);
        if (!IsBlindDestination(pkhash) && mine != ISMINE_NO) {
            CPubKey blind_pub = pwallet->GetBlindingPubKey(GetScriptForDestination(pkhash));
            PKHash dest(pkhash);
            dest.blinding_pubkey = blind_pub;
            obj.pushKV("confidential", EncodeDestination(dest));
        } else {
            obj.pushKV("confidential", EncodeDestination(pkhash));
        }
        return obj;
    }

    UniValue operator()(const ScriptHash& scripthash) const
    {
        UniValue obj(UniValue::VOBJ);
        if (!IsBlindDestination(scripthash) && mine != ISMINE_NO) {
            CPubKey blind_pub = pwallet->GetBlindingPubKey(GetScriptForDestination(scripthash));
            ScriptHash dest(scripthash);
            dest.blinding_pubkey = blind_pub;
            obj.pushKV("confidential", EncodeDestination(dest));
        } else {
            obj.pushKV("confidential", EncodeDestination(scripthash));
        }
        return obj;
    }

    UniValue operator()(const WitnessV0KeyHash& id) const
    {
        UniValue obj(UniValue::VOBJ);
        if (!IsBlindDestination(id) && mine != ISMINE_NO) {
            CPubKey blind_pub = pwallet->GetBlindingPubKey(GetScriptForDestination(id));
            WitnessV0KeyHash dest(id);
            dest.blinding_pubkey = blind_pub;
            obj.pushKV("confidential", EncodeDestination(dest));
        } else {
            obj.pushKV("confidential", EncodeDestination(id));
        }
        return obj;
    }

    UniValue operator()(const WitnessV0ScriptHash& id) const
    {
        UniValue obj(UniValue::VOBJ);
        if (!IsBlindDestination(id) && mine != ISMINE_NO) {
            CPubKey blind_pub = pwallet->GetBlindingPubKey(GetScriptForDestination(id));
            WitnessV0ScriptHash dest(id);
            dest.blinding_pubkey = blind_pub;
            obj.pushKV("confidential", EncodeDestination(dest));
        } else {
            obj.pushKV("confidential", EncodeDestination(id));
        }
        return obj;
    }

    UniValue operator()(const WitnessUnknown& id) const { return UniValue(UniValue::VOBJ); }
    UniValue operator()(const NullData& id) const { return NullUniValue; }
};

static UniValue DescribeWalletBlindAddress(const CWallet* pwallet, const CTxDestination& dest, isminetype mine)
{
    UniValue ret(UniValue::VOBJ);
    ret.pushKVs(boost::apply_visitor(DescribeWalletBlindAddressVisitor(pwallet, mine), dest));
    return ret;
}

/** Convert CAddressBookData to JSON record.  */
static UniValue AddressBookDataToJSON(const CAddressBookData& data, const bool verbose)
{
    UniValue ret(UniValue::VOBJ);
    if (verbose) {
        ret.pushKV("name", data.GetLabel());
    }
    ret.pushKV("purpose", data.purpose);
    return ret;
}

UniValue getaddressinfo(const JSONRPCRequest& request)
{
            RPCHelpMan{"getaddressinfo",
                "\nReturn information about the given address.\n"
                "Some of the information will only be present if the address is in the active wallet.\n",
                {
                    {"address", RPCArg::Type::STR, RPCArg::Optional::NO, "The address for which to get information."},
                },
                RPCResult{
                    RPCResult::Type::OBJ, "", "",
                    {
                        {RPCResult::Type::STR, "address", "The address validated."},
                        {RPCResult::Type::STR_HEX, "scriptPubKey", "The hex-encoded scriptPubKey generated by the address."},
                        {RPCResult::Type::BOOL, "ismine", "If the address is yours."},
                        {RPCResult::Type::BOOL, "iswatchonly", "If the address is watchonly."},
                        {RPCResult::Type::BOOL, "solvable", "If we know how to spend coins sent to this address, ignoring the possible lack of private keys."},
                        {RPCResult::Type::STR, "desc", /* optional */ true, "A descriptor for spending coins sent to this address (only when solvable)."},
                        {RPCResult::Type::BOOL, "isscript", "If the key is a script."},
                        {RPCResult::Type::BOOL, "ischange", "If the address was used for change output."},
                        {RPCResult::Type::BOOL, "iswitness", "If the address is a witness address."},
                        {RPCResult::Type::NUM, "witness_version", /* optional */ true, "The version number of the witness program."},
                        {RPCResult::Type::STR_HEX, "witness_program", /* optional */ true, "The hex value of the witness program."},
                        {RPCResult::Type::STR, "script", /* optional */ true, "The output script type. Only if isscript is true and the redeemscript is known. Possible\n"
            "                                                         types: nonstandard, pubkey, pubkeyhash, scripthash, multisig, nulldata, witness_v0_keyhash,\n"
                            "witness_v0_scripthash, witness_unknown."},
                        {RPCResult::Type::STR_HEX, "hex", /* optional */ true, "The redeemscript for the p2sh address."},
                        {RPCResult::Type::ARR, "pubkeys", /* optional */ true, "Array of pubkeys associated with the known redeemscript (only if script is multisig).",
                        {
                            {RPCResult::Type::STR, "pubkey", ""},
                        }},
                        {RPCResult::Type::NUM, "sigsrequired", /* optional */ true, "The number of signatures required to spend multisig output (only if script is multisig)."},
                        {RPCResult::Type::STR_HEX, "pubkey", /* optional */ true, "The hex value of the raw public key for single-key addresses (possibly embedded in P2SH or P2WSH)."},
                        {RPCResult::Type::OBJ, "embedded", /* optional */ true, "Information about the address embedded in P2SH or P2WSH, if relevant and known.",
                        {
                            {RPCResult::Type::ELISION, "", "Includes all\n"
            "                                                         getaddressinfo output fields for the embedded address, excluding metadata (timestamp, hdkeypath,\n"
                            "hdseedid) and relation to the wallet (ismine, iswatchonly)."},
                        }},
                        {RPCResult::Type::BOOL, "iscompressed", /* optional */ true, "If the pubkey is compressed."},
                        {RPCResult::Type::STR_HEX, "confidential_key", "the raw blinding public key for that address, if any. \"\" if none"},
                        {RPCResult::Type::STR, "unconfidential", "The address without confidentiality key"},
                        {RPCResult::Type::STR, "confidential", "The address with wallet-stored confidentiality key if known. Only displayed for non-confidential address inputs"},
                        {RPCResult::Type::STR, "label", "DEPRECATED. The label associated with the address. Defaults to \"\". Replaced by the labels array below."},
                        {RPCResult::Type::NUM_TIME, "timestamp", /* optional */ true, "The creation time of the key, if available, expressed in " + UNIX_EPOCH_TIME + "."},
                        {RPCResult::Type::STR, "hdkeypath", /* optional */ true, "The HD keypath, if the key is HD and available."},
                        {RPCResult::Type::STR_HEX, "hdseedid", /* optional */ true, "The Hash160 of the HD seed."},
                        {RPCResult::Type::STR_HEX, "hdmasterfingerprint", /* optional */ true, "The fingerprint of the master key."},
                        {RPCResult::Type::ARR, "labels", "Array of labels associated with the address. Currently limited to one label but returned\n"
                            "as an array to keep the API stable if multiple labels are enabled in the future.",
                        {
                            {RPCResult::Type::STR, "label name", "The label name. Defaults to \"\"."},
                            {RPCResult::Type::OBJ, "", "label data, DEPRECATED, will be removed in 0.21. To re-enable, launch elementsd with `-deprecatedrpc=labelspurpose`",
                            {
                                {RPCResult::Type::STR, "name", "The label name. Defaults to \"\"."},
                                {RPCResult::Type::STR, "purpose", "The purpose of the associated address (send or receive)."},
                            }},
                        }},
                    }
                },
                RPCExamples{
                    HelpExampleCli("getaddressinfo", "\"" + EXAMPLE_ADDRESS[0] + "\"") +
                    HelpExampleRpc("getaddressinfo", "\"" + EXAMPLE_ADDRESS[0] + "\"")
                },
            }.Check(request);

    std::shared_ptr<CWallet> const wallet = GetWalletForJSONRPCRequest(request);
    if (!wallet) return NullUniValue;
    const CWallet* const pwallet = wallet.get();

    LOCK(pwallet->cs_wallet);

    UniValue ret(UniValue::VOBJ);
    CTxDestination dest = DecodeDestination(request.params[0].get_str());
    // Make sure the destination is valid
    if (!IsValidDestination(dest)) {
        throw JSONRPCError(RPC_INVALID_ADDRESS_OR_KEY, "Invalid address");
    }

    std::string currentAddress = EncodeDestination(dest);
    ret.pushKV("address", currentAddress);

    CScript scriptPubKey = GetScriptForDestination(dest);
    ret.pushKV("scriptPubKey", HexStr(scriptPubKey.begin(), scriptPubKey.end()));

    std::unique_ptr<SigningProvider> provider = pwallet->GetSolvingProvider(scriptPubKey);

    isminetype mine = pwallet->IsMine(dest);
    // Elements: Addresses we can not unblind outputs for aren't spendable
    if (IsBlindDestination(dest) &&
            GetDestinationBlindingKey(dest) != pwallet->GetBlindingPubKey(GetScriptForDestination(dest))) {
        mine = ISMINE_NO;
    }
    ret.pushKV("ismine", bool(mine & ISMINE_SPENDABLE));

    bool solvable = provider && IsSolvable(*provider, scriptPubKey);
    ret.pushKV("solvable", solvable);

    if (solvable) {
       ret.pushKV("desc", InferDescriptor(scriptPubKey, *provider)->ToString());
    }

    ret.pushKV("iswatchonly", bool(mine & ISMINE_WATCH_ONLY));

    UniValue detail = DescribeWalletAddress(pwallet, dest);
    ret.pushKVs(detail);
    // Elements blinding info
    UniValue blind_detail = DescribeWalletBlindAddress(pwallet, dest, mine);
    ret.pushKVs(blind_detail);
    blind_detail = DescribeBlindAddress(dest);
    ret.pushKVs(blind_detail);

    // DEPRECATED: Return label field if existing. Currently only one label can
    // be associated with an address, so the label should be equivalent to the
    // value of the name key/value pair in the labels array below.
    const auto* address_book_entry = pwallet->FindAddressBookEntry(dest);
    if (pwallet->chain().rpcEnableDeprecated("label") && address_book_entry) {
        ret.pushKV("label", address_book_entry->GetLabel());
    }

    ret.pushKV("ischange", pwallet->IsChange(scriptPubKey));

    ScriptPubKeyMan* spk_man = pwallet->GetScriptPubKeyMan(scriptPubKey);
    if (spk_man) {
        if (const std::unique_ptr<CKeyMetadata> meta = spk_man->GetMetadata(dest)) {
            ret.pushKV("timestamp", meta->nCreateTime);
            if (meta->has_key_origin) {
                ret.pushKV("hdkeypath", WriteHDKeypath(meta->key_origin.path));
                ret.pushKV("hdseedid", meta->hd_seed_id.GetHex());
                ret.pushKV("hdmasterfingerprint", HexStr(meta->key_origin.fingerprint, meta->key_origin.fingerprint + 4));
            }
        }
    }

    // Return a `labels` array containing the label associated with the address,
    // equivalent to the `label` field above. Currently only one label can be
    // associated with an address, but we return an array so the API remains
    // stable if we allow multiple labels to be associated with an address in
    // the future.
    UniValue labels(UniValue::VARR);
    if (address_book_entry) {
        // DEPRECATED: The previous behavior of returning an array containing a
        // JSON object of `name` and `purpose` key/value pairs is deprecated.
        if (pwallet->chain().rpcEnableDeprecated("labelspurpose")) {
            labels.push_back(AddressBookDataToJSON(*address_book_entry, true));
        } else {
            labels.push_back(address_book_entry->GetLabel());
        }
    }
    ret.pushKV("labels", std::move(labels));

    return ret;
}

static UniValue getaddressesbylabel(const JSONRPCRequest& request)
{
            RPCHelpMan{"getaddressesbylabel",
                "\nReturns the list of addresses assigned the specified label.\n",
                {
                    {"label", RPCArg::Type::STR, RPCArg::Optional::NO, "The label."},
                },
                RPCResult{
                    RPCResult::Type::OBJ_DYN, "", "json object with addresses as keys",
                    {
                        {RPCResult::Type::OBJ, "address", "json object with information about address",
                        {
                            {RPCResult::Type::STR, "purpose", "Purpose of address (\"send\" for sending address, \"receive\" for receiving address)"},
                        }},
                    }
                },
                RPCExamples{
                    HelpExampleCli("getaddressesbylabel", "\"tabby\"")
            + HelpExampleRpc("getaddressesbylabel", "\"tabby\"")
                },
            }.Check(request);

    std::shared_ptr<CWallet> const wallet = GetWalletForJSONRPCRequest(request);
    if (!wallet) return NullUniValue;
    const CWallet* const pwallet = wallet.get();

    LOCK(pwallet->cs_wallet);

    std::string label = LabelFromValue(request.params[0]);

    // Find all addresses that have the given label
    UniValue ret(UniValue::VOBJ);
    std::set<std::string> addresses;
    for (const std::pair<const CTxDestination, CAddressBookData>& item : pwallet->m_address_book) {
        if (item.second.IsChange()) continue;
        if (item.second.GetLabel() == label) {
            std::string address = EncodeDestination(item.first);
            // CWallet::m_address_book is not expected to contain duplicate
            // address strings, but build a separate set as a precaution just in
            // case it does.
            bool unique = addresses.emplace(address).second;
            CHECK_NONFATAL(unique);
            // UniValue::pushKV checks if the key exists in O(N)
            // and since duplicate addresses are unexpected (checked with
            // std::set in O(log(N))), UniValue::__pushKV is used instead,
            // which currently is O(1).
            ret.__pushKV(address, AddressBookDataToJSON(item.second, false));
        }
    }

    if (ret.empty()) {
        throw JSONRPCError(RPC_WALLET_INVALID_LABEL_NAME, std::string("No addresses with label " + label));
    }

    return ret;
}

static UniValue listlabels(const JSONRPCRequest& request)
{
            RPCHelpMan{"listlabels",
                "\nReturns the list of all labels, or labels that are assigned to addresses with a specific purpose.\n",
                {
                    {"purpose", RPCArg::Type::STR, RPCArg::Optional::OMITTED_NAMED_ARG, "Address purpose to list labels for ('send','receive'). An empty string is the same as not providing this argument."},
                },
                RPCResult{
                    RPCResult::Type::ARR, "", "",
                    {
                        {RPCResult::Type::STR, "label", "Label name"},
                    }
                },
                RPCExamples{
            "\nList all labels\n"
            + HelpExampleCli("listlabels", "") +
            "\nList labels that have receiving addresses\n"
            + HelpExampleCli("listlabels", "receive") +
            "\nList labels that have sending addresses\n"
            + HelpExampleCli("listlabels", "send") +
            "\nAs a JSON-RPC call\n"
            + HelpExampleRpc("listlabels", "receive")
                },
            }.Check(request);

    std::shared_ptr<CWallet> const wallet = GetWalletForJSONRPCRequest(request);
    if (!wallet) return NullUniValue;
    const CWallet* const pwallet = wallet.get();

    LOCK(pwallet->cs_wallet);

    std::string purpose;
    if (!request.params[0].isNull()) {
        purpose = request.params[0].get_str();
    }

    // Add to a set to sort by label name, then insert into Univalue array
    std::set<std::string> label_set;
    for (const std::pair<const CTxDestination, CAddressBookData>& entry : pwallet->m_address_book) {
        if (entry.second.IsChange()) continue;
        if (purpose.empty() || entry.second.purpose == purpose) {
            label_set.insert(entry.second.GetLabel());
        }
    }

    UniValue ret(UniValue::VARR);
    for (const std::string& name : label_set) {
        ret.push_back(name);
    }

    return ret;
}

UniValue sethdseed(const JSONRPCRequest& request)
{
            RPCHelpMan{"sethdseed",
                "\nSet or generate a new HD wallet seed. Non-HD wallets will not be upgraded to being a HD wallet. Wallets that are already\n"
                "HD will have a new HD seed set so that new keys added to the keypool will be derived from this new seed.\n"
                "\nNote that you will need to MAKE A NEW BACKUP of your wallet after setting the HD wallet seed." +
        HELP_REQUIRING_PASSPHRASE,
                {
                    {"newkeypool", RPCArg::Type::BOOL, /* default */ "true", "Whether to flush old unused addresses, including change addresses, from the keypool and regenerate it.\n"
            "                             If true, the next address from getnewaddress and change address from getrawchangeaddress will be from this new seed.\n"
            "                             If false, addresses (including change addresses if the wallet already had HD Chain Split enabled) from the existing\n"
            "                             keypool will be used until it has been depleted."},
                    {"seed", RPCArg::Type::STR, /* default */ "random seed", "The WIF private key to use as the new HD seed.\n"
            "                             The seed value can be retrieved using the dumpwallet command. It is the private key marked hdseed=1"},
                },
                RPCResult{RPCResult::Type::NONE, "", ""},
                RPCExamples{
                    HelpExampleCli("sethdseed", "")
            + HelpExampleCli("sethdseed", "false")
            + HelpExampleCli("sethdseed", "true \"wifkey\"")
            + HelpExampleRpc("sethdseed", "true, \"wifkey\"")
                },
            }.Check(request);

    std::shared_ptr<CWallet> const wallet = GetWalletForJSONRPCRequest(request);
    if (!wallet) return NullUniValue;
    CWallet* const pwallet = wallet.get();

    LegacyScriptPubKeyMan& spk_man = EnsureLegacyScriptPubKeyMan(*pwallet, true);

    if (pwallet->IsWalletFlagSet(WALLET_FLAG_DISABLE_PRIVATE_KEYS)) {
        throw JSONRPCError(RPC_WALLET_ERROR, "Cannot set a HD seed to a wallet with private keys disabled");
    }

    LOCK2(pwallet->cs_wallet, spk_man.cs_KeyStore);

    // Do not do anything to non-HD wallets
    if (!pwallet->CanSupportFeature(FEATURE_HD)) {
        throw JSONRPCError(RPC_WALLET_ERROR, "Cannot set a HD seed on a non-HD wallet. Use the upgradewallet RPC in order to upgrade a non-HD wallet to HD");
    }

    EnsureWalletIsUnlocked(pwallet);

    bool flush_key_pool = true;
    if (!request.params[0].isNull()) {
        flush_key_pool = request.params[0].get_bool();
    }

    CPubKey master_pub_key;
    if (request.params[1].isNull()) {
        master_pub_key = spk_man.GenerateNewSeed();
    } else {
        CKey key = DecodeSecret(request.params[1].get_str());
        if (!key.IsValid()) {
            throw JSONRPCError(RPC_INVALID_ADDRESS_OR_KEY, "Invalid private key");
        }

        if (HaveKey(spk_man, key)) {
            throw JSONRPCError(RPC_INVALID_ADDRESS_OR_KEY, "Already have this key (either as an HD seed or as a loose private key)");
        }

        master_pub_key = spk_man.DeriveNewSeed(key);
    }

    spk_man.SetHDSeed(master_pub_key);
    if (flush_key_pool) spk_man.NewKeyPool();

    return NullUniValue;
}

UniValue walletfillpsbtdata(const JSONRPCRequest& request)
{
<<<<<<< HEAD
    if (!g_con_elementsmode)
        throw std::runtime_error("PSBT operations are disabled when not in elementsmode.\n");

    std::shared_ptr<CWallet> const wallet = GetWalletForJSONRPCRequest(request);
    if (!wallet) return NullUniValue;
    const CWallet* const pwallet = wallet.get();

    if (request.fHelp || request.params.size() < 1 || request.params.size() > 4)
        throw std::runtime_error(
            RPCHelpMan{"walletfillpsbtdata",
                "\nUpdate a PSBT with input information from our wallet\n" +
=======
            RPCHelpMan{"walletprocesspsbt",
                "\nUpdate a PSBT with input information from our wallet and then sign inputs\n"
                "that we can sign for." +
>>>>>>> 19e91921
        HELP_REQUIRING_PASSPHRASE,
                {
                    {"psbt", RPCArg::Type::STR, RPCArg::Optional::NO, "The transaction base64 string"},
                    {"bip32derivs", RPCArg::Type::BOOL, /* default */ "true", "Include BIP 32 derivation paths for public keys if we know them"},
                },
                RPCResult{
                    RPCResult::Type::OBJ, "", "",
                    {
                        {RPCResult::Type::STR, "psbt", "The base64-encoded partially signed transaction"},
                    }
                },
                RPCExamples{
                    HelpExampleCli("walletfillpsbtdata", "\"psbt\"")
                    + HelpExampleRpc("walletfillpsbtdata", "\"psbt\"")
                }
            }.ToString()
        );

    RPCTypeCheck(request.params, {UniValue::VSTR, UniValue::VBOOL});

    // Unserialize the transaction
    PartiallySignedTransaction psbtx;
    std::string error;
    if (!DecodeBase64PSBT(psbtx, request.params[0].get_str(), error)) {
        throw JSONRPCError(RPC_DESERIALIZATION_ERROR, strprintf("TX decode failed %s", error));
    }

    bool bip32derivs = request.params[1].isNull() ? true : request.params[1].get_bool();
    const TransactionError err = pwallet->FillPSBTData(psbtx, bip32derivs);
    if (err != TransactionError::OK) {
        throw JSONRPCTransactionError(err);
    }

    UniValue result(UniValue::VOBJ);
    result.pushKV("psbt", EncodePSBT(psbtx));
    return result;
}

UniValue walletsignpsbt(const JSONRPCRequest& request)
{
    if (!g_con_elementsmode)
        throw std::runtime_error("PSBT operations are disabled when not in elementsmode.\n");

    std::shared_ptr<CWallet> const wallet = GetWalletForJSONRPCRequest(request);
    if (!wallet) return NullUniValue;
    CWallet* const pwallet = wallet.get();

    if (request.fHelp || request.params.size() < 1 || request.params.size() > 4)
        throw std::runtime_error(
            RPCHelpMan{"walletsignpsbt",
                "\nSign all PSBT iputs that we can sign for.\n"
                + HELP_REQUIRING_PASSPHRASE,
                {
                    {"psbt", RPCArg::Type::STR, RPCArg::Optional::NO, "The transaction base64 string"},
                    {"sighashtype", RPCArg::Type::STR, /* default */ "ALL", "The signature hash type to sign with if not specified by the PSBT. Must be one of\n"
                        "       \"ALL\"\n"
                        "       \"NONE\"\n"
                        "       \"SINGLE\"\n"
                        "       \"ALL|ANYONECANPAY\"\n"
                        "       \"NONE|ANYONECANPAY\"\n"
                        "       \"SINGLE|ANYONECANPAY\""},
                    {"imbalance_ok", RPCArg::Type::BOOL, /* default */ "false", "Sign even if the transaction amounts do not balance"},
                },
                RPCResult{
                    RPCResult::Type::OBJ, "", "",
                    {
                        {RPCResult::Type::STR, "psbt", "the base64-encoded partially signed transaction"},
			{RPCResult::Type::BOOL, "complete", "whether the transaction has a complete set of signatures"},
                    },
                },
                RPCExamples{
                    HelpExampleCli("walletsignpsbt", "\"psbt\"")
                    + HelpExampleRpc("walletsignpsbt", "\"psbt\"")
                }
            }.ToString()
        );

<<<<<<< HEAD
    RPCTypeCheck(request.params, {UniValue::VSTR, UniValue::VSTR, UniValue::VBOOL});
=======
    std::shared_ptr<CWallet> const wallet = GetWalletForJSONRPCRequest(request);
    if (!wallet) return NullUniValue;
    const CWallet* const pwallet = wallet.get();

    RPCTypeCheck(request.params, {UniValue::VSTR, UniValue::VBOOL, UniValue::VSTR});
>>>>>>> 19e91921

    // Unserialize the transaction
    PartiallySignedTransaction psbtx;
    std::string error;
    if (!DecodeBase64PSBT(psbtx, request.params[0].get_str(), error)) {
        throw JSONRPCError(RPC_DESERIALIZATION_ERROR, strprintf("TX decode failed %s", error));
    }

    // Get the sighash type
    int nHashType = ParseSighashString(request.params[1]);
    bool imbalance_ok = request.params[2].isNull() ? false : request.params[2].get_bool();

    bool complete;
    const TransactionError err = pwallet->SignPSBT(psbtx, complete, nHashType, true, imbalance_ok);
    if (err != TransactionError::OK) {
        throw JSONRPCTransactionError(err);
    }

    UniValue result(UniValue::VOBJ);
    result.pushKV("psbt", EncodePSBT(psbtx));
    result.pushKV("complete", complete);

    return result;
}

UniValue walletprocesspsbt(const JSONRPCRequest& request)
{
<<<<<<< HEAD
    if (!g_con_elementsmode)
        throw std::runtime_error("PSBT operations are disabled when not in elementsmode.\n");

    std::shared_ptr<CWallet> const wallet = GetWalletForJSONRPCRequest(request);
    if (!wallet) return NullUniValue;
    CWallet* const pwallet = wallet.get();

            RPCHelpMan{"walletprocesspsbt",
                "\nUpdate a PSBT with input information from our wallet and then sign inputs\n"
                "that we can sign for.\n\n"
                "NOTE: When working with Confidential Assets transactions, it is necessary to\n"
                "blind the transaction after filling it in from the wallet and before signing\n"
                "it. This RPC will fail when working with such transaction. Instead of using\n"
                "this RPC, use the following sequence:\n"
                " - walletfillpsbtdata\n"
                " - blindpsbt\n"
                " - walletsignpsbt\n" +
                    HELP_REQUIRING_PASSPHRASE,
=======
            RPCHelpMan{"walletcreatefundedpsbt",
                "\nCreates and funds a transaction in the Partially Signed Transaction format. Inputs will be added if supplied inputs are not enough\n"
                "Implements the Creator and Updater roles.\n",
>>>>>>> 19e91921
                {
                    {"psbt", RPCArg::Type::STR, RPCArg::Optional::NO, "The transaction base64 string"},
                    {"sign", RPCArg::Type::BOOL, /* default */ "true", "Also sign the transaction when updating"},
                    {"sighashtype", RPCArg::Type::STR, /* default */ "ALL", "The signature hash type to sign with if not specified by the PSBT. Must be one of\n"
            "       \"ALL\"\n"
            "       \"NONE\"\n"
            "       \"SINGLE\"\n"
            "       \"ALL|ANYONECANPAY\"\n"
            "       \"NONE|ANYONECANPAY\"\n"
            "       \"SINGLE|ANYONECANPAY\""},
                    {"bip32derivs", RPCArg::Type::BOOL, /* default */ "true", "Include BIP 32 derivation paths for public keys if we know them"},
                },
                RPCResult{
                    RPCResult::Type::OBJ, "", "",
                    {
                        {RPCResult::Type::STR, "psbt", "the base64-encoded partially signed transaction"},
			{RPCResult::Type::BOOL, "complete", "whether the transaction has a complete set of signatures"},
                    },
                },
                RPCExamples{
                    HelpExampleCli("walletprocesspsbt", "\"psbt\"")
                },
            }.Check(request);

    RPCTypeCheck(request.params, {UniValue::VSTR, UniValue::VBOOL, UniValue::VSTR});

    // Unserialize the transaction
    PartiallySignedTransaction psbtx;
    std::string error;
    if (!DecodeBase64PSBT(psbtx, request.params[0].get_str(), error)) {
        throw JSONRPCError(RPC_DESERIALIZATION_ERROR, strprintf("TX decode failed %s", error));
    }

    // Get the sighash type
    int nHashType = ParseSighashString(request.params[2]);

    // Fill transaction with our data and also sign
    bool sign = request.params[1].isNull() ? true : request.params[1].get_bool();
    bool bip32derivs = request.params[3].isNull() ? true : request.params[3].get_bool();
    bool complete = true;
    const TransactionError err = pwallet->FillPSBT(psbtx, complete, nHashType, sign, bip32derivs);
    if (err != TransactionError::OK) {
        throw JSONRPCTransactionError(err);
    }

    UniValue result(UniValue::VOBJ);
    CDataStream ssTx(SER_NETWORK, PROTOCOL_VERSION);
    ssTx << psbtx;
    result.pushKV("psbt", EncodeBase64(ssTx.str()));
    result.pushKV("complete", complete);

    return result;
}

UniValue walletcreatefundedpsbt(const JSONRPCRequest& request)
{
    if (!g_con_elementsmode)
        throw std::runtime_error("PSBT operations are disabled when not in elementsmode.\n");

    std::shared_ptr<CWallet> const wallet = GetWalletForJSONRPCRequest(request);
    if (!wallet) return NullUniValue;
    CWallet* const pwallet = wallet.get();

            RPCHelpMan{"walletcreatefundedpsbt",
                "\nCreates and funds a transaction in the Partially Signed Transaction format. Inputs will be added if supplied inputs are not enough\n"
                "Implements the Creator and Updater roles.\n",
                {
                    {"inputs", RPCArg::Type::ARR, RPCArg::Optional::NO, "The inputs",
                        {
                            {"", RPCArg::Type::OBJ, RPCArg::Optional::OMITTED, "",
                                {
                                    {"txid", RPCArg::Type::STR_HEX, RPCArg::Optional::NO, "The transaction id"},
                                    {"vout", RPCArg::Type::NUM, RPCArg::Optional::NO, "The output number"},
                                    {"sequence", RPCArg::Type::NUM, RPCArg::Optional::NO, "The sequence number"},
                                    {"pegin_bitcoin_tx", RPCArg::Type::STR_HEX, RPCArg::Optional::NO, "The raw bitcoin transaction (in hex) depositing bitcoin to the mainchain_address generated by getpeginaddress"},
                                    {"pegin_txout_proof", RPCArg::Type::STR_HEX, RPCArg::Optional::NO, "A rawtxoutproof (in hex) generated by the mainchain daemon's `gettxoutproof` containing a proof of only bitcoin_tx"},
                                    {"pegin_claim_script", RPCArg::Type::STR_HEX, RPCArg::Optional::NO, "The witness program generated by getpeginaddress."},
                                },
                            },
                        },
                        },
                    {"outputs", RPCArg::Type::ARR, RPCArg::Optional::NO, "The outputs (key-value pairs), where none of the keys are duplicated.\n"
                            "That is, each address can only appear once and there can only be one 'data' object.\n"
                            "For compatibility reasons, a dictionary, which holds the key-value pairs directly, is also\n"
                            "                             accepted as second parameter.",
                        {
                            {"", RPCArg::Type::OBJ, RPCArg::Optional::OMITTED, "",
                                {
                                    {"address", RPCArg::Type::AMOUNT, RPCArg::Optional::NO, "A key-value pair. The key (string) is the address, the value (float or string) is the amount in " + CURRENCY_UNIT + ""},
                                },
                                },
                            {"", RPCArg::Type::OBJ, RPCArg::Optional::OMITTED, "",
                                {
                                    {"data", RPCArg::Type::STR_HEX, RPCArg::Optional::NO, "A key-value pair. The key must be \"data\", the value is hex-encoded data"},
                                },
                            },
                        },
                    },
                    {"locktime", RPCArg::Type::NUM, /* default */ "0", "Raw locktime. Non-0 value also locktime-activates inputs"},
                    {"options", RPCArg::Type::OBJ, RPCArg::Optional::OMITTED_NAMED_ARG, "",
                        {
                            {"changeAddress", RPCArg::Type::STR_HEX, /* default */ "pool address", "The address to receive the change"},
                            {"changePosition", RPCArg::Type::NUM, /* default */ "random", "The index of the change output"},
                            {"change_type", RPCArg::Type::STR, /* default */ "set by -changetype", "The output type to use. Only valid if changeAddress is not specified. Options are \"legacy\", \"p2sh-segwit\", and \"bech32\"."},
                            {"includeWatching", RPCArg::Type::BOOL, /* default */ "true for watch-only wallets, otherwise false", "Also select inputs which are watch only"},
                            {"lockUnspents", RPCArg::Type::BOOL, /* default */ "false", "Lock selected unspent outputs"},
                            {"feeRate", RPCArg::Type::AMOUNT, /* default */ "not set: makes wallet determine the fee", "Set a specific fee rate in " + CURRENCY_UNIT + "/kB"},
                            {"subtractFeeFromOutputs", RPCArg::Type::ARR, /* default */ "empty array", "The outputs to subtract the fee from.\n"
                            "                              The fee will be equally deducted from the amount of each specified output.\n"
                            "                              Those recipients will receive less bitcoins than you enter in their corresponding amount field.\n"
                            "                              If no outputs are specified here, the sender pays the fee.",
                                {
                                    {"vout_index", RPCArg::Type::NUM, RPCArg::Optional::OMITTED, "The zero-based output index, before a change output is added."},
                                },
                            },
                            {"replaceable", RPCArg::Type::BOOL, /* default */ "wallet default", "Marks this transaction as BIP125 replaceable.\n"
                            "                              Allows this transaction to be replaced by a transaction with higher fees"},
                            {"conf_target", RPCArg::Type::NUM, /* default */ "fall back to wallet's confirmation target (txconfirmtarget)", "Confirmation target (in blocks)"},
                            {"estimate_mode", RPCArg::Type::STR, /* default */ "UNSET", "The fee estimate mode, must be one of:\n"
                            "         \"UNSET\"\n"
                            "         \"ECONOMICAL\"\n"
                            "         \"CONSERVATIVE\""},
                        },
                        "options"},
                    {"bip32derivs", RPCArg::Type::BOOL, /* default */ "true", "Include BIP 32 derivation paths for public keys if we know them"},
                    {"solving_data", RPCArg::Type::OBJ, RPCArg::Optional::OMITTED_NAMED_ARG, "Keys and scripts needed for producing a final transaction with a dummy signature. Used for fee estimation during coin selection.\n",
                        {
                            {"pubkeys", RPCArg::Type::ARR, /* default */ "empty array", "A json array of public keys.\n",
                                {
                                    {"pubkey", RPCArg::Type::STR_HEX, RPCArg::Optional::OMITTED, "A public key"},
                                },
                            },
                            {"scripts", RPCArg::Type::ARR, /* default */ "empty array", "A json array of scripts.\n",
                                {
                                    {"script", RPCArg::Type::STR_HEX, RPCArg::Optional::OMITTED, "A script"},
                                },
                            },
                            {"descriptors", RPCArg::Type::ARR, /* default */ "empty array", "A json array of descriptors.\n",
                                {
                                    {"descriptor", RPCArg::Type::STR_HEX, RPCArg::Optional::OMITTED, "A descriptor"},
                                },
                            }
                        }
                    },
                },
                RPCResult{
                    RPCResult::Type::OBJ, "", "",
                    {
                        {RPCResult::Type::STR, "psbt", "The resulting raw transaction (base64-encoded string)"},
                        {RPCResult::Type::STR_AMOUNT, "fee", "Fee in " + CURRENCY_UNIT + " the resulting transaction pays"},
                        {RPCResult::Type::NUM, "changepos", "The position of the added change output, or -1"},
                    }
                                },
                                RPCExamples{
                            "\nCreate a transaction with no inputs\n"
                            + HelpExampleCli("walletcreatefundedpsbt", "\"[{\\\"txid\\\":\\\"myid\\\",\\\"vout\\\":0}]\" \"[{\\\"data\\\":\\\"00010203\\\"}]\"")
                                },
                            }.Check(request);

    std::shared_ptr<CWallet> const wallet = GetWalletForJSONRPCRequest(request);
    if (!wallet) return NullUniValue;
    CWallet* const pwallet = wallet.get();

    RPCTypeCheck(request.params, {
        UniValue::VARR,
        UniValueType(), // ARR or OBJ, checked later
        UniValue::VNUM,
        UniValue::VOBJ,
        UniValue::VBOOL
        }, true
    );

    CAmount fee;
    int change_position;
    bool rbf = pwallet->m_signal_rbf;
    const UniValue &replaceable_arg = request.params[3]["replaceable"];
    if (!replaceable_arg.isNull()) {
        RPCTypeCheckArgument(replaceable_arg, UniValue::VBOOL);
        rbf = replaceable_arg.isTrue();
    }
    // It's hard to control the behavior of FundTransaction, so we will wait
    //   until after it's done, then extract the blinding keys from the output
    //   nonces.
    CMutableTransaction rawTx = ConstructTransaction(request.params[0], request.params[1], request.params[2], rbf, NullUniValue /* CA: assets_in */, nullptr /* output_pubkeys_out */, true /* allow_peg_in */);
    FundTransaction(pwallet, rawTx, fee, change_position, request.params[3], request.params[5]);

    // Make a blank psbt
    PartiallySignedTransaction psbtx(rawTx);
    for (unsigned int i = 0; i < rawTx.vout.size(); ++i) {
        if (!psbtx.tx->vout[i].nNonce.IsNull()) {
            // Extract blinding key and clear the nonce
            psbtx.outputs[i].blinding_pubkey = CPubKey(psbtx.tx->vout[i].nNonce.vchCommitment);
            psbtx.tx->vout[i].nNonce.SetNull();
        }
    }

    // Fill transaction with out data but don't sign
    bool bip32derivs = request.params[4].isNull() ? true : request.params[4].get_bool();
    bool complete = true;
    const TransactionError err = pwallet->FillPSBT(psbtx, complete, 1, false, bip32derivs);
    if (err != TransactionError::OK) {
        throw JSONRPCTransactionError(err);
    }

    // Add peg-in stuff if it's there
    for (unsigned int i = 0; i < rawTx.vin.size(); ++i) {
        if (psbtx.tx->vin[i].m_is_pegin) {
            CScriptWitness& pegin_witness = psbtx.tx->witness.vtxinwit[i].m_pegin_witness;
            CAmount val;
            VectorReader vr_val(SER_NETWORK, PROTOCOL_VERSION, pegin_witness.stack[0], 0);
            vr_val >> val;
            psbtx.inputs[i].value = val;
            VectorReader vr_asset(SER_NETWORK, PROTOCOL_VERSION, pegin_witness.stack[1], 0);
            vr_asset >> psbtx.inputs[i].asset;
            VectorReader vr_genesis(SER_NETWORK, PROTOCOL_VERSION, pegin_witness.stack[2], 0);
            vr_genesis >> psbtx.inputs[i].genesis_hash;
            psbtx.inputs[i].claim_script.assign(pegin_witness.stack[3].begin(), pegin_witness.stack[3].end());

            VectorReader vr_tx(SER_NETWORK, PROTOCOL_VERSION, pegin_witness.stack[4], 0);
            VectorReader vr_proof(SER_NETWORK, PROTOCOL_VERSION, pegin_witness.stack[5], 0);
            if (Params().GetConsensus().ParentChainHasPow()) {
                Sidechain::Bitcoin::CTransactionRef tx_btc;
                vr_tx >> tx_btc;
                psbtx.inputs[i].peg_in_tx = tx_btc;
                Sidechain::Bitcoin::CMerkleBlock tx_proof;
                vr_proof >> tx_proof;
                psbtx.inputs[i].txout_proof = tx_proof;
            } else {
                CTransactionRef tx_btc;
                vr_tx >> tx_btc;
                psbtx.inputs[i].peg_in_tx = tx_btc;
                CMerkleBlock tx_proof;
                vr_proof >> tx_proof;
                psbtx.inputs[i].txout_proof = tx_proof;
            }
            pegin_witness.SetNull();
            psbtx.tx->vin[i].m_is_pegin = false;
        }
    }

    // Serialize the PSBT
    CDataStream ssTx(SER_NETWORK, PROTOCOL_VERSION);
    ssTx << psbtx;

    UniValue result(UniValue::VOBJ);
    result.pushKV("psbt", EncodeBase64(ssTx.str()));
    result.pushKV("fee", ValueFromAmount(fee));
    result.pushKV("changepos", change_position);
    return result;
}

static UniValue upgradewallet(const JSONRPCRequest& request)
{
    RPCHelpMan{"upgradewallet",
        "\nUpgrade the wallet. Upgrades to the latest version if no version number is specified\n"
        "New keys may be generated and a new wallet backup will need to be made.",
        {
            {"version", RPCArg::Type::NUM, /* default */ strprintf("%d", FEATURE_LATEST), "The version number to upgrade to. Default is the latest wallet version"}
        },
        RPCResults{},
        RPCExamples{
            HelpExampleCli("upgradewallet", "169900")
            + HelpExampleRpc("upgradewallet", "169900")
        }
    }.Check(request);

    std::shared_ptr<CWallet> const wallet = GetWalletForJSONRPCRequest(request);
    if (!wallet) return NullUniValue;
    CWallet* const pwallet = wallet.get();

    RPCTypeCheck(request.params, {UniValue::VNUM}, true);

    EnsureWalletIsUnlocked(pwallet);

    int version = 0;
    if (!request.params[0].isNull()) {
        version = request.params[0].get_int();
    }

    bilingual_str error;
    std::vector<bilingual_str> warnings;
    if (!pwallet->UpgradeWallet(version, error, warnings)) {
        throw JSONRPCError(RPC_WALLET_ERROR, error.original);
    }
    return error.original;
}

//
// ELEMENTS commands

namespace {
static secp256k1_context *secp256k1_ctx;

class CSecp256k1Init {
public:
    CSecp256k1Init() {
        secp256k1_ctx = secp256k1_context_create(SECP256K1_CONTEXT_VERIFY | SECP256K1_CONTEXT_SIGN);
    }
    ~CSecp256k1Init() {
        secp256k1_context_destroy(secp256k1_ctx);
    }
};
static CSecp256k1Init instance_of_csecp256k1;
}

UniValue signblock(const JSONRPCRequest& request)
{
    std::shared_ptr<CWallet> const wallet = GetWalletForJSONRPCRequest(request);
    if (!wallet) return NullUniValue;
    CWallet* const pwallet = wallet.get();

    if (request.fHelp || request.params.size() < 1 || request.params.size() > 2)
        throw std::runtime_error(
            RPCHelpMan{"signblock",
                "\nSigns a block proposal, checking that it would be accepted first. Errors if it cannot sign the block. Note that this call adds the witnessScript to your wallet for signing purposes! This function is intended for QA and testing.\n",
                {
                    {"blockhex", RPCArg::Type::STR_HEX, RPCArg::Optional::NO, "The hex-encoded block from getnewblockhex"},
                    {"witnessScript", RPCArg::Type::STR_HEX, RPCArg::Optional::NO, "The hex-encoded witness script. Required for dynamic federation blocks. Argument is \"\" when the block is P2WPKH."},
                },
                RPCResult{
                    RPCResult::Type::ARR, "", "",
                    {
                        {RPCResult::Type::OBJ, "", "",
                        {
                            {RPCResult::Type::STR_HEX, "pubkey", "signature's pubkey"},
                            {RPCResult::Type::STR_HEX, "sig", "the signature itself"},
                        }},
                    },
                },
                RPCExamples{
                    HelpExampleCli("signblock", "0000002018c6f2f913f9902aeab...5ca501f77be96de63f609010000000000000000015100000000")
                },
            }.ToString());

    if (!g_signed_blocks) {
        throw JSONRPCError(RPC_MISC_ERROR, "Signed blocks are not active for this network.");
    }

    CBlock block;
    if (!DecodeHexBlk(block, request.params[0].get_str()))
        throw JSONRPCError(RPC_DESERIALIZATION_ERROR, "Block decode failed");

    LOCK(cs_main);

    LegacyScriptPubKeyMan* spk_man = pwallet->GetLegacyScriptPubKeyMan();
    if (!spk_man) {
        throw JSONRPCError(RPC_WALLET_ERROR, "This type of wallet does not support this command");
    }

    uint256 hash = block.GetHash();
    BlockMap::iterator mi = ::BlockIndex().find(hash);
    if (mi != ::BlockIndex().end())
        throw JSONRPCError(RPC_VERIFY_ERROR, "already have block");

    CBlockIndex* const pindexPrev = ::ChainActive().Tip();
    // TestBlockValidity only supports blocks built on the current Tip
    if (block.hashPrevBlock != pindexPrev->GetBlockHash())
        throw JSONRPCError(RPC_VERIFY_ERROR, "proposal was not based on our best chain");

    BlockValidationState state;
    if (!TestBlockValidity(state, Params(), block, pindexPrev, false, true) || !state.IsValid()) {
        std::string strRejectReason = state.GetRejectReason();
        if (strRejectReason.empty())
            throw JSONRPCError(RPC_VERIFY_ERROR, state.IsInvalid() ? "Block proposal was invalid" : "Error checking block proposal");
        throw JSONRPCError(RPC_VERIFY_ERROR, strRejectReason);
    }

    // Expose SignatureData internals in return value in lieu of "Partially Signed Bitcoin Blocks"
    SignatureData block_sigs;
    if (block.m_dynafed_params.IsNull()) {
        GenericSignScript(*spk_man, block.GetBlockHeader(), block.proof.challenge, block_sigs, SCRIPT_NO_SIGHASH_BYTE /* additional_flags */);
    } else {
        if (request.params[1].isNull()) {
            throw JSONRPCError(RPC_INVALID_PARAMETER, "Signing dynamic blocks requires the witnessScript argument");
        }
        std::vector<unsigned char> witness_bytes(ParseHex(request.params[1].get_str()));
        // Note that we're adding the signblockscript to the wallet so it can actually
        // satisfy witness program scriptpubkeys
        if (!witness_bytes.empty()) {
            spk_man->AddCScript(CScript(witness_bytes.begin(), witness_bytes.end()));
        }
        GenericSignScript(*spk_man, block.GetBlockHeader(), block.m_dynafed_params.m_current.m_signblockscript, block_sigs, SCRIPT_VERIFY_NONE /* additional_flags */);
    }

    // Error if sig data didn't "grow"
    if (!block_sigs.complete && block_sigs.signatures.empty()) {
        throw JSONRPCError(RPC_VERIFY_ERROR, "Could not sign the block.");
    }
    UniValue ret(UniValue::VARR);
    for (const auto& signature : block_sigs.signatures) {
        UniValue obj(UniValue::VOBJ);
        obj.pushKV("pubkey", HexStr(signature.second.first.begin(), signature.second.first.end()));
        obj.pushKV("sig", HexStr(signature.second.second.begin(), signature.second.second.end()));
        ret.push_back(obj);
    }
    return ret;
}

UniValue getpeginaddress(const JSONRPCRequest& request)
{
    std::shared_ptr<CWallet> const wallet = GetWalletForJSONRPCRequest(request);
    if (!wallet) return NullUniValue;
    CWallet* const pwallet = wallet.get();

    if (request.fHelp || request.params.size() != 0)
        throw std::runtime_error(
            RPCHelpMan{"getpeginaddress",
                "\nReturns information needed for claimpegin to move coins to the sidechain.\n"
                "The user should send coins from their Bitcoin wallet to the mainchain_address returned.\n",
                {},
                RPCResult{
                    RPCResult::Type::OBJ, "", "",
                    {
                        {RPCResult::Type::STR, "mainchain_address", "mainchain deposit address to send bitcoin to"},
			{RPCResult::Type::STR_HEX, "claim_script", "claim script committed to by the mainchain address. This may be required in `claimpegin` to retrieve pegged-in funds\n"},
                    },
                },
                RPCExamples{
                    HelpExampleCli("getpeginaddress", "")
            + HelpExampleRpc("getpeginaddress", "")
                },
            }.ToString());

    LegacyScriptPubKeyMan* spk_man = pwallet->GetLegacyScriptPubKeyMan();
    if (!spk_man) {
        throw JSONRPCError(RPC_WALLET_ERROR, "This type of wallet does not support this command");
    }

    if (!pwallet->IsLocked()) {
        pwallet->TopUpKeyPool();
    }

    // Use native witness destination
    CTxDestination dest;
    std::string error;
    if (!pwallet->GetNewDestination(OutputType::BECH32, "", dest, error)) {
        throw JSONRPCError(RPC_WALLET_KEYPOOL_RAN_OUT, error);
    }

    CScript dest_script = GetScriptForDestination(dest);

    // Also add raw scripts to index to recognize later.
    spk_man->AddCScript(dest_script);

    // Get P2CH deposit address on mainchain from most recent fedpegscript.
    const auto& fedpegscripts = GetValidFedpegScripts(::ChainActive().Tip(), Params().GetConsensus(), true /* nextblock_validation */);
    CTxDestination mainchain_dest(WitnessV0ScriptHash(calculate_contract(fedpegscripts.front().second, dest_script)));
    // P2SH-wrapped is the only valid choice for non-dynafed chains but still an
    // option for dynafed-enabled ones as well
    if (!IsDynaFedEnabled(::ChainActive().Tip(), Params().GetConsensus()) ||
                fedpegscripts.front().first.IsPayToScriptHash()) {
        mainchain_dest = ScriptHash(GetScriptForDestination(mainchain_dest));
    }

    UniValue ret(UniValue::VOBJ);

    ret.pushKV("mainchain_address", EncodeParentDestination(mainchain_dest));
    ret.pushKV("claim_script", HexStr(dest_script));
    return ret;
}

//! Derive BIP32 tweak from master xpub to child pubkey.
bool DerivePubTweak(const std::vector<uint32_t>& vPath, const CPubKey& keyMaster, const ChainCode &ccMaster, std::vector<unsigned char>& tweakSum)
{
    tweakSum.clear();
    tweakSum.resize(32);
    std::vector<unsigned char> tweak;
    CPubKey keyParent = keyMaster;
    CPubKey keyChild;
    ChainCode ccChild;
    ChainCode ccParent = ccMaster;
    for (unsigned int i = 0; i < vPath.size(); i++) {
        if ((vPath[i] >> 31) != 0) {
            return false;
        }
        keyParent.Derive(keyChild, ccChild, vPath[i], ccParent, &tweak);
        assert(tweak.size() == 32);
        ccParent = ccChild;
        keyParent = keyChild;
        if (i == 0) {
            tweakSum = tweak;
        } else {
            bool ret = secp256k1_ec_privkey_tweak_add(secp256k1_ctx, tweakSum.data(), tweak.data());
            if (!ret) {
                return false;
            }
        }
    }
    return true;
}

// For general cryptographic design of peg-out authorization scheme, see: https://github.com/ElementsProject/secp256k1-zkp/blob/secp256k1-zkp/src/modules/whitelist/whitelist.md
UniValue initpegoutwallet(const JSONRPCRequest& request)
{

    std::shared_ptr<CWallet> const wallet = GetWalletForJSONRPCRequest(request);
    if (!wallet) return NullUniValue;
    CWallet* const pwallet = wallet.get();

    if (request.fHelp || request.params.size() < 1 || request.params.size() > 3)
        throw std::runtime_error(
            RPCHelpMan{"initpegoutwallet",
                "\nThis call is for Liquid network initialization on the Liquid wallet. The wallet generates a new Liquid pegout authorization key (PAK) and stores it in the Liquid wallet. It then combines this with the `bitcoin_descriptor` to finally create a PAK entry for the network. This allows the user to send Liquid coins directly to a secure offline Bitcoin wallet at the derived path from the bitcoin_descriptor using the `sendtomainchain` command. Losing the Liquid PAK or offline Bitcoin root key will result in the inability to pegout funds, so immediate backup upon initialization is required.\n" +
                HELP_REQUIRING_PASSPHRASE,
                {
                    {"bitcoin_descriptor", RPCArg::Type::STR, RPCArg::Optional::NO, "The Bitcoin descriptor that includes a single extended pubkey. Must be one of the following: pkh(<xpub>), sh(wpkh(<xpub>)), or wpkh(<xpub>). This is used as the destination chain for the Bitcoin destination wallet. The derivation path from the xpub is given by the descriptor, typically `0/k`, reflecting the external chain of the wallet. DEPRECATED: If a plain xpub is given, pkh(<xpub>) is assumed, with the `0/k` derivation from that xpub. See link for more details on script descriptors: https://github.com/bitcoin/bitcoin/blob/master/doc/descriptors.md"},
                    {"bip32_counter", RPCArg::Type::NUM , /* default */ "0", "The `k` in `0/k` to be set as the next address to derive from the `bitcoin_descriptor`. This will be stored in the wallet and incremented on each successful `sendtomainchain` invocation."},
                    {"liquid_pak", RPCArg::Type::STR_HEX, RPCArg::Optional::OMITTED_NAMED_ARG, "The Liquid wallet pubkey in hex to be used as the Liquid PAK for pegout authorization. The private key must be in the wallet if argument is given. If this argument is not provided one will be generated and stored in the wallet automatically and returned."}
                },
                RPCResult{
                    RPCResult::Type::OBJ, "", "",
                    {
                        {RPCResult::Type::STR, "pakentry", "PAK entry to be used at network initialization time in the form of: `pak=<bitcoin_pak>:<liquid_pak>`"},
                        {RPCResult::Type::STR_HEX, "liquid_pak", "Liquid PAK pubkey, which is stored in the local Liquid wallet. This can be used in subsequent calls to `initpegoutwallet` to avoid generating a new `liquid_pak`"},
                        {RPCResult::Type::STR, "liquid_pak_address", "corresponding address for `liquid_pak`. Useful for `dumpprivkey` for wallet backup or transfer"},
                        {RPCResult::Type::ARR_FIXED, "address_lookahead", "the three next Bitcoin addresses the wallet will use for `sendtomainchain` based on `bip32_counter`",
                            {RPCResult{RPCResult::Type::STR, "", ""}}},
                    }
                },
                RPCExamples{
                    HelpExampleCli("initpegoutwallet", "sh(wpkh(tpubDAY5hwtonH4NE8zY46ZMFf6B6F3fqMis7cwfNihXXpAg6XzBZNoHAdAzAZx2peoU8nTWFqvUncXwJ9qgE5VxcnUKxdut8F6mptVmKjfiwDQ/0/*))")
            + HelpExampleRpc("initpegoutwallet", "sh(wpkh(tpubDAY5hwtonH4NE8zY46ZMFf6B6F3fqMis7cwfNihXXpAg6XzBZNoHAdAzAZx2peoU8nTWFqvUncXwJ9qgE5VxcnUKxdut8F6mptVmKjfiwDQ/0/*))")
                },
            }.ToString());

    LOCK(pwallet->cs_wallet);

    LegacyScriptPubKeyMan* spk_man = pwallet->GetLegacyScriptPubKeyMan();
    if (!spk_man) {
        throw JSONRPCError(RPC_WALLET_ERROR, "This type of wallet does not support this command");
    }

    // Check that network cares about PAK
    if (!Params().GetEnforcePak()) {
        throw JSONRPCError(RPC_INVALID_PARAMETER, "PAK enforcement is not enabled on this network.");
    }

    if (!pwallet->IsLocked())
        pwallet->TopUpKeyPool();

    // Generate a new key that is added to wallet or set from argument
    CPubKey online_pubkey;
    if (request.params.size() < 3) {
        std::string error;
        if (!pwallet->GetOnlinePakKey(online_pubkey, error)) {
            throw JSONRPCError(RPC_WALLET_KEYPOOL_RAN_OUT, error);
        }
    } else {
        online_pubkey = CPubKey(ParseHex(request.params[2].get_str()));
        if (!online_pubkey.IsFullyValid()) {
            throw JSONRPCError(RPC_WALLET_ERROR, "Error: Given liquid_pak is not valid.");
        }
        if (!spk_man->HaveKey(online_pubkey.GetID())) {
            throw JSONRPCError(RPC_WALLET_ERROR, "Error: liquid_pak could not be found in wallet");
        }
    }

    // Parse offline counter
    int counter = 0;
    if (request.params.size() > 1) {
        counter = request.params[1].get_int();
        if (counter < 0 || counter > 1000000000) {
            throw JSONRPCError(RPC_INVALID_PARAMETER, "bip32_counter must be between 0 and 1,000,000,000, inclusive.");
        }
    }

    std::string bitcoin_desc = request.params[0].get_str();
    std::string xpub_str = "";

    // First check for naked xpub, and impute it as pkh(<xpub>/0/*) for backwards compat
    CExtPubKey xpub = DecodeExtPubKey(bitcoin_desc);
    if (xpub.pubkey.IsFullyValid()) {
        bitcoin_desc = "pkh(" + bitcoin_desc + "/0/*)";
    }

    FlatSigningProvider provider;
    std::string error;
    auto desc = Parse(bitcoin_desc, provider, error); // don't require checksum
    if (!desc) {
        throw JSONRPCError(RPC_INVALID_PARAMETER, error);
    } else if (!desc->IsRange()) {
        throw JSONRPCError(RPC_INVALID_PARAMETER, "bitcoin_descriptor must be a ranged descriptor.");
    }

    // Check if we can actually generate addresses(catches hardened derivation steps etc) before
    // writing to cache
    UniValue address_list(UniValue::VARR);
    for (int i = counter; i < counter+3; i++) {
        std::vector<CScript> scripts;
        if (!desc->Expand(i, provider, scripts, provider)) {
            throw JSONRPCError(RPC_WALLET_ERROR, "Could not generate lookahead addresses with descriptor. Are there hardened derivations after the xpub?");
        }
        CTxDestination destination;
        ExtractDestination(scripts[0], destination);
        address_list.push_back(EncodeParentDestination(destination));
    }

    // For our manual pattern matching, we don't want the checksum part.
    auto checksum_char = bitcoin_desc.find('#');
    if (checksum_char != std::string::npos) {
        bitcoin_desc = bitcoin_desc.substr(0, checksum_char);
    }

    // Three acceptable descriptors:
    bool is_liquid = Params().NetworkIDString() == "liquidv1";
    if (bitcoin_desc.substr(0, 8) ==  "sh(wpkh("
            && bitcoin_desc.substr(bitcoin_desc.size()-2, 2) == "))") {
        if(is_liquid) {
            throw JSONRPCError(RPC_INVALID_PARAMETER, "bitcoin_descriptor is not supported by Liquid; try pkh(<xpub>) or <xpub>.");
        }
        xpub_str = bitcoin_desc.substr(8, bitcoin_desc.size()-2);
    } else if (bitcoin_desc.substr(0, 5) ==  "wpkh("
            && bitcoin_desc.substr(bitcoin_desc.size()-1, 1) == ")") {
        if(is_liquid) {
            throw JSONRPCError(RPC_INVALID_PARAMETER, "bitcoin_descriptor is not supported by Liquid; try pkh(<xpub>) or <xpub>.");
        }
        xpub_str = bitcoin_desc.substr(5, bitcoin_desc.size()-1);
    } else if (bitcoin_desc.substr(0, 4) == "pkh("
            && bitcoin_desc.substr(bitcoin_desc.size()-1, 1) == ")") {
        xpub_str = bitcoin_desc.substr(4, bitcoin_desc.size()-1);
    } else {
        throw JSONRPCError(RPC_INVALID_PARAMETER, "bitcoin_descriptor is not of any type supported: pkh(<xpub>), sh(wpkh(<xpub>)), wpkh(<xpub>), or <xpub>.");
    }

    // Strip off leading key origin
    if (xpub_str.find("]") != std::string::npos) {
        xpub_str = xpub_str.substr(xpub_str.find("]")+1, std::string::npos);
    }

    // Strip off following range
    xpub_str = xpub_str.substr(0, xpub_str.find("/"));

    xpub = DecodeExtPubKey(xpub_str);

    if (!xpub.pubkey.IsFullyValid()) {
        throw JSONRPCError(RPC_INVALID_PARAMETER, "bitcoin_descriptor does not contain a valid extended pubkey for this network.");
    }

    // Parse master pubkey
    CPubKey masterpub = xpub.pubkey;
    secp256k1_pubkey masterpub_secp;
    int ret = secp256k1_ec_pubkey_parse(secp256k1_ctx, &masterpub_secp, masterpub.begin(), masterpub.size());
    if (ret != 1) {
        throw JSONRPCError(RPC_WALLET_ERROR, "bitcoin_descriptor could not be parsed.");
    }

    // Store the keys and metadata
    if (!pwallet->SetOnlinePubKey(online_pubkey) ||
            !pwallet->SetOfflineXPubKey(xpub) ||
            !pwallet->SetOfflineCounter(counter) ||
            !pwallet->SetOfflineDescriptor(bitcoin_desc)) {
        throw JSONRPCError(RPC_WALLET_ERROR, "Error: Failure to initialize pegout wallet.");
    }

    // Negate the pubkey
    ret = secp256k1_ec_pubkey_negate(secp256k1_ctx, &masterpub_secp);

    std::vector<unsigned char> negatedpubkeybytes;
    negatedpubkeybytes.resize(33);
    size_t len = 33;
    ret = secp256k1_ec_pubkey_serialize(secp256k1_ctx, &negatedpubkeybytes[0], &len, &masterpub_secp, SECP256K1_EC_COMPRESSED);
    assert(ret == 1);
    assert(len == 33);
    assert(negatedpubkeybytes.size() == 33);

    UniValue pak(UniValue::VOBJ);
    pak.pushKV("pakentry", "pak=" + HexStr(negatedpubkeybytes) + ":" + HexStr(online_pubkey));
    pak.pushKV("liquid_pak", HexStr(online_pubkey));
    pak.pushKV("liquid_pak_address", EncodeDestination(PKHash(online_pubkey)));
    pak.pushKV("address_lookahead", address_list);
    return pak;
}

UniValue sendtomainchain_base(const JSONRPCRequest& request)
{
    std::shared_ptr<CWallet> const wallet = GetWalletForJSONRPCRequest(request);
    if (!wallet) return NullUniValue;
    CWallet* const pwallet = wallet.get();

    if (request.fHelp || request.params.size() < 2 || request.params.size() > 3)
        throw std::runtime_error(
            RPCHelpMan{"sendtomainchain",
                "\nSends sidechain funds to the given mainchain address, through the federated pegin mechanism\n"
                + HELP_REQUIRING_PASSPHRASE,
                {
                    {"address", RPCArg::Type::STR, RPCArg::Optional::NO, "The destination address on Bitcoin mainchain"},
                    {"amount", RPCArg::Type::AMOUNT, RPCArg::Optional::NO, "The amount being sent to Bitcoin mainchain"},
                    {"subtractfeefromamount", RPCArg::Type::BOOL, /* default */ "false", "The fee will be deducted from the amount being pegged-out."},
                },
                RPCResult{
                    RPCResult::Type::STR_HEX, "txid", "Transaction ID of the resulting sidechain transaction",
                },
                RPCExamples{
                    HelpExampleCli("sendtomainchain", "\"mgWEy4vBJSHt3mC8C2SEWJQitifb4qeZQq\" 0.1")
            + HelpExampleRpc("sendtomainchain", "\"mgWEy4vBJSHt3mC8C2SEWJQitifb4qeZQq\" 0.1")
                },
            }.ToString());

    LOCK(pwallet->cs_wallet);

    EnsureWalletIsUnlocked(pwallet);

    CTxDestination parent_address = DecodeParentDestination(request.params[0].get_str());
    if (!IsValidDestination(parent_address))
        throw JSONRPCError(RPC_INVALID_ADDRESS_OR_KEY, "Invalid Bitcoin address");

    CAmount nAmount = AmountFromValue(request.params[1]);
    if (nAmount <= 0)
        throw JSONRPCError(RPC_TYPE_ERROR, "Invalid amount for send");

    bool subtract_fee = false;
    if (request.params.size() > 2) {
        subtract_fee = request.params[2].get_bool();
    }

    // Parse Bitcoin address for destination, embed script
    CScript mainchain_script(GetScriptForDestination(parent_address));

    uint256 genesisBlockHash = Params().ParentGenesisBlockHash();

    // Asset type is implicit, no need to add to script
    NullData nulldata;
    nulldata << std::vector<unsigned char>(genesisBlockHash.begin(), genesisBlockHash.end());
    nulldata << std::vector<unsigned char>(mainchain_script.begin(), mainchain_script.end());
    CTxDestination address(nulldata);

    EnsureWalletIsUnlocked(pwallet);

    mapValue_t mapValue;
    CCoinControl no_coin_control; // This is a deprecated API
    CTransactionRef tx = SendMoney(pwallet, address, nAmount, Params().GetConsensus().pegged_asset, subtract_fee, no_coin_control, std::move(mapValue), true /* ignore_blind_fail */);

    return (*tx).GetHash().GetHex();

}

// ELEMENTS: Copied from script/descriptor.cpp

typedef std::vector<uint32_t> KeyPath;

/** Split a string on every instance of sep, returning a vector. */
std::vector<Span<const char>> Split(const Span<const char>& sp, char sep)
{
    std::vector<Span<const char>> ret;
    auto it = sp.begin();
    auto start = it;
    while (it != sp.end()) {
        if (*it == sep) {
            ret.emplace_back(start, it);
            start = it + 1;
        }
        ++it;
    }
    ret.emplace_back(start, it);
    return ret;
}

/** Parse a key path, being passed a split list of elements (the first element is ignored). */
bool ParseKeyPath(const std::vector<Span<const char>>& split, KeyPath& out)
{
    for (size_t i = 1; i < split.size(); ++i) {
        Span<const char> elem = split[i];
        bool hardened = false;
        if (elem.size() > 0 && (elem[elem.size() - 1] == '\'' || elem[elem.size() - 1] == 'h')) {
            elem = elem.first(elem.size() - 1);
            hardened = true;
        }
        uint32_t p;
        if (!ParseUInt32(std::string(elem.begin(), elem.end()), &p) || p > 0x7FFFFFFFUL) return false;
        out.push_back(p | (((uint32_t)hardened) << 31));
    }
    return true;
}

////////////////////////////

UniValue sendtomainchain_pak(const JSONRPCRequest& request)
{
    std::shared_ptr<CWallet> const wallet = GetWalletForJSONRPCRequest(request);
    if (!wallet) return NullUniValue;
    CWallet* const pwallet = wallet.get();

    if (request.fHelp || request.params.size() < 2 || request.params.size() > 3)
        throw std::runtime_error(
            RPCHelpMan{"sendtomainchain",
                "\nSends Liquid funds to the Bitcoin mainchain, through the federated withdraw mechanism. The wallet internally generates the returned `bitcoin_address` via `bitcoin_descriptor` and `bip32_counter` previously set in `initpegoutwallet`. The counter will be incremented upon successful send, avoiding address re-use.\n"
                + HELP_REQUIRING_PASSPHRASE,
                {
                    {"address", RPCArg::Type::STR, RPCArg::Optional::NO, "Must be \"\". Only for non-PAK `sendtomainchain` compatibility."},
                    {"amount", RPCArg::Type::AMOUNT, RPCArg::Optional::NO, "The amount being sent to `bitcoin_address`."},
                    {"subtractfeefromamount", RPCArg::Type::BOOL, /* default */ "false", "The fee will be deducted from the amount being pegged-out."},
                },
                RPCResult{
                    RPCResult::Type::OBJ, "", "",
                    {
                        {RPCResult::Type::STR, "bitcoin_address", "destination address on Bitcoin mainchain"},
                        {RPCResult::Type::STR_HEX, "txid", "transaction ID of the resulting Liquid transaction"},
                        {RPCResult::Type::STR, "bitcoin_descriptor", "xpubkey of the child destination address"},
                        {RPCResult::Type::STR, "bip32_counter", "derivation counter for the `bitcoin_descriptor`"},
                    },
                },
                RPCExamples{
                    HelpExampleCli("sendtomainchain", "\"\" 0.1")
            + HelpExampleRpc("sendtomainchain", "\"\" 0.1")
                },
            }.ToString());

    LOCK(pwallet->cs_wallet);

    EnsureWalletIsUnlocked(pwallet);

    if (!request.params[0].get_str().empty()) {
        throw JSONRPCError(RPC_TYPE_ERROR, "`address` argument must be \"\" for PAK-enabled networks as the address is generated automatically.");
    }

    //amount
    CAmount nAmount = AmountFromValue(request.params[1]);
    if (nAmount < 100000)
        throw JSONRPCError(RPC_INVALID_PARAMETER, "Invalid amount for send, must send more than 0.00100000 BTC");

    bool subtract_fee = false;
    if (request.params.size() > 2) {
        subtract_fee = request.params[2].get_bool();
    }

    CPAKList paklist = GetActivePAKList(::ChainActive().Tip(), Params().GetConsensus());
    if (paklist.IsReject()) {
        throw JSONRPCError(RPC_INVALID_ADDRESS_OR_KEY, "Pegout freeze is under effect to aid a pak transition to a new list. Please consult the network operator.");
    }

    // Fetch pegout key data
    int counter = pwallet->offline_counter;
    CExtPubKey& xpub = pwallet->offline_xpub;
    CPubKey& onlinepubkey = pwallet->online_key;

    if (counter < 0) {
        throw JSONRPCError(RPC_WALLET_ERROR, "Pegout authorization for this wallet has not been set. Please call `initpegoutwallet` with the appropriate arguments first.");
    }

    FlatSigningProvider provider;
    std::string error;
    const auto descriptor = Parse(pwallet->offline_desc, provider, error);

    LegacyScriptPubKeyMan* spk_man = pwallet->GetLegacyScriptPubKeyMan();
    if (!spk_man) {
        throw JSONRPCError(RPC_WALLET_ERROR, "This type of wallet does not support this command");
    }

    // If descriptor not previously set, generate it
    if (!descriptor) {
        std::string offline_desc = "pkh(" + EncodeExtPubKey(xpub) + "0/*)";
        if (!pwallet->SetOfflineDescriptor(offline_desc)) {
            throw JSONRPCError(RPC_WALLET_ERROR, "Couldn't set wallet descriptor for peg-outs.");
        }
    }

    std::string desc_str = pwallet->offline_desc;
    std::string xpub_str = EncodeExtPubKey(xpub);

    // TODO: More properly expose key parsing functionality

    // Strip last parenths(up to 2) and "/*" to let ParseKeyPath do its thing
    desc_str.erase(std::remove(desc_str.begin(), desc_str.end(), ')'), desc_str.end());
    desc_str = desc_str.substr(0, desc_str.size()-2);

    // Since we know there are no key origin data, directly call inner parsing functions
    Span<const char> span(desc_str.data(), desc_str.size());
    auto split = Split(span, '/');
    KeyPath key_path;
    if (!ParseKeyPath(split, key_path)) {
        throw JSONRPCError(RPC_WALLET_ERROR, "Stored keypath in descriptor cannot be parsed.");
    }
    key_path.push_back(counter);

    secp256k1_pubkey onlinepubkey_secp;
    if (secp256k1_ec_pubkey_parse(secp256k1_ctx, &onlinepubkey_secp, onlinepubkey.begin(), onlinepubkey.size()) != 1) {
        throw JSONRPCError(RPC_TYPE_ERROR, "Pubkey is invalid");
    }

    // Get index of given online key
    int whitelistindex=-1;
    std::vector<secp256k1_pubkey> pak_online = paklist.OnlineKeys();
    for (unsigned int i=0; i<pak_online.size(); i++) {
        if (memcmp((void *)&pak_online[i], (void *)&onlinepubkey_secp, sizeof(secp256k1_pubkey)) == 0) {
            whitelistindex = i;
            break;
        }
    }
    if (whitelistindex == -1)
        throw JSONRPCError(RPC_WALLET_ERROR, "Given online key is not in Pegout Authorization Key List");

    // Parse master pubkey
    CPubKey masterpub = xpub.pubkey;
    secp256k1_pubkey masterpub_secp;
    int ret = secp256k1_ec_pubkey_parse(secp256k1_ctx, &masterpub_secp, masterpub.begin(), masterpub.size());
    if (ret != 1) {
        throw JSONRPCError(RPC_WALLET_ERROR, "Master pubkey could not be parsed.");
    }

    secp256k1_pubkey btcpub_secp;
    memcpy(&btcpub_secp, &masterpub_secp, sizeof(secp256k1_pubkey));

    // Negate master pubkey
    ret = secp256k1_ec_pubkey_negate(secp256k1_ctx, &masterpub_secp);

    // Make sure negated master pubkey is in PAK list at same index as online_pubkey
    if (memcmp((void *)&paklist.OfflineKeys()[whitelistindex], (void *)&masterpub_secp, sizeof(secp256k1_pubkey)) != 0) {
        throw JSONRPCError(RPC_WALLET_ERROR, "Given bitcoin_descriptor cannot be found in same entry as known liquid_pak");
    }

    // Get online PAK
    CKey masterOnlineKey;
    if (!spk_man->GetKey(onlinepubkey.GetID(), masterOnlineKey))
        throw JSONRPCError(RPC_WALLET_ERROR, "Given online key is in master set but not in wallet");

    // Tweak offline pubkey by tweakSum aka sumkey to get bitcoin key
    std::vector<unsigned char> tweakSum;
    if (!DerivePubTweak(key_path, xpub.pubkey, xpub.chaincode, tweakSum)) {
        throw JSONRPCError(RPC_WALLET_ERROR, "Could not create xpub tweak to generate proof.");
    }
    ret = secp256k1_ec_pubkey_tweak_add(secp256k1_ctx, &btcpub_secp, tweakSum.data());
    assert(ret);

    std::vector<unsigned char> btcpubkeybytes;
    btcpubkeybytes.resize(33);
    size_t btclen = 33;
    ret = secp256k1_ec_pubkey_serialize(secp256k1_ctx, &btcpubkeybytes[0], &btclen, &btcpub_secp, SECP256K1_EC_COMPRESSED);
    assert(ret == 1);
    assert(btclen == 33);
    assert(btcpubkeybytes.size() == 33);

    //Create, verify whitelist proof
    secp256k1_whitelist_signature sig;
    if(secp256k1_whitelist_sign(secp256k1_ctx, &sig, &paklist.OnlineKeys()[0], &paklist.OfflineKeys()[0], paklist.size(), &btcpub_secp, masterOnlineKey.begin(), &tweakSum[0], whitelistindex, NULL, NULL) != 1) {
        throw JSONRPCError(RPC_WALLET_ERROR, "Pegout authorization proof signing failed");
    }

    if (secp256k1_whitelist_verify(secp256k1_ctx, &sig, &paklist.OnlineKeys()[0], &paklist.OfflineKeys()[0], paklist.size(), &btcpub_secp) != 1) {
        throw JSONRPCError(RPC_WALLET_ERROR, "Pegout authorization proof was created and signed but is invalid");
    }

    //Serialize
    const size_t expectedOutputSize = 1 + 32 * (1 + paklist.size());
    assert(1 + 32 * (1 + 256) >= expectedOutputSize);
    unsigned char output[1 + 32 * (1 + 256)];
    size_t outlen = expectedOutputSize;
    secp256k1_whitelist_signature_serialize(secp256k1_ctx, output, &outlen, &sig);
    assert(outlen == expectedOutputSize);
    std::vector<unsigned char> whitelistproof(output, output + expectedOutputSize / sizeof(unsigned char));

    // Derive the end address in mainchain
    std::vector<CScript> scripts;
    if (!descriptor->Expand(counter, provider, scripts, provider)) {
        throw JSONRPCError(RPC_WALLET_ERROR, "Could not generate mainchain destination with descriptor. This is a bug.");
    }
    assert(scripts.size() == 1);
    CScript mainchain_script = scripts[0];
    CTxDestination bitcoin_address;
    ExtractDestination(mainchain_script, bitcoin_address);

    uint256 genesisBlockHash = Params().ParentGenesisBlockHash();
    NullData nulldata;
    nulldata << std::vector<unsigned char>(genesisBlockHash.begin(), genesisBlockHash.end());
    nulldata << std::vector<unsigned char>(mainchain_script.begin(), mainchain_script.end());
    nulldata << btcpubkeybytes;
    nulldata << whitelistproof;
    CTxDestination address(nulldata);
    assert(GetScriptForDestination(nulldata).IsPegoutScript(genesisBlockHash));

    if (!ScriptHasValidPAKProof(GetScriptForDestination(nulldata), Params().ParentGenesisBlockHash(), paklist)) {
        throw JSONRPCError(RPC_TYPE_ERROR, "Resulting scriptPubKey is non-standard. Ensure pak=reject is not set");
    }

    mapValue_t mapValue;
    CCoinControl no_coin_control; // This is a deprecated API
    CTransactionRef tx = SendMoney(pwallet, address, nAmount, Params().GetConsensus().pegged_asset, subtract_fee, no_coin_control, std::move(mapValue), true /* ignore_blind_fail */);

    pwallet->SetOfflineCounter(counter+1);

    std::stringstream ss;
    ss << counter;

    UniValue obj(UniValue::VOBJ);
    obj.pushKV("txid", tx->GetHash().GetHex());
    obj.pushKV("bitcoin_address", EncodeParentDestination(bitcoin_address));
    obj.pushKV("bip32_counter", ss.str());
    obj.pushKV("bitcoin_descriptor", pwallet->offline_desc);
    return obj;
}

// We only expose the appropriate peg-out method type per network
UniValue sendtomainchain(const JSONRPCRequest& request)
{
    if (Params().GetEnforcePak()) {
        return sendtomainchain_pak(request);
    } else {
        return sendtomainchain_base(request);
    }
}

extern UniValue signrawtransaction(const JSONRPCRequest& request);
extern UniValue sendrawtransaction(const JSONRPCRequest& request);

template<typename T_tx_ref, typename T_tx, typename T_merkle_block>
static UniValue createrawpegin(const JSONRPCRequest& request, T_tx_ref& txBTCRef, T_tx& tx_aux, T_merkle_block& merkleBlock)
{
    std::shared_ptr<CWallet> const wallet = GetWalletForJSONRPCRequest(request);
    if (!wallet) return NullUniValue;
    CWallet* const pwallet = wallet.get();

    if (request.fHelp || request.params.size() < 2 || request.params.size() > 3)
        throw std::runtime_error(
            RPCHelpMan{"createrawpegin",
                "\nCreates a raw transaction to claim coins from the main chain by creating a pegin transaction with the necessary metadata after the corresponding Bitcoin transaction.\n"
                "Note that this call will not sign the transaction.\n"
                "If a transaction is not relayed it may require manual addition to a functionary mempool in order for it to be mined.\n",
                {
                    {"bitcoinTx", RPCArg::Type::STR_HEX, RPCArg::Optional::NO, "The raw bitcoin transaction (in hex) depositing bitcoin to the mainchain_address generated by getpeginaddress"},
                    {"txoutproof", RPCArg::Type::STR_HEX, RPCArg::Optional::NO, "A rawtxoutproof (in hex) generated by the mainchain daemon's `gettxoutproof` containing a proof of only bitcoinTx"},
                    {"claim_script", RPCArg::Type::STR_HEX, RPCArg::Optional::OMITTED_NAMED_ARG, "The witness program generated by getpeginaddress. Only needed if not in wallet."},
                },
                RPCResult{
                    RPCResult::Type::OBJ, "", "",
                    {
                        {RPCResult::Type::STR, "hex", "raw transaction data"},
                        {RPCResult::Type::BOOL, "mature", "Whether the peg-in is mature (only included when validating peg-ins)"},
                    },
                },
                RPCExamples{
                    HelpExampleCli("createrawpegin", "\"0200000002b80a99d63ca943d72141750d983a3eeda3a5c5a92aa962884ffb141eb49ffb4f000000006a473044022031ffe1d76decdfbbdb7e2ee6010e865a5134137c261e1921da0348b95a207f9e02203596b065c197e31bcc2f80575154774ac4e80acd7d812c91d93c4ca6a3636f27012102d2130dfbbae9bd27eee126182a39878ac4e117d0850f04db0326981f43447f9efeffffffb80a99d63ca943d72141750d983a3eeda3a5c5a92aa962884ffb141eb49ffb4f010000006b483045022100cf041ce0eb249ae5a6bc33c71c156549c7e5ad877ae39e2e3b9c8f1d81ed35060220472d4e4bcc3b7c8d1b34e467f46d80480959183d743dad73b1ed0e93ec9fd14f012103e73e8b55478ab9c5de22e2a9e73c3e6aca2c2e93cd2bad5dc4436a9a455a5c44feffffff0200e1f5050000000017a914da1745e9b549bd0bfa1a569971c77eba30cd5a4b87e86cbe00000000001976a914a25fe72e7139fd3f61936b228d657b2548b3936a88acc0020000\", \"00000020976e918ed537b0f99028648f2a25c0bd4513644fb84d9cbe1108b4df6b8edf6ba715c424110f0934265bf8c5763d9cc9f1675a0f728b35b9bc5875f6806be3d19cd5b159ffff7f2000000000020000000224eab3da09d99407cb79f0089e3257414c4121cb85a320e1fd0f88678b6b798e0713a8d66544b6f631f9b6d281c71633fb91a67619b189a06bab09794d5554a60105\" \"0014058c769ffc7d12c35cddec87384506f536383f9c\"")
            + HelpExampleRpc("createrawpegin", "\"0200000002b80a99d63ca943d72141750d983a3eeda3a5c5a92aa962884ffb141eb49ffb4f000000006a473044022031ffe1d76decdfbbdb7e2ee6010e865a5134137c261e1921da0348b95a207f9e02203596b065c197e31bcc2f80575154774ac4e80acd7d812c91d93c4ca6a3636f27012102d2130dfbbae9bd27eee126182a39878ac4e117d0850f04db0326981f43447f9efeffffffb80a99d63ca943d72141750d983a3eeda3a5c5a92aa962884ffb141eb49ffb4f010000006b483045022100cf041ce0eb249ae5a6bc33c71c156549c7e5ad877ae39e2e3b9c8f1d81ed35060220472d4e4bcc3b7c8d1b34e467f46d80480959183d743dad73b1ed0e93ec9fd14f012103e73e8b55478ab9c5de22e2a9e73c3e6aca2c2e93cd2bad5dc4436a9a455a5c44feffffff0200e1f5050000000017a914da1745e9b549bd0bfa1a569971c77eba30cd5a4b87e86cbe00000000001976a914a25fe72e7139fd3f61936b228d657b2548b3936a88acc0020000\", \"00000020976e918ed537b0f99028648f2a25c0bd4513644fb84d9cbe1108b4df6b8edf6ba715c424110f0934265bf8c5763d9cc9f1675a0f728b35b9bc5875f6806be3d19cd5b159ffff7f2000000000020000000224eab3da09d99407cb79f0089e3257414c4121cb85a320e1fd0f88678b6b798e0713a8d66544b6f631f9b6d281c71633fb91a67619b189a06bab09794d5554a60105\", \"0014058c769ffc7d12c35cddec87384506f536383f9c\"")
                },
            }.ToString());

    LOCK(pwallet->cs_wallet);

    if (!IsHex(request.params[0].get_str()) || !IsHex(request.params[1].get_str())) {
        throw JSONRPCError(RPC_TYPE_ERROR, "the first two arguments must be hex strings");
    }

    std::vector<unsigned char> txData = ParseHex(request.params[0].get_str());
    std::vector<unsigned char> txOutProofData = ParseHex(request.params[1].get_str());

    std::set<CScript> claim_scripts;
    if (request.params.size() > 2) {
        const std::string claim_script = request.params[2].get_str();
        if (!IsHex(claim_script)) {
            throw JSONRPCError(RPC_INVALID_PARAMETER, "Given claim_script is not hex.");
        }
        // If given manually, no need for it to be a witness script
        std::vector<unsigned char> witnessBytes(ParseHex(claim_script));
        CScript witness_script(witnessBytes.begin(), witnessBytes.end());
        claim_scripts.insert(std::move(witness_script));
    }
    else {
        // Look for known wpkh address in wallet
        for (std::map<CTxDestination, CAddressBookData>::const_iterator iter = pwallet->m_address_book.begin(); iter != pwallet->m_address_book.end(); ++iter) {
            CScript dest_script = GetScriptForDestination(iter->first);
            claim_scripts.insert(std::move(dest_script));
        }
    }

    // Make the tx
    CMutableTransaction mtx;

    // Construct pegin input
    CreatePegInInput(mtx, 0, txBTCRef, merkleBlock, claim_scripts, txData, txOutProofData);

    // Manually construct peg-in transaction, sign it, and send it off.
    // Decrement the output value as much as needed given the total vsize to
    // pay the fees.

    if (!pwallet->IsLocked())
        pwallet->TopUpKeyPool();

    // Generate a new key that is added to wallet
    CTxDestination wpkhash;
    std::string error;
    if (!pwallet->GetNewDestination(OutputType::BECH32, "", wpkhash, error)) {
        throw JSONRPCError(RPC_WALLET_KEYPOOL_RAN_OUT, error);
    }

    // Get value for output
    CAmount value = 0;
    if (!GetAmountFromParentChainPegin(value, *txBTCRef, mtx.vin[0].prevout.n)) {
        throw JSONRPCError(RPC_INVALID_PARAMETER, strprintf("Amounts to pegin must be explicit and asset must be %s", Params().GetConsensus().parent_pegged_asset.GetHex()));
    }

    // one wallet output and one fee output
    mtx.vout.push_back(CTxOut(Params().GetConsensus().pegged_asset, value, GetScriptForDestination(wpkhash)));
    mtx.vout.push_back(CTxOut(Params().GetConsensus().pegged_asset, 0, CScript()));

    // Estimate fee for transaction, decrement fee output(including witness data)
    unsigned int nBytes = GetVirtualTransactionSize(CTransaction(mtx)) +
        (1+1+72+1+33/WITNESS_SCALE_FACTOR);
    CCoinControl coin_control;
    CAmount nFeeNeeded = GetMinimumFee(*pwallet, nBytes, coin_control, nullptr);

    mtx.vout[0].nValue = mtx.vout[0].nValue.GetAmount() - nFeeNeeded;
    mtx.vout[1].nValue = mtx.vout[1].nValue.GetAmount() + nFeeNeeded;

    UniValue ret(UniValue::VOBJ);

    // Return hex
    std::string strHex = EncodeHexTx(CTransaction(mtx), RPCSerializationFlags());
    ret.pushKV("hex", strHex);

    // Additional block lee-way to avoid bitcoin block races
    if (gArgs.GetBoolArg("-validatepegin", Params().GetConsensus().has_parent_chain)) {
        unsigned int required_depth = Params().GetConsensus().pegin_min_depth + 2;
        std::vector<uint256> txHashes;
        std::vector<unsigned int> txIndices;
        merkleBlock.txn.ExtractMatches(txHashes, txIndices);
        if (txIndices[0] == 0) {
            required_depth = std::max(required_depth, (unsigned int)COINBASE_MATURITY+2);
        }
        ret.pushKV("mature", IsConfirmedBitcoinBlock(merkleBlock.header.GetHash(), required_depth, merkleBlock.txn.GetNumTransactions()));
    }

    return ret;
}

UniValue createrawpegin(const JSONRPCRequest& request)
{
    UniValue ret(UniValue::VOBJ);
    if (Params().GetConsensus().ParentChainHasPow()) {
        Sidechain::Bitcoin::CTransactionRef txBTCRef;
        Sidechain::Bitcoin::CTransaction tx_aux;
        Sidechain::Bitcoin::CMerkleBlock merkleBlock;
        ret = createrawpegin(request, txBTCRef, tx_aux, merkleBlock);
        if (!CheckParentProofOfWork(merkleBlock.header.GetHash(), merkleBlock.header.nBits, Params().GetConsensus())) {
            throw JSONRPCError(RPC_INVALID_PARAMETER, "Invalid tx out proof");
        }
    } else {
        CTransactionRef txBTCRef;
        CTransaction tx_aux;
        CMerkleBlock merkleBlock;
        ret = createrawpegin(request, txBTCRef, tx_aux, merkleBlock);
        if (!CheckProofSignedParent(merkleBlock.header, Params().GetConsensus())) {
            throw JSONRPCError(RPC_INVALID_PARAMETER, "Invalid tx out proof");
        }
    }
    return ret;
}

UniValue claimpegin(const JSONRPCRequest& request)
{
    std::shared_ptr<CWallet> const wallet = GetWalletForJSONRPCRequest(request);
    if (!wallet) return NullUniValue;
    CWallet* const pwallet = wallet.get();

    if (request.fHelp || request.params.size() < 2 || request.params.size() > 3)
        throw std::runtime_error(
            RPCHelpMan{"claimpegin",
                "\nClaim coins from the main chain by creating a pegin transaction with the necessary metadata after the corresponding Bitcoin transaction.\n"
                "Note that the transaction will not be relayed unless it is buried at least 102 blocks deep.\n"
                "If a transaction is not relayed it may require manual addition to a functionary mempool in order for it to be mined.\n",
                {
                    {"bitcoinTx", RPCArg::Type::STR_HEX, RPCArg::Optional::NO, "The raw bitcoin transaction (in hex) depositing bitcoin to the mainchain_address generated by getpeginaddress"},
                    {"txoutproof", RPCArg::Type::STR_HEX, RPCArg::Optional::NO, "A rawtxoutproof (in hex) generated by the mainchain daemon's `gettxoutproof` containing a proof of only bitcoinTx"},
                    {"claim_script", RPCArg::Type::STR_HEX, RPCArg::Optional::OMITTED_NAMED_ARG, "The witness program generated by getpeginaddress. Only needed if not in wallet."},
                },
                RPCResult{
                    RPCResult::Type::STR_HEX, "txid", "txid of the resulting sidechain transaction",
                },
                RPCExamples{
                    HelpExampleCli("claimpegin", "\"0200000002b80a99d63ca943d72141750d983a3eeda3a5c5a92aa962884ffb141eb49ffb4f000000006a473044022031ffe1d76decdfbbdb7e2ee6010e865a5134137c261e1921da0348b95a207f9e02203596b065c197e31bcc2f80575154774ac4e80acd7d812c91d93c4ca6a3636f27012102d2130dfbbae9bd27eee126182a39878ac4e117d0850f04db0326981f43447f9efeffffffb80a99d63ca943d72141750d983a3eeda3a5c5a92aa962884ffb141eb49ffb4f010000006b483045022100cf041ce0eb249ae5a6bc33c71c156549c7e5ad877ae39e2e3b9c8f1d81ed35060220472d4e4bcc3b7c8d1b34e467f46d80480959183d743dad73b1ed0e93ec9fd14f012103e73e8b55478ab9c5de22e2a9e73c3e6aca2c2e93cd2bad5dc4436a9a455a5c44feffffff0200e1f5050000000017a914da1745e9b549bd0bfa1a569971c77eba30cd5a4b87e86cbe00000000001976a914a25fe72e7139fd3f61936b228d657b2548b3936a88acc0020000\" \"00000020976e918ed537b0f99028648f2a25c0bd4513644fb84d9cbe1108b4df6b8edf6ba715c424110f0934265bf8c5763d9cc9f1675a0f728b35b9bc5875f6806be3d19cd5b159ffff7f2000000000020000000224eab3da09d99407cb79f0089e3257414c4121cb85a320e1fd0f88678b6b798e0713a8d66544b6f631f9b6d281c71633fb91a67619b189a06bab09794d5554a60105\" \"0014058c769ffc7d12c35cddec87384506f536383f9c\"")
            + HelpExampleRpc("claimpegin", "\"0200000002b80a99d63ca943d72141750d983a3eeda3a5c5a92aa962884ffb141eb49ffb4f000000006a473044022031ffe1d76decdfbbdb7e2ee6010e865a5134137c261e1921da0348b95a207f9e02203596b065c197e31bcc2f80575154774ac4e80acd7d812c91d93c4ca6a3636f27012102d2130dfbbae9bd27eee126182a39878ac4e117d0850f04db0326981f43447f9efeffffffb80a99d63ca943d72141750d983a3eeda3a5c5a92aa962884ffb141eb49ffb4f010000006b483045022100cf041ce0eb249ae5a6bc33c71c156549c7e5ad877ae39e2e3b9c8f1d81ed35060220472d4e4bcc3b7c8d1b34e467f46d80480959183d743dad73b1ed0e93ec9fd14f012103e73e8b55478ab9c5de22e2a9e73c3e6aca2c2e93cd2bad5dc4436a9a455a5c44feffffff0200e1f5050000000017a914da1745e9b549bd0bfa1a569971c77eba30cd5a4b87e86cbe00000000001976a914a25fe72e7139fd3f61936b228d657b2548b3936a88acc0020000\", \"00000020976e918ed537b0f99028648f2a25c0bd4513644fb84d9cbe1108b4df6b8edf6ba715c424110f0934265bf8c5763d9cc9f1675a0f728b35b9bc5875f6806be3d19cd5b159ffff7f2000000000020000000224eab3da09d99407cb79f0089e3257414c4121cb85a320e1fd0f88678b6b798e0713a8d66544b6f631f9b6d281c71633fb91a67619b189a06bab09794d5554a60105\", \"0014058c769ffc7d12c35cddec87384506f536383f9c\"")
                },
            }.ToString());

    CTransactionRef tx_ref;
    CMutableTransaction mtx;

    LOCK(pwallet->cs_wallet);

    if (::ChainstateActive().IsInitialBlockDownload()) {
        throw JSONRPCError(RPC_WALLET_ERROR, "Peg-ins cannot be completed during initial sync or reindexing.");
    }

    // NOTE: Making an RPC from within another RPC is not generally a good idea. In particular, it
    //   is necessary to copy the URI, which contains the wallet if one was given; otherwise
    //   multi-wallet support will silently break. The resulting request object is still missing a
    //   bunch of other fields, although they are usually not used by RPC handlers. This is a
    //   brittle hack, and further examples of this pattern should not be introduced.

    // Get raw peg-in transaction
    JSONRPCRequest req(request.context);
    req.URI = request.URI;
    req.params = request.params;
    UniValue ret(createrawpegin(req));  // See the note above, on why this is a bad idea.

    // Make sure it can be propagated and confirmed
    if (!ret["mature"].isNull() && ret["mature"].get_bool() == false) {
        throw JSONRPCError(RPC_INVALID_PARAMETER, "Peg-in Bitcoin transaction needs more confirmations to be sent.");
    }

    // Sign it
    JSONRPCRequest req2(request.context);
    req2.URI = request.URI;
    UniValue varr(UniValue::VARR);
    varr.push_back(ret["hex"]);
    req2.params = varr;
    UniValue result = signrawtransactionwithwallet(req2);  // See the note above, on why this is a bad idea.

    if (!DecodeHexTx(mtx, result["hex"].get_str(), false, true)) {
        throw JSONRPCError(RPC_DESERIALIZATION_ERROR, "TX decode failed");
    }

    // To check if it's not double spending an existing pegin UTXO, we check mempool acceptance.
    TxValidationState acceptState;
    LOCK(::cs_main);
    bool accepted = ::AcceptToMemoryPool(mempool, acceptState, MakeTransactionRef(mtx),
                            nullptr /* plTxnReplaced */, false /* bypass_limits */, pwallet->m_default_max_tx_fee, true /* test_accept */);
    if (!accepted) {
        bilingual_str error = Untranslated(strprintf("Error: The transaction was rejected! Reason given: %s", acceptState.ToString()));
        throw JSONRPCError(RPC_WALLET_ERROR, error.original);
    }

    // Send it
    mapValue_t mapValue;
    pwallet->CommitTransaction(MakeTransactionRef(mtx), mapValue, {} /* orderForm */);

    return mtx.GetHash().GetHex();
}

// Rewind the outputs to unblinded, and push placeholders for blinding info. Not exported.
void FillBlinds(CWallet* pwallet, CMutableTransaction& tx, std::vector<uint256>& output_value_blinds, std::vector<uint256>& output_asset_blinds, std::vector<CPubKey>& output_pubkeys, std::vector<CKey>& asset_keys, std::vector<CKey>& token_keys) {

    // Resize witness before doing anything
    tx.witness.vtxinwit.resize(tx.vin.size());
    tx.witness.vtxoutwit.resize(tx.vout.size());

    for (size_t nOut = 0; nOut < tx.vout.size(); ++nOut) {
        CTxOut& out = tx.vout[nOut];
        if (out.nValue.IsExplicit()) {
            CPubKey pubkey(out.nNonce.vchCommitment);
            if (!pubkey.IsFullyValid()) {
                output_pubkeys.push_back(CPubKey());
            } else {
                output_pubkeys.push_back(pubkey);
            }
            output_value_blinds.push_back(uint256());
            output_asset_blinds.push_back(uint256());
        } else if (out.nValue.IsCommitment()) {
            CTxOutWitness* ptxoutwit = &tx.witness.vtxoutwit[nOut];
            uint256 blinding_factor;
            uint256 asset_blinding_factor;
            CAsset asset;
            CAmount amount;
            // This can only be used to recover things like change addresses and self-sends.
            if (UnblindConfidentialPair(pwallet->GetBlindingKey(&out.scriptPubKey), out.nValue, out.nAsset, out.nNonce, out.scriptPubKey, ptxoutwit->vchRangeproof, amount, blinding_factor, asset, asset_blinding_factor) != 0) {
                // Wipe out confidential info from output and output witness
                CScript scriptPubKey = tx.vout[nOut].scriptPubKey;
                CTxOut newOut(asset, amount, scriptPubKey);
                tx.vout[nOut] = newOut;
                ptxoutwit->SetNull();

                // Mark for re-blinding with same key that deblinded it
                CPubKey pubkey(pwallet->GetBlindingKey(&out.scriptPubKey).GetPubKey());
                output_pubkeys.push_back(pubkey);
                output_value_blinds.push_back(uint256());
                output_asset_blinds.push_back(uint256());
            } else {
                output_pubkeys.push_back(CPubKey());
                output_value_blinds.push_back(uint256());
                output_asset_blinds.push_back(uint256());
            }
        } else {
            // Null or invalid, do nothing for that output
            output_pubkeys.push_back(CPubKey());
            output_value_blinds.push_back(uint256());
            output_asset_blinds.push_back(uint256());
        }
    }

    // Fill out issuance blinding keys to be used directly as nonce for rangeproof
    for (size_t nIn = 0; nIn < tx.vin.size(); ++nIn) {
        CAssetIssuance& issuance = tx.vin[nIn].assetIssuance;
        if (issuance.IsNull()) {
            asset_keys.push_back(CKey());
            token_keys.push_back(CKey());
            continue;
        }

        // Calculate underlying asset for use as blinding key script
        CAsset asset;
        // New issuance, compute the asset ids
        if (issuance.assetBlindingNonce.IsNull()) {
            uint256 entropy;
            GenerateAssetEntropy(entropy, tx.vin[nIn].prevout, issuance.assetEntropy);
            CalculateAsset(asset, entropy);
        }
        // Re-issuance
        else {
            // TODO Give option to skip blinding when the reissuance token was derived without blinding ability. For now we assume blinded
            // hashAssetIdentifier doubles as the entropy on reissuance
            CalculateAsset(asset, issuance.assetEntropy);
        }

        // Special format for issuance blinding keys, unique for each transaction
        CScript blindingScript = CScript() << OP_RETURN << std::vector<unsigned char>(tx.vin[nIn].prevout.hash.begin(), tx.vin[nIn].prevout.hash.end()) << tx.vin[nIn].prevout.n;

        for (size_t nPseudo = 0; nPseudo < 2; nPseudo++) {
            bool issuance_asset = (nPseudo == 0);
            std::vector<CKey>& issuance_blinding_keys = issuance_asset ? asset_keys : token_keys;
            CConfidentialValue& conf_value = issuance_asset ? issuance.nAmount : issuance.nInflationKeys;
            if (conf_value.IsCommitment()) {
                // Rangeproof must exist
                if (tx.witness.vtxinwit.size() <= nIn) {
                    throw JSONRPCError(RPC_INVALID_PARAMETER, "Transaction issuance is already blinded but has no attached rangeproof.");
                }
                CTxInWitness& txinwit = tx.witness.vtxinwit[nIn];
                std::vector<unsigned char>& vchRangeproof = issuance_asset ? txinwit.vchIssuanceAmountRangeproof : txinwit.vchInflationKeysRangeproof;
                uint256 blinding_factor;
                uint256 asset_blinding_factor;
                CAmount amount;
                if (UnblindConfidentialPair(pwallet->GetBlindingKey(&blindingScript), conf_value, CConfidentialAsset(asset), CConfidentialNonce(), CScript(), vchRangeproof, amount, blinding_factor, asset, asset_blinding_factor) != 0) {
                    // Wipe out confidential info from issuance
                    vchRangeproof.clear();
                    conf_value = CConfidentialValue(amount);
                    // One key blinds both values, single key needed for issuance reveal
                    issuance_blinding_keys.push_back(pwallet->GetBlindingKey(&blindingScript));
                } else {
                    // If  unable to unblind, leave it alone in next blinding step
                    issuance_blinding_keys.push_back(CKey());
                }
            } else if (conf_value.IsExplicit()) {
                // Use wallet to generate blindingkey used directly as nonce
                // as user is not "sending" to anyone.
                // Always assumed we want to blind here.
                // TODO Signal intent for all blinding via API including replacing nonce commitment
                issuance_blinding_keys.push_back(pwallet->GetBlindingKey(&blindingScript));
            } else  {
                // Null or invalid, don't try anything but append an empty key
                issuance_blinding_keys.push_back(CKey());
            }
        }
    }
}

UniValue blindrawtransaction(const JSONRPCRequest& request)
{
    std::shared_ptr<CWallet> const wallet = GetWalletForJSONRPCRequest(request);
    if (!wallet) return NullUniValue;
    CWallet* const pwallet = wallet.get();

    if (request.fHelp || (request.params.size() < 1 || request.params.size() > 5))
        throw std::runtime_error(
            RPCHelpMan{"blindrawtransaction",
                "\nConvert one or more outputs of a raw transaction into confidential ones using only wallet inputs.\n"
                "Returns the hex-encoded raw transaction.\n"
                "The output keys used can be specified by using a confidential address in createrawtransaction.\n"
                "This call may add an additional 0-value unspendable output in order to balance the blinders.\n",
                {
                    {"hexstring", RPCArg::Type::STR_HEX, RPCArg::Optional::NO, "A hex-encoded raw transaction."},
                    {"ignoreblindfail", RPCArg::Type::BOOL , /* default */ "true", "Return a transaction even when a blinding attempt fails due to number of blinded inputs/outputs."},
                    {"asset_commitments", RPCArg::Type::ARR, RPCArg::Optional::OMITTED_NAMED_ARG, "An array of input asset generators. If provided, this list must be empty, or match the final input commitment list, including ordering, to make a valid surjection proof. This list does not include generators for issuances, as these assets are inherently unblinded.",
                        {
                            {"assetcommitment", RPCArg::Type::STR_HEX, RPCArg::Optional::OMITTED, "A hex-encoded asset commitment, one for each input."
            "                        Null commitments must be \"\"."},
                        }
                    },
                    {"blind_issuances", RPCArg::Type::BOOL , /* default */ "true", "Blind the issuances found in the raw transaction or not. All issuances will be blinded if true."},
                    {"totalblinder", RPCArg::Type::STR, RPCArg::Optional::OMITTED, "Ignored for now."},
                },
                RPCResult{
                    RPCResult::Type::STR_HEX, "transaction", "serialized transaction",
                },
                RPCExamples{""},
            }.ToString());

    std::vector<unsigned char> txData(ParseHexV(request.params[0], "argument 1"));
    CDataStream ssData(txData, SER_NETWORK, PROTOCOL_VERSION);
    CMutableTransaction tx;
    try {
        ssData >> tx;
    } catch (const std::exception &) {
        throw JSONRPCError(RPC_DESERIALIZATION_ERROR, "TX decode failed");
    }

    bool ignore_blind_fail = true;
    if (request.params.size() > 1) {
        ignore_blind_fail = request.params[1].get_bool();
    }

    std::vector<std::vector<unsigned char> > auxiliary_generators;
    if (request.params.size() > 2) {
        UniValue assetCommitments = request.params[2].get_array();
        if (assetCommitments.size() != 0 && assetCommitments.size() < tx.vin.size()) {
            throw JSONRPCError(RPC_INVALID_PARAMETER, "Asset commitment array must have at least as many entries as transaction inputs.");
        }
        for (size_t nIn = 0; nIn < assetCommitments.size(); nIn++) {
            if (assetCommitments[nIn].isStr()) {
                std::string assetcommitment = assetCommitments[nIn].get_str();
                if (IsHex(assetcommitment) && assetcommitment.size() == 66) {
                    auxiliary_generators.push_back(ParseHex(assetcommitment));
                    continue;
                }
            }
            throw JSONRPCError(RPC_INVALID_PARAMETER, "Asset commitments must be a hex encoded string of length 66.");
        }
    }

    bool blind_issuances = request.params[3].isNull() || request.params[3].get_bool();

    LOCK(pwallet->cs_wallet);

    const auto& fedpegscripts = GetValidFedpegScripts(::ChainActive().Tip(), Params().GetConsensus(), true /* nextblock_validation */);

    std::vector<uint256> input_blinds;
    std::vector<uint256> input_asset_blinds;
    std::vector<CAsset> input_assets;
    std::vector<CAmount> input_amounts;
    int n_blinded_ins = 0;
    for (size_t nIn = 0; nIn < tx.vin.size(); ++nIn) {
        COutPoint prevout = tx.vin[nIn].prevout;

        // Special handling for pegin inputs: no blinds and explicit amount/asset.
        if (tx.vin[nIn].m_is_pegin) {
            std::string err;
            if (tx.witness.vtxinwit.size() != tx.vin.size() || !IsValidPeginWitness(tx.witness.vtxinwit[nIn].m_pegin_witness, fedpegscripts, prevout, err, false)) {
                throw JSONRPCError(RPC_INVALID_PARAMETER, strprintf("Transaction contains invalid peg-in input: %s", err));
            }
            CTxOut pegin_output = GetPeginOutputFromWitness(tx.witness.vtxinwit[nIn].m_pegin_witness);
            input_blinds.push_back(uint256());
            input_asset_blinds.push_back(uint256());
            input_assets.push_back(pegin_output.nAsset.GetAsset());
            input_amounts.push_back(pegin_output.nValue.GetAmount());
            continue;
        }

        std::map<uint256, CWalletTx>::iterator it = pwallet->mapWallet.find(prevout.hash);
        if (it == pwallet->mapWallet.end() || pwallet->IsMine(tx.vin[nIn]) == ISMINE_NO) {
            // For inputs we don't own, input assetcommitments for the surjection must be supplied.
            if (auxiliary_generators.size() > 0) {
                input_blinds.push_back(uint256());
                input_asset_blinds.push_back(uint256());
                input_assets.push_back(CAsset());
                input_amounts.push_back(-1);
                continue;
            }
            throw JSONRPCError(RPC_INVALID_PARAMETER, "Invalid parameter: transaction spends from non-wallet output and no assetcommitment list was given.");
        }

        if (prevout.n >= it->second.tx->vout.size()) {
            throw JSONRPCError(RPC_INVALID_PARAMETER, "Invalid parameter: transaction spends non-existing output");
        }
        input_blinds.push_back(it->second.GetOutputAmountBlindingFactor(prevout.n));
        input_asset_blinds.push_back(it->second.GetOutputAssetBlindingFactor(prevout.n));
        input_assets.push_back(it->second.GetOutputAsset(prevout.n));
        input_amounts.push_back(it->second.GetOutputValueOut(prevout.n));
        if (it->second.tx->vout[prevout.n].nValue.IsCommitment()) {
            n_blinded_ins += 1;
        }
    }

    std::vector<uint256> output_blinds;
    std::vector<uint256> output_asset_blinds;
    std::vector<CPubKey> output_pubkeys;
    std::vector<CKey> asset_keys;
    std::vector<CKey> token_keys;
    // This fills out issuance blinding data for you from the wallet itself
    FillBlinds(pwallet, tx, output_blinds, output_asset_blinds, output_pubkeys, asset_keys, token_keys);

    if (!blind_issuances) {
        asset_keys.clear();
        token_keys.clear();
    }

    // How many are we trying to blind?
    int num_pubkeys = 0;
    unsigned int key_index = 0;
    for (unsigned int i = 0; i < output_pubkeys.size(); i++) {
        const CPubKey& key = output_pubkeys[i];
        if (key.IsValid()) {
            num_pubkeys++;
            key_index = i;
        }
    }
    for (const CKey& key : asset_keys) {
        if (key.IsValid()) num_pubkeys++;
    }
    for (const CKey& key : token_keys) {
        if (key.IsValid()) num_pubkeys++;
    }

    if (num_pubkeys == 0 && n_blinded_ins == 0) {
        // Vacuous, just return the transaction
        return EncodeHexTx(CTransaction(tx));
    } else if (n_blinded_ins > 0 && num_pubkeys == 0) {
        // Blinded inputs need to balanced with something to be valid, make a dummy.
        CTxOut newTxOut(tx.vout.back().nAsset.GetAsset(), 0, CScript() << OP_RETURN);
        tx.vout.push_back(newTxOut);
        num_pubkeys++;
        output_pubkeys.push_back(pwallet->GetBlindingPubKey(newTxOut.scriptPubKey));
    } else if (n_blinded_ins == 0 && num_pubkeys == 1) {
        if (ignore_blind_fail) {
            // Just get rid of the ECDH key in the nonce field and return
            tx.vout[key_index].nNonce.SetNull();
            return EncodeHexTx(CTransaction(tx));
        } else {
            throw JSONRPCError(RPC_INVALID_PARAMETER, "Unable to blind transaction: Add another output to blind in order to complete the blinding.");
        }
    }

    if (BlindTransaction(input_blinds, input_asset_blinds, input_assets, input_amounts, output_blinds, output_asset_blinds, output_pubkeys, asset_keys, token_keys, tx, (auxiliary_generators.size() ? &auxiliary_generators : NULL)) != num_pubkeys) {
        // TODO Have more rich return values, communicating to user what has been blinded
        // User may be ok not blinding something that for instance has no corresponding type on input
        throw JSONRPCError(RPC_INVALID_PARAMETER, "Unable to blind transaction: Are you sure each asset type to blind is represented in the inputs?");
    }

    return EncodeHexTx(CTransaction(tx));
}

static UniValue unblindrawtransaction(const JSONRPCRequest& request)
{
    std::shared_ptr<CWallet> const wallet = GetWalletForJSONRPCRequest(request);
    if (!wallet) return NullUniValue;
    CWallet* const pwallet = wallet.get();

    if (request.fHelp || request.params.size() != 1)
        throw std::runtime_error(
            RPCHelpMan{"unblindrawtransaction",
                "\nRecovers unblinded transaction outputs from blinded outputs and issuance inputs when possible using wallet's known blinding keys, and strips related witness data.\n",
                {
                    {"hex", RPCArg::Type::STR_HEX, RPCArg::Optional::NO, "The hex string of the raw transaction."},
                },
                RPCResult{
                    RPCResult::Type::OBJ, "", "",
                    {
                        {RPCResult::Type::STR_HEX, "hex", "unblinded raw transaction"},
                    }
                },
                RPCExamples{
                    HelpExampleCli("unblindrawtransaction", "\"blindedtransactionhex\"")
                },
            }.ToString());

    RPCTypeCheck(request.params, {UniValue::VSTR});

    CMutableTransaction tx;
    if (!DecodeHexTx(tx, request.params[0].get_str()))
        throw JSONRPCError(RPC_DESERIALIZATION_ERROR, "TX decode failed");

    std::vector<uint256> output_value_blinds;
    std::vector<uint256> output_asset_blinds;
    std::vector<CPubKey> output_pubkeys;
    std::vector<CKey> asset_keys;
    std::vector<CKey> token_keys;
    FillBlinds(pwallet, tx, output_value_blinds, output_asset_blinds, output_pubkeys, asset_keys, token_keys);

    UniValue result(UniValue::VOBJ);
    result.pushKV("hex", EncodeHexTx(CTransaction(tx)));
    return result;
}

static CTransactionRef SendGenerationTransaction(const CScript& asset_script, const CPubKey &asset_pubkey, const CScript& token_script, const CPubKey &token_pubkey, CAmount asset_amount, CAmount token_amount, IssuanceDetails* issuance_details, CWallet* pwallet)
{
    CAsset reissue_token = issuance_details->reissuance_token;
    CAmount curBalance = pwallet->GetBalance().m_mine_trusted[reissue_token];

    if (!reissue_token.IsNull() && curBalance <= 0) {
        throw JSONRPCError(RPC_WALLET_INSUFFICIENT_FUNDS, "No available reissuance tokens in wallet.");
    }

    std::vector<CRecipient> vecSend;
    // Signal outputs to skip "funding" with fixed asset numbers 1, 2, ...
    // We don't know the asset during initial issuance until inputs are chosen
    if (asset_script.size() > 0) {
        vecSend.push_back({asset_script, asset_amount, CAsset(uint256S("1")), asset_pubkey, false});
    }
    if (token_script.size() > 0) {
        CRecipient recipient = {token_script, token_amount, CAsset(uint256S("2")), token_pubkey, false};
        // We need to select the issuance token(s) to spend
        if (!reissue_token.IsNull()) {
            recipient.asset = reissue_token;
            recipient.nAmount = curBalance; // Or 1?
            // If the issuance token *is* the fee asset, subtract fee from this output
            if (reissue_token == ::policyAsset) {
                recipient.fSubtractFeeFromAmount = true;
            }
        }
        vecSend.push_back(recipient);
    }

    CAmount nFeeRequired;
    int nChangePosRet = -1;
    bilingual_str error;
    CCoinControl dummy_control;
    BlindDetails blind_details;
    CTransactionRef tx_ref(MakeTransactionRef());
    if (!pwallet->CreateTransaction(vecSend, tx_ref, nFeeRequired, nChangePosRet, error, dummy_control, true, &blind_details, issuance_details)) {
        throw JSONRPCError(RPC_WALLET_ERROR, error.original);
    }

    mapValue_t map_value;
    pwallet->CommitTransaction(tx_ref, std::move(map_value), {} /* orderForm */, &blind_details);

    return tx_ref;
}

UniValue issueasset(const JSONRPCRequest& request)
{
    std::shared_ptr<CWallet> const wallet = GetWalletForJSONRPCRequest(request);
    if (!wallet) return NullUniValue;
    CWallet* const pwallet = wallet.get();

    if (request.fHelp || request.params.size() < 2 || request.params.size() > 3)
        throw std::runtime_error(
            RPCHelpMan{"issueasset",
                "\nCreate an asset. Must have funds in wallet to do so. Returns asset hex id.\n"
                "For more fine-grained control such as non-empty contract-hashes to commit\n"
                "to an issuance policy, see `rawissueasset` RPC call.\n",
                {
                    {"assetamount", RPCArg::Type::AMOUNT, RPCArg::Optional::NO, "Amount of asset to generate. Note that the amount is BTC-like, with 8 decimal places."},
                    {"tokenamount", RPCArg::Type::AMOUNT, RPCArg::Optional::NO, "Amount of reissuance tokens to generate. Note that the amount is BTC-like, with 8 decimal places. These will allow you to reissue the asset if in wallet using `reissueasset`. These tokens are not consumed during reissuance."},
                    {"blind", RPCArg::Type::BOOL , /* default */ "true", "Whether to blind the issuances."},
                },
                RPCResult{
                    RPCResult::Type::OBJ, "", "",
                    {
                        {RPCResult::Type::STR_HEX, "txid", "Transaction id for issuance"},
                        {RPCResult::Type::NUM, "vin", "The input position of the issuance in the transaction"},
                        {RPCResult::Type::STR_HEX, "entropy", "Entropy of the asset type"},
                        {RPCResult::Type::STR_HEX, "asset", "Asset type for issuance"},
                        {RPCResult::Type::STR_HEX, "token", "Token type for issuance"},
                    }
                },
                RPCExamples{
                    HelpExampleCli("issueasset", "10 0")
            + HelpExampleRpc("issueasset", "10, 0")
                },
            }.ToString());

    LOCK(pwallet->cs_wallet);

    if (!g_con_elementsmode) {
        throw JSONRPCError(RPC_TYPE_ERROR, "Issuance can only be done on elements-style chains. Note: `-regtest` is Bitcoin's regtest mode, instead try `-chain=<custom chain name>`");
    }

    CAmount nAmount = AmountFromValue(request.params[0]);
    CAmount nTokens = AmountFromValue(request.params[1]);
    if (nAmount == 0 && nTokens == 0) {
        throw JSONRPCError(RPC_TYPE_ERROR, "Issuance must have one non-zero component");
    }

    bool blind_issuances = request.params.size() < 3 || request.params[2].get_bool();

    if (!pwallet->IsLocked())
        pwallet->TopUpKeyPool();

    // Generate a new key that is added to wallet
    std::string error;
    CPubKey newKey;
    CTxDestination asset_dest;
    CTxDestination token_dest;
    CPubKey asset_dest_blindpub;
    CPubKey token_dest_blindpub;

    if (nAmount > 0) {
        if (!pwallet->GetNewDestination(OutputType::BECH32, "", asset_dest, error)) {
            throw JSONRPCError(RPC_WALLET_KEYPOOL_RAN_OUT, error);
        }
        asset_dest_blindpub = pwallet->GetBlindingPubKey(GetScriptForDestination(asset_dest));
    }
    if (nTokens > 0) {
        if (!pwallet->GetNewDestination(OutputType::BECH32, "", token_dest, error)) {
            throw JSONRPCError(RPC_WALLET_KEYPOOL_RAN_OUT, error);
        }
        token_dest_blindpub = pwallet->GetBlindingPubKey(GetScriptForDestination(token_dest));
    }

    uint256 dummyentropy;
    CAsset dummyasset;
    IssuanceDetails issuance_details;
    issuance_details.blind_issuance = blind_issuances;
    CTransactionRef tx_ref = SendGenerationTransaction(GetScriptForDestination(asset_dest), asset_dest_blindpub, GetScriptForDestination(token_dest), token_dest_blindpub, nAmount, nTokens, &issuance_details, pwallet);

    // Calculate asset type, assumes first vin is used for issuance
    CAsset asset;
    CAsset token;
    assert(!tx_ref->vin.empty());
    GenerateAssetEntropy(issuance_details.entropy, tx_ref->vin[0].prevout, uint256());
    CalculateAsset(asset, issuance_details.entropy);
    CalculateReissuanceToken(token, issuance_details.entropy, blind_issuances);

    UniValue ret(UniValue::VOBJ);
    ret.pushKV("txid", tx_ref->GetHash().GetHex());
    ret.pushKV("vin", 0);
    ret.pushKV("entropy", issuance_details.entropy.GetHex());
    ret.pushKV("asset", asset.GetHex());
    ret.pushKV("token", token.GetHex());
    return ret;
}

UniValue reissueasset(const JSONRPCRequest& request)
{
    std::shared_ptr<CWallet> const wallet = GetWalletForJSONRPCRequest(request);
    if (!wallet) return NullUniValue;
    CWallet* const pwallet = wallet.get();

    if (request.fHelp || request.params.size() != 2)
        throw std::runtime_error(
            RPCHelpMan{"reissueasset",
                "\nCreate more of an already issued asset. Must have reissuance token in wallet to do so. Reissuing does not affect your reissuance token balance, only asset.\n"
                "For more fine-grained control such as reissuing from a multi-signature address cold wallet, see `rawreissueasset` RPC call.\n",
                {
                    {"asset", RPCArg::Type::STR, RPCArg::Optional::NO, "The asset you want to re-issue. The corresponding token must be in your wallet."},
                    {"assetamount", RPCArg::Type::AMOUNT, RPCArg::Optional::NO, "Amount of additional asset to generate. Note that the amount is BTC-like, with 8 decimal places."},
                },
                RPCResult{
                    RPCResult::Type::OBJ, "", "",
                    {
                        {RPCResult::Type::STR_HEX, "txid", "transaction id for issuance"},
                        {RPCResult::Type::NUM, "vin", "input position of the issuance in the transaction"},
                    },
                },
                RPCExamples{
                    HelpExampleCli("reissueasset", "<asset> 0")
            + HelpExampleRpc("reissueasset", "<asset>, 0")
                },
            }.ToString());

    LOCK(pwallet->cs_wallet);

    if (!g_con_elementsmode) {
        throw JSONRPCError(RPC_TYPE_ERROR, "Issuance can only be done on elements-style chains. Note: `-regtest` is Bitcoin's regtest mode, instead try `-chain=<custom chain name>`");
    }

    std::string assetstr = request.params[0].get_str();
    CAsset asset = GetAssetFromString(assetstr);

    CAmount nAmount = AmountFromValue(request.params[1]);
    if (nAmount <= 0) {
        throw JSONRPCError(RPC_TYPE_ERROR, "Reissuance must create a non-zero amount.");
    }

    if (!pwallet->IsLocked()) {
        pwallet->TopUpKeyPool();
    }

    // Find the entropy and reissuance token in wallet
    IssuanceDetails issuance_details;
    issuance_details.reissuance_asset = asset;
    std::map<uint256, std::pair<CAsset, CAsset> > tokenMap = pwallet->GetReissuanceTokenTypes();
    for (const auto& it : tokenMap) {
        if (it.second.second == asset) {
            issuance_details.entropy = it.first;
            issuance_details.reissuance_token = it.second.first;
        }
        if (it.second.first == asset) {
            throw JSONRPCError(RPC_WALLET_ERROR, "Asset given is a reissuance token type and can not be reissued.");
        }
    }
    if (issuance_details.reissuance_token.IsNull()) {
        throw JSONRPCError(RPC_WALLET_ERROR, "Asset reissuance token definition could not be found in wallet.");
    }

    // Add destination for the to-be-created asset
    std::string error;
    CTxDestination asset_dest;
    if (!pwallet->GetNewDestination(OutputType::BECH32, "", asset_dest, error)) {
        throw JSONRPCError(RPC_WALLET_KEYPOOL_RAN_OUT, error);
    }
    CPubKey asset_dest_blindpub = pwallet->GetBlindingPubKey(GetScriptForDestination(asset_dest));

    // Add destination for tokens we are moving
    CTxDestination token_dest;
    if (!pwallet->GetNewDestination(OutputType::BECH32, "", token_dest, error)) {
        throw JSONRPCError(RPC_WALLET_KEYPOOL_RAN_OUT, error);
    }
    CPubKey token_dest_blindpub = pwallet->GetBlindingPubKey(GetScriptForDestination(token_dest));

    // Attempt a send.
    CTransactionRef tx_ref = SendGenerationTransaction(GetScriptForDestination(asset_dest), asset_dest_blindpub, GetScriptForDestination(token_dest), token_dest_blindpub, nAmount, -1, &issuance_details, pwallet);
    assert(!tx_ref->vin.empty());

    UniValue obj(UniValue::VOBJ);
    obj.pushKV("txid", tx_ref->GetHash().GetHex());
    for (uint64_t i = 0; i < tx_ref->vin.size(); i++) {
        if (!tx_ref->vin[i].assetIssuance.IsNull()) {
            obj.pushKV("vin", i);
            break;
        }
    }

    return obj;
}

UniValue listissuances(const JSONRPCRequest& request)
{
    std::shared_ptr<CWallet> const wallet = GetWalletForJSONRPCRequest(request);
    if (!wallet) return NullUniValue;
    CWallet* const pwallet = wallet.get();

    if (request.fHelp || request.params.size() > 1)
        throw std::runtime_error(
            RPCHelpMan{"listissuances",
                "\nList all issuances known to the wallet for the given asset, or for all issued assets if none provided.\n",
                {
                    {"asset", RPCArg::Type::STR, RPCArg::Optional::OMITTED, "The asset whose issaunces you wish to list. Accepts either the asset hex or the locally assigned asset label."},
                },
                RPCResult{
                    RPCResult::Type::ARR, "", "List of transaction issuances and information in wallet",
                    {
                        {RPCResult::Type::OBJ, "", "",
                        {
                            {RPCResult::Type::STR_HEX, "txid", "Transaction id for issuance"},
                            {RPCResult::Type::STR_HEX, "entropy", "Entropy of the asset type"},
                            {RPCResult::Type::STR_HEX, "asset", "Asset type for issuance if known"},
                            {RPCResult::Type::STR, "assetlabel", "Asset label for issuance if set"},
                            {RPCResult::Type::STR_HEX, "token", "Token type for issuancen"},
                            {RPCResult::Type::NUM, "vin", "The input position of the issuance in the transaction"},
                            {RPCResult::Type::STR_AMOUNT, "assetamount", "The amount of asset issued. Is -1 if blinded and unknown to wallet"},
                            {RPCResult::Type::STR_AMOUNT, "tokenamount", "The reissuance token amount issued. Is -1 if blinded and unknown to wallet"},
                            {RPCResult::Type::BOOL, "isreissuance", "Whether this is a reissuance"},
                            {RPCResult::Type::STR_HEX, "assetblinds", "Blinding factor for asset amounts"},
                            {RPCResult::Type::STR_HEX, "tokenblinds", "Blinding factor for token amounts"},
                        }},
                    }
                },
                RPCExamples{
                    HelpExampleCli("listissuances", "<asset>")
            + HelpExampleRpc("listissuances", "<asset>")
                },
            }.ToString());

    LOCK(pwallet->cs_wallet);

    std::string assetstr;
    CAsset asset_filter;
    if (request.params.size() > 0) {
        assetstr = request.params[0].get_str();
        asset_filter = GetAssetFromString(assetstr);
    }

    UniValue issuancelist(UniValue::VARR);
    for (const auto& it : pwallet->mapWallet) {
        const CWalletTx* pcoin = &it.second;
        CAsset asset;
        CAsset token;
        uint256 entropy;
        for (uint64_t vinIndex = 0; vinIndex < pcoin->tx->vin.size(); vinIndex++) {
            UniValue item(UniValue::VOBJ);
            const CAssetIssuance& issuance = pcoin->tx->vin[vinIndex].assetIssuance;
            if (issuance.IsNull()) {
                continue;
            }
            if (issuance.assetBlindingNonce.IsNull()) {
                GenerateAssetEntropy(entropy, pcoin->tx->vin[vinIndex].prevout, issuance.assetEntropy);
                CalculateAsset(asset, entropy);
                // Null is considered explicit
                CalculateReissuanceToken(token, entropy, issuance.nAmount.IsCommitment());
                item.pushKV("isreissuance", false);
                item.pushKV("token", token.GetHex());
                CAmount itamount = pcoin->GetIssuanceAmount(vinIndex, true);
                item.pushKV("tokenamount", (itamount == -1 ) ? -1 : ValueFromAmount(itamount));
                item.pushKV("tokenblinds", pcoin->GetIssuanceBlindingFactor(vinIndex, true).GetHex());
                item.pushKV("entropy", entropy.GetHex());
            } else {
                CalculateAsset(asset, issuance.assetEntropy);
                item.pushKV("isreissuance", true);
                item.pushKV("entropy", issuance.assetEntropy.GetHex());
            }
            item.pushKV("txid", pcoin->tx->GetHash().GetHex());
            item.pushKV("vin", vinIndex);
            item.pushKV("asset", asset.GetHex());
            const std::string label = gAssetsDir.GetLabel(asset);
            if (label != "") {
                item.pushKV("assetlabel", label);
            }
            CAmount iaamount = pcoin->GetIssuanceAmount(vinIndex, false);
            item.pushKV("assetamount", (iaamount == -1 ) ? -1 : ValueFromAmount(iaamount));
            item.pushKV("assetblinds", pcoin->GetIssuanceBlindingFactor(vinIndex, false).GetHex());
            if (!asset_filter.IsNull() && asset_filter != asset) {
                continue;
            }
            issuancelist.push_back(item);
        }
    }
    return issuancelist;

}

UniValue destroyamount(const JSONRPCRequest& request)
{
    std::shared_ptr<CWallet> const wallet = GetWalletForJSONRPCRequest(request);
    if (!wallet) return NullUniValue;
    CWallet* const pwallet = wallet.get();

    if (request.fHelp || request.params.size() < 1 || request.params.size() > 3)
        throw std::runtime_error(
            RPCHelpMan{"destroyamount",
                "\nDestroy an amount of a given asset.\n\n",
                {
                    {"asset", RPCArg::Type::STR, RPCArg::Optional::NO, "Hex asset id or asset label to destroy."},
                    {"amount", RPCArg::Type::AMOUNT, RPCArg::Optional::NO, "The amount to destroy (8 decimals above the minimal unit)."},
                    {"comment", RPCArg::Type::STR, RPCArg::Optional::OMITTED_NAMED_ARG, "A comment used to store what the transaction is for.\n"
            "                             This is not part of the transaction, just kept in your wallet."},
                },
                RPCResult{
                    RPCResult::Type::STR_HEX, "transactionid", "the transaction id",
                },
                RPCExamples{
                    HelpExampleCli("destroyamount", "\"bitcoin\" 100")
            + HelpExampleCli("destroyamount", "\"bitcoin\" 100 \"destroy assets\"")
            + HelpExampleRpc("destroyamount", "\"bitcoin\" 100 \"destroy assets\"")
                },
            }.ToString());

    LOCK(pwallet->cs_wallet);

    std::string strasset = request.params[0].get_str();
    CAsset asset = GetAssetFromString(strasset);

    CAmount nAmount = AmountFromValue(request.params[1]);
    if (nAmount <= 0) {
        throw JSONRPCError(RPC_TYPE_ERROR, "Invalid amount to destroy");
    }

    mapValue_t mapValue;
    if (request.params.size() > 2 && !request.params[2].isNull() && !request.params[2].get_str().empty()) {
        mapValue["comment"] = request.params[2].get_str();
    }

    EnsureWalletIsUnlocked(pwallet);

    NullData nulldata;
    CTxDestination address(nulldata);
    CCoinControl no_coin_control; // This is a deprecated API
    CTransactionRef tx = SendMoney(pwallet, address, nAmount, asset, false, no_coin_control, std::move(mapValue), true);

    return tx->GetHash().GetHex();
}

// Only used for functionary integration tests
UniValue generatepegoutproof(const JSONRPCRequest& request)
{
    std::shared_ptr<CWallet> const wallet = GetWalletForJSONRPCRequest(request);
    if (!wallet) return NullUniValue;
    CWallet* const pwallet = wallet.get();

    if (request.fHelp || request.params.size() != 3)
        throw std::runtime_error(
            RPCHelpMan{"generatepegoutproof",
                "\nONLY FOR TESTING: Generates pegout authorization proof for pegout based on the summed privkey and returns in hex. Result should be passed as an argument in `sendtomainchain`. Caution: Whitelist proof-validating mempools will filter incorrect pegoutproofs but aren't consensus enforced!\n",
                {
                    {"sumkey", RPCArg::Type::STR, RPCArg::Optional::NO, "Base58 summed key of Bitcoin and offline key"},
                    {"btcpubkey", RPCArg::Type::STR_HEX, RPCArg::Optional::NO, "Hex pegout destination Bitcoin pubkey"},
                    {"onlinepubkey", RPCArg::Type::STR_HEX, RPCArg::Optional::NO, "hex `online pubkey`"},
                },
                RPCResult{
                    RPCResult::Type::STR_HEX, "pegoutproof", "pegout authorization proof to be passed into sendtomainchain",
                },
                RPCExamples{
                    HelpExampleCli("generatepegoutproof", "\"cQtNrRngdc4RJ9CkuTVKVLyxPFsijiTJySob24xCdKXGohdFhXML\" \"02c611095119e3dc96db428a0e190a3e142237bcd2efa4fb358257497885af3ab6\" \"0390695fff5535780df1e04c1f6c10e7c0a399fa56cfce34bf8108d0a9bc7a437b\"")
            + HelpExampleRpc("generatepegoutproof", "\"cQtNrRngdc4RJ9CkuTVKVLyxPFsijiTJySob24xCdKXGohdFhXML\" \"02c611095119e3dc96db428a0e190a3e142237bcd2efa4fb358257497885af3ab6\" \"0390695fff5535780df1e04c1f6c10e7c0a399fa56cfce34bf8108d0a9bc7a437b\"")
                },
            }.ToString());

    LOCK(pwallet->cs_wallet);

    if (!IsHex(request.params[1].get_str()))
        throw JSONRPCError(RPC_TYPE_ERROR, "btcpubkey must be hex string");
    if (!IsHex(request.params[2].get_str()))
        throw JSONRPCError(RPC_TYPE_ERROR, "onlinepubkey must be hex string");

    //Parse private keys

    CKey summedSecret = DecodeSecret(request.params[0].get_str());
    if (!summedSecret.IsValid()) {
        throw JSONRPCError(RPC_INVALID_ADDRESS_OR_KEY, "Invalid summed private key encoding");
    }

    std::vector<unsigned char> sumprivkeybytes(summedSecret.begin(), summedSecret.end());
    std::vector<unsigned char> btcpubkeybytes = ParseHex(request.params[1].get_str());
    std::vector<unsigned char> onlinepubkeybytes = ParseHex(request.params[2].get_str());

    //Parse onlinepubkey
    CPubKey onlinepubkey;
    onlinepubkey.Set(onlinepubkeybytes.begin(), onlinepubkeybytes.end());
    if (!onlinepubkey.IsFullyValid())
        throw JSONRPCError(RPC_WALLET_ERROR, "Invalid online pubkey");
    secp256k1_pubkey onlinepubkey_secp;
    if (!secp256k1_ec_pubkey_parse(secp256k1_ctx, &onlinepubkey_secp, &onlinepubkeybytes[0], onlinepubkeybytes.size()))
        throw JSONRPCError(RPC_WALLET_ERROR, "Invalid online pubkey");

    CPAKList paklist = GetActivePAKList(::ChainActive().Tip(), Params().GetConsensus());
    if (paklist.IsReject()) {
        throw JSONRPCError(RPC_INVALID_ADDRESS_OR_KEY, "Pegout freeze is under effect to aid a pak transition to a new list. Please consult the network operator.");
    }

    LegacyScriptPubKeyMan* spk_man = pwallet->GetLegacyScriptPubKeyMan();
    if (!spk_man) {
        throw JSONRPCError(RPC_WALLET_ERROR, "This type of wallet does not support this command");
    }

    //Find PAK online pubkey on PAK list
    int whitelistindex=-1;
    std::vector<secp256k1_pubkey> pak_online = paklist.OnlineKeys();
    for (unsigned int i=0; i<pak_online.size(); i++) {
        if (!memcmp((void *)&pak_online[i], (void *)&onlinepubkey_secp, sizeof(secp256k1_pubkey)))
            whitelistindex = i;
    }
    if (whitelistindex == -1)
        throw JSONRPCError(RPC_WALLET_ERROR, "Given online key is not in Pegout Authorization Key List");

    CKey masterOnlineKey;
    if (!spk_man->GetKey(onlinepubkey.GetID(), masterOnlineKey))
        throw JSONRPCError(RPC_WALLET_ERROR, "Given online key is in master set but not in wallet");

    //Parse own offline pubkey
    secp256k1_pubkey btcpubkey;
    if (secp256k1_ec_pubkey_parse(secp256k1_ctx, &btcpubkey, &btcpubkeybytes[0], btcpubkeybytes.size()) != 1)
        throw JSONRPCError(RPC_WALLET_ERROR, "btcpubkey is invalid pubkey");

    //Create, verify whitelist proof
    secp256k1_whitelist_signature sig;
    if(secp256k1_whitelist_sign(secp256k1_ctx, &sig, &paklist.OnlineKeys()[0], &paklist.OfflineKeys()[0], paklist.size(), &btcpubkey, masterOnlineKey.begin(), &sumprivkeybytes[0], whitelistindex, NULL, NULL) != 1)
        throw JSONRPCError(RPC_WALLET_ERROR, "Pegout authorization proof signing failed");

    if (secp256k1_whitelist_verify(secp256k1_ctx, &sig, &paklist.OnlineKeys()[0], &paklist.OfflineKeys()[0], paklist.size(), &btcpubkey) != 1)
        throw JSONRPCError(RPC_WALLET_ERROR, "Pegout authorization proof was created and signed but is invalid");

    //Serialize and return as hex
    size_t expectedOutputSize = 1 + 32 * (1 + paklist.size());
    const size_t preSize = expectedOutputSize;
    assert(1 + 32 * (1 + 256) >= expectedOutputSize);
    unsigned char output[1 + 32 * (1 + 256)];
    secp256k1_whitelist_signature_serialize(secp256k1_ctx, output, &expectedOutputSize, &sig);
    assert(expectedOutputSize == preSize);
    std::vector<unsigned char> voutput(output, output + expectedOutputSize / sizeof(output[0]));

    return HexStr(voutput.begin(), voutput.end());
}

// Only used for functionary integration tests
UniValue getpegoutkeys(const JSONRPCRequest& request)
{
    std::shared_ptr<CWallet> const wallet = GetWalletForJSONRPCRequest(request);
    if (!wallet) return NullUniValue;
    CWallet* const pwallet = wallet.get();

    if (request.fHelp || request.params.size() != 2)
        throw std::runtime_error(
            RPCHelpMan{"getpegoutkeys",
                "\n(DEPRECATED) Please see `initpegoutwallet` and `sendtomainchain` for best-supported and easiest workflow. This call is for the Liquid network participants' `offline` wallet ONLY. Returns `sumkeys` corresponding to the sum of the Offline PAK and the imported Bitcoin key. The wallet must have the Offline private PAK to succeed. The output will be used in `generatepegoutproof` and `sendtomainchain`. Care is required to keep the bitcoin private key, as well as the `sumkey` safe, as a leak of both results in the leak of your `offlinekey`. Therefore it is recommended to create Bitcoin keys and do Bitcoin transaction signing directly on an offline wallet co-located with your offline Liquid wallet.\n",
                {
                    {"btcprivkey", RPCArg::Type::STR, RPCArg::Optional::NO, "Base58 Bitcoin private key that will be combined with the offline privkey"},
                    {"offlinepubkey", RPCArg::Type::STR_HEX, RPCArg::Optional::OMITTED_NAMED_ARG, "Hex pubkey of key to combine with btcprivkey. Primarily intended for integration testing."},
                },
                RPCResult{
                    RPCResult::Type::OBJ, "", "",
                    {
                        {RPCResult::Type::STR, "sumkey", "Base58-encoded sum key"},
                        {RPCResult::Type::STR_HEX, "btcpubkey", "the bitcoin pubkey that corresponds to the pegout destination Bitcoin address"},
                        {RPCResult::Type::STR, "btcaddress", "Destination Bitcoin address for the funds being pegged out using these keys"},
                    },
                },
                RPCExamples{
                    HelpExampleCli("getpegoutkeys", "")
            + HelpExampleCli("getpegoutkeys", "\"5Kb8kLf9zgWQnogidDA76MzPL6TsZZY36hWXMssSzNydYXYB9KF\" \"0389275d512326f7016e014d8625f709c01f23bd0dc16522bf9845a9ee1ef6cbf9\"")
            + HelpExampleRpc("getpegoutkeys", "")
           + HelpExampleRpc("getpegoutkeys", "\"5Kb8kLf9zgWQnogidDA76MzPL6TsZZY36hWXMssSzNydYXYB9KF\", \"0389275d512326f7016e014d8625f709c01f23bd0dc16522bf9845a9ee1ef6cbf9\"")
                },
            }.ToString());

    LOCK(pwallet->cs_wallet);

    LegacyScriptPubKeyMan* spk_man = pwallet->GetLegacyScriptPubKeyMan();
    if (!spk_man) {
        throw JSONRPCError(RPC_WALLET_ERROR, "This type of wallet does not support this command");
    }

    if (!request.params[1].isStr() || !IsHex(request.params[1].get_str()) || request.params[1].get_str().size() != 66) {
        throw JSONRPCError(RPC_TYPE_ERROR, "offlinepubkey must be hex string of size 66");
    }

    std::vector<unsigned char> offlinepubbytes = ParseHex(request.params[1].get_str());
    CPubKey offline_pub = CPubKey(offlinepubbytes.begin(), offlinepubbytes.end());

    if (!offline_pub.IsFullyValid()) {
        throw JSONRPCError(RPC_TYPE_ERROR, "offlinepubkey is not a valid pubkey");
    }

    CKey pegoutkey;
    if (!spk_man->GetKey(offline_pub.GetID(), pegoutkey))
        throw JSONRPCError(RPC_WALLET_ERROR, "Offline key can not be found in wallet");

    CKey bitcoinkey = DecodeSecret(request.params[0].get_str());
    if (!bitcoinkey.IsValid()) {
        throw JSONRPCError(RPC_INVALID_ADDRESS_OR_KEY, "Private key outside allowed range");
    }

    CPubKey bitcoinpubkey = bitcoinkey.GetPubKey();
    assert(bitcoinkey.VerifyPubKey(bitcoinpubkey));

    std::vector<unsigned char> pegoutkeybytes(pegoutkey.begin(), pegoutkey.end());
    std::vector<unsigned char> pegoutsubkeybytes(bitcoinkey.begin(), bitcoinkey.end());

    if (!secp256k1_ec_privkey_tweak_add(secp256k1_ctx, &pegoutkeybytes[0], &pegoutsubkeybytes[0]))
        throw JSONRPCError(RPC_WALLET_ERROR, "Summed key invalid");

    CKey sumseckey;
    sumseckey.Set(pegoutkeybytes.begin(), pegoutkeybytes.end(), true);

    UniValue ret(UniValue::VOBJ);
    ret.pushKV("sumkey", EncodeSecret(sumseckey));
    ret.pushKV("btcpubkey", HexStr(bitcoinpubkey.begin(), bitcoinpubkey.end()));
    ret.pushKV("btcaddress", EncodeParentDestination(PKHash(bitcoinpubkey.GetID())));

    return ret;
}

// END ELEMENTS commands
//

UniValue abortrescan(const JSONRPCRequest& request); // in rpcdump.cpp
UniValue dumpprivkey(const JSONRPCRequest& request); // in rpcdump.cpp
UniValue importblindingkey(const JSONRPCRequest& request); // in rpcdump.cpp
UniValue importmasterblindingkey(const JSONRPCRequest& request); // in rpcdump.cpp
UniValue importissuanceblindingkey(const JSONRPCRequest& request); // in rpcdump.cpp
UniValue dumpblindingkey(const JSONRPCRequest& request); // in rpcdump.cpp
UniValue dumpmasterblindingkey(const JSONRPCRequest& request); // in rpcdump.cpp
UniValue dumpissuanceblindingkey(const JSONRPCRequest& request); // in rpcdump.cpp
UniValue importprivkey(const JSONRPCRequest& request);
UniValue importaddress(const JSONRPCRequest& request);
UniValue importpubkey(const JSONRPCRequest& request);
UniValue dumpwallet(const JSONRPCRequest& request);
UniValue importwallet(const JSONRPCRequest& request);
UniValue importprunedfunds(const JSONRPCRequest& request);
UniValue removeprunedfunds(const JSONRPCRequest& request);
UniValue importmulti(const JSONRPCRequest& request);
UniValue importdescriptors(const JSONRPCRequest& request);
UniValue getwalletpakinfo(const JSONRPCRequest& request);

Span<const CRPCCommand> GetWalletRPCCommands()
{
// clang-format off
static const CRPCCommand commands[] =
{ //  category              name                                actor (function)                argNames
    //  --------------------- ------------------------          -----------------------         ----------
    { "rawtransactions",    "fundrawtransaction",               &fundrawtransaction,            {"hexstring","options","iswitness","solving_data"} },
    { "wallet",             "abandontransaction",               &abandontransaction,            {"txid"} },
    { "wallet",             "abortrescan",                      &abortrescan,                   {} },
    { "wallet",             "addmultisigaddress",               &addmultisigaddress,            {"nrequired","keys","label","address_type"} },
    { "wallet",             "backupwallet",                     &backupwallet,                  {"destination"} },
    { "wallet",             "bumpfee",                          &bumpfee,                       {"txid", "options"} },
    { "wallet",             "createwallet",                     &createwallet,                  {"wallet_name", "disable_private_keys", "blank", "passphrase", "avoid_reuse", "descriptors"} },
    { "wallet",             "dumpprivkey",                      &dumpprivkey,                   {"address"}  },
    { "wallet",             "dumpwallet",                       &dumpwallet,                    {"filename"} },
    { "wallet",             "encryptwallet",                    &encryptwallet,                 {"passphrase"} },
    { "wallet",             "getaddressesbylabel",              &getaddressesbylabel,           {"label"} },
    { "wallet",             "getaddressinfo",                   &getaddressinfo,                {"address"} },
    { "wallet",             "getbalance",                       &getbalance,                    {"dummy","minconf","include_watchonly","avoid_reuse","assetlabel"} },
    { "wallet",             "getnewaddress",                    &getnewaddress,                 {"label","address_type"} },
    { "wallet",             "getrawchangeaddress",              &getrawchangeaddress,           {"address_type"} },
    { "wallet",             "getreceivedbyaddress",             &getreceivedbyaddress,          {"address","minconf","assetlabel"} },
    { "wallet",             "getreceivedbylabel",               &getreceivedbylabel,            {"label","minconf","assetlabel"} },
    { "wallet",             "gettransaction",                   &gettransaction,                {"txid","include_watchonly","verbose","assetlabel"} },
    { "wallet",             "getunconfirmedbalance",            &getunconfirmedbalance,         {} },
    { "wallet",             "getbalances",                      &getbalances,                   {} },
    { "wallet",             "getwalletinfo",                    &getwalletinfo,                 {} },
    { "wallet",             "importaddress",                    &importaddress,                 {"address","label","rescan","p2sh"} },
    { "wallet",             "importdescriptors",                &importdescriptors,             {"requests"} },
    { "wallet",             "importmulti",                      &importmulti,                   {"requests","options"} },
    { "wallet",             "importprivkey",                    &importprivkey,                 {"privkey","label","rescan"} },
    { "wallet",             "importprunedfunds",                &importprunedfunds,             {"rawtransaction","txoutproof"} },
    { "wallet",             "importpubkey",                     &importpubkey,                  {"pubkey","label","rescan"} },
    { "wallet",             "importwallet",                     &importwallet,                  {"filename"} },
    { "wallet",             "keypoolrefill",                    &keypoolrefill,                 {"newsize"} },
    { "wallet",             "listaddressgroupings",             &listaddressgroupings,          {} },
    { "wallet",             "listlabels",                       &listlabels,                    {"purpose"} },
    { "wallet",             "listlockunspent",                  &listlockunspent,               {} },
    { "wallet",             "listreceivedbyaddress",            &listreceivedbyaddress,         {"minconf","include_empty","include_watchonly","address_filter","assetlabel"} },
    { "wallet",             "listreceivedbylabel",              &listreceivedbylabel,           {"minconf","include_empty","include_watchonly"} },
    { "wallet",             "listsinceblock",                   &listsinceblock,                {"blockhash","target_confirmations","include_watchonly","include_removed"} },
    { "wallet",             "listtransactions",                 &listtransactions,              {"label|dummy","count","skip","include_watchonly"} },
    { "wallet",             "listunspent",                      &listunspent,                   {"minconf","maxconf","addresses","include_unsafe","query_options"} },
    { "wallet",             "listwalletdir",                    &listwalletdir,                 {} },
    { "wallet",             "listwallets",                      &listwallets,                   {} },
    { "wallet",             "loadwallet",                       &loadwallet,                    {"filename"} },
    { "wallet",             "lockunspent",                      &lockunspent,                   {"unlock","transactions"} },
    { "wallet",             "removeprunedfunds",                &removeprunedfunds,             {"txid"} },
    { "wallet",             "rescanblockchain",                 &rescanblockchain,              {"start_height", "stop_height"} },
    { "wallet",             "sendmany",                         &sendmany,                      {"dummy","amounts","minconf","comment","subtractfeefrom","replaceable","conf_target","estimate_mode", "output_assets", "ignoreblindfail"} },
    { "wallet",             "sendtoaddress",                    &sendtoaddress,                 {"address","amount","comment","comment_to","subtractfeefromamount","replaceable","conf_target","estimate_mode","avoid_reuse", "assetlabel", "ignorblindfail"} },
    { "wallet",             "sethdseed",                        &sethdseed,                     {"newkeypool","seed"} },
    { "wallet",             "setlabel",                         &setlabel,                      {"address","label"} },
    { "wallet",             "settxfee",                         &settxfee,                      {"amount"} },
    { "wallet",             "setwalletflag",                    &setwalletflag,                 {"flag","value"} },
    { "wallet",             "signmessage",                      &signmessage,                   {"address","message"} },
    { "wallet",             "signrawtransactionwithwallet",     &signrawtransactionwithwallet,  {"hexstring","prevtxs","sighashtype"} },
    { "wallet",             "unloadwallet",                     &unloadwallet,                  {"wallet_name"} },
    { "wallet",             "upgradewallet",                    &upgradewallet,                 {"version"} },
    { "wallet",             "walletcreatefundedpsbt",           &walletcreatefundedpsbt,        {"inputs","outputs","locktime","options","bip32derivs","solving_data"} },
    { "wallet",             "walletlock",                       &walletlock,                    {} },
    { "wallet",             "walletpassphrase",                 &walletpassphrase,              {"passphrase","timeout"} },
    { "wallet",             "walletpassphrasechange",           &walletpassphrasechange,        {"oldpassphrase","newpassphrase"} },
    { "wallet",             "walletprocesspsbt",                &walletprocesspsbt,             {"psbt","sign","sighashtype","bip32derivs"} },
    { "wallet",             "walletfillpsbtdata",               &walletfillpsbtdata,            {"psbt","bip32derivs"} },
    { "wallet",             "walletsignpsbt",                   &walletsignpsbt,                {"psbt","sighashtype","imbalance_ok"} },
    // ELEMENTS:
    { "wallet",             "getpeginaddress",                  &getpeginaddress,               {} },
    { "wallet",             "claimpegin",                       &claimpegin,                    {"bitcoin_tx", "txoutproof", "claim_script"} },
    { "wallet",             "createrawpegin",                   &createrawpegin,                {"bitcoin_tx", "txoutproof", "claim_script"} },
    { "wallet",             "blindrawtransaction",              &blindrawtransaction,           {"hexstring", "ignoreblindfail", "asset_commitments", "blind_issuances", "totalblinder"} },
    { "wallet",             "unblindrawtransaction",            &unblindrawtransaction,         {"hex"} },
    { "wallet",             "sendtomainchain",                  &sendtomainchain,               {"address", "amount", "subtractfeefromamount"} },
    { "wallet",             "initpegoutwallet",                 &initpegoutwallet,              {"bitcoin_descriptor", "bip32_counter", "liquid_pak"} },
    { "wallet",             "getwalletpakinfo",                 &getwalletpakinfo,              {} },
    { "wallet",             "importblindingkey",                &importblindingkey,             {"address", "hexkey"}},
    { "wallet",             "importmasterblindingkey",          &importmasterblindingkey,       {"hexkey"}},
    { "wallet",             "importissuanceblindingkey",        &importissuanceblindingkey,     {"txid", "vin", "blindingkey"}},
    { "wallet",             "dumpblindingkey",                  &dumpblindingkey,               {"address"}},
    { "wallet",             "dumpmasterblindingkey",            &dumpmasterblindingkey,         {}},
    { "wallet",             "dumpissuanceblindingkey",          &dumpissuanceblindingkey,       {"txid", "vin"}},
    { "wallet",             "signblock",                        &signblock,                     {"blockhex", "witnessScript"}},
    { "wallet",             "listissuances",                    &listissuances,                 {"asset"}},
    { "wallet",             "issueasset",                       &issueasset,                    {"assetamount", "tokenamount", "blind"}},
    { "wallet",             "reissueasset",                     &reissueasset,                  {"asset", "assetamount"}},
    { "wallet",             "destroyamount",                    &destroyamount,                 {"asset", "amount", "comment"} },
    { "hidden",             "generatepegoutproof",              &generatepegoutproof,           {"sumkey", "btcpubkey", "onlinepubkey"} },
    { "hidden",             "getpegoutkeys",                    &getpegoutkeys,                 {"btcprivkey", "offlinepubkey"} },
};
// clang-format on
    return MakeSpan(commands);
}<|MERGE_RESOLUTION|>--- conflicted
+++ resolved
@@ -4391,23 +4391,13 @@
 
 UniValue walletfillpsbtdata(const JSONRPCRequest& request)
 {
-<<<<<<< HEAD
     if (!g_con_elementsmode)
         throw std::runtime_error("PSBT operations are disabled when not in elementsmode.\n");
-
-    std::shared_ptr<CWallet> const wallet = GetWalletForJSONRPCRequest(request);
-    if (!wallet) return NullUniValue;
-    const CWallet* const pwallet = wallet.get();
 
     if (request.fHelp || request.params.size() < 1 || request.params.size() > 4)
         throw std::runtime_error(
             RPCHelpMan{"walletfillpsbtdata",
                 "\nUpdate a PSBT with input information from our wallet\n" +
-=======
-            RPCHelpMan{"walletprocesspsbt",
-                "\nUpdate a PSBT with input information from our wallet and then sign inputs\n"
-                "that we can sign for." +
->>>>>>> 19e91921
         HELP_REQUIRING_PASSPHRASE,
                 {
                     {"psbt", RPCArg::Type::STR, RPCArg::Optional::NO, "The transaction base64 string"},
@@ -4426,6 +4416,10 @@
             }.ToString()
         );
 
+    std::shared_ptr<CWallet> const wallet = GetWalletForJSONRPCRequest(request);
+    if (!wallet) return NullUniValue;
+    CWallet* const pwallet = wallet.get();
+
     RPCTypeCheck(request.params, {UniValue::VSTR, UniValue::VBOOL});
 
     // Unserialize the transaction
@@ -4450,10 +4444,6 @@
 {
     if (!g_con_elementsmode)
         throw std::runtime_error("PSBT operations are disabled when not in elementsmode.\n");
-
-    std::shared_ptr<CWallet> const wallet = GetWalletForJSONRPCRequest(request);
-    if (!wallet) return NullUniValue;
-    CWallet* const pwallet = wallet.get();
 
     if (request.fHelp || request.params.size() < 1 || request.params.size() > 4)
         throw std::runtime_error(
@@ -4485,15 +4475,11 @@
             }.ToString()
         );
 
-<<<<<<< HEAD
-    RPCTypeCheck(request.params, {UniValue::VSTR, UniValue::VSTR, UniValue::VBOOL});
-=======
     std::shared_ptr<CWallet> const wallet = GetWalletForJSONRPCRequest(request);
     if (!wallet) return NullUniValue;
     const CWallet* const pwallet = wallet.get();
 
-    RPCTypeCheck(request.params, {UniValue::VSTR, UniValue::VBOOL, UniValue::VSTR});
->>>>>>> 19e91921
+    RPCTypeCheck(request.params, {UniValue::VSTR, UniValue::VSTR, UniValue::VBOOL});
 
     // Unserialize the transaction
     PartiallySignedTransaction psbtx;
@@ -4521,13 +4507,8 @@
 
 UniValue walletprocesspsbt(const JSONRPCRequest& request)
 {
-<<<<<<< HEAD
     if (!g_con_elementsmode)
         throw std::runtime_error("PSBT operations are disabled when not in elementsmode.\n");
-
-    std::shared_ptr<CWallet> const wallet = GetWalletForJSONRPCRequest(request);
-    if (!wallet) return NullUniValue;
-    CWallet* const pwallet = wallet.get();
 
             RPCHelpMan{"walletprocesspsbt",
                 "\nUpdate a PSBT with input information from our wallet and then sign inputs\n"
@@ -4540,11 +4521,6 @@
                 " - blindpsbt\n"
                 " - walletsignpsbt\n" +
                     HELP_REQUIRING_PASSPHRASE,
-=======
-            RPCHelpMan{"walletcreatefundedpsbt",
-                "\nCreates and funds a transaction in the Partially Signed Transaction format. Inputs will be added if supplied inputs are not enough\n"
-                "Implements the Creator and Updater roles.\n",
->>>>>>> 19e91921
                 {
                     {"psbt", RPCArg::Type::STR, RPCArg::Optional::NO, "The transaction base64 string"},
                     {"sign", RPCArg::Type::BOOL, /* default */ "true", "Also sign the transaction when updating"},
@@ -4569,6 +4545,10 @@
                 },
             }.Check(request);
 
+    std::shared_ptr<CWallet> const wallet = GetWalletForJSONRPCRequest(request);
+    if (!wallet) return NullUniValue;
+    CWallet* const pwallet = wallet.get();
+
     RPCTypeCheck(request.params, {UniValue::VSTR, UniValue::VBOOL, UniValue::VSTR});
 
     // Unserialize the transaction
@@ -4603,10 +4583,6 @@
 {
     if (!g_con_elementsmode)
         throw std::runtime_error("PSBT operations are disabled when not in elementsmode.\n");
-
-    std::shared_ptr<CWallet> const wallet = GetWalletForJSONRPCRequest(request);
-    if (!wallet) return NullUniValue;
-    CWallet* const pwallet = wallet.get();
 
             RPCHelpMan{"walletcreatefundedpsbt",
                 "\nCreates and funds a transaction in the Partially Signed Transaction format. Inputs will be added if supplied inputs are not enough\n"
@@ -4852,10 +4828,6 @@
 
 UniValue signblock(const JSONRPCRequest& request)
 {
-    std::shared_ptr<CWallet> const wallet = GetWalletForJSONRPCRequest(request);
-    if (!wallet) return NullUniValue;
-    CWallet* const pwallet = wallet.get();
-
     if (request.fHelp || request.params.size() < 1 || request.params.size() > 2)
         throw std::runtime_error(
             RPCHelpMan{"signblock",
@@ -4883,6 +4855,10 @@
         throw JSONRPCError(RPC_MISC_ERROR, "Signed blocks are not active for this network.");
     }
 
+    std::shared_ptr<CWallet> const wallet = GetWalletForJSONRPCRequest(request);
+    if (!wallet) return NullUniValue;
+    CWallet* const pwallet = wallet.get();
+
     CBlock block;
     if (!DecodeHexBlk(block, request.params[0].get_str()))
         throw JSONRPCError(RPC_DESERIALIZATION_ERROR, "Block decode failed");
@@ -4945,10 +4921,6 @@
 
 UniValue getpeginaddress(const JSONRPCRequest& request)
 {
-    std::shared_ptr<CWallet> const wallet = GetWalletForJSONRPCRequest(request);
-    if (!wallet) return NullUniValue;
-    CWallet* const pwallet = wallet.get();
-
     if (request.fHelp || request.params.size() != 0)
         throw std::runtime_error(
             RPCHelpMan{"getpeginaddress",
@@ -4968,6 +4940,10 @@
                 },
             }.ToString());
 
+    std::shared_ptr<CWallet> const wallet = GetWalletForJSONRPCRequest(request);
+    if (!wallet) return NullUniValue;
+    CWallet* const pwallet = wallet.get();
+
     LegacyScriptPubKeyMan* spk_man = pwallet->GetLegacyScriptPubKeyMan();
     if (!spk_man) {
         throw JSONRPCError(RPC_WALLET_ERROR, "This type of wallet does not support this command");
@@ -5040,10 +5016,6 @@
 UniValue initpegoutwallet(const JSONRPCRequest& request)
 {
 
-    std::shared_ptr<CWallet> const wallet = GetWalletForJSONRPCRequest(request);
-    if (!wallet) return NullUniValue;
-    CWallet* const pwallet = wallet.get();
-
     if (request.fHelp || request.params.size() < 1 || request.params.size() > 3)
         throw std::runtime_error(
             RPCHelpMan{"initpegoutwallet",
@@ -5070,6 +5042,10 @@
                 },
             }.ToString());
 
+    std::shared_ptr<CWallet> const wallet = GetWalletForJSONRPCRequest(request);
+    if (!wallet) return NullUniValue;
+    CWallet* const pwallet = wallet.get();
+
     LOCK(pwallet->cs_wallet);
 
     LegacyScriptPubKeyMan* spk_man = pwallet->GetLegacyScriptPubKeyMan();
@@ -5220,10 +5196,6 @@
 
 UniValue sendtomainchain_base(const JSONRPCRequest& request)
 {
-    std::shared_ptr<CWallet> const wallet = GetWalletForJSONRPCRequest(request);
-    if (!wallet) return NullUniValue;
-    CWallet* const pwallet = wallet.get();
-
     if (request.fHelp || request.params.size() < 2 || request.params.size() > 3)
         throw std::runtime_error(
             RPCHelpMan{"sendtomainchain",
@@ -5243,6 +5215,10 @@
                 },
             }.ToString());
 
+    std::shared_ptr<CWallet> const wallet = GetWalletForJSONRPCRequest(request);
+    if (!wallet) return NullUniValue;
+    CWallet* const pwallet = wallet.get();
+
     LOCK(pwallet->cs_wallet);
 
     EnsureWalletIsUnlocked(pwallet);
@@ -5323,10 +5299,6 @@
 
 UniValue sendtomainchain_pak(const JSONRPCRequest& request)
 {
-    std::shared_ptr<CWallet> const wallet = GetWalletForJSONRPCRequest(request);
-    if (!wallet) return NullUniValue;
-    CWallet* const pwallet = wallet.get();
-
     if (request.fHelp || request.params.size() < 2 || request.params.size() > 3)
         throw std::runtime_error(
             RPCHelpMan{"sendtomainchain",
@@ -5352,6 +5324,10 @@
                 },
             }.ToString());
 
+    std::shared_ptr<CWallet> const wallet = GetWalletForJSONRPCRequest(request);
+    if (!wallet) return NullUniValue;
+    CWallet* const pwallet = wallet.get();
+
     LOCK(pwallet->cs_wallet);
 
     EnsureWalletIsUnlocked(pwallet);
@@ -5551,10 +5527,6 @@
 template<typename T_tx_ref, typename T_tx, typename T_merkle_block>
 static UniValue createrawpegin(const JSONRPCRequest& request, T_tx_ref& txBTCRef, T_tx& tx_aux, T_merkle_block& merkleBlock)
 {
-    std::shared_ptr<CWallet> const wallet = GetWalletForJSONRPCRequest(request);
-    if (!wallet) return NullUniValue;
-    CWallet* const pwallet = wallet.get();
-
     if (request.fHelp || request.params.size() < 2 || request.params.size() > 3)
         throw std::runtime_error(
             RPCHelpMan{"createrawpegin",
@@ -5579,6 +5551,10 @@
                 },
             }.ToString());
 
+    std::shared_ptr<CWallet> const wallet = GetWalletForJSONRPCRequest(request);
+    if (!wallet) return NullUniValue;
+    CWallet* const pwallet = wallet.get();
+
     LOCK(pwallet->cs_wallet);
 
     if (!IsHex(request.params[0].get_str()) || !IsHex(request.params[1].get_str())) {
@@ -5692,10 +5668,6 @@
 
 UniValue claimpegin(const JSONRPCRequest& request)
 {
-    std::shared_ptr<CWallet> const wallet = GetWalletForJSONRPCRequest(request);
-    if (!wallet) return NullUniValue;
-    CWallet* const pwallet = wallet.get();
-
     if (request.fHelp || request.params.size() < 2 || request.params.size() > 3)
         throw std::runtime_error(
             RPCHelpMan{"claimpegin",
@@ -5718,6 +5690,10 @@
 
     CTransactionRef tx_ref;
     CMutableTransaction mtx;
+
+    std::shared_ptr<CWallet> const wallet = GetWalletForJSONRPCRequest(request);
+    if (!wallet) return NullUniValue;
+    CWallet* const pwallet = wallet.get();
 
     LOCK(pwallet->cs_wallet);
 
@@ -5888,10 +5864,6 @@
 
 UniValue blindrawtransaction(const JSONRPCRequest& request)
 {
-    std::shared_ptr<CWallet> const wallet = GetWalletForJSONRPCRequest(request);
-    if (!wallet) return NullUniValue;
-    CWallet* const pwallet = wallet.get();
-
     if (request.fHelp || (request.params.size() < 1 || request.params.size() > 5))
         throw std::runtime_error(
             RPCHelpMan{"blindrawtransaction",
@@ -5917,6 +5889,10 @@
                 RPCExamples{""},
             }.ToString());
 
+    std::shared_ptr<CWallet> const wallet = GetWalletForJSONRPCRequest(request);
+    if (!wallet) return NullUniValue;
+    CWallet* const pwallet = wallet.get();
+
     std::vector<unsigned char> txData(ParseHexV(request.params[0], "argument 1"));
     CDataStream ssData(txData, SER_NETWORK, PROTOCOL_VERSION);
     CMutableTransaction tx;
@@ -6062,10 +6038,6 @@
 
 static UniValue unblindrawtransaction(const JSONRPCRequest& request)
 {
-    std::shared_ptr<CWallet> const wallet = GetWalletForJSONRPCRequest(request);
-    if (!wallet) return NullUniValue;
-    CWallet* const pwallet = wallet.get();
-
     if (request.fHelp || request.params.size() != 1)
         throw std::runtime_error(
             RPCHelpMan{"unblindrawtransaction",
@@ -6083,6 +6055,10 @@
                     HelpExampleCli("unblindrawtransaction", "\"blindedtransactionhex\"")
                 },
             }.ToString());
+
+    std::shared_ptr<CWallet> const wallet = GetWalletForJSONRPCRequest(request);
+    if (!wallet) return NullUniValue;
+    CWallet* const pwallet = wallet.get();
 
     RPCTypeCheck(request.params, {UniValue::VSTR});
 
@@ -6149,10 +6125,6 @@
 
 UniValue issueasset(const JSONRPCRequest& request)
 {
-    std::shared_ptr<CWallet> const wallet = GetWalletForJSONRPCRequest(request);
-    if (!wallet) return NullUniValue;
-    CWallet* const pwallet = wallet.get();
-
     if (request.fHelp || request.params.size() < 2 || request.params.size() > 3)
         throw std::runtime_error(
             RPCHelpMan{"issueasset",
@@ -6180,6 +6152,10 @@
                 },
             }.ToString());
 
+    std::shared_ptr<CWallet> const wallet = GetWalletForJSONRPCRequest(request);
+    if (!wallet) return NullUniValue;
+    CWallet* const pwallet = wallet.get();
+
     LOCK(pwallet->cs_wallet);
 
     if (!g_con_elementsmode) {
@@ -6243,10 +6219,6 @@
 
 UniValue reissueasset(const JSONRPCRequest& request)
 {
-    std::shared_ptr<CWallet> const wallet = GetWalletForJSONRPCRequest(request);
-    if (!wallet) return NullUniValue;
-    CWallet* const pwallet = wallet.get();
-
     if (request.fHelp || request.params.size() != 2)
         throw std::runtime_error(
             RPCHelpMan{"reissueasset",
@@ -6269,6 +6241,10 @@
                 },
             }.ToString());
 
+    std::shared_ptr<CWallet> const wallet = GetWalletForJSONRPCRequest(request);
+    if (!wallet) return NullUniValue;
+    CWallet* const pwallet = wallet.get();
+
     LOCK(pwallet->cs_wallet);
 
     if (!g_con_elementsmode) {
@@ -6337,10 +6313,6 @@
 
 UniValue listissuances(const JSONRPCRequest& request)
 {
-    std::shared_ptr<CWallet> const wallet = GetWalletForJSONRPCRequest(request);
-    if (!wallet) return NullUniValue;
-    CWallet* const pwallet = wallet.get();
-
     if (request.fHelp || request.params.size() > 1)
         throw std::runtime_error(
             RPCHelpMan{"listissuances",
@@ -6372,6 +6344,10 @@
             + HelpExampleRpc("listissuances", "<asset>")
                 },
             }.ToString());
+
+    std::shared_ptr<CWallet> const wallet = GetWalletForJSONRPCRequest(request);
+    if (!wallet) return NullUniValue;
+    CWallet* const pwallet = wallet.get();
 
     LOCK(pwallet->cs_wallet);
 
@@ -6432,10 +6408,6 @@
 
 UniValue destroyamount(const JSONRPCRequest& request)
 {
-    std::shared_ptr<CWallet> const wallet = GetWalletForJSONRPCRequest(request);
-    if (!wallet) return NullUniValue;
-    CWallet* const pwallet = wallet.get();
-
     if (request.fHelp || request.params.size() < 1 || request.params.size() > 3)
         throw std::runtime_error(
             RPCHelpMan{"destroyamount",
@@ -6456,6 +6428,10 @@
                 },
             }.ToString());
 
+    std::shared_ptr<CWallet> const wallet = GetWalletForJSONRPCRequest(request);
+    if (!wallet) return NullUniValue;
+    CWallet* const pwallet = wallet.get();
+
     LOCK(pwallet->cs_wallet);
 
     std::string strasset = request.params[0].get_str();
@@ -6484,10 +6460,6 @@
 // Only used for functionary integration tests
 UniValue generatepegoutproof(const JSONRPCRequest& request)
 {
-    std::shared_ptr<CWallet> const wallet = GetWalletForJSONRPCRequest(request);
-    if (!wallet) return NullUniValue;
-    CWallet* const pwallet = wallet.get();
-
     if (request.fHelp || request.params.size() != 3)
         throw std::runtime_error(
             RPCHelpMan{"generatepegoutproof",
@@ -6506,6 +6478,10 @@
                 },
             }.ToString());
 
+    std::shared_ptr<CWallet> const wallet = GetWalletForJSONRPCRequest(request);
+    if (!wallet) return NullUniValue;
+    CWallet* const pwallet = wallet.get();
+
     LOCK(pwallet->cs_wallet);
 
     if (!IsHex(request.params[1].get_str()))
@@ -6585,10 +6561,6 @@
 // Only used for functionary integration tests
 UniValue getpegoutkeys(const JSONRPCRequest& request)
 {
-    std::shared_ptr<CWallet> const wallet = GetWalletForJSONRPCRequest(request);
-    if (!wallet) return NullUniValue;
-    CWallet* const pwallet = wallet.get();
-
     if (request.fHelp || request.params.size() != 2)
         throw std::runtime_error(
             RPCHelpMan{"getpegoutkeys",
@@ -6612,6 +6584,10 @@
            + HelpExampleRpc("getpegoutkeys", "\"5Kb8kLf9zgWQnogidDA76MzPL6TsZZY36hWXMssSzNydYXYB9KF\", \"0389275d512326f7016e014d8625f709c01f23bd0dc16522bf9845a9ee1ef6cbf9\"")
                 },
             }.ToString());
+
+    std::shared_ptr<CWallet> const wallet = GetWalletForJSONRPCRequest(request);
+    if (!wallet) return NullUniValue;
+    CWallet* const pwallet = wallet.get();
 
     LOCK(pwallet->cs_wallet);
 
