// Copyright (c) 2010 Satoshi Nakamoto
// Copyright (c) 2009-2019 The Bitcoin Core developers
// Distributed under the MIT software license, see the accompanying
// file COPYING or http://www.opensource.org/licenses/mit-license.php.

#include <amount.h>
#include <asset.h>
#include <assetsdir.h>
#include <block_proof.h>
#include <consensus/validation.h>
#include <core_io.h>
#include <init.h>
#include <interfaces/chain.h>
#include <key_io.h>
#include <mainchainrpc.h>
#include <merkleblock.h>
#include <node/transaction.h>
#include <outputtype.h>
#include <pegins.h>
#include <policy/feerate.h>
#include <policy/fees.h>
#include <policy/policy.h>
#include <policy/rbf.h>
#include <pow.h>
#include <primitives/bitcoin/merkleblock.h>
#include <primitives/bitcoin/transaction.h>
#include <rpc/rawtransaction_util.h>
#include <rpc/server.h>
#include <rpc/util.h>
#include <script/descriptor.h>
#include <script/sign.h>
#include <secp256k1.h>
#include <util/bip32.h>
#include <util/fees.h>
#include <util/moneystr.h>
#include <util/system.h>
#include <util/url.h>
#include <util/validation.h>
#include <validation.h>
#include <wallet/coincontrol.h>
#include <wallet/feebumper.h>
#include <wallet/fees.h>
#include <wallet/psbtwallet.h>
#include <wallet/rpcwallet.h>
#include <wallet/wallet.h>
#include <wallet/walletdb.h>
#include <wallet/walletutil.h>

#include <stdint.h>

#include <univalue.h>

#include <functional>

#include <script/generic.hpp> // signblock
#include <script/descriptor.h> // initpegoutwallet
#include <span.h> // sendtomainchain_pak
#include <blind.h>
#include <issuance.h>

static const std::string WALLET_ENDPOINT_BASE = "/wallet/";

static inline bool GetAvoidReuseFlag(CWallet * const pwallet, const UniValue& param) {
    bool can_avoid_reuse = pwallet->IsWalletFlagSet(WALLET_FLAG_AVOID_REUSE);
    bool avoid_reuse = param.isNull() ? can_avoid_reuse : param.get_bool();

    if (avoid_reuse && !can_avoid_reuse) {
        throw JSONRPCError(RPC_WALLET_ERROR, "wallet does not have the \"avoid reuse\" feature enabled");
    }

    return avoid_reuse;
}


/** Used by RPC commands that have an include_watchonly parameter.
 *  We default to true for watchonly wallets if include_watchonly isn't
 *  explicitly set.
 */
static bool ParseIncludeWatchonly(const UniValue& include_watchonly, const CWallet& pwallet)
{
    if (include_watchonly.isNull()) {
        // if include_watchonly isn't explicitly set, then check if we have a watchonly wallet
        return pwallet.IsWalletFlagSet(WALLET_FLAG_DISABLE_PRIVATE_KEYS);
    }

    // otherwise return whatever include_watchonly was set to
    return include_watchonly.get_bool();
}


/** Checks if a CKey is in the given CWallet compressed or otherwise*/
bool HaveKey(const CWallet& wallet, const CKey& key)
{
    CKey key2;
    key2.Set(key.begin(), key.end(), !key.IsCompressed());
    return wallet.HaveKey(key.GetPubKey().GetID()) || wallet.HaveKey(key2.GetPubKey().GetID());
}

bool GetWalletNameFromJSONRPCRequest(const JSONRPCRequest& request, std::string& wallet_name)
{
    if (request.URI.substr(0, WALLET_ENDPOINT_BASE.size()) == WALLET_ENDPOINT_BASE) {
        // wallet endpoint was used
        wallet_name = urlDecode(request.URI.substr(WALLET_ENDPOINT_BASE.size()));
        return true;
    }
    return false;
}

std::shared_ptr<CWallet> GetWalletForJSONRPCRequest(const JSONRPCRequest& request)
{
    std::string wallet_name;
    if (GetWalletNameFromJSONRPCRequest(request, wallet_name)) {
        std::shared_ptr<CWallet> pwallet = GetWallet(wallet_name);
        if (!pwallet) throw JSONRPCError(RPC_WALLET_NOT_FOUND, "Requested wallet does not exist or is not loaded");
        return pwallet;
    }

    std::vector<std::shared_ptr<CWallet>> wallets = GetWallets();
    return wallets.size() == 1 || (request.fHelp && wallets.size() > 0) ? wallets[0] : nullptr;
}

std::string HelpRequiringPassphrase(const CWallet* pwallet)
{
    return pwallet && pwallet->IsCrypted()
        ? "\nRequires wallet passphrase to be set with walletpassphrase call."
        : "";
}

bool EnsureWalletIsAvailable(const CWallet* pwallet, bool avoidException)
{
    if (pwallet) return true;
    if (avoidException) return false;
    if (!HasWallets()) {
        throw JSONRPCError(
            RPC_METHOD_NOT_FOUND, "Method not found (wallet method is disabled because no wallet is loaded)");
    }
    throw JSONRPCError(RPC_WALLET_NOT_SPECIFIED,
        "Wallet file not specified (must request wallet RPC through /wallet/<filename> uri-path).");
}

void EnsureWalletIsUnlocked(const CWallet* pwallet)
{
    if (pwallet->IsLocked()) {
        throw JSONRPCError(RPC_WALLET_UNLOCK_NEEDED, "Error: Please enter the wallet passphrase with walletpassphrase first.");
    }
}

static void WalletTxToJSON(interfaces::Chain& chain, interfaces::Chain::Lock& locked_chain, const CWalletTx& wtx, UniValue& entry)
{
    int confirms = wtx.GetDepthInMainChain(locked_chain);
    entry.pushKV("confirmations", confirms);
    if (wtx.IsCoinBase())
        entry.pushKV("generated", true);
    if (confirms > 0)
    {
        entry.pushKV("blockhash", wtx.m_confirm.hashBlock.GetHex());
        entry.pushKV("blockindex", wtx.m_confirm.nIndex);
        int64_t block_time;
        bool found_block = chain.findBlock(wtx.m_confirm.hashBlock, nullptr /* block */, &block_time);
        assert(found_block);
        entry.pushKV("blocktime", block_time);
    } else {
        entry.pushKV("trusted", wtx.IsTrusted(locked_chain));
    }
    uint256 hash = wtx.GetHash();
    entry.pushKV("txid", hash.GetHex());
    UniValue conflicts(UniValue::VARR);
    for (const uint256& conflict : wtx.GetConflicts())
        conflicts.push_back(conflict.GetHex());
    entry.pushKV("walletconflicts", conflicts);
    entry.pushKV("time", wtx.GetTxTime());
    entry.pushKV("timereceived", (int64_t)wtx.nTimeReceived);

    // Add opt-in RBF status
    std::string rbfStatus = "no";
    if (confirms <= 0) {
        RBFTransactionState rbfState = chain.isRBFOptIn(*wtx.tx);
        if (rbfState == RBFTransactionState::UNKNOWN)
            rbfStatus = "unknown";
        else if (rbfState == RBFTransactionState::REPLACEABLE_BIP125)
            rbfStatus = "yes";
    }
    entry.pushKV("bip125-replaceable", rbfStatus);

    for (const std::pair<const std::string, std::string>& item : wtx.mapValue) {
        // Skip blinding data which isn't parseable
        if (item.first != "blindingdata") {
            entry.pushKV(item.first, item.second);
        }
    }
}

static std::string LabelFromValue(const UniValue& value)
{
    std::string label = value.get_str();
    if (label == "*")
        throw JSONRPCError(RPC_WALLET_INVALID_LABEL_NAME, "Invalid label name");
    return label;
}

static UniValue getnewaddress(const JSONRPCRequest& request)
{
    std::shared_ptr<CWallet> const wallet = GetWalletForJSONRPCRequest(request);
    CWallet* const pwallet = wallet.get();

    if (!EnsureWalletIsAvailable(pwallet, request.fHelp)) {
        return NullUniValue;
    }

            RPCHelpMan{"getnewaddress",
                "\nReturns a new Bitcoin address for receiving payments.\n"
                "If 'label' is specified, it is added to the address book \n"
                "so payments received with the address will be associated with 'label'.\n"
                "When the wallet doesn't give blinded addresses by default (-blindedaddresses=0), \n"
                "the address type \"blech32\" can still be used to get a blinded address.\n",
                {
                    {"label", RPCArg::Type::STR, /* default */ "\"\"", "The label name for the address to be linked to. It can also be set to the empty string \"\" to represent the default label. The label does not need to exist, it will be created if there is no label by the given name."},
                    {"address_type", RPCArg::Type::STR, /* default */ "set by -addresstype", "The address type to use. Options are \"legacy\", \"p2sh-segwit\", and \"bech32\". Default is set by -addresstype."},
                },
                RPCResult{
            "\"address\"    (string) The new bitcoin address\n"
                },
                RPCExamples{
                    HelpExampleCli("getnewaddress", "")
            + HelpExampleRpc("getnewaddress", "")
                },
            }.Check(request);

    LOCK(pwallet->cs_wallet);

    if (!pwallet->CanGetAddresses()) {
        throw JSONRPCError(RPC_WALLET_ERROR, "Error: This wallet has no available keys");
    }

    // Parse the label first so we don't generate a key if there's an error
    std::string label;
    if (!request.params[0].isNull())
        label = LabelFromValue(request.params[0]);

    OutputType output_type = pwallet->m_default_address_type;
    bool force_blind = false;
    if (!request.params[1].isNull()) {
        if (!ParseOutputType(request.params[1].get_str(), output_type)) {
            throw JSONRPCError(RPC_INVALID_ADDRESS_OR_KEY, strprintf("Unknown address type '%s'", request.params[1].get_str()));
        }
        // Special case for "blech32" when `-blindedaddresses=0` in the config.
        if (request.params[1].get_str() == "blech32") {
            force_blind = true;
        }
    }

    CTxDestination dest;
    std::string error;
    bool add_blinding_key = force_blind || gArgs.GetBoolArg("-blindedaddresses", g_con_elementsmode);
    if (!pwallet->GetNewDestination(output_type, label, dest, error, add_blinding_key)) {
        throw JSONRPCError(RPC_WALLET_KEYPOOL_RAN_OUT, error);
    }

    return EncodeDestination(dest);
}

static UniValue getrawchangeaddress(const JSONRPCRequest& request)
{
    std::shared_ptr<CWallet> const wallet = GetWalletForJSONRPCRequest(request);
    CWallet* const pwallet = wallet.get();

    if (!EnsureWalletIsAvailable(pwallet, request.fHelp)) {
        return NullUniValue;
    }

            RPCHelpMan{"getrawchangeaddress",
                "\nReturns a new Bitcoin address, for receiving change.\n"
                "This is for use with raw transactions, NOT normal use.\n",
                {
                    {"address_type", RPCArg::Type::STR, /* default */ "set by -changetype", "The address type to use. Options are \"legacy\", \"p2sh-segwit\", and \"bech32\". Default is set by -changetype."},
                },
                RPCResult{
            "\"address\"    (string) The address\n"
                },
                RPCExamples{
                    HelpExampleCli("getrawchangeaddress", "")
            + HelpExampleRpc("getrawchangeaddress", "")
                },
            }.Check(request);

    LOCK(pwallet->cs_wallet);

    if (!pwallet->CanGetAddresses(true)) {
        throw JSONRPCError(RPC_WALLET_ERROR, "Error: This wallet has no available keys");
    }

    OutputType output_type = pwallet->m_default_change_type != OutputType::CHANGE_AUTO ? pwallet->m_default_change_type : pwallet->m_default_address_type;
    bool force_blind = false;
    if (!request.params[0].isNull()) {
        if (!ParseOutputType(request.params[0].get_str(), output_type)) {
            throw JSONRPCError(RPC_INVALID_ADDRESS_OR_KEY, strprintf("Unknown address type '%s'", request.params[0].get_str()));
        }
        // Special case for "blech32" when `-blindedaddresses=0` in the config.
        if (request.params[0].get_str() == "blech32") {
            force_blind = true;
        }
    }

    CTxDestination dest;
    std::string error;
    bool add_blinding_key = force_blind || gArgs.GetBoolArg("-blindedaddresses", g_con_elementsmode);
    if (!pwallet->GetNewChangeDestination(output_type, dest, error, add_blinding_key)) {
        throw JSONRPCError(RPC_WALLET_KEYPOOL_RAN_OUT, error);
    }
    return EncodeDestination(dest);
}


static UniValue setlabel(const JSONRPCRequest& request)
{
    std::shared_ptr<CWallet> const wallet = GetWalletForJSONRPCRequest(request);
    CWallet* const pwallet = wallet.get();

    if (!EnsureWalletIsAvailable(pwallet, request.fHelp)) {
        return NullUniValue;
    }

            RPCHelpMan{"setlabel",
                "\nSets the label associated with the given address.\n",
                {
                    {"address", RPCArg::Type::STR, RPCArg::Optional::NO, "The bitcoin address to be associated with a label."},
                    {"label", RPCArg::Type::STR, RPCArg::Optional::NO, "The label to assign to the address."},
                },
                RPCResults{},
                RPCExamples{
                    HelpExampleCli("setlabel", "\"1D1ZrZNe3JUo7ZycKEYQQiQAWd9y54F4XX\" \"tabby\"")
            + HelpExampleRpc("setlabel", "\"1D1ZrZNe3JUo7ZycKEYQQiQAWd9y54F4XX\", \"tabby\"")
                },
            }.Check(request);

    LOCK(pwallet->cs_wallet);

    CTxDestination dest = DecodeDestination(request.params[0].get_str());
    if (!IsValidDestination(dest)) {
        throw JSONRPCError(RPC_INVALID_ADDRESS_OR_KEY, "Invalid Bitcoin address");
    }

    std::string label = LabelFromValue(request.params[1]);

    if (IsMine(*pwallet, dest)) {
        pwallet->SetAddressBook(dest, label, "receive");
    } else {
        pwallet->SetAddressBook(dest, label, "send");
    }

    return NullUniValue;
}


static CTransactionRef SendMoney(interfaces::Chain::Lock& locked_chain, CWallet * const pwallet, const CTxDestination &address, CAmount nValue, const CAsset& asset, bool fSubtractFeeFromAmount, const CCoinControl& coin_control, mapValue_t mapValue, bool ignore_blind_fail)
{
    CAmountMap curBalance = pwallet->GetBalance(0, coin_control.m_avoid_address_reuse).m_mine_trusted;

    // Check amount
    if (nValue <= 0)
        throw JSONRPCError(RPC_INVALID_PARAMETER, "Invalid amount");

    if (nValue > curBalance[asset])
        throw JSONRPCError(RPC_WALLET_INSUFFICIENT_FUNDS, "Insufficient funds");

    // Parse Bitcoin address
    CScript scriptPubKey = GetScriptForDestination(address);

    // Create the lower bound number of reserve keys.
    std::vector<COutPoint> vPresetInputs;
    coin_control.ListSelected(vPresetInputs);

    // Create and send the transaction
    CAmount nFeeRequired;
    std::string strError;
    std::vector<CRecipient> vecSend;
    int nChangePosRet = -1;
    CRecipient recipient = {scriptPubKey, nValue, asset, GetDestinationBlindingKey(address), fSubtractFeeFromAmount};
    vecSend.push_back(recipient);
    CTransactionRef tx;
    BlindDetails* blind_details = g_con_elementsmode ? new BlindDetails() : NULL;
    if (blind_details) blind_details->ignore_blind_failure = ignore_blind_fail;
    if (!pwallet->CreateTransaction(locked_chain, vecSend, tx, nFeeRequired, nChangePosRet, strError, coin_control, true, blind_details)) {
        if (!fSubtractFeeFromAmount && nValue + nFeeRequired > curBalance[policyAsset])
            strError = strprintf("Error: This transaction requires a transaction fee of at least %s", FormatMoney(nFeeRequired));
        throw JSONRPCError(RPC_WALLET_ERROR, strError);
    }
    CValidationState state;
    if (!pwallet->CommitTransaction(tx, std::move(mapValue), {} /* orderForm */, state, blind_details)) {
        strError = strprintf("Error: The transaction was rejected! Reason given: %s", FormatStateMessage(state));
        throw JSONRPCError(RPC_WALLET_ERROR, strError);
    }
    return tx;
}

static UniValue sendtoaddress(const JSONRPCRequest& request)
{
    std::shared_ptr<CWallet> const wallet = GetWalletForJSONRPCRequest(request);
    CWallet* const pwallet = wallet.get();

    if (!EnsureWalletIsAvailable(pwallet, request.fHelp)) {
        return NullUniValue;
    }

            RPCHelpMan{"sendtoaddress",
                "\nSend an amount to a given address." +
                    HelpRequiringPassphrase(pwallet) + "\n",
                {
                    {"address", RPCArg::Type::STR, RPCArg::Optional::NO, "The bitcoin address to send to."},
                    {"amount", RPCArg::Type::AMOUNT, RPCArg::Optional::NO, "The amount in " + CURRENCY_UNIT + " to send. eg 0.1"},
                    {"comment", RPCArg::Type::STR, RPCArg::Optional::OMITTED_NAMED_ARG, "A comment used to store what the transaction is for.\n"
            "                             This is not part of the transaction, just kept in your wallet."},
                    {"comment_to", RPCArg::Type::STR, RPCArg::Optional::OMITTED_NAMED_ARG, "A comment to store the name of the person or organization\n"
            "                             to which you're sending the transaction. This is not part of the \n"
            "                             transaction, just kept in your wallet."},
                    {"subtractfeefromamount", RPCArg::Type::BOOL, /* default */ "false", "The fee will be deducted from the amount being sent.\n"
            "                             The recipient will receive less bitcoins than you enter in the amount field."},
                    {"replaceable", RPCArg::Type::BOOL, /* default */ "wallet default", "Allow this transaction to be replaced by a transaction with higher fees via BIP 125"},
                    {"conf_target", RPCArg::Type::NUM, /* default */ "wallet default", "Confirmation target (in blocks)"},
                    {"estimate_mode", RPCArg::Type::STR, /* default */ "UNSET", "The fee estimate mode, must be one of:\n"
            "       \"UNSET\"\n"
            "       \"ECONOMICAL\"\n"
            "       \"CONSERVATIVE\""},
                    {"avoid_reuse", RPCArg::Type::BOOL, /* default */ "true", "(only available if avoid_reuse wallet flag is set) Avoid spending from dirty addresses; addresses are considered\n"
            "                             dirty if they have previously been used in a transaction."},
                    {"assetlabel", RPCArg::Type::STR, RPCArg::Optional::OMITTED_NAMED_ARG, "Hex asset id or asset label for balance."},
                    {"ignoreblindfail", RPCArg::Type::BOOL, /* default */ "true", "Return a transaction even when a blinding attempt fails due to number of blinded inputs/outputs."},
                },
                RPCResult{
            "\"txid\"                  (string) The transaction id.\n"
                },
                RPCExamples{
                    HelpExampleCli("sendtoaddress", "\"1M72Sfpbz1BPpXFHz9m3CdqATR44Jvaydd\" 0.1")
                    + HelpExampleCli("sendtoaddress", "\"1M72Sfpbz1BPpXFHz9m3CdqATR44Jvaydd\" 0.1 \"donation\" \"seans outpost\"")
                    + HelpExampleCli("sendtoaddress", "\"1M72Sfpbz1BPpXFHz9m3CdqATR44Jvaydd\" 0.1 \"\" \"\" true")
                    + HelpExampleRpc("sendtoaddress", "\"1M72Sfpbz1BPpXFHz9m3CdqATR44Jvaydd\", 0.1, \"donation\", \"seans outpost\"")
                },
            }.Check(request);

    // Make sure the results are valid at least up to the most recent block
    // the user could have gotten from another RPC command prior to now
    pwallet->BlockUntilSyncedToCurrentChain();

    auto locked_chain = pwallet->chain().lock();
    LOCK(pwallet->cs_wallet);

    CTxDestination dest = DecodeDestination(request.params[0].get_str());
    if (!IsValidDestination(dest)) {
        throw JSONRPCError(RPC_INVALID_ADDRESS_OR_KEY, "Invalid address");
    }

    // Amount
    CAmount nAmount = AmountFromValue(request.params[1]);
    if (nAmount <= 0)
        throw JSONRPCError(RPC_TYPE_ERROR, "Invalid amount for send");

    // Wallet comments
    mapValue_t mapValue;
    if (!request.params[2].isNull() && !request.params[2].get_str().empty())
        mapValue["comment"] = request.params[2].get_str();
    if (!request.params[3].isNull() && !request.params[3].get_str().empty())
        mapValue["to"] = request.params[3].get_str();

    bool fSubtractFeeFromAmount = false;
    if (!request.params[4].isNull()) {
        fSubtractFeeFromAmount = request.params[4].get_bool();
    }

    CCoinControl coin_control;
    if (!request.params[5].isNull()) {
        coin_control.m_signal_bip125_rbf = request.params[5].get_bool();
    }

    if (!request.params[6].isNull()) {
        coin_control.m_confirm_target = ParseConfirmTarget(request.params[6], pwallet->chain().estimateMaxBlocks());
    }

    if (!request.params[7].isNull()) {
        if (!FeeModeFromString(request.params[7].get_str(), coin_control.m_fee_mode)) {
            throw JSONRPCError(RPC_INVALID_PARAMETER, "Invalid estimate_mode parameter");
        }
    }

    coin_control.m_avoid_address_reuse = GetAvoidReuseFlag(pwallet, request.params[8]);
    // We also enable partial spend avoidance if reuse avoidance is set.
    coin_control.m_avoid_partial_spends |= coin_control.m_avoid_address_reuse;

    std::string strasset = Params().GetConsensus().pegged_asset.GetHex();
    if (request.params.size() > 9 && request.params[9].isStr() && !request.params[9].get_str().empty()) {
        strasset = request.params[9].get_str();
    }
    CAsset asset = GetAssetFromString(strasset);
    if (asset.IsNull() && g_con_elementsmode) {
        throw JSONRPCError(RPC_WALLET_ERROR, strprintf("Unknown label and invalid asset hex: %s", asset.GetHex()));
    }

    bool ignore_blind_fail = true;
    if (request.params.size() > 10) {
        ignore_blind_fail = request.params[10].get_bool();
    }

    EnsureWalletIsUnlocked(pwallet);

    CTransactionRef tx = SendMoney(*locked_chain, pwallet, dest, nAmount, asset, fSubtractFeeFromAmount, coin_control, std::move(mapValue), ignore_blind_fail);
    return tx->GetHash().GetHex();
}

static UniValue listaddressgroupings(const JSONRPCRequest& request)
{
    std::shared_ptr<CWallet> const wallet = GetWalletForJSONRPCRequest(request);
    CWallet* const pwallet = wallet.get();

    if (!EnsureWalletIsAvailable(pwallet, request.fHelp)) {
        return NullUniValue;
    }

            RPCHelpMan{"listaddressgroupings",
                "\nLists groups of addresses which have had their common ownership\n"
                "made public by common use as inputs or as the resulting change\n"
                "in past transactions\n",
                {},
                RPCResult{
            "[\n"
            "  [\n"
            "    [\n"
            "      \"address\",            (string) The bitcoin address\n"
            "      amount,                 (numeric) The amount in " + CURRENCY_UNIT + "\n"
            "      \"label\"               (string, optional) The label\n"
            "    ]\n"
            "    ,...\n"
            "  ]\n"
            "  ,...\n"
            "]\n"
                },
                RPCExamples{
                    HelpExampleCli("listaddressgroupings", "")
            + HelpExampleRpc("listaddressgroupings", "")
                },
            }.Check(request);

    // Make sure the results are valid at least up to the most recent block
    // the user could have gotten from another RPC command prior to now
    pwallet->BlockUntilSyncedToCurrentChain();

    auto locked_chain = pwallet->chain().lock();
    LOCK(pwallet->cs_wallet);

    UniValue jsonGroupings(UniValue::VARR);
    std::map<CTxDestination, CAmount> balances = pwallet->GetAddressBalances(*locked_chain);
    for (const std::set<CTxDestination>& grouping : pwallet->GetAddressGroupings()) {
        UniValue jsonGrouping(UniValue::VARR);
        for (const CTxDestination& address : grouping)
        {
            UniValue addressInfo(UniValue::VARR);
            addressInfo.push_back(EncodeDestination(address));
            addressInfo.push_back(ValueFromAmount(balances[address]));
            {
                if (pwallet->mapAddressBook.find(address) != pwallet->mapAddressBook.end()) {
                    addressInfo.push_back(pwallet->mapAddressBook.find(address)->second.name);
                }
            }
            jsonGrouping.push_back(addressInfo);
        }
        jsonGroupings.push_back(jsonGrouping);
    }
    return jsonGroupings;
}

static UniValue signmessage(const JSONRPCRequest& request)
{
    std::shared_ptr<CWallet> const wallet = GetWalletForJSONRPCRequest(request);
    CWallet* const pwallet = wallet.get();

    if (!EnsureWalletIsAvailable(pwallet, request.fHelp)) {
        return NullUniValue;
    }

            RPCHelpMan{"signmessage",
                "\nSign a message with the private key of an address" +
                    HelpRequiringPassphrase(pwallet) + "\n",
                {
                    {"address", RPCArg::Type::STR, RPCArg::Optional::NO, "The bitcoin address to use for the private key."},
                    {"message", RPCArg::Type::STR, RPCArg::Optional::NO, "The message to create a signature of."},
                },
                RPCResult{
            "\"signature\"          (string) The signature of the message encoded in base 64\n"
                },
                RPCExamples{
            "\nUnlock the wallet for 30 seconds\n"
            + HelpExampleCli("walletpassphrase", "\"mypassphrase\" 30") +
            "\nCreate the signature\n"
            + HelpExampleCli("signmessage", "\"1D1ZrZNe3JUo7ZycKEYQQiQAWd9y54F4XX\" \"my message\"") +
            "\nVerify the signature\n"
            + HelpExampleCli("verifymessage", "\"1D1ZrZNe3JUo7ZycKEYQQiQAWd9y54F4XX\" \"signature\" \"my message\"") +
            "\nAs a JSON-RPC call\n"
            + HelpExampleRpc("signmessage", "\"1D1ZrZNe3JUo7ZycKEYQQiQAWd9y54F4XX\", \"my message\"")
                },
            }.Check(request);

    auto locked_chain = pwallet->chain().lock();
    LOCK(pwallet->cs_wallet);

    EnsureWalletIsUnlocked(pwallet);

    std::string strAddress = request.params[0].get_str();
    std::string strMessage = request.params[1].get_str();

    CTxDestination dest = DecodeDestination(strAddress);
    if (!IsValidDestination(dest)) {
        throw JSONRPCError(RPC_TYPE_ERROR, "Invalid address");
    }

    const PKHash *pkhash = boost::get<PKHash>(&dest);
    if (!pkhash) {
        throw JSONRPCError(RPC_TYPE_ERROR, "Address does not refer to key");
    }

    CKey key;
    CKeyID keyID(*pkhash);
    if (!pwallet->GetKey(keyID, key)) {
        throw JSONRPCError(RPC_WALLET_ERROR, "Private key not available");
    }

    CHashWriter ss(SER_GETHASH, 0);
    ss << strMessageMagic;
    ss << strMessage;

    std::vector<unsigned char> vchSig;
    if (!key.SignCompact(ss.GetHash(), vchSig))
        throw JSONRPCError(RPC_INVALID_ADDRESS_OR_KEY, "Sign failed");

    return EncodeBase64(vchSig.data(), vchSig.size());
}

static UniValue getreceivedbyaddress(const JSONRPCRequest& request)
{
    std::shared_ptr<CWallet> const wallet = GetWalletForJSONRPCRequest(request);
    CWallet* const pwallet = wallet.get();

    if (!EnsureWalletIsAvailable(pwallet, request.fHelp)) {
        return NullUniValue;
    }

            RPCHelpMan{"getreceivedbyaddress",
                "\nReturns the total amount received by the given address in transactions with at least minconf confirmations.\n",
                {
                    {"address", RPCArg::Type::STR, RPCArg::Optional::NO, "The bitcoin address for transactions."},
                    {"minconf", RPCArg::Type::NUM, /* default */ "1", "Only include transactions confirmed at least this many times."},
                    {"assetlabel", RPCArg::Type::STR, RPCArg::Optional::OMITTED_NAMED_ARG, "Hex asset id or asset label for balance."},
                },
                RPCResult{
            "amount   (numeric) The total amount in " + CURRENCY_UNIT + " received at this address.\n"
                },
                RPCExamples{
            "\nThe amount from transactions with at least 1 confirmation\n"
            + HelpExampleCli("getreceivedbyaddress", "\"1D1ZrZNe3JUo7ZycKEYQQiQAWd9y54F4XX\"") +
            "\nThe amount including unconfirmed transactions, zero confirmations\n"
            + HelpExampleCli("getreceivedbyaddress", "\"1D1ZrZNe3JUo7ZycKEYQQiQAWd9y54F4XX\" 0") +
            "\nThe amount with at least 6 confirmations\n"
            + HelpExampleCli("getreceivedbyaddress", "\"1D1ZrZNe3JUo7ZycKEYQQiQAWd9y54F4XX\" 6") +
            "\nAs a JSON-RPC call\n"
            + HelpExampleRpc("getreceivedbyaddress", "\"1D1ZrZNe3JUo7ZycKEYQQiQAWd9y54F4XX\", 6")
                },
            }.Check(request);

    // Make sure the results are valid at least up to the most recent block
    // the user could have gotten from another RPC command prior to now
    pwallet->BlockUntilSyncedToCurrentChain();

    auto locked_chain = pwallet->chain().lock();
    LOCK(pwallet->cs_wallet);

    // Bitcoin address
    CTxDestination dest = DecodeDestination(request.params[0].get_str());
    if (!IsValidDestination(dest)) {
        throw JSONRPCError(RPC_INVALID_ADDRESS_OR_KEY, "Invalid Bitcoin address");
    }
    CScript scriptPubKey = GetScriptForDestination(dest);
    if (!IsMine(*pwallet, scriptPubKey)) {
        throw JSONRPCError(RPC_WALLET_ERROR, "Address not found in wallet");
    }

    // Minimum confirmations
    int nMinDepth = 1;
    if (!request.params[1].isNull())
        nMinDepth = request.params[1].get_int();

    // Tally
    CAmountMap amounts;
    for (auto& pairWtx : pwallet->mapWallet) {
        CWalletTx& wtx = pairWtx.second;
        if (wtx.IsCoinBase() || !locked_chain->checkFinalTx(*wtx.tx)) {
            continue;
        }

        for (unsigned int i = 0; i < wtx.tx->vout.size(); i++) {
            const CTxOut& txout = wtx.tx->vout[i];
            if (txout.scriptPubKey == scriptPubKey) {
                if (wtx.GetDepthInMainChain(*locked_chain) >= nMinDepth) {
                    CAmountMap wtxValue;
                    CAmount amt = wtx.GetOutputValueOut(i);
                    if (amt < 0) {
                        continue;
                    }
                    wtxValue[wtx.GetOutputAsset(i)] = amt;
                    amounts += wtxValue;
                }
            }
        }
    }

    std::string asset = "";
    if (request.params.size() > 2 && request.params[2].isStr()) {
        asset = request.params[2].get_str();
    }

    return AmountMapToUniv(amounts, asset);
}


static UniValue getreceivedbylabel(const JSONRPCRequest& request)
{
    std::shared_ptr<CWallet> const wallet = GetWalletForJSONRPCRequest(request);
    CWallet* const pwallet = wallet.get();

    if (!EnsureWalletIsAvailable(pwallet, request.fHelp)) {
        return NullUniValue;
    }

            RPCHelpMan{"getreceivedbylabel",
                "\nReturns the total amount received by addresses with <label> in transactions with at least [minconf] confirmations.\n",
                {
                    {"label", RPCArg::Type::STR, RPCArg::Optional::NO, "The selected label, may be the default label using \"\"."},
                    {"minconf", RPCArg::Type::NUM, /* default */ "1", "Only include transactions confirmed at least this many times."},
                    {"assetlabel", RPCArg::Type::STR, RPCArg::Optional::OMITTED_NAMED_ARG, "Hex asset id or asset label for balance."},
                },
                RPCResult{
            "amount              (numeric) The total amount in " + CURRENCY_UNIT + " received for this label.\n"
                },
                RPCExamples{
            "\nAmount received by the default label with at least 1 confirmation\n"
            + HelpExampleCli("getreceivedbylabel", "\"\"") +
            "\nAmount received at the tabby label including unconfirmed amounts with zero confirmations\n"
            + HelpExampleCli("getreceivedbylabel", "\"tabby\" 0") +
            "\nThe amount with at least 6 confirmations\n"
            + HelpExampleCli("getreceivedbylabel", "\"tabby\" 6") +
            "\nAs a JSON-RPC call\n"
            + HelpExampleRpc("getreceivedbylabel", "\"tabby\", 6")
                },
            }.Check(request);

    // Make sure the results are valid at least up to the most recent block
    // the user could have gotten from another RPC command prior to now
    pwallet->BlockUntilSyncedToCurrentChain();

    auto locked_chain = pwallet->chain().lock();
    LOCK(pwallet->cs_wallet);

    // Minimum confirmations
    int nMinDepth = 1;
    if (!request.params[1].isNull())
        nMinDepth = request.params[1].get_int();

    // Get the set of pub keys assigned to label
    std::string label = LabelFromValue(request.params[0]);
    std::set<CTxDestination> setAddress = pwallet->GetLabelAddresses(label);

    // Tally
    CAmountMap amounts;
    for (auto& pairWtx : pwallet->mapWallet) {
        CWalletTx& wtx = pairWtx.second;
        if (wtx.IsCoinBase() || !locked_chain->checkFinalTx(*wtx.tx)) {
            continue;
        }

        for (unsigned int i = 0; i < wtx.tx->vout.size(); i++) {
            const CTxOut& txout = wtx.tx->vout[i];
            CTxDestination address;
            if (ExtractDestination(txout.scriptPubKey, address) && IsMine(*pwallet, address) && setAddress.count(address)) {
                if (wtx.GetDepthInMainChain(*locked_chain) >= nMinDepth) {
                    CAmountMap wtxValue;
                    CAmount amt = wtx.GetOutputValueOut(i);
                    if (amt < 0) {
                        continue;
                    }
                    wtxValue[wtx.GetOutputAsset(i)] = amt;
                    amounts += wtxValue;
                }
            }
        }
    }

    std::string asset = "";
    if (request.params.size() > 2 && request.params[2].isStr()) {
        asset = request.params[2].get_str();
    }

    return AmountMapToUniv(amounts, asset);
}


static UniValue getbalance(const JSONRPCRequest& request)
{
    std::shared_ptr<CWallet> const wallet = GetWalletForJSONRPCRequest(request);
    CWallet* const pwallet = wallet.get();

    if (!EnsureWalletIsAvailable(pwallet, request.fHelp)) {
        return NullUniValue;
    }

            RPCHelpMan{"getbalance",
                "\nReturns the total available balance.\n"
                "The available balance is what the wallet considers currently spendable, and is\n"
                "thus affected by options which limit spendability such as -spendzeroconfchange.\n",
                {
                    {"dummy", RPCArg::Type::STR, RPCArg::Optional::OMITTED_NAMED_ARG, "Remains for backward compatibility. Must be excluded or set to \"*\"."},
                    {"minconf", RPCArg::Type::NUM, /* default */ "0", "Only include transactions confirmed at least this many times."},
                    {"include_watchonly", RPCArg::Type::BOOL, /* default */ "true for watch-only wallets, otherwise false", "Also include balance in watch-only addresses (see 'importaddress')"},
                    {"avoid_reuse", RPCArg::Type::BOOL, /* default */ "true", "(only available if avoid_reuse wallet flag is set) Do not include balance in dirty outputs; addresses are considered dirty if they have previously been used in a transaction."},
                    {"assetlabel", RPCArg::Type::STR, RPCArg::Optional::OMITTED_NAMED_ARG, "Hex asset id or asset label for balance."},
                },
                RPCResult{
            "amount              (numeric) The total amount in " + CURRENCY_UNIT + " received for this wallet.\n"
                },
                RPCExamples{
            "\nThe total amount in the wallet with 1 or more confirmations\n"
            + HelpExampleCli("getbalance", "") +
            "\nThe total amount in the wallet at least 6 blocks confirmed\n"
            + HelpExampleCli("getbalance", "\"*\" 6") +
            "\nAs a JSON-RPC call\n"
            + HelpExampleRpc("getbalance", "\"*\", 6")
                },
            }.Check(request);

    // Make sure the results are valid at least up to the most recent block
    // the user could have gotten from another RPC command prior to now
    pwallet->BlockUntilSyncedToCurrentChain();

    auto locked_chain = pwallet->chain().lock();
    LOCK(pwallet->cs_wallet);

    const UniValue& dummy_value = request.params[0];
    if (!dummy_value.isNull() && dummy_value.get_str() != "*") {
        throw JSONRPCError(RPC_METHOD_DEPRECATED, "dummy first argument must be excluded or set to \"*\".");
    }

    int min_depth = 0;
    if (!request.params[1].isNull()) {
        min_depth = request.params[1].get_int();
    }

    bool include_watchonly = ParseIncludeWatchonly(request.params[2], *pwallet);

    bool avoid_reuse = GetAvoidReuseFlag(pwallet, request.params[3]);

    std::string asset = "";
    if (!request.params[4].isNull() && request.params[4].isStr()) {
        asset = request.params[4].get_str();
    }

    const auto bal = pwallet->GetBalance(min_depth, avoid_reuse);

    if (include_watchonly) {
        return AmountMapToUniv(bal.m_mine_trusted + bal.m_watchonly_trusted, asset);
    } else {
        return AmountMapToUniv(bal.m_mine_trusted, asset);
    }
}

static UniValue getunconfirmedbalance(const JSONRPCRequest &request)
{
    std::shared_ptr<CWallet> const wallet = GetWalletForJSONRPCRequest(request);
    CWallet* const pwallet = wallet.get();

    if (!EnsureWalletIsAvailable(pwallet, request.fHelp)) {
        return NullUniValue;
    }

            RPCHelpMan{"getunconfirmedbalance",
                "DEPRECATED\nIdentical to getbalances().mine.untrusted_pending\n",
                {},
                RPCResults{},
                RPCExamples{""},
            }.Check(request);

    // Make sure the results are valid at least up to the most recent block
    // the user could have gotten from another RPC command prior to now
    pwallet->BlockUntilSyncedToCurrentChain();

    auto locked_chain = pwallet->chain().lock();
    LOCK(pwallet->cs_wallet);

    return AmountMapToUniv(pwallet->GetBalance().m_mine_untrusted_pending, "");
}


static UniValue sendmany(const JSONRPCRequest& request)
{
    std::shared_ptr<CWallet> const wallet = GetWalletForJSONRPCRequest(request);
    CWallet* const pwallet = wallet.get();

    if (!EnsureWalletIsAvailable(pwallet, request.fHelp)) {
        return NullUniValue;
    }

    RPCHelpMan{"sendmany",
                "\nSend multiple times. Amounts are double-precision floating point numbers." +
                    HelpRequiringPassphrase(pwallet) + "\n",
                {
                    {"dummy", RPCArg::Type::STR, RPCArg::Optional::NO, "Must be set to \"\" for backwards compatibility.", "\"\""},
                    {"amounts", RPCArg::Type::OBJ, RPCArg::Optional::NO, "A json object with addresses and amounts",
                        {
                            {"address", RPCArg::Type::AMOUNT, RPCArg::Optional::NO, "The bitcoin address is the key, the numeric amount (can be string) in " + CURRENCY_UNIT + " is the value"},
                        },
                    },
                    {"minconf", RPCArg::Type::NUM, RPCArg::Optional::OMITTED_NAMED_ARG, "Ignored dummy value"},
                    {"comment", RPCArg::Type::STR, RPCArg::Optional::OMITTED_NAMED_ARG, "A comment"},
                    {"subtractfeefrom", RPCArg::Type::ARR, RPCArg::Optional::OMITTED_NAMED_ARG, "A json array with addresses.\n"
            "                           The fee will be equally deducted from the amount of each selected address.\n"
            "                           Those recipients will receive less bitcoins than you enter in their corresponding amount field.\n"
            "                           If no addresses are specified here, the sender pays the fee.",
                        {
                            {"address", RPCArg::Type::STR, RPCArg::Optional::OMITTED, "Subtract fee from this address"},
                        },
                    },
                    {"replaceable", RPCArg::Type::BOOL, /* default */ "wallet default", "Allow this transaction to be replaced by a transaction with higher fees via BIP 125"},
                    {"conf_target", RPCArg::Type::NUM, /* default */ "wallet default", "Confirmation target (in blocks)"},
                    {"estimate_mode", RPCArg::Type::STR, /* default */ "UNSET", "The fee estimate mode, must be one of:\n"
            "       \"UNSET\"\n"
            "       \"ECONOMICAL\"\n"
            "       \"CONSERVATIVE\""},
                    {"output_assets", RPCArg::Type::OBJ, RPCArg::Optional::OMITTED, "A json object of addresses to assets.",
                        {
                            {"address", RPCArg::Type::STR, RPCArg::Optional::NO, "A key-value pair where the key is the address used and the value is an asset label or hex asset ID."},
                        },
                    },
                    {"ignoreblindfail", RPCArg::Type::BOOL, /* default */ "true", "Return a transaction even when a blinding attempt fails due to number of blinded inputs/outputs."},
                },
                 RPCResult{
            "\"txid\"                   (string) The transaction id for the send. Only 1 transaction is created regardless of \n"
            "                                    the number of addresses.\n"
                 },
                RPCExamples{
            "\nSend two amounts to two different addresses:\n"
            + HelpExampleCli("sendmany", "\"\" \"{\\\"1D1ZrZNe3JUo7ZycKEYQQiQAWd9y54F4XX\\\":0.01,\\\"1353tsE8YMTA4EuV7dgUXGjNFf9KpVvKHz\\\":0.02}\"") +
            "\nSend two amounts to two different addresses setting the confirmation and comment:\n"
            + HelpExampleCli("sendmany", "\"\" \"{\\\"1D1ZrZNe3JUo7ZycKEYQQiQAWd9y54F4XX\\\":0.01,\\\"1353tsE8YMTA4EuV7dgUXGjNFf9KpVvKHz\\\":0.02}\" 6 \"testing\"") +
            "\nSend two amounts to two different addresses, subtract fee from amount:\n"
            + HelpExampleCli("sendmany", "\"\" \"{\\\"1D1ZrZNe3JUo7ZycKEYQQiQAWd9y54F4XX\\\":0.01,\\\"1353tsE8YMTA4EuV7dgUXGjNFf9KpVvKHz\\\":0.02}\" 1 \"\" \"[\\\"1D1ZrZNe3JUo7ZycKEYQQiQAWd9y54F4XX\\\",\\\"1353tsE8YMTA4EuV7dgUXGjNFf9KpVvKHz\\\"]\"") +
            "\nAs a JSON-RPC call\n"
            + HelpExampleRpc("sendmany", "\"\", {\"1D1ZrZNe3JUo7ZycKEYQQiQAWd9y54F4XX\":0.01,\"1353tsE8YMTA4EuV7dgUXGjNFf9KpVvKHz\":0.02}, 6, \"testing\"")
                },
    }.Check(request);

    // Make sure the results are valid at least up to the most recent block
    // the user could have gotten from another RPC command prior to now
    pwallet->BlockUntilSyncedToCurrentChain();

    auto locked_chain = pwallet->chain().lock();
    LOCK(pwallet->cs_wallet);

    if (!request.params[0].isNull() && !request.params[0].get_str().empty()) {
        throw JSONRPCError(RPC_INVALID_PARAMETER, "Dummy value must be set to \"\"");
    }
    UniValue sendTo = request.params[1].get_obj();

    mapValue_t mapValue;
    if (!request.params[3].isNull() && !request.params[3].get_str().empty())
        mapValue["comment"] = request.params[3].get_str();

    UniValue subtractFeeFromAmount(UniValue::VARR);
    if (!request.params[4].isNull())
        subtractFeeFromAmount = request.params[4].get_array();

    CCoinControl coin_control;
    if (!request.params[5].isNull()) {
        coin_control.m_signal_bip125_rbf = request.params[5].get_bool();
    }

    if (!request.params[6].isNull()) {
        coin_control.m_confirm_target = ParseConfirmTarget(request.params[6], pwallet->chain().estimateMaxBlocks());
    }

    if (!request.params[7].isNull()) {
        if (!FeeModeFromString(request.params[7].get_str(), coin_control.m_fee_mode)) {
            throw JSONRPCError(RPC_INVALID_PARAMETER, "Invalid estimate_mode parameter");
        }
    }

    UniValue assets;
    if (!request.params[8].isNull()) {
        if (!g_con_elementsmode) {
            throw JSONRPCError(RPC_TYPE_ERROR, "Asset argument cannot be given for Bitcoin serialization.");
        }
        assets = request.params[8].get_obj();
    }

    bool ignore_blind_fail = true;
    if (request.params.size() > 9) {
        ignore_blind_fail = request.params[9].get_bool();
    }

    std::set<CTxDestination> destinations;
    std::vector<CRecipient> vecSend;

    std::vector<std::string> keys = sendTo.getKeys();
    for (const std::string& name_ : keys) {
        std::string strasset = Params().GetConsensus().pegged_asset.GetHex();
        if (!assets.isNull() && assets[name_].isStr()) {
            strasset = assets[name_].get_str();
        }
        CAsset asset = GetAssetFromString(strasset);
        if (asset.IsNull() && g_con_elementsmode) {
            throw JSONRPCError(RPC_WALLET_ERROR, strprintf("Unknown label and invalid asset hex: %s", asset.GetHex()));
        }

        CTxDestination dest = DecodeDestination(name_);
        if (!IsValidDestination(dest)) {
            throw JSONRPCError(RPC_INVALID_ADDRESS_OR_KEY, std::string("Invalid Bitcoin address: ") + name_);
        }

        if (destinations.count(dest)) {
            throw JSONRPCError(RPC_INVALID_PARAMETER, std::string("Invalid parameter, duplicated address: ") + name_);
        }
        destinations.insert(dest);

        CScript scriptPubKey = GetScriptForDestination(dest);
        CAmount nAmount = AmountFromValue(sendTo[name_]);
        if (nAmount <= 0)
            throw JSONRPCError(RPC_TYPE_ERROR, "Invalid amount for send");

        bool fSubtractFeeFromAmount = false;
        for (unsigned int idx = 0; idx < subtractFeeFromAmount.size(); idx++) {
            const UniValue& addr = subtractFeeFromAmount[idx];
            if (addr.get_str() == name_)
                fSubtractFeeFromAmount = true;
        }

        CRecipient recipient = {scriptPubKey, nAmount, asset, GetDestinationBlindingKey(dest), fSubtractFeeFromAmount};
        vecSend.push_back(recipient);
    }

    EnsureWalletIsUnlocked(pwallet);

    // Shuffle recipient list
    std::shuffle(vecSend.begin(), vecSend.end(), FastRandomContext());

    // Send
    CAmount nFeeRequired = 0;
    int nChangePosRet = -1;
    std::string strFailReason;
    CTransactionRef tx;
    BlindDetails* blind_details = g_con_elementsmode ? new BlindDetails() : NULL;
    if (g_con_elementsmode) {
        blind_details->ignore_blind_failure = ignore_blind_fail;
    }
    bool fCreated = pwallet->CreateTransaction(*locked_chain, vecSend, tx, nFeeRequired, nChangePosRet, strFailReason, coin_control, true, blind_details);
    if (!fCreated) {
        throw JSONRPCError(RPC_WALLET_INSUFFICIENT_FUNDS, strFailReason);
    }
    CValidationState state;
    if (!pwallet->CommitTransaction(tx, std::move(mapValue), {} /* orderForm */, state, blind_details)) {
        strFailReason = strprintf("Transaction commit failed:: %s", FormatStateMessage(state));
        throw JSONRPCError(RPC_WALLET_ERROR, strFailReason);
    }

    return tx->GetHash().GetHex();
}

static UniValue addmultisigaddress(const JSONRPCRequest& request)
{
    std::shared_ptr<CWallet> const wallet = GetWalletForJSONRPCRequest(request);
    CWallet* const pwallet = wallet.get();

    if (!EnsureWalletIsAvailable(pwallet, request.fHelp)) {
        return NullUniValue;
    }

            RPCHelpMan{"addmultisigaddress",
                "\nAdd a nrequired-to-sign multisignature address to the wallet. Requires a new wallet backup.\n"
                "Each key is a Bitcoin address or hex-encoded public key.\n"
                "This functionality is only intended for use with non-watchonly addresses.\n"
                "See `importaddress` for watchonly p2sh address support.\n"
                "If 'label' is specified, assign address to that label.\n",
                {
                    {"nrequired", RPCArg::Type::NUM, RPCArg::Optional::NO, "The number of required signatures out of the n keys or addresses."},
                    {"keys", RPCArg::Type::ARR, RPCArg::Optional::NO, "A json array of bitcoin addresses or hex-encoded public keys",
                        {
                            {"key", RPCArg::Type::STR, RPCArg::Optional::OMITTED, "bitcoin address or hex-encoded public key"},
                        },
                        },
                    {"label", RPCArg::Type::STR, RPCArg::Optional::OMITTED_NAMED_ARG, "A label to assign the addresses to."},
                    {"address_type", RPCArg::Type::STR, /* default */ "set by -addresstype", "The address type to use. Options are \"legacy\", \"p2sh-segwit\", and \"bech32\"."},
                },
                RPCResult{
            "{\n"
            "  \"address\":\"multisigaddress\",    (string) The value of the new multisig address.\n"
            "  \"redeemScript\":\"script\"         (string) The string value of the hex-encoded redemption script.\n"
            "}\n"
                },
                RPCExamples{
            "\nAdd a multisig address from 2 addresses\n"
            + HelpExampleCli("addmultisigaddress", "2 \"[\\\"16sSauSf5pF2UkUwvKGq4qjNRzBZYqgEL5\\\",\\\"171sgjn4YtPu27adkKGrdDwzRTxnRkBfKV\\\"]\"") +
            "\nAs a JSON-RPC call\n"
            + HelpExampleRpc("addmultisigaddress", "2, \"[\\\"16sSauSf5pF2UkUwvKGq4qjNRzBZYqgEL5\\\",\\\"171sgjn4YtPu27adkKGrdDwzRTxnRkBfKV\\\"]\"")
                },
            }.Check(request);

    auto locked_chain = pwallet->chain().lock();
    LOCK(pwallet->cs_wallet);

    std::string label;
    if (!request.params[2].isNull())
        label = LabelFromValue(request.params[2]);

    int required = request.params[0].get_int();

    // Get the public keys
    const UniValue& keys_or_addrs = request.params[1].get_array();
    std::vector<CPubKey> pubkeys;
    for (unsigned int i = 0; i < keys_or_addrs.size(); ++i) {
        if (IsHex(keys_or_addrs[i].get_str()) && (keys_or_addrs[i].get_str().length() == 66 || keys_or_addrs[i].get_str().length() == 130)) {
            pubkeys.push_back(HexToPubKey(keys_or_addrs[i].get_str()));
        } else {
            pubkeys.push_back(AddrToPubKey(pwallet, keys_or_addrs[i].get_str()));
        }
    }

    OutputType output_type = pwallet->m_default_address_type;
    if (!request.params[3].isNull()) {
        if (!ParseOutputType(request.params[3].get_str(), output_type)) {
            throw JSONRPCError(RPC_INVALID_ADDRESS_OR_KEY, strprintf("Unknown address type '%s'", request.params[3].get_str()));
        }
    }

    // Construct using pay-to-script-hash:
    CScript inner;
    CTxDestination dest = AddAndGetMultisigDestination(required, pubkeys, output_type, *pwallet, inner);
    pwallet->SetAddressBook(dest, label, "send");

    UniValue result(UniValue::VOBJ);
    result.pushKV("address", EncodeDestination(dest));
    result.pushKV("redeemScript", HexStr(inner.begin(), inner.end()));
    return result;
}

class Witnessifier : public boost::static_visitor<bool>
{
public:
    CWallet * const pwallet;
    CTxDestination result;
    bool already_witness;

    explicit Witnessifier(CWallet *_pwallet) : pwallet(_pwallet), already_witness(false) {}

    bool operator()(const PKHash &keyID) {
        if (pwallet) {
            CScript basescript = GetScriptForDestination(keyID);
            CScript witscript = GetScriptForWitness(basescript);
            if (!IsSolvable(*pwallet, witscript)) {
                return false;
            }
            return ExtractDestination(witscript, result);
        }
        return false;
    }

    bool operator()(const ScriptHash &scripthash) {
        CScript subscript;
        if (pwallet && pwallet->GetCScript(CScriptID(scripthash), subscript)) {
            int witnessversion;
            std::vector<unsigned char> witprog;
            if (subscript.IsWitnessProgram(witnessversion, witprog)) {
                ExtractDestination(subscript, result);
                already_witness = true;
                return true;
            }
            CScript witscript = GetScriptForWitness(subscript);
            if (!IsSolvable(*pwallet, witscript)) {
                return false;
            }
            return ExtractDestination(witscript, result);
        }
        return false;
    }

    bool operator()(const WitnessV0KeyHash& id)
    {
        already_witness = true;
        result = id;
        return true;
    }

    bool operator()(const WitnessV0ScriptHash& id)
    {
        already_witness = true;
        result = id;
        return true;
    }

    template<typename T>
    bool operator()(const T& dest) { return false; }
};

struct tallyitem
{
    CAmountMap mapAmount;
    int nConf{std::numeric_limits<int>::max()};
    std::vector<uint256> txids;
    bool fIsWatchonly{false};
    tallyitem()
    {
    }
};

static UniValue ListReceived(interfaces::Chain::Lock& locked_chain, CWallet * const pwallet, const UniValue& params, bool by_label) EXCLUSIVE_LOCKS_REQUIRED(pwallet->cs_wallet)
{
    // Minimum confirmations
    int nMinDepth = 1;
    if (!params[0].isNull())
        nMinDepth = params[0].get_int();

    // Whether to include empty labels
    bool fIncludeEmpty = false;
    if (!params[1].isNull())
        fIncludeEmpty = params[1].get_bool();

    isminefilter filter = ISMINE_SPENDABLE;

    if (ParseIncludeWatchonly(params[2], *pwallet)) {
        filter |= ISMINE_WATCH_ONLY;
    }

    bool has_filtered_address = false;
    CTxDestination filtered_address = CNoDestination();
    if (!by_label && params[3].isStr() && params[3].get_str() != "") {
        if (!IsValidDestinationString(params[3].get_str())) {
            throw JSONRPCError(RPC_WALLET_ERROR, "address_filter parameter was invalid");
        }
        filtered_address = DecodeDestination(params[3].get_str());
        has_filtered_address = true;
    }

    std::string strasset = "";
    if (params.size() > 4 && params[4].isStr()) {
        strasset = params[4].get_str();
    }
    CAsset asset;
    if (!strasset.empty()) {
        asset = GetAssetFromString(strasset);
    }

    // Tally
    std::map<CTxDestination, tallyitem> mapTally;
    for (const std::pair<const uint256, CWalletTx>& pairWtx : pwallet->mapWallet) {
        const CWalletTx& wtx = pairWtx.second;

        if (wtx.IsCoinBase() || !locked_chain.checkFinalTx(*wtx.tx)) {
            continue;
        }

        int nDepth = wtx.GetDepthInMainChain(locked_chain);
        if (nDepth < nMinDepth)
            continue;

        for (size_t index = 0; index < wtx.tx->vout.size(); ++index)
        {
            const CTxOut& txout = wtx.tx->vout[index];

            CTxDestination address;
            if (!ExtractDestination(txout.scriptPubKey, address))
                continue;

            if (has_filtered_address && !(filtered_address == address)) {
                continue;
            }

            isminefilter mine = IsMine(*pwallet, address);
            if(!(mine & filter))
                continue;

            CAmount amt = wtx.GetOutputValueOut(index);
            if (amt < 0) {
                continue;
            }

            if (strasset != "" && wtx.GetOutputAsset(index) != asset) {
                continue;
            }

            tallyitem& item = mapTally[address];
            item.mapAmount[wtx.GetOutputAsset(index)] += amt;
            item.nConf = std::min(item.nConf, nDepth);
            item.txids.push_back(wtx.GetHash());
            if (mine & ISMINE_WATCH_ONLY)
                item.fIsWatchonly = true;
        }
    }

    // Reply
    UniValue ret(UniValue::VARR);
    std::map<std::string, tallyitem> label_tally;

    // Create mapAddressBook iterator
    // If we aren't filtering, go from begin() to end()
    auto start = pwallet->mapAddressBook.begin();
    auto end = pwallet->mapAddressBook.end();
    // If we are filtering, find() the applicable entry
    if (has_filtered_address) {
        start = pwallet->mapAddressBook.find(filtered_address);
        if (start != end) {
            end = std::next(start);
        }
    }

    for (auto item_it = start; item_it != end; ++item_it)
    {
        const CTxDestination& address = item_it->first;
        const std::string& label = item_it->second.name;
        auto it = mapTally.find(address);
        if (it == mapTally.end() && !fIncludeEmpty)
            continue;

        CAmountMap mapAmount;
        int nConf = std::numeric_limits<int>::max();
        bool fIsWatchonly = false;
        if (it != mapTally.end())
        {
            mapAmount = (*it).second.mapAmount;
            nConf = (*it).second.nConf;
            fIsWatchonly = (*it).second.fIsWatchonly;
        }

        if (by_label)
        {
            tallyitem& _item = label_tally[label];
            _item.mapAmount += mapAmount;
            _item.nConf = std::min(_item.nConf, nConf);
            _item.fIsWatchonly = fIsWatchonly;
        }
        else
        {
            UniValue obj(UniValue::VOBJ);
            if(fIsWatchonly)
                obj.pushKV("involvesWatchonly", true);
            obj.pushKV("address",       EncodeDestination(address));
            obj.pushKV("amount",        AmountMapToUniv(mapAmount, strasset));
            obj.pushKV("confirmations", (nConf == std::numeric_limits<int>::max() ? 0 : nConf));
            obj.pushKV("label", label);
            UniValue transactions(UniValue::VARR);
            if (it != mapTally.end())
            {
                for (const uint256& _item : (*it).second.txids)
                {
                    transactions.push_back(_item.GetHex());
                }
            }
            obj.pushKV("txids", transactions);
            ret.push_back(obj);
        }
    }

    if (by_label)
    {
        for (const auto& entry : label_tally)
        {
            CAmountMap mapAmount = entry.second.mapAmount;
            int nConf = entry.second.nConf;
            UniValue obj(UniValue::VOBJ);
            if (entry.second.fIsWatchonly)
                obj.pushKV("involvesWatchonly", true);
            obj.pushKV("amount",        AmountMapToUniv(mapAmount, ""));
            obj.pushKV("confirmations", (nConf == std::numeric_limits<int>::max() ? 0 : nConf));
            obj.pushKV("label",         entry.first);
            ret.push_back(obj);
        }
    }

    return ret;
}

static UniValue listreceivedbyaddress(const JSONRPCRequest& request)
{
    std::shared_ptr<CWallet> const wallet = GetWalletForJSONRPCRequest(request);
    CWallet* const pwallet = wallet.get();

    if (!EnsureWalletIsAvailable(pwallet, request.fHelp)) {
        return NullUniValue;
    }

            RPCHelpMan{"listreceivedbyaddress",
                "\nList balances by receiving address.\n",
                {
                    {"minconf", RPCArg::Type::NUM, /* default */ "1", "The minimum number of confirmations before payments are included."},
                    {"include_empty", RPCArg::Type::BOOL, /* default */ "false", "Whether to include addresses that haven't received any payments."},
                    {"include_watchonly", RPCArg::Type::BOOL, /* default */ "true for watch-only wallets, otherwise false", "Whether to include watch-only addresses (see 'importaddress')"},
                    {"address_filter", RPCArg::Type::STR, RPCArg::Optional::OMITTED_NAMED_ARG, "If present, only return information on this address."},
                    {"assetlabel", RPCArg::Type::STR, RPCArg::Optional::OMITTED_NAMED_ARG, "Hex asset id or asset label for balance."},
                },
                RPCResult{
            "[\n"
            "  {\n"
            "    \"involvesWatchonly\" : true,        (bool) Only returned if imported addresses were involved in transaction\n"
            "    \"address\" : \"receivingaddress\",  (string) The receiving address\n"
            "    \"amount\" : x.xxx,                  (numeric) The total amount in " + CURRENCY_UNIT + " received by the address\n"
            "    \"confirmations\" : n,               (numeric) The number of confirmations of the most recent transaction included\n"
            "    \"label\" : \"label\",               (string) The label of the receiving address. The default label is \"\".\n"
            "    \"txids\": [\n"
            "       \"txid\",                         (string) The ids of transactions received with the address \n"
            "       ...\n"
            "    ]\n"
            "  }\n"
            "  ,...\n"
            "]\n"
                },
                RPCExamples{
                    HelpExampleCli("listreceivedbyaddress", "")
            + HelpExampleCli("listreceivedbyaddress", "6 true")
            + HelpExampleRpc("listreceivedbyaddress", "6, true, true")
            + HelpExampleRpc("listreceivedbyaddress", "6, true, true, \"1M72Sfpbz1BPpXFHz9m3CdqATR44Jvaydd\"")
                },
            }.Check(request);

    // Make sure the results are valid at least up to the most recent block
    // the user could have gotten from another RPC command prior to now
    pwallet->BlockUntilSyncedToCurrentChain();

    auto locked_chain = pwallet->chain().lock();
    LOCK(pwallet->cs_wallet);

    return ListReceived(*locked_chain, pwallet, request.params, false);
}

static UniValue listreceivedbylabel(const JSONRPCRequest& request)
{
    std::shared_ptr<CWallet> const wallet = GetWalletForJSONRPCRequest(request);
    CWallet* const pwallet = wallet.get();

    if (!EnsureWalletIsAvailable(pwallet, request.fHelp)) {
        return NullUniValue;
    }

            RPCHelpMan{"listreceivedbylabel",
                "\nList received transactions by label.\n",
                {
                    {"minconf", RPCArg::Type::NUM, /* default */ "1", "The minimum number of confirmations before payments are included."},
                    {"include_empty", RPCArg::Type::BOOL, /* default */ "false", "Whether to include labels that haven't received any payments."},
                    {"include_watchonly", RPCArg::Type::BOOL, /* default */ "true for watch-only wallets, otherwise false", "Whether to include watch-only addresses (see 'importaddress')"},
                },
                RPCResult{
            "[\n"
            "  {\n"
            "    \"involvesWatchonly\" : true,   (bool) Only returned if imported addresses were involved in transaction\n"
            "    \"amount\" : x.xxx,             (numeric) The total amount received by addresses with this label\n"
            "    \"confirmations\" : n,          (numeric) The number of confirmations of the most recent transaction included\n"
            "    \"label\" : \"label\"           (string) The label of the receiving address. The default label is \"\".\n"
            "  }\n"
            "  ,...\n"
            "]\n"
                },
                RPCExamples{
                    HelpExampleCli("listreceivedbylabel", "")
            + HelpExampleCli("listreceivedbylabel", "6 true")
            + HelpExampleRpc("listreceivedbylabel", "6, true, true")
                },
            }.Check(request);

    // Make sure the results are valid at least up to the most recent block
    // the user could have gotten from another RPC command prior to now
    pwallet->BlockUntilSyncedToCurrentChain();

    auto locked_chain = pwallet->chain().lock();
    LOCK(pwallet->cs_wallet);

    return ListReceived(*locked_chain, pwallet, request.params, true);
}

static void MaybePushAddress(UniValue & entry, const CTxDestination &dest)
{
    if (IsValidDestination(dest)) {
        entry.pushKV("address", EncodeDestination(dest));
    }
}

/**
 * List transactions based on the given criteria.
 *
 * @param  pwallet        The wallet.
 * @param  wtx            The wallet transaction.
 * @param  nMinDepth      The minimum confirmation depth.
 * @param  fLong          Whether to include the JSON version of the transaction.
 * @param  ret            The UniValue into which the result is stored.
 * @param  filter_ismine  The "is mine" filter flags.
 * @param  filter_label   Optional label string to filter incoming transactions.
 */
static void ListTransactions(interfaces::Chain::Lock& locked_chain, CWallet* const pwallet, const CWalletTx& wtx, int nMinDepth, bool fLong, UniValue& ret, const isminefilter& filter_ismine, const std::string* filter_label) EXCLUSIVE_LOCKS_REQUIRED(pwallet->cs_wallet)
{
    CAmount nFee;
    std::list<COutputEntry> listReceived;
    std::list<COutputEntry> listSent;

    wtx.GetAmounts(listReceived, listSent, nFee, filter_ismine);

    bool involvesWatchonly = wtx.IsFromMe(ISMINE_WATCH_ONLY);

    // Sent
    if (!filter_label)
    {
        for (const COutputEntry& s : listSent)
        {
            UniValue entry(UniValue::VOBJ);
            if (involvesWatchonly || (::IsMine(*pwallet, s.destination) & ISMINE_WATCH_ONLY)) {
                entry.pushKV("involvesWatchonly", true);
            }
            MaybePushAddress(entry, s.destination);
            entry.pushKV("category", "send");
            entry.pushKV("amount", ValueFromAmount(-s.amount));
            if (g_con_elementsmode) {
                entry.pushKV("amountblinder", s.amount_blinding_factor.GetHex());
                entry.pushKV("asset", s.asset.GetHex());
                entry.pushKV("assetblinder", s.asset_blinding_factor.GetHex());
            }
            if (pwallet->mapAddressBook.count(s.destination)) {
                entry.pushKV("label", pwallet->mapAddressBook[s.destination].name);
            }
            entry.pushKV("vout", s.vout);
            entry.pushKV("fee", ValueFromAmount(-nFee));
            if (fLong)
                WalletTxToJSON(pwallet->chain(), locked_chain, wtx, entry);
            entry.pushKV("abandoned", wtx.isAbandoned());
            ret.push_back(entry);
        }
    }

    // Received
    if (listReceived.size() > 0 && wtx.GetDepthInMainChain(locked_chain) >= nMinDepth)
    {
        for (const COutputEntry& r : listReceived)
        {
            std::string label;
            if (pwallet->mapAddressBook.count(r.destination)) {
                label = pwallet->mapAddressBook[r.destination].name;
            }
            if (filter_label && label != *filter_label) {
                continue;
            }
            UniValue entry(UniValue::VOBJ);
            if (involvesWatchonly || (::IsMine(*pwallet, r.destination) & ISMINE_WATCH_ONLY)) {
                entry.pushKV("involvesWatchonly", true);
            }
            MaybePushAddress(entry, r.destination);
            if (wtx.IsCoinBase())
            {
                if (wtx.GetDepthInMainChain(locked_chain) < 1)
                    entry.pushKV("category", "orphan");
                else if (wtx.IsImmatureCoinBase(locked_chain))
                    entry.pushKV("category", "immature");
                else
                    entry.pushKV("category", "generate");
            }
            else
            {
                entry.pushKV("category", "receive");
            }
            entry.pushKV("amount", ValueFromAmount(r.amount));
            if (g_con_elementsmode) {
                entry.pushKV("amountblinder", r.amount_blinding_factor.GetHex());
                entry.pushKV("asset", r.asset.GetHex());
                entry.pushKV("assetblinder", r.asset_blinding_factor.GetHex());
            }
            if (pwallet->mapAddressBook.count(r.destination)) {
                entry.pushKV("label", label);
            }
            entry.pushKV("vout", r.vout);
            if (fLong)
                WalletTxToJSON(pwallet->chain(), locked_chain, wtx, entry);
            ret.push_back(entry);
        }
    }
}

UniValue listtransactions(const JSONRPCRequest& request)
{
    std::shared_ptr<CWallet> const wallet = GetWalletForJSONRPCRequest(request);
    CWallet* const pwallet = wallet.get();

    if (!EnsureWalletIsAvailable(pwallet, request.fHelp)) {
        return NullUniValue;
    }

            RPCHelpMan{"listtransactions",
                "\nIf a label name is provided, this will return only incoming transactions paying to addresses with the specified label.\n"
                "\nReturns up to 'count' most recent transactions skipping the first 'from' transactions.\n",
                {
                    {"label", RPCArg::Type::STR, RPCArg::Optional::OMITTED_NAMED_ARG, "If set, should be a valid label name to return only incoming transactions\n"
            "              with the specified label, or \"*\" to disable filtering and return all transactions."},
                    {"count", RPCArg::Type::NUM, /* default */ "10", "The number of transactions to return"},
                    {"skip", RPCArg::Type::NUM, /* default */ "0", "The number of transactions to skip"},
                    {"include_watchonly", RPCArg::Type::BOOL, /* default */ "true for watch-only wallets, otherwise false", "Include transactions to watch-only addresses (see 'importaddress')"},
                },
                RPCResult{
            "[\n"
            "  {\n"
            "    \"address\":\"address\",    (string) The bitcoin address of the transaction.\n"
            "    \"category\":               (string) The transaction category.\n"
            "                \"send\"                  Transactions sent.\n"
            "                \"receive\"               Non-coinbase transactions received.\n"
            "                \"generate\"              Coinbase transactions received with more than 100 confirmations.\n"
            "                \"immature\"              Coinbase transactions received with 100 or fewer confirmations.\n"
            "                \"orphan\"                Orphaned coinbase transactions received.\n"
            "    \"amount\": x.xxx,          (numeric) The amount in " + CURRENCY_UNIT + ". This is negative for the 'send' category, and is positive\n"
            "                                        for all other categories\n"
            "    \"label\": \"label\",       (string) A comment for the address/transaction, if any\n"
            "    \"vout\": n,                (numeric) the vout value\n"
            "    \"fee\": x.xxx,             (numeric) The amount of the fee in " + CURRENCY_UNIT + ". This is negative and only available for the \n"
            "                                         'send' category of transactions.\n"
            "    \"confirmations\": n,       (numeric) The number of confirmations for the transaction. Negative confirmations indicate the\n"
            "                                         transaction conflicts with the block chain\n"
            "    \"trusted\": xxx,           (bool) Whether we consider the outputs of this unconfirmed transaction safe to spend.\n"
            "    \"blockhash\": \"hashvalue\", (string) The block hash containing the transaction.\n"
            "    \"blockindex\": n,          (numeric) The index of the transaction in the block that includes it.\n"
            "    \"blocktime\": xxx,         (numeric) The block time in seconds since epoch (1 Jan 1970 GMT).\n"
            "    \"txid\": \"transactionid\", (string) The transaction id.\n"
            "    \"time\": xxx,              (numeric) The transaction time in seconds since epoch (midnight Jan 1 1970 GMT).\n"
            "    \"timereceived\": xxx,      (numeric) The time received in seconds since epoch (midnight Jan 1 1970 GMT).\n"
            "    \"comment\": \"...\",       (string) If a comment is associated with the transaction.\n"
            "    \"bip125-replaceable\": \"yes|no|unknown\",  (string) Whether this transaction could be replaced due to BIP125 (replace-by-fee);\n"
            "                                                     may be unknown for unconfirmed transactions not in the mempool\n"
            "    \"abandoned\": xxx          (bool) 'true' if the transaction has been abandoned (inputs are respendable). Only available for the \n"
            "                                         'send' category of transactions.\n"
            "  }\n"
            "]\n"
                },
                RPCExamples{
            "\nList the most recent 10 transactions in the systems\n"
            + HelpExampleCli("listtransactions", "") +
            "\nList transactions 100 to 120\n"
            + HelpExampleCli("listtransactions", "\"*\" 20 100") +
            "\nAs a JSON-RPC call\n"
            + HelpExampleRpc("listtransactions", "\"*\", 20, 100")
                },
            }.Check(request);

    // Make sure the results are valid at least up to the most recent block
    // the user could have gotten from another RPC command prior to now
    pwallet->BlockUntilSyncedToCurrentChain();

    const std::string* filter_label = nullptr;
    if (!request.params[0].isNull() && request.params[0].get_str() != "*") {
        filter_label = &request.params[0].get_str();
        if (filter_label->empty()) {
            throw JSONRPCError(RPC_INVALID_PARAMETER, "Label argument must be a valid label name or \"*\".");
        }
    }
    int nCount = 10;
    if (!request.params[1].isNull())
        nCount = request.params[1].get_int();
    int nFrom = 0;
    if (!request.params[2].isNull())
        nFrom = request.params[2].get_int();
    isminefilter filter = ISMINE_SPENDABLE;

    if (ParseIncludeWatchonly(request.params[3], *pwallet)) {
        filter |= ISMINE_WATCH_ONLY;
    }

    if (nCount < 0)
        throw JSONRPCError(RPC_INVALID_PARAMETER, "Negative count");
    if (nFrom < 0)
        throw JSONRPCError(RPC_INVALID_PARAMETER, "Negative from");

    UniValue ret(UniValue::VARR);

    {
        auto locked_chain = pwallet->chain().lock();
        LOCK(pwallet->cs_wallet);

        const CWallet::TxItems & txOrdered = pwallet->wtxOrdered;

        // iterate backwards until we have nCount items to return:
        for (CWallet::TxItems::const_reverse_iterator it = txOrdered.rbegin(); it != txOrdered.rend(); ++it)
        {
            CWalletTx *const pwtx = (*it).second;
            ListTransactions(*locked_chain, pwallet, *pwtx, 0, true, ret, filter, filter_label);
            if ((int)ret.size() >= (nCount+nFrom)) break;
        }
    }

    // ret is newest to oldest

    if (nFrom > (int)ret.size())
        nFrom = ret.size();
    if ((nFrom + nCount) > (int)ret.size())
        nCount = ret.size() - nFrom;

    std::vector<UniValue> arrTmp = ret.getValues();

    std::vector<UniValue>::iterator first = arrTmp.begin();
    std::advance(first, nFrom);
    std::vector<UniValue>::iterator last = arrTmp.begin();
    std::advance(last, nFrom+nCount);

    if (last != arrTmp.end()) arrTmp.erase(last, arrTmp.end());
    if (first != arrTmp.begin()) arrTmp.erase(arrTmp.begin(), first);

    std::reverse(arrTmp.begin(), arrTmp.end()); // Return oldest to newest

    ret.clear();
    ret.setArray();
    ret.push_backV(arrTmp);

    return ret;
}

static UniValue listsinceblock(const JSONRPCRequest& request)
{
    std::shared_ptr<CWallet> const wallet = GetWalletForJSONRPCRequest(request);
    CWallet* const pwallet = wallet.get();

    if (!EnsureWalletIsAvailable(pwallet, request.fHelp)) {
        return NullUniValue;
    }

            RPCHelpMan{"listsinceblock",
                "\nGet all transactions in blocks since block [blockhash], or all transactions if omitted.\n"
                "If \"blockhash\" is no longer a part of the main chain, transactions from the fork point onward are included.\n"
                "Additionally, if include_removed is set, transactions affecting the wallet which were removed are returned in the \"removed\" array.\n",
                {
                    {"blockhash", RPCArg::Type::STR, RPCArg::Optional::OMITTED_NAMED_ARG, "If set, the block hash to list transactions since, otherwise list all transactions."},
                    {"target_confirmations", RPCArg::Type::NUM, /* default */ "1", "Return the nth block hash from the main chain. e.g. 1 would mean the best block hash. Note: this is not used as a filter, but only affects [lastblock] in the return value"},
                    {"include_watchonly", RPCArg::Type::BOOL, /* default */ "true for watch-only wallets, otherwise false", "Include transactions to watch-only addresses (see 'importaddress')"},
                    {"include_removed", RPCArg::Type::BOOL, /* default */ "true", "Show transactions that were removed due to a reorg in the \"removed\" array\n"
            "                                                           (not guaranteed to work on pruned nodes)"},
                },
                RPCResult{
            "{\n"
            "  \"transactions\": [\n"
            "    \"address\":\"address\",    (string) The bitcoin address of the transaction.\n"
            "    \"category\":               (string) The transaction category.\n"
            "                \"send\"                  Transactions sent.\n"
            "                \"receive\"               Non-coinbase transactions received.\n"
            "                \"generate\"              Coinbase transactions received with more than 100 confirmations.\n"
            "                \"immature\"              Coinbase transactions received with 100 or fewer confirmations.\n"
            "                \"orphan\"                Orphaned coinbase transactions received.\n"
            "    \"amount\": x.xxx,          (numeric) The amount in " + CURRENCY_UNIT + ". This is negative for the 'send' category, and is positive\n"
            "                                         for all other categories\n"
            "    \"vout\" : n,               (numeric) the vout value\n"
            "    \"fee\": x.xxx,             (numeric) The amount of the fee in " + CURRENCY_UNIT + ". This is negative and only available for the 'send' category of transactions.\n"
            "    \"confirmations\": n,       (numeric) The number of confirmations for the transaction.\n"
            "                                          When it's < 0, it means the transaction conflicted that many blocks ago.\n"
            "    \"blockhash\": \"hashvalue\",     (string) The block hash containing the transaction.\n"
            "    \"blockindex\": n,          (numeric) The index of the transaction in the block that includes it.\n"
            "    \"blocktime\": xxx,         (numeric) The block time in seconds since epoch (1 Jan 1970 GMT).\n"
            "    \"txid\": \"transactionid\",  (string) The transaction id.\n"
            "    \"time\": xxx,              (numeric) The transaction time in seconds since epoch (Jan 1 1970 GMT).\n"
            "    \"timereceived\": xxx,      (numeric) The time received in seconds since epoch (Jan 1 1970 GMT).\n"
            "    \"bip125-replaceable\": \"yes|no|unknown\",  (string) Whether this transaction could be replaced due to BIP125 (replace-by-fee);\n"
            "                                                   may be unknown for unconfirmed transactions not in the mempool\n"
            "    \"abandoned\": xxx,         (bool) 'true' if the transaction has been abandoned (inputs are respendable). Only available for the 'send' category of transactions.\n"
            "    \"comment\": \"...\",       (string) If a comment is associated with the transaction.\n"
            "    \"label\" : \"label\"       (string) A comment for the address/transaction, if any\n"
            "    \"to\": \"...\",            (string) If a comment to is associated with the transaction.\n"
            "  ],\n"
            "  \"removed\": [\n"
            "    <structure is the same as \"transactions\" above, only present if include_removed=true>\n"
            "    Note: transactions that were re-added in the active chain will appear as-is in this array, and may thus have a positive confirmation count.\n"
            "  ],\n"
            "  \"lastblock\": \"lastblockhash\"     (string) The hash of the block (target_confirmations-1) from the best block on the main chain. This is typically used to feed back into listsinceblock the next time you call it. So you would generally use a target_confirmations of say 6, so you will be continually re-notified of transactions until they've reached 6 confirmations plus any new ones\n"
            "}\n"
                },
                RPCExamples{
                    HelpExampleCli("listsinceblock", "")
            + HelpExampleCli("listsinceblock", "\"000000000000000bacf66f7497b7dc45ef753ee9a7d38571037cdb1a57f663ad\" 6")
            + HelpExampleRpc("listsinceblock", "\"000000000000000bacf66f7497b7dc45ef753ee9a7d38571037cdb1a57f663ad\", 6")
                },
            }.Check(request);

    // Make sure the results are valid at least up to the most recent block
    // the user could have gotten from another RPC command prior to now
    pwallet->BlockUntilSyncedToCurrentChain();

    auto locked_chain = pwallet->chain().lock();
    LOCK(pwallet->cs_wallet);

    // The way the 'height' is initialized is just a workaround for the gcc bug #47679 since version 4.6.0.
    Optional<int> height = MakeOptional(false, int()); // Height of the specified block or the common ancestor, if the block provided was in a deactivated chain.
    Optional<int> altheight; // Height of the specified block, even if it's in a deactivated chain.
    int target_confirms = 1;
    isminefilter filter = ISMINE_SPENDABLE;

    uint256 blockId;
    if (!request.params[0].isNull() && !request.params[0].get_str().empty()) {
        blockId = ParseHashV(request.params[0], "blockhash");
        height = locked_chain->findFork(blockId, &altheight);
        if (!height) {
            throw JSONRPCError(RPC_INVALID_ADDRESS_OR_KEY, "Block not found");
        }
    }

    if (!request.params[1].isNull()) {
        target_confirms = request.params[1].get_int();

        if (target_confirms < 1) {
            throw JSONRPCError(RPC_INVALID_PARAMETER, "Invalid parameter");
        }
    }

    if (ParseIncludeWatchonly(request.params[2], *pwallet)) {
        filter |= ISMINE_WATCH_ONLY;
    }

    bool include_removed = (request.params[3].isNull() || request.params[3].get_bool());

    const Optional<int> tip_height = locked_chain->getHeight();
    int depth = tip_height && height ? (1 + *tip_height - *height) : -1;

    UniValue transactions(UniValue::VARR);

    for (const std::pair<const uint256, CWalletTx>& pairWtx : pwallet->mapWallet) {
        CWalletTx tx = pairWtx.second;

        if (depth == -1 || tx.GetDepthInMainChain(*locked_chain) < depth) {
            ListTransactions(*locked_chain, pwallet, tx, 0, true, transactions, filter, nullptr /* filter_label */);
        }
    }

    // when a reorg'd block is requested, we also list any relevant transactions
    // in the blocks of the chain that was detached
    UniValue removed(UniValue::VARR);
    while (include_removed && altheight && *altheight > *height) {
        CBlock block;
        if (!pwallet->chain().findBlock(blockId, &block) || block.IsNull()) {
            throw JSONRPCError(RPC_INTERNAL_ERROR, "Can't read block from disk");
        }
        for (const CTransactionRef& tx : block.vtx) {
            auto it = pwallet->mapWallet.find(tx->GetHash());
            if (it != pwallet->mapWallet.end()) {
                // We want all transactions regardless of confirmation count to appear here,
                // even negative confirmation ones, hence the big negative.
                ListTransactions(*locked_chain, pwallet, it->second, -100000000, true, removed, filter, nullptr /* filter_label */);
            }
        }
        blockId = block.hashPrevBlock;
        --*altheight;
    }

    int last_height = tip_height ? *tip_height + 1 - target_confirms : -1;
    uint256 lastblock = last_height >= 0 ? locked_chain->getBlockHash(last_height) : uint256();

    UniValue ret(UniValue::VOBJ);
    ret.pushKV("transactions", transactions);
    if (include_removed) ret.pushKV("removed", removed);
    ret.pushKV("lastblock", lastblock.GetHex());

    return ret;
}

static UniValue gettransaction(const JSONRPCRequest& request)
{
    std::shared_ptr<CWallet> const wallet = GetWalletForJSONRPCRequest(request);
    CWallet* const pwallet = wallet.get();

    if (!EnsureWalletIsAvailable(pwallet, request.fHelp)) {
        return NullUniValue;
    }

            RPCHelpMan{"gettransaction",
                "\nGet detailed information about in-wallet transaction <txid>\n",
                {
                    {"txid", RPCArg::Type::STR, RPCArg::Optional::NO, "The transaction id"},
<<<<<<< HEAD
                    {"include_watchonly", RPCArg::Type::BOOL, /* default */ "true for watch-only wallets, otherwise false", "Whether to include watch-only addresses in balance calculation and details[]"},
                    {"verbose", RPCArg::Type::BOOL, /* default */ "false", "Whether to add a field with additional transaction details"},
                    {"assetlabel", RPCArg::Type::STR, RPCArg::Optional::OMITTED_NAMED_ARG, "Hex asset id or asset label for balance."},
=======
                    {"include_watchonly", RPCArg::Type::BOOL, /* default */ "true for watch-only wallets, otherwise false",
                            "Whether to include watch-only addresses in balance calculation and details[]"},
                    {"verbose", RPCArg::Type::BOOL, /* default */ "false",
                            "Whether to include a `decoded` field containing the decoded transaction (equivalent to RPC decoderawtransaction)"},
>>>>>>> b0a7a76c
                },
                RPCResult{
            "{\n"
            "  \"amount\" : x.xxx,        (numeric) The transaction amount in " + CURRENCY_UNIT + "\n"
            "  \"fee\": x.xxx,            (numeric) The amount of the fee in " + CURRENCY_UNIT + ". This is negative and only available for the \n"
            "                              'send' category of transactions.\n"
            "  \"confirmations\" : n,     (numeric) The number of confirmations\n"
            "  \"blockhash\" : \"hash\",  (string) The block hash\n"
            "  \"blockindex\" : xx,       (numeric) The index of the transaction in the block that includes it\n"
            "  \"blocktime\" : ttt,       (numeric) The time in seconds since epoch (1 Jan 1970 GMT)\n"
            "  \"txid\" : \"transactionid\",   (string) The transaction id.\n"
            "  \"time\" : ttt,            (numeric) The transaction time in seconds since epoch (1 Jan 1970 GMT)\n"
            "  \"timereceived\" : ttt,    (numeric) The time received in seconds since epoch (1 Jan 1970 GMT)\n"
            "  \"bip125-replaceable\": \"yes|no|unknown\",  (string) Whether this transaction could be replaced due to BIP125 (replace-by-fee);\n"
            "                                                   may be unknown for unconfirmed transactions not in the mempool\n"
            "  \"details\" : [\n"
            "    {\n"
            "      \"address\" : \"address\",          (string) The bitcoin address involved in the transaction\n"
            "      \"category\" :                      (string) The transaction category.\n"
            "                   \"send\"                  Transactions sent.\n"
            "                   \"receive\"               Non-coinbase transactions received.\n"
            "                   \"generate\"              Coinbase transactions received with more than 100 confirmations.\n"
            "                   \"immature\"              Coinbase transactions received with 100 or fewer confirmations.\n"
            "                   \"orphan\"                Orphaned coinbase transactions received.\n"
            "      \"amount\" : x.xxx,                 (numeric) The amount in " + CURRENCY_UNIT + "\n"
            "      \"label\" : \"label\",              (string) A comment for the address/transaction, if any\n"
            "      \"vout\" : n,                       (numeric) the vout value\n"
            "      \"fee\": x.xxx,                     (numeric) The amount of the fee in " + CURRENCY_UNIT + ". This is negative and only available for the \n"
            "                                           'send' category of transactions.\n"
            "      \"abandoned\": xxx                  (bool) 'true' if the transaction has been abandoned (inputs are respendable). Only available for the \n"
            "                                           'send' category of transactions.\n"
            "    }\n"
            "    ,...\n"
            "  ],\n"
            "  \"hex\" : \"data\"         (string) Raw data for transaction\n"
            "  \"decoded\" : transaction         (json object) Optional, the decoded transaction (only present when `verbose` is passed), equivalent to the\n"
            "                                                RPC decoderawtransaction method, or the RPC getrawtransaction method when `verbose` is passed.\n"
            "}\n"
                },
                RPCExamples{
                    HelpExampleCli("gettransaction", "\"1075db55d416d3ca199f55b6084e2115b9345e16c5cf302fc80e9d5fbf5d48d\"")
            + HelpExampleCli("gettransaction", "\"1075db55d416d3ca199f55b6084e2115b9345e16c5cf302fc80e9d5fbf5d48d\" true")
            + HelpExampleCli("gettransaction", "\"1075db55d416d3ca199f55b6084e2115b9345e16c5cf302fc80e9d5fbf5d48d\" false true")
            + HelpExampleRpc("gettransaction", "\"1075db55d416d3ca199f55b6084e2115b9345e16c5cf302fc80e9d5fbf5d48d\"")
                },
            }.Check(request);

    // Make sure the results are valid at least up to the most recent block
    // the user could have gotten from another RPC command prior to now
    pwallet->BlockUntilSyncedToCurrentChain();

    auto locked_chain = pwallet->chain().lock();
    LOCK(pwallet->cs_wallet);

    uint256 hash(ParseHashV(request.params[0], "txid"));

    isminefilter filter = ISMINE_SPENDABLE;

    if (ParseIncludeWatchonly(request.params[1], *pwallet)) {
        filter |= ISMINE_WATCH_ONLY;
    }

    bool verbose = request.params[2].isNull() ? false : request.params[2].get_bool();

    std::string asset = "";
    if (request.params[3].isStr() && !request.params[3].get_str().empty()) {
        asset = request.params[3].get_str();
    }

    UniValue entry(UniValue::VOBJ);
    auto it = pwallet->mapWallet.find(hash);
    if (it == pwallet->mapWallet.end()) {
        throw JSONRPCError(RPC_INVALID_ADDRESS_OR_KEY, "Invalid or non-wallet transaction id");
    }
    const CWalletTx& wtx = it->second;

    CAmountMap nCredit = wtx.GetCredit(*locked_chain, filter);
    CAmountMap nDebit = wtx.GetDebit(filter);
    CAmountMap nNet = nCredit - nDebit;
    assert(HasValidFee(*wtx.tx));
    CAmountMap nFee = wtx.IsFromMe(filter) ? CAmountMap() - GetFeeMap(*wtx.tx) : CAmountMap();
    if (!g_con_elementsmode) {
        CAmount total_out = 0;
        for (const auto& output : wtx.tx->vout) {
            total_out += output.nValue.GetAmount();
        }
        nFee = CAmountMap();
        nFee[::policyAsset] = wtx.IsFromMe(filter) ? total_out - nDebit[::policyAsset] : 0;
    }

    entry.pushKV("amount", AmountMapToUniv(nNet - nFee, asset));
    if (wtx.IsFromMe(filter))
        entry.pushKV("fee", AmountMapToUniv(nFee, ""));

    WalletTxToJSON(pwallet->chain(), *locked_chain, wtx, entry);

    UniValue details(UniValue::VARR);
    ListTransactions(*locked_chain, pwallet, wtx, 0, false, details, filter, nullptr /* filter_label */);
    entry.pushKV("details", details);

    std::string strHex = EncodeHexTx(*wtx.tx, pwallet->chain().rpcSerializationFlags());
    entry.pushKV("hex", strHex);

    if (verbose) {
        UniValue decoded(UniValue::VOBJ);
        TxToUniv(*wtx.tx, uint256(), decoded, false);
        entry.pushKV("decoded", decoded);
    }

    return entry;
}

static UniValue abandontransaction(const JSONRPCRequest& request)
{
    std::shared_ptr<CWallet> const wallet = GetWalletForJSONRPCRequest(request);
    CWallet* const pwallet = wallet.get();

    if (!EnsureWalletIsAvailable(pwallet, request.fHelp)) {
        return NullUniValue;
    }

            RPCHelpMan{"abandontransaction",
                "\nMark in-wallet transaction <txid> as abandoned\n"
                "This will mark this transaction and all its in-wallet descendants as abandoned which will allow\n"
                "for their inputs to be respent.  It can be used to replace \"stuck\" or evicted transactions.\n"
                "It only works on transactions which are not included in a block and are not currently in the mempool.\n"
                "It has no effect on transactions which are already abandoned.\n",
                {
                    {"txid", RPCArg::Type::STR_HEX, RPCArg::Optional::NO, "The transaction id"},
                },
                RPCResults{},
                RPCExamples{
                    HelpExampleCli("abandontransaction", "\"1075db55d416d3ca199f55b6084e2115b9345e16c5cf302fc80e9d5fbf5d48d\"")
            + HelpExampleRpc("abandontransaction", "\"1075db55d416d3ca199f55b6084e2115b9345e16c5cf302fc80e9d5fbf5d48d\"")
                },
            }.Check(request);

    // Make sure the results are valid at least up to the most recent block
    // the user could have gotten from another RPC command prior to now
    pwallet->BlockUntilSyncedToCurrentChain();

    auto locked_chain = pwallet->chain().lock();
    LOCK(pwallet->cs_wallet);

    uint256 hash(ParseHashV(request.params[0], "txid"));

    if (!pwallet->mapWallet.count(hash)) {
        throw JSONRPCError(RPC_INVALID_ADDRESS_OR_KEY, "Invalid or non-wallet transaction id");
    }
    if (!pwallet->AbandonTransaction(*locked_chain, hash)) {
        throw JSONRPCError(RPC_INVALID_ADDRESS_OR_KEY, "Transaction not eligible for abandonment");
    }

    return NullUniValue;
}


static UniValue backupwallet(const JSONRPCRequest& request)
{
    std::shared_ptr<CWallet> const wallet = GetWalletForJSONRPCRequest(request);
    CWallet* const pwallet = wallet.get();

    if (!EnsureWalletIsAvailable(pwallet, request.fHelp)) {
        return NullUniValue;
    }

            RPCHelpMan{"backupwallet",
                "\nSafely copies current wallet file to destination, which can be a directory or a path with filename.\n",
                {
                    {"destination", RPCArg::Type::STR, RPCArg::Optional::NO, "The destination directory or file"},
                },
                RPCResults{},
                RPCExamples{
                    HelpExampleCli("backupwallet", "\"backup.dat\"")
            + HelpExampleRpc("backupwallet", "\"backup.dat\"")
                },
            }.Check(request);

    // Make sure the results are valid at least up to the most recent block
    // the user could have gotten from another RPC command prior to now
    pwallet->BlockUntilSyncedToCurrentChain();

    auto locked_chain = pwallet->chain().lock();
    LOCK(pwallet->cs_wallet);

    std::string strDest = request.params[0].get_str();
    if (!pwallet->BackupWallet(strDest)) {
        throw JSONRPCError(RPC_WALLET_ERROR, "Error: Wallet backup failed!");
    }

    return NullUniValue;
}


static UniValue keypoolrefill(const JSONRPCRequest& request)
{
    std::shared_ptr<CWallet> const wallet = GetWalletForJSONRPCRequest(request);
    CWallet* const pwallet = wallet.get();

    if (!EnsureWalletIsAvailable(pwallet, request.fHelp)) {
        return NullUniValue;
    }

            RPCHelpMan{"keypoolrefill",
                "\nFills the keypool."+
                    HelpRequiringPassphrase(pwallet) + "\n",
                {
                    {"newsize", RPCArg::Type::NUM, /* default */ "100", "The new keypool size"},
                },
                RPCResults{},
                RPCExamples{
                    HelpExampleCli("keypoolrefill", "")
            + HelpExampleRpc("keypoolrefill", "")
                },
            }.Check(request);

    if (pwallet->IsWalletFlagSet(WALLET_FLAG_DISABLE_PRIVATE_KEYS)) {
        throw JSONRPCError(RPC_WALLET_ERROR, "Error: Private keys are disabled for this wallet");
    }

    auto locked_chain = pwallet->chain().lock();
    LOCK(pwallet->cs_wallet);

    // 0 is interpreted by TopUpKeyPool() as the default keypool size given by -keypool
    unsigned int kpSize = 0;
    if (!request.params[0].isNull()) {
        if (request.params[0].get_int() < 0)
            throw JSONRPCError(RPC_INVALID_PARAMETER, "Invalid parameter, expected valid size.");
        kpSize = (unsigned int)request.params[0].get_int();
    }

    EnsureWalletIsUnlocked(pwallet);
    pwallet->TopUpKeyPool(kpSize);

    if (pwallet->GetKeyPoolSize() < kpSize) {
        throw JSONRPCError(RPC_WALLET_ERROR, "Error refreshing keypool.");
    }

    return NullUniValue;
}


static UniValue walletpassphrase(const JSONRPCRequest& request)
{
    std::shared_ptr<CWallet> const wallet = GetWalletForJSONRPCRequest(request);
    CWallet* const pwallet = wallet.get();

    if (!EnsureWalletIsAvailable(pwallet, request.fHelp)) {
        return NullUniValue;
    }

            RPCHelpMan{"walletpassphrase",
                "\nStores the wallet decryption key in memory for 'timeout' seconds.\n"
                "This is needed prior to performing transactions related to private keys such as sending bitcoins\n"
            "\nNote:\n"
            "Issuing the walletpassphrase command while the wallet is already unlocked will set a new unlock\n"
            "time that overrides the old one.\n",
                {
                    {"passphrase", RPCArg::Type::STR, RPCArg::Optional::NO, "The wallet passphrase"},
                    {"timeout", RPCArg::Type::NUM, RPCArg::Optional::NO, "The time to keep the decryption key in seconds; capped at 100000000 (~3 years)."},
                },
                RPCResults{},
                RPCExamples{
            "\nUnlock the wallet for 60 seconds\n"
            + HelpExampleCli("walletpassphrase", "\"my pass phrase\" 60") +
            "\nLock the wallet again (before 60 seconds)\n"
            + HelpExampleCli("walletlock", "") +
            "\nAs a JSON-RPC call\n"
            + HelpExampleRpc("walletpassphrase", "\"my pass phrase\", 60")
                },
            }.Check(request);

    auto locked_chain = pwallet->chain().lock();
    LOCK(pwallet->cs_wallet);

    if (!pwallet->IsCrypted()) {
        throw JSONRPCError(RPC_WALLET_WRONG_ENC_STATE, "Error: running with an unencrypted wallet, but walletpassphrase was called.");
    }

    // Note that the walletpassphrase is stored in request.params[0] which is not mlock()ed
    SecureString strWalletPass;
    strWalletPass.reserve(100);
    // TODO: get rid of this .c_str() by implementing SecureString::operator=(std::string)
    // Alternately, find a way to make request.params[0] mlock()'d to begin with.
    strWalletPass = request.params[0].get_str().c_str();

    // Get the timeout
    int64_t nSleepTime = request.params[1].get_int64();
    // Timeout cannot be negative, otherwise it will relock immediately
    if (nSleepTime < 0) {
        throw JSONRPCError(RPC_INVALID_PARAMETER, "Timeout cannot be negative.");
    }
    // Clamp timeout
    constexpr int64_t MAX_SLEEP_TIME = 100000000; // larger values trigger a macos/libevent bug?
    if (nSleepTime > MAX_SLEEP_TIME) {
        nSleepTime = MAX_SLEEP_TIME;
    }

    if (strWalletPass.empty()) {
        throw JSONRPCError(RPC_INVALID_PARAMETER, "passphrase can not be empty");
    }

    if (!pwallet->Unlock(strWalletPass)) {
        throw JSONRPCError(RPC_WALLET_PASSPHRASE_INCORRECT, "Error: The wallet passphrase entered was incorrect.");
    }

    pwallet->TopUpKeyPool();

    pwallet->nRelockTime = GetTime() + nSleepTime;

    // Keep a weak pointer to the wallet so that it is possible to unload the
    // wallet before the following callback is called. If a valid shared pointer
    // is acquired in the callback then the wallet is still loaded.
    std::weak_ptr<CWallet> weak_wallet = wallet;
    pwallet->chain().rpcRunLater(strprintf("lockwallet(%s)", pwallet->GetName()), [weak_wallet] {
        if (auto shared_wallet = weak_wallet.lock()) {
            LOCK(shared_wallet->cs_wallet);
            shared_wallet->Lock();
            shared_wallet->nRelockTime = 0;
        }
    }, nSleepTime);

    return NullUniValue;
}


static UniValue walletpassphrasechange(const JSONRPCRequest& request)
{
    std::shared_ptr<CWallet> const wallet = GetWalletForJSONRPCRequest(request);
    CWallet* const pwallet = wallet.get();

    if (!EnsureWalletIsAvailable(pwallet, request.fHelp)) {
        return NullUniValue;
    }

            RPCHelpMan{"walletpassphrasechange",
                "\nChanges the wallet passphrase from 'oldpassphrase' to 'newpassphrase'.\n",
                {
                    {"oldpassphrase", RPCArg::Type::STR, RPCArg::Optional::NO, "The current passphrase"},
                    {"newpassphrase", RPCArg::Type::STR, RPCArg::Optional::NO, "The new passphrase"},
                },
                RPCResults{},
                RPCExamples{
                    HelpExampleCli("walletpassphrasechange", "\"old one\" \"new one\"")
            + HelpExampleRpc("walletpassphrasechange", "\"old one\", \"new one\"")
                },
            }.Check(request);

    auto locked_chain = pwallet->chain().lock();
    LOCK(pwallet->cs_wallet);

    if (!pwallet->IsCrypted()) {
        throw JSONRPCError(RPC_WALLET_WRONG_ENC_STATE, "Error: running with an unencrypted wallet, but walletpassphrasechange was called.");
    }

    // TODO: get rid of these .c_str() calls by implementing SecureString::operator=(std::string)
    // Alternately, find a way to make request.params[0] mlock()'d to begin with.
    SecureString strOldWalletPass;
    strOldWalletPass.reserve(100);
    strOldWalletPass = request.params[0].get_str().c_str();

    SecureString strNewWalletPass;
    strNewWalletPass.reserve(100);
    strNewWalletPass = request.params[1].get_str().c_str();

    if (strOldWalletPass.empty() || strNewWalletPass.empty()) {
        throw JSONRPCError(RPC_INVALID_PARAMETER, "passphrase can not be empty");
    }

    if (!pwallet->ChangeWalletPassphrase(strOldWalletPass, strNewWalletPass)) {
        throw JSONRPCError(RPC_WALLET_PASSPHRASE_INCORRECT, "Error: The wallet passphrase entered was incorrect.");
    }

    return NullUniValue;
}


static UniValue walletlock(const JSONRPCRequest& request)
{
    std::shared_ptr<CWallet> const wallet = GetWalletForJSONRPCRequest(request);
    CWallet* const pwallet = wallet.get();

    if (!EnsureWalletIsAvailable(pwallet, request.fHelp)) {
        return NullUniValue;
    }

            RPCHelpMan{"walletlock",
                "\nRemoves the wallet encryption key from memory, locking the wallet.\n"
                "After calling this method, you will need to call walletpassphrase again\n"
                "before being able to call any methods which require the wallet to be unlocked.\n",
                {},
                RPCResults{},
                RPCExamples{
            "\nSet the passphrase for 2 minutes to perform a transaction\n"
            + HelpExampleCli("walletpassphrase", "\"my pass phrase\" 120") +
            "\nPerform a send (requires passphrase set)\n"
            + HelpExampleCli("sendtoaddress", "\"1M72Sfpbz1BPpXFHz9m3CdqATR44Jvaydd\" 1.0") +
            "\nClear the passphrase since we are done before 2 minutes is up\n"
            + HelpExampleCli("walletlock", "") +
            "\nAs a JSON-RPC call\n"
            + HelpExampleRpc("walletlock", "")
                },
            }.Check(request);

    auto locked_chain = pwallet->chain().lock();
    LOCK(pwallet->cs_wallet);

    if (!pwallet->IsCrypted()) {
        throw JSONRPCError(RPC_WALLET_WRONG_ENC_STATE, "Error: running with an unencrypted wallet, but walletlock was called.");
    }

    pwallet->Lock();
    pwallet->nRelockTime = 0;

    return NullUniValue;
}


static UniValue encryptwallet(const JSONRPCRequest& request)
{
    std::shared_ptr<CWallet> const wallet = GetWalletForJSONRPCRequest(request);
    CWallet* const pwallet = wallet.get();

    if (!EnsureWalletIsAvailable(pwallet, request.fHelp)) {
        return NullUniValue;
    }

            RPCHelpMan{"encryptwallet",
                "\nEncrypts the wallet with 'passphrase'. This is for first time encryption.\n"
                "After this, any calls that interact with private keys such as sending or signing \n"
                "will require the passphrase to be set prior the making these calls.\n"
                "Use the walletpassphrase call for this, and then walletlock call.\n"
                "If the wallet is already encrypted, use the walletpassphrasechange call.\n",
                {
                    {"passphrase", RPCArg::Type::STR, RPCArg::Optional::NO, "The pass phrase to encrypt the wallet with. It must be at least 1 character, but should be long."},
                },
                RPCResults{},
                RPCExamples{
            "\nEncrypt your wallet\n"
            + HelpExampleCli("encryptwallet", "\"my pass phrase\"") +
            "\nNow set the passphrase to use the wallet, such as for signing or sending bitcoin\n"
            + HelpExampleCli("walletpassphrase", "\"my pass phrase\"") +
            "\nNow we can do something like sign\n"
            + HelpExampleCli("signmessage", "\"address\" \"test message\"") +
            "\nNow lock the wallet again by removing the passphrase\n"
            + HelpExampleCli("walletlock", "") +
            "\nAs a JSON-RPC call\n"
            + HelpExampleRpc("encryptwallet", "\"my pass phrase\"")
                },
            }.Check(request);

    auto locked_chain = pwallet->chain().lock();
    LOCK(pwallet->cs_wallet);

    if (pwallet->IsWalletFlagSet(WALLET_FLAG_DISABLE_PRIVATE_KEYS)) {
        throw JSONRPCError(RPC_WALLET_ENCRYPTION_FAILED, "Error: wallet does not contain private keys, nothing to encrypt.");
    }

    if (pwallet->IsCrypted()) {
        throw JSONRPCError(RPC_WALLET_WRONG_ENC_STATE, "Error: running with an encrypted wallet, but encryptwallet was called.");
    }

    // TODO: get rid of this .c_str() by implementing SecureString::operator=(std::string)
    // Alternately, find a way to make request.params[0] mlock()'d to begin with.
    SecureString strWalletPass;
    strWalletPass.reserve(100);
    strWalletPass = request.params[0].get_str().c_str();

    if (strWalletPass.empty()) {
        throw JSONRPCError(RPC_INVALID_PARAMETER, "passphrase can not be empty");
    }

    if (!pwallet->EncryptWallet(strWalletPass)) {
        throw JSONRPCError(RPC_WALLET_ENCRYPTION_FAILED, "Error: Failed to encrypt the wallet.");
    }

    return "wallet encrypted; The keypool has been flushed and a new HD seed was generated (if you are using HD). You need to make a new backup.";
}

static UniValue lockunspent(const JSONRPCRequest& request)
{
    std::shared_ptr<CWallet> const wallet = GetWalletForJSONRPCRequest(request);
    CWallet* const pwallet = wallet.get();

    if (!EnsureWalletIsAvailable(pwallet, request.fHelp)) {
        return NullUniValue;
    }

            RPCHelpMan{"lockunspent",
                "\nUpdates list of temporarily unspendable outputs.\n"
                "Temporarily lock (unlock=false) or unlock (unlock=true) specified transaction outputs.\n"
                "If no transaction outputs are specified when unlocking then all current locked transaction outputs are unlocked.\n"
                "A locked transaction output will not be chosen by automatic coin selection, when spending bitcoins.\n"
                "Locks are stored in memory only. Nodes start with zero locked outputs, and the locked output list\n"
                "is always cleared (by virtue of process exit) when a node stops or fails.\n"
                "Also see the listunspent call\n",
                {
                    {"unlock", RPCArg::Type::BOOL, RPCArg::Optional::NO, "Whether to unlock (true) or lock (false) the specified transactions"},
                    {"transactions", RPCArg::Type::ARR, /* default */ "empty array", "A json array of objects. Each object the txid (string) vout (numeric).",
                        {
                            {"", RPCArg::Type::OBJ, RPCArg::Optional::OMITTED, "",
                                {
                                    {"txid", RPCArg::Type::STR_HEX, RPCArg::Optional::NO, "The transaction id"},
                                    {"vout", RPCArg::Type::NUM, RPCArg::Optional::NO, "The output number"},
                                },
                            },
                        },
                    },
                },
                RPCResult{
            "true|false    (boolean) Whether the command was successful or not\n"
                },
                RPCExamples{
            "\nList the unspent transactions\n"
            + HelpExampleCli("listunspent", "") +
            "\nLock an unspent transaction\n"
            + HelpExampleCli("lockunspent", "false \"[{\\\"txid\\\":\\\"a08e6907dbbd3d809776dbfc5d82e371b764ed838b5655e72f463568df1aadf0\\\",\\\"vout\\\":1}]\"") +
            "\nList the locked transactions\n"
            + HelpExampleCli("listlockunspent", "") +
            "\nUnlock the transaction again\n"
            + HelpExampleCli("lockunspent", "true \"[{\\\"txid\\\":\\\"a08e6907dbbd3d809776dbfc5d82e371b764ed838b5655e72f463568df1aadf0\\\",\\\"vout\\\":1}]\"") +
            "\nAs a JSON-RPC call\n"
            + HelpExampleRpc("lockunspent", "false, \"[{\\\"txid\\\":\\\"a08e6907dbbd3d809776dbfc5d82e371b764ed838b5655e72f463568df1aadf0\\\",\\\"vout\\\":1}]\"")
                },
            }.Check(request);

    // Make sure the results are valid at least up to the most recent block
    // the user could have gotten from another RPC command prior to now
    pwallet->BlockUntilSyncedToCurrentChain();

    auto locked_chain = pwallet->chain().lock();
    LOCK(pwallet->cs_wallet);

    RPCTypeCheckArgument(request.params[0], UniValue::VBOOL);

    bool fUnlock = request.params[0].get_bool();

    if (request.params[1].isNull()) {
        if (fUnlock)
            pwallet->UnlockAllCoins();
        return true;
    }

    RPCTypeCheckArgument(request.params[1], UniValue::VARR);

    const UniValue& output_params = request.params[1];

    // Create and validate the COutPoints first.

    std::vector<COutPoint> outputs;
    outputs.reserve(output_params.size());

    for (unsigned int idx = 0; idx < output_params.size(); idx++) {
        const UniValue& o = output_params[idx].get_obj();

        RPCTypeCheckObj(o,
            {
                {"txid", UniValueType(UniValue::VSTR)},
                {"vout", UniValueType(UniValue::VNUM)},
            });

        const uint256 txid(ParseHashO(o, "txid"));
        const int nOutput = find_value(o, "vout").get_int();
        if (nOutput < 0) {
            throw JSONRPCError(RPC_INVALID_PARAMETER, "Invalid parameter, vout must be positive");
        }

        const COutPoint outpt(txid, nOutput);

        const auto it = pwallet->mapWallet.find(outpt.hash);
        if (it == pwallet->mapWallet.end()) {
            throw JSONRPCError(RPC_INVALID_PARAMETER, "Invalid parameter, unknown transaction");
        }

        const CWalletTx& trans = it->second;

        if (outpt.n >= trans.tx->vout.size()) {
            throw JSONRPCError(RPC_INVALID_PARAMETER, "Invalid parameter, vout index out of bounds");
        }

        if (pwallet->IsSpent(*locked_chain, outpt.hash, outpt.n)) {
            throw JSONRPCError(RPC_INVALID_PARAMETER, "Invalid parameter, expected unspent output");
        }

        const bool is_locked = pwallet->IsLockedCoin(outpt.hash, outpt.n);

        if (fUnlock && !is_locked) {
            throw JSONRPCError(RPC_INVALID_PARAMETER, "Invalid parameter, expected locked output");
        }

        if (!fUnlock && is_locked) {
            throw JSONRPCError(RPC_INVALID_PARAMETER, "Invalid parameter, output already locked");
        }

        outputs.push_back(outpt);
    }

    // Atomically set (un)locked status for the outputs.
    for (const COutPoint& outpt : outputs) {
        if (fUnlock) pwallet->UnlockCoin(outpt);
        else pwallet->LockCoin(outpt);
    }

    return true;
}

static UniValue listlockunspent(const JSONRPCRequest& request)
{
    std::shared_ptr<CWallet> const wallet = GetWalletForJSONRPCRequest(request);
    CWallet* const pwallet = wallet.get();

    if (!EnsureWalletIsAvailable(pwallet, request.fHelp)) {
        return NullUniValue;
    }

            RPCHelpMan{"listlockunspent",
                "\nReturns list of temporarily unspendable outputs.\n"
                "See the lockunspent call to lock and unlock transactions for spending.\n",
                {},
                RPCResult{
            "[\n"
            "  {\n"
            "    \"txid\" : \"transactionid\",     (string) The transaction id locked\n"
            "    \"vout\" : n                      (numeric) The vout value\n"
            "  }\n"
            "  ,...\n"
            "]\n"
                },
                RPCExamples{
            "\nList the unspent transactions\n"
            + HelpExampleCli("listunspent", "") +
            "\nLock an unspent transaction\n"
            + HelpExampleCli("lockunspent", "false \"[{\\\"txid\\\":\\\"a08e6907dbbd3d809776dbfc5d82e371b764ed838b5655e72f463568df1aadf0\\\",\\\"vout\\\":1}]\"") +
            "\nList the locked transactions\n"
            + HelpExampleCli("listlockunspent", "") +
            "\nUnlock the transaction again\n"
            + HelpExampleCli("lockunspent", "true \"[{\\\"txid\\\":\\\"a08e6907dbbd3d809776dbfc5d82e371b764ed838b5655e72f463568df1aadf0\\\",\\\"vout\\\":1}]\"") +
            "\nAs a JSON-RPC call\n"
            + HelpExampleRpc("listlockunspent", "")
                },
            }.Check(request);

    auto locked_chain = pwallet->chain().lock();
    LOCK(pwallet->cs_wallet);

    std::vector<COutPoint> vOutpts;
    pwallet->ListLockedCoins(vOutpts);

    UniValue ret(UniValue::VARR);

    for (const COutPoint& outpt : vOutpts) {
        UniValue o(UniValue::VOBJ);

        o.pushKV("txid", outpt.hash.GetHex());
        o.pushKV("vout", (int)outpt.n);
        ret.push_back(o);
    }

    return ret;
}

static UniValue settxfee(const JSONRPCRequest& request)
{
    std::shared_ptr<CWallet> const wallet = GetWalletForJSONRPCRequest(request);
    CWallet* const pwallet = wallet.get();

    if (!EnsureWalletIsAvailable(pwallet, request.fHelp)) {
        return NullUniValue;
    }

            RPCHelpMan{"settxfee",
                "\nSet the transaction fee per kB for this wallet. Overrides the global -paytxfee command line parameter.\n",
                {
                    {"amount", RPCArg::Type::AMOUNT, RPCArg::Optional::NO, "The transaction fee in " + CURRENCY_UNIT + "/kB"},
                },
                RPCResult{
            "true|false        (boolean) Returns true if successful\n"
                },
                RPCExamples{
                    HelpExampleCli("settxfee", "0.00001")
            + HelpExampleRpc("settxfee", "0.00001")
                },
            }.Check(request);

    auto locked_chain = pwallet->chain().lock();
    LOCK(pwallet->cs_wallet);

    CAmount nAmount = AmountFromValue(request.params[0]);
    CFeeRate tx_fee_rate(nAmount, 1000);
    if (tx_fee_rate == 0) {
        // automatic selection
    } else if (tx_fee_rate < pwallet->chain().relayMinFee()) {
        throw JSONRPCError(RPC_INVALID_PARAMETER, strprintf("txfee cannot be less than min relay tx fee (%s)", pwallet->chain().relayMinFee().ToString()));
    } else if (tx_fee_rate < pwallet->m_min_fee) {
        throw JSONRPCError(RPC_INVALID_PARAMETER, strprintf("txfee cannot be less than wallet min fee (%s)", pwallet->m_min_fee.ToString()));
    }

    pwallet->m_pay_tx_fee = tx_fee_rate;
    return true;
}

static UniValue getbalances(const JSONRPCRequest& request)
{
    std::shared_ptr<CWallet> const rpc_wallet = GetWalletForJSONRPCRequest(request);
    if (!EnsureWalletIsAvailable(rpc_wallet.get(), request.fHelp)) {
        return NullUniValue;
    }
    CWallet& wallet = *rpc_wallet;

    RPCHelpMan{
        "getbalances",
        "Returns an object with all balances in " + CURRENCY_UNIT + ".\n",
        {},
        RPCResult{
            "{\n"
            "    \"mine\": {                        (object) balances from outputs that the wallet can sign\n"
            "      \"trusted\": xxx                 (numeric) trusted balance (outputs created by the wallet or confirmed outputs)\n"
            "      \"untrusted_pending\": xxx       (numeric) untrusted pending balance (outputs created by others that are in the mempool)\n"
            "      \"immature\": xxx                (numeric) balance from immature coinbase outputs\n"
            "      \"used\": xxx                    (numeric) (only present if avoid_reuse is set) balance from coins sent to addresses that were previously spent from (potentially privacy violating)\n"
            "    },\n"
            "    \"watchonly\": {                   (object) watchonly balances (not present if wallet does not watch anything)\n"
            "      \"trusted\": xxx                 (numeric) trusted balance (outputs created by the wallet or confirmed outputs)\n"
            "      \"untrusted_pending\": xxx       (numeric) untrusted pending balance (outputs created by others that are in the mempool)\n"
            "      \"immature\": xxx                (numeric) balance from immature coinbase outputs\n"
            "    },\n"
            "}\n"},
        RPCExamples{
            HelpExampleCli("getbalances", "") +
            HelpExampleRpc("getbalances", "")},
    }.Check(request);

    // Make sure the results are valid at least up to the most recent block
    // the user could have gotten from another RPC command prior to now
    wallet.BlockUntilSyncedToCurrentChain();

    auto locked_chain = wallet.chain().lock();
    LOCK(wallet.cs_wallet);

    UniValue obj(UniValue::VOBJ);

    const auto bal = wallet.GetBalance();
    UniValue balances{UniValue::VOBJ};
    {
        UniValue balances_mine{UniValue::VOBJ};
        balances_mine.pushKV("trusted", AmountMapToUniv(bal.m_mine_trusted, ""));
        balances_mine.pushKV("untrusted_pending", AmountMapToUniv(bal.m_mine_untrusted_pending, ""));
        balances_mine.pushKV("immature", AmountMapToUniv(bal.m_mine_immature, ""));
        if (wallet.IsWalletFlagSet(WALLET_FLAG_AVOID_REUSE)) {
            // If the AVOID_REUSE flag is set, bal has been set to just the un-reused address balance. Get
            // the total balance, and then subtract bal to get the reused address balance.
            const auto full_bal = wallet.GetBalance(0, false);
            balances_mine.pushKV("used", AmountMapToUniv(full_bal.m_mine_trusted + full_bal.m_mine_untrusted_pending - bal.m_mine_trusted - bal.m_mine_untrusted_pending, ""));
        }
        balances.pushKV("mine", balances_mine);
    }
    if (wallet.HaveWatchOnly()) {
        UniValue balances_watchonly{UniValue::VOBJ};
        balances_watchonly.pushKV("trusted", AmountMapToUniv(bal.m_watchonly_trusted, ""));
        balances_watchonly.pushKV("untrusted_pending", AmountMapToUniv(bal.m_watchonly_untrusted_pending, ""));
        balances_watchonly.pushKV("immature", AmountMapToUniv(bal.m_watchonly_immature, ""));
        balances.pushKV("watchonly", balances_watchonly);
    }
    return balances;
}

static UniValue getwalletinfo(const JSONRPCRequest& request)
{
    std::shared_ptr<CWallet> const wallet = GetWalletForJSONRPCRequest(request);
    CWallet* const pwallet = wallet.get();

    if (!EnsureWalletIsAvailable(pwallet, request.fHelp)) {
        return NullUniValue;
    }

    RPCHelpMan{"getwalletinfo",
                "Returns an object containing various wallet state info.\n",
                {},
                RPCResult{
            "{\n"
            "  \"walletname\": xxxxx,               (string) the wallet name\n"
            "  \"walletversion\": xxxxx,            (numeric) the wallet version\n"
            "  \"balance\": xxxxxxx,                (numeric) DEPRECATED. Identical to getbalances().mine.trusted\n"
            "  \"unconfirmed_balance\": xxx,        (numeric) DEPRECATED. Identical to getbalances().mine.untrusted_pending\n"
            "  \"immature_balance\": xxxxxx,        (numeric) DEPRECATED. Identical to getbalances().mine.immature\n"
            "  \"txcount\": xxxxxxx,                (numeric) the total number of transactions in the wallet\n"
            "  \"keypoololdest\": xxxxxx,           (numeric) the timestamp (seconds since Unix epoch) of the oldest pre-generated key in the key pool\n"
            "  \"keypoolsize\": xxxx,               (numeric) how many new keys are pre-generated (only counts external keys)\n"
            "  \"keypoolsize_hd_internal\": xxxx,   (numeric) how many new keys are pre-generated for internal use (used for change outputs, only appears if the wallet is using this feature, otherwise external keys are used)\n"
            "  \"unlocked_until\": ttt,             (numeric) the timestamp in seconds since epoch (midnight Jan 1 1970 GMT) that the wallet is unlocked for transfers, or 0 if the wallet is locked\n"
            "  \"paytxfee\": x.xxxx,                (numeric) the transaction fee configuration, set in " + CURRENCY_UNIT + "/kB\n"
            "  \"hdseedid\": \"<hash160>\"            (string, optional) the Hash160 of the HD seed (only present when HD is enabled)\n"
            "  \"private_keys_enabled\": true|false (boolean) false if privatekeys are disabled for this wallet (enforced watch-only wallet)\n"
            "  \"avoid_reuse\": true|false          (boolean) whether this wallet tracks clean/dirty coins in terms of reuse\n"
            "  \"scanning\":                        (json object) current scanning details, or false if no scan is in progress\n"
            "    {\n"
            "      \"duration\" : xxxx              (numeric) elapsed seconds since scan start\n"
            "      \"progress\" : x.xxxx,           (numeric) scanning progress percentage [0.0, 1.0]\n"
            "    }\n"
            "}\n"
                },
                RPCExamples{
                    HelpExampleCli("getwalletinfo", "")
            + HelpExampleRpc("getwalletinfo", "")
                },
    }.Check(request);

    // Make sure the results are valid at least up to the most recent block
    // the user could have gotten from another RPC command prior to now
    pwallet->BlockUntilSyncedToCurrentChain();

    auto locked_chain = pwallet->chain().lock();
    LOCK(pwallet->cs_wallet);

    UniValue obj(UniValue::VOBJ);

    size_t kpExternalSize = pwallet->KeypoolCountExternalKeys();
    const auto bal = pwallet->GetBalance();
    obj.pushKV("walletname", pwallet->GetName());
    obj.pushKV("walletversion", pwallet->GetVersion());
    obj.pushKV("balance", AmountMapToUniv(bal.m_mine_trusted, ""));
    obj.pushKV("unconfirmed_balance", AmountMapToUniv(bal.m_mine_untrusted_pending, ""));
    obj.pushKV("immature_balance", AmountMapToUniv(bal.m_mine_immature,  ""));
    obj.pushKV("txcount",       (int)pwallet->mapWallet.size());
    obj.pushKV("keypoololdest", pwallet->GetOldestKeyPoolTime());
    obj.pushKV("keypoolsize", (int64_t)kpExternalSize);
    CKeyID seed_id = pwallet->GetHDChain().seed_id;
    if (pwallet->CanSupportFeature(FEATURE_HD_SPLIT)) {
        obj.pushKV("keypoolsize_hd_internal",   (int64_t)(pwallet->GetKeyPoolSize() - kpExternalSize));
    }
    if (pwallet->IsCrypted()) {
        obj.pushKV("unlocked_until", pwallet->nRelockTime);
    }
    obj.pushKV("paytxfee", ValueFromAmount(pwallet->m_pay_tx_fee.GetFeePerK()));
    if (!seed_id.IsNull()) {
        obj.pushKV("hdseedid", seed_id.GetHex());
    }
    obj.pushKV("private_keys_enabled", !pwallet->IsWalletFlagSet(WALLET_FLAG_DISABLE_PRIVATE_KEYS));
    obj.pushKV("avoid_reuse", pwallet->IsWalletFlagSet(WALLET_FLAG_AVOID_REUSE));
    if (pwallet->IsScanning()) {
        UniValue scanning(UniValue::VOBJ);
        scanning.pushKV("duration", pwallet->ScanningDuration() / 1000);
        scanning.pushKV("progress", pwallet->ScanningProgress());
        obj.pushKV("scanning", scanning);
    } else {
        obj.pushKV("scanning", false);
    }
    return obj;
}

static UniValue listwalletdir(const JSONRPCRequest& request)
{
            RPCHelpMan{"listwalletdir",
                "Returns a list of wallets in the wallet directory.\n",
                {},
                RPCResult{
            "{\n"
            "  \"wallets\" : [                (json array of objects)\n"
            "    {\n"
            "      \"name\" : \"name\"          (string) The wallet name\n"
            "    }\n"
            "    ,...\n"
            "  ]\n"
            "}\n"
                },
                RPCExamples{
                    HelpExampleCli("listwalletdir", "")
            + HelpExampleRpc("listwalletdir", "")
                },
            }.Check(request);

    UniValue wallets(UniValue::VARR);
    for (const auto& path : ListWalletDir()) {
        UniValue wallet(UniValue::VOBJ);
        wallet.pushKV("name", path.string());
        wallets.push_back(wallet);
    }

    UniValue result(UniValue::VOBJ);
    result.pushKV("wallets", wallets);
    return result;
}

static UniValue listwallets(const JSONRPCRequest& request)
{
            RPCHelpMan{"listwallets",
                "Returns a list of currently loaded wallets.\n"
                "For full information on the wallet, use \"getwalletinfo\"\n",
                {},
                RPCResult{
            "[                         (json array of strings)\n"
            "  \"walletname\"            (string) the wallet name\n"
            "   ...\n"
            "]\n"
                },
                RPCExamples{
                    HelpExampleCli("listwallets", "")
            + HelpExampleRpc("listwallets", "")
                },
            }.Check(request);

    UniValue obj(UniValue::VARR);

    for (const std::shared_ptr<CWallet>& wallet : GetWallets()) {
        if (!EnsureWalletIsAvailable(wallet.get(), request.fHelp)) {
            return NullUniValue;
        }

        LOCK(wallet->cs_wallet);

        obj.push_back(wallet->GetName());
    }

    return obj;
}

static UniValue loadwallet(const JSONRPCRequest& request)
{
            RPCHelpMan{"loadwallet",
                "\nLoads a wallet from a wallet file or directory."
                "\nNote that all wallet command-line options used when starting the daemon will be"
                "\napplied to the new wallet (eg -zapwallettxes, upgradewallet, rescan, etc).\n",
                {
                    {"filename", RPCArg::Type::STR, RPCArg::Optional::NO, "The wallet directory or .dat file."},
                },
                RPCResult{
            "{\n"
            "  \"name\" :    <wallet_name>,        (string) The wallet name if loaded successfully.\n"
            "  \"warning\" : <warning>,            (string) Warning message if wallet was not loaded cleanly.\n"
            "}\n"
                },
                RPCExamples{
                    HelpExampleCli("loadwallet", "\"test.dat\"")
            + HelpExampleRpc("loadwallet", "\"test.dat\"")
                },
            }.Check(request);

    WalletLocation location(request.params[0].get_str());

    if (!location.Exists()) {
        throw JSONRPCError(RPC_WALLET_NOT_FOUND, "Wallet " + location.GetName() + " not found.");
    } else if (fs::is_directory(location.GetPath())) {
        // The given filename is a directory. Check that there's a wallet.dat file.
        fs::path wallet_dat_file = location.GetPath() / "wallet.dat";
        if (fs::symlink_status(wallet_dat_file).type() == fs::file_not_found) {
            throw JSONRPCError(RPC_WALLET_NOT_FOUND, "Directory " + location.GetName() + " does not contain a wallet.dat file.");
        }
    }

    std::string error, warning;
    std::shared_ptr<CWallet> const wallet = LoadWallet(*g_rpc_interfaces->chain, location, error, warning);
    if (!wallet) throw JSONRPCError(RPC_WALLET_ERROR, error);

    UniValue obj(UniValue::VOBJ);
    obj.pushKV("name", wallet->GetName());
    obj.pushKV("warning", warning);

    return obj;
}

static UniValue setwalletflag(const JSONRPCRequest& request)
{
    std::shared_ptr<CWallet> const wallet = GetWalletForJSONRPCRequest(request);
    CWallet* const pwallet = wallet.get();

    if (!EnsureWalletIsAvailable(pwallet, request.fHelp)) {
        return NullUniValue;
    }

            std::string flags = "";
            for (auto& it : WALLET_FLAG_MAP)
                if (it.second & MUTABLE_WALLET_FLAGS)
                    flags += (flags == "" ? "" : ", ") + it.first;
            RPCHelpMan{"setwalletflag",
                "\nChange the state of the given wallet flag for a wallet.\n",
                {
                    {"flag", RPCArg::Type::STR, RPCArg::Optional::NO, "The name of the flag to change. Current available flags: " + flags},
                    {"value", RPCArg::Type::BOOL, /* default */ "true", "The new state."},
                },
                RPCResult{
            "{\n"
            "    \"flag_name\": string   (string) The name of the flag that was modified\n"
            "    \"flag_state\": bool    (bool) The new state of the flag\n"
            "    \"warnings\": string    (string) Any warnings associated with the change\n"
            "}\n"
                },
                RPCExamples{
                    HelpExampleCli("setwalletflag", "avoid_reuse")
                  + HelpExampleRpc("setwalletflag", "\"avoid_reuse\"")
                },
            }.Check(request);

    std::string flag_str = request.params[0].get_str();
    bool value = request.params[1].isNull() || request.params[1].get_bool();

    if (!WALLET_FLAG_MAP.count(flag_str)) {
        throw JSONRPCError(RPC_INVALID_PARAMETER, strprintf("Unknown wallet flag: %s", flag_str));
    }

    auto flag = WALLET_FLAG_MAP.at(flag_str);

    if (!(flag & MUTABLE_WALLET_FLAGS)) {
        throw JSONRPCError(RPC_INVALID_PARAMETER, strprintf("Wallet flag is immutable: %s", flag_str));
    }

    UniValue res(UniValue::VOBJ);

    if (pwallet->IsWalletFlagSet(flag) == value) {
        throw JSONRPCError(RPC_INVALID_PARAMETER, strprintf("Wallet flag is already set to %s: %s", value ? "true" : "false", flag_str));
    }

    res.pushKV("flag_name", flag_str);
    res.pushKV("flag_state", value);

    if (value) {
        pwallet->SetWalletFlag(flag);
    } else {
        pwallet->UnsetWalletFlag(flag);
    }

    if (flag && value && WALLET_FLAG_CAVEATS.count(flag)) {
        res.pushKV("warnings", WALLET_FLAG_CAVEATS.at(flag));
    }

    return res;
}

static UniValue createwallet(const JSONRPCRequest& request)
{
    RPCHelpMan{
        "createwallet",
        "\nCreates and loads a new wallet.\n",
        {
            {"wallet_name", RPCArg::Type::STR, RPCArg::Optional::NO, "The name for the new wallet. If this is a path, the wallet will be created at the path location."},
            {"disable_private_keys", RPCArg::Type::BOOL, /* default */ "false", "Disable the possibility of private keys (only watchonlys are possible in this mode)."},
            {"blank", RPCArg::Type::BOOL, /* default */ "false", "Create a blank wallet. A blank wallet has no keys or HD seed. One can be set using sethdseed."},
            {"passphrase", RPCArg::Type::STR, RPCArg::Optional::OMITTED, "Encrypt the wallet with this passphrase."},
            {"avoid_reuse", RPCArg::Type::BOOL, /* default */ "false", "Keep track of coin reuse, and treat dirty and clean coins differently with privacy considerations in mind."},
        },
        RPCResult{
            "{\n"
            "  \"name\" :    <wallet_name>,        (string) The wallet name if created successfully. If the wallet was created using a full path, the wallet_name will be the full path.\n"
            "  \"warning\" : <warning>,            (string) Warning message if wallet was not loaded cleanly.\n"
            "}\n"
        },
        RPCExamples{
            HelpExampleCli("createwallet", "\"testwallet\"")
            + HelpExampleRpc("createwallet", "\"testwallet\"")
        },
    }.Check(request);

    uint64_t flags = 0;
    if (!request.params[1].isNull() && request.params[1].get_bool()) {
        flags |= WALLET_FLAG_DISABLE_PRIVATE_KEYS;
    }

    if (!request.params[2].isNull() && request.params[2].get_bool()) {
        flags |= WALLET_FLAG_BLANK_WALLET;
    }
    SecureString passphrase;
    passphrase.reserve(100);
    std::string warning;
    if (!request.params[3].isNull()) {
        passphrase = request.params[3].get_str().c_str();
        if (passphrase.empty()) {
            // Empty string means unencrypted
            warning = "Empty string given as passphrase, wallet will not be encrypted.";
        }
    }

    if (!request.params[4].isNull() && request.params[4].get_bool()) {
        flags |= WALLET_FLAG_AVOID_REUSE;
    }

    std::string error;
    std::string create_warning;
    std::shared_ptr<CWallet> wallet;
    WalletCreationStatus status = CreateWallet(*g_rpc_interfaces->chain, passphrase, flags, request.params[0].get_str(), error, create_warning, wallet);
    switch (status) {
        case WalletCreationStatus::CREATION_FAILED:
            throw JSONRPCError(RPC_WALLET_ERROR, error);
        case WalletCreationStatus::ENCRYPTION_FAILED:
            throw JSONRPCError(RPC_WALLET_ENCRYPTION_FAILED, error);
        case WalletCreationStatus::SUCCESS:
            break;
        // no default case, so the compiler can warn about missing cases
    }

    if (warning.empty()) {
        warning = create_warning;
    } else if (!warning.empty() && !create_warning.empty()){
        warning += "; " + create_warning;
    }

    UniValue obj(UniValue::VOBJ);
    obj.pushKV("name", wallet->GetName());
    obj.pushKV("warning", warning);

    return obj;
}

static UniValue unloadwallet(const JSONRPCRequest& request)
{
            RPCHelpMan{"unloadwallet",
                "Unloads the wallet referenced by the request endpoint otherwise unloads the wallet specified in the argument.\n"
                "Specifying the wallet name on a wallet endpoint is invalid.",
                {
                    {"wallet_name", RPCArg::Type::STR, /* default */ "the wallet name from the RPC request", "The name of the wallet to unload."},
                },
                RPCResults{},
                RPCExamples{
                    HelpExampleCli("unloadwallet", "wallet_name")
            + HelpExampleRpc("unloadwallet", "wallet_name")
                },
            }.Check(request);

    std::string wallet_name;
    if (GetWalletNameFromJSONRPCRequest(request, wallet_name)) {
        if (!request.params[0].isNull()) {
            throw JSONRPCError(RPC_INVALID_PARAMETER, "Cannot unload the requested wallet");
        }
    } else {
        wallet_name = request.params[0].get_str();
    }

    std::shared_ptr<CWallet> wallet = GetWallet(wallet_name);
    if (!wallet) {
        throw JSONRPCError(RPC_WALLET_NOT_FOUND, "Requested wallet does not exist or is not loaded");
    }

    // Release the "main" shared pointer and prevent further notifications.
    // Note that any attempt to load the same wallet would fail until the wallet
    // is destroyed (see CheckUniqueFileid).
    if (!RemoveWallet(wallet)) {
        throw JSONRPCError(RPC_MISC_ERROR, "Requested wallet already unloaded");
    }

    UnloadWallet(std::move(wallet));

    return NullUniValue;
}

static UniValue listunspent(const JSONRPCRequest& request)
{
    std::shared_ptr<CWallet> const wallet = GetWalletForJSONRPCRequest(request);
    CWallet* const pwallet = wallet.get();

    if (!EnsureWalletIsAvailable(pwallet, request.fHelp)) {
        return NullUniValue;
    }

    RPCHelpMan{
                "listunspent",
                "\nReturns array of unspent transaction outputs\n"
                "with between minconf and maxconf (inclusive) confirmations.\n"
                "Optionally filter to only include txouts paid to specified addresses.\n",
                {
                    {"minconf", RPCArg::Type::NUM, /* default */ "1", "The minimum confirmations to filter"},
                    {"maxconf", RPCArg::Type::NUM, /* default */ "9999999", "The maximum confirmations to filter"},
                    {"addresses", RPCArg::Type::ARR, /* default */ "empty array", "A json array of bitcoin addresses to filter",
                        {
                            {"address", RPCArg::Type::STR, RPCArg::Optional::OMITTED, "bitcoin address"},
                        },
                    },
                    {"include_unsafe", RPCArg::Type::BOOL, /* default */ "true", "Include outputs that are not safe to spend\n"
            "                  See description of \"safe\" attribute below."},
                    {"query_options", RPCArg::Type::OBJ, RPCArg::Optional::OMITTED_NAMED_ARG, "JSON with query options",
                        {
                            {"minimumAmount", RPCArg::Type::AMOUNT, /* default */ "0", "Minimum value of each UTXO in " + CURRENCY_UNIT + ""},
                            {"maximumAmount", RPCArg::Type::AMOUNT, /* default */ "unlimited", "Maximum value of each UTXO in " + CURRENCY_UNIT + ""},
                            {"maximumCount", RPCArg::Type::NUM, /* default */ "unlimited", "Maximum number of UTXOs"},
                            {"minimumSumAmount", RPCArg::Type::AMOUNT, /* default */ "unlimited", "Minimum sum value of all UTXOs in " + CURRENCY_UNIT + ""},
                            {"asset", RPCArg::Type::STR, /* default */ "", "Asset to filter outputs for."},
                        },
                        "query_options"},
                },
                RPCResult{
            "[                   (array of json object)\n"
            "  {\n"
            "    \"txid\" : \"txid\",          (string) the transaction id \n"
            "    \"vout\" : n,               (numeric) the vout value\n"
            "    \"address\" : \"address\",    (string) the bitcoin address\n"
            "    \"label\" : \"label\",        (string) The associated label, or \"\" for the default label\n"
            "    \"scriptPubKey\" : \"key\",   (string) the script key\n"
            "    \"amount\" : x.xxx,         (numeric) the transaction output amount in " + CURRENCY_UNIT + "\n"
            "    \"amountcommitment\" : \"hex\", (string) the transaction output commitment in hex\n"
            "    \"asset\" : \"hex\",          (string) the transaction output asset in hex\n"
            "    \"assetcommitment\" : \"hex\", (string) the transaction output asset commitment in hex\n"
            "    \"amountblinder\" : \"hex\",  (string) the transaction output amount blinding factor in hex\n"
            "    \"assetblinder\" : \"hex\",   (string) the transaction output asset blinding factor in hex\n"
            "    \"confirmations\" : n,      (numeric) The number of confirmations\n"
            "    \"redeemScript\" : \"script\" (string) The redeemScript if scriptPubKey is P2SH\n"
            "    \"witnessScript\" : \"script\" (string) witnessScript if the scriptPubKey is P2WSH or P2SH-P2WSH\n"
            "    \"spendable\" : xxx,        (bool) Whether we have the private keys to spend this output\n"
            "    \"solvable\" : xxx,         (bool) Whether we know how to spend this output, ignoring the lack of keys\n"
            "    \"reused\" : xxx,           (bool) (only present if avoid_reuse is set) Whether this output is reused/dirty (sent to an address that was previously spent from)\n"
            "    \"desc\" : xxx,             (string, only when solvable) A descriptor for spending this output\n"
            "    \"safe\" : xxx              (bool) Whether this output is considered safe to spend. Unconfirmed transactions\n"
            "                              from outside keys and unconfirmed replacement transactions are considered unsafe\n"
            "                              and are not eligible for spending by fundrawtransaction and sendtoaddress.\n"
            "  }\n"
            "  ,...\n"
            "]\n"
                },
                RPCExamples{
                    HelpExampleCli("listunspent", "")
            + HelpExampleCli("listunspent", "6 9999999 \"[\\\"1PGFqEzfmQch1gKD3ra4k18PNj3tTUUSqg\\\",\\\"1LtvqCaApEdUGFkpKMM4MstjcaL4dKg8SP\\\"]\"")
            + HelpExampleRpc("listunspent", "6, 9999999 \"[\\\"1PGFqEzfmQch1gKD3ra4k18PNj3tTUUSqg\\\",\\\"1LtvqCaApEdUGFkpKMM4MstjcaL4dKg8SP\\\"]\"")
            + HelpExampleCli("listunspent", "6 9999999 '[]' true '{ \"minimumAmount\": 0.005 }'")
            + HelpExampleRpc("listunspent", "6, 9999999, [] , true, { \"minimumAmount\": 0.005 } ")
                },
            }.Check(request);

    int nMinDepth = 1;
    if (!request.params[0].isNull()) {
        RPCTypeCheckArgument(request.params[0], UniValue::VNUM);
        nMinDepth = request.params[0].get_int();
    }

    int nMaxDepth = 9999999;
    if (!request.params[1].isNull()) {
        RPCTypeCheckArgument(request.params[1], UniValue::VNUM);
        nMaxDepth = request.params[1].get_int();
    }

    std::set<CTxDestination> destinations;
    if (!request.params[2].isNull()) {
        RPCTypeCheckArgument(request.params[2], UniValue::VARR);
        UniValue inputs = request.params[2].get_array();
        for (unsigned int idx = 0; idx < inputs.size(); idx++) {
            const UniValue& input = inputs[idx];
            CTxDestination dest = DecodeDestination(input.get_str());
            if (!IsValidDestination(dest)) {
                throw JSONRPCError(RPC_INVALID_ADDRESS_OR_KEY, std::string("Invalid Bitcoin address: ") + input.get_str());
            }
            if (!destinations.insert(dest).second) {
                throw JSONRPCError(RPC_INVALID_PARAMETER, std::string("Invalid parameter, duplicated address: ") + input.get_str());
            }
        }
    }

    bool include_unsafe = true;
    if (!request.params[3].isNull()) {
        RPCTypeCheckArgument(request.params[3], UniValue::VBOOL);
        include_unsafe = request.params[3].get_bool();
    }

    CAmount nMinimumAmount = 0;
    CAmount nMaximumAmount = MAX_MONEY;
    CAmount nMinimumSumAmount = MAX_MONEY;
    uint64_t nMaximumCount = 0;
    std::string asset_str;

    if (!request.params[4].isNull()) {
        const UniValue& options = request.params[4].get_obj();

        if (options.exists("minimumAmount"))
            nMinimumAmount = AmountFromValue(options["minimumAmount"]);

        if (options.exists("maximumAmount"))
            nMaximumAmount = AmountFromValue(options["maximumAmount"]);

        if (options.exists("minimumSumAmount"))
            nMinimumSumAmount = AmountFromValue(options["minimumSumAmount"]);

        if (options.exists("maximumCount"))
            nMaximumCount = options["maximumCount"].get_int64();

        if (options.exists("asset"))
            asset_str = options["asset"].get_str();
    }

    CAsset asset_filter;
    if (!asset_str.empty()) {
        asset_filter = GetAssetFromString(asset_str);
    }

    // Make sure the results are valid at least up to the most recent block
    // the user could have gotten from another RPC command prior to now
    pwallet->BlockUntilSyncedToCurrentChain();

    UniValue results(UniValue::VARR);
    std::vector<COutput> vecOutputs;
    {
        CCoinControl cctl;
        cctl.m_avoid_address_reuse = false;
        cctl.m_min_depth = nMinDepth;
        cctl.m_max_depth = nMaxDepth;
        auto locked_chain = pwallet->chain().lock();
        LOCK(pwallet->cs_wallet);
        pwallet->AvailableCoins(*locked_chain, vecOutputs, !include_unsafe, &cctl, nMinimumAmount, nMaximumAmount, nMinimumSumAmount, nMaximumCount, asset_filter.IsNull() ? nullptr : &asset_filter);
    }

    LOCK(pwallet->cs_wallet);

    const bool avoid_reuse = pwallet->IsWalletFlagSet(WALLET_FLAG_AVOID_REUSE);

    for (const COutput& out : vecOutputs) {
        CTxDestination address;
        const CTxOut& tx_out = out.tx->tx->vout[out.i];
        const CScript& scriptPubKey = out.tx->tx->vout[out.i].scriptPubKey;
        bool fValidAddress = ExtractDestination(scriptPubKey, address);
        bool reused = avoid_reuse && pwallet->IsUsedDestination(address);

        if (destinations.size() && (!fValidAddress || !destinations.count(address)))
            continue;

        // Elements
        CAmount amount = out.tx->GetOutputValueOut(out.i);
        CAsset assetid = out.tx->GetOutputAsset(out.i);
        // Only list known outputs that match optional filter
        if (g_con_elementsmode && (amount < 0 || assetid.IsNull())) {
            wallet->WalletLogPrintf("Unable to unblind output: %s:%d\n", out.tx->tx->GetHash().GetHex(), out.i);
            continue;
        }
        if (!asset_str.empty() && asset_filter != assetid) {
            continue;
        }
        //////////

        UniValue entry(UniValue::VOBJ);
        entry.pushKV("txid", out.tx->GetHash().GetHex());
        entry.pushKV("vout", out.i);

        if (fValidAddress) {
            entry.pushKV("address", EncodeDestination(address));

            auto i = pwallet->mapAddressBook.find(address);
            if (i != pwallet->mapAddressBook.end()) {
                entry.pushKV("label", i->second.name);
            }

            if (scriptPubKey.IsPayToScriptHash()) {
                const CScriptID& hash = CScriptID(boost::get<ScriptHash>(address));
                CScript redeemScript;
                if (pwallet->GetCScript(hash, redeemScript)) {
                    entry.pushKV("redeemScript", HexStr(redeemScript.begin(), redeemScript.end()));
                    // Now check if the redeemScript is actually a P2WSH script
                    CTxDestination witness_destination;
                    if (redeemScript.IsPayToWitnessScriptHash()) {
                        bool extracted = ExtractDestination(redeemScript, witness_destination);
                        assert(extracted);
                        // Also return the witness script
                        const WitnessV0ScriptHash& whash = boost::get<WitnessV0ScriptHash>(witness_destination);
                        CScriptID id;
                        CRIPEMD160().Write(whash.begin(), whash.size()).Finalize(id.begin());
                        CScript witnessScript;
                        if (pwallet->GetCScript(id, witnessScript)) {
                            entry.pushKV("witnessScript", HexStr(witnessScript.begin(), witnessScript.end()));
                        }
                    }
                }
            } else if (scriptPubKey.IsPayToWitnessScriptHash()) {
                const WitnessV0ScriptHash& whash = boost::get<WitnessV0ScriptHash>(address);
                CScriptID id;
                CRIPEMD160().Write(whash.begin(), whash.size()).Finalize(id.begin());
                CScript witnessScript;
                if (pwallet->GetCScript(id, witnessScript)) {
                    entry.pushKV("witnessScript", HexStr(witnessScript.begin(), witnessScript.end()));
                }
            }
        }

        entry.pushKV("scriptPubKey", HexStr(scriptPubKey.begin(), scriptPubKey.end()));
        entry.pushKV("amount", ValueFromAmount(amount));
        if (g_con_elementsmode) {
            if (tx_out.nAsset.IsCommitment()) {
                entry.pushKV("assetcommitment", HexStr(tx_out.nAsset.vchCommitment));
            }
            entry.pushKV("asset", assetid.GetHex());
            if (tx_out.nValue.IsCommitment()) {
                entry.pushKV("amountcommitment", HexStr(tx_out.nValue.vchCommitment));
            }
            entry.pushKV("amountblinder", out.tx->GetOutputAmountBlindingFactor(out.i).ToString());
            entry.pushKV("assetblinder", out.tx->GetOutputAssetBlindingFactor(out.i).ToString());
        }
        entry.pushKV("confirmations", out.nDepth);
        entry.pushKV("spendable", out.fSpendable);
        entry.pushKV("solvable", out.fSolvable);
        if (out.fSolvable) {
            auto descriptor = InferDescriptor(scriptPubKey, *pwallet);
            entry.pushKV("desc", descriptor->ToString());
        }
        if (avoid_reuse) entry.pushKV("reused", reused);
        entry.pushKV("safe", out.fSafe);
        results.push_back(entry);
    }

    return results;
}

void FundTransaction(CWallet* const pwallet, CMutableTransaction& tx, CAmount& fee_out, int& change_position, UniValue options)
{
    // Make sure the results are valid at least up to the most recent block
    // the user could have gotten from another RPC command prior to now
    pwallet->BlockUntilSyncedToCurrentChain();

    CCoinControl coinControl;
    change_position = -1;
    bool lockUnspents = false;
    UniValue subtractFeeFromOutputs;
    std::set<int> setSubtractFeeFromOutputs;

    if (!options.isNull()) {
      if (options.type() == UniValue::VBOOL) {
        // backward compatibility bool only fallback
        coinControl.fAllowWatchOnly = options.get_bool();
      }
      else {
        RPCTypeCheckArgument(options, UniValue::VOBJ);

        RPCTypeCheckObj(options,
            {
                {"changeAddress", UniValueType()}, // will be checked below
                {"changePosition", UniValueType(UniValue::VNUM)},
                {"change_type", UniValueType(UniValue::VSTR)},
                {"includeWatching", UniValueType(UniValue::VBOOL)},
                {"lockUnspents", UniValueType(UniValue::VBOOL)},
                {"feeRate", UniValueType()}, // will be checked below
                {"subtractFeeFromOutputs", UniValueType(UniValue::VARR)},
                {"replaceable", UniValueType(UniValue::VBOOL)},
                {"conf_target", UniValueType(UniValue::VNUM)},
                {"estimate_mode", UniValueType(UniValue::VSTR)},
            },
            true, true);

        if (options.exists("changeAddress")) {
            std::map<CAsset, CTxDestination> destinations;

            if (options["changeAddress"].isStr()) {
                // Single destination for default asset (policyAsset).
                CTxDestination dest = DecodeDestination(options["changeAddress"].get_str());
                if (!IsValidDestination(dest)) {
                    throw JSONRPCError(RPC_INVALID_ADDRESS_OR_KEY, "changeAddress must be a valid bitcoin address");
                }
                destinations[::policyAsset] = dest;
            } else if (options["changeAddress"].isObject()) {
                // Map of assets to destinations.
                std::map<std::string, UniValue> kvMap;
                options["changeAddress"].getObjMap(kvMap);

                for (const auto& kv : kvMap) {
                    CAsset asset = GetAssetFromString(kv.first);
                    if (asset.IsNull()) {
                        throw JSONRPCError(RPC_INVALID_PARAMETER, "changeAddress key must be a valid asset label or hex");
                    }

                    CTxDestination dest = DecodeDestination(kv.second.get_str());
                    if (!IsValidDestination(dest)) {
                        throw JSONRPCError(RPC_INVALID_ADDRESS_OR_KEY, "changeAddress must be a valid bitcoin address");
                    }

                    destinations[asset] = dest;
                }
            } else {
                throw JSONRPCError(RPC_INVALID_PARAMETER, "changeAddress must be either a map or a string");
            }

            coinControl.destChange = destinations;
        }

        if (options.exists("changePosition"))
            change_position = options["changePosition"].get_int();

        if (options.exists("change_type")) {
            if (options.exists("changeAddress")) {
                throw JSONRPCError(RPC_INVALID_PARAMETER, "Cannot specify both changeAddress and address_type options");
            }
            coinControl.m_change_type = pwallet->m_default_change_type;
            if (!ParseOutputType(options["change_type"].get_str(), *coinControl.m_change_type)) {
                throw JSONRPCError(RPC_INVALID_ADDRESS_OR_KEY, strprintf("Unknown change type '%s'", options["change_type"].get_str()));
            }
        }

        coinControl.fAllowWatchOnly = ParseIncludeWatchonly(options["includeWatching"], *pwallet);

        if (options.exists("lockUnspents"))
            lockUnspents = options["lockUnspents"].get_bool();

        if (options.exists("feeRate"))
        {
            coinControl.m_feerate = CFeeRate(AmountFromValue(options["feeRate"]));
            coinControl.fOverrideFeeRate = true;
        }

        if (options.exists("subtractFeeFromOutputs"))
            subtractFeeFromOutputs = options["subtractFeeFromOutputs"].get_array();

        if (options.exists("replaceable")) {
            coinControl.m_signal_bip125_rbf = options["replaceable"].get_bool();
        }
        if (options.exists("conf_target")) {
            if (options.exists("feeRate")) {
                throw JSONRPCError(RPC_INVALID_PARAMETER, "Cannot specify both conf_target and feeRate");
            }
            coinControl.m_confirm_target = ParseConfirmTarget(options["conf_target"], pwallet->chain().estimateMaxBlocks());
        }
        if (options.exists("estimate_mode")) {
            if (options.exists("feeRate")) {
                throw JSONRPCError(RPC_INVALID_PARAMETER, "Cannot specify both estimate_mode and feeRate");
            }
            if (!FeeModeFromString(options["estimate_mode"].get_str(), coinControl.m_fee_mode)) {
                throw JSONRPCError(RPC_INVALID_PARAMETER, "Invalid estimate_mode parameter");
            }
        }
      }
    } else {
        // if options is null and not a bool
        coinControl.fAllowWatchOnly = ParseIncludeWatchonly(NullUniValue, *pwallet);
    }

    if (tx.vout.size() == 0)
        throw JSONRPCError(RPC_INVALID_PARAMETER, "TX must have at least one output");

    if (change_position != -1 && (change_position < 0 || (unsigned int)change_position > tx.vout.size()))
        throw JSONRPCError(RPC_INVALID_PARAMETER, "changePosition out of bounds");

    for (unsigned int idx = 0; idx < subtractFeeFromOutputs.size(); idx++) {
        int pos = subtractFeeFromOutputs[idx].get_int();
        if (setSubtractFeeFromOutputs.count(pos))
            throw JSONRPCError(RPC_INVALID_PARAMETER, strprintf("Invalid parameter, duplicated position: %d", pos));
        if (pos < 0)
            throw JSONRPCError(RPC_INVALID_PARAMETER, strprintf("Invalid parameter, negative position: %d", pos));
        if (pos >= int(tx.vout.size()))
            throw JSONRPCError(RPC_INVALID_PARAMETER, strprintf("Invalid parameter, position too large: %d", pos));
        setSubtractFeeFromOutputs.insert(pos);
    }

    std::string strFailReason;

    if (!pwallet->FundTransaction(tx, fee_out, change_position, strFailReason, lockUnspents, setSubtractFeeFromOutputs, coinControl)) {
        throw JSONRPCError(RPC_WALLET_ERROR, strFailReason);
    }
}

static UniValue fundrawtransaction(const JSONRPCRequest& request)
{
    std::shared_ptr<CWallet> const wallet = GetWalletForJSONRPCRequest(request);
    CWallet* const pwallet = wallet.get();

    if (!EnsureWalletIsAvailable(pwallet, request.fHelp)) {
        return NullUniValue;
    }

    RPCHelpMan{"fundrawtransaction",
                "\nAdd inputs to a transaction until it has enough in value to meet its out value.\n"
                "This will not modify existing inputs, and will add at most one change output to the outputs.\n"
                "No existing outputs will be modified unless \"subtractFeeFromOutputs\" is specified.\n"
                "Note that inputs which were signed may need to be resigned after completion since in/outputs have been added.\n"
                "The inputs added will not be signed, use signrawtransactionwithkey\n"
                " or signrawtransactionwithwallet for that.\n"
                "Note that all existing inputs must have their previous output transaction be in the wallet.\n"
                "Note that all inputs selected must be of standard form and P2SH scripts must be\n"
                "in the wallet using importaddress or addmultisigaddress (to calculate fees).\n"
                "You can see whether this is the case by checking the \"solvable\" field in the listunspent output.\n"
                "Only pay-to-pubkey, multisig, and P2SH versions thereof are currently supported for watch-only\n",
                {
                    {"hexstring", RPCArg::Type::STR_HEX, RPCArg::Optional::NO, "The hex string of the raw transaction"},
                    {"options", RPCArg::Type::OBJ, RPCArg::Optional::OMITTED_NAMED_ARG, "for backward compatibility: passing in a true instead of an object will result in {\"includeWatching\":true}",
                        {
                            {"changeAddress", RPCArg::Type::STR, /* default */ "pool address", "The bitcoin address to receive the change"},
                            {"changePosition", RPCArg::Type::NUM, /* default */ "random", "The index of the change output"},
                            {"change_type", RPCArg::Type::STR, /* default */ "set by -changetype", "The output type to use. Only valid if changeAddress is not specified. Options are \"legacy\", \"p2sh-segwit\", and \"bech32\"."},
                            {"includeWatching", RPCArg::Type::BOOL, /* default */ "true for watch-only wallets, otherwise false", "Also select inputs which are watch only"},
                            {"lockUnspents", RPCArg::Type::BOOL, /* default */ "false", "Lock selected unspent outputs"},
                            {"feeRate", RPCArg::Type::AMOUNT, /* default */ "not set: makes wallet determine the fee", "Set a specific fee rate in " + CURRENCY_UNIT + "/kB"},
                            {"subtractFeeFromOutputs", RPCArg::Type::ARR, /* default */ "empty array", "A json array of integers.\n"
                            "                              The fee will be equally deducted from the amount of each specified output.\n"
                            "                              Those recipients will receive less bitcoins than you enter in their corresponding amount field.\n"
                            "                              If no outputs are specified here, the sender pays the fee.",
                                {
                                    {"vout_index", RPCArg::Type::NUM, RPCArg::Optional::OMITTED, "The zero-based output index, before a change output is added."},
                                },
                            },
                            {"replaceable", RPCArg::Type::BOOL, /* default */ "wallet default", "Marks this transaction as BIP125 replaceable.\n"
                            "                              Allows this transaction to be replaced by a transaction with higher fees"},
                            {"conf_target", RPCArg::Type::NUM, /* default */ "wallet default", "Confirmation target (in blocks)"},
                            {"estimate_mode", RPCArg::Type::STR, /* default */ "UNSET", "The fee estimate mode, must be one of:\n"
                            "         \"UNSET\"\n"
                            "         \"ECONOMICAL\"\n"
                            "         \"CONSERVATIVE\""},
                        },
                        "options"},
                    {"iswitness", RPCArg::Type::BOOL, /* default */ "depends on heuristic tests", "Whether the transaction hex is a serialized witness transaction.\n"
                        "If iswitness is not present, heuristic tests will be used in decoding.\n"
                        "If true, only witness deserialization will be tried.\n"
                        "If false, only non-witness deserialization will be tried.\n"
                        "This boolean should reflect whether the transaction has inputs\n"
                        "(e.g. fully valid, or on-chain transactions), if known by the caller."
                    },
                },
                RPCResult{
                            "{\n"
                            "  \"hex\":       \"value\", (string)  The resulting raw transaction (hex-encoded string)\n"
                            "  \"fee\":       n,         (numeric) Fee in " + CURRENCY_UNIT + " the resulting transaction pays\n"
                            "  \"changepos\": n          (numeric) The position of the added change output, or -1\n"
                            "}\n"
                                },
                                RPCExamples{
                            "\nCreate a transaction with no inputs\n"
                            + HelpExampleCli("createrawtransaction", "\"[]\" \"{\\\"myaddress\\\":0.01}\"") +
                            "\nAdd sufficient unsigned inputs to meet the output value\n"
                            + HelpExampleCli("fundrawtransaction", "\"rawtransactionhex\"") +
                            "\nSign the transaction\n"
                            + HelpExampleCli("signrawtransactionwithwallet", "\"fundedtransactionhex\"") +
                            "\nSend the transaction\n"
                            + HelpExampleCli("sendrawtransaction", "\"signedtransactionhex\"")
                                },
    }.Check(request);

    RPCTypeCheck(request.params, {UniValue::VSTR, UniValueType(), UniValue::VBOOL});

    // parse hex string from parameter
    CMutableTransaction tx;
    bool try_witness = request.params[2].isNull() ? true : request.params[2].get_bool();
    bool try_no_witness = request.params[2].isNull() ? true : !request.params[2].get_bool();
    if (!DecodeHexTx(tx, request.params[0].get_str(), try_no_witness, try_witness)) {
        throw JSONRPCError(RPC_DESERIALIZATION_ERROR, "TX decode failed");
    }

    CAmount fee;
    int change_position;
    FundTransaction(pwallet, tx, fee, change_position, request.params[1]);

    UniValue result(UniValue::VOBJ);
    result.pushKV("hex", EncodeHexTx(CTransaction(tx)));
    result.pushKV("fee", ValueFromAmount(fee));
    result.pushKV("changepos", change_position);

    return result;
}

UniValue signrawtransactionwithwallet(const JSONRPCRequest& request)
{
    std::shared_ptr<CWallet> const wallet = GetWalletForJSONRPCRequest(request);
    CWallet* const pwallet = wallet.get();

    if (!EnsureWalletIsAvailable(pwallet, request.fHelp)) {
        return NullUniValue;
    }

            RPCHelpMan{"signrawtransactionwithwallet",
                "\nSign inputs for raw transaction (serialized, hex-encoded).\n"
                "The second optional argument (may be null) is an array of previous transaction outputs that\n"
                "this transaction depends on but may not yet be in the block chain." +
                    HelpRequiringPassphrase(pwallet) + "\n",
                {
                    {"hexstring", RPCArg::Type::STR, RPCArg::Optional::NO, "The transaction hex string"},
                    {"prevtxs", RPCArg::Type::ARR, RPCArg::Optional::OMITTED_NAMED_ARG, "A json array of previous dependent transaction outputs",
                        {
                            {"", RPCArg::Type::OBJ, RPCArg::Optional::OMITTED, "",
                                {
                                    {"txid", RPCArg::Type::STR_HEX, RPCArg::Optional::NO, "The transaction id"},
                                    {"vout", RPCArg::Type::NUM, RPCArg::Optional::NO, "The output number"},
                                    {"scriptPubKey", RPCArg::Type::STR_HEX, RPCArg::Optional::NO, "script key"},
                                    {"redeemScript", RPCArg::Type::STR_HEX, RPCArg::Optional::OMITTED, "(required for P2SH) redeem script"},
                                    {"witnessScript", RPCArg::Type::STR_HEX, RPCArg::Optional::OMITTED, "(required for P2WSH or P2SH-P2WSH) witness script"},
                                    {"amount", RPCArg::Type::AMOUNT, RPCArg::Optional::OMITTED, "The amount spent (required if non-confidential segwit output)"},
                                    {"amountcommitment", RPCArg::Type::STR, RPCArg::Optional::OMITTED, "The amount commitment spent (required if confidential segwit output)"},
                                },
                            },
                        },
                    },
                    {"sighashtype", RPCArg::Type::STR, /* default */ "ALL", "The signature hash type. Must be one of\n"
            "       \"ALL\"\n"
            "       \"NONE\"\n"
            "       \"SINGLE\"\n"
            "       \"ALL|ANYONECANPAY\"\n"
            "       \"NONE|ANYONECANPAY\"\n"
            "       \"SINGLE|ANYONECANPAY\""},
                },
                RPCResult{
            "{\n"
            "  \"hex\" : \"value\",                  (string) The hex-encoded raw transaction with signature(s)\n"
            "  \"complete\" : true|false,          (boolean) If the transaction has a complete set of signatures\n"
            "  \"errors\" : [                      (json array of objects) Script verification errors (if there are any)\n"
            "    {\n"
            "      \"txid\" : \"hash\",              (string) The hash of the referenced, previous transaction\n"
            "      \"vout\" : n,                   (numeric) The index of the output to spent and used as input\n"
            "      \"scriptSig\" : \"hex\",          (string) The hex-encoded signature script\n"
            "      \"sequence\" : n,               (numeric) Script sequence number\n"
            "      \"error\" : \"text\"              (string) Verification or signing error related to the input\n"
            "    }\n"
            "    ,...\n"
            "  ]\n"
            "  \"warning\" : \"text\"            (string) Warning that a peg-in input signed may be immature. This could mean lack of connectivity to or misconfiguration of the daemon."
            "}\n"
                },
                RPCExamples{
                    HelpExampleCli("signrawtransactionwithwallet", "\"myhex\"")
            + HelpExampleRpc("signrawtransactionwithwallet", "\"myhex\"")
                },
            }.Check(request);

    RPCTypeCheck(request.params, {UniValue::VSTR, UniValue::VARR, UniValue::VSTR}, true);

    CMutableTransaction mtx;
    if (!DecodeHexTx(mtx, request.params[0].get_str(), true)) {
        throw JSONRPCError(RPC_DESERIALIZATION_ERROR, "TX decode failed");
    }

    // Sign the transaction
    auto locked_chain = pwallet->chain().lock();
    LOCK(pwallet->cs_wallet);
    EnsureWalletIsUnlocked(pwallet);

    // Fetch previous transactions (inputs):
    std::map<COutPoint, Coin> coins;
    for (const CTxIn& txin : mtx.vin) {
        coins[txin.prevout]; // Create empty map entry keyed by prevout.
    }
    pwallet->chain().findCoins(coins);

    // Parse the prevtxs array
    ParsePrevouts(request.params[1], nullptr, coins);

    return SignTransaction(mtx, pwallet, coins, request.params[2]);
}

static UniValue bumpfee(const JSONRPCRequest& request)
{
    std::shared_ptr<CWallet> const wallet = GetWalletForJSONRPCRequest(request);
    CWallet* const pwallet = wallet.get();


    if (!EnsureWalletIsAvailable(pwallet, request.fHelp))
        return NullUniValue;

            RPCHelpMan{"bumpfee",
                "\nBumps the fee of an opt-in-RBF transaction T, replacing it with a new transaction B.\n"
                "An opt-in RBF transaction with the given txid must be in the wallet.\n"
                "The command will pay the additional fee by reducing change outputs or adding inputs when necessary. It may add a new change output if one does not already exist.\n"
                "If `totalFee` (DEPRECATED) is given, adding inputs is not supported, so there must be a single change output that is big enough or it will fail.\n"
                "All inputs in the original transaction will be included in the replacement transaction.\n"
                "The command will fail if the wallet or mempool contains a transaction that spends one of T's outputs.\n"
                "By default, the new fee will be calculated automatically using estimatesmartfee.\n"
                "The user can specify a confirmation target for estimatesmartfee.\n"
                "Alternatively, the user can specify totalFee (DEPRECATED), or use RPC settxfee to set a higher fee rate.\n"
                "At a minimum, the new fee rate must be high enough to pay an additional new relay fee (incrementalfee\n"
                "returned by getnetworkinfo) to enter the node's mempool.\n",
                {
                    {"txid", RPCArg::Type::STR_HEX, RPCArg::Optional::NO, "The txid to be bumped"},
                    {"options", RPCArg::Type::OBJ, RPCArg::Optional::OMITTED_NAMED_ARG, "",
                        {
                            {"confTarget", RPCArg::Type::NUM, /* default */ "wallet default", "Confirmation target (in blocks)"},
                            {"totalFee", RPCArg::Type::NUM, /* default */ "fallback to 'confTarget'", "Total fee (NOT feerate) to pay, in satoshis. (DEPRECATED)\n"
            "                         In rare cases, the actual fee paid might be slightly higher than the specified\n"
            "                         totalFee if the tx change output has to be removed because it is too close to\n"
            "                         the dust threshold."},
                            {"replaceable", RPCArg::Type::BOOL, /* default */ "true", "Whether the new transaction should still be\n"
            "                         marked bip-125 replaceable. If true, the sequence numbers in the transaction will\n"
            "                         be left unchanged from the original. If false, any input sequence numbers in the\n"
            "                         original transaction that were less than 0xfffffffe will be increased to 0xfffffffe\n"
            "                         so the new transaction will not be explicitly bip-125 replaceable (though it may\n"
            "                         still be replaceable in practice, for example if it has unconfirmed ancestors which\n"
            "                         are replaceable)."},
                            {"estimate_mode", RPCArg::Type::STR, /* default */ "UNSET", "The fee estimate mode, must be one of:\n"
            "         \"UNSET\"\n"
            "         \"ECONOMICAL\"\n"
            "         \"CONSERVATIVE\""},
                        },
                        "options"},
                },
                RPCResult{
            "{\n"
            "  \"txid\":    \"value\",   (string)  The id of the new transaction\n"
            "  \"origfee\":  n,         (numeric) Fee of the replaced transaction\n"
            "  \"fee\":      n,         (numeric) Fee of the new transaction\n"
            "  \"errors\":  [ str... ] (json array of strings) Errors encountered during processing (may be empty)\n"
            "}\n"
                },
                RPCExamples{
            "\nBump the fee, get the new transaction\'s txid\n" +
                    HelpExampleCli("bumpfee", "<txid>")
                },
            }.Check(request);

    RPCTypeCheck(request.params, {UniValue::VSTR, UniValue::VOBJ});
    uint256 hash(ParseHashV(request.params[0], "txid"));

    // optional parameters
    CAmount totalFee = 0;
    CCoinControl coin_control;
    coin_control.m_signal_bip125_rbf = true;
    if (!request.params[1].isNull()) {
        UniValue options = request.params[1];
        RPCTypeCheckObj(options,
            {
                {"confTarget", UniValueType(UniValue::VNUM)},
                {"totalFee", UniValueType(UniValue::VNUM)},
                {"replaceable", UniValueType(UniValue::VBOOL)},
                {"estimate_mode", UniValueType(UniValue::VSTR)},
            },
            true, true);

        if (options.exists("confTarget") && options.exists("totalFee")) {
            throw JSONRPCError(RPC_INVALID_PARAMETER, "confTarget and totalFee options should not both be set. Please provide either a confirmation target for fee estimation or an explicit total fee for the transaction.");
        } else if (options.exists("confTarget")) { // TODO: alias this to conf_target
            coin_control.m_confirm_target = ParseConfirmTarget(options["confTarget"], pwallet->chain().estimateMaxBlocks());
        } else if (options.exists("totalFee")) {
            if (!pwallet->chain().rpcEnableDeprecated("totalFee")) {
                throw JSONRPCError(RPC_INVALID_PARAMETER, "totalFee argument has been deprecated and will be removed in 0.20. Please use -deprecatedrpc=totalFee to continue using this argument until removal.");
            }
            totalFee = options["totalFee"].get_int64();
            if (totalFee <= 0) {
                throw JSONRPCError(RPC_INVALID_PARAMETER, strprintf("Invalid totalFee %s (must be greater than 0)", FormatMoney(totalFee)));
            }
        }

        if (options.exists("replaceable")) {
            coin_control.m_signal_bip125_rbf = options["replaceable"].get_bool();
        }
        if (options.exists("estimate_mode")) {
            if (!FeeModeFromString(options["estimate_mode"].get_str(), coin_control.m_fee_mode)) {
                throw JSONRPCError(RPC_INVALID_PARAMETER, "Invalid estimate_mode parameter");
            }
        }
    }

    // Make sure the results are valid at least up to the most recent block
    // the user could have gotten from another RPC command prior to now
    pwallet->BlockUntilSyncedToCurrentChain();

    auto locked_chain = pwallet->chain().lock();
    LOCK(pwallet->cs_wallet);
    EnsureWalletIsUnlocked(pwallet);


    std::vector<std::string> errors;
    CAmount old_fee;
    CAmount new_fee;
    CMutableTransaction mtx;
    feebumper::Result res;
    if (totalFee > 0) {
        // Targeting total fee bump. Requires a change output of sufficient size.
        res = feebumper::CreateTotalBumpTransaction(pwallet, hash, coin_control, totalFee, errors, old_fee, new_fee, mtx);
    } else {
        // Targeting feerate bump.
        res = feebumper::CreateRateBumpTransaction(pwallet, hash, coin_control, errors, old_fee, new_fee, mtx);
    }
    if (res != feebumper::Result::OK) {
        switch(res) {
            case feebumper::Result::INVALID_ADDRESS_OR_KEY:
                throw JSONRPCError(RPC_INVALID_ADDRESS_OR_KEY, errors[0]);
                break;
            case feebumper::Result::INVALID_REQUEST:
                throw JSONRPCError(RPC_INVALID_REQUEST, errors[0]);
                break;
            case feebumper::Result::INVALID_PARAMETER:
                throw JSONRPCError(RPC_INVALID_PARAMETER, errors[0]);
                break;
            case feebumper::Result::WALLET_ERROR:
                throw JSONRPCError(RPC_WALLET_ERROR, errors[0]);
                break;
            default:
                throw JSONRPCError(RPC_MISC_ERROR, errors[0]);
                break;
        }
    }

    // sign bumped transaction
    if (!feebumper::SignTransaction(pwallet, mtx)) {
        throw JSONRPCError(RPC_WALLET_ERROR, "Can't sign transaction.");
    }
    // commit the bumped transaction
    uint256 txid;
    if (feebumper::CommitTransaction(pwallet, hash, std::move(mtx), errors, txid) != feebumper::Result::OK) {
        throw JSONRPCError(RPC_WALLET_ERROR, errors[0]);
    }
    UniValue result(UniValue::VOBJ);
    result.pushKV("txid", txid.GetHex());
    result.pushKV("origfee", ValueFromAmount(old_fee));
    result.pushKV("fee", ValueFromAmount(new_fee));
    UniValue result_errors(UniValue::VARR);
    for (const std::string& error : errors) {
        result_errors.push_back(error);
    }
    result.pushKV("errors", result_errors);

    return result;
}

UniValue rescanblockchain(const JSONRPCRequest& request)
{
    std::shared_ptr<CWallet> const wallet = GetWalletForJSONRPCRequest(request);
    CWallet* const pwallet = wallet.get();

    if (!EnsureWalletIsAvailable(pwallet, request.fHelp)) {
        return NullUniValue;
    }

            RPCHelpMan{"rescanblockchain",
                "\nRescan the local blockchain for wallet related transactions.\n"
                "Note: Use \"getwalletinfo\" to query the scanning progress.\n",
                {
                    {"start_height", RPCArg::Type::NUM, /* default */ "0", "block height where the rescan should start"},
                    {"stop_height", RPCArg::Type::NUM, RPCArg::Optional::OMITTED_NAMED_ARG, "the last block height that should be scanned. If none is provided it will rescan up to the tip at return time of this call."},
                },
                RPCResult{
            "{\n"
            "  \"start_height\"     (numeric) The block height where the rescan started (the requested height or 0)\n"
            "  \"stop_height\"      (numeric) The height of the last rescanned block. May be null in rare cases if there was a reorg and the call didn't scan any blocks because they were already scanned in the background.\n"
            "}\n"
                },
                RPCExamples{
                    HelpExampleCli("rescanblockchain", "100000 120000")
            + HelpExampleRpc("rescanblockchain", "100000, 120000")
                },
            }.Check(request);

    WalletRescanReserver reserver(pwallet);
    if (!reserver.reserve()) {
        throw JSONRPCError(RPC_WALLET_ERROR, "Wallet is currently rescanning. Abort existing rescan or wait.");
    }

    int start_height = 0;
    uint256 start_block, stop_block;
    {
        auto locked_chain = pwallet->chain().lock();
        Optional<int> tip_height = locked_chain->getHeight();

        if (!request.params[0].isNull()) {
            start_height = request.params[0].get_int();
            if (start_height < 0 || !tip_height || start_height > *tip_height) {
                throw JSONRPCError(RPC_INVALID_PARAMETER, "Invalid start_height");
            }
        }

        Optional<int> stop_height;
        if (!request.params[1].isNull()) {
            stop_height = request.params[1].get_int();
            if (*stop_height < 0 || !tip_height || *stop_height > *tip_height) {
                throw JSONRPCError(RPC_INVALID_PARAMETER, "Invalid stop_height");
            }
            else if (*stop_height < start_height) {
                throw JSONRPCError(RPC_INVALID_PARAMETER, "stop_height must be greater than start_height");
            }
        }

        // We can't rescan beyond non-pruned blocks, stop and throw an error
        if (locked_chain->findPruned(start_height, stop_height)) {
            throw JSONRPCError(RPC_MISC_ERROR, "Can't rescan beyond pruned data. Use RPC call getblockchaininfo to determine your pruned height.");
        }

        if (tip_height) {
            start_block = locked_chain->getBlockHash(start_height);
            // If called with a stop_height, set the stop_height here to
            // trigger a rescan to that height.
            // If called without a stop height, leave stop_height as null here
            // so rescan continues to the tip (even if the tip advances during
            // rescan).
            if (stop_height) {
                stop_block = locked_chain->getBlockHash(*stop_height);
            }
        }
    }

    CWallet::ScanResult result =
        pwallet->ScanForWalletTransactions(start_block, stop_block, reserver, true /* fUpdate */);
    switch (result.status) {
    case CWallet::ScanResult::SUCCESS:
        break;
    case CWallet::ScanResult::FAILURE:
        throw JSONRPCError(RPC_MISC_ERROR, "Rescan failed. Potentially corrupted data files.");
    case CWallet::ScanResult::USER_ABORT:
        throw JSONRPCError(RPC_MISC_ERROR, "Rescan aborted.");
        // no default case, so the compiler can warn about missing cases
    }
    UniValue response(UniValue::VOBJ);
    response.pushKV("start_height", start_height);
    response.pushKV("stop_height", result.last_scanned_height ? *result.last_scanned_height : UniValue());
    return response;
}

class DescribeWalletAddressVisitor : public boost::static_visitor<UniValue>
{
public:
    CWallet * const pwallet;

    void ProcessSubScript(const CScript& subscript, UniValue& obj) const
    {
        // Always present: script type and redeemscript
        std::vector<std::vector<unsigned char>> solutions_data;
        txnouttype which_type = Solver(subscript, solutions_data);
        obj.pushKV("script", GetTxnOutputType(which_type));
        obj.pushKV("hex", HexStr(subscript.begin(), subscript.end()));

        CTxDestination embedded;
        if (ExtractDestination(subscript, embedded)) {
            // Only when the script corresponds to an address.
            UniValue subobj(UniValue::VOBJ);
            UniValue detail = DescribeAddress(embedded);
            subobj.pushKVs(detail);
            UniValue wallet_detail = boost::apply_visitor(*this, embedded);
            subobj.pushKVs(wallet_detail);
            subobj.pushKV("address", EncodeDestination(embedded));
            subobj.pushKV("scriptPubKey", HexStr(subscript.begin(), subscript.end()));
            // Always report the pubkey at the top level, so that `getnewaddress()['pubkey']` always works.
            if (subobj.exists("pubkey")) obj.pushKV("pubkey", subobj["pubkey"]);
            obj.pushKV("embedded", std::move(subobj));
        } else if (which_type == TX_MULTISIG) {
            // Also report some information on multisig scripts (which do not have a corresponding address).
            // TODO: abstract out the common functionality between this logic and ExtractDestinations.
            obj.pushKV("sigsrequired", solutions_data[0][0]);
            UniValue pubkeys(UniValue::VARR);
            for (size_t i = 1; i < solutions_data.size() - 1; ++i) {
                CPubKey key(solutions_data[i].begin(), solutions_data[i].end());
                pubkeys.push_back(HexStr(key.begin(), key.end()));
            }
            obj.pushKV("pubkeys", std::move(pubkeys));
        }
    }

    explicit DescribeWalletAddressVisitor(CWallet* _pwallet) : pwallet(_pwallet) {}

    UniValue operator()(const CNoDestination& dest) const { return UniValue(UniValue::VOBJ); }

    UniValue operator()(const PKHash& pkhash) const
    {
        CKeyID keyID(pkhash);
        UniValue obj(UniValue::VOBJ);
        CPubKey vchPubKey;
        if (pwallet && pwallet->GetPubKey(keyID, vchPubKey)) {
            obj.pushKV("pubkey", HexStr(vchPubKey));
            obj.pushKV("iscompressed", vchPubKey.IsCompressed());
        }
        return obj;
    }

    UniValue operator()(const ScriptHash& scripthash) const
    {
        CScriptID scriptID(scripthash);
        UniValue obj(UniValue::VOBJ);
        CScript subscript;
        if (pwallet && pwallet->GetCScript(scriptID, subscript)) {
            ProcessSubScript(subscript, obj);
        }
        return obj;
    }

    UniValue operator()(const WitnessV0KeyHash& id) const
    {
        UniValue obj(UniValue::VOBJ);
        CPubKey pubkey;
        if (pwallet && pwallet->GetPubKey(CKeyID(id), pubkey)) {
            obj.pushKV("pubkey", HexStr(pubkey));
        }
        return obj;
    }

    UniValue operator()(const WitnessV0ScriptHash& id) const
    {
        UniValue obj(UniValue::VOBJ);
        CScript subscript;
        CRIPEMD160 hasher;
        uint160 hash;
        hasher.Write(id.begin(), 32).Finalize(hash.begin());
        if (pwallet && pwallet->GetCScript(CScriptID(hash), subscript)) {
            ProcessSubScript(subscript, obj);
        }
        return obj;
    }

    UniValue operator()(const WitnessUnknown& id) const { return UniValue(UniValue::VOBJ); }
    UniValue operator()(const NullData& id) const { return NullUniValue; }
};

static UniValue DescribeWalletAddress(CWallet* pwallet, const CTxDestination& dest)
{
    UniValue ret(UniValue::VOBJ);
    UniValue detail = DescribeAddress(dest);
    ret.pushKVs(detail);
    ret.pushKVs(boost::apply_visitor(DescribeWalletAddressVisitor(pwallet), dest));
    return ret;
}

class DescribeWalletBlindAddressVisitor : public boost::static_visitor<UniValue>
{
public:
    CWallet * const pwallet;
    isminetype mine;

    explicit DescribeWalletBlindAddressVisitor(CWallet* _pwallet, isminetype mine_in) : pwallet(_pwallet), mine(mine_in) {}

    UniValue operator()(const CNoDestination& dest) const { return UniValue(UniValue::VOBJ); }

    UniValue operator()(const PKHash& pkhash) const
    {
        UniValue obj(UniValue::VOBJ);
        if (!IsBlindDestination(pkhash) && mine != ISMINE_NO) {
            CPubKey blind_pub = pwallet->GetBlindingPubKey(GetScriptForDestination(pkhash));
            PKHash dest(pkhash);
            dest.blinding_pubkey = blind_pub;
            obj.pushKV("confidential", EncodeDestination(dest));
        } else {
            obj.pushKV("confidential", EncodeDestination(pkhash));
        }
        return obj;
    }

    UniValue operator()(const ScriptHash& scripthash) const
    {
        UniValue obj(UniValue::VOBJ);
        if (!IsBlindDestination(scripthash) && mine != ISMINE_NO) {
            CPubKey blind_pub = pwallet->GetBlindingPubKey(GetScriptForDestination(scripthash));
            ScriptHash dest(scripthash);
            dest.blinding_pubkey = blind_pub;
            obj.pushKV("confidential", EncodeDestination(dest));
        } else {
            obj.pushKV("confidential", EncodeDestination(scripthash));
        }
        return obj;
    }

    UniValue operator()(const WitnessV0KeyHash& id) const
    {
        UniValue obj(UniValue::VOBJ);
        if (!IsBlindDestination(id) && mine != ISMINE_NO) {
            CPubKey blind_pub = pwallet->GetBlindingPubKey(GetScriptForDestination(id));
            WitnessV0KeyHash dest(id);
            dest.blinding_pubkey = blind_pub;
            obj.pushKV("confidential", EncodeDestination(dest));
        } else {
            obj.pushKV("confidential", EncodeDestination(id));
        }
        return obj;
    }

    UniValue operator()(const WitnessV0ScriptHash& id) const
    {
        UniValue obj(UniValue::VOBJ);
        if (!IsBlindDestination(id) && mine != ISMINE_NO) {
            CPubKey blind_pub = pwallet->GetBlindingPubKey(GetScriptForDestination(id));
            WitnessV0ScriptHash dest(id);
            dest.blinding_pubkey = blind_pub;
            obj.pushKV("confidential", EncodeDestination(dest));
        } else {
            obj.pushKV("confidential", EncodeDestination(id));
        }
        return obj;
    }

    UniValue operator()(const WitnessUnknown& id) const { return UniValue(UniValue::VOBJ); }
    UniValue operator()(const NullData& id) const { return NullUniValue; }
};

static UniValue DescribeWalletBlindAddress(CWallet* pwallet, const CTxDestination& dest, isminetype mine)
{
    UniValue ret(UniValue::VOBJ);
    ret.pushKVs(boost::apply_visitor(DescribeWalletBlindAddressVisitor(pwallet, mine), dest));
    return ret;
}

/** Convert CAddressBookData to JSON record.  */
static UniValue AddressBookDataToJSON(const CAddressBookData& data, const bool verbose)
{
    UniValue ret(UniValue::VOBJ);
    if (verbose) {
        ret.pushKV("name", data.name);
    }
    ret.pushKV("purpose", data.purpose);
    return ret;
}

UniValue getaddressinfo(const JSONRPCRequest& request)
{
    std::shared_ptr<CWallet> const wallet = GetWalletForJSONRPCRequest(request);
    CWallet* const pwallet = wallet.get();

    if (!EnsureWalletIsAvailable(pwallet, request.fHelp)) {
        return NullUniValue;
    }

            RPCHelpMan{"getaddressinfo",
                "\nReturn information about the given bitcoin address. Some information requires the address\n"
                "to be in the wallet.\n",
                {
                    {"address", RPCArg::Type::STR, RPCArg::Optional::NO, "The bitcoin address to get the information of."},
                },
                RPCResult{
            "{\n"
            "  \"address\" : \"address\",        (string) The bitcoin address validated\n"
            "  \"scriptPubKey\" : \"hex\",       (string) The hex-encoded scriptPubKey generated by the address\n"
            "  \"ismine\" : true|false,        (boolean) If the address is yours or not\n"
            "  \"iswatchonly\" : true|false,   (boolean) If the address is watchonly\n"
            "  \"solvable\" : true|false,      (boolean) Whether we know how to spend coins sent to this address, ignoring the possible lack of private keys\n"
            "  \"desc\" : \"desc\",            (string, optional) A descriptor for spending coins sent to this address (only when solvable)\n"
            "  \"isscript\" : true|false,      (boolean) If the key is a script\n"
            "  \"ischange\" : true|false,      (boolean) If the address was used for change output\n"
            "  \"iswitness\" : true|false,     (boolean) If the address is a witness address\n"
            "  \"witness_version\" : version   (numeric, optional) The version number of the witness program\n"
            "  \"witness_program\" : \"hex\"     (string, optional) The hex value of the witness program\n"
            "  \"script\" : \"type\"             (string, optional) The output script type. Only if \"isscript\" is true and the redeemscript is known. Possible types: nonstandard, pubkey, pubkeyhash, scripthash, multisig, nulldata, witness_v0_keyhash, witness_v0_scripthash, witness_unknown\n"
            "  \"hex\" : \"hex\",                (string, optional) The redeemscript for the p2sh address\n"
            "  \"pubkeys\"                     (string, optional) Array of pubkeys associated with the known redeemscript (only if \"script\" is \"multisig\")\n"
            "    [\n"
            "      \"pubkey\"\n"
            "      ,...\n"
            "    ]\n"
            "  \"sigsrequired\" : xxxxx        (numeric, optional) Number of signatures required to spend multisig output (only if \"script\" is \"multisig\")\n"
            "  \"pubkey\" : \"publickeyhex\",    (string, optional) The hex value of the raw public key, for single-key addresses (possibly embedded in P2SH or P2WSH)\n"
            "  \"embedded\" : {...},           (object, optional) Information about the address embedded in P2SH or P2WSH, if relevant and known. It includes all getaddressinfo output fields for the embedded address, excluding metadata (\"timestamp\", \"hdkeypath\", \"hdseedid\") and relation to the wallet (\"ismine\", \"iswatchonly\").\n"
            "  \"iscompressed\" : true|false,  (boolean, optional) If the pubkey is compressed\n"
            "  \"confidential_key\" : \"hex\", (string) The hex value of the raw blinding public key for that address, if any. \"\" if none.\n"
            "  \"unconfidential\" : \"address\", (string) The address without confidentiality key.\n"
            "  \"confidential\" : \"address\", (string) The address with wallet-stored confidentiality key if known. Only displayed for non-confidential address inputs.\n"
            "  \"label\" :  \"label\"         (string) The label associated with the address, \"\" is the default label\n"
            "  \"timestamp\" : timestamp,      (number, optional) The creation time of the key if available in seconds since epoch (Jan 1 1970 GMT)\n"
            "  \"hdkeypath\" : \"keypath\"       (string, optional) The HD keypath if the key is HD and available\n"
            "  \"hdseedid\" : \"<hash160>\"      (string, optional) The Hash160 of the HD seed\n"
            "  \"hdmasterfingerprint\" : \"<hash160>\" (string, optional) The fingperint of the master key.\n"
            "  \"labels\"                      (object) Array of labels associated with the address.\n"
            "    [\n"
            "      { (json object of label data)\n"
            "        \"name\": \"labelname\" (string) The label\n"
            "        \"purpose\": \"string\" (string) Purpose of address (\"send\" for sending address, \"receive\" for receiving address)\n"
            "      },...\n"
            "    ]\n"
            "}\n"
                },
                RPCExamples{
                    HelpExampleCli("getaddressinfo", "\"1PSSGeFHDnKNxiEyFrD1wcEaHr9hrQDDWc\"")
            + HelpExampleRpc("getaddressinfo", "\"1PSSGeFHDnKNxiEyFrD1wcEaHr9hrQDDWc\"")
                },
            }.Check(request);

    LOCK(pwallet->cs_wallet);

    UniValue ret(UniValue::VOBJ);
    CTxDestination dest = DecodeDestination(request.params[0].get_str());

    // Make sure the destination is valid
    if (!IsValidDestination(dest)) {
        throw JSONRPCError(RPC_INVALID_ADDRESS_OR_KEY, "Invalid address");
    }

    std::string currentAddress = EncodeDestination(dest);
    ret.pushKV("address", currentAddress);

    CScript scriptPubKey = GetScriptForDestination(dest);
    ret.pushKV("scriptPubKey", HexStr(scriptPubKey.begin(), scriptPubKey.end()));

    isminetype mine = IsMine(*pwallet, dest);
    // Elements: Addresses we can not unblind outputs for aren't spendable
    if (IsBlindDestination(dest) &&
            GetDestinationBlindingKey(dest) != pwallet->GetBlindingPubKey(GetScriptForDestination(dest))) {
        mine = ISMINE_NO;
    }
    ret.pushKV("ismine", bool(mine & ISMINE_SPENDABLE));
    bool solvable = IsSolvable(*pwallet, scriptPubKey);
    ret.pushKV("solvable", solvable);
    if (solvable) {
       ret.pushKV("desc", InferDescriptor(scriptPubKey, *pwallet)->ToString());
    }
    ret.pushKV("iswatchonly", bool(mine & ISMINE_WATCH_ONLY));
    UniValue detail = DescribeWalletAddress(pwallet, dest);
    ret.pushKVs(detail);
    // Elements blinding info
    UniValue blind_detail = DescribeWalletBlindAddress(pwallet, dest, mine);
    ret.pushKVs(blind_detail);
    blind_detail = DescribeBlindAddress(dest);
    ret.pushKVs(blind_detail);
    if (pwallet->mapAddressBook.count(dest)) {
        ret.pushKV("label", pwallet->mapAddressBook[dest].name);
    }
    ret.pushKV("ischange", pwallet->IsChange(scriptPubKey));
    const CKeyMetadata* meta = nullptr;
    CKeyID key_id = GetKeyForDestination(*pwallet, dest);
    if (!key_id.IsNull()) {
        auto it = pwallet->mapKeyMetadata.find(key_id);
        if (it != pwallet->mapKeyMetadata.end()) {
            meta = &it->second;
        }
    }
    if (!meta) {
        auto it = pwallet->m_script_metadata.find(CScriptID(scriptPubKey));
        if (it != pwallet->m_script_metadata.end()) {
            meta = &it->second;
        }
    }
    if (meta) {
        ret.pushKV("timestamp", meta->nCreateTime);
        if (meta->has_key_origin) {
            ret.pushKV("hdkeypath", WriteHDKeypath(meta->key_origin.path));
            ret.pushKV("hdseedid", meta->hd_seed_id.GetHex());
            ret.pushKV("hdmasterfingerprint", HexStr(meta->key_origin.fingerprint, meta->key_origin.fingerprint + 4));
        }
    }

    // Currently only one label can be associated with an address, return an array
    // so the API remains stable if we allow multiple labels to be associated with
    // an address.
    UniValue labels(UniValue::VARR);
    std::map<CTxDestination, CAddressBookData>::iterator mi = pwallet->mapAddressBook.find(dest);
    if (mi != pwallet->mapAddressBook.end()) {
        labels.push_back(AddressBookDataToJSON(mi->second, true));
    }
    ret.pushKV("labels", std::move(labels));

    return ret;
}

static UniValue getaddressesbylabel(const JSONRPCRequest& request)
{
    std::shared_ptr<CWallet> const wallet = GetWalletForJSONRPCRequest(request);
    CWallet* const pwallet = wallet.get();

    if (!EnsureWalletIsAvailable(pwallet, request.fHelp)) {
        return NullUniValue;
    }

            RPCHelpMan{"getaddressesbylabel",
                "\nReturns the list of addresses assigned the specified label.\n",
                {
                    {"label", RPCArg::Type::STR, RPCArg::Optional::NO, "The label."},
                },
                RPCResult{
            "{ (json object with addresses as keys)\n"
            "  \"address\": { (json object with information about address)\n"
            "    \"purpose\": \"string\" (string)  Purpose of address (\"send\" for sending address, \"receive\" for receiving address)\n"
            "  },...\n"
            "}\n"
                },
                RPCExamples{
                    HelpExampleCli("getaddressesbylabel", "\"tabby\"")
            + HelpExampleRpc("getaddressesbylabel", "\"tabby\"")
                },
            }.Check(request);

    LOCK(pwallet->cs_wallet);

    std::string label = LabelFromValue(request.params[0]);

    // Find all addresses that have the given label
    UniValue ret(UniValue::VOBJ);
    std::set<std::string> addresses;
    for (const std::pair<const CTxDestination, CAddressBookData>& item : pwallet->mapAddressBook) {
        if (item.second.name == label) {
            std::string address = EncodeDestination(item.first);
            // CWallet::mapAddressBook is not expected to contain duplicate
            // address strings, but build a separate set as a precaution just in
            // case it does.
            bool unique = addresses.emplace(address).second;
            assert(unique);
            // UniValue::pushKV checks if the key exists in O(N)
            // and since duplicate addresses are unexpected (checked with
            // std::set in O(log(N))), UniValue::__pushKV is used instead,
            // which currently is O(1).
            ret.__pushKV(address, AddressBookDataToJSON(item.second, false));
        }
    }

    if (ret.empty()) {
        throw JSONRPCError(RPC_WALLET_INVALID_LABEL_NAME, std::string("No addresses with label " + label));
    }

    return ret;
}

static UniValue listlabels(const JSONRPCRequest& request)
{
    std::shared_ptr<CWallet> const wallet = GetWalletForJSONRPCRequest(request);
    CWallet* const pwallet = wallet.get();

    if (!EnsureWalletIsAvailable(pwallet, request.fHelp)) {
        return NullUniValue;
    }

            RPCHelpMan{"listlabels",
                "\nReturns the list of all labels, or labels that are assigned to addresses with a specific purpose.\n",
                {
                    {"purpose", RPCArg::Type::STR, RPCArg::Optional::OMITTED_NAMED_ARG, "Address purpose to list labels for ('send','receive'). An empty string is the same as not providing this argument."},
                },
                RPCResult{
            "[               (json array of string)\n"
            "  \"label\",      (string) Label name\n"
            "  ...\n"
            "]\n"
                },
                RPCExamples{
            "\nList all labels\n"
            + HelpExampleCli("listlabels", "") +
            "\nList labels that have receiving addresses\n"
            + HelpExampleCli("listlabels", "receive") +
            "\nList labels that have sending addresses\n"
            + HelpExampleCli("listlabels", "send") +
            "\nAs a JSON-RPC call\n"
            + HelpExampleRpc("listlabels", "receive")
                },
            }.Check(request);

    LOCK(pwallet->cs_wallet);

    std::string purpose;
    if (!request.params[0].isNull()) {
        purpose = request.params[0].get_str();
    }

    // Add to a set to sort by label name, then insert into Univalue array
    std::set<std::string> label_set;
    for (const std::pair<const CTxDestination, CAddressBookData>& entry : pwallet->mapAddressBook) {
        if (purpose.empty() || entry.second.purpose == purpose) {
            label_set.insert(entry.second.name);
        }
    }

    UniValue ret(UniValue::VARR);
    for (const std::string& name : label_set) {
        ret.push_back(name);
    }

    return ret;
}

UniValue sethdseed(const JSONRPCRequest& request)
{
    std::shared_ptr<CWallet> const wallet = GetWalletForJSONRPCRequest(request);
    CWallet* const pwallet = wallet.get();

    if (!EnsureWalletIsAvailable(pwallet, request.fHelp)) {
        return NullUniValue;
    }

            RPCHelpMan{"sethdseed",
                "\nSet or generate a new HD wallet seed. Non-HD wallets will not be upgraded to being a HD wallet. Wallets that are already\n"
                "HD will have a new HD seed set so that new keys added to the keypool will be derived from this new seed.\n"
                "\nNote that you will need to MAKE A NEW BACKUP of your wallet after setting the HD wallet seed." +
                    HelpRequiringPassphrase(pwallet) + "\n",
                {
                    {"newkeypool", RPCArg::Type::BOOL, /* default */ "true", "Whether to flush old unused addresses, including change addresses, from the keypool and regenerate it.\n"
            "                             If true, the next address from getnewaddress and change address from getrawchangeaddress will be from this new seed.\n"
            "                             If false, addresses (including change addresses if the wallet already had HD Chain Split enabled) from the existing\n"
            "                             keypool will be used until it has been depleted."},
                    {"seed", RPCArg::Type::STR, /* default */ "random seed", "The WIF private key to use as the new HD seed.\n"
            "                             The seed value can be retrieved using the dumpwallet command. It is the private key marked hdseed=1"},
                },
                RPCResults{},
                RPCExamples{
                    HelpExampleCli("sethdseed", "")
            + HelpExampleCli("sethdseed", "false")
            + HelpExampleCli("sethdseed", "true \"wifkey\"")
            + HelpExampleRpc("sethdseed", "true, \"wifkey\"")
                },
            }.Check(request);

    if (pwallet->chain().isInitialBlockDownload()) {
        throw JSONRPCError(RPC_CLIENT_IN_INITIAL_DOWNLOAD, "Cannot set a new HD seed while still in Initial Block Download");
    }

    if (pwallet->IsWalletFlagSet(WALLET_FLAG_DISABLE_PRIVATE_KEYS)) {
        throw JSONRPCError(RPC_WALLET_ERROR, "Cannot set a HD seed to a wallet with private keys disabled");
    }

    auto locked_chain = pwallet->chain().lock();
    LOCK(pwallet->cs_wallet);

    // Do not do anything to non-HD wallets
    if (!pwallet->CanSupportFeature(FEATURE_HD)) {
        throw JSONRPCError(RPC_WALLET_ERROR, "Cannot set a HD seed on a non-HD wallet. Start with -upgradewallet in order to upgrade a non-HD wallet to HD");
    }

    EnsureWalletIsUnlocked(pwallet);

    bool flush_key_pool = true;
    if (!request.params[0].isNull()) {
        flush_key_pool = request.params[0].get_bool();
    }

    CPubKey master_pub_key;
    if (request.params[1].isNull()) {
        master_pub_key = pwallet->GenerateNewSeed();
    } else {
        CKey key = DecodeSecret(request.params[1].get_str());
        if (!key.IsValid()) {
            throw JSONRPCError(RPC_INVALID_ADDRESS_OR_KEY, "Invalid private key");
        }

        if (HaveKey(*pwallet, key)) {
            throw JSONRPCError(RPC_INVALID_ADDRESS_OR_KEY, "Already have this key (either as an HD seed or as a loose private key)");
        }

        master_pub_key = pwallet->DeriveNewSeed(key);
    }

    pwallet->SetHDSeed(master_pub_key);
    if (flush_key_pool) pwallet->NewKeyPool();

    return NullUniValue;
}

void AddKeypathToMap(const CWallet* pwallet, const CKeyID& keyID, std::map<CPubKey, KeyOriginInfo>& hd_keypaths)
{
    CPubKey vchPubKey;
    if (!pwallet->GetPubKey(keyID, vchPubKey)) {
        return;
    }
    KeyOriginInfo info;
    if (!pwallet->GetKeyOrigin(keyID, info)) {
        throw JSONRPCError(RPC_INTERNAL_ERROR, "Internal keypath is broken");
    }
    hd_keypaths.emplace(vchPubKey, std::move(info));
}

UniValue walletfillpsbtdata(const JSONRPCRequest& request)
{
    if (!g_con_elementsmode)
        throw std::runtime_error("PSBT operations are disabled when not in elementsmode.\n");

    std::shared_ptr<CWallet> const wallet = GetWalletForJSONRPCRequest(request);
    CWallet* const pwallet = wallet.get();

    if (!EnsureWalletIsAvailable(pwallet, request.fHelp)) {
        return NullUniValue;
    }

    if (request.fHelp || request.params.size() < 1 || request.params.size() > 4)
        throw std::runtime_error(
            RPCHelpMan{"walletfillpsbtdata",
                "\nUpdate a PSBT with input information from our wallet\n"
                + HelpRequiringPassphrase(pwallet) + "\n",
                {
                    {"psbt", RPCArg::Type::STR, RPCArg::Optional::NO, "The transaction base64 string"},
                    {"bip32derivs", RPCArg::Type::BOOL, /* default */ "false", "If true, includes the BIP 32 derivation paths for public keys if we know them"},
                },
                RPCResult{
                    "{\n"
                    "  \"psbt\" : \"value\",        (string) The base64-encoded partially signed transaction\n"
                    "}\n"
                },
                RPCExamples{
                    HelpExampleCli("walletfillpsbtdata", "\"psbt\"")
                    + HelpExampleRpc("walletfillpsbtdata", "\"psbt\"")
                }
            }.ToString()
        );

    RPCTypeCheck(request.params, {UniValue::VSTR, UniValue::VBOOL});

    // Unserialize the transaction
    PartiallySignedTransaction psbtx;
    std::string error;
    if (!DecodeBase64PSBT(psbtx, request.params[0].get_str(), error)) {
        throw JSONRPCError(RPC_DESERIALIZATION_ERROR, strprintf("TX decode failed %s", error));
    }

    bool bip32derivs = request.params[1].isNull() ? false : request.params[1].get_bool();
    const TransactionError err = FillPSBTData(pwallet, psbtx, bip32derivs);
    if (err != TransactionError::OK) {
        throw JSONRPCTransactionError(err);
    }

    UniValue result(UniValue::VOBJ);
    result.pushKV("psbt", EncodePSBT(psbtx));
    return result;
}

UniValue walletsignpsbt(const JSONRPCRequest& request)
{
    if (!g_con_elementsmode)
        throw std::runtime_error("PSBT operations are disabled when not in elementsmode.\n");

    std::shared_ptr<CWallet> const wallet = GetWalletForJSONRPCRequest(request);
    CWallet* const pwallet = wallet.get();

    if (!EnsureWalletIsAvailable(pwallet, request.fHelp)) {
        return NullUniValue;
    }

    if (request.fHelp || request.params.size() < 1 || request.params.size() > 4)
        throw std::runtime_error(
            RPCHelpMan{"walletsignpsbt",
                "\nSign all PSBT iputs that we can sign for.\n"
                + HelpRequiringPassphrase(pwallet) + "\n",
                {
                    {"psbt", RPCArg::Type::STR, RPCArg::Optional::NO, "The transaction base64 string"},
                    {"sighashtype", RPCArg::Type::STR, /* default */ "ALL", "The signature hash type to sign with if not specified by the PSBT. Must be one of\n"
                        "       \"ALL\"\n"
                        "       \"NONE\"\n"
                        "       \"SINGLE\"\n"
                        "       \"ALL|ANYONECANPAY\"\n"
                        "       \"NONE|ANYONECANPAY\"\n"
                        "       \"SINGLE|ANYONECANPAY\""},
                    {"imbalance_ok", RPCArg::Type::BOOL, /* default */ "false", "Sign even if the transaction amounts do not balance"},
                },
                RPCResult{
                    "{\n"
                    "  \"psbt\" : \"value\",          (string) The base64-encoded partially signed transaction\n"
                    "  \"complete\" : true|false,   (boolean) If the transaction has a complete set of signatures\n"
                    "}\n"
                },
                RPCExamples{
                    HelpExampleCli("walletsignpsbt", "\"psbt\"")
                    + HelpExampleRpc("walletsignpsbt", "\"psbt\"")
                }
            }.ToString()
        );

    RPCTypeCheck(request.params, {UniValue::VSTR, UniValue::VSTR, UniValue::VBOOL});

    // Unserialize the transaction
    PartiallySignedTransaction psbtx;
    std::string error;
    if (!DecodeBase64PSBT(psbtx, request.params[0].get_str(), error)) {
        throw JSONRPCError(RPC_DESERIALIZATION_ERROR, strprintf("TX decode failed %s", error));
    }

    // Get the sighash type
    int nHashType = ParseSighashString(request.params[1]);
    bool imbalance_ok = request.params[2].isNull() ? false : request.params[2].get_bool();

    bool complete;
    const TransactionError err = SignPSBT(pwallet, psbtx, complete, nHashType, true, imbalance_ok);
    if (err != TransactionError::OK) {
        throw JSONRPCTransactionError(err);
    }

    UniValue result(UniValue::VOBJ);
    result.pushKV("psbt", EncodePSBT(psbtx));
    result.pushKV("complete", complete);

    return result;
}

UniValue walletprocesspsbt(const JSONRPCRequest& request)
{
    if (!g_con_elementsmode)
        throw std::runtime_error("PSBT operations are disabled when not in elementsmode.\n");

    std::shared_ptr<CWallet> const wallet = GetWalletForJSONRPCRequest(request);
    CWallet* const pwallet = wallet.get();

    if (!EnsureWalletIsAvailable(pwallet, request.fHelp)) {
        return NullUniValue;
    }

            RPCHelpMan{"walletprocesspsbt",
                "\nUpdate a PSBT with input information from our wallet and then sign inputs\n"
                "that we can sign for.\n\n"
                "NOTE: When working with Confidential Assets transactions, it is necessary to\n"
                "blind the transaction after filling it in from the wallet and before signing\n"
                "it. This RPC will fail when working with such transaction. Instead of using\n"
                "this RPC, use the following sequence:\n"
                " - walletfillpsbtdata\n"
                " - blindpsbt\n"
                " - walletsignpsbt\n" +
                    HelpRequiringPassphrase(pwallet) + "\n",
                {
                    {"psbt", RPCArg::Type::STR, RPCArg::Optional::NO, "The transaction base64 string"},
                    {"sign", RPCArg::Type::BOOL, /* default */ "true", "Also sign the transaction when updating"},
                    {"sighashtype", RPCArg::Type::STR, /* default */ "ALL", "The signature hash type to sign with if not specified by the PSBT. Must be one of\n"
            "       \"ALL\"\n"
            "       \"NONE\"\n"
            "       \"SINGLE\"\n"
            "       \"ALL|ANYONECANPAY\"\n"
            "       \"NONE|ANYONECANPAY\"\n"
            "       \"SINGLE|ANYONECANPAY\""},
                    {"bip32derivs", RPCArg::Type::BOOL, /* default */ "false", "If true, includes the BIP 32 derivation paths for public keys if we know them"},
                },
                RPCResult{
            "{\n"
            "  \"psbt\" : \"value\",          (string) The base64-encoded partially signed transaction\n"
            "  \"complete\" : true|false,   (boolean) If the transaction has a complete set of signatures\n"
            "  ]\n"
            "}\n"
                },
                RPCExamples{
                    HelpExampleCli("walletprocesspsbt", "\"psbt\"")
                },
            }.Check(request);

    RPCTypeCheck(request.params, {UniValue::VSTR, UniValue::VBOOL, UniValue::VSTR});

    // Unserialize the transaction
    PartiallySignedTransaction psbtx;
    std::string error;
    if (!DecodeBase64PSBT(psbtx, request.params[0].get_str(), error)) {
        throw JSONRPCError(RPC_DESERIALIZATION_ERROR, strprintf("TX decode failed %s", error));
    }

    // Get the sighash type
    int nHashType = ParseSighashString(request.params[2]);

    // Fill transaction with our data and also sign
    bool sign = request.params[1].isNull() ? true : request.params[1].get_bool();
    bool bip32derivs = request.params[3].isNull() ? false : request.params[3].get_bool();
    bool complete = true;
    const TransactionError err = FillPSBT(pwallet, psbtx, complete, nHashType, sign, bip32derivs);
    if (err != TransactionError::OK) {
        throw JSONRPCTransactionError(err);
    }

    UniValue result(UniValue::VOBJ);
    CDataStream ssTx(SER_NETWORK, PROTOCOL_VERSION);
    ssTx << psbtx;
    result.pushKV("psbt", EncodeBase64(ssTx.str()));
    result.pushKV("complete", complete);

    return result;
}

UniValue walletcreatefundedpsbt(const JSONRPCRequest& request)
{
    if (!g_con_elementsmode)
        throw std::runtime_error("PSBT operations are disabled when not in elementsmode.\n");

    std::shared_ptr<CWallet> const wallet = GetWalletForJSONRPCRequest(request);
    CWallet* const pwallet = wallet.get();

    if (!EnsureWalletIsAvailable(pwallet, request.fHelp)) {
        return NullUniValue;
    }

            RPCHelpMan{"walletcreatefundedpsbt",
                "\nCreates and funds a transaction in the Partially Signed Transaction format. Inputs will be added if supplied inputs are not enough\n"
                "Implements the Creator and Updater roles.\n",
                {
                    {"inputs", RPCArg::Type::ARR, RPCArg::Optional::NO, "A json array of json objects",
                        {
                            {"", RPCArg::Type::OBJ, RPCArg::Optional::OMITTED, "",
                                {
                                    {"txid", RPCArg::Type::STR_HEX, RPCArg::Optional::NO, "The transaction id"},
                                    {"vout", RPCArg::Type::NUM, RPCArg::Optional::NO, "The output number"},
                                    {"sequence", RPCArg::Type::NUM, RPCArg::Optional::NO, "The sequence number"},
                                },
                            },
                        },
                        },
                    {"outputs", RPCArg::Type::ARR, RPCArg::Optional::NO, "a json array with outputs (key-value pairs), where none of the keys are duplicated.\n"
                            "That is, each address can only appear once and there can only be one 'data' object.\n"
                            "For compatibility reasons, a dictionary, which holds the key-value pairs directly, is also\n"
                            "                             accepted as second parameter.",
                        {
                            {"", RPCArg::Type::OBJ, RPCArg::Optional::OMITTED, "",
                                {
                                    {"address", RPCArg::Type::AMOUNT, RPCArg::Optional::NO, "A key-value pair. The key (string) is the bitcoin address, the value (float or string) is the amount in " + CURRENCY_UNIT + ""},
                                },
                                },
                            {"", RPCArg::Type::OBJ, RPCArg::Optional::OMITTED, "",
                                {
                                    {"data", RPCArg::Type::STR_HEX, RPCArg::Optional::NO, "A key-value pair. The key must be \"data\", the value is hex-encoded data"},
                                },
                            },
                        },
                    },
                    {"locktime", RPCArg::Type::NUM, /* default */ "0", "Raw locktime. Non-0 value also locktime-activates inputs"},
                    {"options", RPCArg::Type::OBJ, RPCArg::Optional::OMITTED_NAMED_ARG, "",
                        {
                            {"changeAddress", RPCArg::Type::STR_HEX, /* default */ "pool address", "The bitcoin address to receive the change"},
                            {"changePosition", RPCArg::Type::NUM, /* default */ "random", "The index of the change output"},
                            {"change_type", RPCArg::Type::STR, /* default */ "set by -changetype", "The output type to use. Only valid if changeAddress is not specified. Options are \"legacy\", \"p2sh-segwit\", and \"bech32\"."},
                            {"includeWatching", RPCArg::Type::BOOL, /* default */ "true for watch-only wallets, otherwise false", "Also select inputs which are watch only"},
                            {"lockUnspents", RPCArg::Type::BOOL, /* default */ "false", "Lock selected unspent outputs"},
                            {"feeRate", RPCArg::Type::AMOUNT, /* default */ "not set: makes wallet determine the fee", "Set a specific fee rate in " + CURRENCY_UNIT + "/kB"},
                            {"subtractFeeFromOutputs", RPCArg::Type::ARR, /* default */ "empty array", "A json array of integers.\n"
                            "                              The fee will be equally deducted from the amount of each specified output.\n"
                            "                              Those recipients will receive less bitcoins than you enter in their corresponding amount field.\n"
                            "                              If no outputs are specified here, the sender pays the fee.",
                                {
                                    {"vout_index", RPCArg::Type::NUM, RPCArg::Optional::OMITTED, "The zero-based output index, before a change output is added."},
                                },
                            },
                            {"replaceable", RPCArg::Type::BOOL, /* default */ "wallet default", "Marks this transaction as BIP125 replaceable.\n"
                            "                              Allows this transaction to be replaced by a transaction with higher fees"},
                            {"conf_target", RPCArg::Type::NUM, /* default */ "Fallback to wallet's confirmation target", "Confirmation target (in blocks)"},
                            {"estimate_mode", RPCArg::Type::STR, /* default */ "UNSET", "The fee estimate mode, must be one of:\n"
                            "         \"UNSET\"\n"
                            "         \"ECONOMICAL\"\n"
                            "         \"CONSERVATIVE\""},
                        },
                        "options"},
                    {"bip32derivs", RPCArg::Type::BOOL, /* default */ "false", "If true, includes the BIP 32 derivation paths for public keys if we know them"},
                },
                RPCResult{
                            "{\n"
                            "  \"psbt\": \"value\",        (string)  The resulting raw transaction (base64-encoded string)\n"
                            "  \"fee\":       n,         (numeric) Fee in " + CURRENCY_UNIT + " the resulting transaction pays\n"
                            "  \"changepos\": n          (numeric) The position of the added change output, or -1\n"
                            "}\n"
                                },
                                RPCExamples{
                            "\nCreate a transaction with no inputs\n"
                            + HelpExampleCli("walletcreatefundedpsbt", "\"[{\\\"txid\\\":\\\"myid\\\",\\\"vout\\\":0}]\" \"[{\\\"data\\\":\\\"00010203\\\"}]\"")
                                },
                            }.Check(request);

    RPCTypeCheck(request.params, {
        UniValue::VARR,
        UniValueType(), // ARR or OBJ, checked later
        UniValue::VNUM,
        UniValue::VOBJ,
        UniValue::VBOOL
        }, true
    );

    CAmount fee;
    int change_position;
    bool rbf = pwallet->m_signal_rbf;
    const UniValue &replaceable_arg = request.params[3]["replaceable"];
    if (!replaceable_arg.isNull()) {
        RPCTypeCheckArgument(replaceable_arg, UniValue::VBOOL);
        rbf = replaceable_arg.isTrue();
    }
    // It's hard to control the behavior of FundTransaction, so we will wait
    //   until after it's done, then extract the blinding keys from the output
    //   nonces.
    CMutableTransaction rawTx = ConstructTransaction(request.params[0], request.params[1], request.params[2], rbf, NullUniValue /* CA: assets_in */);
    FundTransaction(pwallet, rawTx, fee, change_position, request.params[3]);

    // Make a blank psbt
    PartiallySignedTransaction psbtx(rawTx);
    for (unsigned int i = 0; i < rawTx.vout.size(); ++i) {
        if (!psbtx.tx->vout[i].nNonce.IsNull()) {
            // Extract blinding key and clear the nonce
            psbtx.outputs[i].blinding_pubkey = CPubKey(psbtx.tx->vout[i].nNonce.vchCommitment);
            psbtx.tx->vout[i].nNonce.SetNull();
        }
    }

    // Fill transaction with out data but don't sign
    bool bip32derivs = request.params[4].isNull() ? false : request.params[4].get_bool();
    bool complete = true;
    const TransactionError err = FillPSBT(pwallet, psbtx, complete, 1, false, bip32derivs);
    if (err != TransactionError::OK) {
        throw JSONRPCTransactionError(err);
    }

    // Serialize the PSBT
    CDataStream ssTx(SER_NETWORK, PROTOCOL_VERSION);
    ssTx << psbtx;

    UniValue result(UniValue::VOBJ);
    result.pushKV("psbt", EncodeBase64(ssTx.str()));
    result.pushKV("fee", ValueFromAmount(fee));
    result.pushKV("changepos", change_position);
    return result;
}

//
// ELEMENTS commands

namespace {
static secp256k1_context *secp256k1_ctx;

class CSecp256k1Init {
public:
    CSecp256k1Init() {
        secp256k1_ctx = secp256k1_context_create(SECP256K1_CONTEXT_VERIFY | SECP256K1_CONTEXT_SIGN);
    }
    ~CSecp256k1Init() {
        secp256k1_context_destroy(secp256k1_ctx);
    }
};
static CSecp256k1Init instance_of_csecp256k1;
}

UniValue signblock(const JSONRPCRequest& request)
{
    std::shared_ptr<CWallet> const wallet = GetWalletForJSONRPCRequest(request);
    CWallet* const pwallet = wallet.get();

    if (!EnsureWalletIsAvailable(pwallet, request.fHelp))
        return NullUniValue;

    if (request.fHelp || request.params.size() < 1 || request.params.size() > 2)
        throw std::runtime_error(
            RPCHelpMan{"signblock",
                "\nSigns a block proposal, checking that it would be accepted first. Errors if it cannot sign the block. Note that this call adds the witnessScript to your wallet for signing purposes! This function is intended for QA and testing.\n",
                {
                    {"blockhex", RPCArg::Type::STR_HEX, RPCArg::Optional::NO, "The hex-encoded block from getnewblockhex"},
                    {"witnessScript", RPCArg::Type::STR_HEX, RPCArg::Optional::NO, "The hex-encoded witness script. Required for dynamic federation blocks. Argument is \"\" when the block is P2WPKH."},
                },
                RPCResult{
            "[\n"
            "    {\n"
            "        pubkeys,   (hex) The signature's pubkey\n"
            "        sig      (hex) The signature script\n"
            "    },\n"
            "    ...\n"
            "]\n"
                },
                RPCExamples{
                    HelpExampleCli("signblock", "0000002018c6f2f913f9902aeab...5ca501f77be96de63f609010000000000000000015100000000")
                },
            }.ToString());

    if (!g_signed_blocks) {
        throw JSONRPCError(RPC_MISC_ERROR, "Signed blocks are not active for this network.");
    }

    CBlock block;
    if (!DecodeHexBlk(block, request.params[0].get_str()))
        throw JSONRPCError(RPC_DESERIALIZATION_ERROR, "Block decode failed");

    LOCK(cs_main);

    uint256 hash = block.GetHash();
    BlockMap::iterator mi = ::BlockIndex().find(hash);
    if (mi != ::BlockIndex().end())
        throw JSONRPCError(RPC_VERIFY_ERROR, "already have block");

    CBlockIndex* const pindexPrev = ::ChainActive().Tip();
    // TestBlockValidity only supports blocks built on the current Tip
    if (block.hashPrevBlock != pindexPrev->GetBlockHash())
        throw JSONRPCError(RPC_VERIFY_ERROR, "proposal was not based on our best chain");

    CValidationState state;
    if (!TestBlockValidity(state, Params(), block, pindexPrev, false, true) || !state.IsValid()) {
        std::string strRejectReason = state.GetRejectReason();
        if (strRejectReason.empty())
            throw JSONRPCError(RPC_VERIFY_ERROR, state.IsInvalid() ? "Block proposal was invalid" : "Error checking block proposal");
        throw JSONRPCError(RPC_VERIFY_ERROR, strRejectReason);
    }

    // Expose SignatureData internals in return value in lieu of "Partially Signed Bitcoin Blocks"
    SignatureData block_sigs;
    if (block.m_dynafed_params.IsNull()) {
        GenericSignScript(*pwallet, block.GetBlockHeader(), block.proof.challenge, block_sigs);
    } else {
        if (request.params[1].isNull()) {
            throw JSONRPCError(RPC_INVALID_PARAMETER, "Signing dynamic blocks requires the witnessScript argument");
        }
        std::vector<unsigned char> witness_bytes(ParseHex(request.params[1].get_str()));
        // Note that we're adding the signblockscript to the wallet so it can actually
        // satisfy witness program scriptpubkeys
        if (!witness_bytes.empty()) {
            pwallet->AddCScript(CScript(witness_bytes.begin(), witness_bytes.end()));
        }
        GenericSignScript(*pwallet, block.GetBlockHeader(), block.m_dynafed_params.m_current.m_signblockscript, block_sigs);
    }

    // Error if sig data didn't "grow"
    if (!block_sigs.complete && block_sigs.signatures.empty()) {
        throw JSONRPCError(RPC_VERIFY_ERROR, "Could not sign the block.");
    }
    UniValue ret(UniValue::VARR);
    for (const auto& signature : block_sigs.signatures) {
        UniValue obj(UniValue::VOBJ);
        obj.pushKV("pubkey", HexStr(signature.second.first.begin(), signature.second.first.end()));
        obj.pushKV("sig", HexStr(signature.second.second.begin(), signature.second.second.end()));
        ret.push_back(obj);
    }
    return ret;
}

UniValue getpeginaddress(const JSONRPCRequest& request)
{
    std::shared_ptr<CWallet> const wallet = GetWalletForJSONRPCRequest(request);
    CWallet* const pwallet = wallet.get();

    if (!EnsureWalletIsAvailable(pwallet, request.fHelp))
        return NullUniValue;

    if (request.fHelp || request.params.size() != 0)
        throw std::runtime_error(
            RPCHelpMan{"getpeginaddress",
                "\nReturns information needed for claimpegin to move coins to the sidechain.\n"
                "The user should send coins from their Bitcoin wallet to the mainchain_address returned.\n"
                "IMPORTANT: Like getaddress, getpeginaddress adds new secrets to wallet.dat, necessitating backup on a regular basis.\n",
                {},
                RPCResult{
            "\"mainchain_address\"           (string) Mainchain Bitcoin deposit address to send bitcoin to\n"
            "\"claim_script\"             (string) The claim script in hex that was committed to. This may be required in `claimpegin` to retrieve pegged-in funds\n"
                },
                RPCExamples{
                    HelpExampleCli("getpeginaddress", "")
            + HelpExampleRpc("getpeginaddress", "")
                },
            }.ToString());

    if (!pwallet->IsLocked()) {
        pwallet->TopUpKeyPool();
    }

    // Use native witness destination
    CTxDestination dest;
    std::string error;
    if (!pwallet->GetNewDestination(OutputType::BECH32, "", dest, error)) {
        throw JSONRPCError(RPC_WALLET_KEYPOOL_RAN_OUT, error);
    }

    CScript dest_script = GetScriptForDestination(dest);

    // Also add raw scripts to index to recognize later.
    pwallet->AddCScript(dest_script);

    // Get P2CH deposit address on mainchain from most recent fedpegscript.
    const auto& fedpegscripts = GetValidFedpegScripts(::ChainActive().Tip(), Params().GetConsensus(), true /* nextblock_validation */);
    CTxDestination mainchain_dest(WitnessV0ScriptHash(calculate_contract(fedpegscripts.front().second, dest_script)));
    // P2SH-wrapped is the only valid choice for non-dynafed chains but still an
    // option for dynafed-enabled ones as well
    if (!IsDynaFedEnabled(::ChainActive().Tip(), Params().GetConsensus()) ||
                fedpegscripts.front().first.IsPayToScriptHash()) {
        mainchain_dest = ScriptHash(GetScriptForDestination(mainchain_dest));
    }

    UniValue ret(UniValue::VOBJ);

    ret.pushKV("mainchain_address", EncodeParentDestination(mainchain_dest));
    ret.pushKV("claim_script", HexStr(dest_script));
    return ret;
}

//! Derive BIP32 tweak from master xpub to child pubkey.
bool DerivePubTweak(const std::vector<uint32_t>& vPath, const CPubKey& keyMaster, const ChainCode &ccMaster, std::vector<unsigned char>& tweakSum)
{
    tweakSum.clear();
    tweakSum.resize(32);
    std::vector<unsigned char> tweak;
    CPubKey keyParent = keyMaster;
    CPubKey keyChild;
    ChainCode ccChild;
    ChainCode ccParent = ccMaster;
    for (unsigned int i = 0; i < vPath.size(); i++) {
        if ((vPath[i] >> 31) != 0) {
            return false;
        }
        keyParent.Derive(keyChild, ccChild, vPath[i], ccParent, &tweak);
        assert(tweak.size() == 32);
        ccParent = ccChild;
        keyParent = keyChild;
        if (i == 0) {
            tweakSum = tweak;
        } else {
            bool ret = secp256k1_ec_privkey_tweak_add(secp256k1_ctx, tweakSum.data(), tweak.data());
            if (!ret) {
                return false;
            }
        }
    }
    return true;
}

// For general cryptographic design of peg-out authorization scheme, see: https://github.com/ElementsProject/secp256k1-zkp/blob/secp256k1-zkp/src/modules/whitelist/whitelist.md
UniValue initpegoutwallet(const JSONRPCRequest& request)
{

    std::shared_ptr<CWallet> const wallet = GetWalletForJSONRPCRequest(request);
    CWallet* const pwallet = wallet.get();

    if (!EnsureWalletIsAvailable(pwallet, request.fHelp))
        return NullUniValue;

    if (request.fHelp || request.params.size() < 1 || request.params.size() > 3)
        throw std::runtime_error(
            RPCHelpMan{"initpegoutwallet",
                "\nThis call is for Liquid network initialization on the Liquid wallet. The wallet generates a new Liquid pegout authorization key (PAK) and stores it in the Liquid wallet. It then combines this with the `bitcoin_descriptor` to finally create a PAK entry for the network. This allows the user to send Liquid coins directly to a secure offline Bitcoin wallet at the derived path from the bitcoin_descriptor using the `sendtomainchain` command. Losing the Liquid PAK or offline Bitcoin root key will result in the inability to pegout funds, so immediate backup upon initialization is required.\n" +
                HelpRequiringPassphrase(pwallet),
                {
                    {"bitcoin_descriptor", RPCArg::Type::STR, RPCArg::Optional::NO, "The Bitcoin descriptor that includes a single extended pubkey. Must be one of the following: pkh(<xpub>), sh(wpkh(<xpub>)), or wpkh(<xpub>). This is used as the root for the Bitcoin destination wallet. The derivation path from the xpub will be `0/k`, reflecting the external chain of the wallet. DEPRECATED: If a plain xpub is given, pkh(<xpub>) is assumed. See link for more details on script descriptors: https://github.com/bitcoin/bitcoin/blob/master/doc/descriptors.md"},
                    {"bip32_counter", RPCArg::Type::NUM , /* default */ "0", "The `k` in `0/k` to be set as the next address to derive from the `bitcoin_descriptor`. This will be stored in the wallet and incremented on each successful `sendtomainchain` invocation."},
                    {"liquid_pak", RPCArg::Type::STR_HEX, RPCArg::Optional::OMITTED_NAMED_ARG, "The Liquid wallet pubkey in hex to be used as the Liquid PAK for pegout authorization. The private key must be in the wallet if argument is given. If this argument is not provided one will be generated and stored in the wallet automatically and returned."}
                },
                RPCResult{
            "{\n"
                "\"pakentry\"       (string) The resulting PAK entry to be used at network initialization time in the form of: `pak=<bitcoin_pak>:<liquid_pak>`.\n"
                "\"liquid_pak\"     (string) The Liquid PAK pubkey in hex, which is stored in the local Liquid wallet. This can be used in subsequent calls to `initpegoutwallet` to avoid generating a new `liquid_pak`.\n"
                "\"liquid_pak_address\" (string) The corresponding address for `liquid_pak`. Useful for `dumpprivkey` for wallet backup or transfer.\n"
                "\"address_lookahead\"(array)  The three next Bitcoin addresses the wallet will use for `sendtomainchain` based on `bip32_counter`.\n"
            "}\n"
                },
                RPCExamples{
                    HelpExampleCli("initpegoutwallet", "sh(wpkh(tpubDAY5hwtonH4NE8zY46ZMFf6B6F3fqMis7cwfNihXXpAg6XzBZNoHAdAzAZx2peoU8nTWFqvUncXwJ9qgE5VxcnUKxdut8F6mptVmKjfiwDQ/0/*))")
            + HelpExampleRpc("initpegoutwallet", "sh(wpkh(tpubDAY5hwtonH4NE8zY46ZMFf6B6F3fqMis7cwfNihXXpAg6XzBZNoHAdAzAZx2peoU8nTWFqvUncXwJ9qgE5VxcnUKxdut8F6mptVmKjfiwDQ/0/*))")
                },
            }.ToString());

    auto locked_chain = pwallet->chain().lock();
    LOCK(pwallet->cs_wallet);

    // Check that network cares about PAK
    if (!Params().GetEnforcePak()) {
        throw JSONRPCError(RPC_INVALID_PARAMETER, "PAK enforcement is not enabled on this network.");
    }

    if (!pwallet->IsLocked())
        pwallet->TopUpKeyPool();

    // Generate a new key that is added to wallet or set from argument
    CPubKey online_pubkey;
    if (request.params.size() < 3) {
        std::string error;
        if (!pwallet->GetOnlinePakKey(online_pubkey, error)) {
            throw JSONRPCError(RPC_WALLET_KEYPOOL_RAN_OUT, error);
        }
    } else {
        online_pubkey = CPubKey(ParseHex(request.params[2].get_str()));
        if (!online_pubkey.IsFullyValid()) {
            throw JSONRPCError(RPC_WALLET_ERROR, "Error: Given liquid_pak is not valid.");
        }
        if (!pwallet->HaveKey(online_pubkey.GetID())) {
            throw JSONRPCError(RPC_WALLET_ERROR, "Error: liquid_pak could not be found in wallet");
        }
    }

    // Parse offline counter
    int counter = 0;
    if (request.params.size() > 1) {
        counter = request.params[1].get_int();
        if (counter < 0 || counter > 1000000000) {
            throw JSONRPCError(RPC_INVALID_PARAMETER, "bip32_counter must be between 0 and 1,000,000,000, inclusive.");
        }
    }

    std::string bitcoin_desc = request.params[0].get_str();
    std::string xpub_str = "";

    // First check for naked xpub, and impute it as pkh(<xpub>/0/*) for backwards compat
    CExtPubKey xpub = DecodeExtPubKey(bitcoin_desc);
    if (xpub.pubkey.IsFullyValid()) {
        bitcoin_desc = "pkh(" + bitcoin_desc + "/0/*)";
    }

    FlatSigningProvider provider;
    std::string error;
    auto desc = Parse(bitcoin_desc, provider, error);
    if (!desc) {
        throw JSONRPCError(RPC_INVALID_PARAMETER, error);
    } else if (!desc->IsRange()) {
        throw JSONRPCError(RPC_INVALID_PARAMETER, "bitcoin_descriptor must be a ranged descriptor.");
    }

    // Three acceptable descriptors:
    if (bitcoin_desc.substr(0, 8) ==  "sh(wpkh("
            && bitcoin_desc.substr(bitcoin_desc.size()-2, 2) == "))") {
        xpub_str = bitcoin_desc.substr(8, bitcoin_desc.size()-2);
    } else if (bitcoin_desc.substr(0, 5) ==  "wpkh("
            && bitcoin_desc.substr(bitcoin_desc.size()-1, 1) == ")") {
        xpub_str = bitcoin_desc.substr(5, bitcoin_desc.size()-1);
    } else if (bitcoin_desc.substr(0, 4) == "pkh("
            && bitcoin_desc.substr(bitcoin_desc.size()-1, 1) == ")") {
        xpub_str = bitcoin_desc.substr(4, bitcoin_desc.size()-1);
    } else {
        throw JSONRPCError(RPC_INVALID_PARAMETER, "bitcoin_descriptor is not of any type supported: pkh(<xpub>), sh(wpkh(<xpub>)), wpkh(<xpub>), or <xpub>.");
    }

    // Strip off leading key origin
    if (xpub_str.find("]") != std::string::npos) {
        xpub_str = xpub_str.substr(xpub_str.find("]"), std::string::npos);
    }

    // Strip off following range
    xpub_str = xpub_str.substr(0, xpub_str.find("/"));

    xpub = DecodeExtPubKey(xpub_str);

    if (!xpub.pubkey.IsFullyValid()) {
        throw JSONRPCError(RPC_INVALID_PARAMETER, "bitcoin_descriptor does not contain a valid extended pubkey for this network.");
    }

    // Parse master pubkey
    CPubKey masterpub = xpub.pubkey;
    secp256k1_pubkey masterpub_secp;
    int ret = secp256k1_ec_pubkey_parse(secp256k1_ctx, &masterpub_secp, masterpub.begin(), masterpub.size());
    if (ret != 1) {
        throw JSONRPCError(RPC_WALLET_ERROR, "bitcoin_descriptor could not be parsed.");
    }

    // Store the keys and metadata
    if (!pwallet->SetOnlinePubKey(online_pubkey) ||
            !pwallet->SetOfflineXPubKey(xpub) ||
            !pwallet->SetOfflineCounter(counter) ||
            !pwallet->SetOfflineDescriptor(bitcoin_desc)) {
        throw JSONRPCError(RPC_WALLET_ERROR, "Error: Failure to initialize pegout wallet.");
    }

    // Negate the pubkey
    ret = secp256k1_ec_pubkey_negate(secp256k1_ctx, &masterpub_secp);

    std::vector<unsigned char> negatedpubkeybytes;
    negatedpubkeybytes.resize(33);
    size_t len = 33;
    ret = secp256k1_ec_pubkey_serialize(secp256k1_ctx, &negatedpubkeybytes[0], &len, &masterpub_secp, SECP256K1_EC_COMPRESSED);
    assert(ret == 1);
    assert(len == 33);
    assert(negatedpubkeybytes.size() == 33);

    UniValue address_list(UniValue::VARR);
    for (int i = counter; i < counter+3; i++) {
        std::vector<CScript> scripts;
        if (!desc->Expand(i, provider, scripts, provider)) {
            throw JSONRPCError(RPC_WALLET_ERROR, "Could not generate lookahead addresses with descriptor. This is a bug.");
        }
        CTxDestination destination;
        ExtractDestination(scripts[0], destination);
        address_list.push_back(EncodeParentDestination(destination));
    }
    UniValue pak(UniValue::VOBJ);
    pak.pushKV("pakentry", "pak=" + HexStr(negatedpubkeybytes) + ":" + HexStr(online_pubkey));
    pak.pushKV("liquid_pak", HexStr(online_pubkey));
    pak.pushKV("liquid_pak_address", EncodeDestination(PKHash(online_pubkey)));
    pak.pushKV("address_lookahead", address_list);
    return pak;
}

UniValue sendtomainchain_base(const JSONRPCRequest& request)
{
    std::shared_ptr<CWallet> const wallet = GetWalletForJSONRPCRequest(request);
    CWallet* const pwallet = wallet.get();

    if (!EnsureWalletIsAvailable(pwallet, request.fHelp))
        return NullUniValue;

    if (request.fHelp || request.params.size() < 2 || request.params.size() > 3)
        throw std::runtime_error(
            RPCHelpMan{"sendtomainchain",
                "\nSends sidechain funds to the given mainchain address, through the federated pegin mechanism\n"
                + HelpRequiringPassphrase(pwallet),
                {
                    {"address", RPCArg::Type::STR, RPCArg::Optional::NO, "The destination address on Bitcoin mainchain"},
                    {"amount", RPCArg::Type::AMOUNT, RPCArg::Optional::NO, "The amount being sent to Bitcoin mainchain"},
                    {"subtractfeefromamount", RPCArg::Type::BOOL, /* default */ "false", "The fee will be deducted from the amount being pegged-out."},
                },
                RPCResult{
            "\"txid\"              (string) Transaction ID of the resulting sidechain transaction\n"
                },
                RPCExamples{
                    HelpExampleCli("sendtomainchain", "\"mgWEy4vBJSHt3mC8C2SEWJQitifb4qeZQq\" 0.1")
            + HelpExampleRpc("sendtomainchain", "\"mgWEy4vBJSHt3mC8C2SEWJQitifb4qeZQq\" 0.1")
                },
            }.ToString());

    auto locked_chain = pwallet->chain().lock();
    LOCK(pwallet->cs_wallet);

    EnsureWalletIsUnlocked(pwallet);

    CTxDestination parent_address = DecodeParentDestination(request.params[0].get_str());
    if (!IsValidDestination(parent_address))
        throw JSONRPCError(RPC_INVALID_ADDRESS_OR_KEY, "Invalid Bitcoin address");

    CAmount nAmount = AmountFromValue(request.params[1]);
    if (nAmount <= 0)
        throw JSONRPCError(RPC_TYPE_ERROR, "Invalid amount for send");

    bool subtract_fee = false;
    if (request.params.size() > 2) {
        subtract_fee = request.params[2].get_bool();
    }

    // Parse Bitcoin address for destination, embed script
    CScript mainchain_script(GetScriptForDestination(parent_address));

    uint256 genesisBlockHash = Params().ParentGenesisBlockHash();

    // Asset type is implicit, no need to add to script
    NullData nulldata;
    nulldata << std::vector<unsigned char>(genesisBlockHash.begin(), genesisBlockHash.end());
    nulldata << std::vector<unsigned char>(mainchain_script.begin(), mainchain_script.end());
    CTxDestination address(nulldata);

    EnsureWalletIsUnlocked(pwallet);

    mapValue_t mapValue;
    CCoinControl no_coin_control; // This is a deprecated API
    CTransactionRef tx = SendMoney(*locked_chain, pwallet, address, nAmount, Params().GetConsensus().pegged_asset, subtract_fee, no_coin_control, std::move(mapValue), true /* ignore_blind_fail */);

    return (*tx).GetHash().GetHex();

}

// ELEMENTS: Copied from script/descriptor.cpp

typedef std::vector<uint32_t> KeyPath;

/** Split a string on every instance of sep, returning a vector. */
std::vector<Span<const char>> Split(const Span<const char>& sp, char sep)
{
    std::vector<Span<const char>> ret;
    auto it = sp.begin();
    auto start = it;
    while (it != sp.end()) {
        if (*it == sep) {
            ret.emplace_back(start, it);
            start = it + 1;
        }
        ++it;
    }
    ret.emplace_back(start, it);
    return ret;
}

/** Parse a key path, being passed a split list of elements (the first element is ignored). */
bool ParseKeyPath(const std::vector<Span<const char>>& split, KeyPath& out)
{
    for (size_t i = 1; i < split.size(); ++i) {
        Span<const char> elem = split[i];
        bool hardened = false;
        if (elem.size() > 0 && (elem[elem.size() - 1] == '\'' || elem[elem.size() - 1] == 'h')) {
            elem = elem.first(elem.size() - 1);
            hardened = true;
        }
        uint32_t p;
        if (!ParseUInt32(std::string(elem.begin(), elem.end()), &p) || p > 0x7FFFFFFFUL) return false;
        out.push_back(p | (((uint32_t)hardened) << 31));
    }
    return true;
}

////////////////////////////

UniValue sendtomainchain_pak(const JSONRPCRequest& request)
{
    std::shared_ptr<CWallet> const wallet = GetWalletForJSONRPCRequest(request);
    CWallet* const pwallet = wallet.get();

    if (!EnsureWalletIsAvailable(pwallet, request.fHelp))
        return NullUniValue;

    if (request.fHelp || request.params.size() < 2 || request.params.size() > 3)
        throw std::runtime_error(
            RPCHelpMan{"sendtomainchain",
                "\nSends Liquid funds to the Bitcoin mainchain, through the federated withdraw mechanism. The wallet internally generates the returned `bitcoin_address` via `bitcoin_descriptor` and `bip32_counter` previously set in `initpegoutwallet`. The counter will be incremented upon successful send, avoiding address re-use.\n"
                + HelpRequiringPassphrase(pwallet),
                {
                    {"address", RPCArg::Type::STR, RPCArg::Optional::NO, "Must be \"\". Only for non-PAK `sendtomainchain` compatibility."},
                    {"amount", RPCArg::Type::AMOUNT, RPCArg::Optional::NO, "The amount being sent to `bitcoin_address`."},
                    {"subtractfeefromamount", RPCArg::Type::BOOL, /* default */ "false", "The fee will be deducted from the amount being pegged-out."},
                },
                RPCResult{
            "{\n"
                "\"bitcoin_address\"   (string) The destination address on Bitcoin mainchain."
                "\"txid\"              (string) Transaction ID of the resulting Liquid transaction\n"
                "\"bitcoin_descriptor\"      (string) The xpubkey of the child destination address.\n"
                "\"bip32_counter\"   (string) The derivation counter for the `bitcoin_descriptor`.\n"
            "}\n"
                },
                RPCExamples{
                    HelpExampleCli("sendtomainchain", "\"\" 0.1")
            + HelpExampleRpc("sendtomainchain", "\"\" 0.1")
                },
            }.ToString());

    auto locked_chain = pwallet->chain().lock();
    LOCK(pwallet->cs_wallet);

    EnsureWalletIsUnlocked(pwallet);

    if (!request.params[0].get_str().empty()) {
        throw JSONRPCError(RPC_TYPE_ERROR, "`address` argument must be \"\" for PAK-enabled networks as the address is generated automatically.");
    }

    //amount
    CAmount nAmount = AmountFromValue(request.params[1]);
    if (nAmount < 100000)
        throw JSONRPCError(RPC_INVALID_PARAMETER, "Invalid amount for send, must send more than 0.00100000 BTC");

    bool subtract_fee = false;
    if (request.params.size() > 2) {
        subtract_fee = request.params[2].get_bool();
    }

    CPAKList paklist = GetActivePAKList(::ChainActive().Tip(), Params().GetConsensus());
    if (paklist.IsReject()) {
        throw JSONRPCError(RPC_INVALID_ADDRESS_OR_KEY, "Pegout freeze is under effect to aid a pak transition to a new list. Please consult the network operator.");
    }

    // Fetch pegout key data
    int counter = pwallet->offline_counter;
    CExtPubKey& xpub = pwallet->offline_xpub;
    CPubKey& onlinepubkey = pwallet->online_key;

    if (counter < 0) {
        throw JSONRPCError(RPC_WALLET_ERROR, "Pegout authorization for this wallet has not been set. Please call `initpegoutwallet` with the appropriate arguments first.");
    }

    FlatSigningProvider provider;
    std::string error;
    const auto descriptor = Parse(pwallet->offline_desc, provider, error);

    // If descriptor not previously set, generate it
    if (!descriptor) {
        std::string offline_desc = "pkh(" + EncodeExtPubKey(xpub) + "0/*)";
        if (!pwallet->SetOfflineDescriptor(offline_desc)) {
            throw JSONRPCError(RPC_WALLET_ERROR, "Couldn't set wallet descriptor for peg-outs.");
        }
    }

    std::string desc_str = pwallet->offline_desc;
    std::string xpub_str = EncodeExtPubKey(xpub);

    // TODO: More properly expose key parsing functionality

    // Strip last parenths(up to 2) and "/*" to let ParseKeyPath do its thing
    desc_str.erase(std::remove(desc_str.begin(), desc_str.end(), ')'), desc_str.end());
    desc_str = desc_str.substr(0, desc_str.size()-2);

    // Since we know there are no key origin data, directly call inner parsing functions
    Span<const char> span(desc_str.data(), desc_str.size());
    auto split = Split(span, '/');
    KeyPath key_path;
    if (!ParseKeyPath(split, key_path)) {
        throw JSONRPCError(RPC_WALLET_ERROR, "Stored keypath in descriptor cannot be parsed.");
    }
    key_path.push_back(counter);

    secp256k1_pubkey onlinepubkey_secp;
    if (secp256k1_ec_pubkey_parse(secp256k1_ctx, &onlinepubkey_secp, onlinepubkey.begin(), onlinepubkey.size()) != 1) {
        throw JSONRPCError(RPC_TYPE_ERROR, "Pubkey is invalid");
    }

    // Get index of given online key
    int whitelistindex=-1;
    std::vector<secp256k1_pubkey> pak_online = paklist.OnlineKeys();
    for (unsigned int i=0; i<pak_online.size(); i++) {
        if (memcmp((void *)&pak_online[i], (void *)&onlinepubkey_secp, sizeof(secp256k1_pubkey)) == 0) {
            whitelistindex = i;
            break;
        }
    }
    if (whitelistindex == -1)
        throw JSONRPCError(RPC_WALLET_ERROR, "Given online key is not in Pegout Authorization Key List");

    // Parse master pubkey
    CPubKey masterpub = xpub.pubkey;
    secp256k1_pubkey masterpub_secp;
    int ret = secp256k1_ec_pubkey_parse(secp256k1_ctx, &masterpub_secp, masterpub.begin(), masterpub.size());
    if (ret != 1) {
        throw JSONRPCError(RPC_WALLET_ERROR, "Master pubkey could not be parsed.");
    }

    secp256k1_pubkey btcpub_secp;
    memcpy(&btcpub_secp, &masterpub_secp, sizeof(secp256k1_pubkey));

    // Negate master pubkey
    ret = secp256k1_ec_pubkey_negate(secp256k1_ctx, &masterpub_secp);

    // Make sure negated master pubkey is in PAK list at same index as online_pubkey
    if (memcmp((void *)&paklist.OfflineKeys()[whitelistindex], (void *)&masterpub_secp, sizeof(secp256k1_pubkey)) != 0) {
        throw JSONRPCError(RPC_WALLET_ERROR, "Given bitcoin_descriptor cannot be found in same entry as known liquid_pak");
    }

    // Get online PAK
    CKey masterOnlineKey;
    if (!pwallet->GetKey(onlinepubkey.GetID(), masterOnlineKey))
        throw JSONRPCError(RPC_WALLET_ERROR, "Given online key is in master set but not in wallet");

    // Tweak offline pubkey by tweakSum aka sumkey to get bitcoin key
    std::vector<unsigned char> tweakSum;
    if (!DerivePubTweak(key_path, xpub.pubkey, xpub.chaincode, tweakSum)) {
        throw JSONRPCError(RPC_WALLET_ERROR, "Could not create xpub tweak to generate proof.");
    }
    ret = secp256k1_ec_pubkey_tweak_add(secp256k1_ctx, &btcpub_secp, tweakSum.data());
    assert(ret);

    std::vector<unsigned char> btcpubkeybytes;
    btcpubkeybytes.resize(33);
    size_t btclen = 33;
    ret = secp256k1_ec_pubkey_serialize(secp256k1_ctx, &btcpubkeybytes[0], &btclen, &btcpub_secp, SECP256K1_EC_COMPRESSED);
    assert(ret == 1);
    assert(btclen == 33);
    assert(btcpubkeybytes.size() == 33);

    //Create, verify whitelist proof
    secp256k1_whitelist_signature sig;
    if(secp256k1_whitelist_sign(secp256k1_ctx, &sig, &paklist.OnlineKeys()[0], &paklist.OfflineKeys()[0], paklist.size(), &btcpub_secp, masterOnlineKey.begin(), &tweakSum[0], whitelistindex, NULL, NULL) != 1) {
        throw JSONRPCError(RPC_WALLET_ERROR, "Pegout authorization proof signing failed");
    }

    if (secp256k1_whitelist_verify(secp256k1_ctx, &sig, &paklist.OnlineKeys()[0], &paklist.OfflineKeys()[0], paklist.size(), &btcpub_secp) != 1) {
        throw JSONRPCError(RPC_WALLET_ERROR, "Pegout authorization proof was created and signed but is invalid");
    }

    //Serialize
    const size_t expectedOutputSize = 1 + 32 * (1 + paklist.size());
    assert(1 + 32 * (1 + 256) >= expectedOutputSize);
    unsigned char output[1 + 32 * (1 + 256)];
    size_t outlen = expectedOutputSize;
    secp256k1_whitelist_signature_serialize(secp256k1_ctx, output, &outlen, &sig);
    assert(outlen == expectedOutputSize);
    std::vector<unsigned char> whitelistproof(output, output + expectedOutputSize / sizeof(unsigned char));

    // Derive the end address in mainchain
    std::vector<CScript> scripts;
    if (!descriptor->Expand(counter, provider, scripts, provider)) {
        throw JSONRPCError(RPC_WALLET_ERROR, "Could not generate mainchain destination with descriptor. This is a bug.");
    }
    assert(scripts.size() == 1);
    CScript mainchain_script = scripts[0];
    CTxDestination bitcoin_address;
    ExtractDestination(mainchain_script, bitcoin_address);

    uint256 genesisBlockHash = Params().ParentGenesisBlockHash();
    NullData nulldata;
    nulldata << std::vector<unsigned char>(genesisBlockHash.begin(), genesisBlockHash.end());
    nulldata << std::vector<unsigned char>(mainchain_script.begin(), mainchain_script.end());
    nulldata << btcpubkeybytes;
    nulldata << whitelistproof;
    CTxDestination address(nulldata);
    assert(GetScriptForDestination(nulldata).IsPegoutScript(genesisBlockHash));

    if (!ScriptHasValidPAKProof(GetScriptForDestination(nulldata), Params().ParentGenesisBlockHash(), paklist)) {
        throw JSONRPCError(RPC_TYPE_ERROR, "Resulting scriptPubKey is non-standard. Ensure pak=reject is not set");
    }

    mapValue_t mapValue;
    CCoinControl no_coin_control; // This is a deprecated API
    CTransactionRef tx = SendMoney(*locked_chain, pwallet, address, nAmount, Params().GetConsensus().pegged_asset, subtract_fee, no_coin_control, std::move(mapValue), true /* ignore_blind_fail */);

    pwallet->SetOfflineCounter(counter+1);

    std::stringstream ss;
    ss << counter;

    UniValue obj(UniValue::VOBJ);
    obj.pushKV("txid", tx->GetHash().GetHex());
    obj.pushKV("bitcoin_address", EncodeParentDestination(bitcoin_address));
    obj.pushKV("bip32_counter", ss.str());
    obj.pushKV("bitcoin_descriptor", pwallet->offline_desc);
    return obj;
}

// We only expose the appropriate peg-out method type per network
UniValue sendtomainchain(const JSONRPCRequest& request)
{
    if (Params().GetEnforcePak()) {
        return sendtomainchain_pak(request);
    } else {
        return sendtomainchain_base(request);
    }
}

extern UniValue signrawtransaction(const JSONRPCRequest& request);
extern UniValue sendrawtransaction(const JSONRPCRequest& request);

template<typename T_tx>
unsigned int GetPeginTxnOutputIndex(const T_tx& txn, const CScript& witnessProgram, const std::vector<std::pair<CScript, CScript>>& fedpegscripts)
{
    for (const auto & scripts : fedpegscripts) {
        CScript mainchain_script = GetScriptForWitness(calculate_contract(scripts.second, witnessProgram));
        if (scripts.first.IsPayToScriptHash()) {
            mainchain_script = GetScriptForDestination(ScriptHash(mainchain_script));
        }
        for (unsigned int nOut = 0; nOut < txn.vout.size(); nOut++)
            if (txn.vout[nOut].scriptPubKey == mainchain_script) {
                return nOut;
            }
        }
    return txn.vout.size();
}

template<typename T_tx_ref, typename T_tx, typename T_merkle_block>
static UniValue createrawpegin(const JSONRPCRequest& request, T_tx_ref& txBTCRef, T_tx& tx_aux, T_merkle_block& merkleBlock)
{
    if (request.fHelp || request.params.size() < 2 || request.params.size() > 3)
        throw std::runtime_error(
            RPCHelpMan{"createrawpegin",
                "\nCreates a raw transaction to claim coins from the main chain by creating a pegin transaction with the necessary metadata after the corresponding Bitcoin transaction.\n"
                "Note that this call will not sign the transaction.\n"
                "If a transaction is not relayed it may require manual addition to a functionary mempool in order for it to be mined.\n",
                {
                    {"bitcoinTx", RPCArg::Type::STR_HEX, RPCArg::Optional::NO, "The raw bitcoin transaction (in hex) depositing bitcoin to the mainchain_address generated by getpeginaddress"},
                    {"txoutproof", RPCArg::Type::STR_HEX, RPCArg::Optional::NO, "A rawtxoutproof (in hex) generated by the mainchain daemon's `gettxoutproof` containing a proof of only bitcoinTx"},
                    {"claim_script", RPCArg::Type::STR_HEX, RPCArg::Optional::OMITTED_NAMED_ARG, "The witness program generated by getpeginaddress. Only needed if not in wallet."},
                },
                RPCResult{
            "{\n"
            "   \"hex\"       (string) Raw transaction in hex\n"
            "   \"mature\"            (bool) Whether the peg-in is mature (only included when validating peg-ins)\n"
            "}\n"
                },
                RPCExamples{
                    HelpExampleCli("createrawpegin", "\"0200000002b80a99d63ca943d72141750d983a3eeda3a5c5a92aa962884ffb141eb49ffb4f000000006a473044022031ffe1d76decdfbbdb7e2ee6010e865a5134137c261e1921da0348b95a207f9e02203596b065c197e31bcc2f80575154774ac4e80acd7d812c91d93c4ca6a3636f27012102d2130dfbbae9bd27eee126182a39878ac4e117d0850f04db0326981f43447f9efeffffffb80a99d63ca943d72141750d983a3eeda3a5c5a92aa962884ffb141eb49ffb4f010000006b483045022100cf041ce0eb249ae5a6bc33c71c156549c7e5ad877ae39e2e3b9c8f1d81ed35060220472d4e4bcc3b7c8d1b34e467f46d80480959183d743dad73b1ed0e93ec9fd14f012103e73e8b55478ab9c5de22e2a9e73c3e6aca2c2e93cd2bad5dc4436a9a455a5c44feffffff0200e1f5050000000017a914da1745e9b549bd0bfa1a569971c77eba30cd5a4b87e86cbe00000000001976a914a25fe72e7139fd3f61936b228d657b2548b3936a88acc0020000\", \"00000020976e918ed537b0f99028648f2a25c0bd4513644fb84d9cbe1108b4df6b8edf6ba715c424110f0934265bf8c5763d9cc9f1675a0f728b35b9bc5875f6806be3d19cd5b159ffff7f2000000000020000000224eab3da09d99407cb79f0089e3257414c4121cb85a320e1fd0f88678b6b798e0713a8d66544b6f631f9b6d281c71633fb91a67619b189a06bab09794d5554a60105\" \"0014058c769ffc7d12c35cddec87384506f536383f9c\"")
            + HelpExampleRpc("createrawpegin", "\"0200000002b80a99d63ca943d72141750d983a3eeda3a5c5a92aa962884ffb141eb49ffb4f000000006a473044022031ffe1d76decdfbbdb7e2ee6010e865a5134137c261e1921da0348b95a207f9e02203596b065c197e31bcc2f80575154774ac4e80acd7d812c91d93c4ca6a3636f27012102d2130dfbbae9bd27eee126182a39878ac4e117d0850f04db0326981f43447f9efeffffffb80a99d63ca943d72141750d983a3eeda3a5c5a92aa962884ffb141eb49ffb4f010000006b483045022100cf041ce0eb249ae5a6bc33c71c156549c7e5ad877ae39e2e3b9c8f1d81ed35060220472d4e4bcc3b7c8d1b34e467f46d80480959183d743dad73b1ed0e93ec9fd14f012103e73e8b55478ab9c5de22e2a9e73c3e6aca2c2e93cd2bad5dc4436a9a455a5c44feffffff0200e1f5050000000017a914da1745e9b549bd0bfa1a569971c77eba30cd5a4b87e86cbe00000000001976a914a25fe72e7139fd3f61936b228d657b2548b3936a88acc0020000\", \"00000020976e918ed537b0f99028648f2a25c0bd4513644fb84d9cbe1108b4df6b8edf6ba715c424110f0934265bf8c5763d9cc9f1675a0f728b35b9bc5875f6806be3d19cd5b159ffff7f2000000000020000000224eab3da09d99407cb79f0089e3257414c4121cb85a320e1fd0f88678b6b798e0713a8d66544b6f631f9b6d281c71633fb91a67619b189a06bab09794d5554a60105\", \"0014058c769ffc7d12c35cddec87384506f536383f9c\"")
                },
            }.ToString());

    std::shared_ptr<CWallet> const wallet = GetWalletForJSONRPCRequest(request);
    CWallet* const pwallet = wallet.get();

    auto locked_chain = pwallet->chain().lock();
    LOCK(pwallet->cs_wallet);

    if (!IsHex(request.params[0].get_str()) || !IsHex(request.params[1].get_str())) {
        throw JSONRPCError(RPC_TYPE_ERROR, "the first two arguments must be hex strings");
    }

    std::vector<unsigned char> txData = ParseHex(request.params[0].get_str());
    CDataStream ssTx(txData, SER_NETWORK, PROTOCOL_VERSION);
    try {
        ssTx >> txBTCRef;
    }
    catch (...) {
        throw JSONRPCError(RPC_TYPE_ERROR, "The included bitcoinTx is malformed. Are you sure that is the whole string?");
    }
    T_tx txBTC(*txBTCRef);

    std::vector<unsigned char> txOutProofData = ParseHex(request.params[1].get_str());
    CDataStream ssTxOutProof(txOutProofData, SER_NETWORK, PROTOCOL_VERSION | SERIALIZE_TRANSACTION_NO_WITNESS);
    try {
        ssTxOutProof >> merkleBlock;
    }
    catch (...) {
        throw JSONRPCError(RPC_TYPE_ERROR, "The included txoutproof is malformed. Are you sure that is the whole string?");
    }

    if (!ssTxOutProof.empty()) {
        throw JSONRPCError(RPC_INVALID_PARAMETER, "Invalid tx out proof");
    }

    std::vector<uint256> txHashes;
    std::vector<unsigned int> txIndices;
    if (merkleBlock.txn.ExtractMatches(txHashes, txIndices) != merkleBlock.header.hashMerkleRoot)
        throw JSONRPCError(RPC_INVALID_PARAMETER, "Invalid tx out proof");

    if (txHashes.size() != 1 || txHashes[0] != txBTC.GetHash())
        throw JSONRPCError(RPC_INVALID_PARAMETER, "The txoutproof must contain bitcoinTx and only bitcoinTx");

    CScript witness_script;
    unsigned int nOut = txBTC.vout.size();
    const auto fedpegscripts = GetValidFedpegScripts(::ChainActive().Tip(), Params().GetConsensus(), true /* nextblock_validation */);
    if (request.params.size() > 2) {
        const std::string claim_script = request.params[2].get_str();
        if (!IsHex(claim_script)) {
            throw JSONRPCError(RPC_INVALID_PARAMETER, "Given claim_script is not hex.");
        }
        // If given manually, no need for it to be a witness script
        std::vector<unsigned char> witnessBytes(ParseHex(claim_script));
        witness_script = CScript(witnessBytes.begin(), witnessBytes.end());
        nOut = GetPeginTxnOutputIndex(txBTC, witness_script, fedpegscripts);
        if (nOut == txBTC.vout.size()) {
            throw JSONRPCError(RPC_INVALID_PARAMETER, "Given claim_script does not match the given Bitcoin transaction.");
        }
    }
    else {
        // Look for known wpkh address in wallet
        for (std::map<CTxDestination, CAddressBookData>::const_iterator iter = pwallet->mapAddressBook.begin(); iter != pwallet->mapAddressBook.end(); ++iter) {
            CScript dest_script = GetScriptForDestination(iter->first);
            nOut = GetPeginTxnOutputIndex(txBTC, dest_script, fedpegscripts);
            if (nOut != txBTC.vout.size()) {
                witness_script = dest_script;
                break;
            }
        }
    }
    if (nOut == txBTC.vout.size()) {
        throw JSONRPCError(RPC_INVALID_PARAMETER, "Failed to find output in bitcoinTx to the mainchain_address from getpeginaddress");
    }
    assert(witness_script != CScript());

    int version = -1;
    std::vector<unsigned char> witness_program;
    if (!witness_script.IsWitnessProgram(version, witness_program) || version != 0) {
        throw JSONRPCError(RPC_INVALID_PARAMETER, "Given or recovered script is not a v0 witness program.");
    }

    CAmount value = 0;
    if (!GetAmountFromParentChainPegin(value, txBTC, nOut)) {
        throw JSONRPCError(RPC_INVALID_PARAMETER, strprintf("Amounts to pegin must be explicit and asset must be %s", Params().GetConsensus().parent_pegged_asset.GetHex()));
    }

    CDataStream stream(0, 0);
    try {
        stream << value;
    } catch (...) {
        throw JSONRPCError(RPC_INVALID_PARAMETER, "Amount serialization is invalid.");
    }
    // Need to reinterpret bytes as unsigned chars before adding to witness
    char* buf = stream.data();
    unsigned char* membuf = reinterpret_cast<unsigned char*>(buf);
    std::vector<unsigned char> value_bytes(membuf, membuf + stream.size());

    uint256 genesisBlockHash = Params().ParentGenesisBlockHash();

    // Manually construct peg-in transaction, sign it, and send it off.
    // Decrement the output value as much as needed given the total vsize to
    // pay the fees.

    if (!pwallet->IsLocked())
        pwallet->TopUpKeyPool();

    // Generate a new key that is added to wallet
    CTxDestination wpkhash;
    std::string error;
    if (!pwallet->GetNewDestination(OutputType::BECH32, "", wpkhash, error)) {
        throw JSONRPCError(RPC_WALLET_KEYPOOL_RAN_OUT, error);
    }

    // One peg-in input, one wallet output and one fee output
    CMutableTransaction mtx;
    mtx.vin.push_back(CTxIn(COutPoint(txHashes[0], nOut), CScript(), ~(uint32_t)0));
    // mark as peg-in input
    mtx.vin[0].m_is_pegin = true;
    mtx.vout.push_back(CTxOut(Params().GetConsensus().pegged_asset, value, GetScriptForDestination(wpkhash)));
    mtx.vout.push_back(CTxOut(Params().GetConsensus().pegged_asset, 0, CScript()));

    // Strip witness data for proof inclusion since only TXID-covered fields matters
    CDataStream ssTxBack(SER_NETWORK, PROTOCOL_VERSION | SERIALIZE_TRANSACTION_NO_WITNESS);
    ssTxBack << txBTC;
    std::vector<unsigned char> tx_data_stripped(ssTxBack.begin(), ssTxBack.end());

    // Construct pegin proof
    CScriptWitness pegin_witness;
    std::vector<std::vector<unsigned char> >& stack = pegin_witness.stack;
    stack.push_back(value_bytes);
    stack.push_back(std::vector<unsigned char>(Params().GetConsensus().pegged_asset.begin(), Params().GetConsensus().pegged_asset.end()));
    stack.push_back(std::vector<unsigned char>(genesisBlockHash.begin(), genesisBlockHash.end()));
    stack.push_back(std::vector<unsigned char>(witness_script.begin(), witness_script.end()));
    stack.push_back(tx_data_stripped);
    stack.push_back(txOutProofData);

    // Peg-in witness isn't valid, even though the block header is(without depth check)
    // We re-check depth before returning with more descriptive result
    std::string err;
    if (!IsValidPeginWitness(pegin_witness, fedpegscripts, mtx.vin[0].prevout, err, false)) {
        throw JSONRPCError(RPC_INVALID_PARAMETER, strprintf("Constructed peg-in witness is invalid: %s", err));
    }

    // Put input witness in transaction
    CTxInWitness txinwit;
    txinwit.m_pegin_witness = pegin_witness;
    mtx.witness.vtxinwit.push_back(txinwit);

    // Estimate fee for transaction, decrement fee output(including witness data)
    unsigned int nBytes = GetVirtualTransactionSize(CTransaction(mtx)) +
        (1+1+72+1+33/WITNESS_SCALE_FACTOR);
    CCoinControl coin_control;
    CAmount nFeeNeeded = GetMinimumFee(*pwallet, nBytes, coin_control, nullptr);

    mtx.vout[0].nValue = mtx.vout[0].nValue.GetAmount() - nFeeNeeded;
    mtx.vout[1].nValue = mtx.vout[1].nValue.GetAmount() + nFeeNeeded;

    UniValue ret(UniValue::VOBJ);

    // Return hex
    std::string strHex = EncodeHexTx(CTransaction(mtx), RPCSerializationFlags());
    ret.pushKV("hex", strHex);

    // Additional block lee-way to avoid bitcoin block races
    if (gArgs.GetBoolArg("-validatepegin", Params().GetConsensus().has_parent_chain)) {
        unsigned int required_depth = Params().GetConsensus().pegin_min_depth + 2;
        if (txIndices[0] == 0) {
            required_depth = std::max(required_depth, (unsigned int)COINBASE_MATURITY+2);
        }
        ret.pushKV("mature", IsConfirmedBitcoinBlock(merkleBlock.header.GetHash(), required_depth, merkleBlock.txn.GetNumTransactions()));
    }

    return ret;
}

UniValue createrawpegin(const JSONRPCRequest& request)
{
    UniValue ret(UniValue::VOBJ);
    if (Params().GetConsensus().ParentChainHasPow()) {
        Sidechain::Bitcoin::CTransactionRef txBTCRef;
        Sidechain::Bitcoin::CTransaction tx_aux;
        Sidechain::Bitcoin::CMerkleBlock merkleBlock;
        ret = createrawpegin(request, txBTCRef, tx_aux, merkleBlock);
        if (!CheckParentProofOfWork(merkleBlock.header.GetHash(), merkleBlock.header.nBits, Params().GetConsensus())) {
            throw JSONRPCError(RPC_INVALID_PARAMETER, "Invalid tx out proof");
        }
    } else {
        CTransactionRef txBTCRef;
        CTransaction tx_aux;
        CMerkleBlock merkleBlock;
        ret = createrawpegin(request, txBTCRef, tx_aux, merkleBlock);
        if (!CheckProofSignedParent(merkleBlock.header, Params().GetConsensus())) {
            throw JSONRPCError(RPC_INVALID_PARAMETER, "Invalid tx out proof");
        }
    }
    return ret;
}

UniValue claimpegin(const JSONRPCRequest& request)
{

    if (request.fHelp || request.params.size() < 2 || request.params.size() > 3)
        throw std::runtime_error(
            RPCHelpMan{"claimpegin",
                "\nClaim coins from the main chain by creating a pegin transaction with the necessary metadata after the corresponding Bitcoin transaction.\n"
                "Note that the transaction will not be relayed unless it is buried at least 102 blocks deep.\n"
                "If a transaction is not relayed it may require manual addition to a functionary mempool in order for it to be mined.\n",
                {
                    {"bitcoinTx", RPCArg::Type::STR_HEX, RPCArg::Optional::NO, "The raw bitcoin transaction (in hex) depositing bitcoin to the mainchain_address generated by getpeginaddress"},
                    {"txoutproof", RPCArg::Type::STR_HEX, RPCArg::Optional::NO, "A rawtxoutproof (in hex) generated by the mainchain daemon's `gettxoutproof` containing a proof of only bitcoinTx"},
                    {"claim_script", RPCArg::Type::STR_HEX, RPCArg::Optional::OMITTED_NAMED_ARG, "The witness program generated by getpeginaddress. Only needed if not in wallet."},
                },
                RPCResult{
            "\"txid\"                 (string) Txid of the resulting sidechain transaction\n"
                },
                RPCExamples{
                    HelpExampleCli("claimpegin", "\"0200000002b80a99d63ca943d72141750d983a3eeda3a5c5a92aa962884ffb141eb49ffb4f000000006a473044022031ffe1d76decdfbbdb7e2ee6010e865a5134137c261e1921da0348b95a207f9e02203596b065c197e31bcc2f80575154774ac4e80acd7d812c91d93c4ca6a3636f27012102d2130dfbbae9bd27eee126182a39878ac4e117d0850f04db0326981f43447f9efeffffffb80a99d63ca943d72141750d983a3eeda3a5c5a92aa962884ffb141eb49ffb4f010000006b483045022100cf041ce0eb249ae5a6bc33c71c156549c7e5ad877ae39e2e3b9c8f1d81ed35060220472d4e4bcc3b7c8d1b34e467f46d80480959183d743dad73b1ed0e93ec9fd14f012103e73e8b55478ab9c5de22e2a9e73c3e6aca2c2e93cd2bad5dc4436a9a455a5c44feffffff0200e1f5050000000017a914da1745e9b549bd0bfa1a569971c77eba30cd5a4b87e86cbe00000000001976a914a25fe72e7139fd3f61936b228d657b2548b3936a88acc0020000\" \"00000020976e918ed537b0f99028648f2a25c0bd4513644fb84d9cbe1108b4df6b8edf6ba715c424110f0934265bf8c5763d9cc9f1675a0f728b35b9bc5875f6806be3d19cd5b159ffff7f2000000000020000000224eab3da09d99407cb79f0089e3257414c4121cb85a320e1fd0f88678b6b798e0713a8d66544b6f631f9b6d281c71633fb91a67619b189a06bab09794d5554a60105\" \"0014058c769ffc7d12c35cddec87384506f536383f9c\"")
            + HelpExampleRpc("claimpegin", "\"0200000002b80a99d63ca943d72141750d983a3eeda3a5c5a92aa962884ffb141eb49ffb4f000000006a473044022031ffe1d76decdfbbdb7e2ee6010e865a5134137c261e1921da0348b95a207f9e02203596b065c197e31bcc2f80575154774ac4e80acd7d812c91d93c4ca6a3636f27012102d2130dfbbae9bd27eee126182a39878ac4e117d0850f04db0326981f43447f9efeffffffb80a99d63ca943d72141750d983a3eeda3a5c5a92aa962884ffb141eb49ffb4f010000006b483045022100cf041ce0eb249ae5a6bc33c71c156549c7e5ad877ae39e2e3b9c8f1d81ed35060220472d4e4bcc3b7c8d1b34e467f46d80480959183d743dad73b1ed0e93ec9fd14f012103e73e8b55478ab9c5de22e2a9e73c3e6aca2c2e93cd2bad5dc4436a9a455a5c44feffffff0200e1f5050000000017a914da1745e9b549bd0bfa1a569971c77eba30cd5a4b87e86cbe00000000001976a914a25fe72e7139fd3f61936b228d657b2548b3936a88acc0020000\", \"00000020976e918ed537b0f99028648f2a25c0bd4513644fb84d9cbe1108b4df6b8edf6ba715c424110f0934265bf8c5763d9cc9f1675a0f728b35b9bc5875f6806be3d19cd5b159ffff7f2000000000020000000224eab3da09d99407cb79f0089e3257414c4121cb85a320e1fd0f88678b6b798e0713a8d66544b6f631f9b6d281c71633fb91a67619b189a06bab09794d5554a60105\", \"0014058c769ffc7d12c35cddec87384506f536383f9c\"")
                },
            }.ToString());

    std::shared_ptr<CWallet> const wallet = GetWalletForJSONRPCRequest(request);
    CWallet* const pwallet = wallet.get();
    CTransactionRef tx_ref;
    CMutableTransaction mtx;

    auto locked_chain = pwallet->chain().lock();
    LOCK(pwallet->cs_wallet);

    if (::ChainstateActive().IsInitialBlockDownload()) {
        throw JSONRPCError(RPC_WALLET_ERROR, "Peg-ins cannot be completed during initial sync or reindexing.");
    }

    // Get raw peg-in transaction
    UniValue ret(createrawpegin(request));

    // Make sure it can be propagated and confirmed
    if (!ret["mature"].isNull() && ret["mature"].get_bool() == false) {
        throw JSONRPCError(RPC_INVALID_PARAMETER, "Peg-in Bitcoin transaction needs more confirmations to be sent.");
    }

    // Sign it
    JSONRPCRequest request2;
    UniValue varr(UniValue::VARR);
    varr.push_back(ret["hex"]);
    request2.params = varr;
    UniValue result = signrawtransactionwithwallet(request2);

    if (!DecodeHexTx(mtx, result["hex"].get_str(), false, true)) {
        throw JSONRPCError(RPC_DESERIALIZATION_ERROR, "TX decode failed");
    }

    // To check if it's not double spending an existing pegin UTXO, we check mempool acceptance.
    CValidationState acceptState;
    LockAssertion lock(::cs_main); //TODO(stevenroose) replace with locked_chain later
    bool accepted = ::AcceptToMemoryPool(mempool, acceptState, MakeTransactionRef(mtx), nullptr /* pfMissingInputs */,
                            nullptr /* plTxnReplaced */, false /* bypass_limits */, pwallet->m_default_max_tx_fee, true /* test_accept */);
    if (!accepted) {
        std::string strError = strprintf("Error: The transaction was rejected! Reason given: %s", FormatStateMessage(acceptState));
        throw JSONRPCError(RPC_WALLET_ERROR, strError);
    }

    // Send it
    CValidationState state;
    mapValue_t mapValue;
    if (!pwallet->CommitTransaction(MakeTransactionRef(mtx), mapValue, {} /* orderForm */, state)) {
        std::string strError = strprintf("Error: The transaction was rejected! Reason given: %s", FormatStateMessage(state));
        throw JSONRPCError(RPC_WALLET_ERROR, strError);
    }

    return mtx.GetHash().GetHex();
}

// Rewind the outputs to unblinded, and push placeholders for blinding info. Not exported.
void FillBlinds(CWallet* pwallet, CMutableTransaction& tx, std::vector<uint256>& output_value_blinds, std::vector<uint256>& output_asset_blinds, std::vector<CPubKey>& output_pubkeys, std::vector<CKey>& asset_keys, std::vector<CKey>& token_keys) {

    // Resize witness before doing anything
    tx.witness.vtxinwit.resize(tx.vin.size());
    tx.witness.vtxoutwit.resize(tx.vout.size());

    for (size_t nOut = 0; nOut < tx.vout.size(); ++nOut) {
        CTxOut& out = tx.vout[nOut];
        if (out.nValue.IsExplicit()) {
            CPubKey pubkey(out.nNonce.vchCommitment);
            if (!pubkey.IsFullyValid()) {
                output_pubkeys.push_back(CPubKey());
            } else {
                output_pubkeys.push_back(pubkey);
            }
            output_value_blinds.push_back(uint256());
            output_asset_blinds.push_back(uint256());
        } else if (out.nValue.IsCommitment()) {
            CTxOutWitness* ptxoutwit = &tx.witness.vtxoutwit[nOut];
            uint256 blinding_factor;
            uint256 asset_blinding_factor;
            CAsset asset;
            CAmount amount;
            // This can only be used to recover things like change addresses and self-sends.
            if (UnblindConfidentialPair(pwallet->GetBlindingKey(&out.scriptPubKey), out.nValue, out.nAsset, out.nNonce, out.scriptPubKey, ptxoutwit->vchRangeproof, amount, blinding_factor, asset, asset_blinding_factor) != 0) {
                // Wipe out confidential info from output and output witness
                CScript scriptPubKey = tx.vout[nOut].scriptPubKey;
                CTxOut newOut(asset, amount, scriptPubKey);
                tx.vout[nOut] = newOut;
                ptxoutwit->SetNull();

                // Mark for re-blinding with same key that deblinded it
                CPubKey pubkey(pwallet->GetBlindingKey(&out.scriptPubKey).GetPubKey());
                output_pubkeys.push_back(pubkey);
                output_value_blinds.push_back(uint256());
                output_asset_blinds.push_back(uint256());
            } else {
                output_pubkeys.push_back(CPubKey());
                output_value_blinds.push_back(uint256());
                output_asset_blinds.push_back(uint256());
            }
        } else {
            // Null or invalid, do nothing for that output
            output_pubkeys.push_back(CPubKey());
            output_value_blinds.push_back(uint256());
            output_asset_blinds.push_back(uint256());
        }
    }

    // Fill out issuance blinding keys to be used directly as nonce for rangeproof
    for (size_t nIn = 0; nIn < tx.vin.size(); ++nIn) {
        CAssetIssuance& issuance = tx.vin[nIn].assetIssuance;
        if (issuance.IsNull()) {
            asset_keys.push_back(CKey());
            token_keys.push_back(CKey());
            continue;
        }

        // Calculate underlying asset for use as blinding key script
        CAsset asset;
        // New issuance, compute the asset ids
        if (issuance.assetBlindingNonce.IsNull()) {
            uint256 entropy;
            GenerateAssetEntropy(entropy, tx.vin[nIn].prevout, issuance.assetEntropy);
            CalculateAsset(asset, entropy);
        }
        // Re-issuance
        else {
            // TODO Give option to skip blinding when the reissuance token was derived without blinding ability. For now we assume blinded
            // hashAssetIdentifier doubles as the entropy on reissuance
            CalculateAsset(asset, issuance.assetEntropy);
        }

        // Special format for issuance blinding keys, unique for each transaction
        CScript blindingScript = CScript() << OP_RETURN << std::vector<unsigned char>(tx.vin[nIn].prevout.hash.begin(), tx.vin[nIn].prevout.hash.end()) << tx.vin[nIn].prevout.n;

        for (size_t nPseudo = 0; nPseudo < 2; nPseudo++) {
            bool issuance_asset = (nPseudo == 0);
            std::vector<CKey>& issuance_blinding_keys = issuance_asset ? asset_keys : token_keys;
            CConfidentialValue& conf_value = issuance_asset ? issuance.nAmount : issuance.nInflationKeys;
            if (conf_value.IsCommitment()) {
                // Rangeproof must exist
                if (tx.witness.vtxinwit.size() <= nIn) {
                    throw JSONRPCError(RPC_INVALID_PARAMETER, "Transaction issuance is already blinded but has no attached rangeproof.");
                }
                CTxInWitness& txinwit = tx.witness.vtxinwit[nIn];
                std::vector<unsigned char>& vchRangeproof = issuance_asset ? txinwit.vchIssuanceAmountRangeproof : txinwit.vchInflationKeysRangeproof;
                uint256 blinding_factor;
                uint256 asset_blinding_factor;
                CAmount amount;
                if (UnblindConfidentialPair(pwallet->GetBlindingKey(&blindingScript), conf_value, CConfidentialAsset(asset), CConfidentialNonce(), CScript(), vchRangeproof, amount, blinding_factor, asset, asset_blinding_factor) != 0) {
                    // Wipe out confidential info from issuance
                    vchRangeproof.clear();
                    conf_value = CConfidentialValue(amount);
                    // One key blinds both values, single key needed for issuance reveal
                    issuance_blinding_keys.push_back(pwallet->GetBlindingKey(&blindingScript));
                } else {
                    // If  unable to unblind, leave it alone in next blinding step
                    issuance_blinding_keys.push_back(CKey());
                }
            } else if (conf_value.IsExplicit()) {
                // Use wallet to generate blindingkey used directly as nonce
                // as user is not "sending" to anyone.
                // Always assumed we want to blind here.
                // TODO Signal intent for all blinding via API including replacing nonce commitment
                issuance_blinding_keys.push_back(pwallet->GetBlindingKey(&blindingScript));
            } else  {
                // Null or invalid, don't try anything but append an empty key
                issuance_blinding_keys.push_back(CKey());
            }
        }
    }
}

UniValue blindrawtransaction(const JSONRPCRequest& request)
{
    std::shared_ptr<CWallet> const wallet = GetWalletForJSONRPCRequest(request);
    CWallet* const pwallet = wallet.get();

    if (!EnsureWalletIsAvailable(pwallet, request.fHelp))
        return NullUniValue;

    if (request.fHelp || (request.params.size() < 1 || request.params.size() > 5))
        throw std::runtime_error(
            RPCHelpMan{"blindrawtransaction",
                "\nConvert one or more outputs of a raw transaction into confidential ones using only wallet inputs.\n"
                "Returns the hex-encoded raw transaction.\n"
                "The output keys used can be specified by using a confidential address in createrawtransaction.\n"
                "This call may add an additional 0-value unspendable output in order to balance the blinders.\n",
                {
                    {"hexstring", RPCArg::Type::STR_HEX, RPCArg::Optional::NO, "A hex-encoded raw transaction."},
                    {"ignoreblindfail", RPCArg::Type::BOOL , /* default */ "true", "Return a transaction even when a blinding attempt fails due to number of blinded inputs/outputs."},
                    {"asset_commitments", RPCArg::Type::ARR, RPCArg::Optional::OMITTED_NAMED_ARG, "An array of input asset generators. If provided, this list must be empty, or match the final input commitment list, including ordering, to make a valid surjection proof. This list does not include generators for issuances, as these assets are inherently unblinded.",
                        {
                            {"assetcommitment", RPCArg::Type::STR_HEX, RPCArg::Optional::OMITTED, "A hex-encoded asset commitment, one for each input."
            "                        Null commitments must be \"\"."},
                        }
                    },
                    {"blind_issuances", RPCArg::Type::BOOL , /* default */ "true", "Blind the issuances found in the raw transaction or not. All issuances will be blinded if true."},
                    {"totalblinder", RPCArg::Type::STR, RPCArg::Optional::OMITTED, "Ignored for now."},
                },
                RPCResult{
            "\"transaction\"              (string) hex string of the transaction\n"
                },
                RPCExamples{""},
            }.ToString());

    std::vector<unsigned char> txData(ParseHexV(request.params[0], "argument 1"));
    CDataStream ssData(txData, SER_NETWORK, PROTOCOL_VERSION);
    CMutableTransaction tx;
    try {
        ssData >> tx;
    } catch (const std::exception &) {
        throw JSONRPCError(RPC_DESERIALIZATION_ERROR, "TX decode failed");
    }

    bool ignore_blind_fail = true;
    if (request.params.size() > 1) {
        ignore_blind_fail = request.params[1].get_bool();
    }

    std::vector<std::vector<unsigned char> > auxiliary_generators;
    if (request.params.size() > 2) {
        UniValue assetCommitments = request.params[2].get_array();
        if (assetCommitments.size() != 0 && assetCommitments.size() < tx.vin.size()) {
            throw JSONRPCError(RPC_INVALID_PARAMETER, "Asset commitment array must have at least as many entries as transaction inputs.");
        }
        for (size_t nIn = 0; nIn < assetCommitments.size(); nIn++) {
            if (assetCommitments[nIn].isStr()) {
                std::string assetcommitment = assetCommitments[nIn].get_str();
                if (IsHex(assetcommitment) && assetcommitment.size() == 66) {
                    auxiliary_generators.push_back(ParseHex(assetcommitment));
                    continue;
                }
            }
            throw JSONRPCError(RPC_INVALID_PARAMETER, "Asset commitments must be a hex encoded string of length 66.");
        }
    }

    bool blind_issuances = request.params[3].isNull() || request.params[3].get_bool();

    LOCK(pwallet->cs_wallet);

    const auto& fedpegscripts = GetValidFedpegScripts(::ChainActive().Tip(), Params().GetConsensus(), true /* nextblock_validation */);

    std::vector<uint256> input_blinds;
    std::vector<uint256> input_asset_blinds;
    std::vector<CAsset> input_assets;
    std::vector<CAmount> input_amounts;
    int n_blinded_ins = 0;
    for (size_t nIn = 0; nIn < tx.vin.size(); ++nIn) {
        COutPoint prevout = tx.vin[nIn].prevout;

        // Special handling for pegin inputs: no blinds and explicit amount/asset.
        if (tx.vin[nIn].m_is_pegin) {
            std::string err;
            if (tx.witness.vtxinwit.size() != tx.vin.size() || !IsValidPeginWitness(tx.witness.vtxinwit[nIn].m_pegin_witness, fedpegscripts, prevout, err, false)) {
                throw JSONRPCError(RPC_INVALID_PARAMETER, strprintf("Transaction contains invalid peg-in input: %s", err));
            }
            CTxOut pegin_output = GetPeginOutputFromWitness(tx.witness.vtxinwit[nIn].m_pegin_witness);
            input_blinds.push_back(uint256());
            input_asset_blinds.push_back(uint256());
            input_assets.push_back(pegin_output.nAsset.GetAsset());
            input_amounts.push_back(pegin_output.nValue.GetAmount());
            continue;
        }

        std::map<uint256, CWalletTx>::iterator it = pwallet->mapWallet.find(prevout.hash);
        if (it == pwallet->mapWallet.end() || pwallet->IsMine(tx.vin[nIn]) == ISMINE_NO) {
            // For inputs we don't own, input assetcommitments for the surjection must be supplied.
            if (auxiliary_generators.size() > 0) {
                input_blinds.push_back(uint256());
                input_asset_blinds.push_back(uint256());
                input_assets.push_back(CAsset());
                input_amounts.push_back(-1);
                continue;
            }
            throw JSONRPCError(RPC_INVALID_PARAMETER, "Invalid parameter: transaction spends from non-wallet output and no assetcommitment list was given.");
        }

        if (prevout.n >= it->second.tx->vout.size()) {
            throw JSONRPCError(RPC_INVALID_PARAMETER, "Invalid parameter: transaction spends non-existing output");
        }
        input_blinds.push_back(it->second.GetOutputAmountBlindingFactor(prevout.n));
        input_asset_blinds.push_back(it->second.GetOutputAssetBlindingFactor(prevout.n));
        input_assets.push_back(it->second.GetOutputAsset(prevout.n));
        input_amounts.push_back(it->second.GetOutputValueOut(prevout.n));
        if (it->second.tx->vout[prevout.n].nValue.IsCommitment()) {
            n_blinded_ins += 1;
        }
    }

    std::vector<uint256> output_blinds;
    std::vector<uint256> output_asset_blinds;
    std::vector<CPubKey> output_pubkeys;
    std::vector<CKey> asset_keys;
    std::vector<CKey> token_keys;
    // This fills out issuance blinding data for you from the wallet itself
    FillBlinds(pwallet, tx, output_blinds, output_asset_blinds, output_pubkeys, asset_keys, token_keys);

    if (!blind_issuances) {
        asset_keys.clear();
        token_keys.clear();
    }

    // How many are we trying to blind?
    int num_pubkeys = 0;
    unsigned int key_index = 0;
    for (unsigned int i = 0; i < output_pubkeys.size(); i++) {
        const CPubKey& key = output_pubkeys[i];
        if (key.IsValid()) {
            num_pubkeys++;
            key_index = i;
        }
    }
    for (const CKey& key : asset_keys) {
        if (key.IsValid()) num_pubkeys++;
    }
    for (const CKey& key : token_keys) {
        if (key.IsValid()) num_pubkeys++;
    }

    if (num_pubkeys == 0 && n_blinded_ins == 0) {
        // Vacuous, just return the transaction
        return EncodeHexTx(CTransaction(tx));
    } else if (n_blinded_ins > 0 && num_pubkeys == 0) {
        // Blinded inputs need to balanced with something to be valid, make a dummy.
        CTxOut newTxOut(tx.vout.back().nAsset.GetAsset(), 0, CScript() << OP_RETURN);
        tx.vout.push_back(newTxOut);
        num_pubkeys++;
        output_pubkeys.push_back(pwallet->GetBlindingPubKey(newTxOut.scriptPubKey));
    } else if (n_blinded_ins == 0 && num_pubkeys == 1) {
        if (ignore_blind_fail) {
            // Just get rid of the ECDH key in the nonce field and return
            tx.vout[key_index].nNonce.SetNull();
            return EncodeHexTx(CTransaction(tx));
        } else {
            throw JSONRPCError(RPC_INVALID_PARAMETER, "Unable to blind transaction: Add another output to blind in order to complete the blinding.");
        }
    }

    if (BlindTransaction(input_blinds, input_asset_blinds, input_assets, input_amounts, output_blinds, output_asset_blinds, output_pubkeys, asset_keys, token_keys, tx, (auxiliary_generators.size() ? &auxiliary_generators : NULL)) != num_pubkeys) {
        // TODO Have more rich return values, communicating to user what has been blinded
        // User may be ok not blinding something that for instance has no corresponding type on input
        throw JSONRPCError(RPC_INVALID_PARAMETER, "Unable to blind transaction: Are you sure each asset type to blind is represented in the inputs?");
    }

    return EncodeHexTx(CTransaction(tx));
}

static UniValue unblindrawtransaction(const JSONRPCRequest& request)
{
    std::shared_ptr<CWallet> const wallet = GetWalletForJSONRPCRequest(request);
    CWallet* const pwallet = wallet.get();

    if (!EnsureWalletIsAvailable(pwallet, request.fHelp)) {
        return NullUniValue;
    }

    if (request.fHelp || request.params.size() != 1)
        throw std::runtime_error(
            RPCHelpMan{"unblindrawtransaction",
                "\nRecovers unblinded transaction outputs from blinded outputs and issuance inputs when possible using wallet's known blinding keys, and strips related witness data.\n",
                {
                    {"hex", RPCArg::Type::STR_HEX, RPCArg::Optional::NO, "The hex string of the raw transaction."},
                },
                RPCResult{
                                       "{\n"
            "  \"hex\":       \"value\", (string)  The resulting unblinded raw transaction (hex-encoded string)\n"
                                       "}\n"
                },
                RPCExamples{
                    HelpExampleCli("unblindrawtransaction", "\"blindedtransactionhex\"")
                },
            }.ToString());

    RPCTypeCheck(request.params, {UniValue::VSTR});

    CMutableTransaction tx;
    if (!DecodeHexTx(tx, request.params[0].get_str()))
        throw JSONRPCError(RPC_DESERIALIZATION_ERROR, "TX decode failed");

    std::vector<uint256> output_value_blinds;
    std::vector<uint256> output_asset_blinds;
    std::vector<CPubKey> output_pubkeys;
    std::vector<CKey> asset_keys;
    std::vector<CKey> token_keys;
    FillBlinds(pwallet, tx, output_value_blinds, output_asset_blinds, output_pubkeys, asset_keys, token_keys);

    UniValue result(UniValue::VOBJ);
    result.pushKV("hex", EncodeHexTx(CTransaction(tx)));
    return result;
}

static CTransactionRef SendGenerationTransaction(const CScript& asset_script, const CPubKey &asset_pubkey, const CScript& token_script, const CPubKey &token_pubkey, CAmount asset_amount, CAmount token_amount, IssuanceDetails* issuance_details, interfaces::Chain::Lock& locked_chain, CWallet* pwallet)
{
    CAsset reissue_token = issuance_details->reissuance_token;
    CAmount curBalance = pwallet->GetBalance().m_mine_trusted[reissue_token];

    if (!reissue_token.IsNull() && curBalance <= 0) {
        throw JSONRPCError(RPC_WALLET_INSUFFICIENT_FUNDS, "No available reissuance tokens in wallet.");
    }

    std::vector<CRecipient> vecSend;
    // Signal outputs to skip "funding" with fixed asset numbers 1, 2, ...
    // We don't know the asset during initial issuance until inputs are chosen
    if (asset_script.size() > 0) {
        vecSend.push_back({asset_script, asset_amount, CAsset(uint256S("1")), asset_pubkey, false});
    }
    if (token_script.size() > 0) {
        CRecipient recipient = {token_script, token_amount, CAsset(uint256S("2")), token_pubkey, false};
        // We need to select the issuance token(s) to spend
        if (!reissue_token.IsNull()) {
            recipient.asset = reissue_token;
            recipient.nAmount = curBalance; // Or 1?
            // If the issuance token *is* the fee asset, subtract fee from this output
            if (reissue_token == ::policyAsset) {
                recipient.fSubtractFeeFromAmount = true;
            }
        }
        vecSend.push_back(recipient);
    }

    CAmount nFeeRequired;
    int nChangePosRet = -1;
    std::string strError;
    CCoinControl dummy_control;
    BlindDetails blind_details;
    CTransactionRef tx_ref(MakeTransactionRef());
    if (!pwallet->CreateTransaction(locked_chain, vecSend, tx_ref, nFeeRequired, nChangePosRet, strError, dummy_control, true, &blind_details, issuance_details)) {
        throw JSONRPCError(RPC_WALLET_ERROR, strError);
    }

    CValidationState state;
    mapValue_t map_value;
    if (!pwallet->CommitTransaction(tx_ref, std::move(map_value), {} /* orderForm */, state, &blind_details)) {
        throw JSONRPCError(RPC_WALLET_ERROR, "Error: The transaction was rejected! This might happen if some of the coins in your wallet were already spent, such as if you used a copy of the wallet and coins were spent in the copy but not marked as spent here.");
    }

    return tx_ref;
}

UniValue issueasset(const JSONRPCRequest& request)
{
    std::shared_ptr<CWallet> const wallet = GetWalletForJSONRPCRequest(request);
    CWallet* const pwallet = wallet.get();

    if (!EnsureWalletIsAvailable(pwallet, request.fHelp)) {
        return NullUniValue;
    }

    if (request.fHelp || request.params.size() < 2 || request.params.size() > 3)
        throw std::runtime_error(
            RPCHelpMan{"issueasset",
                "\nCreate an asset. Must have funds in wallet to do so. Returns asset hex id.\n"
                "For more fine-grained control such as non-empty contract-hashes to commit\n"
                "to an issuance policy, see `rawissueasset` RPC call.\n",
                {
                    {"assetamount", RPCArg::Type::AMOUNT, RPCArg::Optional::NO, "Amount of asset to generate. Note that the amount is BTC-like, with 8 decimal places."},
                    {"tokenamount", RPCArg::Type::AMOUNT, RPCArg::Optional::NO, "Amount of reissuance tokens to generate. Note that the amount is BTC-like, with 8 decimal places. These will allow you to reissue the asset if in wallet using `reissueasset`. These tokens are not consumed during reissuance."},
                    {"blind", RPCArg::Type::BOOL , /* default */ "true", "Whether to blind the issuances."},
                },
                RPCResult{
            "{                        (json object)\n"
            "  \"txid\":\"<txid>\",   (string) Transaction id for issuance.\n"
            "  \"vin\":\"n\",         (numeric) The input position of the issuance in the transaction.\n"
            "  \"entropy\":\"<entropy>\", (string) Entropy of the asset type.\n"
            "  \"asset\":\"<asset>\", (string) Asset type for issuance.\n"
            "  \"token\":\"<token>\", (string) Token type for issuance.\n"
            "}\n"
                },
                RPCExamples{
                    HelpExampleCli("issueasset", "10 0")
            + HelpExampleRpc("issueasset", "10, 0")
                },
            }.ToString());

    auto locked_chain = pwallet->chain().lock();
    LOCK(pwallet->cs_wallet);

    if (!g_con_elementsmode) {
        throw JSONRPCError(RPC_TYPE_ERROR, "Issuance can only be done on elements-style chains. Note: `-regtest` is Bitcoin's regtest mode, instead try `-chain=<custom chain name>`");
    }

    CAmount nAmount = AmountFromValue(request.params[0]);
    CAmount nTokens = AmountFromValue(request.params[1]);
    if (nAmount == 0 && nTokens == 0) {
        throw JSONRPCError(RPC_TYPE_ERROR, "Issuance must have one non-zero component");
    }

    bool blind_issuances = request.params.size() < 3 || request.params[2].get_bool();

    if (!pwallet->IsLocked())
        pwallet->TopUpKeyPool();

    // Generate a new key that is added to wallet
    std::string error;
    CPubKey newKey;
    CTxDestination asset_dest;
    CTxDestination token_dest;
    CPubKey asset_dest_blindpub;
    CPubKey token_dest_blindpub;

    if (nAmount > 0) {
        if (!pwallet->GetNewDestination(OutputType::LEGACY, "", asset_dest, error)) {
            throw JSONRPCError(RPC_WALLET_KEYPOOL_RAN_OUT, error);
        }
        asset_dest_blindpub = pwallet->GetBlindingPubKey(GetScriptForDestination(asset_dest));
    }
    if (nTokens > 0) {
        if (!pwallet->GetNewDestination(OutputType::LEGACY, "", token_dest, error)) {
            throw JSONRPCError(RPC_WALLET_KEYPOOL_RAN_OUT, error);
        }
        token_dest_blindpub = pwallet->GetBlindingPubKey(GetScriptForDestination(token_dest));
    }

    uint256 dummyentropy;
    CAsset dummyasset;
    IssuanceDetails issuance_details;
    issuance_details.blind_issuance = blind_issuances;
    CTransactionRef tx_ref = SendGenerationTransaction(GetScriptForDestination(asset_dest), asset_dest_blindpub, GetScriptForDestination(token_dest), token_dest_blindpub, nAmount, nTokens, &issuance_details, *locked_chain, pwallet);

    // Calculate asset type, assumes first vin is used for issuance
    CAsset asset;
    CAsset token;
    assert(!tx_ref->vin.empty());
    GenerateAssetEntropy(issuance_details.entropy, tx_ref->vin[0].prevout, uint256());
    CalculateAsset(asset, issuance_details.entropy);
    CalculateReissuanceToken(token, issuance_details.entropy, blind_issuances);

    UniValue ret(UniValue::VOBJ);
    ret.pushKV("txid", tx_ref->GetHash().GetHex());
    ret.pushKV("vin", 0);
    ret.pushKV("entropy", issuance_details.entropy.GetHex());
    ret.pushKV("asset", asset.GetHex());
    ret.pushKV("token", token.GetHex());
    return ret;
}

UniValue reissueasset(const JSONRPCRequest& request)
{
    std::shared_ptr<CWallet> const wallet = GetWalletForJSONRPCRequest(request);
    CWallet* const pwallet = wallet.get();

    if (!EnsureWalletIsAvailable(pwallet, request.fHelp)) {
        return NullUniValue;
    }

    if (request.fHelp || request.params.size() != 2)
        throw std::runtime_error(
            RPCHelpMan{"reissueasset",
                "\nCreate more of an already issued asset. Must have reissuance token in wallet to do so. Reissuing does not affect your reissuance token balance, only asset.\n"
                "For more fine-grained control such as reissuing from a multi-signature address cold wallet, see `rawreissueasset` RPC call.\n",
                {
                    {"asset", RPCArg::Type::STR, RPCArg::Optional::NO, "The asset you want to re-issue. The corresponding token must be in your wallet."},
                    {"assetamount", RPCArg::Type::AMOUNT, RPCArg::Optional::NO, "Amount of additional asset to generate. Note that the amount is BTC-like, with 8 decimal places."},
                },
                RPCResult{
            "{                        (json object)\n"
            "  \"txid\":\"<txid>\",   (string) Transaction id for issuance.\n"
            "  \"vin\":\"n\",         (numeric) The input position of the issuance in the transaction.\n"
            "}\n"
                },
                RPCExamples{
                    HelpExampleCli("reissueasset", "<asset> 0")
            + HelpExampleRpc("reissueasset", "<asset>, 0")
                },
            }.ToString());

    auto locked_chain = pwallet->chain().lock();
    LOCK(pwallet->cs_wallet);

    if (!g_con_elementsmode) {
        throw JSONRPCError(RPC_TYPE_ERROR, "Issuance can only be done on elements-style chains. Note: `-regtest` is Bitcoin's regtest mode, instead try `-chain=<custom chain name>`");
    }

    std::string assetstr = request.params[0].get_str();
    CAsset asset = GetAssetFromString(assetstr);

    CAmount nAmount = AmountFromValue(request.params[1]);
    if (nAmount <= 0) {
        throw JSONRPCError(RPC_TYPE_ERROR, "Reissuance must create a non-zero amount.");
    }

    if (!pwallet->IsLocked()) {
        pwallet->TopUpKeyPool();
    }

    // Find the entropy and reissuance token in wallet
    IssuanceDetails issuance_details;
    issuance_details.reissuance_asset = asset;
    std::map<uint256, std::pair<CAsset, CAsset> > tokenMap = pwallet->GetReissuanceTokenTypes();
    for (const auto& it : tokenMap) {
        if (it.second.second == asset) {
            issuance_details.entropy = it.first;
            issuance_details.reissuance_token = it.second.first;
        }
        if (it.second.first == asset) {
            throw JSONRPCError(RPC_WALLET_ERROR, "Asset given is a reissuance token type and can not be reissued.");
        }
    }
    if (issuance_details.reissuance_token.IsNull()) {
        throw JSONRPCError(RPC_WALLET_ERROR, "Asset reissuance token definition could not be found in wallet.");
    }

    // Add destination for the to-be-created asset
    std::string error;
    CTxDestination asset_dest;
    if (!pwallet->GetNewDestination(OutputType::LEGACY, "", asset_dest, error)) {
        throw JSONRPCError(RPC_WALLET_KEYPOOL_RAN_OUT, error);
    }
    CPubKey asset_dest_blindpub = pwallet->GetBlindingPubKey(GetScriptForDestination(asset_dest));

    // Add destination for tokens we are moving
    CTxDestination token_dest;
    if (!pwallet->GetNewDestination(OutputType::LEGACY, "", token_dest, error)) {
        throw JSONRPCError(RPC_WALLET_KEYPOOL_RAN_OUT, error);
    }
    CPubKey token_dest_blindpub = pwallet->GetBlindingPubKey(GetScriptForDestination(token_dest));

    // Attempt a send.
    CTransactionRef tx_ref = SendGenerationTransaction(GetScriptForDestination(asset_dest), asset_dest_blindpub, GetScriptForDestination(token_dest), token_dest_blindpub, nAmount, -1, &issuance_details, *locked_chain, pwallet);
    assert(!tx_ref->vin.empty());

    UniValue obj(UniValue::VOBJ);
    obj.pushKV("txid", tx_ref->GetHash().GetHex());
    for (uint64_t i = 0; i < tx_ref->vin.size(); i++) {
        if (!tx_ref->vin[i].assetIssuance.IsNull()) {
            obj.pushKV("vin", i);
            break;
        }
    }

    return obj;
}

UniValue listissuances(const JSONRPCRequest& request)
{
    std::shared_ptr<CWallet> const wallet = GetWalletForJSONRPCRequest(request);
    CWallet* const pwallet = wallet.get();

    if (!EnsureWalletIsAvailable(pwallet, request.fHelp)) {
        return NullUniValue;
    }

    if (request.fHelp || request.params.size() > 1)
        throw std::runtime_error(
            RPCHelpMan{"listissuances",
                "\nList all issuances known to the wallet for the given asset, or for all issued assets if none provided.\n",
                {
                    {"asset", RPCArg::Type::STR, RPCArg::Optional::OMITTED, "The asset whose issaunces you wish to list. Accepts either the asset hex or the locally assigned asset label."},
                },
                RPCResult{
            "[                     (json array of objects)\n"
            "  {\n"
            "    \"txid\":\"<txid>\",   (string) Transaction id for issuance.\n"
            "    \"entropy\":\"<entropy>\" (string) Entropy of the asset type.\n"
            "    \"asset\":\"<asset>\", (string) Asset type for issuance if known.\n"
            "    \"assetlabel\":\"<assetlabel>\", (string) Asset label for issuance if set.\n"
            "    \"token\":\"<token>\", (string) Token type for issuance.\n"
            "    \"vin\":\"n\",         (numeric) The input position of the issuance in the transaction.\n"
            "    \"assetamount\":\"X.XX\",     (numeric) The amount of asset issued. Is -1 if blinded and unknown to wallet.\n"
            "    \"tokenamount\":\"X.XX\",     (numeric) The reissuance token amount issued. Is -1 if blinded and unknown to wallet.\n"
            "    \"isreissuance\":\"<bool>\",  (bool) True if this is a reissuance.\n"
            "    \"assetblinds\":\"<blinder>\" (string) Hex blinding factor for asset amounts.\n"
            "    \"tokenblinds\":\"<blinder>\" (string) Hex blinding factor for token amounts.\n"
            "  }\n"
            "  ,...\n"
            "]\n"
            "\"\"                 (array) List of transaction issuances and information in wallet\n"
                },
                RPCExamples{
                    HelpExampleCli("listissuances", "<asset>")
            + HelpExampleRpc("listissuances", "<asset>")
                },
            }.ToString());

    auto locked_chain = pwallet->chain().lock();
    LOCK(pwallet->cs_wallet);

    std::string assetstr;
    CAsset asset_filter;
    if (request.params.size() > 0) {
        assetstr = request.params[0].get_str();
        asset_filter = GetAssetFromString(assetstr);
    }

    UniValue issuancelist(UniValue::VARR);
    for (const auto& it : pwallet->mapWallet) {
        const CWalletTx* pcoin = &it.second;
        CAsset asset;
        CAsset token;
        uint256 entropy;
        for (uint64_t vinIndex = 0; vinIndex < pcoin->tx->vin.size(); vinIndex++) {
            UniValue item(UniValue::VOBJ);
            const CAssetIssuance& issuance = pcoin->tx->vin[vinIndex].assetIssuance;
            if (issuance.IsNull()) {
                continue;
            }
            if (issuance.assetBlindingNonce.IsNull()) {
                GenerateAssetEntropy(entropy, pcoin->tx->vin[vinIndex].prevout, issuance.assetEntropy);
                CalculateAsset(asset, entropy);
                // Null is considered explicit
                CalculateReissuanceToken(token, entropy, issuance.nAmount.IsCommitment());
                item.pushKV("isreissuance", false);
                item.pushKV("token", token.GetHex());
                CAmount itamount = pcoin->GetIssuanceAmount(vinIndex, true);
                item.pushKV("tokenamount", (itamount == -1 ) ? -1 : ValueFromAmount(itamount));
                item.pushKV("tokenblinds", pcoin->GetIssuanceBlindingFactor(vinIndex, true).GetHex());
                item.pushKV("entropy", entropy.GetHex());
            } else {
                CalculateAsset(asset, issuance.assetEntropy);
                item.pushKV("isreissuance", true);
                item.pushKV("entropy", issuance.assetEntropy.GetHex());
            }
            item.pushKV("txid", pcoin->tx->GetHash().GetHex());
            item.pushKV("vin", vinIndex);
            item.pushKV("asset", asset.GetHex());
            const std::string label = gAssetsDir.GetLabel(asset);
            if (label != "") {
                item.pushKV("assetlabel", label);
            }
            CAmount iaamount = pcoin->GetIssuanceAmount(vinIndex, false);
            item.pushKV("assetamount", (iaamount == -1 ) ? -1 : ValueFromAmount(iaamount));
            item.pushKV("assetblinds", pcoin->GetIssuanceBlindingFactor(vinIndex, false).GetHex());
            if (!asset_filter.IsNull() && asset_filter != asset) {
                continue;
            }
            issuancelist.push_back(item);
        }
    }
    return issuancelist;

}

UniValue destroyamount(const JSONRPCRequest& request)
{
    std::shared_ptr<CWallet> const wallet = GetWalletForJSONRPCRequest(request);
    CWallet* const pwallet = wallet.get();

    if (!EnsureWalletIsAvailable(pwallet, request.fHelp)) {
        return NullUniValue;
    }

    if (request.fHelp || request.params.size() < 1 || request.params.size() > 3)
        throw std::runtime_error(
            RPCHelpMan{"destroyamount",
                "\nDestroy an amount of a given asset.\n\n",
                {
                    {"asset", RPCArg::Type::STR, RPCArg::Optional::NO, "Hex asset id or asset label to destroy."},
                    {"amount", RPCArg::Type::AMOUNT, RPCArg::Optional::NO, "The amount to destroy (8 decimals above the minimal unit)."},
                    {"comment", RPCArg::Type::STR, RPCArg::Optional::OMITTED_NAMED_ARG, "A comment used to store what the transaction is for.\n"
            "                             This is not part of the transaction, just kept in your wallet."},
                },
                RPCResult{
            "\"transactionid\"  (string) The transaction id.\n"
                },
                RPCExamples{
                    HelpExampleCli("destroyamount", "\"bitcoin\" 100")
            + HelpExampleCli("destroyamount", "\"bitcoin\" 100 \"destroy assets\"")
            + HelpExampleRpc("destroyamount", "\"bitcoin\" 100 \"destroy assets\"")
                },
            }.ToString());

    auto locked_chain = pwallet->chain().lock();
    LOCK(pwallet->cs_wallet);

    std::string strasset = request.params[0].get_str();
    CAsset asset = GetAssetFromString(strasset);

    CAmount nAmount = AmountFromValue(request.params[1]);
    if (nAmount <= 0) {
        throw JSONRPCError(RPC_TYPE_ERROR, "Invalid amount to destroy");
    }

    mapValue_t mapValue;
    if (request.params.size() > 2 && !request.params[2].isNull() && !request.params[2].get_str().empty()) {
        mapValue["comment"] = request.params[2].get_str();
    }

    EnsureWalletIsUnlocked(pwallet);

    NullData nulldata;
    CTxDestination address(nulldata);
    CCoinControl no_coin_control; // This is a deprecated API
    CTransactionRef tx = SendMoney(*locked_chain, pwallet, address, nAmount, asset, false, no_coin_control, std::move(mapValue), true);

    return tx->GetHash().GetHex();
}

// Only used for functionary integration tests
UniValue generatepegoutproof(const JSONRPCRequest& request)
{
    std::shared_ptr<CWallet> const wallet = GetWalletForJSONRPCRequest(request);
    CWallet* const pwallet = wallet.get();

    if (!EnsureWalletIsAvailable(pwallet, request.fHelp)) {
        return NullUniValue;
    }

    if (request.fHelp || request.params.size() != 3)
        throw std::runtime_error(
            RPCHelpMan{"generatepegoutproof",
                "\nONLY FOR TESTING: Generates pegout authorization proof for pegout based on the summed privkey and returns in hex. Result should be passed as an argument in `sendtomainchain`. Caution: Whitelist proof-validating mempools will filter incorrect pegoutproofs but aren't consensus enforced!\n",
                {
                    {"sumkey", RPCArg::Type::STR, RPCArg::Optional::NO, "Base58 summed key of Bitcoin and offline key"},
                    {"btcpubkey", RPCArg::Type::STR_HEX, RPCArg::Optional::NO, "Hex pegout destination Bitcoin pubkey"},
                    {"onlinepubkey", RPCArg::Type::STR_HEX, RPCArg::Optional::NO, "hex `online pubkey`"},
                },
                RPCResult{
            "\"pegoutproof\"              (string, hex) pegout authorization proof to be passed into sendtomainchain\n"
                },
                RPCExamples{
                    HelpExampleCli("generatepegoutproof", "\"cQtNrRngdc4RJ9CkuTVKVLyxPFsijiTJySob24xCdKXGohdFhXML\" \"02c611095119e3dc96db428a0e190a3e142237bcd2efa4fb358257497885af3ab6\" \"0390695fff5535780df1e04c1f6c10e7c0a399fa56cfce34bf8108d0a9bc7a437b\"")
            + HelpExampleRpc("generatepegoutproof", "\"cQtNrRngdc4RJ9CkuTVKVLyxPFsijiTJySob24xCdKXGohdFhXML\" \"02c611095119e3dc96db428a0e190a3e142237bcd2efa4fb358257497885af3ab6\" \"0390695fff5535780df1e04c1f6c10e7c0a399fa56cfce34bf8108d0a9bc7a437b\"")
                },
            }.ToString());

    auto locked_chain = pwallet->chain().lock();
    LOCK(pwallet->cs_wallet);

    if (!IsHex(request.params[1].get_str()))
        throw JSONRPCError(RPC_TYPE_ERROR, "btcpubkey must be hex string");
    if (!IsHex(request.params[2].get_str()))
        throw JSONRPCError(RPC_TYPE_ERROR, "onlinepubkey must be hex string");

    //Parse private keys

    CKey summedSecret = DecodeSecret(request.params[0].get_str());
    if (!summedSecret.IsValid()) {
        throw JSONRPCError(RPC_INVALID_ADDRESS_OR_KEY, "Invalid summed private key encoding");
    }

    std::vector<unsigned char> sumprivkeybytes(summedSecret.begin(), summedSecret.end());
    std::vector<unsigned char> btcpubkeybytes = ParseHex(request.params[1].get_str());
    std::vector<unsigned char> onlinepubkeybytes = ParseHex(request.params[2].get_str());

    //Parse onlinepubkey
    CPubKey onlinepubkey;
    onlinepubkey.Set(onlinepubkeybytes.begin(), onlinepubkeybytes.end());
    if (!onlinepubkey.IsFullyValid())
        throw JSONRPCError(RPC_WALLET_ERROR, "Invalid online pubkey");
    secp256k1_pubkey onlinepubkey_secp;
    if (!secp256k1_ec_pubkey_parse(secp256k1_ctx, &onlinepubkey_secp, &onlinepubkeybytes[0], onlinepubkeybytes.size()))
        throw JSONRPCError(RPC_WALLET_ERROR, "Invalid online pubkey");

    CPAKList paklist = GetActivePAKList(::ChainActive().Tip(), Params().GetConsensus());
    if (paklist.IsReject()) {
        throw JSONRPCError(RPC_INVALID_ADDRESS_OR_KEY, "Pegout freeze is under effect to aid a pak transition to a new list. Please consult the network operator.");
    }

    //Find PAK online pubkey on PAK list
    int whitelistindex=-1;
    std::vector<secp256k1_pubkey> pak_online = paklist.OnlineKeys();
    for (unsigned int i=0; i<pak_online.size(); i++) {
        if (!memcmp((void *)&pak_online[i], (void *)&onlinepubkey_secp, sizeof(secp256k1_pubkey)))
            whitelistindex = i;
    }
    if (whitelistindex == -1)
        throw JSONRPCError(RPC_WALLET_ERROR, "Given online key is not in Pegout Authorization Key List");

    CKey masterOnlineKey;
    if (!pwallet->GetKey(onlinepubkey.GetID(), masterOnlineKey))
        throw JSONRPCError(RPC_WALLET_ERROR, "Given online key is in master set but not in wallet");

    //Parse own offline pubkey
    secp256k1_pubkey btcpubkey;
    if (secp256k1_ec_pubkey_parse(secp256k1_ctx, &btcpubkey, &btcpubkeybytes[0], btcpubkeybytes.size()) != 1)
        throw JSONRPCError(RPC_WALLET_ERROR, "btcpubkey is invalid pubkey");

    //Create, verify whitelist proof
    secp256k1_whitelist_signature sig;
    if(secp256k1_whitelist_sign(secp256k1_ctx, &sig, &paklist.OnlineKeys()[0], &paklist.OfflineKeys()[0], paklist.size(), &btcpubkey, masterOnlineKey.begin(), &sumprivkeybytes[0], whitelistindex, NULL, NULL) != 1)
        throw JSONRPCError(RPC_WALLET_ERROR, "Pegout authorization proof signing failed");

    if (secp256k1_whitelist_verify(secp256k1_ctx, &sig, &paklist.OnlineKeys()[0], &paklist.OfflineKeys()[0], paklist.size(), &btcpubkey) != 1)
        throw JSONRPCError(RPC_WALLET_ERROR, "Pegout authorization proof was created and signed but is invalid");

    //Serialize and return as hex
    size_t expectedOutputSize = 1 + 32 * (1 + paklist.size());
    const size_t preSize = expectedOutputSize;
    assert(1 + 32 * (1 + 256) >= expectedOutputSize);
    unsigned char output[1 + 32 * (1 + 256)];
    secp256k1_whitelist_signature_serialize(secp256k1_ctx, output, &expectedOutputSize, &sig);
    assert(expectedOutputSize == preSize);
    std::vector<unsigned char> voutput(output, output + expectedOutputSize / sizeof(output[0]));

    return HexStr(voutput.begin(), voutput.end());
}

// Only used for functionary integration tests
UniValue getpegoutkeys(const JSONRPCRequest& request)
{
    std::shared_ptr<CWallet> const wallet = GetWalletForJSONRPCRequest(request);
    CWallet* const pwallet = wallet.get();

    if (!EnsureWalletIsAvailable(pwallet, request.fHelp)) {
        return NullUniValue;
    }

    if (request.fHelp || request.params.size() != 2)
        throw std::runtime_error(
            RPCHelpMan{"getpegoutkeys",
                "\n(DEPRECATED) Please see `initpegoutwallet` and `sendtomainchain` for best-supported and easiest workflow. This call is for the Liquid network participants' `offline` wallet ONLY. Returns `sumkeys` corresponding to the sum of the Offline PAK and the imported Bitcoin key. The wallet must have the Offline private PAK to succeed. The output will be used in `generatepegoutproof` and `sendtomainchain`. Care is required to keep the bitcoin private key, as well as the `sumkey` safe, as a leak of both results in the leak of your `offlinekey`. Therefore it is recommended to create Bitcoin keys and do Bitcoin transaction signing directly on an offline wallet co-located with your offline Liquid wallet.\n",
                {
                    {"btcprivkey", RPCArg::Type::STR, RPCArg::Optional::NO, "Base58 Bitcoin private key that will be combined with the offline privkey"},
                    {"offlinepubkey", RPCArg::Type::STR_HEX, RPCArg::Optional::OMITTED_NAMED_ARG, "Hex pubkey of key to combine with btcprivkey. Primarily intended for integration testing."},
                },
                RPCResult{
            "\"sumkey\"              (string) Base58 string of the sumkey.\n"
            "\"btcpubkey\"           (string) Hex string of the bitcoin pubkey that corresponds to the pegout destination Bitcoin address\n"
            "\"btcaddress\"          (string) Destination Bitcoin address for the funds being pegged out using these keys"
                },
                RPCExamples{
                    HelpExampleCli("getpegoutkeys", "")
            + HelpExampleCli("getpegoutkeys", "\"5Kb8kLf9zgWQnogidDA76MzPL6TsZZY36hWXMssSzNydYXYB9KF\" \"0389275d512326f7016e014d8625f709c01f23bd0dc16522bf9845a9ee1ef6cbf9\"")
            + HelpExampleRpc("getpegoutkeys", "")
           + HelpExampleRpc("getpegoutkeys", "\"5Kb8kLf9zgWQnogidDA76MzPL6TsZZY36hWXMssSzNydYXYB9KF\", \"0389275d512326f7016e014d8625f709c01f23bd0dc16522bf9845a9ee1ef6cbf9\"")
                },
            }.ToString());

    auto locked_chain = pwallet->chain().lock();
    LOCK(pwallet->cs_wallet);

    if (!request.params[1].isStr() || !IsHex(request.params[1].get_str()) || request.params[1].get_str().size() != 66) {
        throw JSONRPCError(RPC_TYPE_ERROR, "offlinepubkey must be hex string of size 66");
    }

    std::vector<unsigned char> offlinepubbytes = ParseHex(request.params[1].get_str());
    CPubKey offline_pub = CPubKey(offlinepubbytes.begin(), offlinepubbytes.end());

    if (!offline_pub.IsFullyValid()) {
        throw JSONRPCError(RPC_TYPE_ERROR, "offlinepubkey is not a valid pubkey");
    }

    CKey pegoutkey;
    if (!pwallet->GetKey(offline_pub.GetID(), pegoutkey))
        throw JSONRPCError(RPC_WALLET_ERROR, "Offline key can not be found in wallet");

    CKey bitcoinkey = DecodeSecret(request.params[0].get_str());
    if (!bitcoinkey.IsValid()) {
        throw JSONRPCError(RPC_INVALID_ADDRESS_OR_KEY, "Private key outside allowed range");
    }

    CPubKey bitcoinpubkey = bitcoinkey.GetPubKey();
    assert(bitcoinkey.VerifyPubKey(bitcoinpubkey));

    std::vector<unsigned char> pegoutkeybytes(pegoutkey.begin(), pegoutkey.end());
    std::vector<unsigned char> pegoutsubkeybytes(bitcoinkey.begin(), bitcoinkey.end());

    if (!secp256k1_ec_privkey_tweak_add(secp256k1_ctx, &pegoutkeybytes[0], &pegoutsubkeybytes[0]))
        throw JSONRPCError(RPC_WALLET_ERROR, "Summed key invalid");

    CKey sumseckey;
    sumseckey.Set(pegoutkeybytes.begin(), pegoutkeybytes.end(), true);

    UniValue ret(UniValue::VOBJ);
    ret.pushKV("sumkey", EncodeSecret(sumseckey));
    ret.pushKV("btcpubkey", HexStr(bitcoinpubkey.begin(), bitcoinpubkey.end()));
    ret.pushKV("btcaddress", EncodeParentDestination(PKHash(bitcoinpubkey.GetID())));

    return ret;
}

// END ELEMENTS commands
//

UniValue abortrescan(const JSONRPCRequest& request); // in rpcdump.cpp
UniValue dumpprivkey(const JSONRPCRequest& request); // in rpcdump.cpp
UniValue importblindingkey(const JSONRPCRequest& request); // in rpcdump.cpp
UniValue importmasterblindingkey(const JSONRPCRequest& request); // in rpcdump.cpp
UniValue importissuanceblindingkey(const JSONRPCRequest& request); // in rpcdump.cpp
UniValue dumpblindingkey(const JSONRPCRequest& request); // in rpcdump.cpp
UniValue dumpmasterblindingkey(const JSONRPCRequest& request); // in rpcdump.cpp
UniValue dumpissuanceblindingkey(const JSONRPCRequest& request); // in rpcdump.cpp
UniValue importprivkey(const JSONRPCRequest& request);
UniValue importaddress(const JSONRPCRequest& request);
UniValue importpubkey(const JSONRPCRequest& request);
UniValue dumpwallet(const JSONRPCRequest& request);
UniValue importwallet(const JSONRPCRequest& request);
UniValue importprunedfunds(const JSONRPCRequest& request);
UniValue removeprunedfunds(const JSONRPCRequest& request);
UniValue importmulti(const JSONRPCRequest& request);
UniValue getwalletpakinfo(const JSONRPCRequest& request);

// clang-format off
static const CRPCCommand commands[] =
{ //  category              name                                actor (function)                argNames
    //  --------------------- ------------------------          -----------------------         ----------
    { "rawtransactions",    "fundrawtransaction",               &fundrawtransaction,            {"hexstring","options","iswitness"} },
    { "wallet",             "abandontransaction",               &abandontransaction,            {"txid"} },
    { "wallet",             "abortrescan",                      &abortrescan,                   {} },
    { "wallet",             "addmultisigaddress",               &addmultisigaddress,            {"nrequired","keys","label","address_type"} },
    { "wallet",             "backupwallet",                     &backupwallet,                  {"destination"} },
    { "wallet",             "bumpfee",                          &bumpfee,                       {"txid", "options"} },
    { "wallet",             "createwallet",                     &createwallet,                  {"wallet_name", "disable_private_keys", "blank", "passphrase", "avoid_reuse"} },
    { "wallet",             "dumpprivkey",                      &dumpprivkey,                   {"address"}  },
    { "wallet",             "dumpwallet",                       &dumpwallet,                    {"filename"} },
    { "wallet",             "encryptwallet",                    &encryptwallet,                 {"passphrase"} },
    { "wallet",             "getaddressesbylabel",              &getaddressesbylabel,           {"label"} },
    { "wallet",             "getaddressinfo",                   &getaddressinfo,                {"address"} },
    { "wallet",             "getbalance",                       &getbalance,                    {"dummy","minconf","include_watchonly","avoid_reuse","assetlabel"} },
    { "wallet",             "getnewaddress",                    &getnewaddress,                 {"label","address_type"} },
    { "wallet",             "getrawchangeaddress",              &getrawchangeaddress,           {"address_type"} },
    { "wallet",             "getreceivedbyaddress",             &getreceivedbyaddress,          {"address","minconf","assetlabel"} },
    { "wallet",             "getreceivedbylabel",               &getreceivedbylabel,            {"label","minconf","assetlabel"} },
    { "wallet",             "gettransaction",                   &gettransaction,                {"txid","include_watchonly","verbose","assetlabel"} },
    { "wallet",             "getunconfirmedbalance",            &getunconfirmedbalance,         {} },
    { "wallet",             "getbalances",                      &getbalances,                   {} },
    { "wallet",             "getwalletinfo",                    &getwalletinfo,                 {} },
    { "wallet",             "importaddress",                    &importaddress,                 {"address","label","rescan","p2sh"} },
    { "wallet",             "importmulti",                      &importmulti,                   {"requests","options"} },
    { "wallet",             "importprivkey",                    &importprivkey,                 {"privkey","label","rescan"} },
    { "wallet",             "importprunedfunds",                &importprunedfunds,             {"rawtransaction","txoutproof"} },
    { "wallet",             "importpubkey",                     &importpubkey,                  {"pubkey","label","rescan"} },
    { "wallet",             "importwallet",                     &importwallet,                  {"filename"} },
    { "wallet",             "keypoolrefill",                    &keypoolrefill,                 {"newsize"} },
    { "wallet",             "listaddressgroupings",             &listaddressgroupings,          {} },
    { "wallet",             "listlabels",                       &listlabels,                    {"purpose"} },
    { "wallet",             "listlockunspent",                  &listlockunspent,               {} },
    { "wallet",             "listreceivedbyaddress",            &listreceivedbyaddress,         {"minconf","include_empty","include_watchonly","address_filter","assetlabel"} },
    { "wallet",             "listreceivedbylabel",              &listreceivedbylabel,           {"minconf","include_empty","include_watchonly"} },
    { "wallet",             "listsinceblock",                   &listsinceblock,                {"blockhash","target_confirmations","include_watchonly","include_removed"} },
    { "wallet",             "listtransactions",                 &listtransactions,              {"label|dummy","count","skip","include_watchonly"} },
    { "wallet",             "listunspent",                      &listunspent,                   {"minconf","maxconf","addresses","include_unsafe","query_options"} },
    { "wallet",             "listwalletdir",                    &listwalletdir,                 {} },
    { "wallet",             "listwallets",                      &listwallets,                   {} },
    { "wallet",             "loadwallet",                       &loadwallet,                    {"filename"} },
    { "wallet",             "lockunspent",                      &lockunspent,                   {"unlock","transactions"} },
    { "wallet",             "removeprunedfunds",                &removeprunedfunds,             {"txid"} },
    { "wallet",             "rescanblockchain",                 &rescanblockchain,              {"start_height", "stop_height"} },
    { "wallet",             "sendmany",                         &sendmany,                      {"dummy","amounts","minconf","comment","subtractfeefrom","replaceable","conf_target","estimate_mode", "output_assets", "ignoreblindfail"} },
    { "wallet",             "sendtoaddress",                    &sendtoaddress,                 {"address","amount","comment","comment_to","subtractfeefromamount","replaceable","conf_target","estimate_mode","avoid_reuse", "assetlabel", "ignorblindfail"} },
    { "wallet",             "sethdseed",                        &sethdseed,                     {"newkeypool","seed"} },
    { "wallet",             "setlabel",                         &setlabel,                      {"address","label"} },
    { "wallet",             "settxfee",                         &settxfee,                      {"amount"} },
    { "wallet",             "setwalletflag",                    &setwalletflag,                 {"flag","value"} },
    { "wallet",             "signmessage",                      &signmessage,                   {"address","message"} },
    { "wallet",             "signrawtransactionwithwallet",     &signrawtransactionwithwallet,  {"hexstring","prevtxs","sighashtype"} },
    { "wallet",             "unloadwallet",                     &unloadwallet,                  {"wallet_name"} },
    { "wallet",             "walletcreatefundedpsbt",           &walletcreatefundedpsbt,        {"inputs","outputs","locktime","options","bip32derivs"} },
    { "wallet",             "walletlock",                       &walletlock,                    {} },
    { "wallet",             "walletpassphrase",                 &walletpassphrase,              {"passphrase","timeout"} },
    { "wallet",             "walletpassphrasechange",           &walletpassphrasechange,        {"oldpassphrase","newpassphrase"} },
    { "wallet",             "walletprocesspsbt",                &walletprocesspsbt,             {"psbt","sign","sighashtype","bip32derivs"} },
    { "wallet",             "walletfillpsbtdata",               &walletfillpsbtdata,            {"psbt","bip32derivs"} },
    { "wallet",             "walletsignpsbt",                   &walletsignpsbt,                {"psbt","sighashtype","imbalance_ok"} },
    // ELEMENTS:
    { "wallet",             "getpeginaddress",                  &getpeginaddress,               {} },
    { "wallet",             "claimpegin",                       &claimpegin,                    {"bitcoin_tx", "txoutproof", "claim_script"} },
    { "wallet",             "createrawpegin",                   &createrawpegin,                {"bitcoin_tx", "txoutproof", "claim_script"} },
    { "wallet",             "blindrawtransaction",              &blindrawtransaction,           {"hexstring", "ignoreblindfail", "asset_commitments", "blind_issuances", "totalblinder"} },
    { "wallet",             "unblindrawtransaction",            &unblindrawtransaction,         {"hex"} },
    { "wallet",             "sendtomainchain",                  &sendtomainchain,               {"address", "amount", "subtractfeefromamount"} },
    { "wallet",             "initpegoutwallet",                 &initpegoutwallet,              {"bitcoin_descriptor", "bip32_counter", "liquid_pak"} },
    { "wallet",             "getwalletpakinfo",                 &getwalletpakinfo,              {} },
    { "wallet",             "importblindingkey",                &importblindingkey,             {"address", "hexkey"}},
    { "wallet",             "importmasterblindingkey",          &importmasterblindingkey,       {"hexkey"}},
    { "wallet",             "importissuanceblindingkey",        &importissuanceblindingkey,     {"txid", "vin", "blindingkey"}},
    { "wallet",             "dumpblindingkey",                  &dumpblindingkey,               {"address"}},
    { "wallet",             "dumpmasterblindingkey",            &dumpmasterblindingkey,         {}},
    { "wallet",             "dumpissuanceblindingkey",          &dumpissuanceblindingkey,       {"txid", "vin"}},
    { "wallet",             "signblock",                        &signblock,                     {"blockhex", "witnessScript"}},
    { "wallet",             "listissuances",                    &listissuances,                 {"asset"}},
    { "wallet",             "issueasset",                       &issueasset,                    {"assetamount", "tokenamount", "blind"}},
    { "wallet",             "reissueasset",                     &reissueasset,                  {"asset", "assetamount"}},
    { "wallet",             "destroyamount",                    &destroyamount,                 {"asset", "amount", "comment"} },
    { "hidden",             "generatepegoutproof",              &generatepegoutproof,           {"sumkey", "btcpubkey", "onlinepubkey"} },
    { "hidden",             "getpegoutkeys",                    &getpegoutkeys,                 {"btcprivkey", "offlinepubkey"} },
};
// clang-format on

void RegisterWalletRPCCommands(interfaces::Chain& chain, std::vector<std::unique_ptr<interfaces::Handler>>& handlers)
{
    for (unsigned int vcidx = 0; vcidx < ARRAYLEN(commands); vcidx++)
        handlers.emplace_back(chain.handleRpc(commands[vcidx]));
}<|MERGE_RESOLUTION|>--- conflicted
+++ resolved
@@ -1868,16 +1868,11 @@
                 "\nGet detailed information about in-wallet transaction <txid>\n",
                 {
                     {"txid", RPCArg::Type::STR, RPCArg::Optional::NO, "The transaction id"},
-<<<<<<< HEAD
-                    {"include_watchonly", RPCArg::Type::BOOL, /* default */ "true for watch-only wallets, otherwise false", "Whether to include watch-only addresses in balance calculation and details[]"},
-                    {"verbose", RPCArg::Type::BOOL, /* default */ "false", "Whether to add a field with additional transaction details"},
-                    {"assetlabel", RPCArg::Type::STR, RPCArg::Optional::OMITTED_NAMED_ARG, "Hex asset id or asset label for balance."},
-=======
                     {"include_watchonly", RPCArg::Type::BOOL, /* default */ "true for watch-only wallets, otherwise false",
                             "Whether to include watch-only addresses in balance calculation and details[]"},
                     {"verbose", RPCArg::Type::BOOL, /* default */ "false",
                             "Whether to include a `decoded` field containing the decoded transaction (equivalent to RPC decoderawtransaction)"},
->>>>>>> b0a7a76c
+                    {"assetlabel", RPCArg::Type::STR, RPCArg::Optional::OMITTED_NAMED_ARG, "Hex asset id or asset label for balance."},
                 },
                 RPCResult{
             "{\n"
