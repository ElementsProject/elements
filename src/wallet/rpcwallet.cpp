// Copyright (c) 2010 Satoshi Nakamoto
// Copyright (c) 2009-2020 The Bitcoin Core developers
// Distributed under the MIT software license, see the accompanying
// file COPYING or http://www.opensource.org/licenses/mit-license.php.

#include <amount.h>
#include <asset.h>
#include <assetsdir.h>
#include <block_proof.h>
#include <consensus/validation.h>
#include <core_io.h>
#include <interfaces/chain.h>
#include <key_io.h>
#include <mainchainrpc.h>
#include <merkleblock.h>
#include <node/context.h>
#include <optional.h>
#include <outputtype.h>
#include <pegins.h>
#include <policy/feerate.h>
#include <policy/fees.h>
#include <policy/policy.h>
#include <policy/rbf.h>
#include <pow.h>
#include <primitives/bitcoin/merkleblock.h>
#include <primitives/bitcoin/transaction.h>
#include <rpc/rawtransaction_util.h>
#include <rpc/server.h>
#include <rpc/util.h>
#include <script/descriptor.h>
#include <script/pegins.h>  // for GetPeginOutputFromWitness()
#include <script/sign.h>
#include <secp256k1.h>
#include <util/bip32.h>
#include <util/fees.h>
#include <util/message.h> // For MessageSign()
#include <util/moneystr.h>
#include <util/ref.h>
#include <util/string.h>
#include <util/system.h>
#include <util/translation.h>
#include <util/url.h>
#include <util/vector.h>
#include <validation.h>
#include <wallet/coincontrol.h>
#include <wallet/context.h>
#include <wallet/feebumper.h>
#include <wallet/fees.h>
#include <wallet/load.h>
#include <wallet/rpcwallet.h>
#include <wallet/wallet.h>
#include <wallet/walletdb.h>
#include <wallet/walletutil.h>

#include <stdint.h>

#include <univalue.h>

#include <script/generic.hpp> // signblock
#include <script/descriptor.h> // initpegoutwallet
#include <span.h> // sendtomainchain_pak
#include <blind.h>
#include <issuance.h>

using interfaces::FoundBlock;

static const std::string WALLET_ENDPOINT_BASE = "/wallet/";
static const std::string HELP_REQUIRING_PASSPHRASE{"\nRequires wallet passphrase to be set with walletpassphrase call if wallet is encrypted.\n"};

static inline bool GetAvoidReuseFlag(const CWallet& wallet, const UniValue& param) {
    bool can_avoid_reuse = wallet.IsWalletFlagSet(WALLET_FLAG_AVOID_REUSE);
    bool avoid_reuse = param.isNull() ? can_avoid_reuse : param.get_bool();

    if (avoid_reuse && !can_avoid_reuse) {
        throw JSONRPCError(RPC_WALLET_ERROR, "wallet does not have the \"avoid reuse\" feature enabled");
    }

    return avoid_reuse;
}


/** Used by RPC commands that have an include_watchonly parameter.
 *  We default to true for watchonly wallets if include_watchonly isn't
 *  explicitly set.
 */
static bool ParseIncludeWatchonly(const UniValue& include_watchonly, const CWallet& wallet)
{
    if (include_watchonly.isNull()) {
        // if include_watchonly isn't explicitly set, then check if we have a watchonly wallet
        return wallet.IsWalletFlagSet(WALLET_FLAG_DISABLE_PRIVATE_KEYS);
    }

    // otherwise return whatever include_watchonly was set to
    return include_watchonly.get_bool();
}


/** Checks if a CKey is in the given CWallet compressed or otherwise*/
bool HaveKey(const SigningProvider& wallet, const CKey& key)
{
    CKey key2;
    key2.Set(key.begin(), key.end(), !key.IsCompressed());
    return wallet.HaveKey(key.GetPubKey().GetID()) || wallet.HaveKey(key2.GetPubKey().GetID());
}

bool GetWalletNameFromJSONRPCRequest(const JSONRPCRequest& request, std::string& wallet_name)
{
    if (URL_DECODE && request.URI.substr(0, WALLET_ENDPOINT_BASE.size()) == WALLET_ENDPOINT_BASE) {
        // wallet endpoint was used
        wallet_name = URL_DECODE(request.URI.substr(WALLET_ENDPOINT_BASE.size()));
        return true;
    }
    return false;
}

std::shared_ptr<CWallet> GetWalletForJSONRPCRequest(const JSONRPCRequest& request)
{
    CHECK_NONFATAL(!request.fHelp);
    std::string wallet_name;
    if (GetWalletNameFromJSONRPCRequest(request, wallet_name)) {
        std::shared_ptr<CWallet> pwallet = GetWallet(wallet_name);
        if (!pwallet) throw JSONRPCError(RPC_WALLET_NOT_FOUND, "Requested wallet does not exist or is not loaded");
        return pwallet;
    }

    std::vector<std::shared_ptr<CWallet>> wallets = GetWallets();
    if (wallets.size() == 1) {
        return wallets[0];
    }

    if (wallets.empty()) {
        throw JSONRPCError(
            RPC_WALLET_NOT_FOUND, "No wallet is loaded. Load a wallet using loadwallet or create a new one with createwallet. (Note: A default wallet is no longer automatically created)");
    }
    throw JSONRPCError(RPC_WALLET_NOT_SPECIFIED,
        "Wallet file not specified (must request wallet RPC through /wallet/<filename> uri-path).");
}

void EnsureWalletIsUnlocked(const CWallet& wallet)
{
    if (wallet.IsLocked()) {
        throw JSONRPCError(RPC_WALLET_UNLOCK_NEEDED, "Error: Please enter the wallet passphrase with walletpassphrase first.");
    }
}

WalletContext& EnsureWalletContext(const util::Ref& context)
{
    if (!context.Has<WalletContext>()) {
        throw JSONRPCError(RPC_INTERNAL_ERROR, "Wallet context not found");
    }
    return context.Get<WalletContext>();
}

// also_create should only be set to true only when the RPC is expected to add things to a blank wallet and make it no longer blank
LegacyScriptPubKeyMan& EnsureLegacyScriptPubKeyMan(CWallet& wallet, bool also_create)
{
    LegacyScriptPubKeyMan* spk_man = wallet.GetLegacyScriptPubKeyMan();
    if (!spk_man && also_create) {
        spk_man = wallet.GetOrCreateLegacyScriptPubKeyMan();
    }
    if (!spk_man) {
        throw JSONRPCError(RPC_WALLET_ERROR, "This type of wallet does not support this command");
    }
    return *spk_man;
}

static void WalletTxToJSON(interfaces::Chain& chain, const CWalletTx& wtx, UniValue& entry)
{
    int confirms = wtx.GetDepthInMainChain();
    entry.pushKV("confirmations", confirms);
    if (wtx.IsCoinBase())
        entry.pushKV("generated", true);
    if (confirms > 0)
    {
        entry.pushKV("blockhash", wtx.m_confirm.hashBlock.GetHex());
        entry.pushKV("blockheight", wtx.m_confirm.block_height);
        entry.pushKV("blockindex", wtx.m_confirm.nIndex);
        int64_t block_time;
        CHECK_NONFATAL(chain.findBlock(wtx.m_confirm.hashBlock, FoundBlock().time(block_time)));
        entry.pushKV("blocktime", block_time);
    } else {
        entry.pushKV("trusted", wtx.IsTrusted());
    }
    uint256 hash = wtx.GetHash();
    entry.pushKV("txid", hash.GetHex());
    UniValue conflicts(UniValue::VARR);
    for (const uint256& conflict : wtx.GetConflicts())
        conflicts.push_back(conflict.GetHex());
    entry.pushKV("walletconflicts", conflicts);
    entry.pushKV("time", wtx.GetTxTime());
    entry.pushKV("timereceived", (int64_t)wtx.nTimeReceived);

    // Add opt-in RBF status
    std::string rbfStatus = "no";
    if (confirms <= 0) {
        RBFTransactionState rbfState = chain.isRBFOptIn(*wtx.tx);
        if (rbfState == RBFTransactionState::UNKNOWN)
            rbfStatus = "unknown";
        else if (rbfState == RBFTransactionState::REPLACEABLE_BIP125)
            rbfStatus = "yes";
    }
    entry.pushKV("bip125-replaceable", rbfStatus);

    for (const std::pair<const std::string, std::string>& item : wtx.mapValue) {
        // Skip blinding data which isn't parseable
        if (item.first != "blindingdata") {
            entry.pushKV(item.first, item.second);
        }
    }
}

static std::string LabelFromValue(const UniValue& value)
{
    std::string label = value.get_str();
    if (label == "*")
        throw JSONRPCError(RPC_WALLET_INVALID_LABEL_NAME, "Invalid label name");
    return label;
}

/**
 * Update coin control with fee estimation based on the given parameters
 *
 * @param[in]     wallet            Wallet reference
 * @param[in,out] cc                Coin control to be updated
 * @param[in]     conf_target       UniValue integer; confirmation target in blocks, values between 1 and 1008 are valid per policy/fees.h;
 * @param[in]     estimate_mode     UniValue string; fee estimation mode, valid values are "unset", "economical" or "conservative";
 * @param[in]     fee_rate          UniValue real; fee rate in sat/vB;
 *                                      if present, both conf_target and estimate_mode must either be null, or "unset"
 * @param[in]     override_min_fee  bool; whether to set fOverrideFeeRate to true to disable minimum fee rate checks and instead
 *                                      verify only that fee_rate is greater than 0
 * @throws a JSONRPCError if conf_target, estimate_mode, or fee_rate contain invalid values or are in conflict
 */
static void SetFeeEstimateMode(const CWallet& wallet, CCoinControl& cc, const UniValue& conf_target, const UniValue& estimate_mode, const UniValue& fee_rate, bool override_min_fee)
{
    if (!fee_rate.isNull()) {
        if (!conf_target.isNull()) {
            throw JSONRPCError(RPC_INVALID_PARAMETER, "Cannot specify both conf_target and fee_rate. Please provide either a confirmation target in blocks for automatic fee estimation, or an explicit fee rate.");
        }
        if (!estimate_mode.isNull() && estimate_mode.get_str() != "unset") {
            throw JSONRPCError(RPC_INVALID_PARAMETER, "Cannot specify both estimate_mode and fee_rate");
        }
        cc.m_feerate = CFeeRate(AmountFromValue(fee_rate), COIN);
        if (override_min_fee) cc.fOverrideFeeRate = true;
        // Default RBF to true for explicit fee_rate, if unset.
        if (cc.m_signal_bip125_rbf == nullopt) cc.m_signal_bip125_rbf = true;
        return;
    }
    if (!estimate_mode.isNull() && !FeeModeFromString(estimate_mode.get_str(), cc.m_fee_mode)) {
        throw JSONRPCError(RPC_INVALID_PARAMETER, InvalidEstimateModeErrorMessage());
    }
    if (!conf_target.isNull()) {
        cc.m_confirm_target = ParseConfirmTarget(conf_target, wallet.chain().estimateMaxBlocks());
    }
}

static RPCHelpMan getnewaddress()
{
    return RPCHelpMan{"getnewaddress",
                "\nReturns a new address for receiving payments.\n"
                "If 'label' is specified, it is added to the address book \n"
                "so payments received with the address will be associated with 'label'.\n"
                "When the wallet doesn't give blinded addresses by default (-blindedaddresses=0), \n"
                "the address type \"blech32\" can still be used to get a blinded address.\n",
                {
                    {"label", RPCArg::Type::STR, /* default */ "\"\"", "The label name for the address to be linked to. It can also be set to the empty string \"\" to represent the default label. The label does not need to exist, it will be created if there is no label by the given name."},
                    {"address_type", RPCArg::Type::STR, /* default */ "set by -addresstype", "The address type to use. Options are \"legacy\", \"p2sh-segwit\", and \"bech32\". Default is set by -addresstype."},
                },
                RPCResult{
                    RPCResult::Type::STR, "address", "The new address"
                },
                RPCExamples{
                    HelpExampleCli("getnewaddress", "")
            + HelpExampleRpc("getnewaddress", "")
                },
        [&](const RPCHelpMan& self, const JSONRPCRequest& request) -> UniValue
{
    std::shared_ptr<CWallet> const pwallet = GetWalletForJSONRPCRequest(request);
    if (!pwallet) return NullUniValue;

    LOCK(pwallet->cs_wallet);

    if (!pwallet->CanGetAddresses()) {
        throw JSONRPCError(RPC_WALLET_ERROR, "Error: This wallet has no available keys");
    }

    // Parse the label first so we don't generate a key if there's an error
    std::string label;
    if (!request.params[0].isNull())
        label = LabelFromValue(request.params[0]);

    OutputType output_type = pwallet->m_default_address_type;
    bool force_blind = false;
    if (!request.params[1].isNull()) {
        if (!ParseOutputType(request.params[1].get_str(), output_type)) {
            throw JSONRPCError(RPC_INVALID_ADDRESS_OR_KEY, strprintf("Unknown address type '%s'", request.params[1].get_str()));
        }
        // Special case for "blech32" when `-blindedaddresses=0` in the config.
        if (request.params[1].get_str() == "blech32") {
            force_blind = true;
        }
    }

    CTxDestination dest;
    std::string error;
    bool add_blinding_key = force_blind || gArgs.GetBoolArg("-blindedaddresses", g_con_elementsmode);
    if (!pwallet->GetNewDestination(output_type, label, dest, error, add_blinding_key)) {
        throw JSONRPCError(RPC_WALLET_KEYPOOL_RAN_OUT, error);
    }

    return EncodeDestination(dest);
},
    };
}

static RPCHelpMan getrawchangeaddress()
{
    return RPCHelpMan{"getrawchangeaddress",
                "\nReturns a new Bitcoin address, for receiving change.\n"
                "This is for use with raw transactions, NOT normal use.\n",
                {
                    {"address_type", RPCArg::Type::STR, /* default */ "set by -changetype", "The address type to use. Options are \"legacy\", \"p2sh-segwit\", and \"bech32\". Default is set by -changetype."},
                },
                RPCResult{
                    RPCResult::Type::STR, "address", "The address"
                },
                RPCExamples{
                    HelpExampleCli("getrawchangeaddress", "")
            + HelpExampleRpc("getrawchangeaddress", "")
                },
        [&](const RPCHelpMan& self, const JSONRPCRequest& request) -> UniValue
{
    std::shared_ptr<CWallet> const pwallet = GetWalletForJSONRPCRequest(request);
    if (!pwallet) return NullUniValue;

    LOCK(pwallet->cs_wallet);

    if (!pwallet->CanGetAddresses(true)) {
        throw JSONRPCError(RPC_WALLET_ERROR, "Error: This wallet has no available keys");
    }

    OutputType output_type = pwallet->m_default_change_type.value_or(pwallet->m_default_address_type);
    bool force_blind = false;
    if (!request.params[0].isNull()) {
        if (!ParseOutputType(request.params[0].get_str(), output_type)) {
            throw JSONRPCError(RPC_INVALID_ADDRESS_OR_KEY, strprintf("Unknown address type '%s'", request.params[0].get_str()));
        }
        // Special case for "blech32" when `-blindedaddresses=0` in the config.
        if (request.params[0].get_str() == "blech32") {
            force_blind = true;
        }
    }

    CTxDestination dest;
    std::string error;
    bool add_blinding_key = force_blind || gArgs.GetBoolArg("-blindedaddresses", g_con_elementsmode);
    if (!pwallet->GetNewChangeDestination(output_type, dest, error, add_blinding_key)) {
        throw JSONRPCError(RPC_WALLET_KEYPOOL_RAN_OUT, error);
    }
    return EncodeDestination(dest);
},
    };
}


static RPCHelpMan setlabel()
{
    return RPCHelpMan{"setlabel",
                "\nSets the label associated with the given address.\n",
                {
                    {"address", RPCArg::Type::STR, RPCArg::Optional::NO, "The address to be associated with a label."},
                    {"label", RPCArg::Type::STR, RPCArg::Optional::NO, "The label to assign to the address."},
                },
                RPCResult{RPCResult::Type::NONE, "", ""},
                RPCExamples{
                    HelpExampleCli("setlabel", "\"" + EXAMPLE_ADDRESS[0] + "\" \"tabby\"")
            + HelpExampleRpc("setlabel", "\"" + EXAMPLE_ADDRESS[0] + "\", \"tabby\"")
                },
        [&](const RPCHelpMan& self, const JSONRPCRequest& request) -> UniValue
{
    std::shared_ptr<CWallet> const pwallet = GetWalletForJSONRPCRequest(request);
    if (!pwallet) return NullUniValue;

    LOCK(pwallet->cs_wallet);

    CTxDestination dest = DecodeDestination(request.params[0].get_str());
    if (!IsValidDestination(dest)) {
        throw JSONRPCError(RPC_INVALID_ADDRESS_OR_KEY, "Invalid Bitcoin address");
    }

    std::string label = LabelFromValue(request.params[1]);

    if (pwallet->IsMine(dest)) {
        pwallet->SetAddressBook(dest, label, "receive");
    } else {
        pwallet->SetAddressBook(dest, label, "send");
    }

    return NullUniValue;
},
    };
}

void ParseRecipients(const UniValue& address_amounts, const UniValue& address_assets, const UniValue& subtract_fee_outputs, std::vector<CRecipient> &recipients) {
    std::set<CTxDestination> destinations;
    int i = 0;
    for (const std::string& address: address_amounts.getKeys()) {
        CAsset asset = Params().GetConsensus().pegged_asset;
        if (!address_assets.isNull() && address_assets[address].isStr()) {
            std::string strasset = address_assets[address].get_str();
            asset = GetAssetFromString(strasset);
        }
        if (asset.IsNull() && g_con_elementsmode) {
            throw JSONRPCError(RPC_WALLET_ERROR, strprintf("Unknown label and invalid asset hex: %s", asset.GetHex()));
        }

        CTxDestination dest = DecodeDestination(address);
        if (!IsValidDestination(dest)) {
            throw JSONRPCError(RPC_INVALID_ADDRESS_OR_KEY, std::string("Invalid Bitcoin address: ") + address);
        }

        if (destinations.count(dest)) {
            throw JSONRPCError(RPC_INVALID_PARAMETER, std::string("Invalid parameter, duplicated address: ") + address);
        }
        destinations.insert(dest);

        CScript script_pub_key = GetScriptForDestination(dest);
        CAmount amount = AmountFromValue(address_amounts[i++]);

        bool subtract_fee = false;
        for (unsigned int idx = 0; idx < subtract_fee_outputs.size(); idx++) {
            const UniValue& addr = subtract_fee_outputs[idx];
            if (addr.get_str() == address) {
                subtract_fee = true;
            }
        }

        CRecipient recipient = {script_pub_key, amount, asset, GetDestinationBlindingKey(dest), subtract_fee};
        recipients.push_back(recipient);
    }
}

<<<<<<< HEAD
UniValue SendMoney(CWallet* const pwallet, const CCoinControl &coin_control, std::vector<CRecipient> &recipients, mapValue_t map_value, bool verbose, bool ignore_blind_fail)
=======
UniValue SendMoney(CWallet& wallet, const CCoinControl &coin_control, std::vector<CRecipient> &recipients, mapValue_t map_value, bool verbose)
>>>>>>> eea6196c
{
    EnsureWalletIsUnlocked(wallet);

    // This function is only used by sendtoaddress and sendmany.
    // This should always try to sign, if we don't have private keys, don't try to do anything here.
    if (wallet.IsWalletFlagSet(WALLET_FLAG_DISABLE_PRIVATE_KEYS)) {
        throw JSONRPCError(RPC_WALLET_ERROR, "Error: Private keys are disabled for this wallet");
    }

    // Shuffle recipient list
    std::shuffle(recipients.begin(), recipients.end(), FastRandomContext());

    // Send
    CAmount nFeeRequired = 0;
    int nChangePosRet = -1;
    bilingual_str error;
    CTransactionRef tx;
    FeeCalculation fee_calc_out;
<<<<<<< HEAD
    auto blind_details = g_con_elementsmode ? MakeUnique<BlindDetails>() : nullptr;
    if (blind_details) blind_details->ignore_blind_failure = ignore_blind_fail;
    const bool fCreated = pwallet->CreateTransaction(recipients, tx, nFeeRequired, nChangePosRet, error, coin_control, fee_calc_out, true, blind_details.get());
    if (!fCreated) {
        throw JSONRPCError(RPC_WALLET_INSUFFICIENT_FUNDS, error.original);
    }
    pwallet->CommitTransaction(tx, std::move(map_value), {} /* orderForm */, blind_details.get());
=======
    const bool fCreated = wallet.CreateTransaction(recipients, tx, nFeeRequired, nChangePosRet, error, coin_control, fee_calc_out, true);
    if (!fCreated) {
        throw JSONRPCError(RPC_WALLET_INSUFFICIENT_FUNDS, error.original);
    }
    wallet.CommitTransaction(tx, std::move(map_value), {} /* orderForm */);
>>>>>>> eea6196c
    if (verbose) {
        UniValue entry(UniValue::VOBJ);
        entry.pushKV("txid", tx->GetHash().GetHex());
        entry.pushKV("fee_reason", StringForFeeReason(fee_calc_out.reason));
        return entry;
    }
    return tx->GetHash().GetHex();
}

static RPCHelpMan sendtoaddress()
{
    return RPCHelpMan{"sendtoaddress",
                "\nSend an amount to a given address." +
        HELP_REQUIRING_PASSPHRASE,
                {
                    {"address", RPCArg::Type::STR, RPCArg::Optional::NO, "The address to send to."},
                    {"amount", RPCArg::Type::AMOUNT, RPCArg::Optional::NO, "The amount in " + CURRENCY_UNIT + " to send. eg 0.1"},
                    {"comment", RPCArg::Type::STR, RPCArg::Optional::OMITTED_NAMED_ARG, "A comment used to store what the transaction is for.\n"
                                         "This is not part of the transaction, just kept in your wallet."},
                    {"comment_to", RPCArg::Type::STR, RPCArg::Optional::OMITTED_NAMED_ARG, "A comment to store the name of the person or organization\n"
                                         "to which you're sending the transaction. This is not part of the \n"
                                         "transaction, just kept in your wallet."},
                    {"subtractfeefromamount", RPCArg::Type::BOOL, /* default */ "false", "The fee will be deducted from the amount being sent.\n"
                                         "The recipient will receive less bitcoins than you enter in the amount field."},
                    {"replaceable", RPCArg::Type::BOOL, /* default */ "wallet default", "Allow this transaction to be replaced by a transaction with higher fees via BIP 125"},
                    {"conf_target", RPCArg::Type::NUM, /* default */ "wallet -txconfirmtarget", "Confirmation target in blocks"},
                    {"estimate_mode", RPCArg::Type::STR, /* default */ "unset", std::string() + "The fee estimate mode, must be one of (case insensitive):\n"
            "       \"" + FeeModes("\"\n\"") + "\""},
                    {"avoid_reuse", RPCArg::Type::BOOL, /* default */ "true", "(only available if avoid_reuse wallet flag is set) Avoid spending from dirty addresses; addresses are considered\n"
                                         "dirty if they have previously been used in a transaction."},
                    {"assetlabel", RPCArg::Type::STR, RPCArg::Optional::OMITTED_NAMED_ARG, "Hex asset id or asset label for balance."},
                    {"ignoreblindfail", RPCArg::Type::BOOL, /* default */ "true", "Return a transaction even when a blinding attempt fails due to number of blinded inputs/outputs."},
                    {"fee_rate", RPCArg::Type::AMOUNT, /* default */ "not set, fall back to wallet fee estimation", "Specify a fee rate in " + CURRENCY_ATOM + "/vB."},
                    {"verbose", RPCArg::Type::BOOL, /* default */ "false", "If true, return extra information about the transaction."},
                },
                {
                    RPCResult{"if verbose is not set or set to false",
                        RPCResult::Type::STR_HEX, "txid", "The transaction id."
                    },
                    RPCResult{"if verbose is set to true",
                        RPCResult::Type::OBJ, "", "",
                        {
                            {RPCResult::Type::STR_HEX, "txid", "The transaction id."},
                            {RPCResult::Type::STR, "fee reason", "The transaction fee reason."}
                        },
                    },
                },
                RPCExamples{
                    "\nSend 0.1 BTC\n"
                    + HelpExampleCli("sendtoaddress", "\"" + EXAMPLE_ADDRESS[0] + "\" 0.1") +
                    "\nSend 0.1 BTC with a confirmation target of 6 blocks in economical fee estimate mode using positional arguments\n"
                    + HelpExampleCli("sendtoaddress", "\"" + EXAMPLE_ADDRESS[0] + "\" 0.1 \"donation\" \"sean's outpost\" false true 6 economical") +
                    "\nSend 0.1 BTC with a fee rate of 1.1 " + CURRENCY_ATOM + "/vB, subtract fee from amount, BIP125-replaceable, using positional arguments\n"
                    + HelpExampleCli("sendtoaddress", "\"" + EXAMPLE_ADDRESS[0] + "\" 0.1 \"drinks\" \"room77\" true true null \"unset\" null 1.1") +
                    "\nSend 0.2 BTC with a confirmation target of 6 blocks in economical fee estimate mode using named arguments\n"
                    + HelpExampleCli("-named sendtoaddress", "address=\"" + EXAMPLE_ADDRESS[0] + "\" amount=0.2 conf_target=6 estimate_mode=\"economical\"") +
                    "\nSend 0.5 BTC with a fee rate of 25 " + CURRENCY_ATOM + "/vB using named arguments\n"
                    + HelpExampleCli("-named sendtoaddress", "address=\"" + EXAMPLE_ADDRESS[0] + "\" amount=0.5 fee_rate=25")
                    + HelpExampleCli("-named sendtoaddress", "address=\"" + EXAMPLE_ADDRESS[0] + "\" amount=0.5 fee_rate=25 subtractfeefromamount=false replaceable=true avoid_reuse=true comment=\"2 pizzas\" comment_to=\"jeremy\" verbose=true")
                },
        [&](const RPCHelpMan& self, const JSONRPCRequest& request) -> UniValue
{
    std::shared_ptr<CWallet> const pwallet = GetWalletForJSONRPCRequest(request);
    if (!pwallet) return NullUniValue;

    // Make sure the results are valid at least up to the most recent block
    // the user could have gotten from another RPC command prior to now
    pwallet->BlockUntilSyncedToCurrentChain();

    LOCK(pwallet->cs_wallet);

    // Wallet comments
    mapValue_t mapValue;
    if (!request.params[2].isNull() && !request.params[2].get_str().empty())
        mapValue["comment"] = request.params[2].get_str();
    if (!request.params[3].isNull() && !request.params[3].get_str().empty())
        mapValue["to"] = request.params[3].get_str();

    bool fSubtractFeeFromAmount = false;
    if (!request.params[4].isNull()) {
        fSubtractFeeFromAmount = request.params[4].get_bool();
    }

    CCoinControl coin_control;
    if (!request.params[5].isNull()) {
        coin_control.m_signal_bip125_rbf = request.params[5].get_bool();
    }

    coin_control.m_avoid_address_reuse = GetAvoidReuseFlag(*pwallet, request.params[8]);
    // We also enable partial spend avoidance if reuse avoidance is set.
    coin_control.m_avoid_partial_spends |= coin_control.m_avoid_address_reuse;

    std::string strasset = Params().GetConsensus().pegged_asset.GetHex();
    if (request.params.size() > 9 && request.params[9].isStr() && !request.params[9].get_str().empty()) {
        strasset = request.params[9].get_str();
    }
    CAsset asset = GetAssetFromString(strasset);
    if (asset.IsNull() && g_con_elementsmode) {
        throw JSONRPCError(RPC_WALLET_ERROR, strprintf("Unknown label and invalid asset hex: %s", asset.GetHex()));
    }

    bool ignore_blind_fail = true;
    if (!request.params[10].isNull()) {
        ignore_blind_fail = request.params[10].get_bool();
    }

    SetFeeEstimateMode(*pwallet, coin_control, /* conf_target */ request.params[6], /* estimate_mode */ request.params[7], /* fee_rate */ request.params[11], /* override_min_fee */ false);

    EnsureWalletIsUnlocked(*pwallet);

    UniValue address_amounts(UniValue::VOBJ);
    UniValue address_assets(UniValue::VOBJ);
    const std::string address = request.params[0].get_str();
    address_amounts.pushKV(address, request.params[1]);
    address_assets.pushKV(address, asset.GetHex());
    UniValue subtractFeeFromAmount(UniValue::VARR);
    if (fSubtractFeeFromAmount) {
        subtractFeeFromAmount.push_back(address);
    }

    std::vector<CRecipient> recipients;
    ParseRecipients(address_amounts, address_assets, subtractFeeFromAmount, recipients);
    bool verbose = request.params[12].isNull() ? false: request.params[12].get_bool();

<<<<<<< HEAD
    return SendMoney(pwallet, coin_control, recipients, mapValue, verbose, ignore_blind_fail);
=======
    return SendMoney(*pwallet, coin_control, recipients, mapValue, verbose);
>>>>>>> eea6196c
},
    };
}

static RPCHelpMan listaddressgroupings()
{
    return RPCHelpMan{"listaddressgroupings",
                "\nLists groups of addresses which have had their common ownership\n"
                "made public by common use as inputs or as the resulting change\n"
                "in past transactions\n",
                {},
                RPCResult{
                    RPCResult::Type::ARR, "", "",
                    {
                        {RPCResult::Type::ARR, "", "",
                        {
                            {RPCResult::Type::ARR, "", "",
                            {
                                {RPCResult::Type::STR, "address", "The address"},
                                {RPCResult::Type::STR_AMOUNT, "amount", "The amount in " + CURRENCY_UNIT},
                                {RPCResult::Type::STR, "label", /* optional */ true, "The label"},
                            }},
                        }},
                    }
                },
                RPCExamples{
                    HelpExampleCli("listaddressgroupings", "")
            + HelpExampleRpc("listaddressgroupings", "")
                },
        [&](const RPCHelpMan& self, const JSONRPCRequest& request) -> UniValue
{
    std::shared_ptr<CWallet> const pwallet = GetWalletForJSONRPCRequest(request);
    if (!pwallet) return NullUniValue;

    // Make sure the results are valid at least up to the most recent block
    // the user could have gotten from another RPC command prior to now
    pwallet->BlockUntilSyncedToCurrentChain();

    LOCK(pwallet->cs_wallet);

    UniValue jsonGroupings(UniValue::VARR);
    std::map<CTxDestination, CAmount> balances = pwallet->GetAddressBalances();
    for (const std::set<CTxDestination>& grouping : pwallet->GetAddressGroupings()) {
        UniValue jsonGrouping(UniValue::VARR);
        for (const CTxDestination& address : grouping)
        {
            UniValue addressInfo(UniValue::VARR);
            addressInfo.push_back(EncodeDestination(address));
            addressInfo.push_back(ValueFromAmount(balances[address]));
            {
                const auto* address_book_entry = pwallet->FindAddressBookEntry(address);
                if (address_book_entry) {
                    addressInfo.push_back(address_book_entry->GetLabel());
                }
            }
            jsonGrouping.push_back(addressInfo);
        }
        jsonGroupings.push_back(jsonGrouping);
    }
    return jsonGroupings;
},
    };
}

static RPCHelpMan signmessage()
{
    return RPCHelpMan{"signmessage",
                "\nSign a message with the private key of an address" +
        HELP_REQUIRING_PASSPHRASE,
                {
                    {"address", RPCArg::Type::STR, RPCArg::Optional::NO, "The address to use for the private key."},
                    {"message", RPCArg::Type::STR, RPCArg::Optional::NO, "The message to create a signature of."},
                },
                RPCResult{
                    RPCResult::Type::STR, "signature", "The signature of the message encoded in base 64"
                },
                RPCExamples{
            "\nUnlock the wallet for 30 seconds\n"
            + HelpExampleCli("walletpassphrase", "\"mypassphrase\" 30") +
            "\nCreate the signature\n"
            + HelpExampleCli("signmessage", "\"1D1ZrZNe3JUo7ZycKEYQQiQAWd9y54F4XX\" \"my message\"") +
            "\nVerify the signature\n"
            + HelpExampleCli("verifymessage", "\"1D1ZrZNe3JUo7ZycKEYQQiQAWd9y54F4XX\" \"signature\" \"my message\"") +
            "\nAs a JSON-RPC call\n"
            + HelpExampleRpc("signmessage", "\"1D1ZrZNe3JUo7ZycKEYQQiQAWd9y54F4XX\", \"my message\"")
                },
        [&](const RPCHelpMan& self, const JSONRPCRequest& request) -> UniValue
{
    std::shared_ptr<CWallet> const pwallet = GetWalletForJSONRPCRequest(request);
    if (!pwallet) return NullUniValue;

    LOCK(pwallet->cs_wallet);

    EnsureWalletIsUnlocked(*pwallet);

    std::string strAddress = request.params[0].get_str();
    std::string strMessage = request.params[1].get_str();

    CTxDestination dest = DecodeDestination(strAddress);
    if (!IsValidDestination(dest)) {
        throw JSONRPCError(RPC_INVALID_ADDRESS_OR_KEY, "Invalid address");
    }

    const PKHash* pkhash = std::get_if<PKHash>(&dest);
    if (!pkhash) {
        throw JSONRPCError(RPC_TYPE_ERROR, "Address does not refer to key");
    }

    std::string signature;
    SigningResult err = pwallet->SignMessage(strMessage, *pkhash, signature);
    if (err == SigningResult::SIGNING_FAILED) {
        throw JSONRPCError(RPC_INVALID_ADDRESS_OR_KEY, SigningResultString(err));
    } else if (err != SigningResult::OK){
        throw JSONRPCError(RPC_WALLET_ERROR, SigningResultString(err));
    }

    return signature;
},
    };
}

static CAmountMap GetReceived(const CWallet& wallet, const UniValue& params, bool by_label) EXCLUSIVE_LOCKS_REQUIRED(wallet.cs_wallet)
{
    std::set<CTxDestination> address_set;

    if (by_label) {
        // Get the set of addresses assigned to label
        std::string label = LabelFromValue(params[0]);
        address_set = wallet.GetLabelAddresses(label);
    } else {
        // Get the address
        CTxDestination dest = DecodeDestination(params[0].get_str());
        if (!IsValidDestination(dest)) {
            throw JSONRPCError(RPC_INVALID_ADDRESS_OR_KEY, "Invalid Bitcoin address");
        }
        CScript script_pub_key = GetScriptForDestination(dest);
        if (!wallet.IsMine(script_pub_key)) {
            throw JSONRPCError(RPC_WALLET_ERROR, "Address not found in wallet");
        }
        address_set.insert(dest);
    }

    // Minimum confirmations
    int min_depth = 1;
    if (!params[1].isNull())
        min_depth = params[1].get_int();

    // Tally
    CAmountMap amounts;
    for (auto& pairWtx : wallet.mapWallet) {
        const CWalletTx& wtx = pairWtx.second;
        if (wtx.IsCoinBase() || !wallet.chain().checkFinalTx(*wtx.tx)) {
            continue;
        }

        for (unsigned int i = 0; i < wtx.tx->vout.size(); i++) {
            const CTxOut& txout = wtx.tx->vout[i];
            CTxDestination address;
            if (ExtractDestination(txout.scriptPubKey, address) && wallet.IsMine(address) && address_set.count(address)) {
                if (wtx.GetDepthInMainChain() >= min_depth) {
                    CAmountMap wtxValue;
                    CAmount amt = wtx.GetOutputValueOut(i);
                    if (amt < 0) {
                        continue;
                    }
                    wtxValue[wtx.GetOutputAsset(i)] = amt;
                    amounts += wtxValue;
                }
            }
        }
    }

    return amounts;
}


static RPCHelpMan getreceivedbyaddress()
{
    return RPCHelpMan{"getreceivedbyaddress",
                "\nReturns the total amount received by the given address in transactions with at least minconf confirmations.\n",
                {
                    {"address", RPCArg::Type::STR, RPCArg::Optional::NO, "The address for transactions."},
                    {"minconf", RPCArg::Type::NUM, /* default */ "1", "Only include transactions confirmed at least this many times."},
                    {"assetlabel", RPCArg::Type::STR, RPCArg::Optional::OMITTED_NAMED_ARG, "Hex asset id or asset label for balance."},
                },
                RPCResult{
                    RPCResult::Type::STR_AMOUNT, "amount", "The total amount in " + CURRENCY_UNIT + " received at this address."
                },
                RPCExamples{
            "\nThe amount from transactions with at least 1 confirmation\n"
            + HelpExampleCli("getreceivedbyaddress", "\"" + EXAMPLE_ADDRESS[0] + "\"") +
            "\nThe amount including unconfirmed transactions, zero confirmations\n"
            + HelpExampleCli("getreceivedbyaddress", "\"" + EXAMPLE_ADDRESS[0] + "\" 0") +
            "\nThe amount with at least 6 confirmations\n"
            + HelpExampleCli("getreceivedbyaddress", "\"" + EXAMPLE_ADDRESS[0] + "\" 6") +
            "\nAs a JSON-RPC call\n"
            + HelpExampleRpc("getreceivedbyaddress", "\"" + EXAMPLE_ADDRESS[0] + "\", 6")
                },
        [&](const RPCHelpMan& self, const JSONRPCRequest& request) -> UniValue
{
    std::shared_ptr<CWallet> const pwallet = GetWalletForJSONRPCRequest(request);
    if (!pwallet) return NullUniValue;

    // Make sure the results are valid at least up to the most recent block
    // the user could have gotten from another RPC command prior to now
    pwallet->BlockUntilSyncedToCurrentChain();

    LOCK(pwallet->cs_wallet);

    std::string asset = "";
    if (request.params.size() > 2 && request.params[2].isStr()) {
        asset = request.params[2].get_str();
    }

    return AmountMapToUniv(GetReceived(*pwallet, request.params, /* by_label */ false), asset);
},
    };
}


static RPCHelpMan getreceivedbylabel()
{
    return RPCHelpMan{"getreceivedbylabel",
                "\nReturns the total amount received by addresses with <label> in transactions with at least [minconf] confirmations.\n",
                {
                    {"label", RPCArg::Type::STR, RPCArg::Optional::NO, "The selected label, may be the default label using \"\"."},
                    {"minconf", RPCArg::Type::NUM, /* default */ "1", "Only include transactions confirmed at least this many times."},
                    {"assetlabel", RPCArg::Type::STR, RPCArg::Optional::OMITTED_NAMED_ARG, "Hex asset id or asset label for balance."},
                },
                RPCResult{
                    RPCResult::Type::STR_AMOUNT, "amount", "The total amount in " + CURRENCY_UNIT + " received for this label."
                },
                RPCExamples{
            "\nAmount received by the default label with at least 1 confirmation\n"
            + HelpExampleCli("getreceivedbylabel", "\"\"") +
            "\nAmount received at the tabby label including unconfirmed amounts with zero confirmations\n"
            + HelpExampleCli("getreceivedbylabel", "\"tabby\" 0") +
            "\nThe amount with at least 6 confirmations\n"
            + HelpExampleCli("getreceivedbylabel", "\"tabby\" 6") +
            "\nAs a JSON-RPC call\n"
            + HelpExampleRpc("getreceivedbylabel", "\"tabby\", 6")
                },
        [&](const RPCHelpMan& self, const JSONRPCRequest& request) -> UniValue
{
    std::shared_ptr<CWallet> const pwallet = GetWalletForJSONRPCRequest(request);
    if (!pwallet) return NullUniValue;

    // Make sure the results are valid at least up to the most recent block
    // the user could have gotten from another RPC command prior to now
    pwallet->BlockUntilSyncedToCurrentChain();

    LOCK(pwallet->cs_wallet);

    std::string asset = "";
    if (request.params.size() > 2 && request.params[2].isStr()) {
        asset = request.params[2].get_str();
    }

    return AmountMapToUniv(GetReceived(*pwallet, request.params, /* by_label */ true), asset);
},
    };
}


static RPCHelpMan getbalance()
{
    return RPCHelpMan{"getbalance",
                "\nReturns the total available balance.\n"
                "The available balance is what the wallet considers currently spendable, and is\n"
                "thus affected by options which limit spendability such as -spendzeroconfchange.\n",
                {
                    {"dummy", RPCArg::Type::STR, RPCArg::Optional::OMITTED_NAMED_ARG, "Remains for backward compatibility. Must be excluded or set to \"*\"."},
                    {"minconf", RPCArg::Type::NUM, /* default */ "0", "Only include transactions confirmed at least this many times."},
                    {"include_watchonly", RPCArg::Type::BOOL, /* default */ "true for watch-only wallets, otherwise false", "Also include balance in watch-only addresses (see 'importaddress')"},
                    {"avoid_reuse", RPCArg::Type::BOOL, /* default */ "true", "(only available if avoid_reuse wallet flag is set) Do not include balance in dirty outputs; addresses are considered dirty if they have previously been used in a transaction."},
                    {"assetlabel", RPCArg::Type::STR, RPCArg::Optional::OMITTED_NAMED_ARG, "Hex asset id or asset label for balance."},
                },
                RPCResult{
                    RPCResult::Type::STR_AMOUNT, "amount", "The total amount in " + CURRENCY_UNIT + " received for this wallet."
                },
                RPCExamples{
            "\nThe total amount in the wallet with 0 or more confirmations\n"
            + HelpExampleCli("getbalance", "") +
            "\nThe total amount in the wallet with at least 6 confirmations\n"
            + HelpExampleCli("getbalance", "\"*\" 6") +
            "\nAs a JSON-RPC call\n"
            + HelpExampleRpc("getbalance", "\"*\", 6")
                },
        [&](const RPCHelpMan& self, const JSONRPCRequest& request) -> UniValue
{
    std::shared_ptr<CWallet> const pwallet = GetWalletForJSONRPCRequest(request);
    if (!pwallet) return NullUniValue;

    // Make sure the results are valid at least up to the most recent block
    // the user could have gotten from another RPC command prior to now
    pwallet->BlockUntilSyncedToCurrentChain();

    LOCK(pwallet->cs_wallet);

    const UniValue& dummy_value = request.params[0];
    if (!dummy_value.isNull() && dummy_value.get_str() != "*") {
        throw JSONRPCError(RPC_METHOD_DEPRECATED, "dummy first argument must be excluded or set to \"*\".");
    }

    int min_depth = 0;
    if (!request.params[1].isNull()) {
        min_depth = request.params[1].get_int();
    }

    bool include_watchonly = ParseIncludeWatchonly(request.params[2], *pwallet);

    bool avoid_reuse = GetAvoidReuseFlag(*pwallet, request.params[3]);

    std::string asset = "";
    if (!request.params[4].isNull() && request.params[4].isStr()) {
        asset = request.params[4].get_str();
    }

    const auto bal = pwallet->GetBalance(min_depth, avoid_reuse);

    if (include_watchonly) {
        return AmountMapToUniv(bal.m_mine_trusted + bal.m_watchonly_trusted, asset);
    } else {
        return AmountMapToUniv(bal.m_mine_trusted, asset);
    }
},
    };
}

static RPCHelpMan getunconfirmedbalance()
{
    return RPCHelpMan{"getunconfirmedbalance",
                "DEPRECATED\nIdentical to getbalances().mine.untrusted_pending\n",
                {},
                RPCResult{RPCResult::Type::NUM, "", "The balance"},
                RPCExamples{""},
        [&](const RPCHelpMan& self, const JSONRPCRequest& request) -> UniValue
{
    std::shared_ptr<CWallet> const pwallet = GetWalletForJSONRPCRequest(request);
    if (!pwallet) return NullUniValue;

    // Make sure the results are valid at least up to the most recent block
    // the user could have gotten from another RPC command prior to now
    pwallet->BlockUntilSyncedToCurrentChain();

    LOCK(pwallet->cs_wallet);

    return AmountMapToUniv(pwallet->GetBalance().m_mine_untrusted_pending, "");
},
    };
}


static RPCHelpMan sendmany()
{
    return RPCHelpMan{"sendmany",
                "\nSend multiple times. Amounts are double-precision floating point numbers." +
        HELP_REQUIRING_PASSPHRASE,
                {
                    {"dummy", RPCArg::Type::STR, RPCArg::Optional::NO, "Must be set to \"\" for backwards compatibility.", "\"\""},
                    {"amounts", RPCArg::Type::OBJ, RPCArg::Optional::NO, "The addresses and amounts",
                        {
                            {"address", RPCArg::Type::AMOUNT, RPCArg::Optional::NO, "The address is the key, the numeric amount (can be string) in " + CURRENCY_UNIT + " is the value"},
                        },
                    },
                    {"minconf", RPCArg::Type::NUM, RPCArg::Optional::OMITTED_NAMED_ARG, "Ignored dummy value"},
                    {"comment", RPCArg::Type::STR, RPCArg::Optional::OMITTED_NAMED_ARG, "A comment"},
                    {"subtractfeefrom", RPCArg::Type::ARR, RPCArg::Optional::OMITTED_NAMED_ARG, "The addresses.\n"
                                       "The fee will be equally deducted from the amount of each selected address.\n"
                                       "Those recipients will receive less bitcoins than you enter in their corresponding amount field.\n"
                                       "If no addresses are specified here, the sender pays the fee.",
                        {
                            {"address", RPCArg::Type::STR, RPCArg::Optional::OMITTED, "Subtract fee from this address"},
                        },
                    },
                    {"replaceable", RPCArg::Type::BOOL, /* default */ "wallet default", "Allow this transaction to be replaced by a transaction with higher fees via BIP 125"},
                    {"conf_target", RPCArg::Type::NUM, /* default */ "wallet -txconfirmtarget", "Confirmation target in blocks"},
                    {"estimate_mode", RPCArg::Type::STR, /* default */ "unset", std::string() + "The fee estimate mode, must be one of (case insensitive):\n"
            "       \"" + FeeModes("\"\n\"") + "\""},
                    {"output_assets", RPCArg::Type::OBJ, RPCArg::Optional::OMITTED, "A json object of addresses to assets.",
                        {
                            {"address", RPCArg::Type::STR, RPCArg::Optional::NO, "A key-value pair where the key is the address used and the value is an asset label or hex asset ID."},
                        },
                    },
                    {"ignoreblindfail", RPCArg::Type::BOOL, /* default */ "true", "Return a transaction even when a blinding attempt fails due to number of blinded inputs/outputs."},
                    {"fee_rate", RPCArg::Type::AMOUNT, /* default */ "not set, fall back to wallet fee estimation", "Specify a fee rate in " + CURRENCY_ATOM + "/vB."},
                    {"verbose", RPCArg::Type::BOOL, /* default */ "false", "If true, return extra infomration about the transaction."},
                },
                {
                    RPCResult{"if verbose is not set or set to false",
                        RPCResult::Type::STR_HEX, "txid", "The transaction id for the send. Only 1 transaction is created regardless of\n"
                "the number of addresses."
                    },
                    RPCResult{"if verbose is set to true",
                        RPCResult::Type::OBJ, "", "",
                        {
                            {RPCResult::Type::STR_HEX, "txid", "The transaction id for the send. Only 1 transaction is created regardless of\n"
                "the number of addresses."},
                            {RPCResult::Type::STR, "fee reason", "The transaction fee reason."}
                        },
                    },
                },
                RPCExamples{
            "\nSend two amounts to two different addresses:\n"
            + HelpExampleCli("sendmany", "\"\" \"{\\\"" + EXAMPLE_ADDRESS[0] + "\\\":0.01,\\\"" + EXAMPLE_ADDRESS[1] + "\\\":0.02}\"") +
            "\nSend two amounts to two different addresses setting the confirmation and comment:\n"
            + HelpExampleCli("sendmany", "\"\" \"{\\\"" + EXAMPLE_ADDRESS[0] + "\\\":0.01,\\\"" + EXAMPLE_ADDRESS[1] + "\\\":0.02}\" 6 \"testing\"") +
            "\nSend two amounts to two different addresses, subtract fee from amount:\n"
            + HelpExampleCli("sendmany", "\"\" \"{\\\"" + EXAMPLE_ADDRESS[0] + "\\\":0.01,\\\"" + EXAMPLE_ADDRESS[1] + "\\\":0.02}\" 1 \"\" \"[\\\"" + EXAMPLE_ADDRESS[0] + "\\\",\\\"" + EXAMPLE_ADDRESS[1] + "\\\"]\"") +
            "\nAs a JSON-RPC call\n"
            + HelpExampleRpc("sendmany", "\"\", {\"" + EXAMPLE_ADDRESS[0] + "\":0.01,\"" + EXAMPLE_ADDRESS[1] + "\":0.02}, 6, \"testing\"")
                },
        [&](const RPCHelpMan& self, const JSONRPCRequest& request) -> UniValue
{
    std::shared_ptr<CWallet> const pwallet = GetWalletForJSONRPCRequest(request);
    if (!pwallet) return NullUniValue;

    // Make sure the results are valid at least up to the most recent block
    // the user could have gotten from another RPC command prior to now
    pwallet->BlockUntilSyncedToCurrentChain();

    LOCK(pwallet->cs_wallet);

    if (!request.params[0].isNull() && !request.params[0].get_str().empty()) {
        throw JSONRPCError(RPC_INVALID_PARAMETER, "Dummy value must be set to \"\"");
    }
    UniValue sendTo = request.params[1].get_obj();

    mapValue_t mapValue;
    if (!request.params[3].isNull() && !request.params[3].get_str().empty())
        mapValue["comment"] = request.params[3].get_str();

    UniValue subtractFeeFromAmount(UniValue::VARR);
    if (!request.params[4].isNull())
        subtractFeeFromAmount = request.params[4].get_array();

    CCoinControl coin_control;
    if (!request.params[5].isNull()) {
        coin_control.m_signal_bip125_rbf = request.params[5].get_bool();
    }

    SetFeeEstimateMode(*pwallet, coin_control, /* conf_target */ request.params[6], /* estimate_mode */ request.params[7], /* fee_rate */ request.params[10], /* override_min_fee */ false);

    UniValue assets;
    if (!request.params[8].isNull()) {
        if (!g_con_elementsmode) {
            throw JSONRPCError(RPC_TYPE_ERROR, "Asset argument cannot be given for Bitcoin serialization.");
        }
        assets = request.params[8].get_obj();
    }

    bool ignore_blind_fail = true;
    if (!request.params[9].isNull()) {
        ignore_blind_fail = request.params[9].get_bool();
    }

    std::vector<CRecipient> recipients;
    ParseRecipients(sendTo, assets, subtractFeeFromAmount, recipients);
    bool verbose = request.params[11].isNull() ? false : request.params[11].get_bool();

<<<<<<< HEAD
    return SendMoney(pwallet, coin_control, recipients, std::move(mapValue), verbose, ignore_blind_fail);
=======
    return SendMoney(*pwallet, coin_control, recipients, std::move(mapValue), verbose);
>>>>>>> eea6196c
},
    };
}


static RPCHelpMan addmultisigaddress()
{
    return RPCHelpMan{"addmultisigaddress",
                "\nAdd an nrequired-to-sign multisignature address to the wallet. Requires a new wallet backup.\n"
                "Each key is a Bitcoin address or hex-encoded public key.\n"
                "This functionality is only intended for use with non-watchonly addresses.\n"
                "See `importaddress` for watchonly p2sh address support.\n"
                "If 'label' is specified, assign address to that label.\n",
                {
                    {"nrequired", RPCArg::Type::NUM, RPCArg::Optional::NO, "The number of required signatures out of the n keys or addresses."},
                    {"keys", RPCArg::Type::ARR, RPCArg::Optional::NO, "The addresses or hex-encoded public keys",
                        {
                            {"key", RPCArg::Type::STR, RPCArg::Optional::OMITTED, "address or hex-encoded public key"},
                        },
                        },
                    {"label", RPCArg::Type::STR, RPCArg::Optional::OMITTED_NAMED_ARG, "A label to assign the addresses to."},
                    {"address_type", RPCArg::Type::STR, /* default */ "set by -addresstype", "The address type to use. Options are \"legacy\", \"p2sh-segwit\", and \"bech32\"."},
                },
                RPCResult{
                    RPCResult::Type::OBJ, "", "",
                    {
                        {RPCResult::Type::STR, "address", "The value of the new multisig address"},
                        {RPCResult::Type::STR_HEX, "redeemScript", "The string value of the hex-encoded redemption script"},
                        {RPCResult::Type::STR, "descriptor", "The descriptor for this multisig"},
                    },
                },
                RPCExamples{
            "\nAdd a multisig address from 2 addresses\n"
            + HelpExampleCli("addmultisigaddress", "2 \"[\\\"" + EXAMPLE_ADDRESS[0] + "\\\",\\\"" + EXAMPLE_ADDRESS[1] + "\\\"]\"") +
            "\nAs a JSON-RPC call\n"
            + HelpExampleRpc("addmultisigaddress", "2, \"[\\\"" + EXAMPLE_ADDRESS[0] + "\\\",\\\"" + EXAMPLE_ADDRESS[1] + "\\\"]\"")
                },
        [&](const RPCHelpMan& self, const JSONRPCRequest& request) -> UniValue
{
    std::shared_ptr<CWallet> const pwallet = GetWalletForJSONRPCRequest(request);
    if (!pwallet) return NullUniValue;

    LegacyScriptPubKeyMan& spk_man = EnsureLegacyScriptPubKeyMan(*pwallet);

    LOCK2(pwallet->cs_wallet, spk_man.cs_KeyStore);

    std::string label;
    if (!request.params[2].isNull())
        label = LabelFromValue(request.params[2]);

    int required = request.params[0].get_int();

    // Get the public keys
    const UniValue& keys_or_addrs = request.params[1].get_array();
    std::vector<CPubKey> pubkeys;
    for (unsigned int i = 0; i < keys_or_addrs.size(); ++i) {
        if (IsHex(keys_or_addrs[i].get_str()) && (keys_or_addrs[i].get_str().length() == 66 || keys_or_addrs[i].get_str().length() == 130)) {
            pubkeys.push_back(HexToPubKey(keys_or_addrs[i].get_str()));
        } else {
            pubkeys.push_back(AddrToPubKey(spk_man, keys_or_addrs[i].get_str()));
        }
    }

    OutputType output_type = pwallet->m_default_address_type;
    if (!request.params[3].isNull()) {
        if (!ParseOutputType(request.params[3].get_str(), output_type)) {
            throw JSONRPCError(RPC_INVALID_ADDRESS_OR_KEY, strprintf("Unknown address type '%s'", request.params[3].get_str()));
        }
    }

    // Construct using pay-to-script-hash:
    CScript inner;
    CTxDestination dest = AddAndGetMultisigDestination(required, pubkeys, output_type, spk_man, inner);
    pwallet->SetAddressBook(dest, label, "send");

    // Make the descriptor
    std::unique_ptr<Descriptor> descriptor = InferDescriptor(GetScriptForDestination(dest), spk_man);

    UniValue result(UniValue::VOBJ);
    result.pushKV("address", EncodeDestination(dest));
    result.pushKV("redeemScript", HexStr(inner));
    result.pushKV("descriptor", descriptor->ToString());
    return result;
},
    };
}

struct tallyitem
{
    CAmountMap mapAmount;
    int nConf{std::numeric_limits<int>::max()};
    std::vector<uint256> txids;
    bool fIsWatchonly{false};
    tallyitem()
    {
    }
};

static UniValue ListReceived(const CWallet& wallet, const UniValue& params, bool by_label) EXCLUSIVE_LOCKS_REQUIRED(wallet.cs_wallet)
{
    // Minimum confirmations
    int nMinDepth = 1;
    if (!params[0].isNull())
        nMinDepth = params[0].get_int();

    // Whether to include empty labels
    bool fIncludeEmpty = false;
    if (!params[1].isNull())
        fIncludeEmpty = params[1].get_bool();

    isminefilter filter = ISMINE_SPENDABLE;

    if (ParseIncludeWatchonly(params[2], wallet)) {
        filter |= ISMINE_WATCH_ONLY;
    }

    bool has_filtered_address = false;
    CTxDestination filtered_address = CNoDestination();
    if (!by_label && params[3].isStr() && params[3].get_str() != "") {
        if (!IsValidDestinationString(params[3].get_str())) {
            throw JSONRPCError(RPC_WALLET_ERROR, "address_filter parameter was invalid");
        }
        filtered_address = DecodeDestination(params[3].get_str());
        has_filtered_address = true;
    }

    std::string strasset = "";
    if (params.size() > 4 && params[4].isStr()) {
        strasset = params[4].get_str();
    }
    CAsset asset;
    if (!strasset.empty()) {
        asset = GetAssetFromString(strasset);
    }

    // Tally
    std::map<CTxDestination, tallyitem> mapTally;
    for (const std::pair<const uint256, CWalletTx>& pairWtx : wallet.mapWallet) {
        const CWalletTx& wtx = pairWtx.second;

        if (wtx.IsCoinBase() || !wallet.chain().checkFinalTx(*wtx.tx)) {
            continue;
        }

        int nDepth = wtx.GetDepthInMainChain();
        if (nDepth < nMinDepth)
            continue;

        for (size_t index = 0; index < wtx.tx->vout.size(); ++index)
        {
            const CTxOut& txout = wtx.tx->vout[index];

            CTxDestination address;
            if (!ExtractDestination(txout.scriptPubKey, address))
                continue;

            if (has_filtered_address && !(filtered_address == address)) {
                continue;
            }

            isminefilter mine = wallet.IsMine(address);
            if(!(mine & filter))
                continue;

            CAmount amt = wtx.GetOutputValueOut(index);
            if (amt < 0) {
                continue;
            }

            if (strasset != "" && wtx.GetOutputAsset(index) != asset) {
                continue;
            }

            tallyitem& item = mapTally[address];
            item.mapAmount[wtx.GetOutputAsset(index)] += amt;
            item.nConf = std::min(item.nConf, nDepth);
            item.txids.push_back(wtx.GetHash());
            if (mine & ISMINE_WATCH_ONLY)
                item.fIsWatchonly = true;
        }
    }

    // Reply
    UniValue ret(UniValue::VARR);
    std::map<std::string, tallyitem> label_tally;

    // Create m_address_book iterator
    // If we aren't filtering, go from begin() to end()
    auto start = wallet.m_address_book.begin();
    auto end = wallet.m_address_book.end();
    // If we are filtering, find() the applicable entry
    if (has_filtered_address) {
        start = wallet.m_address_book.find(filtered_address);
        if (start != end) {
            end = std::next(start);
        }
    }

    for (auto item_it = start; item_it != end; ++item_it)
    {
        if (item_it->second.IsChange()) continue;
        const CTxDestination& address = item_it->first;
        const std::string& label = item_it->second.GetLabel();
        auto it = mapTally.find(address);
        if (it == mapTally.end() && !fIncludeEmpty)
            continue;

        CAmountMap mapAmount;
        int nConf = std::numeric_limits<int>::max();
        bool fIsWatchonly = false;
        if (it != mapTally.end())
        {
            mapAmount = (*it).second.mapAmount;
            nConf = (*it).second.nConf;
            fIsWatchonly = (*it).second.fIsWatchonly;
        }

        if (by_label)
        {
            tallyitem& _item = label_tally[label];
            _item.mapAmount += mapAmount;
            _item.nConf = std::min(_item.nConf, nConf);
            _item.fIsWatchonly = fIsWatchonly;
        }
        else
        {
            UniValue obj(UniValue::VOBJ);
            if(fIsWatchonly)
                obj.pushKV("involvesWatchonly", true);
            obj.pushKV("address",       EncodeDestination(address));
            obj.pushKV("amount",        AmountMapToUniv(mapAmount, strasset));
            obj.pushKV("confirmations", (nConf == std::numeric_limits<int>::max() ? 0 : nConf));
            obj.pushKV("label", label);
            UniValue transactions(UniValue::VARR);
            if (it != mapTally.end())
            {
                for (const uint256& _item : (*it).second.txids)
                {
                    transactions.push_back(_item.GetHex());
                }
            }
            obj.pushKV("txids", transactions);
            ret.push_back(obj);
        }
    }

    if (by_label)
    {
        for (const auto& entry : label_tally)
        {
            CAmountMap mapAmount = entry.second.mapAmount;
            int nConf = entry.second.nConf;
            UniValue obj(UniValue::VOBJ);
            if (entry.second.fIsWatchonly)
                obj.pushKV("involvesWatchonly", true);
            obj.pushKV("amount",        AmountMapToUniv(mapAmount, ""));
            obj.pushKV("confirmations", (nConf == std::numeric_limits<int>::max() ? 0 : nConf));
            obj.pushKV("label",         entry.first);
            ret.push_back(obj);
        }
    }

    return ret;
}

static RPCHelpMan listreceivedbyaddress()
{
    return RPCHelpMan{"listreceivedbyaddress",
                "\nList balances by receiving address.\n",
                {
                    {"minconf", RPCArg::Type::NUM, /* default */ "1", "The minimum number of confirmations before payments are included."},
                    {"include_empty", RPCArg::Type::BOOL, /* default */ "false", "Whether to include addresses that haven't received any payments."},
                    {"include_watchonly", RPCArg::Type::BOOL, /* default */ "true for watch-only wallets, otherwise false", "Whether to include watch-only addresses (see 'importaddress')"},
                    {"address_filter", RPCArg::Type::STR, RPCArg::Optional::OMITTED_NAMED_ARG, "If present, only return information on this address."},
                    {"assetlabel", RPCArg::Type::STR, RPCArg::Optional::OMITTED_NAMED_ARG, "Hex asset id or asset label for balance."},
                },
                RPCResult{
                    RPCResult::Type::ARR, "", "",
                    {
                        {RPCResult::Type::OBJ, "", "",
                        {
                            {RPCResult::Type::BOOL, "involvesWatchonly", "Only returns true if imported addresses were involved in transaction"},
                            {RPCResult::Type::STR, "address", "The receiving address"},
                            {RPCResult::Type::STR_AMOUNT, "amount", "The total amount in " + CURRENCY_UNIT + " received by the address"},
                            {RPCResult::Type::NUM, "confirmations", "The number of confirmations of the most recent transaction included"},
                            {RPCResult::Type::STR, "label", "The label of the receiving address. The default label is \"\""},
                            {RPCResult::Type::ARR, "txids", "",
                            {
                                {RPCResult::Type::STR_HEX, "txid", "The ids of transactions received with the address"},
                            }},
                        }},
                    }
                },
                RPCExamples{
                    HelpExampleCli("listreceivedbyaddress", "")
            + HelpExampleCli("listreceivedbyaddress", "6 true")
            + HelpExampleRpc("listreceivedbyaddress", "6, true, true")
            + HelpExampleRpc("listreceivedbyaddress", "6, true, true, \"" + EXAMPLE_ADDRESS[0] + "\"")
                },
        [&](const RPCHelpMan& self, const JSONRPCRequest& request) -> UniValue
{
    std::shared_ptr<CWallet> const pwallet = GetWalletForJSONRPCRequest(request);
    if (!pwallet) return NullUniValue;

    // Make sure the results are valid at least up to the most recent block
    // the user could have gotten from another RPC command prior to now
    pwallet->BlockUntilSyncedToCurrentChain();

    LOCK(pwallet->cs_wallet);

    return ListReceived(*pwallet, request.params, false);
},
    };
}

static RPCHelpMan listreceivedbylabel()
{
    return RPCHelpMan{"listreceivedbylabel",
                "\nList received transactions by label.\n",
                {
                    {"minconf", RPCArg::Type::NUM, /* default */ "1", "The minimum number of confirmations before payments are included."},
                    {"include_empty", RPCArg::Type::BOOL, /* default */ "false", "Whether to include labels that haven't received any payments."},
                    {"include_watchonly", RPCArg::Type::BOOL, /* default */ "true for watch-only wallets, otherwise false", "Whether to include watch-only addresses (see 'importaddress')"},
                },
                RPCResult{
                    RPCResult::Type::ARR, "", "",
                    {
                        {RPCResult::Type::OBJ, "", "",
                        {
                            {RPCResult::Type::BOOL, "involvesWatchonly", "Only returns true if imported addresses were involved in transaction"},
                            {RPCResult::Type::STR_AMOUNT, "amount", "The total amount received by addresses with this label"},
                            {RPCResult::Type::NUM, "confirmations", "The number of confirmations of the most recent transaction included"},
                            {RPCResult::Type::STR, "label", "The label of the receiving address. The default label is \"\""},
                        }},
                    }
                },
                RPCExamples{
                    HelpExampleCli("listreceivedbylabel", "")
            + HelpExampleCli("listreceivedbylabel", "6 true")
            + HelpExampleRpc("listreceivedbylabel", "6, true, true")
                },
        [&](const RPCHelpMan& self, const JSONRPCRequest& request) -> UniValue
{
    std::shared_ptr<CWallet> const pwallet = GetWalletForJSONRPCRequest(request);
    if (!pwallet) return NullUniValue;

    // Make sure the results are valid at least up to the most recent block
    // the user could have gotten from another RPC command prior to now
    pwallet->BlockUntilSyncedToCurrentChain();

    LOCK(pwallet->cs_wallet);

    return ListReceived(*pwallet, request.params, true);
},
    };
}

static void MaybePushAddress(UniValue & entry, const CTxDestination &dest)
{
    if (IsValidDestination(dest)) {
        entry.pushKV("address", EncodeDestination(dest));
    }
}

/**
 * List transactions based on the given criteria.
 *
 * @param  pwallet        The wallet.
 * @param  wtx            The wallet transaction.
 * @param  nMinDepth      The minimum confirmation depth.
 * @param  fLong          Whether to include the JSON version of the transaction.
 * @param  ret            The UniValue into which the result is stored.
 * @param  filter_ismine  The "is mine" filter flags.
 * @param  filter_label   Optional label string to filter incoming transactions.
 */
static void ListTransactions(const CWallet& wallet, const CWalletTx& wtx, int nMinDepth, bool fLong, UniValue& ret, const isminefilter& filter_ismine, const std::string* filter_label) EXCLUSIVE_LOCKS_REQUIRED(wallet.cs_wallet)
{
    CAmount nFee;
    std::list<COutputEntry> listReceived;
    std::list<COutputEntry> listSent;

    wtx.GetAmounts(listReceived, listSent, nFee, filter_ismine);

    bool involvesWatchonly = wtx.IsFromMe(ISMINE_WATCH_ONLY);

    // Sent
    if (!filter_label)
    {
        for (const COutputEntry& s : listSent)
        {
            UniValue entry(UniValue::VOBJ);
            if (involvesWatchonly || (wallet.IsMine(s.destination) & ISMINE_WATCH_ONLY)) {
                entry.pushKV("involvesWatchonly", true);
            }
            MaybePushAddress(entry, s.destination);
            entry.pushKV("category", "send");
            entry.pushKV("amount", ValueFromAmount(-s.amount));
<<<<<<< HEAD
            if (g_con_elementsmode) {
                entry.pushKV("amountblinder", s.amount_blinding_factor.GetHex());
                entry.pushKV("asset", s.asset.GetHex());
                entry.pushKV("assetblinder", s.asset_blinding_factor.GetHex());
            }
            const auto* address_book_entry = pwallet->FindAddressBookEntry(s.destination);
=======
            const auto* address_book_entry = wallet.FindAddressBookEntry(s.destination);
>>>>>>> eea6196c
            if (address_book_entry) {
                entry.pushKV("label", address_book_entry->GetLabel());
            }
            entry.pushKV("vout", s.vout);
            entry.pushKV("fee", ValueFromAmount(-nFee));
            if (fLong)
                WalletTxToJSON(wallet.chain(), wtx, entry);
            entry.pushKV("abandoned", wtx.isAbandoned());
            ret.push_back(entry);
        }
    }

    // Received
    if (listReceived.size() > 0 && wtx.GetDepthInMainChain() >= nMinDepth) {
        for (const COutputEntry& r : listReceived)
        {
            std::string label;
            const auto* address_book_entry = wallet.FindAddressBookEntry(r.destination);
            if (address_book_entry) {
                label = address_book_entry->GetLabel();
            }
            if (filter_label && label != *filter_label) {
                continue;
            }
            UniValue entry(UniValue::VOBJ);
            if (involvesWatchonly || (wallet.IsMine(r.destination) & ISMINE_WATCH_ONLY)) {
                entry.pushKV("involvesWatchonly", true);
            }
            MaybePushAddress(entry, r.destination);
            if (wtx.IsCoinBase())
            {
                if (wtx.GetDepthInMainChain() < 1)
                    entry.pushKV("category", "orphan");
                else if (wtx.IsImmatureCoinBase())
                    entry.pushKV("category", "immature");
                else
                    entry.pushKV("category", "generate");
            }
            else
            {
                entry.pushKV("category", "receive");
            }
            entry.pushKV("amount", ValueFromAmount(r.amount));
            if (g_con_elementsmode) {
                entry.pushKV("amountblinder", r.amount_blinding_factor.GetHex());
                entry.pushKV("asset", r.asset.GetHex());
                entry.pushKV("assetblinder", r.asset_blinding_factor.GetHex());
            }
            if (address_book_entry) {
                entry.pushKV("label", label);
            }
            entry.pushKV("vout", r.vout);
            if (fLong)
                WalletTxToJSON(wallet.chain(), wtx, entry);
            ret.push_back(entry);
        }
    }
}

static const std::vector<RPCResult> TransactionDescriptionString()
{
    return{{RPCResult::Type::NUM, "confirmations", "The number of confirmations for the transaction. Negative confirmations means the\n"
               "transaction conflicted that many blocks ago."},
           {RPCResult::Type::BOOL, "generated", "Only present if transaction only input is a coinbase one."},
           {RPCResult::Type::BOOL, "trusted", "Only present if we consider transaction to be trusted and so safe to spend from."},
           {RPCResult::Type::STR_HEX, "blockhash", "The block hash containing the transaction."},
           {RPCResult::Type::NUM, "blockheight", "The block height containing the transaction."},
           {RPCResult::Type::NUM, "blockindex", "The index of the transaction in the block that includes it."},
           {RPCResult::Type::NUM_TIME, "blocktime", "The block time expressed in " + UNIX_EPOCH_TIME + "."},
           {RPCResult::Type::STR_HEX, "txid", "The transaction id."},
           {RPCResult::Type::ARR, "walletconflicts", "Conflicting transaction ids.",
           {
               {RPCResult::Type::STR_HEX, "txid", "The transaction id."},
           }},
           {RPCResult::Type::NUM_TIME, "time", "The transaction time expressed in " + UNIX_EPOCH_TIME + "."},
           {RPCResult::Type::NUM_TIME, "timereceived", "The time received expressed in " + UNIX_EPOCH_TIME + "."},
           {RPCResult::Type::STR, "comment", "If a comment is associated with the transaction, only present if not empty."},
           {RPCResult::Type::STR, "bip125-replaceable", "(\"yes|no|unknown\") Whether this transaction could be replaced due to BIP125 (replace-by-fee);\n"
               "may be unknown for unconfirmed transactions not in the mempool"}};
}

static RPCHelpMan listtransactions()
{
    return RPCHelpMan{"listtransactions",
                "\nIf a label name is provided, this will return only incoming transactions paying to addresses with the specified label.\n"
                "\nReturns up to 'count' most recent transactions skipping the first 'from' transactions.\n",
                {
                    {"label|dummy", RPCArg::Type::STR, RPCArg::Optional::OMITTED_NAMED_ARG, "If set, should be a valid label name to return only incoming transactions\n"
                          "with the specified label, or \"*\" to disable filtering and return all transactions."},
                    {"count", RPCArg::Type::NUM, /* default */ "10", "The number of transactions to return"},
                    {"skip", RPCArg::Type::NUM, /* default */ "0", "The number of transactions to skip"},
                    {"include_watchonly", RPCArg::Type::BOOL, /* default */ "true for watch-only wallets, otherwise false", "Include transactions to watch-only addresses (see 'importaddress')"},
                },
                RPCResult{
                    RPCResult::Type::ARR, "", "",
                    {
                        {RPCResult::Type::OBJ, "", "", Cat(Cat<std::vector<RPCResult>>(
                        {
                            {RPCResult::Type::BOOL, "involvesWatchonly", "Only returns true if imported addresses were involved in transaction."},
                            {RPCResult::Type::STR, "address", "The address of the transaction."},
                            {RPCResult::Type::STR, "category", "The transaction category.\n"
                                "\"send\"                  Transactions sent.\n"
                                "\"receive\"               Non-coinbase transactions received.\n"
                                "\"generate\"              Coinbase transactions received with more than 100 confirmations.\n"
                                "\"immature\"              Coinbase transactions received with 100 or fewer confirmations.\n"
                                "\"orphan\"                Orphaned coinbase transactions received."},
                            {RPCResult::Type::STR_AMOUNT, "amount", "The amount in " + CURRENCY_UNIT + ". This is negative for the 'send' category, and is positive\n"
                                "for all other categories"},
                            {RPCResult::Type::STR, "label", "A comment for the address/transaction, if any"},
                            {RPCResult::Type::NUM, "vout", "the vout value"},
                            {RPCResult::Type::STR_AMOUNT, "fee", "The amount of the fee in " + CURRENCY_UNIT + ". This is negative and only available for the\n"
                                 "'send' category of transactions."},
                        },
                        TransactionDescriptionString()),
                        {
                            {RPCResult::Type::BOOL, "abandoned", "'true' if the transaction has been abandoned (inputs are respendable). Only available for the \n"
                                 "'send' category of transactions."},
                        })},
                    }
                },
                RPCExamples{
            "\nList the most recent 10 transactions in the systems\n"
            + HelpExampleCli("listtransactions", "") +
            "\nList transactions 100 to 120\n"
            + HelpExampleCli("listtransactions", "\"*\" 20 100") +
            "\nAs a JSON-RPC call\n"
            + HelpExampleRpc("listtransactions", "\"*\", 20, 100")
                },
        [&](const RPCHelpMan& self, const JSONRPCRequest& request) -> UniValue
{
    std::shared_ptr<CWallet> const pwallet = GetWalletForJSONRPCRequest(request);
    if (!pwallet) return NullUniValue;

    // Make sure the results are valid at least up to the most recent block
    // the user could have gotten from another RPC command prior to now
    pwallet->BlockUntilSyncedToCurrentChain();

    const std::string* filter_label = nullptr;
    if (!request.params[0].isNull() && request.params[0].get_str() != "*") {
        filter_label = &request.params[0].get_str();
        if (filter_label->empty()) {
            throw JSONRPCError(RPC_INVALID_PARAMETER, "Label argument must be a valid label name or \"*\".");
        }
    }
    int nCount = 10;
    if (!request.params[1].isNull())
        nCount = request.params[1].get_int();
    int nFrom = 0;
    if (!request.params[2].isNull())
        nFrom = request.params[2].get_int();
    isminefilter filter = ISMINE_SPENDABLE;

    if (ParseIncludeWatchonly(request.params[3], *pwallet)) {
        filter |= ISMINE_WATCH_ONLY;
    }

    if (nCount < 0)
        throw JSONRPCError(RPC_INVALID_PARAMETER, "Negative count");
    if (nFrom < 0)
        throw JSONRPCError(RPC_INVALID_PARAMETER, "Negative from");

    UniValue ret(UniValue::VARR);

    {
        LOCK(pwallet->cs_wallet);

        const CWallet::TxItems & txOrdered = pwallet->wtxOrdered;

        // iterate backwards until we have nCount items to return:
        for (CWallet::TxItems::const_reverse_iterator it = txOrdered.rbegin(); it != txOrdered.rend(); ++it)
        {
            CWalletTx *const pwtx = (*it).second;
            ListTransactions(*pwallet, *pwtx, 0, true, ret, filter, filter_label);
            if ((int)ret.size() >= (nCount+nFrom)) break;
        }
    }

    // ret is newest to oldest

    if (nFrom > (int)ret.size())
        nFrom = ret.size();
    if ((nFrom + nCount) > (int)ret.size())
        nCount = ret.size() - nFrom;

    const std::vector<UniValue>& txs = ret.getValues();
    UniValue result{UniValue::VARR};
    result.push_backV({ txs.rend() - nFrom - nCount, txs.rend() - nFrom }); // Return oldest to newest
    return result;
},
    };
}

static RPCHelpMan listsinceblock()
{
    return RPCHelpMan{"listsinceblock",
                "\nGet all transactions in blocks since block [blockhash], or all transactions if omitted.\n"
                "If \"blockhash\" is no longer a part of the main chain, transactions from the fork point onward are included.\n"
                "Additionally, if include_removed is set, transactions affecting the wallet which were removed are returned in the \"removed\" array.\n",
                {
                    {"blockhash", RPCArg::Type::STR, RPCArg::Optional::OMITTED_NAMED_ARG, "If set, the block hash to list transactions since, otherwise list all transactions."},
                    {"target_confirmations", RPCArg::Type::NUM, /* default */ "1", "Return the nth block hash from the main chain. e.g. 1 would mean the best block hash. Note: this is not used as a filter, but only affects [lastblock] in the return value"},
                    {"include_watchonly", RPCArg::Type::BOOL, /* default */ "true for watch-only wallets, otherwise false", "Include transactions to watch-only addresses (see 'importaddress')"},
                    {"include_removed", RPCArg::Type::BOOL, /* default */ "true", "Show transactions that were removed due to a reorg in the \"removed\" array\n"
                                                                       "(not guaranteed to work on pruned nodes)"},
                },
                RPCResult{
                    RPCResult::Type::OBJ, "", "",
                    {
                        {RPCResult::Type::ARR, "transactions", "",
                        {
                            {RPCResult::Type::OBJ, "", "", Cat(Cat<std::vector<RPCResult>>(
                            {
                                {RPCResult::Type::BOOL, "involvesWatchonly", "Only returns true if imported addresses were involved in transaction."},
                                {RPCResult::Type::STR, "address", "The address of the transaction."},
                                {RPCResult::Type::STR, "category", "The transaction category.\n"
                                    "\"send\"                  Transactions sent.\n"
                                    "\"receive\"               Non-coinbase transactions received.\n"
                                    "\"generate\"              Coinbase transactions received with more than 100 confirmations.\n"
                                    "\"immature\"              Coinbase transactions received with 100 or fewer confirmations.\n"
                                    "\"orphan\"                Orphaned coinbase transactions received."},
                                {RPCResult::Type::STR_AMOUNT, "amount", "The amount in " + CURRENCY_UNIT + ". This is negative for the 'send' category, and is positive\n"
                                    "for all other categories"},
                                {RPCResult::Type::NUM, "vout", "the vout value"},
                                {RPCResult::Type::STR_AMOUNT, "fee", "The amount of the fee in " + CURRENCY_UNIT + ". This is negative and only available for the\n"
                                     "'send' category of transactions."},
                            },
                            TransactionDescriptionString()),
                            {
                                {RPCResult::Type::BOOL, "abandoned", "'true' if the transaction has been abandoned (inputs are respendable). Only available for the \n"
                                     "'send' category of transactions."},
                                {RPCResult::Type::STR, "label", "A comment for the address/transaction, if any"},
                                {RPCResult::Type::STR, "to", "If a comment to is associated with the transaction."},
                            })},
                        }},
                        {RPCResult::Type::ARR, "removed", "<structure is the same as \"transactions\" above, only present if include_removed=true>\n"
                            "Note: transactions that were re-added in the active chain will appear as-is in this array, and may thus have a positive confirmation count."
                        , {{RPCResult::Type::ELISION, "", ""},}},
                        {RPCResult::Type::STR_HEX, "lastblock", "The hash of the block (target_confirmations-1) from the best block on the main chain, or the genesis hash if the referenced block does not exist yet. This is typically used to feed back into listsinceblock the next time you call it. So you would generally use a target_confirmations of say 6, so you will be continually re-notified of transactions until they've reached 6 confirmations plus any new ones"},
                    }
                },
                RPCExamples{
                    HelpExampleCli("listsinceblock", "")
            + HelpExampleCli("listsinceblock", "\"000000000000000bacf66f7497b7dc45ef753ee9a7d38571037cdb1a57f663ad\" 6")
            + HelpExampleRpc("listsinceblock", "\"000000000000000bacf66f7497b7dc45ef753ee9a7d38571037cdb1a57f663ad\", 6")
                },
        [&](const RPCHelpMan& self, const JSONRPCRequest& request) -> UniValue
{
    std::shared_ptr<CWallet> const pwallet = GetWalletForJSONRPCRequest(request);
    if (!pwallet) return NullUniValue;

    const CWallet& wallet = *pwallet;
    // Make sure the results are valid at least up to the most recent block
    // the user could have gotten from another RPC command prior to now
    wallet.BlockUntilSyncedToCurrentChain();

    LOCK(wallet.cs_wallet);

    Optional<int> height;    // Height of the specified block or the common ancestor, if the block provided was in a deactivated chain.
    Optional<int> altheight; // Height of the specified block, even if it's in a deactivated chain.
    int target_confirms = 1;
    isminefilter filter = ISMINE_SPENDABLE;

    uint256 blockId;
    if (!request.params[0].isNull() && !request.params[0].get_str().empty()) {
        blockId = ParseHashV(request.params[0], "blockhash");
        height = int{};
        altheight = int{};
        if (!wallet.chain().findCommonAncestor(blockId, wallet.GetLastBlockHash(), /* ancestor out */ FoundBlock().height(*height), /* blockId out */ FoundBlock().height(*altheight))) {
            throw JSONRPCError(RPC_INVALID_ADDRESS_OR_KEY, "Block not found");
        }
    }

    if (!request.params[1].isNull()) {
        target_confirms = request.params[1].get_int();

        if (target_confirms < 1) {
            throw JSONRPCError(RPC_INVALID_PARAMETER, "Invalid parameter");
        }
    }

    if (ParseIncludeWatchonly(request.params[2], wallet)) {
        filter |= ISMINE_WATCH_ONLY;
    }

    bool include_removed = (request.params[3].isNull() || request.params[3].get_bool());

    int depth = height ? wallet.GetLastBlockHeight() + 1 - *height : -1;

    UniValue transactions(UniValue::VARR);

    for (const std::pair<const uint256, CWalletTx>& pairWtx : wallet.mapWallet) {
        const CWalletTx& tx = pairWtx.second;

        if (depth == -1 || abs(tx.GetDepthInMainChain()) < depth) {
            ListTransactions(wallet, tx, 0, true, transactions, filter, nullptr /* filter_label */);
        }
    }

    // when a reorg'd block is requested, we also list any relevant transactions
    // in the blocks of the chain that was detached
    UniValue removed(UniValue::VARR);
    while (include_removed && altheight && *altheight > *height) {
        CBlock block;
        if (!wallet.chain().findBlock(blockId, FoundBlock().data(block)) || block.IsNull()) {
            throw JSONRPCError(RPC_INTERNAL_ERROR, "Can't read block from disk");
        }
        for (const CTransactionRef& tx : block.vtx) {
            auto it = wallet.mapWallet.find(tx->GetHash());
            if (it != wallet.mapWallet.end()) {
                // We want all transactions regardless of confirmation count to appear here,
                // even negative confirmation ones, hence the big negative.
                ListTransactions(wallet, it->second, -100000000, true, removed, filter, nullptr /* filter_label */);
            }
        }
        blockId = block.hashPrevBlock;
        --*altheight;
    }

    uint256 lastblock;
    target_confirms = std::min(target_confirms, wallet.GetLastBlockHeight() + 1);
    CHECK_NONFATAL(wallet.chain().findAncestorByHeight(wallet.GetLastBlockHash(), wallet.GetLastBlockHeight() + 1 - target_confirms, FoundBlock().hash(lastblock)));

    UniValue ret(UniValue::VOBJ);
    ret.pushKV("transactions", transactions);
    if (include_removed) ret.pushKV("removed", removed);
    ret.pushKV("lastblock", lastblock.GetHex());

    return ret;
},
    };
}

static RPCHelpMan gettransaction()
{
    return RPCHelpMan{"gettransaction",
                "\nGet detailed information about in-wallet transaction <txid>\n",
                {
                    {"txid", RPCArg::Type::STR, RPCArg::Optional::NO, "The transaction id"},
                    {"include_watchonly", RPCArg::Type::BOOL, /* default */ "true for watch-only wallets, otherwise false",
                            "Whether to include watch-only addresses in balance calculation and details[]"},
                    {"verbose", RPCArg::Type::BOOL, /* default */ "false",
                            "Whether to include a `decoded` field containing the decoded transaction (equivalent to RPC decoderawtransaction)"},
                    {"assetlabel", RPCArg::Type::STR, RPCArg::Optional::OMITTED_NAMED_ARG, "Hex asset id or asset label for balance."},
                },
                RPCResult{
                    RPCResult::Type::OBJ, "", "", Cat(Cat<std::vector<RPCResult>>(
                    {
                        {RPCResult::Type::STR_AMOUNT, "amount", "The amount in " + CURRENCY_UNIT},
                        {RPCResult::Type::STR_AMOUNT, "fee", "The amount of the fee in " + CURRENCY_UNIT + ". This is negative and only available for the\n"
                                     "'send' category of transactions."},
                    },
                    TransactionDescriptionString()),
                    {
                        {RPCResult::Type::ARR, "details", "",
                        {
                            {RPCResult::Type::OBJ, "", "",
                            {
                                {RPCResult::Type::BOOL, "involvesWatchonly", "Only returns true if imported addresses were involved in transaction."},
                                {RPCResult::Type::STR, "address", "The address involved in the transaction."},
                                {RPCResult::Type::STR, "category", "The transaction category.\n"
                                    "\"send\"                  Transactions sent.\n"
                                    "\"receive\"               Non-coinbase transactions received.\n"
                                    "\"generate\"              Coinbase transactions received with more than 100 confirmations.\n"
                                    "\"immature\"              Coinbase transactions received with 100 or fewer confirmations.\n"
                                    "\"orphan\"                Orphaned coinbase transactions received."},
                                {RPCResult::Type::STR_AMOUNT, "amount", "The amount in " + CURRENCY_UNIT},
                                {RPCResult::Type::STR, "label", "A comment for the address/transaction, if any"},
                                {RPCResult::Type::NUM, "vout", "the vout value"},
                                {RPCResult::Type::STR_AMOUNT, "fee", "The amount of the fee in " + CURRENCY_UNIT + ". This is negative and only available for the \n"
                                    "'send' category of transactions."},
                                {RPCResult::Type::BOOL, "abandoned", "'true' if the transaction has been abandoned (inputs are respendable). Only available for the \n"
                                     "'send' category of transactions."},
                            }},
                        }},
                        {RPCResult::Type::STR_HEX, "hex", "Raw data for transaction"},
                        {RPCResult::Type::OBJ, "decoded", "Optional, the decoded transaction (only present when `verbose` is passed)",
                        {
                            {RPCResult::Type::ELISION, "", "Equivalent to the RPC decoderawtransaction method, or the RPC getrawtransaction method when `verbose` is passed."},
                        }},
                    })
                },
                RPCExamples{
                    HelpExampleCli("gettransaction", "\"1075db55d416d3ca199f55b6084e2115b9345e16c5cf302fc80e9d5fbf5d48d\"")
            + HelpExampleCli("gettransaction", "\"1075db55d416d3ca199f55b6084e2115b9345e16c5cf302fc80e9d5fbf5d48d\" true")
            + HelpExampleCli("gettransaction", "\"1075db55d416d3ca199f55b6084e2115b9345e16c5cf302fc80e9d5fbf5d48d\" false true")
            + HelpExampleRpc("gettransaction", "\"1075db55d416d3ca199f55b6084e2115b9345e16c5cf302fc80e9d5fbf5d48d\"")
                },
        [&](const RPCHelpMan& self, const JSONRPCRequest& request) -> UniValue
{
    std::shared_ptr<CWallet> const pwallet = GetWalletForJSONRPCRequest(request);
    if (!pwallet) return NullUniValue;

    // Make sure the results are valid at least up to the most recent block
    // the user could have gotten from another RPC command prior to now
    pwallet->BlockUntilSyncedToCurrentChain();

    LOCK(pwallet->cs_wallet);

    uint256 hash(ParseHashV(request.params[0], "txid"));

    isminefilter filter = ISMINE_SPENDABLE;

    if (ParseIncludeWatchonly(request.params[1], *pwallet)) {
        filter |= ISMINE_WATCH_ONLY;
    }

    bool verbose = request.params[2].isNull() ? false : request.params[2].get_bool();

    std::string asset = "";
    if (request.params[3].isStr() && !request.params[3].get_str().empty()) {
        asset = request.params[3].get_str();
    }

    UniValue entry(UniValue::VOBJ);
    auto it = pwallet->mapWallet.find(hash);
    if (it == pwallet->mapWallet.end()) {
        throw JSONRPCError(RPC_INVALID_ADDRESS_OR_KEY, "Invalid or non-wallet transaction id");
    }
    const CWalletTx& wtx = it->second;

    CAmountMap nCredit = wtx.GetCredit(filter);
    CAmountMap nDebit = wtx.GetDebit(filter);
    CAmountMap nNet = nCredit - nDebit;
    CHECK_NONFATAL(HasValidFee(*wtx.tx));
    CAmountMap nFee = wtx.IsFromMe(filter) ? CAmountMap() - GetFeeMap(*wtx.tx) : CAmountMap();
    if (!g_con_elementsmode) {
        CAmount total_out = 0;
        for (const auto& output : wtx.tx->vout) {
            total_out += output.nValue.GetAmount();
        }
        nFee = CAmountMap();
        nFee[::policyAsset] = wtx.IsFromMe(filter) ? total_out - nDebit[::policyAsset] : 0;
    }

    entry.pushKV("amount", AmountMapToUniv(nNet - nFee, asset));
    if (wtx.IsFromMe(filter))
        entry.pushKV("fee", AmountMapToUniv(nFee, ""));

    WalletTxToJSON(pwallet->chain(), wtx, entry);

    UniValue details(UniValue::VARR);
    ListTransactions(*pwallet, wtx, 0, false, details, filter, nullptr /* filter_label */);
    entry.pushKV("details", details);

    std::string strHex = EncodeHexTx(*wtx.tx, pwallet->chain().rpcSerializationFlags());
    entry.pushKV("hex", strHex);

    if (verbose) {
        UniValue decoded(UniValue::VOBJ);
        TxToUniv(*wtx.tx, uint256(), decoded, false);
        entry.pushKV("decoded", decoded);
    }

    return entry;
},
    };
}

static RPCHelpMan abandontransaction()
{
    return RPCHelpMan{"abandontransaction",
                "\nMark in-wallet transaction <txid> as abandoned\n"
                "This will mark this transaction and all its in-wallet descendants as abandoned which will allow\n"
                "for their inputs to be respent.  It can be used to replace \"stuck\" or evicted transactions.\n"
                "It only works on transactions which are not included in a block and are not currently in the mempool.\n"
                "It has no effect on transactions which are already abandoned.\n",
                {
                    {"txid", RPCArg::Type::STR_HEX, RPCArg::Optional::NO, "The transaction id"},
                },
                RPCResult{RPCResult::Type::NONE, "", ""},
                RPCExamples{
                    HelpExampleCli("abandontransaction", "\"1075db55d416d3ca199f55b6084e2115b9345e16c5cf302fc80e9d5fbf5d48d\"")
            + HelpExampleRpc("abandontransaction", "\"1075db55d416d3ca199f55b6084e2115b9345e16c5cf302fc80e9d5fbf5d48d\"")
                },
        [&](const RPCHelpMan& self, const JSONRPCRequest& request) -> UniValue
{
    std::shared_ptr<CWallet> const pwallet = GetWalletForJSONRPCRequest(request);
    if (!pwallet) return NullUniValue;

    // Make sure the results are valid at least up to the most recent block
    // the user could have gotten from another RPC command prior to now
    pwallet->BlockUntilSyncedToCurrentChain();

    LOCK(pwallet->cs_wallet);

    uint256 hash(ParseHashV(request.params[0], "txid"));

    if (!pwallet->mapWallet.count(hash)) {
        throw JSONRPCError(RPC_INVALID_ADDRESS_OR_KEY, "Invalid or non-wallet transaction id");
    }
    if (!pwallet->AbandonTransaction(hash)) {
        throw JSONRPCError(RPC_INVALID_ADDRESS_OR_KEY, "Transaction not eligible for abandonment");
    }

    return NullUniValue;
},
    };
}


static RPCHelpMan backupwallet()
{
    return RPCHelpMan{"backupwallet",
                "\nSafely copies current wallet file to destination, which can be a directory or a path with filename.\n",
                {
                    {"destination", RPCArg::Type::STR, RPCArg::Optional::NO, "The destination directory or file"},
                },
                RPCResult{RPCResult::Type::NONE, "", ""},
                RPCExamples{
                    HelpExampleCli("backupwallet", "\"backup.dat\"")
            + HelpExampleRpc("backupwallet", "\"backup.dat\"")
                },
        [&](const RPCHelpMan& self, const JSONRPCRequest& request) -> UniValue
{
    std::shared_ptr<CWallet> const pwallet = GetWalletForJSONRPCRequest(request);
    if (!pwallet) return NullUniValue;

    // Make sure the results are valid at least up to the most recent block
    // the user could have gotten from another RPC command prior to now
    pwallet->BlockUntilSyncedToCurrentChain();

    LOCK(pwallet->cs_wallet);

    std::string strDest = request.params[0].get_str();
    if (!pwallet->BackupWallet(strDest)) {
        throw JSONRPCError(RPC_WALLET_ERROR, "Error: Wallet backup failed!");
    }

    return NullUniValue;
},
    };
}


static RPCHelpMan keypoolrefill()
{
    return RPCHelpMan{"keypoolrefill",
                "\nFills the keypool."+
        HELP_REQUIRING_PASSPHRASE,
                {
                    {"newsize", RPCArg::Type::NUM, /* default */ "100", "The new keypool size"},
                },
                RPCResult{RPCResult::Type::NONE, "", ""},
                RPCExamples{
                    HelpExampleCli("keypoolrefill", "")
            + HelpExampleRpc("keypoolrefill", "")
                },
        [&](const RPCHelpMan& self, const JSONRPCRequest& request) -> UniValue
{
    std::shared_ptr<CWallet> const pwallet = GetWalletForJSONRPCRequest(request);
    if (!pwallet) return NullUniValue;

    if (pwallet->IsLegacy() && pwallet->IsWalletFlagSet(WALLET_FLAG_DISABLE_PRIVATE_KEYS)) {
        throw JSONRPCError(RPC_WALLET_ERROR, "Error: Private keys are disabled for this wallet");
    }

    LOCK(pwallet->cs_wallet);

    // 0 is interpreted by TopUpKeyPool() as the default keypool size given by -keypool
    unsigned int kpSize = 0;
    if (!request.params[0].isNull()) {
        if (request.params[0].get_int() < 0)
            throw JSONRPCError(RPC_INVALID_PARAMETER, "Invalid parameter, expected valid size.");
        kpSize = (unsigned int)request.params[0].get_int();
    }

    EnsureWalletIsUnlocked(*pwallet);
    pwallet->TopUpKeyPool(kpSize);

    if (pwallet->GetKeyPoolSize() < kpSize) {
        throw JSONRPCError(RPC_WALLET_ERROR, "Error refreshing keypool.");
    }

    return NullUniValue;
},
    };
}


static RPCHelpMan walletpassphrase()
{
    return RPCHelpMan{"walletpassphrase",
                "\nStores the wallet decryption key in memory for 'timeout' seconds.\n"
                "This is needed prior to performing transactions related to private keys such as sending bitcoins\n"
            "\nNote:\n"
            "Issuing the walletpassphrase command while the wallet is already unlocked will set a new unlock\n"
            "time that overrides the old one.\n",
                {
                    {"passphrase", RPCArg::Type::STR, RPCArg::Optional::NO, "The wallet passphrase"},
                    {"timeout", RPCArg::Type::NUM, RPCArg::Optional::NO, "The time to keep the decryption key in seconds; capped at 100000000 (~3 years)."},
                },
                RPCResult{RPCResult::Type::NONE, "", ""},
                RPCExamples{
            "\nUnlock the wallet for 60 seconds\n"
            + HelpExampleCli("walletpassphrase", "\"my pass phrase\" 60") +
            "\nLock the wallet again (before 60 seconds)\n"
            + HelpExampleCli("walletlock", "") +
            "\nAs a JSON-RPC call\n"
            + HelpExampleRpc("walletpassphrase", "\"my pass phrase\", 60")
                },
        [&](const RPCHelpMan& self, const JSONRPCRequest& request) -> UniValue
{
    std::shared_ptr<CWallet> const wallet = GetWalletForJSONRPCRequest(request);
    if (!wallet) return NullUniValue;
    CWallet* const pwallet = wallet.get();

    int64_t nSleepTime;
    int64_t relock_time;
    // Prevent concurrent calls to walletpassphrase with the same wallet.
    LOCK(pwallet->m_unlock_mutex);
    {
        LOCK(pwallet->cs_wallet);

        if (!pwallet->IsCrypted()) {
            throw JSONRPCError(RPC_WALLET_WRONG_ENC_STATE, "Error: running with an unencrypted wallet, but walletpassphrase was called.");
        }

        // Note that the walletpassphrase is stored in request.params[0] which is not mlock()ed
        SecureString strWalletPass;
        strWalletPass.reserve(100);
        // TODO: get rid of this .c_str() by implementing SecureString::operator=(std::string)
        // Alternately, find a way to make request.params[0] mlock()'d to begin with.
        strWalletPass = request.params[0].get_str().c_str();

        // Get the timeout
        nSleepTime = request.params[1].get_int64();
        // Timeout cannot be negative, otherwise it will relock immediately
        if (nSleepTime < 0) {
            throw JSONRPCError(RPC_INVALID_PARAMETER, "Timeout cannot be negative.");
        }
        // Clamp timeout
        constexpr int64_t MAX_SLEEP_TIME = 100000000; // larger values trigger a macos/libevent bug?
        if (nSleepTime > MAX_SLEEP_TIME) {
            nSleepTime = MAX_SLEEP_TIME;
        }

        if (strWalletPass.empty()) {
            throw JSONRPCError(RPC_INVALID_PARAMETER, "passphrase can not be empty");
        }

        if (!pwallet->Unlock(strWalletPass)) {
            throw JSONRPCError(RPC_WALLET_PASSPHRASE_INCORRECT, "Error: The wallet passphrase entered was incorrect.");
        }

        pwallet->TopUpKeyPool();

        pwallet->nRelockTime = GetTime() + nSleepTime;
        relock_time = pwallet->nRelockTime;
    }

    // rpcRunLater must be called without cs_wallet held otherwise a deadlock
    // can occur. The deadlock would happen when RPCRunLater removes the
    // previous timer (and waits for the callback to finish if already running)
    // and the callback locks cs_wallet.
    AssertLockNotHeld(wallet->cs_wallet);
    // Keep a weak pointer to the wallet so that it is possible to unload the
    // wallet before the following callback is called. If a valid shared pointer
    // is acquired in the callback then the wallet is still loaded.
    std::weak_ptr<CWallet> weak_wallet = wallet;
    pwallet->chain().rpcRunLater(strprintf("lockwallet(%s)", pwallet->GetName()), [weak_wallet, relock_time] {
        if (auto shared_wallet = weak_wallet.lock()) {
            LOCK(shared_wallet->cs_wallet);
            // Skip if this is not the most recent rpcRunLater callback.
            if (shared_wallet->nRelockTime != relock_time) return;
            shared_wallet->Lock();
            shared_wallet->nRelockTime = 0;
        }
    }, nSleepTime);

    return NullUniValue;
},
    };
}


static RPCHelpMan walletpassphrasechange()
{
    return RPCHelpMan{"walletpassphrasechange",
                "\nChanges the wallet passphrase from 'oldpassphrase' to 'newpassphrase'.\n",
                {
                    {"oldpassphrase", RPCArg::Type::STR, RPCArg::Optional::NO, "The current passphrase"},
                    {"newpassphrase", RPCArg::Type::STR, RPCArg::Optional::NO, "The new passphrase"},
                },
                RPCResult{RPCResult::Type::NONE, "", ""},
                RPCExamples{
                    HelpExampleCli("walletpassphrasechange", "\"old one\" \"new one\"")
            + HelpExampleRpc("walletpassphrasechange", "\"old one\", \"new one\"")
                },
        [&](const RPCHelpMan& self, const JSONRPCRequest& request) -> UniValue
{
    std::shared_ptr<CWallet> const pwallet = GetWalletForJSONRPCRequest(request);
    if (!pwallet) return NullUniValue;

    LOCK(pwallet->cs_wallet);

    if (!pwallet->IsCrypted()) {
        throw JSONRPCError(RPC_WALLET_WRONG_ENC_STATE, "Error: running with an unencrypted wallet, but walletpassphrasechange was called.");
    }

    // TODO: get rid of these .c_str() calls by implementing SecureString::operator=(std::string)
    // Alternately, find a way to make request.params[0] mlock()'d to begin with.
    SecureString strOldWalletPass;
    strOldWalletPass.reserve(100);
    strOldWalletPass = request.params[0].get_str().c_str();

    SecureString strNewWalletPass;
    strNewWalletPass.reserve(100);
    strNewWalletPass = request.params[1].get_str().c_str();

    if (strOldWalletPass.empty() || strNewWalletPass.empty()) {
        throw JSONRPCError(RPC_INVALID_PARAMETER, "passphrase can not be empty");
    }

    if (!pwallet->ChangeWalletPassphrase(strOldWalletPass, strNewWalletPass)) {
        throw JSONRPCError(RPC_WALLET_PASSPHRASE_INCORRECT, "Error: The wallet passphrase entered was incorrect.");
    }

    return NullUniValue;
},
    };
}


static RPCHelpMan walletlock()
{
    return RPCHelpMan{"walletlock",
                "\nRemoves the wallet encryption key from memory, locking the wallet.\n"
                "After calling this method, you will need to call walletpassphrase again\n"
                "before being able to call any methods which require the wallet to be unlocked.\n",
                {},
                RPCResult{RPCResult::Type::NONE, "", ""},
                RPCExamples{
            "\nSet the passphrase for 2 minutes to perform a transaction\n"
            + HelpExampleCli("walletpassphrase", "\"my pass phrase\" 120") +
            "\nPerform a send (requires passphrase set)\n"
            + HelpExampleCli("sendtoaddress", "\"" + EXAMPLE_ADDRESS[0] + "\" 1.0") +
            "\nClear the passphrase since we are done before 2 minutes is up\n"
            + HelpExampleCli("walletlock", "") +
            "\nAs a JSON-RPC call\n"
            + HelpExampleRpc("walletlock", "")
                },
        [&](const RPCHelpMan& self, const JSONRPCRequest& request) -> UniValue
{
    std::shared_ptr<CWallet> const pwallet = GetWalletForJSONRPCRequest(request);
    if (!pwallet) return NullUniValue;

    LOCK(pwallet->cs_wallet);

    if (!pwallet->IsCrypted()) {
        throw JSONRPCError(RPC_WALLET_WRONG_ENC_STATE, "Error: running with an unencrypted wallet, but walletlock was called.");
    }

    pwallet->Lock();
    pwallet->nRelockTime = 0;

    return NullUniValue;
},
    };
}


static RPCHelpMan encryptwallet()
{
    return RPCHelpMan{"encryptwallet",
                "\nEncrypts the wallet with 'passphrase'. This is for first time encryption.\n"
                "After this, any calls that interact with private keys such as sending or signing \n"
                "will require the passphrase to be set prior the making these calls.\n"
                "Use the walletpassphrase call for this, and then walletlock call.\n"
                "If the wallet is already encrypted, use the walletpassphrasechange call.\n",
                {
                    {"passphrase", RPCArg::Type::STR, RPCArg::Optional::NO, "The pass phrase to encrypt the wallet with. It must be at least 1 character, but should be long."},
                },
                RPCResult{RPCResult::Type::STR, "", "A string with further instructions"},
                RPCExamples{
            "\nEncrypt your wallet\n"
            + HelpExampleCli("encryptwallet", "\"my pass phrase\"") +
            "\nNow set the passphrase to use the wallet, such as for signing or sending bitcoin\n"
            + HelpExampleCli("walletpassphrase", "\"my pass phrase\"") +
            "\nNow we can do something like sign\n"
            + HelpExampleCli("signmessage", "\"address\" \"test message\"") +
            "\nNow lock the wallet again by removing the passphrase\n"
            + HelpExampleCli("walletlock", "") +
            "\nAs a JSON-RPC call\n"
            + HelpExampleRpc("encryptwallet", "\"my pass phrase\"")
                },
        [&](const RPCHelpMan& self, const JSONRPCRequest& request) -> UniValue
{
    std::shared_ptr<CWallet> const pwallet = GetWalletForJSONRPCRequest(request);
    if (!pwallet) return NullUniValue;

    LOCK(pwallet->cs_wallet);

    if (pwallet->IsWalletFlagSet(WALLET_FLAG_DISABLE_PRIVATE_KEYS)) {
        throw JSONRPCError(RPC_WALLET_ENCRYPTION_FAILED, "Error: wallet does not contain private keys, nothing to encrypt.");
    }

    if (pwallet->IsCrypted()) {
        throw JSONRPCError(RPC_WALLET_WRONG_ENC_STATE, "Error: running with an encrypted wallet, but encryptwallet was called.");
    }

    // TODO: get rid of this .c_str() by implementing SecureString::operator=(std::string)
    // Alternately, find a way to make request.params[0] mlock()'d to begin with.
    SecureString strWalletPass;
    strWalletPass.reserve(100);
    strWalletPass = request.params[0].get_str().c_str();

    if (strWalletPass.empty()) {
        throw JSONRPCError(RPC_INVALID_PARAMETER, "passphrase can not be empty");
    }

    if (!pwallet->EncryptWallet(strWalletPass)) {
        throw JSONRPCError(RPC_WALLET_ENCRYPTION_FAILED, "Error: Failed to encrypt the wallet.");
    }

    return "wallet encrypted; The keypool has been flushed and a new HD seed was generated (if you are using HD). You need to make a new backup.";
},
    };
}

static RPCHelpMan lockunspent()
{
    return RPCHelpMan{"lockunspent",
                "\nUpdates list of temporarily unspendable outputs.\n"
                "Temporarily lock (unlock=false) or unlock (unlock=true) specified transaction outputs.\n"
                "If no transaction outputs are specified when unlocking then all current locked transaction outputs are unlocked.\n"
                "A locked transaction output will not be chosen by automatic coin selection, when spending bitcoins.\n"
                "Manually selected coins are automatically unlocked.\n"
                "Locks are stored in memory only. Nodes start with zero locked outputs, and the locked output list\n"
                "is always cleared (by virtue of process exit) when a node stops or fails.\n"
                "Also see the listunspent call\n",
                {
                    {"unlock", RPCArg::Type::BOOL, RPCArg::Optional::NO, "Whether to unlock (true) or lock (false) the specified transactions"},
                    {"transactions", RPCArg::Type::ARR, /* default */ "empty array", "The transaction outputs and within each, the txid (string) vout (numeric).",
                        {
                            {"", RPCArg::Type::OBJ, RPCArg::Optional::OMITTED, "",
                                {
                                    {"txid", RPCArg::Type::STR_HEX, RPCArg::Optional::NO, "The transaction id"},
                                    {"vout", RPCArg::Type::NUM, RPCArg::Optional::NO, "The output number"},
                                },
                            },
                        },
                    },
                },
                RPCResult{
                    RPCResult::Type::BOOL, "", "Whether the command was successful or not"
                },
                RPCExamples{
            "\nList the unspent transactions\n"
            + HelpExampleCli("listunspent", "") +
            "\nLock an unspent transaction\n"
            + HelpExampleCli("lockunspent", "false \"[{\\\"txid\\\":\\\"a08e6907dbbd3d809776dbfc5d82e371b764ed838b5655e72f463568df1aadf0\\\",\\\"vout\\\":1}]\"") +
            "\nList the locked transactions\n"
            + HelpExampleCli("listlockunspent", "") +
            "\nUnlock the transaction again\n"
            + HelpExampleCli("lockunspent", "true \"[{\\\"txid\\\":\\\"a08e6907dbbd3d809776dbfc5d82e371b764ed838b5655e72f463568df1aadf0\\\",\\\"vout\\\":1}]\"") +
            "\nAs a JSON-RPC call\n"
            + HelpExampleRpc("lockunspent", "false, \"[{\\\"txid\\\":\\\"a08e6907dbbd3d809776dbfc5d82e371b764ed838b5655e72f463568df1aadf0\\\",\\\"vout\\\":1}]\"")
                },
        [&](const RPCHelpMan& self, const JSONRPCRequest& request) -> UniValue
{
    std::shared_ptr<CWallet> const pwallet = GetWalletForJSONRPCRequest(request);
    if (!pwallet) return NullUniValue;

    // Make sure the results are valid at least up to the most recent block
    // the user could have gotten from another RPC command prior to now
    pwallet->BlockUntilSyncedToCurrentChain();

    LOCK(pwallet->cs_wallet);

    RPCTypeCheckArgument(request.params[0], UniValue::VBOOL);

    bool fUnlock = request.params[0].get_bool();

    if (request.params[1].isNull()) {
        if (fUnlock)
            pwallet->UnlockAllCoins();
        return true;
    }

    RPCTypeCheckArgument(request.params[1], UniValue::VARR);

    const UniValue& output_params = request.params[1];

    // Create and validate the COutPoints first.

    std::vector<COutPoint> outputs;
    outputs.reserve(output_params.size());

    for (unsigned int idx = 0; idx < output_params.size(); idx++) {
        const UniValue& o = output_params[idx].get_obj();

        RPCTypeCheckObj(o,
            {
                {"txid", UniValueType(UniValue::VSTR)},
                {"vout", UniValueType(UniValue::VNUM)},
            });

        const uint256 txid(ParseHashO(o, "txid"));
        const int nOutput = find_value(o, "vout").get_int();
        if (nOutput < 0) {
            throw JSONRPCError(RPC_INVALID_PARAMETER, "Invalid parameter, vout cannot be negative");
        }

        const COutPoint outpt(txid, nOutput);

        const auto it = pwallet->mapWallet.find(outpt.hash);
        if (it == pwallet->mapWallet.end()) {
            throw JSONRPCError(RPC_INVALID_PARAMETER, "Invalid parameter, unknown transaction");
        }

        const CWalletTx& trans = it->second;

        if (outpt.n >= trans.tx->vout.size()) {
            throw JSONRPCError(RPC_INVALID_PARAMETER, "Invalid parameter, vout index out of bounds");
        }

        if (pwallet->IsSpent(outpt.hash, outpt.n)) {
            throw JSONRPCError(RPC_INVALID_PARAMETER, "Invalid parameter, expected unspent output");
        }

        const bool is_locked = pwallet->IsLockedCoin(outpt.hash, outpt.n);

        if (fUnlock && !is_locked) {
            throw JSONRPCError(RPC_INVALID_PARAMETER, "Invalid parameter, expected locked output");
        }

        if (!fUnlock && is_locked) {
            throw JSONRPCError(RPC_INVALID_PARAMETER, "Invalid parameter, output already locked");
        }

        outputs.push_back(outpt);
    }

    // Atomically set (un)locked status for the outputs.
    for (const COutPoint& outpt : outputs) {
        if (fUnlock) pwallet->UnlockCoin(outpt);
        else pwallet->LockCoin(outpt);
    }

    return true;
},
    };
}

static RPCHelpMan listlockunspent()
{
    return RPCHelpMan{"listlockunspent",
                "\nReturns list of temporarily unspendable outputs.\n"
                "See the lockunspent call to lock and unlock transactions for spending.\n",
                {},
                RPCResult{
                    RPCResult::Type::ARR, "", "",
                    {
                        {RPCResult::Type::OBJ, "", "",
                        {
                            {RPCResult::Type::STR_HEX, "txid", "The transaction id locked"},
                            {RPCResult::Type::NUM, "vout", "The vout value"},
                        }},
                    }
                },
                RPCExamples{
            "\nList the unspent transactions\n"
            + HelpExampleCli("listunspent", "") +
            "\nLock an unspent transaction\n"
            + HelpExampleCli("lockunspent", "false \"[{\\\"txid\\\":\\\"a08e6907dbbd3d809776dbfc5d82e371b764ed838b5655e72f463568df1aadf0\\\",\\\"vout\\\":1}]\"") +
            "\nList the locked transactions\n"
            + HelpExampleCli("listlockunspent", "") +
            "\nUnlock the transaction again\n"
            + HelpExampleCli("lockunspent", "true \"[{\\\"txid\\\":\\\"a08e6907dbbd3d809776dbfc5d82e371b764ed838b5655e72f463568df1aadf0\\\",\\\"vout\\\":1}]\"") +
            "\nAs a JSON-RPC call\n"
            + HelpExampleRpc("listlockunspent", "")
                },
        [&](const RPCHelpMan& self, const JSONRPCRequest& request) -> UniValue
{
    std::shared_ptr<CWallet> const pwallet = GetWalletForJSONRPCRequest(request);
    if (!pwallet) return NullUniValue;

    LOCK(pwallet->cs_wallet);

    std::vector<COutPoint> vOutpts;
    pwallet->ListLockedCoins(vOutpts);

    UniValue ret(UniValue::VARR);

    for (const COutPoint& outpt : vOutpts) {
        UniValue o(UniValue::VOBJ);

        o.pushKV("txid", outpt.hash.GetHex());
        o.pushKV("vout", (int)outpt.n);
        ret.push_back(o);
    }

    return ret;
},
    };
}

static RPCHelpMan settxfee()
{
    return RPCHelpMan{"settxfee",
                "\nSet the transaction fee per kB for this wallet. Overrides the global -paytxfee command line parameter.\n"
                "Can be deactivated by passing 0 as the fee. In that case automatic fee selection will be used by default.\n",
                {
                    {"amount", RPCArg::Type::AMOUNT, RPCArg::Optional::NO, "The transaction fee in " + CURRENCY_UNIT + "/kvB"},
                },
                RPCResult{
                    RPCResult::Type::BOOL, "", "Returns true if successful"
                },
                RPCExamples{
                    HelpExampleCli("settxfee", "0.00001")
            + HelpExampleRpc("settxfee", "0.00001")
                },
        [&](const RPCHelpMan& self, const JSONRPCRequest& request) -> UniValue
{
    std::shared_ptr<CWallet> const pwallet = GetWalletForJSONRPCRequest(request);
    if (!pwallet) return NullUniValue;

    LOCK(pwallet->cs_wallet);

    CAmount nAmount = AmountFromValue(request.params[0]);
    CFeeRate tx_fee_rate(nAmount, 1000);
    CFeeRate max_tx_fee_rate(pwallet->m_default_max_tx_fee, 1000);
    if (tx_fee_rate == CFeeRate(0)) {
        // automatic selection
    } else if (tx_fee_rate < pwallet->chain().relayMinFee()) {
        throw JSONRPCError(RPC_INVALID_PARAMETER, strprintf("txfee cannot be less than min relay tx fee (%s)", pwallet->chain().relayMinFee().ToString()));
    } else if (tx_fee_rate < pwallet->m_min_fee) {
        throw JSONRPCError(RPC_INVALID_PARAMETER, strprintf("txfee cannot be less than wallet min fee (%s)", pwallet->m_min_fee.ToString()));
    } else if (tx_fee_rate > max_tx_fee_rate) {
        throw JSONRPCError(RPC_INVALID_PARAMETER, strprintf("txfee cannot be more than wallet max tx fee (%s)", max_tx_fee_rate.ToString()));
    }

    pwallet->m_pay_tx_fee = tx_fee_rate;
    return true;
},
    };
}

static RPCHelpMan getbalances()
{
    return RPCHelpMan{
        "getbalances",
        "Returns an object with all balances in " + CURRENCY_UNIT + ".\n",
        {},
        RPCResult{
            RPCResult::Type::OBJ, "", "",
            {
                {RPCResult::Type::OBJ, "mine", "balances from outputs that the wallet can sign",
                {
                    {RPCResult::Type::STR_AMOUNT, "trusted", "trusted balance (outputs created by the wallet or confirmed outputs)"},
                    {RPCResult::Type::STR_AMOUNT, "untrusted_pending", "untrusted pending balance (outputs created by others that are in the mempool)"},
                    {RPCResult::Type::STR_AMOUNT, "immature", "balance from immature coinbase outputs"},
                    {RPCResult::Type::STR_AMOUNT, "used", "(only present if avoid_reuse is set) balance from coins sent to addresses that were previously spent from (potentially privacy violating)"},
                }},
                {RPCResult::Type::OBJ, "watchonly", "watchonly balances (not present if wallet does not watch anything)",
                {
                    {RPCResult::Type::STR_AMOUNT, "trusted", "trusted balance (outputs created by the wallet or confirmed outputs)"},
                    {RPCResult::Type::STR_AMOUNT, "untrusted_pending", "untrusted pending balance (outputs created by others that are in the mempool)"},
                    {RPCResult::Type::STR_AMOUNT, "immature", "balance from immature coinbase outputs"},
                }},
            }
            },
        RPCExamples{
            HelpExampleCli("getbalances", "") +
            HelpExampleRpc("getbalances", "")},
        [&](const RPCHelpMan& self, const JSONRPCRequest& request) -> UniValue
{
    std::shared_ptr<CWallet> const rpc_wallet = GetWalletForJSONRPCRequest(request);
    if (!rpc_wallet) return NullUniValue;
    CWallet& wallet = *rpc_wallet;

    // Make sure the results are valid at least up to the most recent block
    // the user could have gotten from another RPC command prior to now
    wallet.BlockUntilSyncedToCurrentChain();

    LOCK(wallet.cs_wallet);

    const auto bal = wallet.GetBalance();
    UniValue balances{UniValue::VOBJ};
    {
        UniValue balances_mine{UniValue::VOBJ};
        balances_mine.pushKV("trusted", AmountMapToUniv(bal.m_mine_trusted, ""));
        balances_mine.pushKV("untrusted_pending", AmountMapToUniv(bal.m_mine_untrusted_pending, ""));
        balances_mine.pushKV("immature", AmountMapToUniv(bal.m_mine_immature, ""));
        if (wallet.IsWalletFlagSet(WALLET_FLAG_AVOID_REUSE)) {
            // If the AVOID_REUSE flag is set, bal has been set to just the un-reused address balance. Get
            // the total balance, and then subtract bal to get the reused address balance.
            const auto full_bal = wallet.GetBalance(0, false);
            balances_mine.pushKV("used", AmountMapToUniv(full_bal.m_mine_trusted + full_bal.m_mine_untrusted_pending - bal.m_mine_trusted - bal.m_mine_untrusted_pending, ""));
        }
        balances.pushKV("mine", balances_mine);
    }
    auto spk_man = wallet.GetLegacyScriptPubKeyMan();
    if (spk_man && spk_man->HaveWatchOnly()) {
        UniValue balances_watchonly{UniValue::VOBJ};
        balances_watchonly.pushKV("trusted", AmountMapToUniv(bal.m_watchonly_trusted, ""));
        balances_watchonly.pushKV("untrusted_pending", AmountMapToUniv(bal.m_watchonly_untrusted_pending, ""));
        balances_watchonly.pushKV("immature", AmountMapToUniv(bal.m_watchonly_immature, ""));
        balances.pushKV("watchonly", balances_watchonly);
    }
    return balances;
},
    };
}

static RPCHelpMan getwalletinfo()
{
    return RPCHelpMan{"getwalletinfo",
                "Returns an object containing various wallet state info.\n",
                {},
                RPCResult{
                    RPCResult::Type::OBJ, "", "",
                    {
                        {
                        {RPCResult::Type::STR, "walletname", "the wallet name"},
                        {RPCResult::Type::NUM, "walletversion", "the wallet version"},
                        {RPCResult::Type::STR, "format", "the database format (bdb or sqlite)"},
                        {RPCResult::Type::STR_AMOUNT, "balance", "DEPRECATED. Identical to getbalances().mine.trusted"},
                        {RPCResult::Type::STR_AMOUNT, "unconfirmed_balance", "DEPRECATED. Identical to getbalances().mine.untrusted_pending"},
                        {RPCResult::Type::STR_AMOUNT, "immature_balance", "DEPRECATED. Identical to getbalances().mine.immature"},
                        {RPCResult::Type::NUM, "txcount", "the total number of transactions in the wallet"},
                        {RPCResult::Type::NUM_TIME, "keypoololdest", "the " + UNIX_EPOCH_TIME + " of the oldest pre-generated key in the key pool. Legacy wallets only."},
                        {RPCResult::Type::NUM, "keypoolsize", "how many new keys are pre-generated (only counts external keys)"},
                        {RPCResult::Type::NUM, "keypoolsize_hd_internal", "how many new keys are pre-generated for internal use (used for change outputs, only appears if the wallet is using this feature, otherwise external keys are used)"},
                        {RPCResult::Type::NUM_TIME, "unlocked_until", /* optional */ true, "the " + UNIX_EPOCH_TIME + " until which the wallet is unlocked for transfers, or 0 if the wallet is locked (only present for passphrase-encrypted wallets)"},
                        {RPCResult::Type::STR_AMOUNT, "paytxfee", "the transaction fee configuration, set in " + CURRENCY_UNIT + "/kvB"},
                        {RPCResult::Type::STR_HEX, "hdseedid", /* optional */ true, "the Hash160 of the HD seed (only present when HD is enabled)"},
                        {RPCResult::Type::BOOL, "private_keys_enabled", "false if privatekeys are disabled for this wallet (enforced watch-only wallet)"},
                        {RPCResult::Type::BOOL, "avoid_reuse", "whether this wallet tracks clean/dirty coins in terms of reuse"},
                        {RPCResult::Type::OBJ, "scanning", "current scanning details, or false if no scan is in progress",
                        {
                            {RPCResult::Type::NUM, "duration", "elapsed seconds since scan start"},
                            {RPCResult::Type::NUM, "progress", "scanning progress percentage [0.0, 1.0]"},
                        }},
                        {RPCResult::Type::BOOL, "descriptors", "whether this wallet uses descriptors for scriptPubKey management"},
                    }},
                },
                RPCExamples{
                    HelpExampleCli("getwalletinfo", "")
            + HelpExampleRpc("getwalletinfo", "")
                },
        [&](const RPCHelpMan& self, const JSONRPCRequest& request) -> UniValue
{
    std::shared_ptr<CWallet> const pwallet = GetWalletForJSONRPCRequest(request);
    if (!pwallet) return NullUniValue;

    // Make sure the results are valid at least up to the most recent block
    // the user could have gotten from another RPC command prior to now
    pwallet->BlockUntilSyncedToCurrentChain();

    LOCK(pwallet->cs_wallet);

    UniValue obj(UniValue::VOBJ);

    size_t kpExternalSize = pwallet->KeypoolCountExternalKeys();
    const auto bal = pwallet->GetBalance();
    int64_t kp_oldest = pwallet->GetOldestKeyPoolTime();
    obj.pushKV("walletname", pwallet->GetName());
    obj.pushKV("walletversion", pwallet->GetVersion());
    obj.pushKV("format", pwallet->GetDatabase().Format());
    obj.pushKV("balance", AmountMapToUniv(bal.m_mine_trusted, ""));
    obj.pushKV("unconfirmed_balance", AmountMapToUniv(bal.m_mine_untrusted_pending, ""));
    obj.pushKV("immature_balance", AmountMapToUniv(bal.m_mine_immature,  ""));
    obj.pushKV("txcount",       (int)pwallet->mapWallet.size());
    if (kp_oldest > 0) {
        obj.pushKV("keypoololdest", kp_oldest);
    }
    obj.pushKV("keypoolsize", (int64_t)kpExternalSize);

    LegacyScriptPubKeyMan* spk_man = pwallet->GetLegacyScriptPubKeyMan();
    if (spk_man) {
        CKeyID seed_id = spk_man->GetHDChain().seed_id;
        if (!seed_id.IsNull()) {
            obj.pushKV("hdseedid", seed_id.GetHex());
        }
    }

    if (pwallet->CanSupportFeature(FEATURE_HD_SPLIT)) {
        obj.pushKV("keypoolsize_hd_internal",   (int64_t)(pwallet->GetKeyPoolSize() - kpExternalSize));
    }
    if (pwallet->IsCrypted()) {
        obj.pushKV("unlocked_until", pwallet->nRelockTime);
    }
    obj.pushKV("paytxfee", ValueFromAmount(pwallet->m_pay_tx_fee.GetFeePerK()));
    obj.pushKV("private_keys_enabled", !pwallet->IsWalletFlagSet(WALLET_FLAG_DISABLE_PRIVATE_KEYS));
    obj.pushKV("avoid_reuse", pwallet->IsWalletFlagSet(WALLET_FLAG_AVOID_REUSE));
    if (pwallet->IsScanning()) {
        UniValue scanning(UniValue::VOBJ);
        scanning.pushKV("duration", pwallet->ScanningDuration() / 1000);
        scanning.pushKV("progress", pwallet->ScanningProgress());
        obj.pushKV("scanning", scanning);
    } else {
        obj.pushKV("scanning", false);
    }
    obj.pushKV("descriptors", pwallet->IsWalletFlagSet(WALLET_FLAG_DESCRIPTORS));
    return obj;
},
    };
}

static RPCHelpMan listwalletdir()
{
    return RPCHelpMan{"listwalletdir",
                "Returns a list of wallets in the wallet directory.\n",
                {},
                RPCResult{
                    RPCResult::Type::OBJ, "", "",
                    {
                        {RPCResult::Type::ARR, "wallets", "",
                        {
                            {RPCResult::Type::OBJ, "", "",
                            {
                                {RPCResult::Type::STR, "name", "The wallet name"},
                            }},
                        }},
                    }
                },
                RPCExamples{
                    HelpExampleCli("listwalletdir", "")
            + HelpExampleRpc("listwalletdir", "")
                },
        [&](const RPCHelpMan& self, const JSONRPCRequest& request) -> UniValue
{
    UniValue wallets(UniValue::VARR);
    for (const auto& path : ListDatabases(GetWalletDir())) {
        UniValue wallet(UniValue::VOBJ);
        wallet.pushKV("name", path.string());
        wallets.push_back(wallet);
    }

    UniValue result(UniValue::VOBJ);
    result.pushKV("wallets", wallets);
    return result;
},
    };
}

static RPCHelpMan listwallets()
{
    return RPCHelpMan{"listwallets",
                "Returns a list of currently loaded wallets.\n"
                "For full information on the wallet, use \"getwalletinfo\"\n",
                {},
                RPCResult{
                    RPCResult::Type::ARR, "", "",
                    {
                        {RPCResult::Type::STR, "walletname", "the wallet name"},
                    }
                },
                RPCExamples{
                    HelpExampleCli("listwallets", "")
            + HelpExampleRpc("listwallets", "")
                },
        [&](const RPCHelpMan& self, const JSONRPCRequest& request) -> UniValue
{
    UniValue obj(UniValue::VARR);

    for (const std::shared_ptr<CWallet>& wallet : GetWallets()) {
        LOCK(wallet->cs_wallet);
        obj.push_back(wallet->GetName());
    }

    return obj;
},
    };
}

static RPCHelpMan loadwallet()
{
    return RPCHelpMan{"loadwallet",
                "\nLoads a wallet from a wallet file or directory."
                "\nNote that all wallet command-line options used when starting elementsd will be"
                "\napplied to the new wallet (eg -rescan, etc).\n",
                {
                    {"filename", RPCArg::Type::STR, RPCArg::Optional::NO, "The wallet directory or .dat file."},
                    {"load_on_startup", RPCArg::Type::BOOL, /* default */ "null", "Save wallet name to persistent settings and load on startup. True to add wallet to startup list, false to remove, null to leave unchanged."},
                },
                RPCResult{
                    RPCResult::Type::OBJ, "", "",
                    {
                        {RPCResult::Type::STR, "name", "The wallet name if loaded successfully."},
                        {RPCResult::Type::STR, "warning", "Warning message if wallet was not loaded cleanly."},
                    }
                },
                RPCExamples{
                    HelpExampleCli("loadwallet", "\"test.dat\"")
            + HelpExampleRpc("loadwallet", "\"test.dat\"")
                },
        [&](const RPCHelpMan& self, const JSONRPCRequest& request) -> UniValue
{
    WalletContext& context = EnsureWalletContext(request.context);
    const std::string name(request.params[0].get_str());

    DatabaseOptions options;
    DatabaseStatus status;
    options.require_existing = true;
    bilingual_str error;
    std::vector<bilingual_str> warnings;
    Optional<bool> load_on_start = request.params[1].isNull() ? nullopt : Optional<bool>(request.params[1].get_bool());
    std::shared_ptr<CWallet> const wallet = LoadWallet(*context.chain, name, load_on_start, options, status, error, warnings);
    if (!wallet) {
        // Map bad format to not found, since bad format is returned when the
        // wallet directory exists, but doesn't contain a data file.
        RPCErrorCode code = RPC_WALLET_ERROR;
        switch (status) {
            case DatabaseStatus::FAILED_NOT_FOUND:
            case DatabaseStatus::FAILED_BAD_FORMAT:
                code = RPC_WALLET_NOT_FOUND;
                break;
            case DatabaseStatus::FAILED_ALREADY_LOADED:
                code = RPC_WALLET_ALREADY_LOADED;
                break;
            default: // RPC_WALLET_ERROR is returned for all other cases.
                break;
        }
        throw JSONRPCError(code, error.original);
    }

    UniValue obj(UniValue::VOBJ);
    obj.pushKV("name", wallet->GetName());
    obj.pushKV("warning", Join(warnings, Untranslated("\n")).original);

    return obj;
},
    };
}

static RPCHelpMan setwalletflag()
{
            std::string flags = "";
            for (auto& it : WALLET_FLAG_MAP)
                if (it.second & MUTABLE_WALLET_FLAGS)
                    flags += (flags == "" ? "" : ", ") + it.first;

    return RPCHelpMan{"setwalletflag",
                "\nChange the state of the given wallet flag for a wallet.\n",
                {
                    {"flag", RPCArg::Type::STR, RPCArg::Optional::NO, "The name of the flag to change. Current available flags: " + flags},
                    {"value", RPCArg::Type::BOOL, /* default */ "true", "The new state."},
                },
                RPCResult{
                    RPCResult::Type::OBJ, "", "",
                    {
                        {RPCResult::Type::STR, "flag_name", "The name of the flag that was modified"},
                        {RPCResult::Type::BOOL, "flag_state", "The new state of the flag"},
                        {RPCResult::Type::STR, "warnings", "Any warnings associated with the change"},
                    }
                },
                RPCExamples{
                    HelpExampleCli("setwalletflag", "avoid_reuse")
                  + HelpExampleRpc("setwalletflag", "\"avoid_reuse\"")
                },
        [&](const RPCHelpMan& self, const JSONRPCRequest& request) -> UniValue
{
    std::shared_ptr<CWallet> const pwallet = GetWalletForJSONRPCRequest(request);
    if (!pwallet) return NullUniValue;

    std::string flag_str = request.params[0].get_str();
    bool value = request.params[1].isNull() || request.params[1].get_bool();

    if (!WALLET_FLAG_MAP.count(flag_str)) {
        throw JSONRPCError(RPC_INVALID_PARAMETER, strprintf("Unknown wallet flag: %s", flag_str));
    }

    auto flag = WALLET_FLAG_MAP.at(flag_str);

    if (!(flag & MUTABLE_WALLET_FLAGS)) {
        throw JSONRPCError(RPC_INVALID_PARAMETER, strprintf("Wallet flag is immutable: %s", flag_str));
    }

    UniValue res(UniValue::VOBJ);

    if (pwallet->IsWalletFlagSet(flag) == value) {
        throw JSONRPCError(RPC_INVALID_PARAMETER, strprintf("Wallet flag is already set to %s: %s", value ? "true" : "false", flag_str));
    }

    res.pushKV("flag_name", flag_str);
    res.pushKV("flag_state", value);

    if (value) {
        pwallet->SetWalletFlag(flag);
    } else {
        pwallet->UnsetWalletFlag(flag);
    }

    if (flag && value && WALLET_FLAG_CAVEATS.count(flag)) {
        res.pushKV("warnings", WALLET_FLAG_CAVEATS.at(flag));
    }

    return res;
},
    };
}

static RPCHelpMan createwallet()
{
    return RPCHelpMan{
        "createwallet",
        "\nCreates and loads a new wallet.\n",
        {
            {"wallet_name", RPCArg::Type::STR, RPCArg::Optional::NO, "The name for the new wallet. If this is a path, the wallet will be created at the path location."},
            {"disable_private_keys", RPCArg::Type::BOOL, /* default */ "false", "Disable the possibility of private keys (only watchonlys are possible in this mode)."},
            {"blank", RPCArg::Type::BOOL, /* default */ "false", "Create a blank wallet. A blank wallet has no keys or HD seed. One can be set using sethdseed."},
            {"passphrase", RPCArg::Type::STR, RPCArg::Optional::OMITTED, "Encrypt the wallet with this passphrase."},
            {"avoid_reuse", RPCArg::Type::BOOL, /* default */ "false", "Keep track of coin reuse, and treat dirty and clean coins differently with privacy considerations in mind."},
            {"descriptors", RPCArg::Type::BOOL, /* default */ "false", "Create a native descriptor wallet. The wallet will use descriptors internally to handle address creation"},
            {"load_on_startup", RPCArg::Type::BOOL, /* default */ "null", "Save wallet name to persistent settings and load on startup. True to add wallet to startup list, false to remove, null to leave unchanged."},
            {"external_signer", RPCArg::Type::BOOL, /* default */ "false", "Use an external signer such as a hardware wallet. Requires -signer to be configured. Wallet creation will fail if keys cannot be fetched. Requires disable_private_keys and descriptors set to true."},
        },
        RPCResult{
            RPCResult::Type::OBJ, "", "",
            {
                {RPCResult::Type::STR, "name", "The wallet name if created successfully. If the wallet was created using a full path, the wallet_name will be the full path."},
                {RPCResult::Type::STR, "warning", "Warning message if wallet was not loaded cleanly."},
            }
        },
        RPCExamples{
            HelpExampleCli("createwallet", "\"testwallet\"")
            + HelpExampleRpc("createwallet", "\"testwallet\"")
        },
        [&](const RPCHelpMan& self, const JSONRPCRequest& request) -> UniValue
{
    WalletContext& context = EnsureWalletContext(request.context);
    uint64_t flags = 0;
    if (!request.params[1].isNull() && request.params[1].get_bool()) {
        flags |= WALLET_FLAG_DISABLE_PRIVATE_KEYS;
    }

    if (!request.params[2].isNull() && request.params[2].get_bool()) {
        flags |= WALLET_FLAG_BLANK_WALLET;
    }
    SecureString passphrase;
    passphrase.reserve(100);
    std::vector<bilingual_str> warnings;
    if (!request.params[3].isNull()) {
        passphrase = request.params[3].get_str().c_str();
        if (passphrase.empty()) {
            // Empty string means unencrypted
            warnings.emplace_back(Untranslated("Empty string given as passphrase, wallet will not be encrypted."));
        }
    }

    if (!request.params[4].isNull() && request.params[4].get_bool()) {
        flags |= WALLET_FLAG_AVOID_REUSE;
    }
    if (!request.params[5].isNull() && request.params[5].get_bool()) {
#ifndef USE_SQLITE
        throw JSONRPCError(RPC_WALLET_ERROR, "Compiled without sqlite support (required for descriptor wallets)");
#endif
        flags |= WALLET_FLAG_DESCRIPTORS;
        warnings.emplace_back(Untranslated("Wallet is an experimental descriptor wallet"));
    }
    if (!request.params[7].isNull() && request.params[7].get_bool()) {
#ifdef ENABLE_EXTERNAL_SIGNER
        flags |= WALLET_FLAG_EXTERNAL_SIGNER;
#else
        throw JSONRPCError(RPC_WALLET_ERROR, "Configure with --enable-external-signer to use this");
#endif
    }

#ifndef USE_BDB
    if (!(flags & WALLET_FLAG_DESCRIPTORS)) {
        throw JSONRPCError(RPC_WALLET_ERROR, "Compiled without bdb support (required for legacy wallets)");
    }
#endif

    DatabaseOptions options;
    DatabaseStatus status;
    options.require_create = true;
    options.create_flags = flags;
    options.create_passphrase = passphrase;
    bilingual_str error;
    Optional<bool> load_on_start = request.params[6].isNull() ? nullopt : Optional<bool>(request.params[6].get_bool());
    std::shared_ptr<CWallet> wallet = CreateWallet(*context.chain, request.params[0].get_str(), load_on_start, options, status, error, warnings);
    if (!wallet) {
        RPCErrorCode code = status == DatabaseStatus::FAILED_ENCRYPT ? RPC_WALLET_ENCRYPTION_FAILED : RPC_WALLET_ERROR;
        throw JSONRPCError(code, error.original);
    }

    UniValue obj(UniValue::VOBJ);
    obj.pushKV("name", wallet->GetName());
    obj.pushKV("warning", Join(warnings, Untranslated("\n")).original);

    return obj;
},
    };
}

static RPCHelpMan unloadwallet()
{
    return RPCHelpMan{"unloadwallet",
                "Unloads the wallet referenced by the request endpoint otherwise unloads the wallet specified in the argument.\n"
                "Specifying the wallet name on a wallet endpoint is invalid.",
                {
                    {"wallet_name", RPCArg::Type::STR, /* default */ "the wallet name from the RPC endpoint", "The name of the wallet to unload. If provided both here and in the RPC endpoint, the two must be identical."},
                    {"load_on_startup", RPCArg::Type::BOOL, /* default */ "null", "Save wallet name to persistent settings and load on startup. True to add wallet to startup list, false to remove, null to leave unchanged."},
                },
                RPCResult{RPCResult::Type::OBJ, "", "", {
                    {RPCResult::Type::STR, "warning", "Warning message if wallet was not unloaded cleanly."},
                }},
                RPCExamples{
                    HelpExampleCli("unloadwallet", "wallet_name")
            + HelpExampleRpc("unloadwallet", "wallet_name")
                },
        [&](const RPCHelpMan& self, const JSONRPCRequest& request) -> UniValue
{
    std::string wallet_name;
    if (GetWalletNameFromJSONRPCRequest(request, wallet_name)) {
        if (!(request.params[0].isNull() || request.params[0].get_str() == wallet_name)) {
            throw JSONRPCError(RPC_INVALID_PARAMETER, "RPC endpoint wallet and wallet_name parameter specify different wallets");
        }
    } else {
        wallet_name = request.params[0].get_str();
    }

    std::shared_ptr<CWallet> wallet = GetWallet(wallet_name);
    if (!wallet) {
        throw JSONRPCError(RPC_WALLET_NOT_FOUND, "Requested wallet does not exist or is not loaded");
    }

    // Release the "main" shared pointer and prevent further notifications.
    // Note that any attempt to load the same wallet would fail until the wallet
    // is destroyed (see CheckUniqueFileid).
    std::vector<bilingual_str> warnings;
    Optional<bool> load_on_start = request.params[1].isNull() ? nullopt : Optional<bool>(request.params[1].get_bool());
    if (!RemoveWallet(wallet, load_on_start, warnings)) {
        throw JSONRPCError(RPC_MISC_ERROR, "Requested wallet already unloaded");
    }

    UnloadWallet(std::move(wallet));

    UniValue result(UniValue::VOBJ);
    result.pushKV("warning", Join(warnings, Untranslated("\n")).original);
    return result;
},
    };
}

static RPCHelpMan listunspent()
{
    return RPCHelpMan{
                "listunspent",
                "\nReturns array of unspent transaction outputs\n"
                "with between minconf and maxconf (inclusive) confirmations.\n"
                "Optionally filter to only include txouts paid to specified addresses.\n",
                {
                    {"minconf", RPCArg::Type::NUM, /* default */ "1", "The minimum confirmations to filter"},
                    {"maxconf", RPCArg::Type::NUM, /* default */ "9999999", "The maximum confirmations to filter"},
                    {"addresses", RPCArg::Type::ARR, /* default */ "empty array", "The addresses to filter",
                        {
                            {"address", RPCArg::Type::STR, RPCArg::Optional::OMITTED, "address"},
                        },
                    },
                    {"include_unsafe", RPCArg::Type::BOOL, /* default */ "true", "Include outputs that are not safe to spend\n"
                              "See description of \"safe\" attribute below."},
                    {"query_options", RPCArg::Type::OBJ, RPCArg::Optional::OMITTED_NAMED_ARG, "JSON with query options",
                        {
                            {"minimumAmount", RPCArg::Type::AMOUNT, /* default */ "0", "Minimum value of each UTXO in " + CURRENCY_UNIT + ""},
                            {"maximumAmount", RPCArg::Type::AMOUNT, /* default */ "unlimited", "Maximum value of each UTXO in " + CURRENCY_UNIT + ""},
                            {"maximumCount", RPCArg::Type::NUM, /* default */ "unlimited", "Maximum number of UTXOs"},
                            {"minimumSumAmount", RPCArg::Type::AMOUNT, /* default */ "unlimited", "Minimum sum value of all UTXOs in " + CURRENCY_UNIT + ""},
                            {"asset", RPCArg::Type::STR, /* default */ "", "Asset to filter outputs for."},
                        },
                        "query_options"},
                },
                RPCResult{
                    RPCResult::Type::ARR, "", "",
                    {
                        {RPCResult::Type::OBJ, "", "",
                        {
                            {RPCResult::Type::STR_HEX, "txid", "the transaction id"},
                            {RPCResult::Type::NUM, "vout", "the vout value"},
                            {RPCResult::Type::STR, "address", "the address"},
                            {RPCResult::Type::STR, "label", "The associated label, or \"\" for the default label"},
                            {RPCResult::Type::STR, "scriptPubKey", "the script key"},
                            {RPCResult::Type::STR_AMOUNT, "amount", "the transaction output amount in " + CURRENCY_UNIT},
                            {RPCResult::Type::STR_HEX, "amountcommitment", "the transaction output commitment in hex"},
                            {RPCResult::Type::STR_HEX, "asset", "the transaction output asset in hex"},
                            {RPCResult::Type::STR_HEX, "assetcommitment", "the transaction output asset commitment in hex"},
                            {RPCResult::Type::STR_HEX, "amountblinder", "the transaction output amount blinding factor in hex"},
                            {RPCResult::Type::STR_HEX, "assetblinder", "the transaction output asset blinding factor in hex"},
                            {RPCResult::Type::NUM, "confirmations", "The number of confirmations"},
                            {RPCResult::Type::STR_HEX, "redeemScript", "The redeemScript if scriptPubKey is P2SH"},
                            {RPCResult::Type::STR, "witnessScript", "witnessScript if the scriptPubKey is P2WSH or P2SH-P2WSH"},
                            {RPCResult::Type::BOOL, "spendable", "Whether we have the private keys to spend this output"},
                            {RPCResult::Type::BOOL, "solvable", "Whether we know how to spend this output, ignoring the lack of keys"},
                            {RPCResult::Type::BOOL, "reused", "(only present if avoid_reuse is set) Whether this output is reused/dirty (sent to an address that was previously spent from)"},
                            {RPCResult::Type::STR, "desc", "(only when solvable) A descriptor for spending this output"},
                            {RPCResult::Type::BOOL, "safe", "Whether this output is considered safe to spend. Unconfirmed transactions\n"
                                                            "from outside keys and unconfirmed replacement transactions are considered unsafe\n"
                                                            "and are not eligible for spending by fundrawtransaction and sendtoaddress."},
                        }},
                    }
                },
                RPCExamples{
                    HelpExampleCli("listunspent", "")
            + HelpExampleCli("listunspent", "6 9999999 \"[\\\"" + EXAMPLE_ADDRESS[0] + "\\\",\\\"" + EXAMPLE_ADDRESS[1] + "\\\"]\"")
            + HelpExampleRpc("listunspent", "6, 9999999 \"[\\\"" + EXAMPLE_ADDRESS[0] + "\\\",\\\"" + EXAMPLE_ADDRESS[1] + "\\\"]\"")
            + HelpExampleCli("listunspent", "6 9999999 '[]' true '{ \"minimumAmount\": 0.005 }'")
            + HelpExampleRpc("listunspent", "6, 9999999, [] , true, { \"minimumAmount\": 0.005 } ")
                },
        [&](const RPCHelpMan& self, const JSONRPCRequest& request) -> UniValue
{
    std::shared_ptr<CWallet> const pwallet = GetWalletForJSONRPCRequest(request);
    if (!pwallet) return NullUniValue;

    int nMinDepth = 1;
    if (!request.params[0].isNull()) {
        RPCTypeCheckArgument(request.params[0], UniValue::VNUM);
        nMinDepth = request.params[0].get_int();
    }

    int nMaxDepth = 9999999;
    if (!request.params[1].isNull()) {
        RPCTypeCheckArgument(request.params[1], UniValue::VNUM);
        nMaxDepth = request.params[1].get_int();
    }

    std::set<CTxDestination> destinations;
    if (!request.params[2].isNull()) {
        RPCTypeCheckArgument(request.params[2], UniValue::VARR);
        UniValue inputs = request.params[2].get_array();
        for (unsigned int idx = 0; idx < inputs.size(); idx++) {
            const UniValue& input = inputs[idx];
            CTxDestination dest = DecodeDestination(input.get_str());
            if (!IsValidDestination(dest)) {
                throw JSONRPCError(RPC_INVALID_ADDRESS_OR_KEY, std::string("Invalid Bitcoin address: ") + input.get_str());
            }
            if (!destinations.insert(dest).second) {
                throw JSONRPCError(RPC_INVALID_PARAMETER, std::string("Invalid parameter, duplicated address: ") + input.get_str());
            }
        }
    }

    bool include_unsafe = true;
    if (!request.params[3].isNull()) {
        RPCTypeCheckArgument(request.params[3], UniValue::VBOOL);
        include_unsafe = request.params[3].get_bool();
    }

    CAmount nMinimumAmount = 0;
    CAmount nMaximumAmount = MAX_MONEY;
    CAmount nMinimumSumAmount = MAX_MONEY;
    uint64_t nMaximumCount = 0;
    std::string asset_str;

    if (!request.params[4].isNull()) {
        const UniValue& options = request.params[4].get_obj();

        RPCTypeCheckObj(options,
            {
                {"minimumAmount", UniValueType()},
                {"maximumAmount", UniValueType()},
                {"minimumSumAmount", UniValueType()},
                {"maximumCount", UniValueType(UniValue::VNUM)},
                {"asset", UniValueType()},
            },
            true, true);

        if (options.exists("minimumAmount"))
            nMinimumAmount = AmountFromValue(options["minimumAmount"]);

        if (options.exists("maximumAmount"))
            nMaximumAmount = AmountFromValue(options["maximumAmount"]);

        if (options.exists("minimumSumAmount"))
            nMinimumSumAmount = AmountFromValue(options["minimumSumAmount"]);

        if (options.exists("maximumCount"))
            nMaximumCount = options["maximumCount"].get_int64();

        if (options.exists("asset"))
            asset_str = options["asset"].get_str();
    }

    CAsset asset_filter;
    if (!asset_str.empty()) {
        asset_filter = GetAssetFromString(asset_str);
    }

    // Make sure the results are valid at least up to the most recent block
    // the user could have gotten from another RPC command prior to now
    pwallet->BlockUntilSyncedToCurrentChain();

    UniValue results(UniValue::VARR);
    std::vector<COutput> vecOutputs;
    {
        CCoinControl cctl;
        cctl.m_avoid_address_reuse = false;
        cctl.m_min_depth = nMinDepth;
        cctl.m_max_depth = nMaxDepth;
        LOCK(pwallet->cs_wallet);
        pwallet->AvailableCoins(vecOutputs, !include_unsafe, &cctl, nMinimumAmount, nMaximumAmount, nMinimumSumAmount, nMaximumCount, asset_filter.IsNull() ? nullptr : &asset_filter);
    }

    LOCK(pwallet->cs_wallet);

    const bool avoid_reuse = pwallet->IsWalletFlagSet(WALLET_FLAG_AVOID_REUSE);

    for (const COutput& out : vecOutputs) {
        CTxDestination address;
        const CTxOut& tx_out = out.tx->tx->vout[out.i];
        const CScript& scriptPubKey = out.tx->tx->vout[out.i].scriptPubKey;
        bool fValidAddress = ExtractDestination(scriptPubKey, address);
        bool reused = avoid_reuse && pwallet->IsSpentKey(out.tx->GetHash(), out.i);

        if (destinations.size() && (!fValidAddress || !destinations.count(address)))
            continue;

        // Elements
        CAmount amount = out.tx->GetOutputValueOut(out.i);
        CAsset assetid = out.tx->GetOutputAsset(out.i);
        // Only list known outputs that match optional filter
        if (g_con_elementsmode && (amount < 0 || assetid.IsNull())) {
            wallet->WalletLogPrintf("Unable to unblind output: %s:%d\n", out.tx->tx->GetHash().GetHex(), out.i);
            continue;
        }
        if (!asset_str.empty() && asset_filter != assetid) {
            continue;
        }
        //////////

        UniValue entry(UniValue::VOBJ);
        entry.pushKV("txid", out.tx->GetHash().GetHex());
        entry.pushKV("vout", out.i);

        if (fValidAddress) {
            entry.pushKV("address", EncodeDestination(address));

            const auto* address_book_entry = pwallet->FindAddressBookEntry(address);
            if (address_book_entry) {
                entry.pushKV("label", address_book_entry->GetLabel());
            }

            std::unique_ptr<SigningProvider> provider = pwallet->GetSolvingProvider(scriptPubKey);
            if (provider) {
                if (scriptPubKey.IsPayToScriptHash()) {
                    const CScriptID& hash = CScriptID(std::get<ScriptHash>(address));
                    CScript redeemScript;
                    if (provider->GetCScript(hash, redeemScript)) {
                        entry.pushKV("redeemScript", HexStr(redeemScript));
                        // Now check if the redeemScript is actually a P2WSH script
                        CTxDestination witness_destination;
                        if (redeemScript.IsPayToWitnessScriptHash()) {
                            bool extracted = ExtractDestination(redeemScript, witness_destination);
                            CHECK_NONFATAL(extracted);
                            // Also return the witness script
                            const WitnessV0ScriptHash& whash = std::get<WitnessV0ScriptHash>(witness_destination);
                            CScriptID id;
                            CRIPEMD160().Write(whash.begin(), whash.size()).Finalize(id.begin());
                            CScript witnessScript;
                            if (provider->GetCScript(id, witnessScript)) {
                                entry.pushKV("witnessScript", HexStr(witnessScript));
                            }
                        }
                    }
                } else if (scriptPubKey.IsPayToWitnessScriptHash()) {
                    const WitnessV0ScriptHash& whash = std::get<WitnessV0ScriptHash>(address);
                    CScriptID id;
                    CRIPEMD160().Write(whash.begin(), whash.size()).Finalize(id.begin());
                    CScript witnessScript;
                    if (provider->GetCScript(id, witnessScript)) {
                        entry.pushKV("witnessScript", HexStr(witnessScript));
                    }
                }
            }
        }

        entry.pushKV("scriptPubKey", HexStr(scriptPubKey));
        entry.pushKV("amount", ValueFromAmount(amount));
        if (g_con_elementsmode) {
            if (tx_out.nAsset.IsCommitment()) {
                entry.pushKV("assetcommitment", HexStr(tx_out.nAsset.vchCommitment));
            }
            entry.pushKV("asset", assetid.GetHex());
            if (tx_out.nValue.IsCommitment()) {
                entry.pushKV("amountcommitment", HexStr(tx_out.nValue.vchCommitment));
            }
            entry.pushKV("amountblinder", out.tx->GetOutputAmountBlindingFactor(out.i).ToString());
            entry.pushKV("assetblinder", out.tx->GetOutputAssetBlindingFactor(out.i).ToString());
        }
        entry.pushKV("confirmations", out.nDepth);
        entry.pushKV("spendable", out.fSpendable);
        entry.pushKV("solvable", out.fSolvable);
        if (out.fSolvable) {
            std::unique_ptr<SigningProvider> provider = pwallet->GetSolvingProvider(scriptPubKey);
            if (provider) {
                auto descriptor = InferDescriptor(scriptPubKey, *provider);
                entry.pushKV("desc", descriptor->ToString());
            }
        }
        if (avoid_reuse) entry.pushKV("reused", reused);
        entry.pushKV("safe", out.fSafe);
        results.push_back(entry);
    }

    return results;
},
    };
}

<<<<<<< HEAD
void FundTransaction(CWallet* const pwallet, CMutableTransaction& tx, CAmount& fee_out, int& change_position, const UniValue& options, CCoinControl& coinControl, const UniValue& solving_data, bool override_min_fee)
=======
void FundTransaction(CWallet& wallet, CMutableTransaction& tx, CAmount& fee_out, int& change_position, const UniValue& options, CCoinControl& coinControl, bool override_min_fee)
>>>>>>> eea6196c
{
    // Make sure the results are valid at least up to the most recent block
    // the user could have gotten from another RPC command prior to now
    wallet.BlockUntilSyncedToCurrentChain();

    change_position = -1;
    bool lockUnspents = false;
    UniValue subtractFeeFromOutputs;
    std::set<int> setSubtractFeeFromOutputs;

    if (!options.isNull()) {
      if (options.type() == UniValue::VBOOL) {
        // backward compatibility bool only fallback
        coinControl.fAllowWatchOnly = options.get_bool();
      }
      else {
        RPCTypeCheckArgument(options, UniValue::VOBJ);

        RPCTypeCheckObj(options,
            {
                {"add_inputs", UniValueType(UniValue::VBOOL)},
                {"add_to_wallet", UniValueType(UniValue::VBOOL)},
                {"changeAddress", UniValueType()}, // will be checked below
                {"change_address", UniValueType()}, // will be checked below
                {"changePosition", UniValueType(UniValue::VNUM)},
                {"change_position", UniValueType(UniValue::VNUM)},
                {"change_type", UniValueType(UniValue::VSTR)},
                {"includeWatching", UniValueType(UniValue::VBOOL)},
                {"include_watching", UniValueType(UniValue::VBOOL)},
                {"inputs", UniValueType(UniValue::VARR)},
                {"lockUnspents", UniValueType(UniValue::VBOOL)},
                {"lock_unspents", UniValueType(UniValue::VBOOL)},
                {"locktime", UniValueType(UniValue::VNUM)},
                {"fee_rate", UniValueType()}, // will be checked by AmountFromValue() in SetFeeEstimateMode()
                {"feeRate", UniValueType()}, // will be checked by AmountFromValue() below
                {"psbt", UniValueType(UniValue::VBOOL)},
                {"subtractFeeFromOutputs", UniValueType(UniValue::VARR)},
                {"subtract_fee_from_outputs", UniValueType(UniValue::VARR)},
                {"replaceable", UniValueType(UniValue::VBOOL)},
                {"conf_target", UniValueType(UniValue::VNUM)},
                {"estimate_mode", UniValueType(UniValue::VSTR)},
            },
            true, true);

        if (options.exists("add_inputs") ) {
            coinControl.m_add_inputs = options["add_inputs"].get_bool();
        }

        if (options.exists("changeAddress") || options.exists("change_address")) {
            const UniValue& change_address  = options.exists("change_address") ? options["change_address"] : options["changeAddress"];
            std::map<CAsset, CTxDestination> destinations;

            if (change_address.isStr()) {
                // Single destination for default asset (policyAsset).
                CTxDestination dest = DecodeDestination(change_address.get_str());
                if (!IsValidDestination(dest)) {
                    throw JSONRPCError(RPC_INVALID_ADDRESS_OR_KEY, "Change address must be a valid address");
                }
                destinations[::policyAsset] = dest;
            } else if (change_address.isObject()) {
                // Map of assets to destinations.
                std::map<std::string, UniValue> kvMap;
                change_address.getObjMap(kvMap);

                for (const auto& kv : kvMap) {
                    CAsset asset = GetAssetFromString(kv.first);
                    if (asset.IsNull()) {
                        throw JSONRPCError(RPC_INVALID_PARAMETER, "Change address key must be a valid asset label or hex");
                    }

                    CTxDestination dest = DecodeDestination(kv.second.get_str());
                    if (!IsValidDestination(dest)) {
                        throw JSONRPCError(RPC_INVALID_ADDRESS_OR_KEY, "Change address must be a valid address");
                    }

                    destinations[asset] = dest;
                }
            } else {
                throw JSONRPCError(RPC_INVALID_ADDRESS_OR_KEY, "Change address must be either a map or a string");
            }

            coinControl.destChange = destinations;
        }

        if (options.exists("changePosition") || options.exists("change_position")) {
            change_position = (options.exists("change_position") ? options["change_position"] : options["changePosition"]).get_int();
        }

        if (options.exists("change_type")) {
            if (options.exists("changeAddress") || options.exists("change_address")) {
                throw JSONRPCError(RPC_INVALID_PARAMETER, "Cannot specify both change address and address type options");
            }
            OutputType out_type;
            if (!ParseOutputType(options["change_type"].get_str(), out_type)) {
                throw JSONRPCError(RPC_INVALID_ADDRESS_OR_KEY, strprintf("Unknown change type '%s'", options["change_type"].get_str()));
            }
            coinControl.m_change_type.emplace(out_type);
        }

        const UniValue include_watching_option = options.exists("include_watching") ? options["include_watching"] : options["includeWatching"];
        coinControl.fAllowWatchOnly = ParseIncludeWatchonly(include_watching_option, wallet);

        if (options.exists("lockUnspents") || options.exists("lock_unspents")) {
            lockUnspents = (options.exists("lock_unspents") ? options["lock_unspents"] : options["lockUnspents"]).get_bool();
        }

        if (options.exists("feeRate")) {
            if (options.exists("fee_rate")) {
                throw JSONRPCError(RPC_INVALID_PARAMETER, "Cannot specify both fee_rate (" + CURRENCY_ATOM + "/vB) and feeRate (" + CURRENCY_UNIT + "/kvB)");
            }
            if (options.exists("conf_target")) {
                throw JSONRPCError(RPC_INVALID_PARAMETER, "Cannot specify both conf_target and feeRate. Please provide either a confirmation target in blocks for automatic fee estimation, or an explicit fee rate.");
            }
            if (options.exists("estimate_mode")) {
                throw JSONRPCError(RPC_INVALID_PARAMETER, "Cannot specify both estimate_mode and feeRate");
            }
            coinControl.m_feerate = CFeeRate(AmountFromValue(options["feeRate"]));
            coinControl.fOverrideFeeRate = true;
        }

        if (options.exists("subtractFeeFromOutputs") || options.exists("subtract_fee_from_outputs") )
            subtractFeeFromOutputs = (options.exists("subtract_fee_from_outputs") ? options["subtract_fee_from_outputs"] : options["subtractFeeFromOutputs"]).get_array();

        if (options.exists("replaceable")) {
            coinControl.m_signal_bip125_rbf = options["replaceable"].get_bool();
        }
        SetFeeEstimateMode(wallet, coinControl, options["conf_target"], options["estimate_mode"], options["fee_rate"], override_min_fee);
      }
    } else {
        // if options is null and not a bool
        coinControl.fAllowWatchOnly = ParseIncludeWatchonly(NullUniValue, wallet);
    }

    if (!solving_data.isNull()) {
        if (solving_data.exists("pubkeys")) {
            UniValue pubkey_strs = solving_data["pubkeys"].get_array();
            for (unsigned int i = 0; i < pubkey_strs.size(); ++i) {
                std::vector<unsigned char> data(ParseHex(pubkey_strs[i].get_str()));
                CPubKey pubkey(data.begin(), data.end());
                if (!pubkey.IsFullyValid()) {
                    throw JSONRPCError(RPC_INVALID_ADDRESS_OR_KEY, strprintf("%s is not a valid public key", pubkey_strs[i].get_str()));
                }
                coinControl.m_external_provider.pubkeys.emplace(pubkey.GetID(), pubkey);
                // Add witnes script for pubkeys
                CScript wit_script = GetScriptForDestination(WitnessV0KeyHash(pubkey.GetID()));
                coinControl.m_external_provider.scripts.emplace(CScriptID(wit_script), wit_script);
            }
        }

        if (solving_data.exists("scripts")) {
            UniValue script_strs = solving_data["scripts"].get_array();
            for (unsigned int i = 0; i < script_strs.size(); ++i) {
                CScript script = ParseScript(script_strs[i].get_str());
                coinControl.m_external_provider.scripts.emplace(CScriptID(script), script);
            }
        }

        if (solving_data.exists("descriptors")) {
            UniValue desc_strs = solving_data["descriptors"].get_array();
            for (unsigned int i = 0; i < desc_strs.size(); ++i) {
                FlatSigningProvider desc_out;
                std::string error;
                std::unique_ptr<Descriptor> desc = Parse(desc_strs[i].get_str(), desc_out, error, true);
                coinControl.m_external_provider = Merge(coinControl.m_external_provider, desc_out);
            }
        }
    }

    if (tx.vout.size() == 0)
        throw JSONRPCError(RPC_INVALID_PARAMETER, "TX must have at least one output");

    if (change_position != -1 && (change_position < 0 || (unsigned int)change_position > tx.vout.size()))
        throw JSONRPCError(RPC_INVALID_PARAMETER, "changePosition out of bounds");

    for (unsigned int idx = 0; idx < subtractFeeFromOutputs.size(); idx++) {
        int pos = subtractFeeFromOutputs[idx].get_int();
        if (setSubtractFeeFromOutputs.count(pos))
            throw JSONRPCError(RPC_INVALID_PARAMETER, strprintf("Invalid parameter, duplicated position: %d", pos));
        if (pos < 0)
            throw JSONRPCError(RPC_INVALID_PARAMETER, strprintf("Invalid parameter, negative position: %d", pos));
        if (pos >= int(tx.vout.size()))
            throw JSONRPCError(RPC_INVALID_PARAMETER, strprintf("Invalid parameter, position too large: %d", pos));
        setSubtractFeeFromOutputs.insert(pos);
    }

    // Check any existing inputs for peg-in data and add to external txouts if so
    // Fetch specified UTXOs from the UTXO set
    const auto& fedpegscripts = GetValidFedpegScripts(::ChainActive().Tip(), Params().GetConsensus(), true /* nextblock_validation */);
    std::map<COutPoint, Coin> coins;
    for (unsigned int i = 0; i < tx.vin.size(); ++i ) {
        const CTxIn& txin = tx.vin[i];
        coins[txin.prevout]; // Create empty map entry keyed by prevout.
        if (txin.m_is_pegin) {
            std::string err;
            if (tx.witness.vtxinwit.size() != tx.vin.size() || !IsValidPeginWitness(tx.witness.vtxinwit[i].m_pegin_witness, fedpegscripts, txin.prevout, err, false)) {
                throw JSONRPCError(RPC_INVALID_PARAMETER, strprintf("Transaction contains invalid peg-in input: %s", err));
            }
            CScriptWitness& pegin_witness = tx.witness.vtxinwit[i].m_pegin_witness;
            CTxOut txout = GetPeginOutputFromWitness(pegin_witness);
            coinControl.SelectExternal(txin.prevout, txout);
        }
    }
    pwallet->chain().findCoins(coins);
    for (const auto& coin : coins) {
        if (!coin.second.out.IsNull()) {
            coinControl.SelectExternal(coin.first, coin.second.out);
        }
    }

    bilingual_str error;

    if (!wallet.FundTransaction(tx, fee_out, change_position, error, lockUnspents, setSubtractFeeFromOutputs, coinControl)) {
        throw JSONRPCError(RPC_WALLET_ERROR, error.original);
    }
}

static RPCHelpMan fundrawtransaction()
{
    return RPCHelpMan{"fundrawtransaction",
                "\nIf the transaction has no inputs, they will be automatically selected to meet its out value.\n"
                "It will add at most one change output to the outputs.\n"
                "No existing outputs will be modified unless \"subtractFeeFromOutputs\" is specified.\n"
                "Note that inputs which were signed may need to be resigned after completion since in/outputs have been added.\n"
                "The inputs added will not be signed, use signrawtransactionwithkey\n"
                " or signrawtransactionwithwallet for that.\n"
                "Note that all existing inputs must have their previous output transaction be in the wallet.\n"
                "Note that all inputs selected must be of standard form and P2SH scripts must be\n"
                "in the wallet using importaddress or addmultisigaddress (to calculate fees).\n"
                "You can see whether this is the case by checking the \"solvable\" field in the listunspent output.\n"
                "Only pay-to-pubkey, multisig, and P2SH versions thereof are currently supported for watch-only\n",
                {
                    {"hexstring", RPCArg::Type::STR_HEX, RPCArg::Optional::NO, "The hex string of the raw transaction"},
                    {"options", RPCArg::Type::OBJ, RPCArg::Optional::OMITTED_NAMED_ARG, "for backward compatibility: passing in a true instead of an object will result in {\"includeWatching\":true}",
                        {
                            {"add_inputs", RPCArg::Type::BOOL, /* default */ "true", "For a transaction with existing inputs, automatically include more if they are not enough."},
                            {"changeAddress", RPCArg::Type::STR, /* default */ "pool address", "The address to receive the change"},
                            {"changePosition", RPCArg::Type::NUM, /* default */ "random", "The index of the change output"},
                            {"change_type", RPCArg::Type::STR, /* default */ "set by -changetype", "The output type to use. Only valid if changeAddress is not specified. Options are \"legacy\", \"p2sh-segwit\", and \"bech32\"."},
                            {"includeWatching", RPCArg::Type::BOOL, /* default */ "true for watch-only wallets, otherwise false", "Also select inputs which are watch only.\n"
                                                          "Only solvable inputs can be used. Watch-only destinations are solvable if the public key and/or output script was imported,\n"
                                                          "e.g. with 'importpubkey' or 'importmulti' with the 'pubkeys' or 'desc' field."},
                            {"lockUnspents", RPCArg::Type::BOOL, /* default */ "false", "Lock selected unspent outputs"},
                            {"fee_rate", RPCArg::Type::AMOUNT, /* default */ "not set, fall back to wallet fee estimation", "Specify a fee rate in " + CURRENCY_ATOM + "/vB."},
                            {"feeRate", RPCArg::Type::AMOUNT, /* default */ "not set, fall back to wallet fee estimation", "Specify a fee rate in " + CURRENCY_UNIT + "/kvB."},
                            {"subtractFeeFromOutputs", RPCArg::Type::ARR, /* default */ "empty array", "The integers.\n"
                                                          "The fee will be equally deducted from the amount of each specified output.\n"
                                                          "Those recipients will receive less bitcoins than you enter in their corresponding amount field.\n"
                                                          "If no outputs are specified here, the sender pays the fee.",
                                {
                                    {"vout_index", RPCArg::Type::NUM, RPCArg::Optional::OMITTED, "The zero-based output index, before a change output is added."},
                                },
                            },
                            {"replaceable", RPCArg::Type::BOOL, /* default */ "wallet default", "Marks this transaction as BIP125 replaceable.\n"
                                                          "Allows this transaction to be replaced by a transaction with higher fees"},
                            {"conf_target", RPCArg::Type::NUM, /* default */ "wallet -txconfirmtarget", "Confirmation target in blocks"},
                            {"estimate_mode", RPCArg::Type::STR, /* default */ "unset", std::string() + "The fee estimate mode, must be one of (case insensitive):\n"
                            "       \"" + FeeModes("\"\n\"") + "\""},
                        },
                        "options"},
                    {"iswitness", RPCArg::Type::BOOL, /* default */ "depends on heuristic tests", "Whether the transaction hex is a serialized witness transaction.\n"
                        "If iswitness is not present, heuristic tests will be used in decoding.\n"
                        "If true, only witness deserialization will be tried.\n"
                        "If false, only non-witness deserialization will be tried.\n"
                        "This boolean should reflect whether the transaction has inputs\n"
                        "(e.g. fully valid, or on-chain transactions), if known by the caller."
                    },
                    {"solving_data", RPCArg::Type::OBJ, RPCArg::Optional::OMITTED_NAMED_ARG, "Keys and scripts needed for producing a final transaction with a dummy signature. Used for fee estimation during coin selection.\n",
                        {
                            {"pubkeys", RPCArg::Type::ARR, /* default */ "empty array", "A json array of public keys.\n",
                                {
                                    {"pubkey", RPCArg::Type::STR_HEX, RPCArg::Optional::OMITTED, "A public key"},
                                },
                            },
                            {"scripts", RPCArg::Type::ARR, /* default */ "empty array", "A json array of scripts.\n",
                                {
                                    {"script", RPCArg::Type::STR_HEX, RPCArg::Optional::OMITTED, "A script"},
                                },
                            },
                            {"descriptors", RPCArg::Type::ARR, /* default */ "empty array", "A json array of descriptors.\n",
                                {
                                    {"descriptor", RPCArg::Type::STR_HEX, RPCArg::Optional::OMITTED, "A descriptor"},
                                },
                            }
                        }
                    },
                },
                RPCResult{
                    RPCResult::Type::OBJ, "", "",
                    {
                        {RPCResult::Type::STR_HEX, "hex", "The resulting raw transaction (hex-encoded string)"},
                        {RPCResult::Type::STR_AMOUNT, "fee", "Fee in " + CURRENCY_UNIT + " the resulting transaction pays"},
                        {RPCResult::Type::NUM, "changepos", "The position of the added change output, or -1"},
                    }
                                },
                                RPCExamples{
                            "\nCreate a transaction with no inputs\n"
                            + HelpExampleCli("createrawtransaction", "\"[]\" \"{\\\"myaddress\\\":0.01}\"") +
                            "\nAdd sufficient unsigned inputs to meet the output value\n"
                            + HelpExampleCli("fundrawtransaction", "\"rawtransactionhex\"") +
                            "\nSign the transaction\n"
                            + HelpExampleCli("signrawtransactionwithwallet", "\"fundedtransactionhex\"") +
                            "\nSend the transaction\n"
                            + HelpExampleCli("sendrawtransaction", "\"signedtransactionhex\"")
                                },
        [&](const RPCHelpMan& self, const JSONRPCRequest& request) -> UniValue
{
    std::shared_ptr<CWallet> const pwallet = GetWalletForJSONRPCRequest(request);
    if (!pwallet) return NullUniValue;

    RPCTypeCheck(request.params, {UniValue::VSTR, UniValueType(), UniValue::VBOOL});

    // parse hex string from parameter
    CMutableTransaction tx;
    bool try_witness = request.params[2].isNull() ? true : request.params[2].get_bool();
    bool try_no_witness = request.params[2].isNull() ? true : !request.params[2].get_bool();
    if (!DecodeHexTx(tx, request.params[0].get_str(), try_no_witness, try_witness)) {
        throw JSONRPCError(RPC_DESERIALIZATION_ERROR, "TX decode failed");
    }

    CAmount fee;
    int change_position;
    CCoinControl coin_control;
    // Automatically select (additional) coins. Can be overridden by options.add_inputs.
    coin_control.m_add_inputs = true;
<<<<<<< HEAD
    FundTransaction(pwallet, tx, fee, change_position, request.params[1], coin_control, request.params[3], /* override_min_fee */ true);
=======
    FundTransaction(*pwallet, tx, fee, change_position, request.params[1], coin_control, /* override_min_fee */ true);
>>>>>>> eea6196c

    UniValue result(UniValue::VOBJ);
    result.pushKV("hex", EncodeHexTx(CTransaction(tx)));
    result.pushKV("fee", ValueFromAmount(fee));
    result.pushKV("changepos", change_position);

    return result;
},
    };
}

RPCHelpMan signrawtransactionwithwallet()
{
    return RPCHelpMan{"signrawtransactionwithwallet",
                "\nSign inputs for raw transaction (serialized, hex-encoded).\n"
                "The second optional argument (may be null) is an array of previous transaction outputs that\n"
                "this transaction depends on but may not yet be in the block chain." +
        HELP_REQUIRING_PASSPHRASE,
                {
                    {"hexstring", RPCArg::Type::STR, RPCArg::Optional::NO, "The transaction hex string"},
                    {"prevtxs", RPCArg::Type::ARR, RPCArg::Optional::OMITTED_NAMED_ARG, "The previous dependent transaction outputs",
                        {
                            {"", RPCArg::Type::OBJ, RPCArg::Optional::OMITTED, "",
                                {
                                    {"txid", RPCArg::Type::STR_HEX, RPCArg::Optional::NO, "The transaction id"},
                                    {"vout", RPCArg::Type::NUM, RPCArg::Optional::NO, "The output number"},
                                    {"scriptPubKey", RPCArg::Type::STR_HEX, RPCArg::Optional::NO, "script key"},
                                    {"redeemScript", RPCArg::Type::STR_HEX, RPCArg::Optional::OMITTED, "(required for P2SH) redeem script"},
                                    {"witnessScript", RPCArg::Type::STR_HEX, RPCArg::Optional::OMITTED, "(required for P2WSH or P2SH-P2WSH) witness script"},
                                    {"amount", RPCArg::Type::AMOUNT, RPCArg::Optional::OMITTED, "The amount spent (required if non-confidential segwit output)"},
                                    {"amountcommitment", RPCArg::Type::STR, RPCArg::Optional::OMITTED, "The amount commitment spent (required if confidential segwit output)"},
                                },
                            },
                        },
                    },
                    {"sighashtype", RPCArg::Type::STR, /* default */ "ALL", "The signature hash type. Must be one of\n"
            "       \"ALL\"\n"
            "       \"NONE\"\n"
            "       \"SINGLE\"\n"
            "       \"ALL|ANYONECANPAY\"\n"
            "       \"NONE|ANYONECANPAY\"\n"
            "       \"SINGLE|ANYONECANPAY\""},
                },
                RPCResult{
                    RPCResult::Type::OBJ, "", "",
                    {
                        {RPCResult::Type::STR_HEX, "hex", "The hex-encoded raw transaction with signature(s)"},
                        {RPCResult::Type::BOOL, "complete", "If the transaction has a complete set of signatures"},
                        {RPCResult::Type::ARR, "errors", /* optional */ true, "Script verification errors (if there are any)",
                        {
                            {RPCResult::Type::OBJ, "", "",
                            {
                                {RPCResult::Type::STR_HEX, "txid", "The hash of the referenced, previous transaction"},
                                {RPCResult::Type::NUM, "vout", "The index of the output to spent and used as input"},
                                {RPCResult::Type::STR_HEX, "scriptSig", "The hex-encoded signature script"},
                                {RPCResult::Type::NUM, "sequence", "Script sequence number"},
                                {RPCResult::Type::STR, "error", "Verification or signing error related to the input"},
                            }},
                        }},
                        {RPCResult::Type::STR, "warning", "Warning that a peg-in input signed may be immature. This could mean lack of connectivity to or misconfiguration of the daemon."},
                    }
                },
                RPCExamples{
                    HelpExampleCli("signrawtransactionwithwallet", "\"myhex\"")
            + HelpExampleRpc("signrawtransactionwithwallet", "\"myhex\"")
                },
        [&](const RPCHelpMan& self, const JSONRPCRequest& request) -> UniValue
{
    std::shared_ptr<CWallet> const pwallet = GetWalletForJSONRPCRequest(request);
    if (!pwallet) return NullUniValue;

    RPCTypeCheck(request.params, {UniValue::VSTR, UniValue::VARR, UniValue::VSTR}, true);

    CMutableTransaction mtx;
    if (!DecodeHexTx(mtx, request.params[0].get_str())) {
        throw JSONRPCError(RPC_DESERIALIZATION_ERROR, "TX decode failed. Make sure the tx has at least one input.");
    }

    // Sign the transaction
    LOCK(pwallet->cs_wallet);
    EnsureWalletIsUnlocked(*pwallet);

    // Fetch previous transactions (inputs):
    std::map<COutPoint, Coin> coins;
    for (const CTxIn& txin : mtx.vin) {
        coins[txin.prevout]; // Create empty map entry keyed by prevout.
    }
    pwallet->chain().findCoins(coins);

    // Parse the prevtxs array
    ParsePrevouts(request.params[1], nullptr, coins);

    int nHashType = ParseSighashString(request.params[2]);

    // Script verification errors
    std::map<int, std::string> input_errors;

    bool immature_pegin = ValidateTransactionPeginInputs(mtx, input_errors);
    bool complete = pwallet->SignTransaction(mtx, coins, nHashType, input_errors);
    UniValue result(UniValue::VOBJ);
    SignTransactionResultToJSON(mtx, complete, coins, input_errors, immature_pegin, result);
    return result;
},
    };
}

static RPCHelpMan bumpfee_helper(std::string method_name)
{
    bool want_psbt = method_name == "psbtbumpfee";
    const std::string incremental_fee{CFeeRate(DEFAULT_INCREMENTAL_RELAY_FEE).ToString(FeeEstimateMode::SAT_VB)};

    return RPCHelpMan{method_name,
        "\nBumps the fee of an opt-in-RBF transaction T, replacing it with a new transaction B.\n"
        + std::string(want_psbt ? "Returns a PSBT instead of creating and signing a new transaction.\n" : "") +
        "An opt-in RBF transaction with the given txid must be in the wallet.\n"
        "The command will pay the additional fee by reducing change outputs or adding inputs when necessary.\n"
        "It may add a new change output if one does not already exist.\n"
        "All inputs in the original transaction will be included in the replacement transaction.\n"
        "The command will fail if the wallet or mempool contains a transaction that spends one of T's outputs.\n"
        "By default, the new fee will be calculated automatically using the estimatesmartfee RPC.\n"
        "The user can specify a confirmation target for estimatesmartfee.\n"
        "Alternatively, the user can specify a fee rate in " + CURRENCY_ATOM + "/vB for the new transaction.\n"
        "At a minimum, the new fee rate must be high enough to pay an additional new relay fee (incrementalfee\n"
        "returned by getnetworkinfo) to enter the node's mempool.\n"
        "* WARNING: before version 0.21, fee_rate was in " + CURRENCY_UNIT + "/kvB. As of 0.21, fee_rate is in " + CURRENCY_ATOM + "/vB. *\n",
        {
            {"txid", RPCArg::Type::STR_HEX, RPCArg::Optional::NO, "The txid to be bumped"},
            {"options", RPCArg::Type::OBJ, RPCArg::Optional::OMITTED_NAMED_ARG, "",
                {
                    {"conf_target", RPCArg::Type::NUM, /* default */ "wallet -txconfirmtarget", "Confirmation target in blocks\n"},
                    {"fee_rate", RPCArg::Type::AMOUNT, /* default */ "not set, fall back to wallet fee estimation",
                             "\nSpecify a fee rate in " + CURRENCY_ATOM + "/vB instead of relying on the built-in fee estimator.\n"
                             "Must be at least " + incremental_fee + " higher than the current transaction fee rate.\n"
                             "WARNING: before version 0.21, fee_rate was in " + CURRENCY_UNIT + "/kvB. As of 0.21, fee_rate is in " + CURRENCY_ATOM + "/vB.\n"},
                    {"replaceable", RPCArg::Type::BOOL, /* default */ "true", "Whether the new transaction should still be\n"
                             "marked bip-125 replaceable. If true, the sequence numbers in the transaction will\n"
                             "be left unchanged from the original. If false, any input sequence numbers in the\n"
                             "original transaction that were less than 0xfffffffe will be increased to 0xfffffffe\n"
                             "so the new transaction will not be explicitly bip-125 replaceable (though it may\n"
                             "still be replaceable in practice, for example if it has unconfirmed ancestors which\n"
                             "are replaceable).\n"},
                    {"estimate_mode", RPCArg::Type::STR, /* default */ "unset", std::string() + "The fee estimate mode, must be one of (case insensitive):\n"
    "         \"" + FeeModes("\"\n\"") + "\""},
                },
                "options"},
        },
        RPCResult{
            RPCResult::Type::OBJ, "", "", Cat(Cat<std::vector<RPCResult>>(
            {
                {RPCResult::Type::STR, "psbt", "The base64-encoded unsigned PSBT of the new transaction." + std::string(want_psbt ? "" : " Only returned when wallet private keys are disabled. (DEPRECATED)")},
            },
            want_psbt ? std::vector<RPCResult>{} : std::vector<RPCResult>{{RPCResult::Type::STR_HEX, "txid", "The id of the new transaction. Only returned when wallet private keys are enabled."}}
            ),
            {
                {RPCResult::Type::STR_AMOUNT, "origfee", "The fee of the replaced transaction."},
                {RPCResult::Type::STR_AMOUNT, "fee", "The fee of the new transaction."},
                {RPCResult::Type::ARR, "errors", "Errors encountered during processing (may be empty).",
                {
                    {RPCResult::Type::STR, "", ""},
                }},
            })
        },
        RPCExamples{
    "\nBump the fee, get the new transaction\'s" + std::string(want_psbt ? "psbt" : "txid") + "\n" +
            HelpExampleCli(method_name, "<txid>")
        },
        [want_psbt](const RPCHelpMan& self, const JSONRPCRequest& request) mutable -> UniValue
{
    std::shared_ptr<CWallet> const pwallet = GetWalletForJSONRPCRequest(request);
    if (!pwallet) return NullUniValue;

    if (pwallet->IsWalletFlagSet(WALLET_FLAG_DISABLE_PRIVATE_KEYS) && !want_psbt) {
        throw JSONRPCError(RPC_WALLET_ERROR, "bumpfee is not available with wallets that have private keys disabled. Use psbtbumpfee instead.");
    }

    RPCTypeCheck(request.params, {UniValue::VSTR, UniValue::VOBJ});
    uint256 hash(ParseHashV(request.params[0], "txid"));

    CCoinControl coin_control;
    coin_control.fAllowWatchOnly = pwallet->IsWalletFlagSet(WALLET_FLAG_DISABLE_PRIVATE_KEYS);
    // optional parameters
    coin_control.m_signal_bip125_rbf = true;

    if (!request.params[1].isNull()) {
        UniValue options = request.params[1];
        RPCTypeCheckObj(options,
            {
                {"confTarget", UniValueType(UniValue::VNUM)},
                {"conf_target", UniValueType(UniValue::VNUM)},
                {"fee_rate", UniValueType()}, // will be checked by AmountFromValue() in SetFeeEstimateMode()
                {"replaceable", UniValueType(UniValue::VBOOL)},
                {"estimate_mode", UniValueType(UniValue::VSTR)},
            },
            true, true);

        if (options.exists("confTarget") && options.exists("conf_target")) {
            throw JSONRPCError(RPC_INVALID_PARAMETER, "confTarget and conf_target options should not both be set. Use conf_target (confTarget is deprecated).");
        }

        auto conf_target = options.exists("confTarget") ? options["confTarget"] : options["conf_target"];

        if (options.exists("replaceable")) {
            coin_control.m_signal_bip125_rbf = options["replaceable"].get_bool();
        }
        SetFeeEstimateMode(*pwallet, coin_control, conf_target, options["estimate_mode"], options["fee_rate"], /* override_min_fee */ false);
    }

    // Make sure the results are valid at least up to the most recent block
    // the user could have gotten from another RPC command prior to now
    pwallet->BlockUntilSyncedToCurrentChain();

    LOCK(pwallet->cs_wallet);

    EnsureWalletIsUnlocked(*pwallet);


    std::vector<bilingual_str> errors;
    CAmount old_fee;
    CAmount new_fee;
    CMutableTransaction mtx;
    feebumper::Result res;
    // Targeting feerate bump.
    res = feebumper::CreateRateBumpTransaction(*pwallet, hash, coin_control, errors, old_fee, new_fee, mtx);
    if (res != feebumper::Result::OK) {
        switch(res) {
            case feebumper::Result::INVALID_ADDRESS_OR_KEY:
                throw JSONRPCError(RPC_INVALID_ADDRESS_OR_KEY, errors[0].original);
                break;
            case feebumper::Result::INVALID_REQUEST:
                throw JSONRPCError(RPC_INVALID_REQUEST, errors[0].original);
                break;
            case feebumper::Result::INVALID_PARAMETER:
                throw JSONRPCError(RPC_INVALID_PARAMETER, errors[0].original);
                break;
            case feebumper::Result::WALLET_ERROR:
                throw JSONRPCError(RPC_WALLET_ERROR, errors[0].original);
                break;
            default:
                throw JSONRPCError(RPC_MISC_ERROR, errors[0].original);
                break;
        }
    }

    UniValue result(UniValue::VOBJ);

    // If wallet private keys are enabled, return the new transaction id,
    // otherwise return the base64-encoded unsigned PSBT of the new transaction.
    if (!want_psbt) {
        if (!feebumper::SignTransaction(*pwallet, mtx)) {
            throw JSONRPCError(RPC_WALLET_ERROR, "Can't sign transaction.");
        }

        uint256 txid;
        if (feebumper::CommitTransaction(*pwallet, hash, std::move(mtx), errors, txid) != feebumper::Result::OK) {
            throw JSONRPCError(RPC_WALLET_ERROR, errors[0].original);
        }

        result.pushKV("txid", txid.GetHex());
    } else {
        PartiallySignedTransaction psbtx(mtx);
        bool complete = false;
        const TransactionError err = pwallet->FillPSBT(psbtx, complete, SIGHASH_ALL, false /* sign */, true /* bip32derivs */);
        CHECK_NONFATAL(err == TransactionError::OK);
        CHECK_NONFATAL(!complete);
        CDataStream ssTx(SER_NETWORK, PROTOCOL_VERSION);
        ssTx << psbtx;
        result.pushKV("psbt", EncodeBase64(ssTx.str()));
    }

    result.pushKV("origfee", ValueFromAmount(old_fee));
    result.pushKV("fee", ValueFromAmount(new_fee));
    UniValue result_errors(UniValue::VARR);
    for (const bilingual_str& error : errors) {
        result_errors.push_back(error.original);
    }
    result.pushKV("errors", result_errors);

    return result;
},
    };
}

static RPCHelpMan bumpfee() { return bumpfee_helper("bumpfee"); }
static RPCHelpMan psbtbumpfee() { return bumpfee_helper("psbtbumpfee"); }

static RPCHelpMan rescanblockchain()
{
    return RPCHelpMan{"rescanblockchain",
                "\nRescan the local blockchain for wallet related transactions.\n"
                "Note: Use \"getwalletinfo\" to query the scanning progress.\n",
                {
                    {"start_height", RPCArg::Type::NUM, /* default */ "0", "block height where the rescan should start"},
                    {"stop_height", RPCArg::Type::NUM, RPCArg::Optional::OMITTED_NAMED_ARG, "the last block height that should be scanned. If none is provided it will rescan up to the tip at return time of this call."},
                },
                RPCResult{
                    RPCResult::Type::OBJ, "", "",
                    {
                        {RPCResult::Type::NUM, "start_height", "The block height where the rescan started (the requested height or 0)"},
                        {RPCResult::Type::NUM, "stop_height", "The height of the last rescanned block. May be null in rare cases if there was a reorg and the call didn't scan any blocks because they were already scanned in the background."},
                    }
                },
                RPCExamples{
                    HelpExampleCli("rescanblockchain", "100000 120000")
            + HelpExampleRpc("rescanblockchain", "100000, 120000")
                },
        [&](const RPCHelpMan& self, const JSONRPCRequest& request) -> UniValue
{
    std::shared_ptr<CWallet> const pwallet = GetWalletForJSONRPCRequest(request);
    if (!pwallet) return NullUniValue;

    WalletRescanReserver reserver(*pwallet);
    if (!reserver.reserve()) {
        throw JSONRPCError(RPC_WALLET_ERROR, "Wallet is currently rescanning. Abort existing rescan or wait.");
    }

    int start_height = 0;
    Optional<int> stop_height;
    uint256 start_block;
    {
        LOCK(pwallet->cs_wallet);
        int tip_height = pwallet->GetLastBlockHeight();

        if (!request.params[0].isNull()) {
            start_height = request.params[0].get_int();
            if (start_height < 0 || start_height > tip_height) {
                throw JSONRPCError(RPC_INVALID_PARAMETER, "Invalid start_height");
            }
        }

        if (!request.params[1].isNull()) {
            stop_height = request.params[1].get_int();
            if (*stop_height < 0 || *stop_height > tip_height) {
                throw JSONRPCError(RPC_INVALID_PARAMETER, "Invalid stop_height");
            } else if (*stop_height < start_height) {
                throw JSONRPCError(RPC_INVALID_PARAMETER, "stop_height must be greater than start_height");
            }
        }

        // We can't rescan beyond non-pruned blocks, stop and throw an error
        if (!pwallet->chain().hasBlocks(pwallet->GetLastBlockHash(), start_height, stop_height)) {
            throw JSONRPCError(RPC_MISC_ERROR, "Can't rescan beyond pruned data. Use RPC call getblockchaininfo to determine your pruned height.");
        }

        CHECK_NONFATAL(pwallet->chain().findAncestorByHeight(pwallet->GetLastBlockHash(), start_height, FoundBlock().hash(start_block)));
    }

    CWallet::ScanResult result =
        pwallet->ScanForWalletTransactions(start_block, start_height, stop_height, reserver, true /* fUpdate */);
    switch (result.status) {
    case CWallet::ScanResult::SUCCESS:
        break;
    case CWallet::ScanResult::FAILURE:
        throw JSONRPCError(RPC_MISC_ERROR, "Rescan failed. Potentially corrupted data files.");
    case CWallet::ScanResult::USER_ABORT:
        throw JSONRPCError(RPC_MISC_ERROR, "Rescan aborted.");
        // no default case, so the compiler can warn about missing cases
    }
    UniValue response(UniValue::VOBJ);
    response.pushKV("start_height", start_height);
    response.pushKV("stop_height", result.last_scanned_height ? *result.last_scanned_height : UniValue());
    return response;
},
    };
}

class DescribeWalletAddressVisitor
{
public:
    const SigningProvider * const provider;

    void ProcessSubScript(const CScript& subscript, UniValue& obj) const
    {
        // Always present: script type and redeemscript
        std::vector<std::vector<unsigned char>> solutions_data;
        TxoutType which_type = Solver(subscript, solutions_data);
        obj.pushKV("script", GetTxnOutputType(which_type));
        obj.pushKV("hex", HexStr(subscript));

        CTxDestination embedded;
        if (ExtractDestination(subscript, embedded)) {
            // Only when the script corresponds to an address.
            UniValue subobj(UniValue::VOBJ);
            UniValue detail = DescribeAddress(embedded);
            subobj.pushKVs(detail);
            UniValue wallet_detail = std::visit(*this, embedded);
            subobj.pushKVs(wallet_detail);
            subobj.pushKV("address", EncodeDestination(embedded));
            subobj.pushKV("scriptPubKey", HexStr(subscript));
            // Always report the pubkey at the top level, so that `getnewaddress()['pubkey']` always works.
            if (subobj.exists("pubkey")) obj.pushKV("pubkey", subobj["pubkey"]);
            obj.pushKV("embedded", std::move(subobj));
        } else if (which_type == TxoutType::MULTISIG) {
            // Also report some information on multisig scripts (which do not have a corresponding address).
            // TODO: abstract out the common functionality between this logic and ExtractDestinations.
            obj.pushKV("sigsrequired", solutions_data[0][0]);
            UniValue pubkeys(UniValue::VARR);
            for (size_t i = 1; i < solutions_data.size() - 1; ++i) {
                CPubKey key(solutions_data[i].begin(), solutions_data[i].end());
                pubkeys.push_back(HexStr(key));
            }
            obj.pushKV("pubkeys", std::move(pubkeys));
        }
    }

    explicit DescribeWalletAddressVisitor(const SigningProvider* _provider) : provider(_provider) {}

    UniValue operator()(const CNoDestination& dest) const { return UniValue(UniValue::VOBJ); }

    UniValue operator()(const PKHash& pkhash) const
    {
        CKeyID keyID{ToKeyID(pkhash)};
        UniValue obj(UniValue::VOBJ);
        CPubKey vchPubKey;
        if (provider && provider->GetPubKey(keyID, vchPubKey)) {
            obj.pushKV("pubkey", HexStr(vchPubKey));
            obj.pushKV("iscompressed", vchPubKey.IsCompressed());
        }
        return obj;
    }

    UniValue operator()(const ScriptHash& scripthash) const
    {
        CScriptID scriptID(scripthash);
        UniValue obj(UniValue::VOBJ);
        CScript subscript;
        if (provider && provider->GetCScript(scriptID, subscript)) {
            ProcessSubScript(subscript, obj);
        }
        return obj;
    }

    UniValue operator()(const WitnessV0KeyHash& id) const
    {
        UniValue obj(UniValue::VOBJ);
        CPubKey pubkey;
        if (provider && provider->GetPubKey(ToKeyID(id), pubkey)) {
            obj.pushKV("pubkey", HexStr(pubkey));
        }
        return obj;
    }

    UniValue operator()(const WitnessV0ScriptHash& id) const
    {
        UniValue obj(UniValue::VOBJ);
        CScript subscript;
        CRIPEMD160 hasher;
        uint160 hash;
        hasher.Write(id.begin(), 32).Finalize(hash.begin());
        if (provider && provider->GetCScript(CScriptID(hash), subscript)) {
            ProcessSubScript(subscript, obj);
        }
        return obj;
    }

    UniValue operator()(const WitnessUnknown& id) const { return UniValue(UniValue::VOBJ); }
    UniValue operator()(const NullData& id) const { return NullUniValue; }
};

static UniValue DescribeWalletAddress(const CWallet& wallet, const CTxDestination& dest)
{
    UniValue ret(UniValue::VOBJ);
    UniValue detail = DescribeAddress(dest);
    CScript script = GetScriptForDestination(dest);
    std::unique_ptr<SigningProvider> provider = nullptr;
    provider = wallet.GetSolvingProvider(script);
    ret.pushKVs(detail);
    ret.pushKVs(std::visit(DescribeWalletAddressVisitor(provider.get()), dest));
    return ret;
}

class DescribeWalletBlindAddressVisitor
{
public:
    const CWallet * const pwallet;
    isminetype mine;

    explicit DescribeWalletBlindAddressVisitor(const CWallet* _pwallet, isminetype mine_in) : pwallet(_pwallet), mine(mine_in) {}

    UniValue operator()(const CNoDestination& dest) const { return UniValue(UniValue::VOBJ); }

    UniValue operator()(const PKHash& pkhash) const
    {
        UniValue obj(UniValue::VOBJ);
        if (!IsBlindDestination(pkhash) && mine != ISMINE_NO) {
            CPubKey blind_pub = pwallet->GetBlindingPubKey(GetScriptForDestination(pkhash));
            PKHash dest(pkhash);
            dest.blinding_pubkey = blind_pub;
            obj.pushKV("confidential", EncodeDestination(dest));
        } else {
            obj.pushKV("confidential", EncodeDestination(pkhash));
        }
        return obj;
    }

    UniValue operator()(const ScriptHash& scripthash) const
    {
        UniValue obj(UniValue::VOBJ);
        if (!IsBlindDestination(scripthash) && mine != ISMINE_NO) {
            CPubKey blind_pub = pwallet->GetBlindingPubKey(GetScriptForDestination(scripthash));
            ScriptHash dest(scripthash);
            dest.blinding_pubkey = blind_pub;
            obj.pushKV("confidential", EncodeDestination(dest));
        } else {
            obj.pushKV("confidential", EncodeDestination(scripthash));
        }
        return obj;
    }

    UniValue operator()(const WitnessV0KeyHash& id) const
    {
        UniValue obj(UniValue::VOBJ);
        if (!IsBlindDestination(id) && mine != ISMINE_NO) {
            CPubKey blind_pub = pwallet->GetBlindingPubKey(GetScriptForDestination(id));
            WitnessV0KeyHash dest(id);
            dest.blinding_pubkey = blind_pub;
            obj.pushKV("confidential", EncodeDestination(dest));
        } else {
            obj.pushKV("confidential", EncodeDestination(id));
        }
        return obj;
    }

    UniValue operator()(const WitnessV0ScriptHash& id) const
    {
        UniValue obj(UniValue::VOBJ);
        if (!IsBlindDestination(id) && mine != ISMINE_NO) {
            CPubKey blind_pub = pwallet->GetBlindingPubKey(GetScriptForDestination(id));
            WitnessV0ScriptHash dest(id);
            dest.blinding_pubkey = blind_pub;
            obj.pushKV("confidential", EncodeDestination(dest));
        } else {
            obj.pushKV("confidential", EncodeDestination(id));
        }
        return obj;
    }

    UniValue operator()(const WitnessUnknown& id) const { return UniValue(UniValue::VOBJ); }
    UniValue operator()(const NullData& id) const { return NullUniValue; }
};

static UniValue DescribeWalletBlindAddress(const CWallet* pwallet, const CTxDestination& dest, isminetype mine)
{
    UniValue ret(UniValue::VOBJ);
    ret.pushKVs(std::visit(DescribeWalletBlindAddressVisitor(pwallet, mine), dest));
    return ret;
}

/** Convert CAddressBookData to JSON record.  */
static UniValue AddressBookDataToJSON(const CAddressBookData& data, const bool verbose)
{
    UniValue ret(UniValue::VOBJ);
    if (verbose) {
        ret.pushKV("name", data.GetLabel());
    }
    ret.pushKV("purpose", data.purpose);
    return ret;
}

RPCHelpMan getaddressinfo()
{
    return RPCHelpMan{"getaddressinfo",
                "\nReturn information about the given address.\n"
                "Some of the information will only be present if the address is in the active wallet.\n",
                {
                    {"address", RPCArg::Type::STR, RPCArg::Optional::NO, "The address for which to get information."},
                },
                RPCResult{
                    RPCResult::Type::OBJ, "", "",
                    {
                        {RPCResult::Type::STR, "address", "The address validated."},
                        {RPCResult::Type::STR_HEX, "scriptPubKey", "The hex-encoded scriptPubKey generated by the address."},
                        {RPCResult::Type::BOOL, "ismine", "If the address is yours."},
                        {RPCResult::Type::BOOL, "iswatchonly", "If the address is watchonly."},
                        {RPCResult::Type::BOOL, "solvable", "If we know how to spend coins sent to this address, ignoring the possible lack of private keys."},
                        {RPCResult::Type::STR, "desc", /* optional */ true, "A descriptor for spending coins sent to this address (only when solvable)."},
                        {RPCResult::Type::STR, "parent_desc", /* optional */ true, "The descriptor used to derive this address if this is a descriptor wallet"},
                        {RPCResult::Type::BOOL, "isscript", "If the key is a script."},
                        {RPCResult::Type::BOOL, "ischange", "If the address was used for change output."},
                        {RPCResult::Type::BOOL, "iswitness", "If the address is a witness address."},
                        {RPCResult::Type::NUM, "witness_version", /* optional */ true, "The version number of the witness program."},
                        {RPCResult::Type::STR_HEX, "witness_program", /* optional */ true, "The hex value of the witness program."},
                        {RPCResult::Type::STR, "script", /* optional */ true, "The output script type. Only if isscript is true and the redeemscript is known. Possible\n"
                                                                     "types: nonstandard, pubkey, pubkeyhash, scripthash, multisig, nulldata, witness_v0_keyhash,\n"
                            "witness_v0_scripthash, witness_unknown."},
                        {RPCResult::Type::STR_HEX, "hex", /* optional */ true, "The redeemscript for the p2sh address."},
                        {RPCResult::Type::ARR, "pubkeys", /* optional */ true, "Array of pubkeys associated with the known redeemscript (only if script is multisig).",
                        {
                            {RPCResult::Type::STR, "pubkey", ""},
                        }},
                        {RPCResult::Type::NUM, "sigsrequired", /* optional */ true, "The number of signatures required to spend multisig output (only if script is multisig)."},
                        {RPCResult::Type::STR_HEX, "pubkey", /* optional */ true, "The hex value of the raw public key for single-key addresses (possibly embedded in P2SH or P2WSH)."},
                        {RPCResult::Type::OBJ, "embedded", /* optional */ true, "Information about the address embedded in P2SH or P2WSH, if relevant and known.",
                        {
                            {RPCResult::Type::ELISION, "", "Includes all getaddressinfo output fields for the embedded address, excluding metadata (timestamp, hdkeypath, hdseedid)\n"
                            "and relation to the wallet (ismine, iswatchonly)."},
                        }},
                        {RPCResult::Type::BOOL, "iscompressed", /* optional */ true, "If the pubkey is compressed."},
                        {RPCResult::Type::STR_HEX, "confidential_key", "the raw blinding public key for that address, if any. \"\" if none"},
                        {RPCResult::Type::STR, "unconfidential", "The address without confidentiality key"},
                        {RPCResult::Type::STR, "confidential", "The address with wallet-stored confidentiality key if known. Only displayed for non-confidential address inputs"},
                        {RPCResult::Type::NUM_TIME, "timestamp", /* optional */ true, "The creation time of the key, if available, expressed in " + UNIX_EPOCH_TIME + "."},
                        {RPCResult::Type::STR, "hdkeypath", /* optional */ true, "The HD keypath, if the key is HD and available."},
                        {RPCResult::Type::STR_HEX, "hdseedid", /* optional */ true, "The Hash160 of the HD seed."},
                        {RPCResult::Type::STR_HEX, "hdmasterfingerprint", /* optional */ true, "The fingerprint of the master key."},
                        {RPCResult::Type::ARR, "labels", "Array of labels associated with the address. Currently limited to one label but returned\n"
                            "as an array to keep the API stable if multiple labels are enabled in the future.",
                        {
                            {RPCResult::Type::STR, "label name", "Label name (defaults to \"\")."},
                        }},
                    }
                },
                RPCExamples{
                    HelpExampleCli("getaddressinfo", "\"" + EXAMPLE_ADDRESS[0] + "\"") +
                    HelpExampleRpc("getaddressinfo", "\"" + EXAMPLE_ADDRESS[0] + "\"")
                },
        [&](const RPCHelpMan& self, const JSONRPCRequest& request) -> UniValue
{
    std::shared_ptr<CWallet> const pwallet = GetWalletForJSONRPCRequest(request);
    if (!pwallet) return NullUniValue;

    LOCK(pwallet->cs_wallet);

    std::string error_msg;
    CTxDestination dest = DecodeDestination(request.params[0].get_str(), error_msg);

    // Make sure the destination is valid
    if (!IsValidDestination(dest)) {
        // Set generic error message in case 'DecodeDestination' didn't set it
        if (error_msg.empty()) error_msg = "Invalid address";

        throw JSONRPCError(RPC_INVALID_ADDRESS_OR_KEY, error_msg);
    }

    UniValue ret(UniValue::VOBJ);

    std::string currentAddress = EncodeDestination(dest);
    ret.pushKV("address", currentAddress);

    CScript scriptPubKey = GetScriptForDestination(dest);
    ret.pushKV("scriptPubKey", HexStr(scriptPubKey));

    std::unique_ptr<SigningProvider> provider = pwallet->GetSolvingProvider(scriptPubKey);

    isminetype mine = pwallet->IsMine(dest);
    // Elements: Addresses we can not unblind outputs for aren't spendable
    if (IsBlindDestination(dest) &&
            GetDestinationBlindingKey(dest) != pwallet->GetBlindingPubKey(GetScriptForDestination(dest))) {
        mine = ISMINE_NO;
    }
    ret.pushKV("ismine", bool(mine & ISMINE_SPENDABLE));

    bool solvable = provider && IsSolvable(*provider, scriptPubKey);
    ret.pushKV("solvable", solvable);

    if (solvable) {
       ret.pushKV("desc", InferDescriptor(scriptPubKey, *provider)->ToString());
    }

    DescriptorScriptPubKeyMan* desc_spk_man = dynamic_cast<DescriptorScriptPubKeyMan*>(pwallet->GetScriptPubKeyMan(scriptPubKey));
    if (desc_spk_man) {
        std::string desc_str;
        if (desc_spk_man->GetDescriptorString(desc_str, false)) {
            ret.pushKV("parent_desc", desc_str);
        }
    }

    ret.pushKV("iswatchonly", bool(mine & ISMINE_WATCH_ONLY));

    UniValue detail = DescribeWalletAddress(*pwallet, dest);
    ret.pushKVs(detail);
    // Elements blinding info
    UniValue blind_detail = DescribeWalletBlindAddress(pwallet, dest, mine);
    ret.pushKVs(blind_detail);
    blind_detail = DescribeBlindAddress(dest);
    ret.pushKVs(blind_detail);

    ret.pushKV("ischange", pwallet->IsChange(scriptPubKey));

    ScriptPubKeyMan* spk_man = pwallet->GetScriptPubKeyMan(scriptPubKey);
    if (spk_man) {
        if (const std::unique_ptr<CKeyMetadata> meta = spk_man->GetMetadata(dest)) {
            ret.pushKV("timestamp", meta->nCreateTime);
            if (meta->has_key_origin) {
                ret.pushKV("hdkeypath", WriteHDKeypath(meta->key_origin.path));
                ret.pushKV("hdseedid", meta->hd_seed_id.GetHex());
                ret.pushKV("hdmasterfingerprint", HexStr(meta->key_origin.fingerprint));
            }
        }
    }

    // Return a `labels` array containing the label associated with the address,
    // equivalent to the `label` field above. Currently only one label can be
    // associated with an address, but we return an array so the API remains
    // stable if we allow multiple labels to be associated with an address in
    // the future.
    UniValue labels(UniValue::VARR);
    const auto* address_book_entry = pwallet->FindAddressBookEntry(dest);
    if (address_book_entry) {
        labels.push_back(address_book_entry->GetLabel());
    }
    ret.pushKV("labels", std::move(labels));

    return ret;
},
    };
}

static RPCHelpMan getaddressesbylabel()
{
    return RPCHelpMan{"getaddressesbylabel",
                "\nReturns the list of addresses assigned the specified label.\n",
                {
                    {"label", RPCArg::Type::STR, RPCArg::Optional::NO, "The label."},
                },
                RPCResult{
                    RPCResult::Type::OBJ_DYN, "", "json object with addresses as keys",
                    {
                        {RPCResult::Type::OBJ, "address", "json object with information about address",
                        {
                            {RPCResult::Type::STR, "purpose", "Purpose of address (\"send\" for sending address, \"receive\" for receiving address)"},
                        }},
                    }
                },
                RPCExamples{
                    HelpExampleCli("getaddressesbylabel", "\"tabby\"")
            + HelpExampleRpc("getaddressesbylabel", "\"tabby\"")
                },
        [&](const RPCHelpMan& self, const JSONRPCRequest& request) -> UniValue
{
    std::shared_ptr<CWallet> const pwallet = GetWalletForJSONRPCRequest(request);
    if (!pwallet) return NullUniValue;

    LOCK(pwallet->cs_wallet);

    std::string label = LabelFromValue(request.params[0]);

    // Find all addresses that have the given label
    UniValue ret(UniValue::VOBJ);
    std::set<std::string> addresses;
    for (const std::pair<const CTxDestination, CAddressBookData>& item : pwallet->m_address_book) {
        if (item.second.IsChange()) continue;
        if (item.second.GetLabel() == label) {
            std::string address = EncodeDestination(item.first);
            // CWallet::m_address_book is not expected to contain duplicate
            // address strings, but build a separate set as a precaution just in
            // case it does.
            bool unique = addresses.emplace(address).second;
            CHECK_NONFATAL(unique);
            // UniValue::pushKV checks if the key exists in O(N)
            // and since duplicate addresses are unexpected (checked with
            // std::set in O(log(N))), UniValue::__pushKV is used instead,
            // which currently is O(1).
            ret.__pushKV(address, AddressBookDataToJSON(item.second, false));
        }
    }

    if (ret.empty()) {
        throw JSONRPCError(RPC_WALLET_INVALID_LABEL_NAME, std::string("No addresses with label " + label));
    }

    return ret;
},
    };
}

static RPCHelpMan listlabels()
{
    return RPCHelpMan{"listlabels",
                "\nReturns the list of all labels, or labels that are assigned to addresses with a specific purpose.\n",
                {
                    {"purpose", RPCArg::Type::STR, RPCArg::Optional::OMITTED_NAMED_ARG, "Address purpose to list labels for ('send','receive'). An empty string is the same as not providing this argument."},
                },
                RPCResult{
                    RPCResult::Type::ARR, "", "",
                    {
                        {RPCResult::Type::STR, "label", "Label name"},
                    }
                },
                RPCExamples{
            "\nList all labels\n"
            + HelpExampleCli("listlabels", "") +
            "\nList labels that have receiving addresses\n"
            + HelpExampleCli("listlabels", "receive") +
            "\nList labels that have sending addresses\n"
            + HelpExampleCli("listlabels", "send") +
            "\nAs a JSON-RPC call\n"
            + HelpExampleRpc("listlabels", "receive")
                },
        [&](const RPCHelpMan& self, const JSONRPCRequest& request) -> UniValue
{
    std::shared_ptr<CWallet> const pwallet = GetWalletForJSONRPCRequest(request);
    if (!pwallet) return NullUniValue;

    LOCK(pwallet->cs_wallet);

    std::string purpose;
    if (!request.params[0].isNull()) {
        purpose = request.params[0].get_str();
    }

    // Add to a set to sort by label name, then insert into Univalue array
    std::set<std::string> label_set;
    for (const std::pair<const CTxDestination, CAddressBookData>& entry : pwallet->m_address_book) {
        if (entry.second.IsChange()) continue;
        if (purpose.empty() || entry.second.purpose == purpose) {
            label_set.insert(entry.second.GetLabel());
        }
    }

    UniValue ret(UniValue::VARR);
    for (const std::string& name : label_set) {
        ret.push_back(name);
    }

    return ret;
},
    };
}

static RPCHelpMan send()
{
    return RPCHelpMan{"send",
        "\nEXPERIMENTAL warning: this call may be changed in future releases.\n"
        "\nSend a transaction.\n",
        {
            {"outputs", RPCArg::Type::ARR, RPCArg::Optional::NO, "The outputs (key-value pairs), where none of the keys are duplicated.\n"
                    "That is, each address can only appear once and there can only be one 'data' object.\n"
                    "For convenience, a dictionary, which holds the key-value pairs directly, is also accepted.",
                {
                    {"", RPCArg::Type::OBJ, RPCArg::Optional::OMITTED, "",
                        {
                            {"address", RPCArg::Type::AMOUNT, RPCArg::Optional::NO, "A key-value pair. The key (string) is the address, the value (float or string) is the amount in " + CURRENCY_UNIT + ""},
                        },
                        },
                    {"", RPCArg::Type::OBJ, RPCArg::Optional::OMITTED, "",
                        {
                            {"data", RPCArg::Type::STR_HEX, RPCArg::Optional::NO, "A key-value pair. The key must be \"data\", the value is hex-encoded data"},
                        },
                    },
                },
            },
            {"conf_target", RPCArg::Type::NUM, /* default */ "wallet -txconfirmtarget", "Confirmation target in blocks"},
            {"estimate_mode", RPCArg::Type::STR, /* default */ "unset", std::string() + "The fee estimate mode, must be one of (case insensitive):\n"
                        "       \"" + FeeModes("\"\n\"") + "\""},
            {"fee_rate", RPCArg::Type::AMOUNT, /* default */ "not set, fall back to wallet fee estimation", "Specify a fee rate in " + CURRENCY_ATOM + "/vB."},
            {"options", RPCArg::Type::OBJ, RPCArg::Optional::OMITTED_NAMED_ARG, "",
                {
                    {"add_inputs", RPCArg::Type::BOOL, /* default */ "false", "If inputs are specified, automatically include more if they are not enough."},
                    {"add_to_wallet", RPCArg::Type::BOOL, /* default */ "true", "When false, returns a serialized transaction which will not be added to the wallet or broadcast"},
                    {"change_address", RPCArg::Type::STR_HEX, /* default */ "pool address", "The address to receive the change"},
                    {"change_position", RPCArg::Type::NUM, /* default */ "random", "The index of the change output"},
                    {"change_type", RPCArg::Type::STR, /* default */ "set by -changetype", "The output type to use. Only valid if change_address is not specified. Options are \"legacy\", \"p2sh-segwit\", and \"bech32\"."},
                    {"conf_target", RPCArg::Type::NUM, /* default */ "wallet -txconfirmtarget", "Confirmation target in blocks"},
                    {"estimate_mode", RPCArg::Type::STR, /* default */ "unset", std::string() + "The fee estimate mode, must be one of (case insensitive):\n"
            "       \"" + FeeModes("\"\n\"") + "\""},
                    {"fee_rate", RPCArg::Type::AMOUNT, /* default */ "not set, fall back to wallet fee estimation", "Specify a fee rate in " + CURRENCY_ATOM + "/vB."},
                    {"include_watching", RPCArg::Type::BOOL, /* default */ "true for watch-only wallets, otherwise false", "Also select inputs which are watch only.\n"
                                          "Only solvable inputs can be used. Watch-only destinations are solvable if the public key and/or output script was imported,\n"
                                          "e.g. with 'importpubkey' or 'importmulti' with the 'pubkeys' or 'desc' field."},
                    {"inputs", RPCArg::Type::ARR, /* default */ "empty array", "Specify inputs instead of adding them automatically. A JSON array of JSON objects",
                        {
                            {"txid", RPCArg::Type::STR_HEX, RPCArg::Optional::NO, "The transaction id"},
                            {"vout", RPCArg::Type::NUM, RPCArg::Optional::NO, "The output number"},
                            {"sequence", RPCArg::Type::NUM, RPCArg::Optional::NO, "The sequence number"},
                        },
                    },
                    {"locktime", RPCArg::Type::NUM, /* default */ "0", "Raw locktime. Non-0 value also locktime-activates inputs"},
                    {"lock_unspents", RPCArg::Type::BOOL, /* default */ "false", "Lock selected unspent outputs"},
                    {"psbt", RPCArg::Type::BOOL,  /* default */ "automatic", "Always return a PSBT, implies add_to_wallet=false."},
                    {"subtract_fee_from_outputs", RPCArg::Type::ARR, /* default */ "empty array", "Outputs to subtract the fee from, specified as integer indices.\n"
                    "The fee will be equally deducted from the amount of each specified output.\n"
                    "Those recipients will receive less bitcoins than you enter in their corresponding amount field.\n"
                    "If no outputs are specified here, the sender pays the fee.",
                        {
                            {"vout_index", RPCArg::Type::NUM, RPCArg::Optional::OMITTED, "The zero-based output index, before a change output is added."},
                        },
                    },
                    {"replaceable", RPCArg::Type::BOOL, /* default */ "wallet default", "Marks this transaction as BIP125 replaceable.\n"
                                                  "Allows this transaction to be replaced by a transaction with higher fees"},
                },
                "options"},
        },
        RPCResult{
            RPCResult::Type::OBJ, "", "",
                {
                    {RPCResult::Type::BOOL, "complete", "If the transaction has a complete set of signatures"},
                    {RPCResult::Type::STR_HEX, "txid", "The transaction id for the send. Only 1 transaction is created regardless of the number of addresses."},
                    {RPCResult::Type::STR_HEX, "hex", "If add_to_wallet is false, the hex-encoded raw transaction with signature(s)"},
                    {RPCResult::Type::STR, "psbt", "If more signatures are needed, or if add_to_wallet is false, the base64-encoded (partially) signed transaction"}
                }
        },
        RPCExamples{""
        "\nSend 0.1 BTC with a confirmation target of 6 blocks in economical fee estimate mode\n"
        + HelpExampleCli("send", "'{\"" + EXAMPLE_ADDRESS[0] + "\": 0.1}' 6 economical\n") +
        "Send 0.2 BTC with a fee rate of 1.1 " + CURRENCY_ATOM + "/vB using positional arguments\n"
        + HelpExampleCli("send", "'{\"" + EXAMPLE_ADDRESS[0] + "\": 0.2}' null \"unset\" 1.1\n") +
        "Send 0.2 BTC with a fee rate of 1 " + CURRENCY_ATOM + "/vB using the options argument\n"
        + HelpExampleCli("send", "'{\"" + EXAMPLE_ADDRESS[0] + "\": 0.2}' null \"unset\" null '{\"fee_rate\": 1}'\n") +
        "Send 0.3 BTC with a fee rate of 25 " + CURRENCY_ATOM + "/vB using named arguments\n"
        + HelpExampleCli("-named send", "outputs='{\"" + EXAMPLE_ADDRESS[0] + "\": 0.3}' fee_rate=25\n") +
        "Create a transaction that should confirm the next block, with a specific input, and return result without adding to wallet or broadcasting to the network\n"
        + HelpExampleCli("send", "'{\"" + EXAMPLE_ADDRESS[0] + "\": 0.1}' 1 economical '{\"add_to_wallet\": false, \"inputs\": [{\"txid\":\"a08e6907dbbd3d809776dbfc5d82e371b764ed838b5655e72f463568df1aadf0\", \"vout\":1}]}'")
        },
        [&](const RPCHelpMan& self, const JSONRPCRequest& request) -> UniValue
        {
            RPCTypeCheck(request.params, {
                UniValueType(), // outputs (ARR or OBJ, checked later)
                UniValue::VNUM, // conf_target
                UniValue::VSTR, // estimate_mode
                UniValueType(), // fee_rate, will be checked by AmountFromValue() in SetFeeEstimateMode()
                UniValue::VOBJ, // options
                }, true
            );

            std::shared_ptr<CWallet> const pwallet = GetWalletForJSONRPCRequest(request);
            if (!pwallet) return NullUniValue;

            UniValue options{request.params[4].isNull() ? UniValue::VOBJ : request.params[4]};
            if (options.exists("conf_target") || options.exists("estimate_mode")) {
                if (!request.params[1].isNull() || !request.params[2].isNull()) {
                    throw JSONRPCError(RPC_INVALID_PARAMETER, "Pass conf_target and estimate_mode either as arguments or in the options object, but not both");
                }
            } else {
                options.pushKV("conf_target", request.params[1]);
                options.pushKV("estimate_mode", request.params[2]);
            }
            if (options.exists("fee_rate")) {
                if (!request.params[3].isNull()) {
                    throw JSONRPCError(RPC_INVALID_PARAMETER, "Pass the fee_rate either as an argument, or in the options object, but not both");
                }
            } else {
                options.pushKV("fee_rate", request.params[3]);
            }
            if (!options["conf_target"].isNull() && (options["estimate_mode"].isNull() || (options["estimate_mode"].get_str() == "unset"))) {
                throw JSONRPCError(RPC_INVALID_PARAMETER, "Specify estimate_mode");
            }
            if (options.exists("feeRate")) {
                throw JSONRPCError(RPC_INVALID_PARAMETER, "Use fee_rate (" + CURRENCY_ATOM + "/vB) instead of feeRate");
            }
            if (options.exists("changeAddress")) {
                throw JSONRPCError(RPC_INVALID_PARAMETER, "Use change_address");
            }
            if (options.exists("changePosition")) {
                throw JSONRPCError(RPC_INVALID_PARAMETER, "Use change_position");
            }
            if (options.exists("includeWatching")) {
                throw JSONRPCError(RPC_INVALID_PARAMETER, "Use include_watching");
            }
            if (options.exists("lockUnspents")) {
                throw JSONRPCError(RPC_INVALID_PARAMETER, "Use lock_unspents");
            }
            if (options.exists("subtractFeeFromOutputs")) {
                throw JSONRPCError(RPC_INVALID_PARAMETER, "Use subtract_fee_from_outputs");
            }

            const bool psbt_opt_in = options.exists("psbt") && options["psbt"].get_bool();

            CAmount fee;
            int change_position;
            bool rbf = pwallet->m_signal_rbf;
            if (options.exists("replaceable")) {
                rbf = options["replaceable"].get_bool();
            }
            CMutableTransaction rawTx = ConstructTransaction(options["inputs"], request.params[0], options["locktime"], rbf, NullUniValue /* CA: assets_in */, nullptr /* output_pubkey_out */, true /* allow_peg_in */);
            CCoinControl coin_control;
            // Automatically select coins, unless at least one is manually selected. Can
            // be overridden by options.add_inputs.
            coin_control.m_add_inputs = rawTx.vin.size() == 0;
<<<<<<< HEAD
            FundTransaction(pwallet, rawTx, fee, change_position, options, coin_control, /* solving_data */ NullUniValue, /* override_min_fee */ false);
=======
            FundTransaction(*pwallet, rawTx, fee, change_position, options, coin_control, /* override_min_fee */ false);
>>>>>>> eea6196c

            bool add_to_wallet = true;
            if (options.exists("add_to_wallet")) {
                add_to_wallet = options["add_to_wallet"].get_bool();
            }

            // Make a blank psbt
            PartiallySignedTransaction psbtx(rawTx);

            // First fill transaction with our data without signing,
            // so external signers are not asked sign more than once.
            bool complete;
            pwallet->FillPSBT(psbtx, complete, SIGHASH_ALL, false, true);
            const TransactionError err = pwallet->FillPSBT(psbtx, complete, SIGHASH_ALL, true, false);
            if (err != TransactionError::OK) {
                throw JSONRPCTransactionError(err);
            }

            CMutableTransaction mtx;
            complete = FinalizeAndExtractPSBT(psbtx, mtx);

            UniValue result(UniValue::VOBJ);

            if (psbt_opt_in || !complete || !add_to_wallet) {
                // Serialize the PSBT
                CDataStream ssTx(SER_NETWORK, PROTOCOL_VERSION);
                ssTx << psbtx;
                result.pushKV("psbt", EncodeBase64(ssTx.str()));
            }

            if (complete) {
                std::string err_string;
                std::string hex = EncodeHexTx(CTransaction(mtx));
                CTransactionRef tx(MakeTransactionRef(std::move(mtx)));
                result.pushKV("txid", tx->GetHash().GetHex());
                if (add_to_wallet && !psbt_opt_in) {
                    pwallet->CommitTransaction(tx, {}, {} /* orderForm */);
                } else {
                    result.pushKV("hex", hex);
                }
            }
            result.pushKV("complete", complete);

            return result;
        }
    };
}

static RPCHelpMan sethdseed()
{
    return RPCHelpMan{"sethdseed",
                "\nSet or generate a new HD wallet seed. Non-HD wallets will not be upgraded to being a HD wallet. Wallets that are already\n"
                "HD will have a new HD seed set so that new keys added to the keypool will be derived from this new seed.\n"
                "\nNote that you will need to MAKE A NEW BACKUP of your wallet after setting the HD wallet seed." +
        HELP_REQUIRING_PASSPHRASE,
                {
                    {"newkeypool", RPCArg::Type::BOOL, /* default */ "true", "Whether to flush old unused addresses, including change addresses, from the keypool and regenerate it.\n"
                                         "If true, the next address from getnewaddress and change address from getrawchangeaddress will be from this new seed.\n"
                                         "If false, addresses (including change addresses if the wallet already had HD Chain Split enabled) from the existing\n"
                                         "keypool will be used until it has been depleted."},
                    {"seed", RPCArg::Type::STR, /* default */ "random seed", "The WIF private key to use as the new HD seed.\n"
                                         "The seed value can be retrieved using the dumpwallet command. It is the private key marked hdseed=1"},
                },
                RPCResult{RPCResult::Type::NONE, "", ""},
                RPCExamples{
                    HelpExampleCli("sethdseed", "")
            + HelpExampleCli("sethdseed", "false")
            + HelpExampleCli("sethdseed", "true \"wifkey\"")
            + HelpExampleRpc("sethdseed", "true, \"wifkey\"")
                },
        [&](const RPCHelpMan& self, const JSONRPCRequest& request) -> UniValue
{
    std::shared_ptr<CWallet> const pwallet = GetWalletForJSONRPCRequest(request);
    if (!pwallet) return NullUniValue;

    LegacyScriptPubKeyMan& spk_man = EnsureLegacyScriptPubKeyMan(*pwallet, true);

    if (pwallet->IsWalletFlagSet(WALLET_FLAG_DISABLE_PRIVATE_KEYS)) {
        throw JSONRPCError(RPC_WALLET_ERROR, "Cannot set a HD seed to a wallet with private keys disabled");
    }

    LOCK2(pwallet->cs_wallet, spk_man.cs_KeyStore);

    // Do not do anything to non-HD wallets
    if (!pwallet->CanSupportFeature(FEATURE_HD)) {
        throw JSONRPCError(RPC_WALLET_ERROR, "Cannot set an HD seed on a non-HD wallet. Use the upgradewallet RPC in order to upgrade a non-HD wallet to HD");
    }

    EnsureWalletIsUnlocked(*pwallet);

    bool flush_key_pool = true;
    if (!request.params[0].isNull()) {
        flush_key_pool = request.params[0].get_bool();
    }

    CPubKey master_pub_key;
    if (request.params[1].isNull()) {
        master_pub_key = spk_man.GenerateNewSeed();
    } else {
        CKey key = DecodeSecret(request.params[1].get_str());
        if (!key.IsValid()) {
            throw JSONRPCError(RPC_INVALID_ADDRESS_OR_KEY, "Invalid private key");
        }

        if (HaveKey(spk_man, key)) {
            throw JSONRPCError(RPC_INVALID_ADDRESS_OR_KEY, "Already have this key (either as an HD seed or as a loose private key)");
        }

        master_pub_key = spk_man.DeriveNewSeed(key);
    }

    spk_man.SetHDSeed(master_pub_key);
    if (flush_key_pool) spk_man.NewKeyPool();

    return NullUniValue;
},
    };
}

static RPCHelpMan walletfillpsbtdata()
{
    return RPCHelpMan{"walletfillpsbtdata",
                "\nUpdate a PSBT with input information from our wallet\n" +
        HELP_REQUIRING_PASSPHRASE,
                {
                    {"psbt", RPCArg::Type::STR, RPCArg::Optional::NO, "The transaction base64 string"},
                    {"bip32derivs", RPCArg::Type::BOOL, /* default */ "true", "Include BIP 32 derivation paths for public keys if we know them"},
                },
                RPCResult{
                    RPCResult::Type::OBJ, "", "",
                    {
                        {RPCResult::Type::STR, "psbt", "The base64-encoded partially signed transaction"},
                    }
                },
                RPCExamples{
                    HelpExampleCli("walletfillpsbtdata", "\"psbt\"")
                    + HelpExampleRpc("walletfillpsbtdata", "\"psbt\"")
                },
        [&](const RPCHelpMan& self, const JSONRPCRequest& request) -> UniValue
{
    if (!g_con_elementsmode)
        throw std::runtime_error("PSBT operations are disabled when not in elementsmode.\n");

    std::shared_ptr<CWallet> const wallet = GetWalletForJSONRPCRequest(request);
    if (!wallet) return NullUniValue;
    CWallet* const pwallet = wallet.get();

    RPCTypeCheck(request.params, {UniValue::VSTR, UniValue::VBOOL});

    // Unserialize the transaction
    PartiallySignedTransaction psbtx;
    std::string error;
    if (!DecodeBase64PSBT(psbtx, request.params[0].get_str(), error)) {
        throw JSONRPCError(RPC_DESERIALIZATION_ERROR, strprintf("TX decode failed %s", error));
    }

    bool bip32derivs = request.params[1].isNull() ? true : request.params[1].get_bool();
    const TransactionError err = pwallet->FillPSBTData(psbtx, bip32derivs);
    if (err != TransactionError::OK) {
        throw JSONRPCTransactionError(err);
    }

    UniValue result(UniValue::VOBJ);
    result.pushKV("psbt", EncodePSBT(psbtx));
    return result;
},
    };
}

static RPCHelpMan walletsignpsbt()
{
    return RPCHelpMan{"walletsignpsbt",
                "\nSign all PSBT iputs that we can sign for.\n"
                + HELP_REQUIRING_PASSPHRASE,
                {
                    {"psbt", RPCArg::Type::STR, RPCArg::Optional::NO, "The transaction base64 string"},
                    {"sighashtype", RPCArg::Type::STR, /* default */ "ALL", "The signature hash type to sign with if not specified by the PSBT. Must be one of\n"
                        "       \"ALL\"\n"
                        "       \"NONE\"\n"
                        "       \"SINGLE\"\n"
                        "       \"ALL|ANYONECANPAY\"\n"
                        "       \"NONE|ANYONECANPAY\"\n"
                        "       \"SINGLE|ANYONECANPAY\""},
                    {"imbalance_ok", RPCArg::Type::BOOL, /* default */ "false", "Sign even if the transaction amounts do not balance"},
                },
                RPCResult{
                    RPCResult::Type::OBJ, "", "",
                    {
                        {RPCResult::Type::STR, "psbt", "the base64-encoded partially signed transaction"},
                        {RPCResult::Type::BOOL, "complete", "whether the transaction has a complete set of signatures"},
                    },
                },
                RPCExamples{
                    HelpExampleCli("walletsignpsbt", "\"psbt\"")
                    + HelpExampleRpc("walletsignpsbt", "\"psbt\"")
                },
        [&](const RPCHelpMan& self, const JSONRPCRequest& request) -> UniValue
{
    if (!g_con_elementsmode)
        throw std::runtime_error("PSBT operations are disabled when not in elementsmode.\n");

    std::shared_ptr<CWallet> const wallet = GetWalletForJSONRPCRequest(request);
    if (!wallet) return NullUniValue;
    const CWallet* const pwallet = wallet.get();

    RPCTypeCheck(request.params, {UniValue::VSTR, UniValue::VSTR, UniValue::VBOOL});

    // Unserialize the transaction
    PartiallySignedTransaction psbtx;
    std::string error;
    if (!DecodeBase64PSBT(psbtx, request.params[0].get_str(), error)) {
        throw JSONRPCError(RPC_DESERIALIZATION_ERROR, strprintf("TX decode failed %s", error));
    }
    if (!CheckPSBTBlinding(psbtx, error)) {
        throw JSONRPCError(RPC_INVALID_PARAMETER, error);
    }

    // Get the sighash type
    int nHashType = ParseSighashString(request.params[1]);
    bool imbalance_ok = request.params[2].isNull() ? false : request.params[2].get_bool();

    bool complete;
    const TransactionError err = pwallet->SignPSBT(psbtx, complete, nHashType, true, imbalance_ok);
    if (err != TransactionError::OK) {
        throw JSONRPCTransactionError(err);
    }

    UniValue result(UniValue::VOBJ);
    result.pushKV("psbt", EncodePSBT(psbtx));
    result.pushKV("complete", complete);

    return result;
},
    };
}

static RPCHelpMan walletprocesspsbt()
{
    return RPCHelpMan{"walletprocesspsbt",
                "\nUpdate a PSBT with input information from our wallet and then sign inputs\n"
                "that we can sign for.\n\n"
                "NOTE: When working with Confidential Assets transactions, it is necessary to\n"
                "blind the transaction after filling it in from the wallet and before signing\n"
                "it. This RPC will fail when working with such transaction. Instead of using\n"
                "this RPC, use the following sequence:\n"
                " - walletfillpsbtdata\n"
                " - blindpsbt\n"
                " - walletsignpsbt\n" +
                    HELP_REQUIRING_PASSPHRASE,
                {
                    {"psbt", RPCArg::Type::STR, RPCArg::Optional::NO, "The transaction base64 string"},
                    {"sign", RPCArg::Type::BOOL, /* default */ "true", "Also sign the transaction when updating"},
                    {"sighashtype", RPCArg::Type::STR, /* default */ "ALL", "The signature hash type to sign with if not specified by the PSBT. Must be one of\n"
            "       \"ALL\"\n"
            "       \"NONE\"\n"
            "       \"SINGLE\"\n"
            "       \"ALL|ANYONECANPAY\"\n"
            "       \"NONE|ANYONECANPAY\"\n"
            "       \"SINGLE|ANYONECANPAY\""},
                    {"bip32derivs", RPCArg::Type::BOOL, /* default */ "true", "Include BIP 32 derivation paths for public keys if we know them"},
                },
                RPCResult{
                    RPCResult::Type::OBJ, "", "",
                    {
                        {RPCResult::Type::STR, "psbt", "the base64-encoded partially signed transaction"},
                        {RPCResult::Type::BOOL, "complete", "whether the transaction has a complete set of signatures"},
                    },
                },
                RPCExamples{
                    HelpExampleCli("walletprocesspsbt", "\"psbt\"")
                },
        [&](const RPCHelpMan& self, const JSONRPCRequest& request) -> UniValue
{
<<<<<<< HEAD
    if (!g_con_elementsmode)
        throw std::runtime_error("PSBT operations are disabled when not in elementsmode.\n");

    std::shared_ptr<CWallet> const wallet = GetWalletForJSONRPCRequest(request);
    if (!wallet) return NullUniValue;
    CWallet* const pwallet = wallet.get();
=======
    std::shared_ptr<CWallet> const pwallet = GetWalletForJSONRPCRequest(request);
    if (!pwallet) return NullUniValue;
>>>>>>> eea6196c

    RPCTypeCheck(request.params, {UniValue::VSTR, UniValue::VBOOL, UniValue::VSTR});

    // Unserialize the transaction
    PartiallySignedTransaction psbtx;
    std::string error;
    if (!DecodeBase64PSBT(psbtx, request.params[0].get_str(), error)) {
        throw JSONRPCError(RPC_DESERIALIZATION_ERROR, strprintf("TX decode failed %s", error));
    }

    // Get the sighash type
    int nHashType = ParseSighashString(request.params[2]);

    // Fill transaction with our data and also sign
    bool sign = request.params[1].isNull() ? true : request.params[1].get_bool();
    bool bip32derivs = request.params[3].isNull() ? true : request.params[3].get_bool();
    bool complete = true;
    const TransactionError err = pwallet->FillPSBT(psbtx, complete, nHashType, sign, bip32derivs);
    if (err != TransactionError::OK) {
        throw JSONRPCTransactionError(err);
    }

    UniValue result(UniValue::VOBJ);
    CDataStream ssTx(SER_NETWORK, PROTOCOL_VERSION);
    ssTx << psbtx;
    result.pushKV("psbt", EncodeBase64(ssTx.str()));
    result.pushKV("complete", complete);

    return result;
},
    };
}

static RPCHelpMan walletcreatefundedpsbt()
{
    return RPCHelpMan{"walletcreatefundedpsbt",
                "\nCreates and funds a transaction in the Partially Signed Transaction format.\n"
                "Implements the Creator and Updater roles.\n",
                {
                    {"inputs", RPCArg::Type::ARR, RPCArg::Optional::OMITTED_NAMED_ARG, "Leave empty to add inputs automatically. See add_inputs option.",
                        {
                            {"", RPCArg::Type::OBJ, RPCArg::Optional::OMITTED, "",
                                {
                                    {"txid", RPCArg::Type::STR_HEX, RPCArg::Optional::NO, "The transaction id"},
                                    {"vout", RPCArg::Type::NUM, RPCArg::Optional::NO, "The output number"},
                                    {"sequence", RPCArg::Type::NUM, /* default */ "depends on the value of the 'locktime' and 'options.replaceable' arguments", "The sequence number"},
                                    {"pegin_bitcoin_tx", RPCArg::Type::STR_HEX, RPCArg::Optional::NO, "The raw bitcoin transaction (in hex) depositing bitcoin to the mainchain_address generated by getpeginaddress"},
                                    {"pegin_txout_proof", RPCArg::Type::STR_HEX, RPCArg::Optional::NO, "A rawtxoutproof (in hex) generated by the mainchain daemon's `gettxoutproof` containing a proof of only bitcoin_tx"},
                                    {"pegin_claim_script", RPCArg::Type::STR_HEX, RPCArg::Optional::NO, "The witness program generated by getpeginaddress."},
                                },
                            },
                        },
                        },
                    {"outputs", RPCArg::Type::ARR, RPCArg::Optional::NO, "The outputs (key-value pairs), where none of the keys are duplicated.\n"
                            "That is, each address can only appear once and there can only be one 'data' object.\n"
                            "For compatibility reasons, a dictionary, which holds the key-value pairs directly, is also\n"
                            "accepted as second parameter.",
                        {
                            {"", RPCArg::Type::OBJ, RPCArg::Optional::OMITTED, "",
                                {
                                    {"address", RPCArg::Type::AMOUNT, RPCArg::Optional::NO, "A key-value pair. The key (string) is the address, the value (float or string) is the amount in " + CURRENCY_UNIT + ""},
                                },
                                },
                            {"", RPCArg::Type::OBJ, RPCArg::Optional::OMITTED, "",
                                {
                                    {"data", RPCArg::Type::STR_HEX, RPCArg::Optional::NO, "A key-value pair. The key must be \"data\", the value is hex-encoded data"},
                                },
                            },
                        },
                    },
                    {"locktime", RPCArg::Type::NUM, /* default */ "0", "Raw locktime. Non-0 value also locktime-activates inputs"},
                    {"options", RPCArg::Type::OBJ, RPCArg::Optional::OMITTED_NAMED_ARG, "",
                        {
                            {"add_inputs", RPCArg::Type::BOOL, /* default */ "false", "If inputs are specified, automatically include more if they are not enough."},
                            {"changeAddress", RPCArg::Type::STR_HEX, /* default */ "pool address", "The address to receive the change"},
                            {"changePosition", RPCArg::Type::NUM, /* default */ "random", "The index of the change output"},
                            {"change_type", RPCArg::Type::STR, /* default */ "set by -changetype", "The output type to use. Only valid if changeAddress is not specified. Options are \"legacy\", \"p2sh-segwit\", and \"bech32\"."},
                            {"includeWatching", RPCArg::Type::BOOL, /* default */ "true for watch-only wallets, otherwise false", "Also select inputs which are watch only"},
                            {"lockUnspents", RPCArg::Type::BOOL, /* default */ "false", "Lock selected unspent outputs"},
                            {"fee_rate", RPCArg::Type::AMOUNT, /* default */ "not set, fall back to wallet fee estimation", "Specify a fee rate in " + CURRENCY_ATOM + "/vB."},
                            {"feeRate", RPCArg::Type::AMOUNT, /* default */ "not set, fall back to wallet fee estimation", "Specify a fee rate in " + CURRENCY_UNIT + "/kvB."},
                            {"subtractFeeFromOutputs", RPCArg::Type::ARR, /* default */ "empty array", "The outputs to subtract the fee from.\n"
                                                          "The fee will be equally deducted from the amount of each specified output.\n"
                                                          "Those recipients will receive less bitcoins than you enter in their corresponding amount field.\n"
                                                          "If no outputs are specified here, the sender pays the fee.",
                                {
                                    {"vout_index", RPCArg::Type::NUM, RPCArg::Optional::OMITTED, "The zero-based output index, before a change output is added."},
                                },
                            },
                            {"replaceable", RPCArg::Type::BOOL, /* default */ "wallet default", "Marks this transaction as BIP125 replaceable.\n"
                                                          "Allows this transaction to be replaced by a transaction with higher fees"},
                            {"conf_target", RPCArg::Type::NUM, /* default */ "wallet -txconfirmtarget", "Confirmation target in blocks"},
                            {"estimate_mode", RPCArg::Type::STR, /* default */ "unset", std::string() + "The fee estimate mode, must be one of (case insensitive):\n"
                            "         \"" + FeeModes("\"\n\"") + "\""},
                        },
                        "options"},
                    {"bip32derivs", RPCArg::Type::BOOL, /* default */ "true", "Include BIP 32 derivation paths for public keys if we know them"},
                    {"solving_data", RPCArg::Type::OBJ, RPCArg::Optional::OMITTED_NAMED_ARG, "Keys and scripts needed for producing a final transaction with a dummy signature. Used for fee estimation during coin selection.\n",
                        {
                            {"pubkeys", RPCArg::Type::ARR, /* default */ "empty array", "A json array of public keys.\n",
                                {
                                    {"pubkey", RPCArg::Type::STR_HEX, RPCArg::Optional::OMITTED, "A public key"},
                                },
                            },
                            {"scripts", RPCArg::Type::ARR, /* default */ "empty array", "A json array of scripts.\n",
                                {
                                    {"script", RPCArg::Type::STR_HEX, RPCArg::Optional::OMITTED, "A script"},
                                },
                            },
                            {"descriptors", RPCArg::Type::ARR, /* default */ "empty array", "A json array of descriptors.\n",
                                {
                                    {"descriptor", RPCArg::Type::STR_HEX, RPCArg::Optional::OMITTED, "A descriptor"},
                                },
                            }
                        }
                    },
                },
                RPCResult{
                    RPCResult::Type::OBJ, "", "",
                    {
                        {RPCResult::Type::STR, "psbt", "The resulting raw transaction (base64-encoded string)"},
                        {RPCResult::Type::STR_AMOUNT, "fee", "Fee in " + CURRENCY_UNIT + " the resulting transaction pays"},
                        {RPCResult::Type::NUM, "changepos", "The position of the added change output, or -1"},
                    }
                                },
                                RPCExamples{
                            "\nCreate a transaction with no inputs\n"
                            + HelpExampleCli("walletcreatefundedpsbt", "\"[{\\\"txid\\\":\\\"myid\\\",\\\"vout\\\":0}]\" \"[{\\\"data\\\":\\\"00010203\\\"}]\"")
                                },
        [&](const RPCHelpMan& self, const JSONRPCRequest& request) -> UniValue
{
<<<<<<< HEAD
    if (!g_con_elementsmode)
        throw std::runtime_error("PSBT operations are disabled when not in elementsmode.\n");

    std::shared_ptr<CWallet> const wallet = GetWalletForJSONRPCRequest(request);
    if (!wallet) return NullUniValue;
    CWallet* const pwallet = wallet.get();
=======
    std::shared_ptr<CWallet> const pwallet = GetWalletForJSONRPCRequest(request);
    if (!pwallet) return NullUniValue;
>>>>>>> eea6196c

    RPCTypeCheck(request.params, {
        UniValue::VARR,
        UniValueType(), // ARR or OBJ, checked later
        UniValue::VNUM,
        UniValue::VOBJ,
        UniValue::VBOOL
        }, true
    );

    CAmount fee;
    int change_position;
    bool rbf = pwallet->m_signal_rbf;
    const UniValue &replaceable_arg = request.params[3]["replaceable"];
    if (!replaceable_arg.isNull()) {
        RPCTypeCheckArgument(replaceable_arg, UniValue::VBOOL);
        rbf = replaceable_arg.isTrue();
    }
    // It's hard to control the behavior of FundTransaction, so we will wait
    //   until after it's done, then extract the blinding keys from the output
    //   nonces.
    CMutableTransaction rawTx = ConstructTransaction(request.params[0], request.params[1], request.params[2], rbf, NullUniValue /* CA: assets_in */, nullptr /* output_pubkeys_out */, true /* allow_peg_in */);
    CCoinControl coin_control;
    // Automatically select coins, unless at least one is manually selected. Can
    // be overridden by options.add_inputs.
    coin_control.m_add_inputs = rawTx.vin.size() == 0;
<<<<<<< HEAD
    FundTransaction(pwallet, rawTx, fee, change_position, request.params[3], coin_control, /* solving_data */ request.params[5], /* override_min_fee */ true);
=======
    FundTransaction(*pwallet, rawTx, fee, change_position, request.params[3], coin_control, /* override_min_fee */ true);
>>>>>>> eea6196c

    // Make a blank psbt
    PartiallySignedTransaction psbtx(rawTx);
    for (unsigned int i = 0; i < rawTx.vout.size(); ++i) {
        if (!psbtx.tx->vout[i].nNonce.IsNull()) {
            // Extract blinding key and clear the nonce
            psbtx.outputs[i].blinding_pubkey = CPubKey(psbtx.tx->vout[i].nNonce.vchCommitment);
            psbtx.tx->vout[i].nNonce.SetNull();
        }
    }

    // Fill transaction with out data but don't sign
    bool bip32derivs = request.params[4].isNull() ? true : request.params[4].get_bool();
    bool complete = true;
    const TransactionError err = pwallet->FillPSBT(psbtx, complete, 1, false, bip32derivs);
    if (err != TransactionError::OK) {
        throw JSONRPCTransactionError(err);
    }

    // Add peg-in stuff if it's there
    for (unsigned int i = 0; i < rawTx.vin.size(); ++i) {
        if (psbtx.tx->vin[i].m_is_pegin) {
            CScriptWitness& pegin_witness = psbtx.tx->witness.vtxinwit[i].m_pegin_witness;
            CAmount val;
            VectorReader vr_val(SER_NETWORK, PROTOCOL_VERSION, pegin_witness.stack[0], 0);
            vr_val >> val;
            psbtx.inputs[i].value = val;
            VectorReader vr_asset(SER_NETWORK, PROTOCOL_VERSION, pegin_witness.stack[1], 0);
            vr_asset >> psbtx.inputs[i].asset;
            VectorReader vr_genesis(SER_NETWORK, PROTOCOL_VERSION, pegin_witness.stack[2], 0);
            vr_genesis >> psbtx.inputs[i].genesis_hash;
            psbtx.inputs[i].claim_script.assign(pegin_witness.stack[3].begin(), pegin_witness.stack[3].end());

            VectorReader vr_tx(SER_NETWORK, PROTOCOL_VERSION, pegin_witness.stack[4], 0);
            VectorReader vr_proof(SER_NETWORK, PROTOCOL_VERSION, pegin_witness.stack[5], 0);
            if (Params().GetConsensus().ParentChainHasPow()) {
                Sidechain::Bitcoin::CTransactionRef tx_btc;
                vr_tx >> tx_btc;
                psbtx.inputs[i].peg_in_tx = tx_btc;
                Sidechain::Bitcoin::CMerkleBlock tx_proof;
                vr_proof >> tx_proof;
                psbtx.inputs[i].txout_proof = tx_proof;
            } else {
                CTransactionRef tx_btc;
                vr_tx >> tx_btc;
                psbtx.inputs[i].peg_in_tx = tx_btc;
                CMerkleBlock tx_proof;
                vr_proof >> tx_proof;
                psbtx.inputs[i].txout_proof = tx_proof;
            }
            pegin_witness.SetNull();
            psbtx.tx->vin[i].m_is_pegin = false;
        }
    }

    // Serialize the PSBT
    CDataStream ssTx(SER_NETWORK, PROTOCOL_VERSION);
    ssTx << psbtx;

    UniValue result(UniValue::VOBJ);
    result.pushKV("psbt", EncodeBase64(ssTx.str()));
    result.pushKV("fee", ValueFromAmount(fee));
    result.pushKV("changepos", change_position);
    return result;
},
    };
}

static RPCHelpMan upgradewallet()
{
    return RPCHelpMan{"upgradewallet",
        "\nUpgrade the wallet. Upgrades to the latest version if no version number is specified.\n"
        "New keys may be generated and a new wallet backup will need to be made.",
        {
            {"version", RPCArg::Type::NUM, /* default */ strprintf("%d", FEATURE_LATEST), "The version number to upgrade to. Default is the latest wallet version."}
        },
        RPCResult{
            RPCResult::Type::OBJ, "", "",
            {
                {RPCResult::Type::STR, "wallet_name", "Name of wallet this operation was performed on"},
                {RPCResult::Type::NUM, "previous_version", "Version of wallet before this operation"},
                {RPCResult::Type::NUM, "current_version", "Version of wallet after this operation"},
                {RPCResult::Type::STR, "result", /* optional */ true, "Description of result, if no error"},
                {RPCResult::Type::STR, "error", /* optional */ true, "Error message (if there is one)"}
            },
        },
        RPCExamples{
            HelpExampleCli("upgradewallet", "169900")
            + HelpExampleRpc("upgradewallet", "169900")
        },
        [&](const RPCHelpMan& self, const JSONRPCRequest& request) -> UniValue
{
    std::shared_ptr<CWallet> const pwallet = GetWalletForJSONRPCRequest(request);
    if (!pwallet) return NullUniValue;

    RPCTypeCheck(request.params, {UniValue::VNUM}, true);

    EnsureWalletIsUnlocked(*pwallet);

    int version = 0;
    if (!request.params[0].isNull()) {
        version = request.params[0].get_int();
    }
    bilingual_str error;
    const int previous_version{pwallet->GetVersion()};
    const bool wallet_upgraded{pwallet->UpgradeWallet(version, error)};
    const int current_version{pwallet->GetVersion()};
    std::string result;

    if (wallet_upgraded) {
        if (previous_version == current_version) {
            result = "Already at latest version. Wallet version unchanged.";
        } else {
            result = strprintf("Wallet upgraded successfully from version %i to version %i.", previous_version, current_version);
        }
    }

    UniValue obj(UniValue::VOBJ);
    obj.pushKV("wallet_name", pwallet->GetName());
    obj.pushKV("previous_version", previous_version);
    obj.pushKV("current_version", current_version);
    if (!result.empty()) {
        obj.pushKV("result", result);
    } else {
        CHECK_NONFATAL(!error.empty());
        obj.pushKV("error", error.original);
    }
    return obj;
},
    };
}

//
// ELEMENTS commands

namespace {
static secp256k1_context *secp256k1_ctx;

class CSecp256k1Init {
public:
    CSecp256k1Init() {
        secp256k1_ctx = secp256k1_context_create(SECP256K1_CONTEXT_VERIFY | SECP256K1_CONTEXT_SIGN);
    }
    ~CSecp256k1Init() {
        secp256k1_context_destroy(secp256k1_ctx);
    }
};
static CSecp256k1Init instance_of_csecp256k1;
}

static RPCHelpMan signblock()
{
    return RPCHelpMan{"signblock",
                "\nSigns a block proposal, checking that it would be accepted first. Errors if it cannot sign the block. Note that this call adds the witnessScript to your wallet for signing purposes! This function is intended for QA and testing.\n",
                {
                    {"blockhex", RPCArg::Type::STR_HEX, RPCArg::Optional::NO, "The hex-encoded block from getnewblockhex"},
                    {"witnessScript", RPCArg::Type::STR_HEX, RPCArg::Optional::NO, "The hex-encoded witness script. Required for dynamic federation blocks. Argument is \"\" when the block is P2WPKH."},
                },
                RPCResult{
                    RPCResult::Type::ARR, "", "",
                    {
                        {RPCResult::Type::OBJ, "", "",
                        {
                            {RPCResult::Type::STR_HEX, "pubkey", "signature's pubkey"},
                            {RPCResult::Type::STR_HEX, "sig", "the signature itself"},
                        }},
                    },
                },
                RPCExamples{
                    HelpExampleCli("signblock", "0000002018c6f2f913f9902aeab...5ca501f77be96de63f609010000000000000000015100000000")
                },
        [&](const RPCHelpMan& self, const JSONRPCRequest& request) -> UniValue
{
    if (!g_signed_blocks) {
        throw JSONRPCError(RPC_MISC_ERROR, "Signed blocks are not active for this network.");
    }

    std::shared_ptr<CWallet> const wallet = GetWalletForJSONRPCRequest(request);
    if (!wallet) return NullUniValue;
    CWallet* const pwallet = wallet.get();

    CBlock block;
    if (!DecodeHexBlk(block, request.params[0].get_str()))
        throw JSONRPCError(RPC_DESERIALIZATION_ERROR, "Block decode failed");

    ChainstateManager& chainman = g_chainman; // FIXME avoid using this global, see #19413

    LegacyScriptPubKeyMan* spk_man = pwallet->GetLegacyScriptPubKeyMan();
    if (!spk_man) {
        throw JSONRPCError(RPC_WALLET_ERROR, "This type of wallet does not support this command");
    }

    {
        LOCK(cs_main);
        uint256 hash = block.GetHash();
        BlockMap::iterator mi = chainman.BlockIndex().find(hash);
        if (mi != chainman.BlockIndex().end())
            throw JSONRPCError(RPC_VERIFY_ERROR, "already have block");

        CBlockIndex* const pindexPrev = ::ChainActive().Tip();
        // TestBlockValidity only supports blocks built on the current Tip
        if (block.hashPrevBlock != pindexPrev->GetBlockHash())
            throw JSONRPCError(RPC_VERIFY_ERROR, "proposal was not based on our best chain");

        BlockValidationState state;
        if (!TestBlockValidity(state, Params(), ::ChainstateActive(), block, pindexPrev, false, true) || !state.IsValid()) {
            std::string strRejectReason = state.GetRejectReason();
            if (strRejectReason.empty())
                throw JSONRPCError(RPC_VERIFY_ERROR, state.IsInvalid() ? "Block proposal was invalid" : "Error checking block proposal");
            throw JSONRPCError(RPC_VERIFY_ERROR, strRejectReason);
        }
    }

    // Expose SignatureData internals in return value in lieu of "Partially Signed Bitcoin Blocks"
    SignatureData block_sigs;
    if (block.m_dynafed_params.IsNull()) {
        GenericSignScript(*spk_man, block.GetBlockHeader(), block.proof.challenge, block_sigs, SCRIPT_NO_SIGHASH_BYTE /* additional_flags */);
    } else {
        if (request.params[1].isNull()) {
            throw JSONRPCError(RPC_INVALID_PARAMETER, "Signing dynamic blocks requires the witnessScript argument");
        }
        std::vector<unsigned char> witness_bytes(ParseHex(request.params[1].get_str()));
        // Note that we're adding the signblockscript to the wallet so it can actually
        // satisfy witness program scriptpubkeys
        if (!witness_bytes.empty()) {
            spk_man->AddCScript(CScript(witness_bytes.begin(), witness_bytes.end()));
        }
        GenericSignScript(*spk_man, block.GetBlockHeader(), block.m_dynafed_params.m_current.m_signblockscript, block_sigs, SCRIPT_VERIFY_NONE /* additional_flags */);
    }

    // Error if sig data didn't "grow"
    if (!block_sigs.complete && block_sigs.signatures.empty()) {
        throw JSONRPCError(RPC_VERIFY_ERROR, "Could not sign the block.");
    }
    UniValue ret(UniValue::VARR);
    for (const auto& signature : block_sigs.signatures) {
        UniValue obj(UniValue::VOBJ);
        obj.pushKV("pubkey", HexStr(signature.second.first));
        obj.pushKV("sig", HexStr(signature.second.second));
        ret.push_back(obj);
    }
    return ret;
},
    };
}

static RPCHelpMan getpeginaddress()
{
    return RPCHelpMan{"getpeginaddress",
                "\nReturns information needed for claimpegin to move coins to the sidechain.\n"
                "The user should send coins from their Bitcoin wallet to the mainchain_address returned.\n",
                {},
                RPCResult{
                    RPCResult::Type::OBJ, "", "",
                    {
                        {RPCResult::Type::STR, "mainchain_address", "mainchain deposit address to send bitcoin to"},
                        {RPCResult::Type::STR_HEX, "claim_script", "claim script committed to by the mainchain address. This may be required in `claimpegin` to retrieve pegged-in funds\n"},
                    },
                },
                RPCExamples{
                    HelpExampleCli("getpeginaddress", "")
            + HelpExampleRpc("getpeginaddress", "")
                },
        [&](const RPCHelpMan& self, const JSONRPCRequest& request) -> UniValue
{
    std::shared_ptr<CWallet> const wallet = GetWalletForJSONRPCRequest(request);
    if (!wallet) return NullUniValue;
    CWallet* const pwallet = wallet.get();

    LegacyScriptPubKeyMan* spk_man = pwallet->GetLegacyScriptPubKeyMan();
    if (!spk_man) {
        throw JSONRPCError(RPC_WALLET_ERROR, "This type of wallet does not support this command");
    }

    if (!pwallet->IsLocked()) {
        pwallet->TopUpKeyPool();
    }

    // Use native witness destination
    CTxDestination dest;
    std::string error;
    if (!pwallet->GetNewDestination(OutputType::BECH32, "", dest, error)) {
        throw JSONRPCError(RPC_WALLET_KEYPOOL_RAN_OUT, error);
    }

    CScript dest_script = GetScriptForDestination(dest);

    // Also add raw scripts to index to recognize later.
    spk_man->AddCScript(dest_script);

    // Get P2CH deposit address on mainchain from most recent fedpegscript.
    const auto& fedpegscripts = GetValidFedpegScripts(::ChainActive().Tip(), Params().GetConsensus(), true /* nextblock_validation */);
    CTxDestination mainchain_dest(WitnessV0ScriptHash(calculate_contract(fedpegscripts.front().second, dest_script)));
    // P2SH-wrapped is the only valid choice for non-dynafed chains but still an
    // option for dynafed-enabled ones as well
    if (!IsDynaFedEnabled(::ChainActive().Tip(), Params().GetConsensus()) ||
                fedpegscripts.front().first.IsPayToScriptHash()) {
        mainchain_dest = ScriptHash(GetScriptForDestination(mainchain_dest));
    }

    UniValue ret(UniValue::VOBJ);

    ret.pushKV("mainchain_address", EncodeParentDestination(mainchain_dest));
    ret.pushKV("claim_script", HexStr(dest_script));
    return ret;
},
    };
}

//! Derive BIP32 tweak from master xpub to child pubkey.
bool DerivePubTweak(const std::vector<uint32_t>& vPath, const CPubKey& keyMaster, const ChainCode &ccMaster, std::vector<unsigned char>& tweakSum)
{
    tweakSum.clear();
    tweakSum.resize(32);
    std::vector<unsigned char> tweak;
    CPubKey keyParent = keyMaster;
    CPubKey keyChild;
    ChainCode ccChild;
    ChainCode ccParent = ccMaster;
    for (unsigned int i = 0; i < vPath.size(); i++) {
        if ((vPath[i] >> 31) != 0) {
            return false;
        }
        keyParent.Derive(keyChild, ccChild, vPath[i], ccParent, &tweak);
        CHECK_NONFATAL(tweak.size() == 32);
        ccParent = ccChild;
        keyParent = keyChild;
        if (i == 0) {
            tweakSum = tweak;
        } else {
            bool ret = secp256k1_ec_privkey_tweak_add(secp256k1_ctx, tweakSum.data(), tweak.data());
            if (!ret) {
                return false;
            }
        }
    }
    return true;
}

// For general cryptographic design of peg-out authorization scheme, see: https://github.com/ElementsProject/secp256k1-zkp/blob/secp256k1-zkp/src/modules/whitelist/whitelist.md
static RPCHelpMan initpegoutwallet()
{
    return RPCHelpMan{"initpegoutwallet",
                "\nThis call is for Liquid network initialization on the Liquid wallet. The wallet generates a new Liquid pegout authorization key (PAK) and stores it in the Liquid wallet. It then combines this with the `bitcoin_descriptor` to finally create a PAK entry for the network. This allows the user to send Liquid coins directly to a secure offline Bitcoin wallet at the derived path from the bitcoin_descriptor using the `sendtomainchain` command. Losing the Liquid PAK or offline Bitcoin root key will result in the inability to pegout funds, so immediate backup upon initialization is required.\n" +
                HELP_REQUIRING_PASSPHRASE,
                {
                    {"bitcoin_descriptor", RPCArg::Type::STR, RPCArg::Optional::NO, "The Bitcoin descriptor that includes a single extended pubkey. Must be one of the following: pkh(<xpub>), sh(wpkh(<xpub>)), or wpkh(<xpub>). This is used as the destination chain for the Bitcoin destination wallet. The derivation path from the xpub is given by the descriptor, typically `0/k`, reflecting the external chain of the wallet. DEPRECATED: If a plain xpub is given, pkh(<xpub>) is assumed, with the `0/k` derivation from that xpub. See link for more details on script descriptors: https://github.com/bitcoin/bitcoin/blob/master/doc/descriptors.md"},
                    {"bip32_counter", RPCArg::Type::NUM , /* default */ "0", "The `k` in `0/k` to be set as the next address to derive from the `bitcoin_descriptor`. This will be stored in the wallet and incremented on each successful `sendtomainchain` invocation."},
                    {"liquid_pak", RPCArg::Type::STR_HEX, RPCArg::Optional::OMITTED_NAMED_ARG, "The Liquid wallet pubkey in hex to be used as the Liquid PAK for pegout authorization. The private key must be in the wallet if argument is given. If this argument is not provided one will be generated and stored in the wallet automatically and returned."}
                },
                RPCResult{
                    RPCResult::Type::OBJ, "", "",
                    {
                        {RPCResult::Type::STR, "pakentry", "PAK entry to be used at network initialization time in the form of: `pak=<bitcoin_pak>:<liquid_pak>`"},
                        {RPCResult::Type::STR_HEX, "liquid_pak", "Liquid PAK pubkey, which is stored in the local Liquid wallet. This can be used in subsequent calls to `initpegoutwallet` to avoid generating a new `liquid_pak`"},
                        {RPCResult::Type::STR, "liquid_pak_address", "corresponding address for `liquid_pak`. Useful for `dumpprivkey` for wallet backup or transfer"},
                        {RPCResult::Type::ARR_FIXED, "address_lookahead", "the three next Bitcoin addresses the wallet will use for `sendtomainchain` based on `bip32_counter`",
                            {RPCResult{RPCResult::Type::STR, "", ""}}},
                    }
                },
                RPCExamples{
                    HelpExampleCli("initpegoutwallet", "sh(wpkh(tpubDAY5hwtonH4NE8zY46ZMFf6B6F3fqMis7cwfNihXXpAg6XzBZNoHAdAzAZx2peoU8nTWFqvUncXwJ9qgE5VxcnUKxdut8F6mptVmKjfiwDQ/0/*))")
            + HelpExampleRpc("initpegoutwallet", "sh(wpkh(tpubDAY5hwtonH4NE8zY46ZMFf6B6F3fqMis7cwfNihXXpAg6XzBZNoHAdAzAZx2peoU8nTWFqvUncXwJ9qgE5VxcnUKxdut8F6mptVmKjfiwDQ/0/*))")
                },
        [&](const RPCHelpMan& self, const JSONRPCRequest& request) -> UniValue
{
    std::shared_ptr<CWallet> const wallet = GetWalletForJSONRPCRequest(request);
    if (!wallet) return NullUniValue;
    CWallet* const pwallet = wallet.get();

    LOCK(pwallet->cs_wallet);

    LegacyScriptPubKeyMan* spk_man = pwallet->GetLegacyScriptPubKeyMan();
    if (!spk_man) {
        throw JSONRPCError(RPC_WALLET_ERROR, "This type of wallet does not support this command");
    }

    // Check that network cares about PAK
    if (!Params().GetEnforcePak()) {
        throw JSONRPCError(RPC_INVALID_PARAMETER, "PAK enforcement is not enabled on this network.");
    }

    if (!pwallet->IsLocked())
        pwallet->TopUpKeyPool();

    // Generate a new key that is added to wallet or set from argument
    CPubKey online_pubkey;
    if (request.params.size() < 3) {
        std::string error;
        if (!pwallet->GetOnlinePakKey(online_pubkey, error)) {
            throw JSONRPCError(RPC_WALLET_KEYPOOL_RAN_OUT, error);
        }
    } else {
        online_pubkey = CPubKey(ParseHex(request.params[2].get_str()));
        if (!online_pubkey.IsFullyValid()) {
            throw JSONRPCError(RPC_WALLET_ERROR, "Error: Given liquid_pak is not valid.");
        }
        if (!spk_man->HaveKey(online_pubkey.GetID())) {
            throw JSONRPCError(RPC_WALLET_ERROR, "Error: liquid_pak could not be found in wallet");
        }
    }

    // Parse offline counter
    int counter = 0;
    if (request.params.size() > 1) {
        counter = request.params[1].get_int();
        if (counter < 0 || counter > 1000000000) {
            throw JSONRPCError(RPC_INVALID_PARAMETER, "bip32_counter must be between 0 and 1,000,000,000, inclusive.");
        }
    }

    std::string bitcoin_desc = request.params[0].get_str();
    std::string xpub_str = "";

    // First check for naked xpub, and impute it as pkh(<xpub>/0/*) for backwards compat
    CExtPubKey xpub = DecodeExtPubKey(bitcoin_desc);
    if (xpub.pubkey.IsFullyValid()) {
        bitcoin_desc = "pkh(" + bitcoin_desc + "/0/*)";
    }

    FlatSigningProvider provider;
    std::string error;
    auto desc = Parse(bitcoin_desc, provider, error); // don't require checksum
    if (!desc) {
        throw JSONRPCError(RPC_INVALID_PARAMETER, error);
    } else if (!desc->IsRange()) {
        throw JSONRPCError(RPC_INVALID_PARAMETER, "bitcoin_descriptor must be a ranged descriptor.");
    }

    // Check if we can actually generate addresses(catches hardened derivation steps etc) before
    // writing to cache
    UniValue address_list(UniValue::VARR);
    for (int i = counter; i < counter+3; i++) {
        std::vector<CScript> scripts;
        if (!desc->Expand(i, provider, scripts, provider)) {
            throw JSONRPCError(RPC_WALLET_ERROR, "Could not generate lookahead addresses with descriptor. Are there hardened derivations after the xpub?");
        }
        CTxDestination destination;
        ExtractDestination(scripts[0], destination);
        address_list.push_back(EncodeParentDestination(destination));
    }

    // For our manual pattern matching, we don't want the checksum part.
    auto checksum_char = bitcoin_desc.find('#');
    if (checksum_char != std::string::npos) {
        bitcoin_desc = bitcoin_desc.substr(0, checksum_char);
    }

    // Three acceptable descriptors:
    bool is_liquid = Params().NetworkIDString() == "liquidv1";
    if (bitcoin_desc.substr(0, 8) ==  "sh(wpkh("
            && bitcoin_desc.substr(bitcoin_desc.size()-2, 2) == "))") {
        if(is_liquid) {
            throw JSONRPCError(RPC_INVALID_PARAMETER, "bitcoin_descriptor is not supported by Liquid; try pkh(<xpub>) or <xpub>.");
        }
        xpub_str = bitcoin_desc.substr(8, bitcoin_desc.size()-2);
    } else if (bitcoin_desc.substr(0, 5) ==  "wpkh("
            && bitcoin_desc.substr(bitcoin_desc.size()-1, 1) == ")") {
        if(is_liquid) {
            throw JSONRPCError(RPC_INVALID_PARAMETER, "bitcoin_descriptor is not supported by Liquid; try pkh(<xpub>) or <xpub>.");
        }
        xpub_str = bitcoin_desc.substr(5, bitcoin_desc.size()-1);
    } else if (bitcoin_desc.substr(0, 4) == "pkh("
            && bitcoin_desc.substr(bitcoin_desc.size()-1, 1) == ")") {
        xpub_str = bitcoin_desc.substr(4, bitcoin_desc.size()-1);
    } else {
        throw JSONRPCError(RPC_INVALID_PARAMETER, "bitcoin_descriptor is not of any type supported: pkh(<xpub>), sh(wpkh(<xpub>)), wpkh(<xpub>), or <xpub>.");
    }

    // Strip off leading key origin
    if (xpub_str.find("]") != std::string::npos) {
        xpub_str = xpub_str.substr(xpub_str.find("]")+1, std::string::npos);
    }

    // Strip off following range
    xpub_str = xpub_str.substr(0, xpub_str.find("/"));

    xpub = DecodeExtPubKey(xpub_str);

    if (!xpub.pubkey.IsFullyValid()) {
        throw JSONRPCError(RPC_INVALID_PARAMETER, "bitcoin_descriptor does not contain a valid extended pubkey for this network.");
    }

    // Parse master pubkey
    CPubKey masterpub = xpub.pubkey;
    secp256k1_pubkey masterpub_secp;
    int ret = secp256k1_ec_pubkey_parse(secp256k1_ctx, &masterpub_secp, masterpub.begin(), masterpub.size());
    if (ret != 1) {
        throw JSONRPCError(RPC_WALLET_ERROR, "bitcoin_descriptor could not be parsed.");
    }

    // Store the keys and metadata
    if (!pwallet->SetOnlinePubKey(online_pubkey) ||
            !pwallet->SetOfflineXPubKey(xpub) ||
            !pwallet->SetOfflineCounter(counter) ||
            !pwallet->SetOfflineDescriptor(bitcoin_desc)) {
        throw JSONRPCError(RPC_WALLET_ERROR, "Error: Failure to initialize pegout wallet.");
    }

    // Negate the pubkey
    ret = secp256k1_ec_pubkey_negate(secp256k1_ctx, &masterpub_secp);

    std::vector<unsigned char> negatedpubkeybytes;
    negatedpubkeybytes.resize(33);
    size_t len = 33;
    ret = secp256k1_ec_pubkey_serialize(secp256k1_ctx, &negatedpubkeybytes[0], &len, &masterpub_secp, SECP256K1_EC_COMPRESSED);
    CHECK_NONFATAL(ret == 1);
    CHECK_NONFATAL(len == 33);
    CHECK_NONFATAL(negatedpubkeybytes.size() == 33);

    UniValue pak(UniValue::VOBJ);
    pak.pushKV("pakentry", "pak=" + HexStr(negatedpubkeybytes) + ":" + HexStr(online_pubkey));
    pak.pushKV("liquid_pak", HexStr(online_pubkey));
    pak.pushKV("liquid_pak_address", EncodeDestination(PKHash(online_pubkey)));
    pak.pushKV("address_lookahead", address_list);
    return pak;
},
    };
}

static RPCHelpMan sendtomainchain_base()
{
    return RPCHelpMan{"sendtomainchain",
                "\nSends sidechain funds to the given mainchain address, through the federated pegin mechanism\n"
                + HELP_REQUIRING_PASSPHRASE,
                {
                    {"address", RPCArg::Type::STR, RPCArg::Optional::NO, "The destination address on Bitcoin mainchain"},
                    {"amount", RPCArg::Type::AMOUNT, RPCArg::Optional::NO, "The amount being sent to Bitcoin mainchain"},
                    {"subtractfeefromamount", RPCArg::Type::BOOL, /* default */ "false", "The fee will be deducted from the amount being pegged-out."},
                    {"verbose", RPCArg::Type::BOOL, /* default */ "false", "If true, return extra information about the transaction."},
                },
                {
                    RPCResult{"if verbose is not set or set to false",
                        RPCResult::Type::STR_HEX, "txid", "Transaction ID of the resulting sidechain transaction",
                    },
                    RPCResult{"if verbose is set to true",
                        RPCResult::Type::OBJ, "", "",
                        {
                            {RPCResult::Type::STR_HEX, "txid", "The transaction id."},
                            {RPCResult::Type::STR, "fee reason", "The transaction fee reason."}
                        },
                    },
                },
                RPCExamples{
                    HelpExampleCli("sendtomainchain", "\"mgWEy4vBJSHt3mC8C2SEWJQitifb4qeZQq\" 0.1")
            + HelpExampleRpc("sendtomainchain", "\"mgWEy4vBJSHt3mC8C2SEWJQitifb4qeZQq\" 0.1")
                },
        [&](const RPCHelpMan& self, const JSONRPCRequest& request) -> UniValue
{
    std::shared_ptr<CWallet> const wallet = GetWalletForJSONRPCRequest(request);
    if (!wallet) return NullUniValue;
    CWallet* const pwallet = wallet.get();

    LOCK(pwallet->cs_wallet);

    EnsureWalletIsUnlocked(pwallet);

    std::string error_str;
    CTxDestination parent_address = DecodeParentDestination(request.params[0].get_str(), error_str);
    if (!IsValidDestination(parent_address))
        throw JSONRPCError(RPC_INVALID_ADDRESS_OR_KEY, strprintf("Invalid Bitcoin address: %s", error_str));

    CAmount nAmount = AmountFromValue(request.params[1]);
    if (nAmount <= 0)
        throw JSONRPCError(RPC_TYPE_ERROR, "Invalid amount for send");

    bool subtract_fee = false;
    if (request.params.size() > 2) {
        subtract_fee = request.params[2].get_bool();
    }

    // Parse Bitcoin address for destination, embed script
    CScript mainchain_script(GetScriptForDestination(parent_address));

    uint256 genesisBlockHash = Params().ParentGenesisBlockHash();

    // Asset type is implicit, no need to add to script
    NullData nulldata;
    nulldata << std::vector<unsigned char>(genesisBlockHash.begin(), genesisBlockHash.end());
    nulldata << std::vector<unsigned char>(mainchain_script.begin(), mainchain_script.end());
    CTxDestination address(nulldata);

    std::vector<CRecipient> recipients;
    CRecipient recipient = {GetScriptForDestination(address), nAmount, Params().GetConsensus().pegged_asset, CPubKey(), subtract_fee};
    recipients.push_back(recipient);

    EnsureWalletIsUnlocked(pwallet);

    bool verbose = request.params[3].isNull() ? false: request.params[3].get_bool();
    mapValue_t mapValue;
    CCoinControl no_coin_control; // This is a deprecated API
    return SendMoney(pwallet, no_coin_control, recipients, std::move(mapValue), verbose, true /* ignore_blind_fail */);
},
    };
}

// ELEMENTS: Copied from script/descriptor.cpp

typedef std::vector<uint32_t> KeyPath;

/** Split a string on every instance of sep, returning a vector. */
std::vector<Span<const char>> Split(const Span<const char>& sp, char sep)
{
    std::vector<Span<const char>> ret;
    auto it = sp.begin();
    auto start = it;
    while (it != sp.end()) {
        if (*it == sep) {
            ret.emplace_back(start, it);
            start = it + 1;
        }
        ++it;
    }
    ret.emplace_back(start, it);
    return ret;
}

/** Parse a key path, being passed a split list of elements (the first element is ignored). */
bool ParseKeyPath(const std::vector<Span<const char>>& split, KeyPath& out)
{
    for (size_t i = 1; i < split.size(); ++i) {
        Span<const char> elem = split[i];
        bool hardened = false;
        if (elem.size() > 0 && (elem[elem.size() - 1] == '\'' || elem[elem.size() - 1] == 'h')) {
            elem = elem.first(elem.size() - 1);
            hardened = true;
        }
        uint32_t p;
        if (!ParseUInt32(std::string(elem.begin(), elem.end()), &p) || p > 0x7FFFFFFFUL) return false;
        out.push_back(p | (((uint32_t)hardened) << 31));
    }
    return true;
}

////////////////////////////

static RPCHelpMan sendtomainchain_pak()
{
    return RPCHelpMan{"sendtomainchain",
                "\nSends Liquid funds to the Bitcoin mainchain, through the federated withdraw mechanism. The wallet internally generates the returned `bitcoin_address` via `bitcoin_descriptor` and `bip32_counter` previously set in `initpegoutwallet`. The counter will be incremented upon successful send, avoiding address re-use.\n"
                + HELP_REQUIRING_PASSPHRASE,
                {
                    {"address", RPCArg::Type::STR, RPCArg::Optional::NO, "Must be \"\". Only for non-PAK `sendtomainchain` compatibility."},
                    {"amount", RPCArg::Type::AMOUNT, RPCArg::Optional::NO, "The amount being sent to `bitcoin_address`."},
                    {"subtractfeefromamount", RPCArg::Type::BOOL, /* default */ "false", "The fee will be deducted from the amount being pegged-out."},
                    {"verbose", RPCArg::Type::BOOL, /* default */ "false", "If true, return extra information about the transaction."},
                },
                RPCResult{
                    RPCResult::Type::OBJ, "", "",
                    {
                        {RPCResult::Type::STR, "bitcoin_address", "destination address on Bitcoin mainchain"},
                        {RPCResult::Type::STR_HEX, "txid", "transaction ID of the resulting Liquid transaction"},
                        {RPCResult::Type::STR, "fee reason", "If verbose is set to true, the Liquid transaction fee reason"},
                        {RPCResult::Type::STR, "bitcoin_descriptor", "xpubkey of the child destination address"},
                        {RPCResult::Type::STR, "bip32_counter", "derivation counter for the `bitcoin_descriptor`"},
                    },
                },
                RPCExamples{
                    HelpExampleCli("sendtomainchain", "\"\" 0.1")
            + HelpExampleRpc("sendtomainchain", "\"\" 0.1")
                },
        [&](const RPCHelpMan& self, const JSONRPCRequest& request) -> UniValue
{
    std::shared_ptr<CWallet> const wallet = GetWalletForJSONRPCRequest(request);
    if (!wallet) return NullUniValue;
    CWallet* const pwallet = wallet.get();

    LOCK(pwallet->cs_wallet);

    EnsureWalletIsUnlocked(pwallet);

    if (!request.params[0].get_str().empty()) {
        throw JSONRPCError(RPC_TYPE_ERROR, "`address` argument must be \"\" for PAK-enabled networks as the address is generated automatically.");
    }

    //amount
    CAmount nAmount = AmountFromValue(request.params[1]);
    if (nAmount < 100000)
        throw JSONRPCError(RPC_INVALID_PARAMETER, "Invalid amount for send, must send more than 0.00100000 BTC");

    bool subtract_fee = false;
    if (request.params.size() > 2) {
        subtract_fee = request.params[2].get_bool();
    }

    CPAKList paklist = GetActivePAKList(::ChainActive().Tip(), Params().GetConsensus());
    if (paklist.IsReject()) {
        throw JSONRPCError(RPC_INVALID_ADDRESS_OR_KEY, "Pegout freeze is under effect to aid a pak transition to a new list. Please consult the network operator.");
    }

    // Fetch pegout key data
    int counter = pwallet->offline_counter;
    CExtPubKey& xpub = pwallet->offline_xpub;
    CPubKey& onlinepubkey = pwallet->online_key;

    if (counter < 0) {
        throw JSONRPCError(RPC_WALLET_ERROR, "Pegout authorization for this wallet has not been set. Please call `initpegoutwallet` with the appropriate arguments first.");
    }

    FlatSigningProvider provider;
    std::string error;
    const auto descriptor = Parse(pwallet->offline_desc, provider, error);

    LegacyScriptPubKeyMan* spk_man = pwallet->GetLegacyScriptPubKeyMan();
    if (!spk_man) {
        throw JSONRPCError(RPC_WALLET_ERROR, "This type of wallet does not support this command");
    }

    // If descriptor not previously set, generate it
    if (!descriptor) {
        std::string offline_desc = "pkh(" + EncodeExtPubKey(xpub) + "0/*)";
        if (!pwallet->SetOfflineDescriptor(offline_desc)) {
            throw JSONRPCError(RPC_WALLET_ERROR, "Couldn't set wallet descriptor for peg-outs.");
        }
    }

    std::string desc_str = pwallet->offline_desc;
    std::string xpub_str = EncodeExtPubKey(xpub);

    // TODO: More properly expose key parsing functionality

    // Strip last parenths(up to 2) and "/*" to let ParseKeyPath do its thing
    desc_str.erase(std::remove(desc_str.begin(), desc_str.end(), ')'), desc_str.end());
    desc_str = desc_str.substr(0, desc_str.size()-2);

    // Since we know there are no key origin data, directly call inner parsing functions
    Span<const char> span(desc_str.data(), desc_str.size());
    auto split = Split(span, '/');
    KeyPath key_path;
    if (!ParseKeyPath(split, key_path)) {
        throw JSONRPCError(RPC_WALLET_ERROR, "Stored keypath in descriptor cannot be parsed.");
    }
    key_path.push_back(counter);

    secp256k1_pubkey onlinepubkey_secp;
    if (secp256k1_ec_pubkey_parse(secp256k1_ctx, &onlinepubkey_secp, onlinepubkey.begin(), onlinepubkey.size()) != 1) {
        throw JSONRPCError(RPC_TYPE_ERROR, "Pubkey is invalid");
    }

    // Get index of given online key
    int whitelistindex=-1;
    std::vector<secp256k1_pubkey> pak_online = paklist.OnlineKeys();
    for (unsigned int i=0; i<pak_online.size(); i++) {
        if (memcmp((void *)&pak_online[i], (void *)&onlinepubkey_secp, sizeof(secp256k1_pubkey)) == 0) {
            whitelistindex = i;
            break;
        }
    }
    if (whitelistindex == -1)
        throw JSONRPCError(RPC_WALLET_ERROR, "Given online key is not in Pegout Authorization Key List");

    // Parse master pubkey
    CPubKey masterpub = xpub.pubkey;
    secp256k1_pubkey masterpub_secp;
    int ret = secp256k1_ec_pubkey_parse(secp256k1_ctx, &masterpub_secp, masterpub.begin(), masterpub.size());
    if (ret != 1) {
        throw JSONRPCError(RPC_WALLET_ERROR, "Master pubkey could not be parsed.");
    }

    secp256k1_pubkey btcpub_secp;
    memcpy(&btcpub_secp, &masterpub_secp, sizeof(secp256k1_pubkey));

    // Negate master pubkey
    ret = secp256k1_ec_pubkey_negate(secp256k1_ctx, &masterpub_secp);

    // Make sure negated master pubkey is in PAK list at same index as online_pubkey
    if (memcmp((void *)&paklist.OfflineKeys()[whitelistindex], (void *)&masterpub_secp, sizeof(secp256k1_pubkey)) != 0) {
        throw JSONRPCError(RPC_WALLET_ERROR, "Given bitcoin_descriptor cannot be found in same entry as known liquid_pak");
    }

    // Get online PAK
    CKey masterOnlineKey;
    if (!spk_man->GetKey(onlinepubkey.GetID(), masterOnlineKey))
        throw JSONRPCError(RPC_WALLET_ERROR, "Given online key is in master set but not in wallet");

    // Tweak offline pubkey by tweakSum aka sumkey to get bitcoin key
    std::vector<unsigned char> tweakSum;
    if (!DerivePubTweak(key_path, xpub.pubkey, xpub.chaincode, tweakSum)) {
        throw JSONRPCError(RPC_WALLET_ERROR, "Could not create xpub tweak to generate proof.");
    }
    ret = secp256k1_ec_pubkey_tweak_add(secp256k1_ctx, &btcpub_secp, tweakSum.data());
    CHECK_NONFATAL(ret);

    std::vector<unsigned char> btcpubkeybytes;
    btcpubkeybytes.resize(33);
    size_t btclen = 33;
    ret = secp256k1_ec_pubkey_serialize(secp256k1_ctx, &btcpubkeybytes[0], &btclen, &btcpub_secp, SECP256K1_EC_COMPRESSED);
    CHECK_NONFATAL(ret == 1);
    CHECK_NONFATAL(btclen == 33);
    CHECK_NONFATAL(btcpubkeybytes.size() == 33);

    //Create, verify whitelist proof
    secp256k1_whitelist_signature sig;
    if(secp256k1_whitelist_sign(secp256k1_ctx, &sig, &paklist.OnlineKeys()[0], &paklist.OfflineKeys()[0], paklist.size(), &btcpub_secp, masterOnlineKey.begin(), &tweakSum[0], whitelistindex, NULL, NULL) != 1) {
        throw JSONRPCError(RPC_WALLET_ERROR, "Pegout authorization proof signing failed");
    }

    if (secp256k1_whitelist_verify(secp256k1_ctx, &sig, &paklist.OnlineKeys()[0], &paklist.OfflineKeys()[0], paklist.size(), &btcpub_secp) != 1) {
        throw JSONRPCError(RPC_WALLET_ERROR, "Pegout authorization proof was created and signed but is invalid");
    }

    //Serialize
    const size_t expectedOutputSize = 1 + 32 * (1 + paklist.size());
    CHECK_NONFATAL(1 + 32 * (1 + 256) >= expectedOutputSize);
    unsigned char output[1 + 32 * (1 + 256)];
    size_t outlen = expectedOutputSize;
    secp256k1_whitelist_signature_serialize(secp256k1_ctx, output, &outlen, &sig);
    CHECK_NONFATAL(outlen == expectedOutputSize);
    std::vector<unsigned char> whitelistproof(output, output + expectedOutputSize / sizeof(unsigned char));

    // Derive the end address in mainchain
    std::vector<CScript> scripts;
    if (!descriptor->Expand(counter, provider, scripts, provider)) {
        throw JSONRPCError(RPC_WALLET_ERROR, "Could not generate mainchain destination with descriptor. This is a bug.");
    }
    CHECK_NONFATAL(scripts.size() == 1);
    CScript mainchain_script = scripts[0];
    CTxDestination bitcoin_address;
    ExtractDestination(mainchain_script, bitcoin_address);

    uint256 genesisBlockHash = Params().ParentGenesisBlockHash();
    NullData nulldata;
    nulldata << std::vector<unsigned char>(genesisBlockHash.begin(), genesisBlockHash.end());
    nulldata << std::vector<unsigned char>(mainchain_script.begin(), mainchain_script.end());
    nulldata << btcpubkeybytes;
    nulldata << whitelistproof;
    CTxDestination address(nulldata);
    CHECK_NONFATAL(GetScriptForDestination(nulldata).IsPegoutScript(genesisBlockHash));

    std::vector<CRecipient> recipients;
    CRecipient recipient = {GetScriptForDestination(address), nAmount, Params().GetConsensus().pegged_asset, CPubKey(), subtract_fee};
    recipients.push_back(recipient);

    if (!ScriptHasValidPAKProof(GetScriptForDestination(nulldata), Params().ParentGenesisBlockHash(), paklist)) {
        throw JSONRPCError(RPC_TYPE_ERROR, "Resulting scriptPubKey is non-standard. Ensure pak=reject is not set");
    }

    bool verbose = request.params[3].isNull() ? false: request.params[3].get_bool();
    mapValue_t mapValue;
    CCoinControl no_coin_control; // This is a deprecated API
    UniValue tx_hash_hex = SendMoney(pwallet, no_coin_control, recipients, std::move(mapValue), verbose, true /* ignore_blind_fail */);

    pwallet->SetOfflineCounter(counter+1);

    std::stringstream ss;
    ss << counter;

    UniValue obj(UniValue::VOBJ);
    if (!verbose) {
        obj.pushKV("txid", tx_hash_hex);
    } else {
        obj.pushKV("txid", tx_hash_hex["txid"]);
        obj.pushKV("fee_reason", tx_hash_hex["fee_reason"]);
    }
    obj.pushKV("bitcoin_address", EncodeParentDestination(bitcoin_address));
    obj.pushKV("bip32_counter", ss.str());
    obj.pushKV("bitcoin_descriptor", pwallet->offline_desc);
    return obj;
},
    };
}

// We only expose the appropriate peg-out method type per network
static RPCHelpMan sendtomainchain()
{
    if (Params().GetEnforcePak()) {
        return sendtomainchain_pak();
    } else {
        return sendtomainchain_base();
    }
}

extern UniValue signrawtransaction(const JSONRPCRequest& request);
extern UniValue sendrawtransaction(const JSONRPCRequest& request);

template<typename T_tx_ref, typename T_merkle_block>
static UniValue createrawpegin(const JSONRPCRequest& request, T_tx_ref& txBTCRef, T_merkle_block& merkleBlock)
{
    std::shared_ptr<CWallet> const wallet = GetWalletForJSONRPCRequest(request);
    if (!wallet) return NullUniValue;
    CWallet* const pwallet = wallet.get();

    LOCK(pwallet->cs_wallet);

    std::vector<unsigned char> txData = ParseHex(request.params[0].get_str());
    std::vector<unsigned char> txOutProofData = ParseHex(request.params[1].get_str());

    std::set<CScript> claim_scripts;
    if (request.params.size() > 2) {
        const std::string claim_script = request.params[2].get_str();
        if (!IsHex(claim_script)) {
            throw JSONRPCError(RPC_INVALID_PARAMETER, "Given claim_script is not hex.");
        }
        // If given manually, no need for it to be a witness script
        std::vector<unsigned char> witnessBytes(ParseHex(claim_script));
        CScript witness_script(witnessBytes.begin(), witnessBytes.end());
        claim_scripts.insert(std::move(witness_script));
    }
    else {
        // Look for known wpkh address in wallet
        for (std::map<CTxDestination, CAddressBookData>::const_iterator iter = pwallet->m_address_book.begin(); iter != pwallet->m_address_book.end(); ++iter) {
            CScript dest_script = GetScriptForDestination(iter->first);
            claim_scripts.insert(std::move(dest_script));
        }
    }

    // Make the tx
    CMutableTransaction mtx;

    // Construct pegin input
    CreatePegInInput(mtx, 0, txBTCRef, merkleBlock, claim_scripts, txData, txOutProofData);

    // Manually construct peg-in transaction, sign it, and send it off.
    // Decrement the output value as much as needed given the total vsize to
    // pay the fees.

    if (!pwallet->IsLocked())
        pwallet->TopUpKeyPool();

    // Generate a new key that is added to wallet
    CTxDestination wpkhash;
    std::string error;
    if (!pwallet->GetNewDestination(OutputType::BECH32, "", wpkhash, error)) {
        throw JSONRPCError(RPC_WALLET_KEYPOOL_RAN_OUT, error);
    }

    // Get value for output
    CAmount value = 0;
    if (!GetAmountFromParentChainPegin(value, *txBTCRef, mtx.vin[0].prevout.n)) {
        throw JSONRPCError(RPC_INVALID_PARAMETER, strprintf("Amounts to pegin must be explicit and asset must be %s", Params().GetConsensus().parent_pegged_asset.GetHex()));
    }

    // one wallet output and one fee output
    mtx.vout.push_back(CTxOut(Params().GetConsensus().pegged_asset, value, GetScriptForDestination(wpkhash)));
    mtx.vout.push_back(CTxOut(Params().GetConsensus().pegged_asset, 0, CScript()));

    // Estimate fee for transaction, decrement fee output(including witness data)
    unsigned int nBytes = GetVirtualTransactionSize(CTransaction(mtx)) +
        (1+1+72+1+33/WITNESS_SCALE_FACTOR);
    CCoinControl coin_control;
    CAmount nFeeNeeded = GetMinimumFee(*pwallet, nBytes, coin_control, nullptr);

    mtx.vout[0].nValue = mtx.vout[0].nValue.GetAmount() - nFeeNeeded;
    mtx.vout[1].nValue = mtx.vout[1].nValue.GetAmount() + nFeeNeeded;

    UniValue ret(UniValue::VOBJ);

    // Return hex
    std::string strHex = EncodeHexTx(CTransaction(mtx), RPCSerializationFlags());
    ret.pushKV("hex", strHex);

    // Additional block lee-way to avoid bitcoin block races
    if (gArgs.GetBoolArg("-validatepegin", Params().GetConsensus().has_parent_chain)) {
        unsigned int required_depth = Params().GetConsensus().pegin_min_depth + 2;
        std::vector<uint256> txHashes;
        std::vector<unsigned int> txIndices;
        merkleBlock.txn.ExtractMatches(txHashes, txIndices);
        if (txIndices[0] == 0) {
            required_depth = std::max(required_depth, (unsigned int)COINBASE_MATURITY+2);
        }
        ret.pushKV("mature", IsConfirmedBitcoinBlock(merkleBlock.header.GetHash(), required_depth, merkleBlock.txn.GetNumTransactions()));
    }

    return ret;
}

static RPCHelpMan createrawpegin()
{
    return RPCHelpMan{"createrawpegin",
                "\nCreates a raw transaction to claim coins from the main chain by creating a pegin transaction with the necessary metadata after the corresponding Bitcoin transaction.\n"
                "Note that this call will not sign the transaction.\n"
                "If a transaction is not relayed it may require manual addition to a functionary mempool in order for it to be mined.\n",
                {
                    {"bitcoin_tx", RPCArg::Type::STR_HEX, RPCArg::Optional::NO, "The raw bitcoin transaction (in hex) depositing bitcoin to the mainchain_address generated by getpeginaddress"},
                    {"txoutproof", RPCArg::Type::STR_HEX, RPCArg::Optional::NO, "A rawtxoutproof (in hex) generated by the mainchain daemon's `gettxoutproof` containing a proof of only bitcoin_tx"},
                    {"claim_script", RPCArg::Type::STR_HEX, RPCArg::Optional::OMITTED_NAMED_ARG, "The witness program generated by getpeginaddress. Only needed if not in wallet."},
                },
                RPCResult{
                    RPCResult::Type::OBJ, "", "",
                    {
                        {RPCResult::Type::STR, "hex", "raw transaction data"},
                        {RPCResult::Type::BOOL, "mature", "Whether the peg-in is mature (only included when validating peg-ins)"},
                    },
                },
                RPCExamples{
                    HelpExampleCli("createrawpegin", "\"0200000002b80a99d63ca943d72141750d983a3eeda3a5c5a92aa962884ffb141eb49ffb4f000000006a473044022031ffe1d76decdfbbdb7e2ee6010e865a5134137c261e1921da0348b95a207f9e02203596b065c197e31bcc2f80575154774ac4e80acd7d812c91d93c4ca6a3636f27012102d2130dfbbae9bd27eee126182a39878ac4e117d0850f04db0326981f43447f9efeffffffb80a99d63ca943d72141750d983a3eeda3a5c5a92aa962884ffb141eb49ffb4f010000006b483045022100cf041ce0eb249ae5a6bc33c71c156549c7e5ad877ae39e2e3b9c8f1d81ed35060220472d4e4bcc3b7c8d1b34e467f46d80480959183d743dad73b1ed0e93ec9fd14f012103e73e8b55478ab9c5de22e2a9e73c3e6aca2c2e93cd2bad5dc4436a9a455a5c44feffffff0200e1f5050000000017a914da1745e9b549bd0bfa1a569971c77eba30cd5a4b87e86cbe00000000001976a914a25fe72e7139fd3f61936b228d657b2548b3936a88acc0020000\", \"00000020976e918ed537b0f99028648f2a25c0bd4513644fb84d9cbe1108b4df6b8edf6ba715c424110f0934265bf8c5763d9cc9f1675a0f728b35b9bc5875f6806be3d19cd5b159ffff7f2000000000020000000224eab3da09d99407cb79f0089e3257414c4121cb85a320e1fd0f88678b6b798e0713a8d66544b6f631f9b6d281c71633fb91a67619b189a06bab09794d5554a60105\" \"0014058c769ffc7d12c35cddec87384506f536383f9c\"")
            + HelpExampleRpc("createrawpegin", "\"0200000002b80a99d63ca943d72141750d983a3eeda3a5c5a92aa962884ffb141eb49ffb4f000000006a473044022031ffe1d76decdfbbdb7e2ee6010e865a5134137c261e1921da0348b95a207f9e02203596b065c197e31bcc2f80575154774ac4e80acd7d812c91d93c4ca6a3636f27012102d2130dfbbae9bd27eee126182a39878ac4e117d0850f04db0326981f43447f9efeffffffb80a99d63ca943d72141750d983a3eeda3a5c5a92aa962884ffb141eb49ffb4f010000006b483045022100cf041ce0eb249ae5a6bc33c71c156549c7e5ad877ae39e2e3b9c8f1d81ed35060220472d4e4bcc3b7c8d1b34e467f46d80480959183d743dad73b1ed0e93ec9fd14f012103e73e8b55478ab9c5de22e2a9e73c3e6aca2c2e93cd2bad5dc4436a9a455a5c44feffffff0200e1f5050000000017a914da1745e9b549bd0bfa1a569971c77eba30cd5a4b87e86cbe00000000001976a914a25fe72e7139fd3f61936b228d657b2548b3936a88acc0020000\", \"00000020976e918ed537b0f99028648f2a25c0bd4513644fb84d9cbe1108b4df6b8edf6ba715c424110f0934265bf8c5763d9cc9f1675a0f728b35b9bc5875f6806be3d19cd5b159ffff7f2000000000020000000224eab3da09d99407cb79f0089e3257414c4121cb85a320e1fd0f88678b6b798e0713a8d66544b6f631f9b6d281c71633fb91a67619b189a06bab09794d5554a60105\", \"0014058c769ffc7d12c35cddec87384506f536383f9c\"")
                },
        [&](const RPCHelpMan& self, const JSONRPCRequest& request) -> UniValue
{
    if (!IsHex(request.params[0].get_str()) || !IsHex(request.params[1].get_str())) {
        throw JSONRPCError(RPC_TYPE_ERROR, "the first two arguments must be hex strings");
    }

    UniValue ret(UniValue::VOBJ);
    if (Params().GetConsensus().ParentChainHasPow()) {
        Sidechain::Bitcoin::CTransactionRef txBTCRef;
        Sidechain::Bitcoin::CMerkleBlock merkleBlock;
        ret = createrawpegin(request, txBTCRef, merkleBlock);
        if (!CheckParentProofOfWork(merkleBlock.header.GetHash(), merkleBlock.header.nBits, Params().GetConsensus())) {
            throw JSONRPCError(RPC_INVALID_PARAMETER, "Invalid tx out proof");
        }
    } else {
        CTransactionRef txBTCRef;
        CMerkleBlock merkleBlock;
        ret = createrawpegin(request, txBTCRef, merkleBlock);
        if (!CheckProofSignedParent(merkleBlock.header, Params().GetConsensus())) {
            throw JSONRPCError(RPC_INVALID_PARAMETER, "Invalid tx out proof");
        }
    }
    return ret;
},
    };
}

static RPCHelpMan claimpegin()
{
    return RPCHelpMan{"claimpegin",
                "\nClaim coins from the main chain by creating a pegin transaction with the necessary metadata after the corresponding Bitcoin transaction.\n"
                "Note that the transaction will not be relayed unless it is buried at least 102 blocks deep.\n"
                "If a transaction is not relayed it may require manual addition to a functionary mempool in order for it to be mined.\n",
                {
                    {"bitcoin_tx", RPCArg::Type::STR_HEX, RPCArg::Optional::NO, "The raw bitcoin transaction (in hex) depositing bitcoin to the mainchain_address generated by getpeginaddress"},
                    {"txoutproof", RPCArg::Type::STR_HEX, RPCArg::Optional::NO, "A rawtxoutproof (in hex) generated by the mainchain daemon's `gettxoutproof` containing a proof of only bitcoin_tx"},
                    {"claim_script", RPCArg::Type::STR_HEX, RPCArg::Optional::OMITTED_NAMED_ARG, "The witness program generated by getpeginaddress. Only needed if not in wallet."},
                },
                RPCResult{
                    RPCResult::Type::STR_HEX, "txid", "txid of the resulting sidechain transaction",
                },
                RPCExamples{
                    HelpExampleCli("claimpegin", "\"0200000002b80a99d63ca943d72141750d983a3eeda3a5c5a92aa962884ffb141eb49ffb4f000000006a473044022031ffe1d76decdfbbdb7e2ee6010e865a5134137c261e1921da0348b95a207f9e02203596b065c197e31bcc2f80575154774ac4e80acd7d812c91d93c4ca6a3636f27012102d2130dfbbae9bd27eee126182a39878ac4e117d0850f04db0326981f43447f9efeffffffb80a99d63ca943d72141750d983a3eeda3a5c5a92aa962884ffb141eb49ffb4f010000006b483045022100cf041ce0eb249ae5a6bc33c71c156549c7e5ad877ae39e2e3b9c8f1d81ed35060220472d4e4bcc3b7c8d1b34e467f46d80480959183d743dad73b1ed0e93ec9fd14f012103e73e8b55478ab9c5de22e2a9e73c3e6aca2c2e93cd2bad5dc4436a9a455a5c44feffffff0200e1f5050000000017a914da1745e9b549bd0bfa1a569971c77eba30cd5a4b87e86cbe00000000001976a914a25fe72e7139fd3f61936b228d657b2548b3936a88acc0020000\" \"00000020976e918ed537b0f99028648f2a25c0bd4513644fb84d9cbe1108b4df6b8edf6ba715c424110f0934265bf8c5763d9cc9f1675a0f728b35b9bc5875f6806be3d19cd5b159ffff7f2000000000020000000224eab3da09d99407cb79f0089e3257414c4121cb85a320e1fd0f88678b6b798e0713a8d66544b6f631f9b6d281c71633fb91a67619b189a06bab09794d5554a60105\" \"0014058c769ffc7d12c35cddec87384506f536383f9c\"")
            + HelpExampleRpc("claimpegin", "\"0200000002b80a99d63ca943d72141750d983a3eeda3a5c5a92aa962884ffb141eb49ffb4f000000006a473044022031ffe1d76decdfbbdb7e2ee6010e865a5134137c261e1921da0348b95a207f9e02203596b065c197e31bcc2f80575154774ac4e80acd7d812c91d93c4ca6a3636f27012102d2130dfbbae9bd27eee126182a39878ac4e117d0850f04db0326981f43447f9efeffffffb80a99d63ca943d72141750d983a3eeda3a5c5a92aa962884ffb141eb49ffb4f010000006b483045022100cf041ce0eb249ae5a6bc33c71c156549c7e5ad877ae39e2e3b9c8f1d81ed35060220472d4e4bcc3b7c8d1b34e467f46d80480959183d743dad73b1ed0e93ec9fd14f012103e73e8b55478ab9c5de22e2a9e73c3e6aca2c2e93cd2bad5dc4436a9a455a5c44feffffff0200e1f5050000000017a914da1745e9b549bd0bfa1a569971c77eba30cd5a4b87e86cbe00000000001976a914a25fe72e7139fd3f61936b228d657b2548b3936a88acc0020000\", \"00000020976e918ed537b0f99028648f2a25c0bd4513644fb84d9cbe1108b4df6b8edf6ba715c424110f0934265bf8c5763d9cc9f1675a0f728b35b9bc5875f6806be3d19cd5b159ffff7f2000000000020000000224eab3da09d99407cb79f0089e3257414c4121cb85a320e1fd0f88678b6b798e0713a8d66544b6f631f9b6d281c71633fb91a67619b189a06bab09794d5554a60105\", \"0014058c769ffc7d12c35cddec87384506f536383f9c\"")
                },
        [&](const RPCHelpMan& self, const JSONRPCRequest& request) -> UniValue
{
    CTransactionRef tx_ref;
    CMutableTransaction mtx;

    std::shared_ptr<CWallet> const wallet = GetWalletForJSONRPCRequest(request);
    if (!wallet) return NullUniValue;
    CWallet* const pwallet = wallet.get();

    LOCK(pwallet->cs_wallet);

    if (::ChainstateActive().IsInitialBlockDownload()) {
        throw JSONRPCError(RPC_WALLET_ERROR, "Peg-ins cannot be completed during initial sync or reindexing.");
    }

    // NOTE: Making an RPC from within another RPC is not generally a good idea. In particular, it
    //   is necessary to copy the URI, which contains the wallet if one was given; otherwise
    //   multi-wallet support will silently break. The resulting request object is still missing a
    //   bunch of other fields, although they are usually not used by RPC handlers. This is a
    //   brittle hack, and further examples of this pattern should not be introduced.

    // Get raw peg-in transaction
    JSONRPCRequest req(request.context);
    req.URI = request.URI;
    req.params = request.params;
    UniValue ret(createrawpegin().HandleRequest(req));  // See the note above, on why this is a bad idea.

    // Make sure it can be propagated and confirmed
    if (!ret["mature"].isNull() && ret["mature"].get_bool() == false) {
        throw JSONRPCError(RPC_INVALID_PARAMETER, "Peg-in Bitcoin transaction needs more confirmations to be sent.");
    }

    // Sign it
    JSONRPCRequest req2(request.context);
    req2.URI = request.URI;
    UniValue varr(UniValue::VARR);
    varr.push_back(ret["hex"]);
    req2.params = varr;
    UniValue result = signrawtransactionwithwallet().HandleRequest(req2);  // See the note above, on why this is a bad idea.

    if (!DecodeHexTx(mtx, result["hex"].get_str(), false, true)) {
        throw JSONRPCError(RPC_DESERIALIZATION_ERROR, "TX decode failed");
    }

    // To check if it's not double spending an existing pegin UTXO, we check mempool acceptance.
    const MempoolAcceptResult res = pwallet->chain().testPeginClaimAcceptance(MakeTransactionRef(mtx));
    if (res.m_result_type != MempoolAcceptResult::ResultType::VALID) {
        bilingual_str error = Untranslated(strprintf("Error: The transaction was rejected! Reason given: %s", res.m_state.ToString()));
        throw JSONRPCError(RPC_WALLET_ERROR, error.original);
    }

    // Send it
    mapValue_t mapValue;
    pwallet->CommitTransaction(MakeTransactionRef(mtx), mapValue, {} /* orderForm */);

    return mtx.GetHash().GetHex();
},
    };
}

// Rewind the outputs to unblinded, and push placeholders for blinding info. Not exported.
void FillBlinds(CWallet* pwallet, CMutableTransaction& tx, std::vector<uint256>& output_value_blinds, std::vector<uint256>& output_asset_blinds, std::vector<CPubKey>& output_pubkeys, std::vector<CKey>& asset_keys, std::vector<CKey>& token_keys) {

    // Resize witness before doing anything
    tx.witness.vtxinwit.resize(tx.vin.size());
    tx.witness.vtxoutwit.resize(tx.vout.size());

    for (size_t nOut = 0; nOut < tx.vout.size(); ++nOut) {
        CTxOut& out = tx.vout[nOut];
        if (out.nValue.IsExplicit()) {
            CPubKey pubkey(out.nNonce.vchCommitment);
            if (!pubkey.IsFullyValid()) {
                output_pubkeys.push_back(CPubKey());
            } else {
                output_pubkeys.push_back(pubkey);
            }
            output_value_blinds.push_back(uint256());
            output_asset_blinds.push_back(uint256());
        } else if (out.nValue.IsCommitment()) {
            CTxOutWitness* ptxoutwit = &tx.witness.vtxoutwit[nOut];
            uint256 blinding_factor;
            uint256 asset_blinding_factor;
            CAsset asset;
            CAmount amount;
            // This can only be used to recover things like change addresses and self-sends.
            if (UnblindConfidentialPair(pwallet->GetBlindingKey(&out.scriptPubKey), out.nValue, out.nAsset, out.nNonce, out.scriptPubKey, ptxoutwit->vchRangeproof, amount, blinding_factor, asset, asset_blinding_factor) != 0) {
                // Wipe out confidential info from output and output witness
                CScript scriptPubKey = tx.vout[nOut].scriptPubKey;
                CTxOut newOut(asset, amount, scriptPubKey);
                tx.vout[nOut] = newOut;
                ptxoutwit->SetNull();

                // Mark for re-blinding with same key that deblinded it
                CPubKey pubkey(pwallet->GetBlindingKey(&out.scriptPubKey).GetPubKey());
                output_pubkeys.push_back(pubkey);
                output_value_blinds.push_back(uint256());
                output_asset_blinds.push_back(uint256());
            } else {
                output_pubkeys.push_back(CPubKey());
                output_value_blinds.push_back(uint256());
                output_asset_blinds.push_back(uint256());
            }
        } else {
            // Null or invalid, do nothing for that output
            output_pubkeys.push_back(CPubKey());
            output_value_blinds.push_back(uint256());
            output_asset_blinds.push_back(uint256());
        }
    }

    // Fill out issuance blinding keys to be used directly as nonce for rangeproof
    for (size_t nIn = 0; nIn < tx.vin.size(); ++nIn) {
        CAssetIssuance& issuance = tx.vin[nIn].assetIssuance;
        if (issuance.IsNull()) {
            asset_keys.push_back(CKey());
            token_keys.push_back(CKey());
            continue;
        }

        // Calculate underlying asset for use as blinding key script
        CAsset asset;
        // New issuance, compute the asset ids
        if (issuance.assetBlindingNonce.IsNull()) {
            uint256 entropy;
            GenerateAssetEntropy(entropy, tx.vin[nIn].prevout, issuance.assetEntropy);
            CalculateAsset(asset, entropy);
        }
        // Re-issuance
        else {
            // TODO Give option to skip blinding when the reissuance token was derived without blinding ability. For now we assume blinded
            // hashAssetIdentifier doubles as the entropy on reissuance
            CalculateAsset(asset, issuance.assetEntropy);
        }

        // Special format for issuance blinding keys, unique for each transaction
        CScript blindingScript = CScript() << OP_RETURN << std::vector<unsigned char>(tx.vin[nIn].prevout.hash.begin(), tx.vin[nIn].prevout.hash.end()) << tx.vin[nIn].prevout.n;

        for (size_t nPseudo = 0; nPseudo < 2; nPseudo++) {
            bool issuance_asset = (nPseudo == 0);
            std::vector<CKey>& issuance_blinding_keys = issuance_asset ? asset_keys : token_keys;
            CConfidentialValue& conf_value = issuance_asset ? issuance.nAmount : issuance.nInflationKeys;
            if (conf_value.IsCommitment()) {
                // Rangeproof must exist
                if (tx.witness.vtxinwit.size() <= nIn) {
                    throw JSONRPCError(RPC_INVALID_PARAMETER, "Transaction issuance is already blinded but has no attached rangeproof.");
                }
                CTxInWitness& txinwit = tx.witness.vtxinwit[nIn];
                std::vector<unsigned char>& vchRangeproof = issuance_asset ? txinwit.vchIssuanceAmountRangeproof : txinwit.vchInflationKeysRangeproof;
                uint256 blinding_factor;
                uint256 asset_blinding_factor;
                CAmount amount;
                if (UnblindConfidentialPair(pwallet->GetBlindingKey(&blindingScript), conf_value, CConfidentialAsset(asset), CConfidentialNonce(), CScript(), vchRangeproof, amount, blinding_factor, asset, asset_blinding_factor) != 0) {
                    // Wipe out confidential info from issuance
                    vchRangeproof.clear();
                    conf_value = CConfidentialValue(amount);
                    // One key blinds both values, single key needed for issuance reveal
                    issuance_blinding_keys.push_back(pwallet->GetBlindingKey(&blindingScript));
                } else {
                    // If  unable to unblind, leave it alone in next blinding step
                    issuance_blinding_keys.push_back(CKey());
                }
            } else if (conf_value.IsExplicit()) {
                // Use wallet to generate blindingkey used directly as nonce
                // as user is not "sending" to anyone.
                // Always assumed we want to blind here.
                // TODO Signal intent for all blinding via API including replacing nonce commitment
                issuance_blinding_keys.push_back(pwallet->GetBlindingKey(&blindingScript));
            } else  {
                // Null or invalid, don't try anything but append an empty key
                issuance_blinding_keys.push_back(CKey());
            }
        }
    }
}

static RPCHelpMan blindrawtransaction()
{
    return RPCHelpMan{"blindrawtransaction",
                "\nConvert one or more outputs of a raw transaction into confidential ones using only wallet inputs.\n"
                "Returns the hex-encoded raw transaction.\n"
                "The output keys used can be specified by using a confidential address in createrawtransaction.\n"
                "This call may add an additional 0-value unspendable output in order to balance the blinders.\n",
                {
                    {"hexstring", RPCArg::Type::STR_HEX, RPCArg::Optional::NO, "A hex-encoded raw transaction."},
                    {"ignoreblindfail", RPCArg::Type::BOOL , /* default */ "true", "Return a transaction even when a blinding attempt fails due to number of blinded inputs/outputs."},
                    {"asset_commitments", RPCArg::Type::ARR, RPCArg::Optional::OMITTED_NAMED_ARG, "An array of input asset generators. If provided, this list must be empty, or match the final input commitment list, including ordering, to make a valid surjection proof. This list does not include generators for issuances, as these assets are inherently unblinded.",
                        {
                            {"assetcommitment", RPCArg::Type::STR_HEX, RPCArg::Optional::OMITTED, "A hex-encoded asset commitment, one for each input."
            "                        Null commitments must be \"\"."},
                        }
                    },
                    {"blind_issuances", RPCArg::Type::BOOL , /* default */ "true", "Blind the issuances found in the raw transaction or not. All issuances will be blinded if true."},
                    {"totalblinder", RPCArg::Type::STR, RPCArg::Optional::OMITTED, "Ignored for now."},
                },
                RPCResult{
                    RPCResult::Type::STR_HEX, "transaction", "serialized transaction",
                },
                RPCExamples{""},
        [&](const RPCHelpMan& self, const JSONRPCRequest& request) -> UniValue
{
    std::shared_ptr<CWallet> const wallet = GetWalletForJSONRPCRequest(request);
    if (!wallet) return NullUniValue;
    CWallet* const pwallet = wallet.get();

    std::vector<unsigned char> txData(ParseHexV(request.params[0], "argument 1"));
    CDataStream ssData(txData, SER_NETWORK, PROTOCOL_VERSION);
    CMutableTransaction tx;
    try {
        ssData >> tx;
    } catch (const std::exception &) {
        throw JSONRPCError(RPC_DESERIALIZATION_ERROR, "TX decode failed");
    }

    bool ignore_blind_fail = true;
    if (request.params.size() > 1) {
        ignore_blind_fail = request.params[1].get_bool();
    }

    std::vector<std::vector<unsigned char> > auxiliary_generators;
    if (request.params.size() > 2) {
        UniValue assetCommitments = request.params[2].get_array();
        if (assetCommitments.size() != 0 && assetCommitments.size() < tx.vin.size()) {
            throw JSONRPCError(RPC_INVALID_PARAMETER, "Asset commitment array must have at least as many entries as transaction inputs.");
        }
        for (size_t nIn = 0; nIn < assetCommitments.size(); nIn++) {
            if (assetCommitments[nIn].isStr()) {
                std::string assetcommitment = assetCommitments[nIn].get_str();
                if (IsHex(assetcommitment) && assetcommitment.size() == 66) {
                    auxiliary_generators.push_back(ParseHex(assetcommitment));
                    continue;
                }
            }
            throw JSONRPCError(RPC_INVALID_PARAMETER, "Asset commitments must be a hex encoded string of length 66.");
        }
    }

    bool blind_issuances = request.params[3].isNull() || request.params[3].get_bool();

    LOCK(pwallet->cs_wallet);

    const auto& fedpegscripts = GetValidFedpegScripts(::ChainActive().Tip(), Params().GetConsensus(), true /* nextblock_validation */);

    std::vector<uint256> input_blinds;
    std::vector<uint256> input_asset_blinds;
    std::vector<CAsset> input_assets;
    std::vector<CAmount> input_amounts;
    int n_blinded_ins = 0;
    for (size_t nIn = 0; nIn < tx.vin.size(); ++nIn) {
        COutPoint prevout = tx.vin[nIn].prevout;

        // Special handling for pegin inputs: no blinds and explicit amount/asset.
        if (tx.vin[nIn].m_is_pegin) {
            std::string err;
            if (tx.witness.vtxinwit.size() != tx.vin.size() || !IsValidPeginWitness(tx.witness.vtxinwit[nIn].m_pegin_witness, fedpegscripts, prevout, err, false)) {
                throw JSONRPCError(RPC_INVALID_PARAMETER, strprintf("Transaction contains invalid peg-in input: %s", err));
            }
            CTxOut pegin_output = GetPeginOutputFromWitness(tx.witness.vtxinwit[nIn].m_pegin_witness);
            input_blinds.push_back(uint256());
            input_asset_blinds.push_back(uint256());
            input_assets.push_back(pegin_output.nAsset.GetAsset());
            input_amounts.push_back(pegin_output.nValue.GetAmount());
            continue;
        }

        std::map<uint256, CWalletTx>::iterator it = pwallet->mapWallet.find(prevout.hash);
        if (it == pwallet->mapWallet.end() || pwallet->IsMine(tx.vin[nIn]) == ISMINE_NO) {
            // For inputs we don't own, input assetcommitments for the surjection must be supplied.
            if (auxiliary_generators.size() > 0) {
                input_blinds.push_back(uint256());
                input_asset_blinds.push_back(uint256());
                input_assets.push_back(CAsset());
                input_amounts.push_back(-1);
                continue;
            }
            throw JSONRPCError(RPC_INVALID_PARAMETER, "Invalid parameter: transaction spends from non-wallet output and no assetcommitment list was given.");
        }

        if (prevout.n >= it->second.tx->vout.size()) {
            throw JSONRPCError(RPC_INVALID_PARAMETER, "Invalid parameter: transaction spends non-existing output");
        }
        input_blinds.push_back(it->second.GetOutputAmountBlindingFactor(prevout.n));
        input_asset_blinds.push_back(it->second.GetOutputAssetBlindingFactor(prevout.n));
        input_assets.push_back(it->second.GetOutputAsset(prevout.n));
        input_amounts.push_back(it->second.GetOutputValueOut(prevout.n));
        if (it->second.tx->vout[prevout.n].nValue.IsCommitment()) {
            n_blinded_ins += 1;
        }
    }

    std::vector<uint256> output_blinds;
    std::vector<uint256> output_asset_blinds;
    std::vector<CPubKey> output_pubkeys;
    std::vector<CKey> asset_keys;
    std::vector<CKey> token_keys;
    // This fills out issuance blinding data for you from the wallet itself
    FillBlinds(pwallet, tx, output_blinds, output_asset_blinds, output_pubkeys, asset_keys, token_keys);

    if (!blind_issuances) {
        asset_keys.clear();
        token_keys.clear();
    }

    // How many are we trying to blind?
    int num_pubkeys = 0;
    unsigned int key_index = 0;
    for (unsigned int i = 0; i < output_pubkeys.size(); i++) {
        const CPubKey& key = output_pubkeys[i];
        if (key.IsValid()) {
            num_pubkeys++;
            key_index = i;
        }
    }
    for (const CKey& key : asset_keys) {
        if (key.IsValid()) num_pubkeys++;
    }
    for (const CKey& key : token_keys) {
        if (key.IsValid()) num_pubkeys++;
    }

    if (num_pubkeys == 0 && n_blinded_ins == 0) {
        // Vacuous, just return the transaction
        return EncodeHexTx(CTransaction(tx));
    } else if (n_blinded_ins > 0 && num_pubkeys == 0) {
        // Blinded inputs need to balanced with something to be valid, make a dummy.
        CTxOut newTxOut(tx.vout.back().nAsset.GetAsset(), 0, CScript() << OP_RETURN);
        tx.vout.push_back(newTxOut);
        num_pubkeys++;
        output_pubkeys.push_back(pwallet->GetBlindingPubKey(newTxOut.scriptPubKey));
    } else if (n_blinded_ins == 0 && num_pubkeys == 1) {
        if (ignore_blind_fail) {
            // Just get rid of the ECDH key in the nonce field and return
            tx.vout[key_index].nNonce.SetNull();
            return EncodeHexTx(CTransaction(tx));
        } else {
            throw JSONRPCError(RPC_INVALID_PARAMETER, "Unable to blind transaction: Add another output to blind in order to complete the blinding.");
        }
    }

    if (BlindTransaction(input_blinds, input_asset_blinds, input_assets, input_amounts, output_blinds, output_asset_blinds, output_pubkeys, asset_keys, token_keys, tx, (auxiliary_generators.size() ? &auxiliary_generators : NULL)) != num_pubkeys) {
        // TODO Have more rich return values, communicating to user what has been blinded
        // User may be ok not blinding something that for instance has no corresponding type on input
        throw JSONRPCError(RPC_INVALID_PARAMETER, "Unable to blind transaction: Are you sure each asset type to blind is represented in the inputs?");
    }

    return EncodeHexTx(CTransaction(tx));
},
    };
}

static RPCHelpMan unblindrawtransaction()
{
    return RPCHelpMan{"unblindrawtransaction",
                "\nRecovers unblinded transaction outputs from blinded outputs and issuance inputs when possible using wallet's known blinding keys, and strips related witness data.\n",
                {
                    {"hex", RPCArg::Type::STR_HEX, RPCArg::Optional::NO, "The hex string of the raw transaction."},
                },
                RPCResult{
                    RPCResult::Type::OBJ, "", "",
                    {
                        {RPCResult::Type::STR_HEX, "hex", "unblinded raw transaction"},
                    }
                },
                RPCExamples{
                    HelpExampleCli("unblindrawtransaction", "\"blindedtransactionhex\"")
                },
        [&](const RPCHelpMan& self, const JSONRPCRequest& request) -> UniValue
{
    std::shared_ptr<CWallet> const wallet = GetWalletForJSONRPCRequest(request);
    if (!wallet) return NullUniValue;
    CWallet* const pwallet = wallet.get();

    RPCTypeCheck(request.params, {UniValue::VSTR});

    CMutableTransaction tx;
    if (!DecodeHexTx(tx, request.params[0].get_str()))
        throw JSONRPCError(RPC_DESERIALIZATION_ERROR, "TX decode failed");

    std::vector<uint256> output_value_blinds;
    std::vector<uint256> output_asset_blinds;
    std::vector<CPubKey> output_pubkeys;
    std::vector<CKey> asset_keys;
    std::vector<CKey> token_keys;
    FillBlinds(pwallet, tx, output_value_blinds, output_asset_blinds, output_pubkeys, asset_keys, token_keys);

    UniValue result(UniValue::VOBJ);
    result.pushKV("hex", EncodeHexTx(CTransaction(tx)));
    return result;
},
    };
}

static CTransactionRef SendGenerationTransaction(const CScript& asset_script, const CPubKey &asset_pubkey, const CScript& token_script, const CPubKey &token_pubkey, CAmount asset_amount, CAmount token_amount, IssuanceDetails* issuance_details, CWallet* pwallet)
{
    CAsset reissue_token = issuance_details->reissuance_token;
    CAmount curBalance = pwallet->GetBalance().m_mine_trusted[reissue_token];

    if (!reissue_token.IsNull() && curBalance <= 0) {
        throw JSONRPCError(RPC_WALLET_INSUFFICIENT_FUNDS, "No available reissuance tokens in wallet.");
    }

    std::vector<CRecipient> vecSend;
    // Signal outputs to skip "funding" with fixed asset numbers 1, 2, ...
    // We don't know the asset during initial issuance until inputs are chosen
    if (asset_script.size() > 0) {
        vecSend.push_back({asset_script, asset_amount, CAsset(uint256S("1")), asset_pubkey, false});
    }
    if (token_script.size() > 0) {
        CRecipient recipient = {token_script, token_amount, CAsset(uint256S("2")), token_pubkey, false};
        // We need to select the issuance token(s) to spend
        if (!reissue_token.IsNull()) {
            recipient.asset = reissue_token;
            recipient.nAmount = curBalance; // Or 1?
            // If the issuance token *is* the fee asset, subtract fee from this output
            if (reissue_token == ::policyAsset) {
                recipient.fSubtractFeeFromAmount = true;
            }
        }
        vecSend.push_back(recipient);
    }

    CAmount nFeeRequired;
    int nChangePosRet = -1;
    bilingual_str error;
    FeeCalculation fee_calc_out;
    CCoinControl dummy_control;
    BlindDetails blind_details;
    CTransactionRef tx_ref;
    if (!pwallet->CreateTransaction(vecSend, tx_ref, nFeeRequired, nChangePosRet, error, dummy_control, fee_calc_out, true, &blind_details, issuance_details)) {
        throw JSONRPCError(RPC_WALLET_ERROR, error.original);
    }

    mapValue_t map_value;
    pwallet->CommitTransaction(tx_ref, std::move(map_value), {} /* orderForm */, &blind_details);

    return tx_ref;
}

static RPCHelpMan issueasset()
{
    return RPCHelpMan{"issueasset",
                "\nCreate an asset. Must have funds in wallet to do so. Returns asset hex id.\n"
                "For more fine-grained control such as non-empty contract-hashes to commit\n"
                "to an issuance policy, see `rawissueasset` RPC call.\n",
                {
                    {"assetamount", RPCArg::Type::AMOUNT, RPCArg::Optional::NO, "Amount of asset to generate. Note that the amount is BTC-like, with 8 decimal places."},
                    {"tokenamount", RPCArg::Type::AMOUNT, RPCArg::Optional::NO, "Amount of reissuance tokens to generate. Note that the amount is BTC-like, with 8 decimal places. These will allow you to reissue the asset if in wallet using `reissueasset`. These tokens are not consumed during reissuance."},
                    {"blind", RPCArg::Type::BOOL , /* default */ "true", "Whether to blind the issuances."},
                },
                RPCResult{
                    RPCResult::Type::OBJ, "", "",
                    {
                        {RPCResult::Type::STR_HEX, "txid", "Transaction id for issuance"},
                        {RPCResult::Type::NUM, "vin", "The input position of the issuance in the transaction"},
                        {RPCResult::Type::STR_HEX, "entropy", "Entropy of the asset type"},
                        {RPCResult::Type::STR_HEX, "asset", "Asset type for issuance"},
                        {RPCResult::Type::STR_HEX, "token", "Token type for issuance"},
                    }
                },
                RPCExamples{
                    HelpExampleCli("issueasset", "10 0")
            + HelpExampleRpc("issueasset", "10, 0")
                },
        [&](const RPCHelpMan& self, const JSONRPCRequest& request) -> UniValue
{
    std::shared_ptr<CWallet> const wallet = GetWalletForJSONRPCRequest(request);
    if (!wallet) return NullUniValue;
    CWallet* const pwallet = wallet.get();

    LOCK(pwallet->cs_wallet);

    if (!g_con_elementsmode) {
        throw JSONRPCError(RPC_TYPE_ERROR, "Issuance can only be done on elements-style chains. Note: `-regtest` is Bitcoin's regtest mode, instead try `-chain=<custom chain name>`");
    }

    CAmount nAmount = AmountFromValue(request.params[0]);
    CAmount nTokens = AmountFromValue(request.params[1]);
    if (nAmount == 0 && nTokens == 0) {
        throw JSONRPCError(RPC_TYPE_ERROR, "Issuance must have one non-zero component");
    }

    bool blind_issuances = request.params.size() < 3 || request.params[2].get_bool();

    if (!pwallet->IsLocked())
        pwallet->TopUpKeyPool();

    // Generate a new key that is added to wallet
    std::string error;
    CPubKey newKey;
    CTxDestination asset_dest;
    CTxDestination token_dest;
    CPubKey asset_dest_blindpub;
    CPubKey token_dest_blindpub;

    if (nAmount > 0) {
        if (!pwallet->GetNewDestination(OutputType::BECH32, "", asset_dest, error)) {
            throw JSONRPCError(RPC_WALLET_KEYPOOL_RAN_OUT, error);
        }
        asset_dest_blindpub = pwallet->GetBlindingPubKey(GetScriptForDestination(asset_dest));
    }
    if (nTokens > 0) {
        if (!pwallet->GetNewDestination(OutputType::BECH32, "", token_dest, error)) {
            throw JSONRPCError(RPC_WALLET_KEYPOOL_RAN_OUT, error);
        }
        token_dest_blindpub = pwallet->GetBlindingPubKey(GetScriptForDestination(token_dest));
    }

    CAsset dummyasset;
    IssuanceDetails issuance_details;
    issuance_details.blind_issuance = blind_issuances;
    CTransactionRef tx_ref = SendGenerationTransaction(GetScriptForDestination(asset_dest), asset_dest_blindpub, GetScriptForDestination(token_dest), token_dest_blindpub, nAmount, nTokens, &issuance_details, pwallet);

    // Calculate asset type, assumes first vin is used for issuance
    CAsset asset;
    CAsset token;
    CHECK_NONFATAL(!tx_ref->vin.empty());
    GenerateAssetEntropy(issuance_details.entropy, tx_ref->vin[0].prevout, uint256());
    CalculateAsset(asset, issuance_details.entropy);
    CalculateReissuanceToken(token, issuance_details.entropy, blind_issuances);

    UniValue ret(UniValue::VOBJ);
    ret.pushKV("txid", tx_ref->GetHash().GetHex());
    ret.pushKV("vin", 0);
    ret.pushKV("entropy", issuance_details.entropy.GetHex());
    ret.pushKV("asset", asset.GetHex());
    ret.pushKV("token", token.GetHex());
    return ret;
},
    };
}

static RPCHelpMan reissueasset()
{
    return RPCHelpMan{"reissueasset",
                "\nCreate more of an already issued asset. Must have reissuance token in wallet to do so. Reissuing does not affect your reissuance token balance, only asset.\n"
                "For more fine-grained control such as reissuing from a multi-signature address cold wallet, see `rawreissueasset` RPC call.\n",
                {
                    {"asset", RPCArg::Type::STR, RPCArg::Optional::NO, "The asset you want to re-issue. The corresponding token must be in your wallet."},
                    {"assetamount", RPCArg::Type::AMOUNT, RPCArg::Optional::NO, "Amount of additional asset to generate. Note that the amount is BTC-like, with 8 decimal places."},
                },
                RPCResult{
                    RPCResult::Type::OBJ, "", "",
                    {
                        {RPCResult::Type::STR_HEX, "txid", "transaction id for issuance"},
                        {RPCResult::Type::NUM, "vin", "input position of the issuance in the transaction"},
                    },
                },
                RPCExamples{
                    HelpExampleCli("reissueasset", "<asset> 0")
            + HelpExampleRpc("reissueasset", "<asset>, 0")
                },
        [&](const RPCHelpMan& self, const JSONRPCRequest& request) -> UniValue
{
    std::shared_ptr<CWallet> const wallet = GetWalletForJSONRPCRequest(request);
    if (!wallet) return NullUniValue;
    CWallet* const pwallet = wallet.get();

    LOCK(pwallet->cs_wallet);

    if (!g_con_elementsmode) {
        throw JSONRPCError(RPC_TYPE_ERROR, "Issuance can only be done on elements-style chains. Note: `-regtest` is Bitcoin's regtest mode, instead try `-chain=<custom chain name>`");
    }

    std::string assetstr = request.params[0].get_str();
    CAsset asset = GetAssetFromString(assetstr);

    CAmount nAmount = AmountFromValue(request.params[1]);
    if (nAmount <= 0) {
        throw JSONRPCError(RPC_TYPE_ERROR, "Reissuance must create a non-zero amount.");
    }

    if (!pwallet->IsLocked()) {
        pwallet->TopUpKeyPool();
    }

    // Find the entropy and reissuance token in wallet
    IssuanceDetails issuance_details;
    issuance_details.reissuance_asset = asset;
    std::map<uint256, std::pair<CAsset, CAsset> > tokenMap = pwallet->GetReissuanceTokenTypes();
    for (const auto& it : tokenMap) {
        if (it.second.second == asset) {
            issuance_details.entropy = it.first;
            issuance_details.reissuance_token = it.second.first;
        }
        if (it.second.first == asset) {
            throw JSONRPCError(RPC_WALLET_ERROR, "Asset given is a reissuance token type and can not be reissued.");
        }
    }
    if (issuance_details.reissuance_token.IsNull()) {
        throw JSONRPCError(RPC_WALLET_ERROR, "Asset reissuance token definition could not be found in wallet.");
    }

    // Add destination for the to-be-created asset
    std::string error;
    CTxDestination asset_dest;
    if (!pwallet->GetNewDestination(OutputType::BECH32, "", asset_dest, error)) {
        throw JSONRPCError(RPC_WALLET_KEYPOOL_RAN_OUT, error);
    }
    CPubKey asset_dest_blindpub = pwallet->GetBlindingPubKey(GetScriptForDestination(asset_dest));

    // Add destination for tokens we are moving
    CTxDestination token_dest;
    if (!pwallet->GetNewDestination(OutputType::BECH32, "", token_dest, error)) {
        throw JSONRPCError(RPC_WALLET_KEYPOOL_RAN_OUT, error);
    }
    CPubKey token_dest_blindpub = pwallet->GetBlindingPubKey(GetScriptForDestination(token_dest));

    // Attempt a send.
    CTransactionRef tx_ref = SendGenerationTransaction(GetScriptForDestination(asset_dest), asset_dest_blindpub, GetScriptForDestination(token_dest), token_dest_blindpub, nAmount, -1, &issuance_details, pwallet);
    CHECK_NONFATAL(!tx_ref->vin.empty());

    UniValue obj(UniValue::VOBJ);
    obj.pushKV("txid", tx_ref->GetHash().GetHex());
    for (uint64_t i = 0; i < tx_ref->vin.size(); i++) {
        if (!tx_ref->vin[i].assetIssuance.IsNull()) {
            obj.pushKV("vin", i);
            break;
        }
    }

    return obj;
},
    };
}

static RPCHelpMan listissuances()
{
    return RPCHelpMan{"listissuances",
                "\nList all issuances known to the wallet for the given asset, or for all issued assets if none provided.\n",
                {
                    {"asset", RPCArg::Type::STR, RPCArg::Optional::OMITTED, "The asset whose issaunces you wish to list. Accepts either the asset hex or the locally assigned asset label."},
                },
                RPCResult{
                    RPCResult::Type::ARR, "", "List of transaction issuances and information in wallet",
                    {
                        {RPCResult::Type::OBJ, "", "",
                        {
                            {RPCResult::Type::STR_HEX, "txid", "Transaction id for issuance"},
                            {RPCResult::Type::STR_HEX, "entropy", "Entropy of the asset type"},
                            {RPCResult::Type::STR_HEX, "asset", "Asset type for issuance if known"},
                            {RPCResult::Type::STR, "assetlabel", "Asset label for issuance if set"},
                            {RPCResult::Type::STR_HEX, "token", "Token type for issuancen"},
                            {RPCResult::Type::NUM, "vin", "The input position of the issuance in the transaction"},
                            {RPCResult::Type::STR_AMOUNT, "assetamount", "The amount of asset issued. Is -1 if blinded and unknown to wallet"},
                            {RPCResult::Type::STR_AMOUNT, "tokenamount", "The reissuance token amount issued. Is -1 if blinded and unknown to wallet"},
                            {RPCResult::Type::BOOL, "isreissuance", "Whether this is a reissuance"},
                            {RPCResult::Type::STR_HEX, "assetblinds", "Blinding factor for asset amounts"},
                            {RPCResult::Type::STR_HEX, "tokenblinds", "Blinding factor for token amounts"},
                        }},
                    }
                },
                RPCExamples{
                    HelpExampleCli("listissuances", "<asset>")
            + HelpExampleRpc("listissuances", "<asset>")
                },
        [&](const RPCHelpMan& self, const JSONRPCRequest& request) -> UniValue
{
    std::shared_ptr<CWallet> const wallet = GetWalletForJSONRPCRequest(request);
    if (!wallet) return NullUniValue;
    CWallet* const pwallet = wallet.get();

    LOCK(pwallet->cs_wallet);

    std::string assetstr;
    CAsset asset_filter;
    if (request.params.size() > 0) {
        assetstr = request.params[0].get_str();
        asset_filter = GetAssetFromString(assetstr);
    }

    UniValue issuancelist(UniValue::VARR);
    for (const auto& it : pwallet->mapWallet) {
        const CWalletTx* pcoin = &it.second;
        CAsset asset;
        CAsset token;
        uint256 entropy;
        for (uint64_t vinIndex = 0; vinIndex < pcoin->tx->vin.size(); vinIndex++) {
            UniValue item(UniValue::VOBJ);
            const CAssetIssuance& issuance = pcoin->tx->vin[vinIndex].assetIssuance;
            if (issuance.IsNull()) {
                continue;
            }
            if (issuance.assetBlindingNonce.IsNull()) {
                GenerateAssetEntropy(entropy, pcoin->tx->vin[vinIndex].prevout, issuance.assetEntropy);
                CalculateAsset(asset, entropy);
                // Null is considered explicit
                CalculateReissuanceToken(token, entropy, issuance.nAmount.IsCommitment());
                item.pushKV("isreissuance", false);
                item.pushKV("token", token.GetHex());
                CAmount itamount = pcoin->GetIssuanceAmount(vinIndex, true);
                item.pushKV("tokenamount", (itamount == -1 ) ? -1 : ValueFromAmount(itamount));
                item.pushKV("tokenblinds", pcoin->GetIssuanceBlindingFactor(vinIndex, true).GetHex());
                item.pushKV("entropy", entropy.GetHex());
            } else {
                CalculateAsset(asset, issuance.assetEntropy);
                item.pushKV("isreissuance", true);
                item.pushKV("entropy", issuance.assetEntropy.GetHex());
            }
            item.pushKV("txid", pcoin->tx->GetHash().GetHex());
            item.pushKV("vin", vinIndex);
            item.pushKV("asset", asset.GetHex());
            const std::string label = gAssetsDir.GetLabel(asset);
            if (label != "") {
                item.pushKV("assetlabel", label);
            }
            CAmount iaamount = pcoin->GetIssuanceAmount(vinIndex, false);
            item.pushKV("assetamount", (iaamount == -1 ) ? -1 : ValueFromAmount(iaamount));
            item.pushKV("assetblinds", pcoin->GetIssuanceBlindingFactor(vinIndex, false).GetHex());
            if (!asset_filter.IsNull() && asset_filter != asset) {
                continue;
            }
            issuancelist.push_back(item);
        }
    }
    return issuancelist;
},
    };
}

static RPCHelpMan destroyamount()
{
    return RPCHelpMan{"destroyamount",
                "\nDestroy an amount of a given asset.\n\n",
                {
                    {"asset", RPCArg::Type::STR, RPCArg::Optional::NO, "Hex asset id or asset label to destroy."},
                    {"amount", RPCArg::Type::AMOUNT, RPCArg::Optional::NO, "The amount to destroy (8 decimals above the minimal unit)."},
                    {"comment", RPCArg::Type::STR, RPCArg::Optional::OMITTED_NAMED_ARG, "A comment used to store what the transaction is for.\n"
            "                             This is not part of the transaction, just kept in your wallet."},
                    {"verbose", RPCArg::Type::BOOL, /* default */ "false", "If true, return extra information about the transaction."},
                },
                {
                    RPCResult{"if verbose is not set or set to false",
                        RPCResult::Type::STR_HEX, "transactionid", "the transaction id",
                    },
                    RPCResult{"if verbose is set to true",
                        RPCResult::Type::OBJ, "", "",
                        {
                            {RPCResult::Type::STR_HEX, "transactionid", "the transaction id"},
                            {RPCResult::Type::STR, "fee reason", "The transaction fee reason."},
                        },
                    },
                },
                RPCExamples{
                    HelpExampleCli("destroyamount", "\"bitcoin\" 100")
            + HelpExampleCli("destroyamount", "\"bitcoin\" 100 \"destroy assets\"")
            + HelpExampleRpc("destroyamount", "\"bitcoin\" 100 \"destroy assets\"")
                },
        [&](const RPCHelpMan& self, const JSONRPCRequest& request) -> UniValue
{
    std::shared_ptr<CWallet> const wallet = GetWalletForJSONRPCRequest(request);
    if (!wallet) return NullUniValue;
    CWallet* const pwallet = wallet.get();

    LOCK(pwallet->cs_wallet);

    std::string strasset = request.params[0].get_str();
    CAsset asset = GetAssetFromString(strasset);

    CAmount nAmount = AmountFromValue(request.params[1]);
    if (nAmount <= 0) {
        throw JSONRPCError(RPC_TYPE_ERROR, "Invalid amount to destroy");
    }

    mapValue_t mapValue;
    if (request.params.size() > 2 && !request.params[2].isNull() && !request.params[2].get_str().empty()) {
        mapValue["comment"] = request.params[2].get_str();
    }

    EnsureWalletIsUnlocked(pwallet);

    bool verbose = request.params[3].isNull() ? false : request.params[3].get_bool();
    NullData nulldata;
    CTxDestination address(nulldata);
    std::vector<CRecipient> recipients;
    CRecipient recipient = {GetScriptForDestination(address), nAmount, asset, CPubKey(), false /* subtract_fee */};
    recipients.push_back(recipient);
    CCoinControl no_coin_control; // This is a deprecated API
    return SendMoney(pwallet, no_coin_control, recipients, std::move(mapValue), verbose, true /* ignore_blind_fail */);
},
    };
}

// Only used for functionary integration tests
static RPCHelpMan generatepegoutproof()
{
    return RPCHelpMan{"generatepegoutproof",
                "\nONLY FOR TESTING: Generates pegout authorization proof for pegout based on the summed privkey and returns in hex. Result should be passed as an argument in `sendtomainchain`. Caution: Whitelist proof-validating mempools will filter incorrect pegoutproofs but aren't consensus enforced!\n",
                {
                    {"sumkey", RPCArg::Type::STR, RPCArg::Optional::NO, "Base58 summed key of Bitcoin and offline key"},
                    {"btcpubkey", RPCArg::Type::STR_HEX, RPCArg::Optional::NO, "Hex pegout destination Bitcoin pubkey"},
                    {"onlinepubkey", RPCArg::Type::STR_HEX, RPCArg::Optional::NO, "hex `online pubkey`"},
                },
                RPCResult{
                    RPCResult::Type::STR_HEX, "pegoutproof", "pegout authorization proof to be passed into sendtomainchain",
                },
                RPCExamples{
                    HelpExampleCli("generatepegoutproof", "\"cQtNrRngdc4RJ9CkuTVKVLyxPFsijiTJySob24xCdKXGohdFhXML\" \"02c611095119e3dc96db428a0e190a3e142237bcd2efa4fb358257497885af3ab6\" \"0390695fff5535780df1e04c1f6c10e7c0a399fa56cfce34bf8108d0a9bc7a437b\"")
            + HelpExampleRpc("generatepegoutproof", "\"cQtNrRngdc4RJ9CkuTVKVLyxPFsijiTJySob24xCdKXGohdFhXML\" \"02c611095119e3dc96db428a0e190a3e142237bcd2efa4fb358257497885af3ab6\" \"0390695fff5535780df1e04c1f6c10e7c0a399fa56cfce34bf8108d0a9bc7a437b\"")
                },
        [&](const RPCHelpMan& self, const JSONRPCRequest& request) -> UniValue
{
    std::shared_ptr<CWallet> const wallet = GetWalletForJSONRPCRequest(request);
    if (!wallet) return NullUniValue;
    CWallet* const pwallet = wallet.get();

    LOCK(pwallet->cs_wallet);

    if (!IsHex(request.params[1].get_str()))
        throw JSONRPCError(RPC_TYPE_ERROR, "btcpubkey must be hex string");
    if (!IsHex(request.params[2].get_str()))
        throw JSONRPCError(RPC_TYPE_ERROR, "onlinepubkey must be hex string");

    //Parse private keys

    CKey summedSecret = DecodeSecret(request.params[0].get_str());
    if (!summedSecret.IsValid()) {
        throw JSONRPCError(RPC_INVALID_ADDRESS_OR_KEY, "Invalid summed private key encoding");
    }

    std::vector<unsigned char> sumprivkeybytes(summedSecret.begin(), summedSecret.end());
    std::vector<unsigned char> btcpubkeybytes = ParseHex(request.params[1].get_str());
    std::vector<unsigned char> onlinepubkeybytes = ParseHex(request.params[2].get_str());

    //Parse onlinepubkey
    CPubKey onlinepubkey;
    onlinepubkey.Set(onlinepubkeybytes.begin(), onlinepubkeybytes.end());
    if (!onlinepubkey.IsFullyValid())
        throw JSONRPCError(RPC_WALLET_ERROR, "Invalid online pubkey");
    secp256k1_pubkey onlinepubkey_secp;
    if (!secp256k1_ec_pubkey_parse(secp256k1_ctx, &onlinepubkey_secp, &onlinepubkeybytes[0], onlinepubkeybytes.size()))
        throw JSONRPCError(RPC_WALLET_ERROR, "Invalid online pubkey");

    CPAKList paklist = GetActivePAKList(::ChainActive().Tip(), Params().GetConsensus());
    if (paklist.IsReject()) {
        throw JSONRPCError(RPC_INVALID_ADDRESS_OR_KEY, "Pegout freeze is under effect to aid a pak transition to a new list. Please consult the network operator.");
    }

    LegacyScriptPubKeyMan* spk_man = pwallet->GetLegacyScriptPubKeyMan();
    if (!spk_man) {
        throw JSONRPCError(RPC_WALLET_ERROR, "This type of wallet does not support this command");
    }

    //Find PAK online pubkey on PAK list
    int whitelistindex=-1;
    std::vector<secp256k1_pubkey> pak_online = paklist.OnlineKeys();
    for (unsigned int i=0; i<pak_online.size(); i++) {
        if (!memcmp((void *)&pak_online[i], (void *)&onlinepubkey_secp, sizeof(secp256k1_pubkey)))
            whitelistindex = i;
    }
    if (whitelistindex == -1)
        throw JSONRPCError(RPC_WALLET_ERROR, "Given online key is not in Pegout Authorization Key List");

    CKey masterOnlineKey;
    if (!spk_man->GetKey(onlinepubkey.GetID(), masterOnlineKey))
        throw JSONRPCError(RPC_WALLET_ERROR, "Given online key is in master set but not in wallet");

    //Parse own offline pubkey
    secp256k1_pubkey btcpubkey;
    if (secp256k1_ec_pubkey_parse(secp256k1_ctx, &btcpubkey, &btcpubkeybytes[0], btcpubkeybytes.size()) != 1)
        throw JSONRPCError(RPC_WALLET_ERROR, "btcpubkey is invalid pubkey");

    //Create, verify whitelist proof
    secp256k1_whitelist_signature sig;
    if(secp256k1_whitelist_sign(secp256k1_ctx, &sig, &paklist.OnlineKeys()[0], &paklist.OfflineKeys()[0], paklist.size(), &btcpubkey, masterOnlineKey.begin(), &sumprivkeybytes[0], whitelistindex, NULL, NULL) != 1)
        throw JSONRPCError(RPC_WALLET_ERROR, "Pegout authorization proof signing failed");

    if (secp256k1_whitelist_verify(secp256k1_ctx, &sig, &paklist.OnlineKeys()[0], &paklist.OfflineKeys()[0], paklist.size(), &btcpubkey) != 1)
        throw JSONRPCError(RPC_WALLET_ERROR, "Pegout authorization proof was created and signed but is invalid");

    //Serialize and return as hex
    size_t expectedOutputSize = 1 + 32 * (1 + paklist.size());
    const size_t preSize = expectedOutputSize;
    CHECK_NONFATAL(1 + 32 * (1 + 256) >= expectedOutputSize);
    unsigned char output[1 + 32 * (1 + 256)];
    secp256k1_whitelist_signature_serialize(secp256k1_ctx, output, &expectedOutputSize, &sig);
    CHECK_NONFATAL(expectedOutputSize == preSize);
    std::vector<unsigned char> voutput(output, output + expectedOutputSize / sizeof(output[0]));

    return HexStr(voutput);
},
    };
}

// Only used for functionary integration tests
static RPCHelpMan getpegoutkeys()
{
    return RPCHelpMan{"getpegoutkeys",
                "\n(DEPRECATED) Please see `initpegoutwallet` and `sendtomainchain` for best-supported and easiest workflow. This call is for the Liquid network participants' `offline` wallet ONLY. Returns `sumkeys` corresponding to the sum of the Offline PAK and the imported Bitcoin key. The wallet must have the Offline private PAK to succeed. The output will be used in `generatepegoutproof` and `sendtomainchain`. Care is required to keep the bitcoin private key, as well as the `sumkey` safe, as a leak of both results in the leak of your `offlinekey`. Therefore it is recommended to create Bitcoin keys and do Bitcoin transaction signing directly on an offline wallet co-located with your offline Liquid wallet.\n",
                {
                    {"btcprivkey", RPCArg::Type::STR, RPCArg::Optional::NO, "Base58 Bitcoin private key that will be combined with the offline privkey"},
                    {"offlinepubkey", RPCArg::Type::STR_HEX, RPCArg::Optional::OMITTED_NAMED_ARG, "Hex pubkey of key to combine with btcprivkey. Primarily intended for integration testing."},
                },
                RPCResult{
                    RPCResult::Type::OBJ, "", "",
                    {
                        {RPCResult::Type::STR, "sumkey", "Base58-encoded sum key"},
                        {RPCResult::Type::STR_HEX, "btcpubkey", "the bitcoin pubkey that corresponds to the pegout destination Bitcoin address"},
                        {RPCResult::Type::STR, "btcaddress", "Destination Bitcoin address for the funds being pegged out using these keys"},
                    },
                },
                RPCExamples{
                    HelpExampleCli("getpegoutkeys", "")
            + HelpExampleCli("getpegoutkeys", "\"5Kb8kLf9zgWQnogidDA76MzPL6TsZZY36hWXMssSzNydYXYB9KF\" \"0389275d512326f7016e014d8625f709c01f23bd0dc16522bf9845a9ee1ef6cbf9\"")
            + HelpExampleRpc("getpegoutkeys", "")
           + HelpExampleRpc("getpegoutkeys", "\"5Kb8kLf9zgWQnogidDA76MzPL6TsZZY36hWXMssSzNydYXYB9KF\", \"0389275d512326f7016e014d8625f709c01f23bd0dc16522bf9845a9ee1ef6cbf9\"")
                },
        [&](const RPCHelpMan& self, const JSONRPCRequest& request) -> UniValue
{
    std::shared_ptr<CWallet> const wallet = GetWalletForJSONRPCRequest(request);
    if (!wallet) return NullUniValue;
    CWallet* const pwallet = wallet.get();

    LOCK(pwallet->cs_wallet);

    LegacyScriptPubKeyMan* spk_man = pwallet->GetLegacyScriptPubKeyMan();
    if (!spk_man) {
        throw JSONRPCError(RPC_WALLET_ERROR, "This type of wallet does not support this command");
    }

    if (!request.params[1].isStr() || !IsHex(request.params[1].get_str()) || request.params[1].get_str().size() != 66) {
        throw JSONRPCError(RPC_TYPE_ERROR, "offlinepubkey must be hex string of size 66");
    }

    std::vector<unsigned char> offlinepubbytes = ParseHex(request.params[1].get_str());
    CPubKey offline_pub = CPubKey(offlinepubbytes.begin(), offlinepubbytes.end());

    if (!offline_pub.IsFullyValid()) {
        throw JSONRPCError(RPC_TYPE_ERROR, "offlinepubkey is not a valid pubkey");
    }

    CKey pegoutkey;
    if (!spk_man->GetKey(offline_pub.GetID(), pegoutkey))
        throw JSONRPCError(RPC_WALLET_ERROR, "Offline key can not be found in wallet");

    CKey bitcoinkey = DecodeSecret(request.params[0].get_str());
    if (!bitcoinkey.IsValid()) {
        throw JSONRPCError(RPC_INVALID_ADDRESS_OR_KEY, "Private key outside allowed range");
    }

    CPubKey bitcoinpubkey = bitcoinkey.GetPubKey();
    CHECK_NONFATAL(bitcoinkey.VerifyPubKey(bitcoinpubkey));

    std::vector<unsigned char> pegoutkeybytes(pegoutkey.begin(), pegoutkey.end());
    std::vector<unsigned char> pegoutsubkeybytes(bitcoinkey.begin(), bitcoinkey.end());

    if (!secp256k1_ec_privkey_tweak_add(secp256k1_ctx, &pegoutkeybytes[0], &pegoutsubkeybytes[0]))
        throw JSONRPCError(RPC_WALLET_ERROR, "Summed key invalid");

    CKey sumseckey;
    sumseckey.Set(pegoutkeybytes.begin(), pegoutkeybytes.end(), true);

    UniValue ret(UniValue::VOBJ);
    ret.pushKV("sumkey", EncodeSecret(sumseckey));
    ret.pushKV("btcpubkey", HexStr(bitcoinpubkey));
    ret.pushKV("btcaddress", EncodeParentDestination(PKHash(bitcoinpubkey.GetID())));

    return ret;
},
    };
}

// END ELEMENTS commands
//

RPCHelpMan abortrescan(); // in rpcdump.cpp
RPCHelpMan dumpprivkey(); // in rpcdump.cpp
RPCHelpMan importblindingkey(); // in rpcdump.cpp
RPCHelpMan importmasterblindingkey(); // in rpcdump.cpp
RPCHelpMan importissuanceblindingkey(); // in rpcdump.cpp
RPCHelpMan dumpblindingkey(); // in rpcdump.cpp
RPCHelpMan dumpmasterblindingkey(); // in rpcdump.cpp
RPCHelpMan dumpissuanceblindingkey(); // in rpcdump.cpp
RPCHelpMan importprivkey();
RPCHelpMan importaddress();
RPCHelpMan importpubkey();
RPCHelpMan dumpwallet();
RPCHelpMan importwallet();
RPCHelpMan importprunedfunds();
RPCHelpMan removeprunedfunds();
RPCHelpMan importmulti();
RPCHelpMan importdescriptors();
RPCHelpMan listdescriptors();
RPCHelpMan getwalletpakinfo();

Span<const CRPCCommand> GetWalletRPCCommands()
{
// clang-format off
static const CRPCCommand commands[] =
{ //  category              actor (function)                argNames
  //  --------------------- ------------------------          -----------------------         ----------
    { "rawtransactions",    &fundrawtransaction,             },
    { "wallet",             &abandontransaction,             },
    { "wallet",             &abortrescan,                    },
    { "wallet",             &addmultisigaddress,             },
    { "wallet",             &backupwallet,                   },
    { "wallet",             &bumpfee,                        },
    { "wallet",             &psbtbumpfee,                    },
    { "wallet",             &createwallet,                   },
    { "wallet",             &dumpprivkey,                    },
    { "wallet",             &dumpwallet,                     },
    { "wallet",             &encryptwallet,                  },
    { "wallet",             &getaddressesbylabel,            },
    { "wallet",             &getaddressinfo,                 },
    { "wallet",             &getbalance,                     },
    { "wallet",             &getnewaddress,                  },
    { "wallet",             &getrawchangeaddress,            },
    { "wallet",             &getreceivedbyaddress,           },
    { "wallet",             &getreceivedbylabel,             },
    { "wallet",             &gettransaction,                 },
    { "wallet",             &getunconfirmedbalance,          },
    { "wallet",             &getbalances,                    },
    { "wallet",             &getwalletinfo,                  },
    { "wallet",             &importaddress,                  },
    { "wallet",             &importdescriptors,              },
    { "wallet",             &importmulti,                    },
    { "wallet",             &importprivkey,                  },
    { "wallet",             &importprunedfunds,              },
    { "wallet",             &importpubkey,                   },
    { "wallet",             &importwallet,                   },
    { "wallet",             &keypoolrefill,                  },
    { "wallet",             &listaddressgroupings,           },
    { "wallet",             &listdescriptors,                },
    { "wallet",             &listlabels,                     },
    { "wallet",             &listlockunspent,                },
    { "wallet",             &listreceivedbyaddress,          },
    { "wallet",             &listreceivedbylabel,            },
    { "wallet",             &listsinceblock,                 },
    { "wallet",             &listtransactions,               },
    { "wallet",             &listunspent,                    },
    { "wallet",             &listwalletdir,                  },
    { "wallet",             &listwallets,                    },
    { "wallet",             &loadwallet,                     },
    { "wallet",             &lockunspent,                    },
    { "wallet",             &removeprunedfunds,              },
    { "wallet",             &rescanblockchain,               },
    { "wallet",             &send,                           },
    { "wallet",             &sendmany,                       },
    { "wallet",             &sendtoaddress,                  },
    { "wallet",             &sethdseed,                      },
    { "wallet",             &setlabel,                       },
    { "wallet",             &settxfee,                       },
    { "wallet",             &setwalletflag,                  },
    { "wallet",             &signmessage,                    },
    { "wallet",             &signrawtransactionwithwallet,   },
    { "wallet",             &unloadwallet,                   },
    { "wallet",             &upgradewallet,                  },
    { "wallet",             &walletcreatefundedpsbt,         },
    { "wallet",             &walletlock,                     },
    { "wallet",             &walletpassphrase,               },
    { "wallet",             &walletpassphrasechange,         },
    { "wallet",             &walletprocesspsbt,              },
    { "wallet",             &walletfillpsbtdata,             },
    { "wallet",             &walletsignpsbt,                 },
    // ELEMENTS:
    { "wallet",             &getpeginaddress,                },
    { "wallet",             &claimpegin,                     },
    { "wallet",             &createrawpegin,                 },
    { "wallet",             &blindrawtransaction,            },
    { "wallet",             &unblindrawtransaction,          },
    { "wallet",             &sendtomainchain,                },
    { "wallet",             &initpegoutwallet,               },
    { "wallet",             &getwalletpakinfo,               },
    { "wallet",             &importblindingkey,              },
    { "wallet",             &importmasterblindingkey,        },
    { "wallet",             &importissuanceblindingkey,      },
    { "wallet",             &dumpblindingkey,                },
    { "wallet",             &dumpmasterblindingkey,          },
    { "wallet",             &dumpissuanceblindingkey,        },
    { "wallet",             &signblock,                      },
    { "wallet",             &listissuances,                  },
    { "wallet",             &issueasset,                     },
    { "wallet",             &reissueasset,                   },
    { "wallet",             &destroyamount,                  },
    { "hidden",             &generatepegoutproof,            },
    { "hidden",             &getpegoutkeys,                  },
};
// clang-format on
    return MakeSpan(commands);
}<|MERGE_RESOLUTION|>--- conflicted
+++ resolved
@@ -439,11 +439,7 @@
     }
 }
 
-<<<<<<< HEAD
-UniValue SendMoney(CWallet* const pwallet, const CCoinControl &coin_control, std::vector<CRecipient> &recipients, mapValue_t map_value, bool verbose, bool ignore_blind_fail)
-=======
-UniValue SendMoney(CWallet& wallet, const CCoinControl &coin_control, std::vector<CRecipient> &recipients, mapValue_t map_value, bool verbose)
->>>>>>> eea6196c
+UniValue SendMoney(CWallet& wallet, const CCoinControl &coin_control, std::vector<CRecipient> &recipients, mapValue_t map_value, bool verbose, bool ignore_blind_fail)
 {
     EnsureWalletIsUnlocked(wallet);
 
@@ -462,21 +458,13 @@
     bilingual_str error;
     CTransactionRef tx;
     FeeCalculation fee_calc_out;
-<<<<<<< HEAD
     auto blind_details = g_con_elementsmode ? MakeUnique<BlindDetails>() : nullptr;
     if (blind_details) blind_details->ignore_blind_failure = ignore_blind_fail;
-    const bool fCreated = pwallet->CreateTransaction(recipients, tx, nFeeRequired, nChangePosRet, error, coin_control, fee_calc_out, true, blind_details.get());
+    const bool fCreated = wallet.CreateTransaction(recipients, tx, nFeeRequired, nChangePosRet, error, coin_control, fee_calc_out, true, blind_details.get());
     if (!fCreated) {
         throw JSONRPCError(RPC_WALLET_INSUFFICIENT_FUNDS, error.original);
     }
-    pwallet->CommitTransaction(tx, std::move(map_value), {} /* orderForm */, blind_details.get());
-=======
-    const bool fCreated = wallet.CreateTransaction(recipients, tx, nFeeRequired, nChangePosRet, error, coin_control, fee_calc_out, true);
-    if (!fCreated) {
-        throw JSONRPCError(RPC_WALLET_INSUFFICIENT_FUNDS, error.original);
-    }
-    wallet.CommitTransaction(tx, std::move(map_value), {} /* orderForm */);
->>>>>>> eea6196c
+    wallet.CommitTransaction(tx, std::move(map_value), {} /* orderForm */, blind_details.get());
     if (verbose) {
         UniValue entry(UniValue::VOBJ);
         entry.pushKV("txid", tx->GetHash().GetHex());
@@ -601,11 +589,7 @@
     ParseRecipients(address_amounts, address_assets, subtractFeeFromAmount, recipients);
     bool verbose = request.params[12].isNull() ? false: request.params[12].get_bool();
 
-<<<<<<< HEAD
-    return SendMoney(pwallet, coin_control, recipients, mapValue, verbose, ignore_blind_fail);
-=======
-    return SendMoney(*pwallet, coin_control, recipients, mapValue, verbose);
->>>>>>> eea6196c
+    return SendMoney(*pwallet, coin_control, recipients, mapValue, verbose, ignore_blind_fail);
 },
     };
 }
@@ -1066,11 +1050,7 @@
     ParseRecipients(sendTo, assets, subtractFeeFromAmount, recipients);
     bool verbose = request.params[11].isNull() ? false : request.params[11].get_bool();
 
-<<<<<<< HEAD
-    return SendMoney(pwallet, coin_control, recipients, std::move(mapValue), verbose, ignore_blind_fail);
-=======
-    return SendMoney(*pwallet, coin_control, recipients, std::move(mapValue), verbose);
->>>>>>> eea6196c
+    return SendMoney(*pwallet, coin_control, recipients, std::move(mapValue), verbose, ignore_blind_fail);
 },
     };
 }
@@ -1468,16 +1448,12 @@
             MaybePushAddress(entry, s.destination);
             entry.pushKV("category", "send");
             entry.pushKV("amount", ValueFromAmount(-s.amount));
-<<<<<<< HEAD
             if (g_con_elementsmode) {
                 entry.pushKV("amountblinder", s.amount_blinding_factor.GetHex());
                 entry.pushKV("asset", s.asset.GetHex());
                 entry.pushKV("assetblinder", s.asset_blinding_factor.GetHex());
             }
-            const auto* address_book_entry = pwallet->FindAddressBookEntry(s.destination);
-=======
             const auto* address_book_entry = wallet.FindAddressBookEntry(s.destination);
->>>>>>> eea6196c
             if (address_book_entry) {
                 entry.pushKV("label", address_book_entry->GetLabel());
             }
@@ -3192,7 +3168,7 @@
         CAsset assetid = out.tx->GetOutputAsset(out.i);
         // Only list known outputs that match optional filter
         if (g_con_elementsmode && (amount < 0 || assetid.IsNull())) {
-            wallet->WalletLogPrintf("Unable to unblind output: %s:%d\n", out.tx->tx->GetHash().GetHex(), out.i);
+            pwallet->WalletLogPrintf("Unable to unblind output: %s:%d\n", out.tx->tx->GetHash().GetHex(), out.i);
             continue;
         }
         if (!asset_str.empty() && asset_filter != assetid) {
@@ -3279,11 +3255,7 @@
     };
 }
 
-<<<<<<< HEAD
-void FundTransaction(CWallet* const pwallet, CMutableTransaction& tx, CAmount& fee_out, int& change_position, const UniValue& options, CCoinControl& coinControl, const UniValue& solving_data, bool override_min_fee)
-=======
-void FundTransaction(CWallet& wallet, CMutableTransaction& tx, CAmount& fee_out, int& change_position, const UniValue& options, CCoinControl& coinControl, bool override_min_fee)
->>>>>>> eea6196c
+void FundTransaction(CWallet& wallet, CMutableTransaction& tx, CAmount& fee_out, int& change_position, const UniValue& options, CCoinControl& coinControl, const UniValue& solving_data, bool override_min_fee)
 {
     // Make sure the results are valid at least up to the most recent block
     // the user could have gotten from another RPC command prior to now
@@ -3486,7 +3458,7 @@
             coinControl.SelectExternal(txin.prevout, txout);
         }
     }
-    pwallet->chain().findCoins(coins);
+    wallet.chain().findCoins(coins);
     for (const auto& coin : coins) {
         if (!coin.second.out.IsNull()) {
             coinControl.SelectExternal(coin.first, coin.second.out);
@@ -3608,11 +3580,7 @@
     CCoinControl coin_control;
     // Automatically select (additional) coins. Can be overridden by options.add_inputs.
     coin_control.m_add_inputs = true;
-<<<<<<< HEAD
-    FundTransaction(pwallet, tx, fee, change_position, request.params[1], coin_control, request.params[3], /* override_min_fee */ true);
-=======
-    FundTransaction(*pwallet, tx, fee, change_position, request.params[1], coin_control, /* override_min_fee */ true);
->>>>>>> eea6196c
+    FundTransaction(*pwallet, tx, fee, change_position, request.params[1], coin_control, request.params[3], /* override_min_fee */ true);
 
     UniValue result(UniValue::VOBJ);
     result.pushKV("hex", EncodeHexTx(CTransaction(tx)));
@@ -4086,10 +4054,10 @@
 class DescribeWalletBlindAddressVisitor
 {
 public:
-    const CWallet * const pwallet;
+    const CWallet& wallet;
     isminetype mine;
 
-    explicit DescribeWalletBlindAddressVisitor(const CWallet* _pwallet, isminetype mine_in) : pwallet(_pwallet), mine(mine_in) {}
+    explicit DescribeWalletBlindAddressVisitor(const CWallet& _wallet, isminetype mine_in) : wallet(_wallet), mine(mine_in) {}
 
     UniValue operator()(const CNoDestination& dest) const { return UniValue(UniValue::VOBJ); }
 
@@ -4097,7 +4065,7 @@
     {
         UniValue obj(UniValue::VOBJ);
         if (!IsBlindDestination(pkhash) && mine != ISMINE_NO) {
-            CPubKey blind_pub = pwallet->GetBlindingPubKey(GetScriptForDestination(pkhash));
+            CPubKey blind_pub = wallet.GetBlindingPubKey(GetScriptForDestination(pkhash));
             PKHash dest(pkhash);
             dest.blinding_pubkey = blind_pub;
             obj.pushKV("confidential", EncodeDestination(dest));
@@ -4111,7 +4079,7 @@
     {
         UniValue obj(UniValue::VOBJ);
         if (!IsBlindDestination(scripthash) && mine != ISMINE_NO) {
-            CPubKey blind_pub = pwallet->GetBlindingPubKey(GetScriptForDestination(scripthash));
+            CPubKey blind_pub = wallet.GetBlindingPubKey(GetScriptForDestination(scripthash));
             ScriptHash dest(scripthash);
             dest.blinding_pubkey = blind_pub;
             obj.pushKV("confidential", EncodeDestination(dest));
@@ -4125,7 +4093,7 @@
     {
         UniValue obj(UniValue::VOBJ);
         if (!IsBlindDestination(id) && mine != ISMINE_NO) {
-            CPubKey blind_pub = pwallet->GetBlindingPubKey(GetScriptForDestination(id));
+            CPubKey blind_pub = wallet.GetBlindingPubKey(GetScriptForDestination(id));
             WitnessV0KeyHash dest(id);
             dest.blinding_pubkey = blind_pub;
             obj.pushKV("confidential", EncodeDestination(dest));
@@ -4139,7 +4107,7 @@
     {
         UniValue obj(UniValue::VOBJ);
         if (!IsBlindDestination(id) && mine != ISMINE_NO) {
-            CPubKey blind_pub = pwallet->GetBlindingPubKey(GetScriptForDestination(id));
+            CPubKey blind_pub = wallet.GetBlindingPubKey(GetScriptForDestination(id));
             WitnessV0ScriptHash dest(id);
             dest.blinding_pubkey = blind_pub;
             obj.pushKV("confidential", EncodeDestination(dest));
@@ -4153,10 +4121,10 @@
     UniValue operator()(const NullData& id) const { return NullUniValue; }
 };
 
-static UniValue DescribeWalletBlindAddress(const CWallet* pwallet, const CTxDestination& dest, isminetype mine)
+static UniValue DescribeWalletBlindAddress(const CWallet& wallet, const CTxDestination& dest, isminetype mine)
 {
     UniValue ret(UniValue::VOBJ);
-    ret.pushKVs(std::visit(DescribeWalletBlindAddressVisitor(pwallet, mine), dest));
+    ret.pushKVs(std::visit(DescribeWalletBlindAddressVisitor(wallet, mine), dest));
     return ret;
 }
 
@@ -4284,7 +4252,7 @@
     UniValue detail = DescribeWalletAddress(*pwallet, dest);
     ret.pushKVs(detail);
     // Elements blinding info
-    UniValue blind_detail = DescribeWalletBlindAddress(pwallet, dest, mine);
+    UniValue blind_detail = DescribeWalletBlindAddress(*pwallet, dest, mine);
     ret.pushKVs(blind_detail);
     blind_detail = DescribeBlindAddress(dest);
     ret.pushKVs(blind_detail);
@@ -4581,11 +4549,7 @@
             // Automatically select coins, unless at least one is manually selected. Can
             // be overridden by options.add_inputs.
             coin_control.m_add_inputs = rawTx.vin.size() == 0;
-<<<<<<< HEAD
-            FundTransaction(pwallet, rawTx, fee, change_position, options, coin_control, /* solving_data */ NullUniValue, /* override_min_fee */ false);
-=======
-            FundTransaction(*pwallet, rawTx, fee, change_position, options, coin_control, /* override_min_fee */ false);
->>>>>>> eea6196c
+            FundTransaction(*pwallet, rawTx, fee, change_position, options, coin_control, /* solving_data */ NullUniValue, /* override_min_fee */ false);
 
             bool add_to_wallet = true;
             if (options.exists("add_to_wallet")) {
@@ -4859,17 +4823,11 @@
                 },
         [&](const RPCHelpMan& self, const JSONRPCRequest& request) -> UniValue
 {
-<<<<<<< HEAD
     if (!g_con_elementsmode)
         throw std::runtime_error("PSBT operations are disabled when not in elementsmode.\n");
 
-    std::shared_ptr<CWallet> const wallet = GetWalletForJSONRPCRequest(request);
-    if (!wallet) return NullUniValue;
-    CWallet* const pwallet = wallet.get();
-=======
     std::shared_ptr<CWallet> const pwallet = GetWalletForJSONRPCRequest(request);
     if (!pwallet) return NullUniValue;
->>>>>>> eea6196c
 
     RPCTypeCheck(request.params, {UniValue::VSTR, UniValue::VBOOL, UniValue::VSTR});
 
@@ -5001,17 +4959,11 @@
                                 },
         [&](const RPCHelpMan& self, const JSONRPCRequest& request) -> UniValue
 {
-<<<<<<< HEAD
     if (!g_con_elementsmode)
         throw std::runtime_error("PSBT operations are disabled when not in elementsmode.\n");
 
-    std::shared_ptr<CWallet> const wallet = GetWalletForJSONRPCRequest(request);
-    if (!wallet) return NullUniValue;
-    CWallet* const pwallet = wallet.get();
-=======
     std::shared_ptr<CWallet> const pwallet = GetWalletForJSONRPCRequest(request);
     if (!pwallet) return NullUniValue;
->>>>>>> eea6196c
 
     RPCTypeCheck(request.params, {
         UniValue::VARR,
@@ -5038,11 +4990,7 @@
     // Automatically select coins, unless at least one is manually selected. Can
     // be overridden by options.add_inputs.
     coin_control.m_add_inputs = rawTx.vin.size() == 0;
-<<<<<<< HEAD
-    FundTransaction(pwallet, rawTx, fee, change_position, request.params[3], coin_control, /* solving_data */ request.params[5], /* override_min_fee */ true);
-=======
-    FundTransaction(*pwallet, rawTx, fee, change_position, request.params[3], coin_control, /* override_min_fee */ true);
->>>>>>> eea6196c
+    FundTransaction(*pwallet, rawTx, fee, change_position, request.params[3], coin_control, /* solving_data */ request.params[5], /* override_min_fee */ true);
 
     // Make a blank psbt
     PartiallySignedTransaction psbtx(rawTx);
@@ -5592,13 +5540,12 @@
                 },
         [&](const RPCHelpMan& self, const JSONRPCRequest& request) -> UniValue
 {
-    std::shared_ptr<CWallet> const wallet = GetWalletForJSONRPCRequest(request);
-    if (!wallet) return NullUniValue;
-    CWallet* const pwallet = wallet.get();
+    std::shared_ptr<CWallet> const pwallet = GetWalletForJSONRPCRequest(request);
+    if (!pwallet) return NullUniValue;
 
     LOCK(pwallet->cs_wallet);
 
-    EnsureWalletIsUnlocked(pwallet);
+    EnsureWalletIsUnlocked(*pwallet);
 
     std::string error_str;
     CTxDestination parent_address = DecodeParentDestination(request.params[0].get_str(), error_str);
@@ -5629,12 +5576,12 @@
     CRecipient recipient = {GetScriptForDestination(address), nAmount, Params().GetConsensus().pegged_asset, CPubKey(), subtract_fee};
     recipients.push_back(recipient);
 
-    EnsureWalletIsUnlocked(pwallet);
+    EnsureWalletIsUnlocked(*pwallet);
 
     bool verbose = request.params[3].isNull() ? false: request.params[3].get_bool();
     mapValue_t mapValue;
     CCoinControl no_coin_control; // This is a deprecated API
-    return SendMoney(pwallet, no_coin_control, recipients, std::move(mapValue), verbose, true /* ignore_blind_fail */);
+    return SendMoney(*pwallet, no_coin_control, recipients, std::move(mapValue), verbose, true /* ignore_blind_fail */);
 },
     };
 }
@@ -5706,13 +5653,12 @@
                 },
         [&](const RPCHelpMan& self, const JSONRPCRequest& request) -> UniValue
 {
-    std::shared_ptr<CWallet> const wallet = GetWalletForJSONRPCRequest(request);
-    if (!wallet) return NullUniValue;
-    CWallet* const pwallet = wallet.get();
+    std::shared_ptr<CWallet> const pwallet = GetWalletForJSONRPCRequest(request);
+    if (!pwallet) return NullUniValue;
 
     LOCK(pwallet->cs_wallet);
 
-    EnsureWalletIsUnlocked(pwallet);
+    EnsureWalletIsUnlocked(*pwallet);
 
     if (!request.params[0].get_str().empty()) {
         throw JSONRPCError(RPC_TYPE_ERROR, "`address` argument must be \"\" for PAK-enabled networks as the address is generated automatically.");
@@ -5883,7 +5829,7 @@
     bool verbose = request.params[3].isNull() ? false: request.params[3].get_bool();
     mapValue_t mapValue;
     CCoinControl no_coin_control; // This is a deprecated API
-    UniValue tx_hash_hex = SendMoney(pwallet, no_coin_control, recipients, std::move(mapValue), verbose, true /* ignore_blind_fail */);
+    UniValue tx_hash_hex = SendMoney(*pwallet, no_coin_control, recipients, std::move(mapValue), verbose, true /* ignore_blind_fail */);
 
     pwallet->SetOfflineCounter(counter+1);
 
@@ -6824,9 +6770,8 @@
                 },
         [&](const RPCHelpMan& self, const JSONRPCRequest& request) -> UniValue
 {
-    std::shared_ptr<CWallet> const wallet = GetWalletForJSONRPCRequest(request);
-    if (!wallet) return NullUniValue;
-    CWallet* const pwallet = wallet.get();
+    std::shared_ptr<CWallet> const pwallet = GetWalletForJSONRPCRequest(request);
+    if (!pwallet) return NullUniValue;
 
     LOCK(pwallet->cs_wallet);
 
@@ -6843,7 +6788,7 @@
         mapValue["comment"] = request.params[2].get_str();
     }
 
-    EnsureWalletIsUnlocked(pwallet);
+    EnsureWalletIsUnlocked(*pwallet);
 
     bool verbose = request.params[3].isNull() ? false : request.params[3].get_bool();
     NullData nulldata;
@@ -6852,7 +6797,7 @@
     CRecipient recipient = {GetScriptForDestination(address), nAmount, asset, CPubKey(), false /* subtract_fee */};
     recipients.push_back(recipient);
     CCoinControl no_coin_control; // This is a deprecated API
-    return SendMoney(pwallet, no_coin_control, recipients, std::move(mapValue), verbose, true /* ignore_blind_fail */);
+    return SendMoney(*pwallet, no_coin_control, recipients, std::move(mapValue), verbose, true /* ignore_blind_fail */);
 },
     };
 }
@@ -6876,9 +6821,8 @@
                 },
         [&](const RPCHelpMan& self, const JSONRPCRequest& request) -> UniValue
 {
-    std::shared_ptr<CWallet> const wallet = GetWalletForJSONRPCRequest(request);
-    if (!wallet) return NullUniValue;
-    CWallet* const pwallet = wallet.get();
+    std::shared_ptr<CWallet> const pwallet = GetWalletForJSONRPCRequest(request);
+    if (!pwallet) return NullUniValue;
 
     LOCK(pwallet->cs_wallet);
 
@@ -6983,9 +6927,8 @@
                 },
         [&](const RPCHelpMan& self, const JSONRPCRequest& request) -> UniValue
 {
-    std::shared_ptr<CWallet> const wallet = GetWalletForJSONRPCRequest(request);
-    if (!wallet) return NullUniValue;
-    CWallet* const pwallet = wallet.get();
+    std::shared_ptr<CWallet> const pwallet = GetWalletForJSONRPCRequest(request);
+    if (!pwallet) return NullUniValue;
 
     LOCK(pwallet->cs_wallet);
 
