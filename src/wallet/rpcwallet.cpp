--- conflicted
+++ resolved
@@ -4563,19 +4563,7 @@
                 + HelpRequiringPassphrase(pwallet) + "\n",
                 {
                     {"psbt", RPCArg::Type::STR, RPCArg::Optional::NO, "The transaction base64 string"},
-<<<<<<< HEAD
-                    {"bip32derivs", RPCArg::Type::BOOL, /* default */ "false", "If true, includes the BIP 32 derivation paths for public keys if we know them"},
-=======
-                    {"sign", RPCArg::Type::BOOL, /* default */ "true", "Also sign the transaction when updating"},
-                    {"sighashtype", RPCArg::Type::STR, /* default */ "ALL", "The signature hash type to sign with if not specified by the PSBT. Must be one of\n"
-            "       \"ALL\"\n"
-            "       \"NONE\"\n"
-            "       \"SINGLE\"\n"
-            "       \"ALL|ANYONECANPAY\"\n"
-            "       \"NONE|ANYONECANPAY\"\n"
-            "       \"SINGLE|ANYONECANPAY\""},
                     {"bip32derivs", RPCArg::Type::BOOL, /* default */ "true", "Include BIP 32 derivation paths for public keys if we know them"},
->>>>>>> 31c0006a
                 },
                 RPCResult{
                     "{\n"
@@ -4598,19 +4586,8 @@
         throw JSONRPCError(RPC_DESERIALIZATION_ERROR, strprintf("TX decode failed %s", error));
     }
 
-<<<<<<< HEAD
-    bool bip32derivs = request.params[1].isNull() ? false : request.params[1].get_bool();
+    bool bip32derivs = request.params[1].isNull() ? true : request.params[1].get_bool();
     const TransactionError err = FillPSBTData(pwallet, psbtx, bip32derivs);
-=======
-    // Get the sighash type
-    int nHashType = ParseSighashString(request.params[2]);
-
-    // Fill transaction with our data and also sign
-    bool sign = request.params[1].isNull() ? true : request.params[1].get_bool();
-    bool bip32derivs = request.params[3].isNull() ? true : request.params[3].get_bool();
-    bool complete = true;
-    const TransactionError err = FillPSBT(pwallet, psbtx, complete, nHashType, sign, bip32derivs);
->>>>>>> 31c0006a
     if (err != TransactionError::OK) {
         throw JSONRPCTransactionError(err);
     }
@@ -4720,7 +4697,7 @@
             "       \"ALL|ANYONECANPAY\"\n"
             "       \"NONE|ANYONECANPAY\"\n"
             "       \"SINGLE|ANYONECANPAY\""},
-                    {"bip32derivs", RPCArg::Type::BOOL, /* default */ "false", "If true, includes the BIP 32 derivation paths for public keys if we know them"},
+                    {"bip32derivs", RPCArg::Type::BOOL, /* default */ "true", "Include BIP 32 derivation paths for public keys if we know them"},
                 },
                 RPCResult{
             "{\n"
@@ -4748,7 +4725,7 @@
 
     // Fill transaction with our data and also sign
     bool sign = request.params[1].isNull() ? true : request.params[1].get_bool();
-    bool bip32derivs = request.params[3].isNull() ? false : request.params[3].get_bool();
+    bool bip32derivs = request.params[3].isNull() ? true : request.params[3].get_bool();
     bool complete = true;
     const TransactionError err = FillPSBT(pwallet, psbtx, complete, nHashType, sign, bip32derivs);
     if (err != TransactionError::OK) {
@@ -4837,8 +4814,7 @@
                             "         \"CONSERVATIVE\""},
                         },
                         "options"},
-<<<<<<< HEAD
-                    {"bip32derivs", RPCArg::Type::BOOL, /* default */ "false", "If true, includes the BIP 32 derivation paths for public keys if we know them"},
+                    {"bip32derivs", RPCArg::Type::BOOL, /* default */ "true", "Include BIP 32 derivation paths for public keys if we know them"},
                     {"solving_data", RPCArg::Type::OBJ, RPCArg::Optional::OMITTED_NAMED_ARG, "Keys and scripts needed for producing a final transaction with a dummy signature. Used for fee estimation during coin selection.\n",
                         {
                             {"pubkeys", RPCArg::Type::ARR, /* default */ "empty array", "A json array of public keys.\n",
@@ -4858,9 +4834,6 @@
                             }
                         }
                     },
-=======
-                    {"bip32derivs", RPCArg::Type::BOOL, /* default */ "true", "Include BIP 32 derivation paths for public keys if we know them"},
->>>>>>> 31c0006a
                 },
                 RPCResult{
                             "{\n"
