// Copyright (c) 2010 Satoshi Nakamoto
// Copyright (c) 2009-2019 The Bitcoin Core developers
// Distributed under the MIT software license, see the accompanying
// file COPYING or http://www.opensource.org/licenses/mit-license.php.

#include <amount.h>
#include <asset.h>
#include <assetsdir.h>
#include <block_proof.h>
#include <consensus/validation.h>
#include <core_io.h>
#include <init.h>
#include <interfaces/chain.h>
#include <key_io.h>
#include <mainchainrpc.h>
#include <merkleblock.h>
#include <node/transaction.h>
#include <outputtype.h>
#include <pegins.h>
#include <policy/feerate.h>
#include <policy/fees.h>
#include <policy/policy.h>
#include <policy/rbf.h>
#include <pow.h>
#include <primitives/bitcoin/merkleblock.h>
#include <primitives/bitcoin/transaction.h>
#include <rpc/rawtransaction_util.h>
#include <rpc/server.h>
#include <rpc/util.h>
#include <script/descriptor.h>
#include <script/sign.h>
#include <secp256k1.h>
#include <util/bip32.h>
#include <util/fees.h>
#include <util/moneystr.h>
#include <util/system.h>
#include <util/url.h>
#include <util/validation.h>
#include <validation.h>
#include <wallet/coincontrol.h>
#include <wallet/feebumper.h>
#include <wallet/fees.h>
#include <wallet/psbtwallet.h>
#include <wallet/rpcwallet.h>
#include <wallet/wallet.h>
#include <wallet/walletdb.h>
#include <wallet/walletutil.h>

#include <stdint.h>

#include <univalue.h>

#include <functional>

#include <script/generic.hpp> // signblock
#include <script/descriptor.h> // initpegoutwallet
#include <span.h> // sendtomainchain_pak
#include <blind.h>
#include <issuance.h>

static const std::string WALLET_ENDPOINT_BASE = "/wallet/";

static inline bool GetAvoidReuseFlag(CWallet * const pwallet, const UniValue& param) {
    bool can_avoid_reuse = pwallet->IsWalletFlagSet(WALLET_FLAG_AVOID_REUSE);
    bool avoid_reuse = param.isNull() ? can_avoid_reuse : param.get_bool();

    if (avoid_reuse && !can_avoid_reuse) {
        throw JSONRPCError(RPC_WALLET_ERROR, "wallet does not have the \"avoid reuse\" feature enabled");
    }

    return avoid_reuse;
}


/** Used by RPC commands that have an include_watchonly parameter.
 *  We default to true for watchonly wallets if include_watchonly isn't
 *  explicitly set.
 */
static bool ParseIncludeWatchonly(const UniValue& include_watchonly, const CWallet& pwallet)
{
    if (include_watchonly.isNull()) {
        // if include_watchonly isn't explicitly set, then check if we have a watchonly wallet
        return pwallet.IsWalletFlagSet(WALLET_FLAG_DISABLE_PRIVATE_KEYS);
    }

    // otherwise return whatever include_watchonly was set to
    return include_watchonly.get_bool();
}


/** Checks if a CKey is in the given CWallet compressed or otherwise*/
bool HaveKey(const CWallet& wallet, const CKey& key)
{
    CKey key2;
    key2.Set(key.begin(), key.end(), !key.IsCompressed());
    return wallet.HaveKey(key.GetPubKey().GetID()) || wallet.HaveKey(key2.GetPubKey().GetID());
}

bool GetWalletNameFromJSONRPCRequest(const JSONRPCRequest& request, std::string& wallet_name)
{
    if (request.URI.substr(0, WALLET_ENDPOINT_BASE.size()) == WALLET_ENDPOINT_BASE) {
        // wallet endpoint was used
        wallet_name = urlDecode(request.URI.substr(WALLET_ENDPOINT_BASE.size()));
        return true;
    }
    return false;
}

std::shared_ptr<CWallet> GetWalletForJSONRPCRequest(const JSONRPCRequest& request)
{
    std::string wallet_name;
    if (GetWalletNameFromJSONRPCRequest(request, wallet_name)) {
        std::shared_ptr<CWallet> pwallet = GetWallet(wallet_name);
        if (!pwallet) throw JSONRPCError(RPC_WALLET_NOT_FOUND, "Requested wallet does not exist or is not loaded");
        return pwallet;
    }

    std::vector<std::shared_ptr<CWallet>> wallets = GetWallets();
    return wallets.size() == 1 || (request.fHelp && wallets.size() > 0) ? wallets[0] : nullptr;
}

std::string HelpRequiringPassphrase(const CWallet* pwallet)
{
    return pwallet && pwallet->IsCrypted()
        ? "\nRequires wallet passphrase to be set with walletpassphrase call."
        : "";
}

bool EnsureWalletIsAvailable(const CWallet* pwallet, bool avoidException)
{
    if (pwallet) return true;
    if (avoidException) return false;
    if (!HasWallets()) {
        throw JSONRPCError(
            RPC_METHOD_NOT_FOUND, "Method not found (wallet method is disabled because no wallet is loaded)");
    }
    throw JSONRPCError(RPC_WALLET_NOT_SPECIFIED,
        "Wallet file not specified (must request wallet RPC through /wallet/<filename> uri-path).");
}

void EnsureWalletIsUnlocked(const CWallet* pwallet)
{
    if (pwallet->IsLocked()) {
        throw JSONRPCError(RPC_WALLET_UNLOCK_NEEDED, "Error: Please enter the wallet passphrase with walletpassphrase first.");
    }
}

static void WalletTxToJSON(interfaces::Chain& chain, interfaces::Chain::Lock& locked_chain, const CWalletTx& wtx, UniValue& entry)
{
    int confirms = wtx.GetDepthInMainChain(locked_chain);
    entry.pushKV("confirmations", confirms);
    if (wtx.IsCoinBase())
        entry.pushKV("generated", true);
    if (confirms > 0)
    {
        entry.pushKV("blockhash", wtx.hashBlock.GetHex());
        entry.pushKV("blockindex", wtx.nIndex);
        int64_t block_time;
        bool found_block = chain.findBlock(wtx.hashBlock, nullptr /* block */, &block_time);
        assert(found_block);
        entry.pushKV("blocktime", block_time);
    } else {
        entry.pushKV("trusted", wtx.IsTrusted(locked_chain));
    }
    uint256 hash = wtx.GetHash();
    entry.pushKV("txid", hash.GetHex());
    UniValue conflicts(UniValue::VARR);
    for (const uint256& conflict : wtx.GetConflicts())
        conflicts.push_back(conflict.GetHex());
    entry.pushKV("walletconflicts", conflicts);
    entry.pushKV("time", wtx.GetTxTime());
    entry.pushKV("timereceived", (int64_t)wtx.nTimeReceived);

    // Add opt-in RBF status
    std::string rbfStatus = "no";
    if (confirms <= 0) {
        RBFTransactionState rbfState = chain.isRBFOptIn(*wtx.tx);
        if (rbfState == RBFTransactionState::UNKNOWN)
            rbfStatus = "unknown";
        else if (rbfState == RBFTransactionState::REPLACEABLE_BIP125)
            rbfStatus = "yes";
    }
    entry.pushKV("bip125-replaceable", rbfStatus);

    for (const std::pair<const std::string, std::string>& item : wtx.mapValue) {
        // Skip blinding data which isn't parseable
        if (item.first != "blindingdata") {
            entry.pushKV(item.first, item.second);
        }
    }
}

static std::string LabelFromValue(const UniValue& value)
{
    std::string label = value.get_str();
    if (label == "*")
        throw JSONRPCError(RPC_WALLET_INVALID_LABEL_NAME, "Invalid label name");
    return label;
}

static UniValue getnewaddress(const JSONRPCRequest& request)
{
    std::shared_ptr<CWallet> const wallet = GetWalletForJSONRPCRequest(request);
    CWallet* const pwallet = wallet.get();

    if (!EnsureWalletIsAvailable(pwallet, request.fHelp)) {
        return NullUniValue;
    }

            RPCHelpMan{"getnewaddress",
                "\nReturns a new Bitcoin address for receiving payments.\n"
                "If 'label' is specified, it is added to the address book \n"
                "so payments received with the address will be associated with 'label'.\n"
                "When the wallet doesn't give blinded addresses by default (-blindedaddresses=0), \n"
                "the address type \"blech32\" can still be used to get a blinded address.\n",
                {
                    {"label", RPCArg::Type::STR, /* default */ "\"\"", "The label name for the address to be linked to. It can also be set to the empty string \"\" to represent the default label. The label does not need to exist, it will be created if there is no label by the given name."},
                    {"address_type", RPCArg::Type::STR, /* default */ "set by -addresstype", "The address type to use. Options are \"legacy\", \"p2sh-segwit\", and \"bech32\". Default is set by -addresstype."},
                },
                RPCResult{
            "\"address\"    (string) The new bitcoin address\n"
                },
                RPCExamples{
                    HelpExampleCli("getnewaddress", "")
            + HelpExampleRpc("getnewaddress", "")
                },
            }.Check(request);

    LOCK(pwallet->cs_wallet);

    if (!pwallet->CanGetAddresses()) {
        throw JSONRPCError(RPC_WALLET_ERROR, "Error: This wallet has no available keys");
    }

    // Parse the label first so we don't generate a key if there's an error
    std::string label;
    if (!request.params[0].isNull())
        label = LabelFromValue(request.params[0]);

    OutputType output_type = pwallet->m_default_address_type;
    bool force_blind = false;
    if (!request.params[1].isNull()) {
        if (!ParseOutputType(request.params[1].get_str(), output_type)) {
            throw JSONRPCError(RPC_INVALID_ADDRESS_OR_KEY, strprintf("Unknown address type '%s'", request.params[1].get_str()));
        }
        // Special case for "blech32" when `-blindedaddresses=0` in the config.
        if (request.params[1].get_str() == "blech32") {
            force_blind = true;
        }
    }

    CTxDestination dest;
    std::string error;
    bool add_blinding_key = force_blind || gArgs.GetBoolArg("-blindedaddresses", g_con_elementsmode);
    if (!pwallet->GetNewDestination(output_type, label, dest, error, add_blinding_key)) {
        throw JSONRPCError(RPC_WALLET_KEYPOOL_RAN_OUT, error);
    }

    return EncodeDestination(dest);
}

static UniValue getrawchangeaddress(const JSONRPCRequest& request)
{
    std::shared_ptr<CWallet> const wallet = GetWalletForJSONRPCRequest(request);
    CWallet* const pwallet = wallet.get();

    if (!EnsureWalletIsAvailable(pwallet, request.fHelp)) {
        return NullUniValue;
    }

            RPCHelpMan{"getrawchangeaddress",
                "\nReturns a new Bitcoin address, for receiving change.\n"
                "This is for use with raw transactions, NOT normal use.\n",
                {
                    {"address_type", RPCArg::Type::STR, /* default */ "set by -changetype", "The address type to use. Options are \"legacy\", \"p2sh-segwit\", and \"bech32\". Default is set by -changetype."},
                },
                RPCResult{
            "\"address\"    (string) The address\n"
                },
                RPCExamples{
                    HelpExampleCli("getrawchangeaddress", "")
            + HelpExampleRpc("getrawchangeaddress", "")
                },
            }.Check(request);

    LOCK(pwallet->cs_wallet);

    if (!pwallet->CanGetAddresses(true)) {
        throw JSONRPCError(RPC_WALLET_ERROR, "Error: This wallet has no available keys");
    }

    OutputType output_type = pwallet->m_default_change_type != OutputType::CHANGE_AUTO ? pwallet->m_default_change_type : pwallet->m_default_address_type;
    bool force_blind = false;
    if (!request.params[0].isNull()) {
        if (!ParseOutputType(request.params[0].get_str(), output_type)) {
            throw JSONRPCError(RPC_INVALID_ADDRESS_OR_KEY, strprintf("Unknown address type '%s'", request.params[0].get_str()));
        }
        // Special case for "blech32" when `-blindedaddresses=0` in the config.
        if (request.params[0].get_str() == "blech32") {
            force_blind = true;
        }
    }

    CTxDestination dest;
    std::string error;
    bool add_blinding_key = force_blind || gArgs.GetBoolArg("-blindedaddresses", g_con_elementsmode);
    if (!pwallet->GetNewChangeDestination(output_type, dest, error, add_blinding_key)) {
        throw JSONRPCError(RPC_WALLET_KEYPOOL_RAN_OUT, error);
    }
    return EncodeDestination(dest);
}


static UniValue setlabel(const JSONRPCRequest& request)
{
    std::shared_ptr<CWallet> const wallet = GetWalletForJSONRPCRequest(request);
    CWallet* const pwallet = wallet.get();

    if (!EnsureWalletIsAvailable(pwallet, request.fHelp)) {
        return NullUniValue;
    }

            RPCHelpMan{"setlabel",
                "\nSets the label associated with the given address.\n",
                {
                    {"address", RPCArg::Type::STR, RPCArg::Optional::NO, "The bitcoin address to be associated with a label."},
                    {"label", RPCArg::Type::STR, RPCArg::Optional::NO, "The label to assign to the address."},
                },
                RPCResults{},
                RPCExamples{
                    HelpExampleCli("setlabel", "\"1D1ZrZNe3JUo7ZycKEYQQiQAWd9y54F4XX\" \"tabby\"")
            + HelpExampleRpc("setlabel", "\"1D1ZrZNe3JUo7ZycKEYQQiQAWd9y54F4XX\", \"tabby\"")
                },
            }.Check(request);

    LOCK(pwallet->cs_wallet);

    CTxDestination dest = DecodeDestination(request.params[0].get_str());
    if (!IsValidDestination(dest)) {
        throw JSONRPCError(RPC_INVALID_ADDRESS_OR_KEY, "Invalid Bitcoin address");
    }

    std::string label = LabelFromValue(request.params[1]);

    if (IsMine(*pwallet, dest)) {
        pwallet->SetAddressBook(dest, label, "receive");
    } else {
        pwallet->SetAddressBook(dest, label, "send");
    }

    return NullUniValue;
}


static CTransactionRef SendMoney(interfaces::Chain::Lock& locked_chain, CWallet * const pwallet, const CTxDestination &address, CAmount nValue, const CAsset& asset, bool fSubtractFeeFromAmount, const CCoinControl& coin_control, mapValue_t mapValue, bool ignore_blind_fail)
{
    CAmountMap curBalance = pwallet->GetBalance(0, coin_control.m_avoid_address_reuse).m_mine_trusted;

    // Check amount
    if (nValue <= 0)
        throw JSONRPCError(RPC_INVALID_PARAMETER, "Invalid amount");

    if (nValue > curBalance[asset])
        throw JSONRPCError(RPC_WALLET_INSUFFICIENT_FUNDS, "Insufficient funds");

    // Parse Bitcoin address
    CScript scriptPubKey = GetScriptForDestination(address);

    // Create the lower bound number of reserve keys.
    std::vector<COutPoint> vPresetInputs;
    coin_control.ListSelected(vPresetInputs);

    // Create and send the transaction
    CAmount nFeeRequired;
    std::string strError;
    std::vector<CRecipient> vecSend;
    int nChangePosRet = -1;
    CRecipient recipient = {scriptPubKey, nValue, asset, GetDestinationBlindingKey(address), fSubtractFeeFromAmount};
    vecSend.push_back(recipient);
    CTransactionRef tx;
    BlindDetails* blind_details = g_con_elementsmode ? new BlindDetails() : NULL;
    if (blind_details) blind_details->ignore_blind_failure = ignore_blind_fail;
    if (!pwallet->CreateTransaction(locked_chain, vecSend, tx, nFeeRequired, nChangePosRet, strError, coin_control, true, blind_details)) {
        if (!fSubtractFeeFromAmount && nValue + nFeeRequired > curBalance[policyAsset])
            strError = strprintf("Error: This transaction requires a transaction fee of at least %s", FormatMoney(nFeeRequired));
        throw JSONRPCError(RPC_WALLET_ERROR, strError);
    }
    CValidationState state;
    if (!pwallet->CommitTransaction(tx, std::move(mapValue), {} /* orderForm */, state, blind_details)) {
        strError = strprintf("Error: The transaction was rejected! Reason given: %s", FormatStateMessage(state));
        throw JSONRPCError(RPC_WALLET_ERROR, strError);
    }
    return tx;
}

static UniValue sendtoaddress(const JSONRPCRequest& request)
{
    std::shared_ptr<CWallet> const wallet = GetWalletForJSONRPCRequest(request);
    CWallet* const pwallet = wallet.get();

    if (!EnsureWalletIsAvailable(pwallet, request.fHelp)) {
        return NullUniValue;
    }

            RPCHelpMan{"sendtoaddress",
                "\nSend an amount to a given address." +
                    HelpRequiringPassphrase(pwallet) + "\n",
                {
                    {"address", RPCArg::Type::STR, RPCArg::Optional::NO, "The bitcoin address to send to."},
                    {"amount", RPCArg::Type::AMOUNT, RPCArg::Optional::NO, "The amount in " + CURRENCY_UNIT + " to send. eg 0.1"},
                    {"comment", RPCArg::Type::STR, RPCArg::Optional::OMITTED_NAMED_ARG, "A comment used to store what the transaction is for.\n"
            "                             This is not part of the transaction, just kept in your wallet."},
                    {"comment_to", RPCArg::Type::STR, RPCArg::Optional::OMITTED_NAMED_ARG, "A comment to store the name of the person or organization\n"
            "                             to which you're sending the transaction. This is not part of the \n"
            "                             transaction, just kept in your wallet."},
                    {"subtractfeefromamount", RPCArg::Type::BOOL, /* default */ "false", "The fee will be deducted from the amount being sent.\n"
            "                             The recipient will receive less bitcoins than you enter in the amount field."},
                    {"replaceable", RPCArg::Type::BOOL, /* default */ "wallet default", "Allow this transaction to be replaced by a transaction with higher fees via BIP 125"},
                    {"conf_target", RPCArg::Type::NUM, /* default */ "wallet default", "Confirmation target (in blocks)"},
                    {"estimate_mode", RPCArg::Type::STR, /* default */ "UNSET", "The fee estimate mode, must be one of:\n"
            "       \"UNSET\"\n"
            "       \"ECONOMICAL\"\n"
            "       \"CONSERVATIVE\""},
                    {"avoid_reuse", RPCArg::Type::BOOL, /* default */ "true", "(only available if avoid_reuse wallet flag is set) Avoid spending from dirty addresses; addresses are considered\n"
            "                             dirty if they have previously been used in a transaction."},
                    {"assetlabel", RPCArg::Type::STR, RPCArg::Optional::OMITTED_NAMED_ARG, "Hex asset id or asset label for balance."},
                    {"ignoreblindfail", RPCArg::Type::BOOL, /* default */ "true", "Return a transaction even when a blinding attempt fails due to number of blinded inputs/outputs."},
                },
                RPCResult{
            "\"txid\"                  (string) The transaction id.\n"
                },
                RPCExamples{
                    HelpExampleCli("sendtoaddress", "\"1M72Sfpbz1BPpXFHz9m3CdqATR44Jvaydd\" 0.1")
                    + HelpExampleCli("sendtoaddress", "\"1M72Sfpbz1BPpXFHz9m3CdqATR44Jvaydd\" 0.1 \"donation\" \"seans outpost\"")
                    + HelpExampleCli("sendtoaddress", "\"1M72Sfpbz1BPpXFHz9m3CdqATR44Jvaydd\" 0.1 \"\" \"\" true")
                    + HelpExampleRpc("sendtoaddress", "\"1M72Sfpbz1BPpXFHz9m3CdqATR44Jvaydd\", 0.1, \"donation\", \"seans outpost\"")
                },
            }.Check(request);

    // Make sure the results are valid at least up to the most recent block
    // the user could have gotten from another RPC command prior to now
    pwallet->BlockUntilSyncedToCurrentChain();

    auto locked_chain = pwallet->chain().lock();
    LOCK(pwallet->cs_wallet);

    CTxDestination dest = DecodeDestination(request.params[0].get_str());
    if (!IsValidDestination(dest)) {
        throw JSONRPCError(RPC_INVALID_ADDRESS_OR_KEY, "Invalid address");
    }

    // Amount
    CAmount nAmount = AmountFromValue(request.params[1]);
    if (nAmount <= 0)
        throw JSONRPCError(RPC_TYPE_ERROR, "Invalid amount for send");

    // Wallet comments
    mapValue_t mapValue;
    if (!request.params[2].isNull() && !request.params[2].get_str().empty())
        mapValue["comment"] = request.params[2].get_str();
    if (!request.params[3].isNull() && !request.params[3].get_str().empty())
        mapValue["to"] = request.params[3].get_str();

    bool fSubtractFeeFromAmount = false;
    if (!request.params[4].isNull()) {
        fSubtractFeeFromAmount = request.params[4].get_bool();
    }

    CCoinControl coin_control;
    if (!request.params[5].isNull()) {
        coin_control.m_signal_bip125_rbf = request.params[5].get_bool();
    }

    if (!request.params[6].isNull()) {
        coin_control.m_confirm_target = ParseConfirmTarget(request.params[6], pwallet->chain().estimateMaxBlocks());
    }

    if (!request.params[7].isNull()) {
        if (!FeeModeFromString(request.params[7].get_str(), coin_control.m_fee_mode)) {
            throw JSONRPCError(RPC_INVALID_PARAMETER, "Invalid estimate_mode parameter");
        }
    }

    coin_control.m_avoid_address_reuse = GetAvoidReuseFlag(pwallet, request.params[8]);
    // We also enable partial spend avoidance if reuse avoidance is set.
    coin_control.m_avoid_partial_spends |= coin_control.m_avoid_address_reuse;

    std::string strasset = Params().GetConsensus().pegged_asset.GetHex();
    if (request.params.size() > 9 && request.params[9].isStr() && !request.params[9].get_str().empty()) {
        strasset = request.params[9].get_str();
    }
    CAsset asset = GetAssetFromString(strasset);
    if (asset.IsNull() && g_con_elementsmode) {
        throw JSONRPCError(RPC_WALLET_ERROR, strprintf("Unknown label and invalid asset hex: %s", asset.GetHex()));
    }

    bool ignore_blind_fail = true;
    if (request.params.size() > 10) {
        ignore_blind_fail = request.params[10].get_bool();
    }

    EnsureWalletIsUnlocked(pwallet);

    CTransactionRef tx = SendMoney(*locked_chain, pwallet, dest, nAmount, asset, fSubtractFeeFromAmount, coin_control, std::move(mapValue), ignore_blind_fail);
    return tx->GetHash().GetHex();
}

static UniValue listaddressgroupings(const JSONRPCRequest& request)
{
    std::shared_ptr<CWallet> const wallet = GetWalletForJSONRPCRequest(request);
    CWallet* const pwallet = wallet.get();

    if (!EnsureWalletIsAvailable(pwallet, request.fHelp)) {
        return NullUniValue;
    }

            RPCHelpMan{"listaddressgroupings",
                "\nLists groups of addresses which have had their common ownership\n"
                "made public by common use as inputs or as the resulting change\n"
                "in past transactions\n",
                {},
                RPCResult{
            "[\n"
            "  [\n"
            "    [\n"
            "      \"address\",            (string) The bitcoin address\n"
            "      amount,                 (numeric) The amount in " + CURRENCY_UNIT + "\n"
            "      \"label\"               (string, optional) The label\n"
            "    ]\n"
            "    ,...\n"
            "  ]\n"
            "  ,...\n"
            "]\n"
                },
                RPCExamples{
                    HelpExampleCli("listaddressgroupings", "")
            + HelpExampleRpc("listaddressgroupings", "")
                },
            }.Check(request);

    // Make sure the results are valid at least up to the most recent block
    // the user could have gotten from another RPC command prior to now
    pwallet->BlockUntilSyncedToCurrentChain();

    auto locked_chain = pwallet->chain().lock();
    LOCK(pwallet->cs_wallet);

    UniValue jsonGroupings(UniValue::VARR);
    std::map<CTxDestination, CAmount> balances = pwallet->GetAddressBalances(*locked_chain);
    for (const std::set<CTxDestination>& grouping : pwallet->GetAddressGroupings()) {
        UniValue jsonGrouping(UniValue::VARR);
        for (const CTxDestination& address : grouping)
        {
            UniValue addressInfo(UniValue::VARR);
            addressInfo.push_back(EncodeDestination(address));
            addressInfo.push_back(ValueFromAmount(balances[address]));
            {
                if (pwallet->mapAddressBook.find(address) != pwallet->mapAddressBook.end()) {
                    addressInfo.push_back(pwallet->mapAddressBook.find(address)->second.name);
                }
            }
            jsonGrouping.push_back(addressInfo);
        }
        jsonGroupings.push_back(jsonGrouping);
    }
    return jsonGroupings;
}

static UniValue signmessage(const JSONRPCRequest& request)
{
    std::shared_ptr<CWallet> const wallet = GetWalletForJSONRPCRequest(request);
    CWallet* const pwallet = wallet.get();

    if (!EnsureWalletIsAvailable(pwallet, request.fHelp)) {
        return NullUniValue;
    }

            RPCHelpMan{"signmessage",
                "\nSign a message with the private key of an address" +
                    HelpRequiringPassphrase(pwallet) + "\n",
                {
                    {"address", RPCArg::Type::STR, RPCArg::Optional::NO, "The bitcoin address to use for the private key."},
                    {"message", RPCArg::Type::STR, RPCArg::Optional::NO, "The message to create a signature of."},
                },
                RPCResult{
            "\"signature\"          (string) The signature of the message encoded in base 64\n"
                },
                RPCExamples{
            "\nUnlock the wallet for 30 seconds\n"
            + HelpExampleCli("walletpassphrase", "\"mypassphrase\" 30") +
            "\nCreate the signature\n"
            + HelpExampleCli("signmessage", "\"1D1ZrZNe3JUo7ZycKEYQQiQAWd9y54F4XX\" \"my message\"") +
            "\nVerify the signature\n"
            + HelpExampleCli("verifymessage", "\"1D1ZrZNe3JUo7ZycKEYQQiQAWd9y54F4XX\" \"signature\" \"my message\"") +
            "\nAs a JSON-RPC call\n"
            + HelpExampleRpc("signmessage", "\"1D1ZrZNe3JUo7ZycKEYQQiQAWd9y54F4XX\", \"my message\"")
                },
            }.Check(request);

    auto locked_chain = pwallet->chain().lock();
    LOCK(pwallet->cs_wallet);

    EnsureWalletIsUnlocked(pwallet);

    std::string strAddress = request.params[0].get_str();
    std::string strMessage = request.params[1].get_str();

    CTxDestination dest = DecodeDestination(strAddress);
    if (!IsValidDestination(dest)) {
        throw JSONRPCError(RPC_TYPE_ERROR, "Invalid address");
    }

    const PKHash *pkhash = boost::get<PKHash>(&dest);
    if (!pkhash) {
        throw JSONRPCError(RPC_TYPE_ERROR, "Address does not refer to key");
    }

    CKey key;
    CKeyID keyID(*pkhash);
    if (!pwallet->GetKey(keyID, key)) {
        throw JSONRPCError(RPC_WALLET_ERROR, "Private key not available");
    }

    CHashWriter ss(SER_GETHASH, 0);
    ss << strMessageMagic;
    ss << strMessage;

    std::vector<unsigned char> vchSig;
    if (!key.SignCompact(ss.GetHash(), vchSig))
        throw JSONRPCError(RPC_INVALID_ADDRESS_OR_KEY, "Sign failed");

    return EncodeBase64(vchSig.data(), vchSig.size());
}

static UniValue getreceivedbyaddress(const JSONRPCRequest& request)
{
    std::shared_ptr<CWallet> const wallet = GetWalletForJSONRPCRequest(request);
    CWallet* const pwallet = wallet.get();

    if (!EnsureWalletIsAvailable(pwallet, request.fHelp)) {
        return NullUniValue;
    }

            RPCHelpMan{"getreceivedbyaddress",
                "\nReturns the total amount received by the given address in transactions with at least minconf confirmations.\n",
                {
                    {"address", RPCArg::Type::STR, RPCArg::Optional::NO, "The bitcoin address for transactions."},
                    {"minconf", RPCArg::Type::NUM, /* default */ "1", "Only include transactions confirmed at least this many times."},
                    {"assetlabel", RPCArg::Type::STR, RPCArg::Optional::OMITTED_NAMED_ARG, "Hex asset id or asset label for balance."},
                },
                RPCResult{
            "amount   (numeric) The total amount in " + CURRENCY_UNIT + " received at this address.\n"
                },
                RPCExamples{
            "\nThe amount from transactions with at least 1 confirmation\n"
            + HelpExampleCli("getreceivedbyaddress", "\"1D1ZrZNe3JUo7ZycKEYQQiQAWd9y54F4XX\"") +
            "\nThe amount including unconfirmed transactions, zero confirmations\n"
            + HelpExampleCli("getreceivedbyaddress", "\"1D1ZrZNe3JUo7ZycKEYQQiQAWd9y54F4XX\" 0") +
            "\nThe amount with at least 6 confirmations\n"
            + HelpExampleCli("getreceivedbyaddress", "\"1D1ZrZNe3JUo7ZycKEYQQiQAWd9y54F4XX\" 6") +
            "\nAs a JSON-RPC call\n"
            + HelpExampleRpc("getreceivedbyaddress", "\"1D1ZrZNe3JUo7ZycKEYQQiQAWd9y54F4XX\", 6")
                },
            }.Check(request);

    // Make sure the results are valid at least up to the most recent block
    // the user could have gotten from another RPC command prior to now
    pwallet->BlockUntilSyncedToCurrentChain();

    auto locked_chain = pwallet->chain().lock();
    LOCK(pwallet->cs_wallet);

    // Bitcoin address
    CTxDestination dest = DecodeDestination(request.params[0].get_str());
    if (!IsValidDestination(dest)) {
        throw JSONRPCError(RPC_INVALID_ADDRESS_OR_KEY, "Invalid Bitcoin address");
    }
    CScript scriptPubKey = GetScriptForDestination(dest);
    if (!IsMine(*pwallet, scriptPubKey)) {
        throw JSONRPCError(RPC_WALLET_ERROR, "Address not found in wallet");
    }

    // Minimum confirmations
    int nMinDepth = 1;
    if (!request.params[1].isNull())
        nMinDepth = request.params[1].get_int();

    // Tally
    CAmountMap amounts;
    for (auto& pairWtx : pwallet->mapWallet) {
        CWalletTx& wtx = pairWtx.second;
        if (wtx.IsCoinBase() || !locked_chain->checkFinalTx(*wtx.tx)) {
            continue;
        }

        for (unsigned int i = 0; i < wtx.tx->vout.size(); i++) {
            const CTxOut& txout = wtx.tx->vout[i];
            if (txout.scriptPubKey == scriptPubKey) {
                if (wtx.GetDepthInMainChain(*locked_chain) >= nMinDepth) {
                    CAmountMap wtxValue;
                    CAmount amt = wtx.GetOutputValueOut(i);
                    if (amt < 0) {
                        continue;
                    }
                    wtxValue[wtx.GetOutputAsset(i)] = amt;
                    amounts += wtxValue;
                }
            }
        }
    }

    std::string asset = "";
    if (request.params.size() > 2 && request.params[2].isStr()) {
        asset = request.params[2].get_str();
    }

    return AmountMapToUniv(amounts, asset);
}


static UniValue getreceivedbylabel(const JSONRPCRequest& request)
{
    std::shared_ptr<CWallet> const wallet = GetWalletForJSONRPCRequest(request);
    CWallet* const pwallet = wallet.get();

    if (!EnsureWalletIsAvailable(pwallet, request.fHelp)) {
        return NullUniValue;
    }

            RPCHelpMan{"getreceivedbylabel",
                "\nReturns the total amount received by addresses with <label> in transactions with at least [minconf] confirmations.\n",
                {
                    {"label", RPCArg::Type::STR, RPCArg::Optional::NO, "The selected label, may be the default label using \"\"."},
                    {"minconf", RPCArg::Type::NUM, /* default */ "1", "Only include transactions confirmed at least this many times."},
                    {"assetlabel", RPCArg::Type::STR, RPCArg::Optional::OMITTED_NAMED_ARG, "Hex asset id or asset label for balance."},
                },
                RPCResult{
            "amount              (numeric) The total amount in " + CURRENCY_UNIT + " received for this label.\n"
                },
                RPCExamples{
            "\nAmount received by the default label with at least 1 confirmation\n"
            + HelpExampleCli("getreceivedbylabel", "\"\"") +
            "\nAmount received at the tabby label including unconfirmed amounts with zero confirmations\n"
            + HelpExampleCli("getreceivedbylabel", "\"tabby\" 0") +
            "\nThe amount with at least 6 confirmations\n"
            + HelpExampleCli("getreceivedbylabel", "\"tabby\" 6") +
            "\nAs a JSON-RPC call\n"
            + HelpExampleRpc("getreceivedbylabel", "\"tabby\", 6")
                },
            }.Check(request);

    // Make sure the results are valid at least up to the most recent block
    // the user could have gotten from another RPC command prior to now
    pwallet->BlockUntilSyncedToCurrentChain();

    auto locked_chain = pwallet->chain().lock();
    LOCK(pwallet->cs_wallet);

    // Minimum confirmations
    int nMinDepth = 1;
    if (!request.params[1].isNull())
        nMinDepth = request.params[1].get_int();

    // Get the set of pub keys assigned to label
    std::string label = LabelFromValue(request.params[0]);
    std::set<CTxDestination> setAddress = pwallet->GetLabelAddresses(label);

    // Tally
    CAmountMap amounts;
    for (auto& pairWtx : pwallet->mapWallet) {
        CWalletTx& wtx = pairWtx.second;
        if (wtx.IsCoinBase() || !locked_chain->checkFinalTx(*wtx.tx)) {
            continue;
        }

        for (unsigned int i = 0; i < wtx.tx->vout.size(); i++) {
            const CTxOut& txout = wtx.tx->vout[i];
            CTxDestination address;
            if (ExtractDestination(txout.scriptPubKey, address) && IsMine(*pwallet, address) && setAddress.count(address)) {
                if (wtx.GetDepthInMainChain(*locked_chain) >= nMinDepth) {
                    CAmountMap wtxValue;
                    CAmount amt = wtx.GetOutputValueOut(i);
                    if (amt < 0) {
                        continue;
                    }
                    wtxValue[wtx.GetOutputAsset(i)] = amt;
                    amounts += wtxValue;
                }
            }
        }
    }

    std::string asset = "";
    if (request.params.size() > 2 && request.params[2].isStr()) {
        asset = request.params[2].get_str();
    }

    return AmountMapToUniv(amounts, asset);
}


static UniValue getbalance(const JSONRPCRequest& request)
{
    std::shared_ptr<CWallet> const wallet = GetWalletForJSONRPCRequest(request);
    CWallet* const pwallet = wallet.get();

    if (!EnsureWalletIsAvailable(pwallet, request.fHelp)) {
        return NullUniValue;
    }

            RPCHelpMan{"getbalance",
                "\nReturns the total available balance.\n"
                "The available balance is what the wallet considers currently spendable, and is\n"
                "thus affected by options which limit spendability such as -spendzeroconfchange.\n",
                {
                    {"dummy", RPCArg::Type::STR, RPCArg::Optional::OMITTED_NAMED_ARG, "Remains for backward compatibility. Must be excluded or set to \"*\"."},
                    {"minconf", RPCArg::Type::NUM, /* default */ "0", "Only include transactions confirmed at least this many times."},
                    {"include_watchonly", RPCArg::Type::BOOL, /* default */ "true for watch-only wallets, otherwise false", "Also include balance in watch-only addresses (see 'importaddress')"},
                    {"avoid_reuse", RPCArg::Type::BOOL, /* default */ "true", "(only available if avoid_reuse wallet flag is set) Do not include balance in dirty outputs; addresses are considered dirty if they have previously been used in a transaction."},
                    {"assetlabel", RPCArg::Type::STR, RPCArg::Optional::OMITTED_NAMED_ARG, "Hex asset id or asset label for balance."},
                },
                RPCResult{
            "amount              (numeric) The total amount in " + CURRENCY_UNIT + " received for this wallet.\n"
                },
                RPCExamples{
            "\nThe total amount in the wallet with 1 or more confirmations\n"
            + HelpExampleCli("getbalance", "") +
            "\nThe total amount in the wallet at least 6 blocks confirmed\n"
            + HelpExampleCli("getbalance", "\"*\" 6") +
            "\nAs a JSON-RPC call\n"
            + HelpExampleRpc("getbalance", "\"*\", 6")
                },
            }.Check(request);

    // Make sure the results are valid at least up to the most recent block
    // the user could have gotten from another RPC command prior to now
    pwallet->BlockUntilSyncedToCurrentChain();

    auto locked_chain = pwallet->chain().lock();
    LOCK(pwallet->cs_wallet);

    const UniValue& dummy_value = request.params[0];
    if (!dummy_value.isNull() && dummy_value.get_str() != "*") {
        throw JSONRPCError(RPC_METHOD_DEPRECATED, "dummy first argument must be excluded or set to \"*\".");
    }

    int min_depth = 0;
    if (!request.params[1].isNull()) {
        min_depth = request.params[1].get_int();
    }

    bool include_watchonly = ParseIncludeWatchonly(request.params[2], *pwallet);

    bool avoid_reuse = GetAvoidReuseFlag(pwallet, request.params[3]);

    std::string asset = "";
    if (!request.params[4].isNull() && request.params[4].isStr()) {
        asset = request.params[4].get_str();
    }

    const auto bal = pwallet->GetBalance(min_depth, avoid_reuse);

    if (include_watchonly) {
        return AmountMapToUniv(bal.m_mine_trusted + bal.m_watchonly_trusted, asset);
    } else {
        return AmountMapToUniv(bal.m_mine_trusted, asset);
    }
}

static UniValue getunconfirmedbalance(const JSONRPCRequest &request)
{
    std::shared_ptr<CWallet> const wallet = GetWalletForJSONRPCRequest(request);
    CWallet* const pwallet = wallet.get();

    if (!EnsureWalletIsAvailable(pwallet, request.fHelp)) {
        return NullUniValue;
    }

            RPCHelpMan{"getunconfirmedbalance",
                "DEPRECATED\nIdentical to getbalances().mine.untrusted_pending\n",
                {},
                RPCResults{},
                RPCExamples{""},
            }.Check(request);

    // Make sure the results are valid at least up to the most recent block
    // the user could have gotten from another RPC command prior to now
    pwallet->BlockUntilSyncedToCurrentChain();

    auto locked_chain = pwallet->chain().lock();
    LOCK(pwallet->cs_wallet);

    return AmountMapToUniv(pwallet->GetBalance().m_mine_untrusted_pending, "");
}


static UniValue sendmany(const JSONRPCRequest& request)
{
    std::shared_ptr<CWallet> const wallet = GetWalletForJSONRPCRequest(request);
    CWallet* const pwallet = wallet.get();

    if (!EnsureWalletIsAvailable(pwallet, request.fHelp)) {
        return NullUniValue;
    }

    RPCHelpMan{"sendmany",
                "\nSend multiple times. Amounts are double-precision floating point numbers." +
                    HelpRequiringPassphrase(pwallet) + "\n",
                {
                    {"dummy", RPCArg::Type::STR, RPCArg::Optional::NO, "Must be set to \"\" for backwards compatibility.", "\"\""},
                    {"amounts", RPCArg::Type::OBJ, RPCArg::Optional::NO, "A json object with addresses and amounts",
                        {
                            {"address", RPCArg::Type::AMOUNT, RPCArg::Optional::NO, "The bitcoin address is the key, the numeric amount (can be string) in " + CURRENCY_UNIT + " is the value"},
                        },
                    },
                    {"minconf", RPCArg::Type::NUM, RPCArg::Optional::OMITTED_NAMED_ARG, "Ignored dummy value"},
                    {"comment", RPCArg::Type::STR, RPCArg::Optional::OMITTED_NAMED_ARG, "A comment"},
                    {"subtractfeefrom", RPCArg::Type::ARR, RPCArg::Optional::OMITTED_NAMED_ARG, "A json array with addresses.\n"
            "                           The fee will be equally deducted from the amount of each selected address.\n"
            "                           Those recipients will receive less bitcoins than you enter in their corresponding amount field.\n"
            "                           If no addresses are specified here, the sender pays the fee.",
                        {
                            {"address", RPCArg::Type::STR, RPCArg::Optional::OMITTED, "Subtract fee from this address"},
                        },
                    },
                    {"replaceable", RPCArg::Type::BOOL, /* default */ "wallet default", "Allow this transaction to be replaced by a transaction with higher fees via BIP 125"},
                    {"conf_target", RPCArg::Type::NUM, /* default */ "wallet default", "Confirmation target (in blocks)"},
                    {"estimate_mode", RPCArg::Type::STR, /* default */ "UNSET", "The fee estimate mode, must be one of:\n"
            "       \"UNSET\"\n"
            "       \"ECONOMICAL\"\n"
            "       \"CONSERVATIVE\""},
                    {"output_assets", RPCArg::Type::OBJ, RPCArg::Optional::OMITTED, "A json object of addresses to assets.",
                        {
                            {"address", RPCArg::Type::STR, RPCArg::Optional::NO, "A key-value pair where the key is the address used and the value is an asset label or hex asset ID."},
                        },
                    },
                    {"ignoreblindfail", RPCArg::Type::BOOL, /* default */ "true", "Return a transaction even when a blinding attempt fails due to number of blinded inputs/outputs."},
                },
                 RPCResult{
            "\"txid\"                   (string) The transaction id for the send. Only 1 transaction is created regardless of \n"
            "                                    the number of addresses.\n"
                 },
                RPCExamples{
            "\nSend two amounts to two different addresses:\n"
            + HelpExampleCli("sendmany", "\"\" \"{\\\"1D1ZrZNe3JUo7ZycKEYQQiQAWd9y54F4XX\\\":0.01,\\\"1353tsE8YMTA4EuV7dgUXGjNFf9KpVvKHz\\\":0.02}\"") +
            "\nSend two amounts to two different addresses setting the confirmation and comment:\n"
            + HelpExampleCli("sendmany", "\"\" \"{\\\"1D1ZrZNe3JUo7ZycKEYQQiQAWd9y54F4XX\\\":0.01,\\\"1353tsE8YMTA4EuV7dgUXGjNFf9KpVvKHz\\\":0.02}\" 6 \"testing\"") +
            "\nSend two amounts to two different addresses, subtract fee from amount:\n"
            + HelpExampleCli("sendmany", "\"\" \"{\\\"1D1ZrZNe3JUo7ZycKEYQQiQAWd9y54F4XX\\\":0.01,\\\"1353tsE8YMTA4EuV7dgUXGjNFf9KpVvKHz\\\":0.02}\" 1 \"\" \"[\\\"1D1ZrZNe3JUo7ZycKEYQQiQAWd9y54F4XX\\\",\\\"1353tsE8YMTA4EuV7dgUXGjNFf9KpVvKHz\\\"]\"") +
            "\nAs a JSON-RPC call\n"
            + HelpExampleRpc("sendmany", "\"\", {\"1D1ZrZNe3JUo7ZycKEYQQiQAWd9y54F4XX\":0.01,\"1353tsE8YMTA4EuV7dgUXGjNFf9KpVvKHz\":0.02}, 6, \"testing\"")
                },
    }.Check(request);

    // Make sure the results are valid at least up to the most recent block
    // the user could have gotten from another RPC command prior to now
    pwallet->BlockUntilSyncedToCurrentChain();

    auto locked_chain = pwallet->chain().lock();
    LOCK(pwallet->cs_wallet);

    if (!request.params[0].isNull() && !request.params[0].get_str().empty()) {
        throw JSONRPCError(RPC_INVALID_PARAMETER, "Dummy value must be set to \"\"");
    }
    UniValue sendTo = request.params[1].get_obj();

    mapValue_t mapValue;
    if (!request.params[3].isNull() && !request.params[3].get_str().empty())
        mapValue["comment"] = request.params[3].get_str();

    UniValue subtractFeeFromAmount(UniValue::VARR);
    if (!request.params[4].isNull())
        subtractFeeFromAmount = request.params[4].get_array();

    CCoinControl coin_control;
    if (!request.params[5].isNull()) {
        coin_control.m_signal_bip125_rbf = request.params[5].get_bool();
    }

    if (!request.params[6].isNull()) {
        coin_control.m_confirm_target = ParseConfirmTarget(request.params[6], pwallet->chain().estimateMaxBlocks());
    }

    if (!request.params[7].isNull()) {
        if (!FeeModeFromString(request.params[7].get_str(), coin_control.m_fee_mode)) {
            throw JSONRPCError(RPC_INVALID_PARAMETER, "Invalid estimate_mode parameter");
        }
    }

    UniValue assets;
    if (!request.params[8].isNull()) {
        if (!g_con_elementsmode) {
            throw JSONRPCError(RPC_TYPE_ERROR, "Asset argument cannot be given for Bitcoin serialization.");
        }
        assets = request.params[8].get_obj();
    }

    bool ignore_blind_fail = true;
    if (request.params.size() > 9) {
        ignore_blind_fail = request.params[9].get_bool();
    }

    std::set<CTxDestination> destinations;
    std::vector<CRecipient> vecSend;

    std::vector<std::string> keys = sendTo.getKeys();
    for (const std::string& name_ : keys) {
        std::string strasset = Params().GetConsensus().pegged_asset.GetHex();
        if (!assets.isNull() && assets[name_].isStr()) {
            strasset = assets[name_].get_str();
        }
        CAsset asset = GetAssetFromString(strasset);
        if (asset.IsNull() && g_con_elementsmode) {
            throw JSONRPCError(RPC_WALLET_ERROR, strprintf("Unknown label and invalid asset hex: %s", asset.GetHex()));
        }

        CTxDestination dest = DecodeDestination(name_);
        if (!IsValidDestination(dest)) {
            throw JSONRPCError(RPC_INVALID_ADDRESS_OR_KEY, std::string("Invalid Bitcoin address: ") + name_);
        }

        if (destinations.count(dest)) {
            throw JSONRPCError(RPC_INVALID_PARAMETER, std::string("Invalid parameter, duplicated address: ") + name_);
        }
        destinations.insert(dest);

        CScript scriptPubKey = GetScriptForDestination(dest);
        CAmount nAmount = AmountFromValue(sendTo[name_]);
        if (nAmount <= 0)
            throw JSONRPCError(RPC_TYPE_ERROR, "Invalid amount for send");

        bool fSubtractFeeFromAmount = false;
        for (unsigned int idx = 0; idx < subtractFeeFromAmount.size(); idx++) {
            const UniValue& addr = subtractFeeFromAmount[idx];
            if (addr.get_str() == name_)
                fSubtractFeeFromAmount = true;
        }

        CRecipient recipient = {scriptPubKey, nAmount, asset, GetDestinationBlindingKey(dest), fSubtractFeeFromAmount};
        vecSend.push_back(recipient);
    }

    EnsureWalletIsUnlocked(pwallet);

    // Shuffle recipient list
    std::shuffle(vecSend.begin(), vecSend.end(), FastRandomContext());

    // Send
    CAmount nFeeRequired = 0;
    int nChangePosRet = -1;
    std::string strFailReason;
    CTransactionRef tx;
    BlindDetails* blind_details = g_con_elementsmode ? new BlindDetails() : NULL;
    if (g_con_elementsmode) {
        blind_details->ignore_blind_failure = ignore_blind_fail;
    }
    bool fCreated = pwallet->CreateTransaction(*locked_chain, vecSend, tx, nFeeRequired, nChangePosRet, strFailReason, coin_control, true, blind_details);
    if (!fCreated) {
        throw JSONRPCError(RPC_WALLET_INSUFFICIENT_FUNDS, strFailReason);
    }
    CValidationState state;
    if (!pwallet->CommitTransaction(tx, std::move(mapValue), {} /* orderForm */, state, blind_details)) {
        strFailReason = strprintf("Transaction commit failed:: %s", FormatStateMessage(state));
        throw JSONRPCError(RPC_WALLET_ERROR, strFailReason);
    }

    return tx->GetHash().GetHex();
}

static UniValue addmultisigaddress(const JSONRPCRequest& request)
{
    std::shared_ptr<CWallet> const wallet = GetWalletForJSONRPCRequest(request);
    CWallet* const pwallet = wallet.get();

    if (!EnsureWalletIsAvailable(pwallet, request.fHelp)) {
        return NullUniValue;
    }

            RPCHelpMan{"addmultisigaddress",
                "\nAdd a nrequired-to-sign multisignature address to the wallet. Requires a new wallet backup.\n"
                "Each key is a Bitcoin address or hex-encoded public key.\n"
                "This functionality is only intended for use with non-watchonly addresses.\n"
                "See `importaddress` for watchonly p2sh address support.\n"
                "If 'label' is specified, assign address to that label.\n",
                {
                    {"nrequired", RPCArg::Type::NUM, RPCArg::Optional::NO, "The number of required signatures out of the n keys or addresses."},
                    {"keys", RPCArg::Type::ARR, RPCArg::Optional::NO, "A json array of bitcoin addresses or hex-encoded public keys",
                        {
                            {"key", RPCArg::Type::STR, RPCArg::Optional::OMITTED, "bitcoin address or hex-encoded public key"},
                        },
                        },
                    {"label", RPCArg::Type::STR, RPCArg::Optional::OMITTED_NAMED_ARG, "A label to assign the addresses to."},
                    {"address_type", RPCArg::Type::STR, /* default */ "set by -addresstype", "The address type to use. Options are \"legacy\", \"p2sh-segwit\", and \"bech32\"."},
                },
                RPCResult{
            "{\n"
            "  \"address\":\"multisigaddress\",    (string) The value of the new multisig address.\n"
            "  \"redeemScript\":\"script\"         (string) The string value of the hex-encoded redemption script.\n"
            "}\n"
                },
                RPCExamples{
            "\nAdd a multisig address from 2 addresses\n"
            + HelpExampleCli("addmultisigaddress", "2 \"[\\\"16sSauSf5pF2UkUwvKGq4qjNRzBZYqgEL5\\\",\\\"171sgjn4YtPu27adkKGrdDwzRTxnRkBfKV\\\"]\"") +
            "\nAs a JSON-RPC call\n"
            + HelpExampleRpc("addmultisigaddress", "2, \"[\\\"16sSauSf5pF2UkUwvKGq4qjNRzBZYqgEL5\\\",\\\"171sgjn4YtPu27adkKGrdDwzRTxnRkBfKV\\\"]\"")
                },
            }.Check(request);

    auto locked_chain = pwallet->chain().lock();
    LOCK(pwallet->cs_wallet);

    std::string label;
    if (!request.params[2].isNull())
        label = LabelFromValue(request.params[2]);

    int required = request.params[0].get_int();

    // Get the public keys
    const UniValue& keys_or_addrs = request.params[1].get_array();
    std::vector<CPubKey> pubkeys;
    for (unsigned int i = 0; i < keys_or_addrs.size(); ++i) {
        if (IsHex(keys_or_addrs[i].get_str()) && (keys_or_addrs[i].get_str().length() == 66 || keys_or_addrs[i].get_str().length() == 130)) {
            pubkeys.push_back(HexToPubKey(keys_or_addrs[i].get_str()));
        } else {
            pubkeys.push_back(AddrToPubKey(pwallet, keys_or_addrs[i].get_str()));
        }
    }

    OutputType output_type = pwallet->m_default_address_type;
    if (!request.params[3].isNull()) {
        if (!ParseOutputType(request.params[3].get_str(), output_type)) {
            throw JSONRPCError(RPC_INVALID_ADDRESS_OR_KEY, strprintf("Unknown address type '%s'", request.params[3].get_str()));
        }
    }

    // Construct using pay-to-script-hash:
    CScript inner;
    CTxDestination dest = AddAndGetMultisigDestination(required, pubkeys, output_type, *pwallet, inner);
    pwallet->SetAddressBook(dest, label, "send");

    UniValue result(UniValue::VOBJ);
    result.pushKV("address", EncodeDestination(dest));
    result.pushKV("redeemScript", HexStr(inner.begin(), inner.end()));
    return result;
}

class Witnessifier : public boost::static_visitor<bool>
{
public:
    CWallet * const pwallet;
    CTxDestination result;
    bool already_witness;

    explicit Witnessifier(CWallet *_pwallet) : pwallet(_pwallet), already_witness(false) {}

    bool operator()(const PKHash &keyID) {
        if (pwallet) {
            CScript basescript = GetScriptForDestination(keyID);
            CScript witscript = GetScriptForWitness(basescript);
            if (!IsSolvable(*pwallet, witscript)) {
                return false;
            }
            return ExtractDestination(witscript, result);
        }
        return false;
    }

    bool operator()(const ScriptHash &scripthash) {
        CScript subscript;
        if (pwallet && pwallet->GetCScript(CScriptID(scripthash), subscript)) {
            int witnessversion;
            std::vector<unsigned char> witprog;
            if (subscript.IsWitnessProgram(witnessversion, witprog)) {
                ExtractDestination(subscript, result);
                already_witness = true;
                return true;
            }
            CScript witscript = GetScriptForWitness(subscript);
            if (!IsSolvable(*pwallet, witscript)) {
                return false;
            }
            return ExtractDestination(witscript, result);
        }
        return false;
    }

    bool operator()(const WitnessV0KeyHash& id)
    {
        already_witness = true;
        result = id;
        return true;
    }

    bool operator()(const WitnessV0ScriptHash& id)
    {
        already_witness = true;
        result = id;
        return true;
    }

    template<typename T>
    bool operator()(const T& dest) { return false; }
};

struct tallyitem
{
    CAmountMap mapAmount;
    int nConf{std::numeric_limits<int>::max()};
    std::vector<uint256> txids;
    bool fIsWatchonly{false};
    tallyitem()
    {
    }
};

static UniValue ListReceived(interfaces::Chain::Lock& locked_chain, CWallet * const pwallet, const UniValue& params, bool by_label) EXCLUSIVE_LOCKS_REQUIRED(pwallet->cs_wallet)
{
    // Minimum confirmations
    int nMinDepth = 1;
    if (!params[0].isNull())
        nMinDepth = params[0].get_int();

    // Whether to include empty labels
    bool fIncludeEmpty = false;
    if (!params[1].isNull())
        fIncludeEmpty = params[1].get_bool();

    isminefilter filter = ISMINE_SPENDABLE;

    if (ParseIncludeWatchonly(params[2], *pwallet)) {
        filter |= ISMINE_WATCH_ONLY;
    }

    bool has_filtered_address = false;
    CTxDestination filtered_address = CNoDestination();
    if (!by_label && params[3].isStr() && params[3].get_str() != "") {
        if (!IsValidDestinationString(params[3].get_str())) {
            throw JSONRPCError(RPC_WALLET_ERROR, "address_filter parameter was invalid");
        }
        filtered_address = DecodeDestination(params[3].get_str());
        has_filtered_address = true;
    }

    std::string strasset = "";
    if (params.size() > 4 && params[4].isStr()) {
        strasset = params[4].get_str();
    }
    CAsset asset;
    if (!strasset.empty()) {
        asset = GetAssetFromString(strasset);
    }

    // Tally
    std::map<CTxDestination, tallyitem> mapTally;
    for (const std::pair<const uint256, CWalletTx>& pairWtx : pwallet->mapWallet) {
        const CWalletTx& wtx = pairWtx.second;

        if (wtx.IsCoinBase() || !locked_chain.checkFinalTx(*wtx.tx)) {
            continue;
        }

        int nDepth = wtx.GetDepthInMainChain(locked_chain);
        if (nDepth < nMinDepth)
            continue;

        for (size_t index = 0; index < wtx.tx->vout.size(); ++index)
        {
            const CTxOut& txout = wtx.tx->vout[index];

            CTxDestination address;
            if (!ExtractDestination(txout.scriptPubKey, address))
                continue;

            if (has_filtered_address && !(filtered_address == address)) {
                continue;
            }

            isminefilter mine = IsMine(*pwallet, address);
            if(!(mine & filter))
                continue;

            CAmount amt = wtx.GetOutputValueOut(index);
            if (amt < 0) {
                continue;
            }

            if (strasset != "" && wtx.GetOutputAsset(index) != asset) {
                continue;
            }

            tallyitem& item = mapTally[address];
            item.mapAmount[wtx.GetOutputAsset(index)] += amt;
            item.nConf = std::min(item.nConf, nDepth);
            item.txids.push_back(wtx.GetHash());
            if (mine & ISMINE_WATCH_ONLY)
                item.fIsWatchonly = true;
        }
    }

    // Reply
    UniValue ret(UniValue::VARR);
    std::map<std::string, tallyitem> label_tally;

    // Create mapAddressBook iterator
    // If we aren't filtering, go from begin() to end()
    auto start = pwallet->mapAddressBook.begin();
    auto end = pwallet->mapAddressBook.end();
    // If we are filtering, find() the applicable entry
    if (has_filtered_address) {
        start = pwallet->mapAddressBook.find(filtered_address);
        if (start != end) {
            end = std::next(start);
        }
    }

    for (auto item_it = start; item_it != end; ++item_it)
    {
        const CTxDestination& address = item_it->first;
        const std::string& label = item_it->second.name;
        auto it = mapTally.find(address);
        if (it == mapTally.end() && !fIncludeEmpty)
            continue;

        CAmountMap mapAmount;
        int nConf = std::numeric_limits<int>::max();
        bool fIsWatchonly = false;
        if (it != mapTally.end())
        {
            mapAmount = (*it).second.mapAmount;
            nConf = (*it).second.nConf;
            fIsWatchonly = (*it).second.fIsWatchonly;
        }

        if (by_label)
        {
            tallyitem& _item = label_tally[label];
            _item.mapAmount += mapAmount;
            _item.nConf = std::min(_item.nConf, nConf);
            _item.fIsWatchonly = fIsWatchonly;
        }
        else
        {
            UniValue obj(UniValue::VOBJ);
            if(fIsWatchonly)
                obj.pushKV("involvesWatchonly", true);
            obj.pushKV("address",       EncodeDestination(address));
            obj.pushKV("amount",        AmountMapToUniv(mapAmount, strasset));
            obj.pushKV("confirmations", (nConf == std::numeric_limits<int>::max() ? 0 : nConf));
            obj.pushKV("label", label);
            UniValue transactions(UniValue::VARR);
            if (it != mapTally.end())
            {
                for (const uint256& _item : (*it).second.txids)
                {
                    transactions.push_back(_item.GetHex());
                }
            }
            obj.pushKV("txids", transactions);
            ret.push_back(obj);
        }
    }

    if (by_label)
    {
        for (const auto& entry : label_tally)
        {
            CAmountMap mapAmount = entry.second.mapAmount;
            int nConf = entry.second.nConf;
            UniValue obj(UniValue::VOBJ);
            if (entry.second.fIsWatchonly)
                obj.pushKV("involvesWatchonly", true);
            obj.pushKV("amount",        AmountMapToUniv(mapAmount, ""));
            obj.pushKV("confirmations", (nConf == std::numeric_limits<int>::max() ? 0 : nConf));
            obj.pushKV("label",         entry.first);
            ret.push_back(obj);
        }
    }

    return ret;
}

static UniValue listreceivedbyaddress(const JSONRPCRequest& request)
{
    std::shared_ptr<CWallet> const wallet = GetWalletForJSONRPCRequest(request);
    CWallet* const pwallet = wallet.get();

    if (!EnsureWalletIsAvailable(pwallet, request.fHelp)) {
        return NullUniValue;
    }

            RPCHelpMan{"listreceivedbyaddress",
                "\nList balances by receiving address.\n",
                {
                    {"minconf", RPCArg::Type::NUM, /* default */ "1", "The minimum number of confirmations before payments are included."},
                    {"include_empty", RPCArg::Type::BOOL, /* default */ "false", "Whether to include addresses that haven't received any payments."},
                    {"include_watchonly", RPCArg::Type::BOOL, /* default */ "true for watch-only wallets, otherwise false", "Whether to include watch-only addresses (see 'importaddress')"},
                    {"address_filter", RPCArg::Type::STR, RPCArg::Optional::OMITTED_NAMED_ARG, "If present, only return information on this address."},
                    {"assetlabel", RPCArg::Type::STR, RPCArg::Optional::OMITTED_NAMED_ARG, "Hex asset id or asset label for balance."},
                },
                RPCResult{
            "[\n"
            "  {\n"
            "    \"involvesWatchonly\" : true,        (bool) Only returned if imported addresses were involved in transaction\n"
            "    \"address\" : \"receivingaddress\",  (string) The receiving address\n"
            "    \"amount\" : x.xxx,                  (numeric) The total amount in " + CURRENCY_UNIT + " received by the address\n"
            "    \"confirmations\" : n,               (numeric) The number of confirmations of the most recent transaction included\n"
            "    \"label\" : \"label\",               (string) The label of the receiving address. The default label is \"\".\n"
            "    \"txids\": [\n"
            "       \"txid\",                         (string) The ids of transactions received with the address \n"
            "       ...\n"
            "    ]\n"
            "  }\n"
            "  ,...\n"
            "]\n"
                },
                RPCExamples{
                    HelpExampleCli("listreceivedbyaddress", "")
            + HelpExampleCli("listreceivedbyaddress", "6 true")
            + HelpExampleRpc("listreceivedbyaddress", "6, true, true")
            + HelpExampleRpc("listreceivedbyaddress", "6, true, true, \"1M72Sfpbz1BPpXFHz9m3CdqATR44Jvaydd\"")
                },
            }.Check(request);

    // Make sure the results are valid at least up to the most recent block
    // the user could have gotten from another RPC command prior to now
    pwallet->BlockUntilSyncedToCurrentChain();

    auto locked_chain = pwallet->chain().lock();
    LOCK(pwallet->cs_wallet);

    return ListReceived(*locked_chain, pwallet, request.params, false);
}

static UniValue listreceivedbylabel(const JSONRPCRequest& request)
{
    std::shared_ptr<CWallet> const wallet = GetWalletForJSONRPCRequest(request);
    CWallet* const pwallet = wallet.get();

    if (!EnsureWalletIsAvailable(pwallet, request.fHelp)) {
        return NullUniValue;
    }

            RPCHelpMan{"listreceivedbylabel",
                "\nList received transactions by label.\n",
                {
                    {"minconf", RPCArg::Type::NUM, /* default */ "1", "The minimum number of confirmations before payments are included."},
                    {"include_empty", RPCArg::Type::BOOL, /* default */ "false", "Whether to include labels that haven't received any payments."},
                    {"include_watchonly", RPCArg::Type::BOOL, /* default */ "true for watch-only wallets, otherwise false", "Whether to include watch-only addresses (see 'importaddress')"},
                },
                RPCResult{
            "[\n"
            "  {\n"
            "    \"involvesWatchonly\" : true,   (bool) Only returned if imported addresses were involved in transaction\n"
            "    \"amount\" : x.xxx,             (numeric) The total amount received by addresses with this label\n"
            "    \"confirmations\" : n,          (numeric) The number of confirmations of the most recent transaction included\n"
            "    \"label\" : \"label\"           (string) The label of the receiving address. The default label is \"\".\n"
            "  }\n"
            "  ,...\n"
            "]\n"
                },
                RPCExamples{
                    HelpExampleCli("listreceivedbylabel", "")
            + HelpExampleCli("listreceivedbylabel", "6 true")
            + HelpExampleRpc("listreceivedbylabel", "6, true, true")
                },
            }.Check(request);

    // Make sure the results are valid at least up to the most recent block
    // the user could have gotten from another RPC command prior to now
    pwallet->BlockUntilSyncedToCurrentChain();

    auto locked_chain = pwallet->chain().lock();
    LOCK(pwallet->cs_wallet);

    return ListReceived(*locked_chain, pwallet, request.params, true);
}

static void MaybePushAddress(UniValue & entry, const CTxDestination &dest)
{
    if (IsValidDestination(dest)) {
        entry.pushKV("address", EncodeDestination(dest));
    }
}

/**
 * List transactions based on the given criteria.
 *
 * @param  pwallet        The wallet.
 * @param  wtx            The wallet transaction.
 * @param  nMinDepth      The minimum confirmation depth.
 * @param  fLong          Whether to include the JSON version of the transaction.
 * @param  ret            The UniValue into which the result is stored.
 * @param  filter_ismine  The "is mine" filter flags.
 * @param  filter_label   Optional label string to filter incoming transactions.
 */
static void ListTransactions(interfaces::Chain::Lock& locked_chain, CWallet* const pwallet, const CWalletTx& wtx, int nMinDepth, bool fLong, UniValue& ret, const isminefilter& filter_ismine, const std::string* filter_label) EXCLUSIVE_LOCKS_REQUIRED(pwallet->cs_wallet)
{
    CAmount nFee;
    std::list<COutputEntry> listReceived;
    std::list<COutputEntry> listSent;

    wtx.GetAmounts(listReceived, listSent, nFee, filter_ismine);

    bool involvesWatchonly = wtx.IsFromMe(ISMINE_WATCH_ONLY);

    // Sent
    if (!filter_label)
    {
        for (const COutputEntry& s : listSent)
        {
            UniValue entry(UniValue::VOBJ);
            if (involvesWatchonly || (::IsMine(*pwallet, s.destination) & ISMINE_WATCH_ONLY)) {
                entry.pushKV("involvesWatchonly", true);
            }
            MaybePushAddress(entry, s.destination);
            entry.pushKV("category", "send");
            entry.pushKV("amount", ValueFromAmount(-s.amount));
            if (g_con_elementsmode) {
                entry.pushKV("amountblinder", s.amount_blinding_factor.GetHex());
                entry.pushKV("asset", s.asset.GetHex());
                entry.pushKV("assetblinder", s.asset_blinding_factor.GetHex());
            }
            if (pwallet->mapAddressBook.count(s.destination)) {
                entry.pushKV("label", pwallet->mapAddressBook[s.destination].name);
            }
            entry.pushKV("vout", s.vout);
            entry.pushKV("fee", ValueFromAmount(-nFee));
            if (fLong)
                WalletTxToJSON(pwallet->chain(), locked_chain, wtx, entry);
            entry.pushKV("abandoned", wtx.isAbandoned());
            ret.push_back(entry);
        }
    }

    // Received
    if (listReceived.size() > 0 && wtx.GetDepthInMainChain(locked_chain) >= nMinDepth)
    {
        for (const COutputEntry& r : listReceived)
        {
            std::string label;
            if (pwallet->mapAddressBook.count(r.destination)) {
                label = pwallet->mapAddressBook[r.destination].name;
            }
            if (filter_label && label != *filter_label) {
                continue;
            }
            UniValue entry(UniValue::VOBJ);
            if (involvesWatchonly || (::IsMine(*pwallet, r.destination) & ISMINE_WATCH_ONLY)) {
                entry.pushKV("involvesWatchonly", true);
            }
            MaybePushAddress(entry, r.destination);
            if (wtx.IsCoinBase())
            {
                if (wtx.GetDepthInMainChain(locked_chain) < 1)
                    entry.pushKV("category", "orphan");
                else if (wtx.IsImmatureCoinBase(locked_chain))
                    entry.pushKV("category", "immature");
                else
                    entry.pushKV("category", "generate");
            }
            else
            {
                entry.pushKV("category", "receive");
            }
            entry.pushKV("amount", ValueFromAmount(r.amount));
            if (g_con_elementsmode) {
                entry.pushKV("amountblinder", r.amount_blinding_factor.GetHex());
                entry.pushKV("asset", r.asset.GetHex());
                entry.pushKV("assetblinder", r.asset_blinding_factor.GetHex());
            }
            if (pwallet->mapAddressBook.count(r.destination)) {
                entry.pushKV("label", label);
            }
            entry.pushKV("vout", r.vout);
            if (fLong)
                WalletTxToJSON(pwallet->chain(), locked_chain, wtx, entry);
            ret.push_back(entry);
        }
    }
}

UniValue listtransactions(const JSONRPCRequest& request)
{
    std::shared_ptr<CWallet> const wallet = GetWalletForJSONRPCRequest(request);
    CWallet* const pwallet = wallet.get();

    if (!EnsureWalletIsAvailable(pwallet, request.fHelp)) {
        return NullUniValue;
    }

            RPCHelpMan{"listtransactions",
                "\nIf a label name is provided, this will return only incoming transactions paying to addresses with the specified label.\n"
                "\nReturns up to 'count' most recent transactions skipping the first 'from' transactions.\n",
                {
                    {"label", RPCArg::Type::STR, RPCArg::Optional::OMITTED_NAMED_ARG, "If set, should be a valid label name to return only incoming transactions\n"
            "              with the specified label, or \"*\" to disable filtering and return all transactions."},
                    {"count", RPCArg::Type::NUM, /* default */ "10", "The number of transactions to return"},
                    {"skip", RPCArg::Type::NUM, /* default */ "0", "The number of transactions to skip"},
                    {"include_watchonly", RPCArg::Type::BOOL, /* default */ "true for watch-only wallets, otherwise false", "Include transactions to watch-only addresses (see 'importaddress')"},
                },
                RPCResult{
            "[\n"
            "  {\n"
            "    \"address\":\"address\",    (string) The bitcoin address of the transaction.\n"
            "    \"category\":               (string) The transaction category.\n"
            "                \"send\"                  Transactions sent.\n"
            "                \"receive\"               Non-coinbase transactions received.\n"
            "                \"generate\"              Coinbase transactions received with more than 100 confirmations.\n"
            "                \"immature\"              Coinbase transactions received with 100 or fewer confirmations.\n"
            "                \"orphan\"                Orphaned coinbase transactions received.\n"
            "    \"amount\": x.xxx,          (numeric) The amount in " + CURRENCY_UNIT + ". This is negative for the 'send' category, and is positive\n"
            "                                        for all other categories\n"
            "    \"label\": \"label\",       (string) A comment for the address/transaction, if any\n"
            "    \"vout\": n,                (numeric) the vout value\n"
            "    \"fee\": x.xxx,             (numeric) The amount of the fee in " + CURRENCY_UNIT + ". This is negative and only available for the \n"
            "                                         'send' category of transactions.\n"
            "    \"confirmations\": n,       (numeric) The number of confirmations for the transaction. Negative confirmations indicate the\n"
            "                                         transaction conflicts with the block chain\n"
            "    \"trusted\": xxx,           (bool) Whether we consider the outputs of this unconfirmed transaction safe to spend.\n"
            "    \"blockhash\": \"hashvalue\", (string) The block hash containing the transaction.\n"
            "    \"blockindex\": n,          (numeric) The index of the transaction in the block that includes it.\n"
            "    \"blocktime\": xxx,         (numeric) The block time in seconds since epoch (1 Jan 1970 GMT).\n"
            "    \"txid\": \"transactionid\", (string) The transaction id.\n"
            "    \"time\": xxx,              (numeric) The transaction time in seconds since epoch (midnight Jan 1 1970 GMT).\n"
            "    \"timereceived\": xxx,      (numeric) The time received in seconds since epoch (midnight Jan 1 1970 GMT).\n"
            "    \"comment\": \"...\",       (string) If a comment is associated with the transaction.\n"
            "    \"bip125-replaceable\": \"yes|no|unknown\",  (string) Whether this transaction could be replaced due to BIP125 (replace-by-fee);\n"
            "                                                     may be unknown for unconfirmed transactions not in the mempool\n"
            "    \"abandoned\": xxx          (bool) 'true' if the transaction has been abandoned (inputs are respendable). Only available for the \n"
            "                                         'send' category of transactions.\n"
            "  }\n"
            "]\n"
                },
                RPCExamples{
            "\nList the most recent 10 transactions in the systems\n"
            + HelpExampleCli("listtransactions", "") +
            "\nList transactions 100 to 120\n"
            + HelpExampleCli("listtransactions", "\"*\" 20 100") +
            "\nAs a JSON-RPC call\n"
            + HelpExampleRpc("listtransactions", "\"*\", 20, 100")
                },
            }.Check(request);

    // Make sure the results are valid at least up to the most recent block
    // the user could have gotten from another RPC command prior to now
    pwallet->BlockUntilSyncedToCurrentChain();

    const std::string* filter_label = nullptr;
    if (!request.params[0].isNull() && request.params[0].get_str() != "*") {
        filter_label = &request.params[0].get_str();
        if (filter_label->empty()) {
            throw JSONRPCError(RPC_INVALID_PARAMETER, "Label argument must be a valid label name or \"*\".");
        }
    }
    int nCount = 10;
    if (!request.params[1].isNull())
        nCount = request.params[1].get_int();
    int nFrom = 0;
    if (!request.params[2].isNull())
        nFrom = request.params[2].get_int();
    isminefilter filter = ISMINE_SPENDABLE;

    if (ParseIncludeWatchonly(request.params[3], *pwallet)) {
        filter |= ISMINE_WATCH_ONLY;
    }

    if (nCount < 0)
        throw JSONRPCError(RPC_INVALID_PARAMETER, "Negative count");
    if (nFrom < 0)
        throw JSONRPCError(RPC_INVALID_PARAMETER, "Negative from");

    UniValue ret(UniValue::VARR);

    {
        auto locked_chain = pwallet->chain().lock();
        LOCK(pwallet->cs_wallet);

        const CWallet::TxItems & txOrdered = pwallet->wtxOrdered;

        // iterate backwards until we have nCount items to return:
        for (CWallet::TxItems::const_reverse_iterator it = txOrdered.rbegin(); it != txOrdered.rend(); ++it)
        {
            CWalletTx *const pwtx = (*it).second;
            ListTransactions(*locked_chain, pwallet, *pwtx, 0, true, ret, filter, filter_label);
            if ((int)ret.size() >= (nCount+nFrom)) break;
        }
    }

    // ret is newest to oldest

    if (nFrom > (int)ret.size())
        nFrom = ret.size();
    if ((nFrom + nCount) > (int)ret.size())
        nCount = ret.size() - nFrom;

    std::vector<UniValue> arrTmp = ret.getValues();

    std::vector<UniValue>::iterator first = arrTmp.begin();
    std::advance(first, nFrom);
    std::vector<UniValue>::iterator last = arrTmp.begin();
    std::advance(last, nFrom+nCount);

    if (last != arrTmp.end()) arrTmp.erase(last, arrTmp.end());
    if (first != arrTmp.begin()) arrTmp.erase(arrTmp.begin(), first);

    std::reverse(arrTmp.begin(), arrTmp.end()); // Return oldest to newest

    ret.clear();
    ret.setArray();
    ret.push_backV(arrTmp);

    return ret;
}

static UniValue listsinceblock(const JSONRPCRequest& request)
{
    std::shared_ptr<CWallet> const wallet = GetWalletForJSONRPCRequest(request);
    CWallet* const pwallet = wallet.get();

    if (!EnsureWalletIsAvailable(pwallet, request.fHelp)) {
        return NullUniValue;
    }

            RPCHelpMan{"listsinceblock",
                "\nGet all transactions in blocks since block [blockhash], or all transactions if omitted.\n"
                "If \"blockhash\" is no longer a part of the main chain, transactions from the fork point onward are included.\n"
                "Additionally, if include_removed is set, transactions affecting the wallet which were removed are returned in the \"removed\" array.\n",
                {
                    {"blockhash", RPCArg::Type::STR, RPCArg::Optional::OMITTED_NAMED_ARG, "If set, the block hash to list transactions since, otherwise list all transactions."},
                    {"target_confirmations", RPCArg::Type::NUM, /* default */ "1", "Return the nth block hash from the main chain. e.g. 1 would mean the best block hash. Note: this is not used as a filter, but only affects [lastblock] in the return value"},
                    {"include_watchonly", RPCArg::Type::BOOL, /* default */ "true for watch-only wallets, otherwise false", "Include transactions to watch-only addresses (see 'importaddress')"},
                    {"include_removed", RPCArg::Type::BOOL, /* default */ "true", "Show transactions that were removed due to a reorg in the \"removed\" array\n"
            "                                                           (not guaranteed to work on pruned nodes)"},
                },
                RPCResult{
            "{\n"
            "  \"transactions\": [\n"
            "    \"address\":\"address\",    (string) The bitcoin address of the transaction.\n"
            "    \"category\":               (string) The transaction category.\n"
            "                \"send\"                  Transactions sent.\n"
            "                \"receive\"               Non-coinbase transactions received.\n"
            "                \"generate\"              Coinbase transactions received with more than 100 confirmations.\n"
            "                \"immature\"              Coinbase transactions received with 100 or fewer confirmations.\n"
            "                \"orphan\"                Orphaned coinbase transactions received.\n"
            "    \"amount\": x.xxx,          (numeric) The amount in " + CURRENCY_UNIT + ". This is negative for the 'send' category, and is positive\n"
            "                                         for all other categories\n"
            "    \"vout\" : n,               (numeric) the vout value\n"
            "    \"fee\": x.xxx,             (numeric) The amount of the fee in " + CURRENCY_UNIT + ". This is negative and only available for the 'send' category of transactions.\n"
            "    \"confirmations\": n,       (numeric) The number of confirmations for the transaction.\n"
            "                                          When it's < 0, it means the transaction conflicted that many blocks ago.\n"
            "    \"blockhash\": \"hashvalue\",     (string) The block hash containing the transaction.\n"
            "    \"blockindex\": n,          (numeric) The index of the transaction in the block that includes it.\n"
            "    \"blocktime\": xxx,         (numeric) The block time in seconds since epoch (1 Jan 1970 GMT).\n"
            "    \"txid\": \"transactionid\",  (string) The transaction id.\n"
            "    \"time\": xxx,              (numeric) The transaction time in seconds since epoch (Jan 1 1970 GMT).\n"
            "    \"timereceived\": xxx,      (numeric) The time received in seconds since epoch (Jan 1 1970 GMT).\n"
            "    \"bip125-replaceable\": \"yes|no|unknown\",  (string) Whether this transaction could be replaced due to BIP125 (replace-by-fee);\n"
            "                                                   may be unknown for unconfirmed transactions not in the mempool\n"
            "    \"abandoned\": xxx,         (bool) 'true' if the transaction has been abandoned (inputs are respendable). Only available for the 'send' category of transactions.\n"
            "    \"comment\": \"...\",       (string) If a comment is associated with the transaction.\n"
            "    \"label\" : \"label\"       (string) A comment for the address/transaction, if any\n"
            "    \"to\": \"...\",            (string) If a comment to is associated with the transaction.\n"
            "  ],\n"
            "  \"removed\": [\n"
            "    <structure is the same as \"transactions\" above, only present if include_removed=true>\n"
            "    Note: transactions that were re-added in the active chain will appear as-is in this array, and may thus have a positive confirmation count.\n"
            "  ],\n"
            "  \"lastblock\": \"lastblockhash\"     (string) The hash of the block (target_confirmations-1) from the best block on the main chain. This is typically used to feed back into listsinceblock the next time you call it. So you would generally use a target_confirmations of say 6, so you will be continually re-notified of transactions until they've reached 6 confirmations plus any new ones\n"
            "}\n"
                },
                RPCExamples{
                    HelpExampleCli("listsinceblock", "")
            + HelpExampleCli("listsinceblock", "\"000000000000000bacf66f7497b7dc45ef753ee9a7d38571037cdb1a57f663ad\" 6")
            + HelpExampleRpc("listsinceblock", "\"000000000000000bacf66f7497b7dc45ef753ee9a7d38571037cdb1a57f663ad\", 6")
                },
            }.Check(request);

    // Make sure the results are valid at least up to the most recent block
    // the user could have gotten from another RPC command prior to now
    pwallet->BlockUntilSyncedToCurrentChain();

    auto locked_chain = pwallet->chain().lock();
    LOCK(pwallet->cs_wallet);

    // The way the 'height' is initialized is just a workaround for the gcc bug #47679 since version 4.6.0.
    Optional<int> height = MakeOptional(false, int()); // Height of the specified block or the common ancestor, if the block provided was in a deactivated chain.
    Optional<int> altheight; // Height of the specified block, even if it's in a deactivated chain.
    int target_confirms = 1;
    isminefilter filter = ISMINE_SPENDABLE;

    uint256 blockId;
    if (!request.params[0].isNull() && !request.params[0].get_str().empty()) {
        blockId = ParseHashV(request.params[0], "blockhash");
        height = locked_chain->findFork(blockId, &altheight);
        if (!height) {
            throw JSONRPCError(RPC_INVALID_ADDRESS_OR_KEY, "Block not found");
        }
    }

    if (!request.params[1].isNull()) {
        target_confirms = request.params[1].get_int();

        if (target_confirms < 1) {
            throw JSONRPCError(RPC_INVALID_PARAMETER, "Invalid parameter");
        }
    }

    if (ParseIncludeWatchonly(request.params[2], *pwallet)) {
        filter |= ISMINE_WATCH_ONLY;
    }

    bool include_removed = (request.params[3].isNull() || request.params[3].get_bool());

    const Optional<int> tip_height = locked_chain->getHeight();
    int depth = tip_height && height ? (1 + *tip_height - *height) : -1;

    UniValue transactions(UniValue::VARR);

    for (const std::pair<const uint256, CWalletTx>& pairWtx : pwallet->mapWallet) {
        CWalletTx tx = pairWtx.second;

        if (depth == -1 || tx.GetDepthInMainChain(*locked_chain) < depth) {
            ListTransactions(*locked_chain, pwallet, tx, 0, true, transactions, filter, nullptr /* filter_label */);
        }
    }

    // when a reorg'd block is requested, we also list any relevant transactions
    // in the blocks of the chain that was detached
    UniValue removed(UniValue::VARR);
    while (include_removed && altheight && *altheight > *height) {
        CBlock block;
        if (!pwallet->chain().findBlock(blockId, &block) || block.IsNull()) {
            throw JSONRPCError(RPC_INTERNAL_ERROR, "Can't read block from disk");
        }
        for (const CTransactionRef& tx : block.vtx) {
            auto it = pwallet->mapWallet.find(tx->GetHash());
            if (it != pwallet->mapWallet.end()) {
                // We want all transactions regardless of confirmation count to appear here,
                // even negative confirmation ones, hence the big negative.
                ListTransactions(*locked_chain, pwallet, it->second, -100000000, true, removed, filter, nullptr /* filter_label */);
            }
        }
        blockId = block.hashPrevBlock;
        --*altheight;
    }

    int last_height = tip_height ? *tip_height + 1 - target_confirms : -1;
    uint256 lastblock = last_height >= 0 ? locked_chain->getBlockHash(last_height) : uint256();

    UniValue ret(UniValue::VOBJ);
    ret.pushKV("transactions", transactions);
    if (include_removed) ret.pushKV("removed", removed);
    ret.pushKV("lastblock", lastblock.GetHex());

    return ret;
}

static UniValue gettransaction(const JSONRPCRequest& request)
{
    std::shared_ptr<CWallet> const wallet = GetWalletForJSONRPCRequest(request);
    CWallet* const pwallet = wallet.get();

    if (!EnsureWalletIsAvailable(pwallet, request.fHelp)) {
        return NullUniValue;
    }

            RPCHelpMan{"gettransaction",
                "\nGet detailed information about in-wallet transaction <txid>\n",
                {
                    {"txid", RPCArg::Type::STR, RPCArg::Optional::NO, "The transaction id"},
                    {"include_watchonly", RPCArg::Type::BOOL, /* default */ "true for watch-only wallets, otherwise false", "Whether to include watch-only addresses in balance calculation and details[]"},
<<<<<<< HEAD
                    {"assetlabel", RPCArg::Type::STR, RPCArg::Optional::OMITTED_NAMED_ARG, "Hex asset id or asset label for balance."},
=======
                    {"decode", RPCArg::Type::BOOL, /* default */ "false", "Whether to add a field with the decoded transaction"},
>>>>>>> 33f9750b
                },
                RPCResult{
            "{\n"
            "  \"amount\" : x.xxx,        (numeric) The transaction amount in " + CURRENCY_UNIT + "\n"
            "  \"fee\": x.xxx,            (numeric) The amount of the fee in " + CURRENCY_UNIT + ". This is negative and only available for the \n"
            "                              'send' category of transactions.\n"
            "  \"confirmations\" : n,     (numeric) The number of confirmations\n"
            "  \"blockhash\" : \"hash\",  (string) The block hash\n"
            "  \"blockindex\" : xx,       (numeric) The index of the transaction in the block that includes it\n"
            "  \"blocktime\" : ttt,       (numeric) The time in seconds since epoch (1 Jan 1970 GMT)\n"
            "  \"txid\" : \"transactionid\",   (string) The transaction id.\n"
            "  \"time\" : ttt,            (numeric) The transaction time in seconds since epoch (1 Jan 1970 GMT)\n"
            "  \"timereceived\" : ttt,    (numeric) The time received in seconds since epoch (1 Jan 1970 GMT)\n"
            "  \"bip125-replaceable\": \"yes|no|unknown\",  (string) Whether this transaction could be replaced due to BIP125 (replace-by-fee);\n"
            "                                                   may be unknown for unconfirmed transactions not in the mempool\n"
            "  \"details\" : [\n"
            "    {\n"
            "      \"address\" : \"address\",          (string) The bitcoin address involved in the transaction\n"
            "      \"category\" :                      (string) The transaction category.\n"
            "                   \"send\"                  Transactions sent.\n"
            "                   \"receive\"               Non-coinbase transactions received.\n"
            "                   \"generate\"              Coinbase transactions received with more than 100 confirmations.\n"
            "                   \"immature\"              Coinbase transactions received with 100 or fewer confirmations.\n"
            "                   \"orphan\"                Orphaned coinbase transactions received.\n"
            "      \"amount\" : x.xxx,                 (numeric) The amount in " + CURRENCY_UNIT + "\n"
            "      \"label\" : \"label\",              (string) A comment for the address/transaction, if any\n"
            "      \"vout\" : n,                       (numeric) the vout value\n"
            "      \"fee\": x.xxx,                     (numeric) The amount of the fee in " + CURRENCY_UNIT + ". This is negative and only available for the \n"
            "                                           'send' category of transactions.\n"
            "      \"abandoned\": xxx                  (bool) 'true' if the transaction has been abandoned (inputs are respendable). Only available for the \n"
            "                                           'send' category of transactions.\n"
            "    }\n"
            "    ,...\n"
            "  ],\n"
            "  \"hex\" : \"data\"         (string) Raw data for transaction\n"
            "  \"decoded\" : transaction         (json object) Optional, the decoded transaction\n"
            "}\n"
                },
                RPCExamples{
                    HelpExampleCli("gettransaction", "\"1075db55d416d3ca199f55b6084e2115b9345e16c5cf302fc80e9d5fbf5d48d\"")
            + HelpExampleCli("gettransaction", "\"1075db55d416d3ca199f55b6084e2115b9345e16c5cf302fc80e9d5fbf5d48d\" true")
            + HelpExampleCli("gettransaction", "\"1075db55d416d3ca199f55b6084e2115b9345e16c5cf302fc80e9d5fbf5d48d\" false true")
            + HelpExampleRpc("gettransaction", "\"1075db55d416d3ca199f55b6084e2115b9345e16c5cf302fc80e9d5fbf5d48d\"")
                },
            }.Check(request);

    // Make sure the results are valid at least up to the most recent block
    // the user could have gotten from another RPC command prior to now
    pwallet->BlockUntilSyncedToCurrentChain();

    auto locked_chain = pwallet->chain().lock();
    LOCK(pwallet->cs_wallet);

    uint256 hash(ParseHashV(request.params[0], "txid"));

    isminefilter filter = ISMINE_SPENDABLE;

    if (ParseIncludeWatchonly(request.params[1], *pwallet)) {
        filter |= ISMINE_WATCH_ONLY;
    }

<<<<<<< HEAD
    std::string asset = "";
    if (request.params[2].isStr() && !request.params[2].get_str().empty()) {
        asset = request.params[2].get_str();
    }
=======
    bool decode_tx = request.params[2].isNull() ? false : request.params[2].get_bool();
>>>>>>> 33f9750b

    UniValue entry(UniValue::VOBJ);
    auto it = pwallet->mapWallet.find(hash);
    if (it == pwallet->mapWallet.end()) {
        throw JSONRPCError(RPC_INVALID_ADDRESS_OR_KEY, "Invalid or non-wallet transaction id");
    }
    const CWalletTx& wtx = it->second;

    CAmountMap nCredit = wtx.GetCredit(*locked_chain, filter);
    CAmountMap nDebit = wtx.GetDebit(filter);
    CAmountMap nNet = nCredit - nDebit;
    assert(HasValidFee(*wtx.tx));
    CAmountMap nFee = wtx.IsFromMe(filter) ? CAmountMap() - GetFeeMap(*wtx.tx) : CAmountMap();
    if (!g_con_elementsmode) {
        CAmount total_out = 0;
        for (const auto& output : wtx.tx->vout) {
            total_out += output.nValue.GetAmount();
        }
        nFee = CAmountMap();
        nFee[::policyAsset] = wtx.IsFromMe(filter) ? total_out - nDebit[::policyAsset] : 0;
    }

    entry.pushKV("amount", AmountMapToUniv(nNet - nFee, asset));
    if (wtx.IsFromMe(filter))
        entry.pushKV("fee", AmountMapToUniv(nFee, ""));

    WalletTxToJSON(pwallet->chain(), *locked_chain, wtx, entry);

    UniValue details(UniValue::VARR);
    ListTransactions(*locked_chain, pwallet, wtx, 0, false, details, filter, nullptr /* filter_label */);
    entry.pushKV("details", details);

    std::string strHex = EncodeHexTx(*wtx.tx, pwallet->chain().rpcSerializationFlags());
    entry.pushKV("hex", strHex);

    if (decode_tx) {
        UniValue decoded(UniValue::VOBJ);
        TxToUniv(*wtx.tx, uint256(), decoded, false);
        entry.pushKV("decoded", decoded);
    }

    return entry;
}

static UniValue abandontransaction(const JSONRPCRequest& request)
{
    std::shared_ptr<CWallet> const wallet = GetWalletForJSONRPCRequest(request);
    CWallet* const pwallet = wallet.get();

    if (!EnsureWalletIsAvailable(pwallet, request.fHelp)) {
        return NullUniValue;
    }

            RPCHelpMan{"abandontransaction",
                "\nMark in-wallet transaction <txid> as abandoned\n"
                "This will mark this transaction and all its in-wallet descendants as abandoned which will allow\n"
                "for their inputs to be respent.  It can be used to replace \"stuck\" or evicted transactions.\n"
                "It only works on transactions which are not included in a block and are not currently in the mempool.\n"
                "It has no effect on transactions which are already abandoned.\n",
                {
                    {"txid", RPCArg::Type::STR_HEX, RPCArg::Optional::NO, "The transaction id"},
                },
                RPCResults{},
                RPCExamples{
                    HelpExampleCli("abandontransaction", "\"1075db55d416d3ca199f55b6084e2115b9345e16c5cf302fc80e9d5fbf5d48d\"")
            + HelpExampleRpc("abandontransaction", "\"1075db55d416d3ca199f55b6084e2115b9345e16c5cf302fc80e9d5fbf5d48d\"")
                },
            }.Check(request);

    // Make sure the results are valid at least up to the most recent block
    // the user could have gotten from another RPC command prior to now
    pwallet->BlockUntilSyncedToCurrentChain();

    auto locked_chain = pwallet->chain().lock();
    LOCK(pwallet->cs_wallet);

    uint256 hash(ParseHashV(request.params[0], "txid"));

    if (!pwallet->mapWallet.count(hash)) {
        throw JSONRPCError(RPC_INVALID_ADDRESS_OR_KEY, "Invalid or non-wallet transaction id");
    }
    if (!pwallet->AbandonTransaction(*locked_chain, hash)) {
        throw JSONRPCError(RPC_INVALID_ADDRESS_OR_KEY, "Transaction not eligible for abandonment");
    }

    return NullUniValue;
}


static UniValue backupwallet(const JSONRPCRequest& request)
{
    std::shared_ptr<CWallet> const wallet = GetWalletForJSONRPCRequest(request);
    CWallet* const pwallet = wallet.get();

    if (!EnsureWalletIsAvailable(pwallet, request.fHelp)) {
        return NullUniValue;
    }

            RPCHelpMan{"backupwallet",
                "\nSafely copies current wallet file to destination, which can be a directory or a path with filename.\n",
                {
                    {"destination", RPCArg::Type::STR, RPCArg::Optional::NO, "The destination directory or file"},
                },
                RPCResults{},
                RPCExamples{
                    HelpExampleCli("backupwallet", "\"backup.dat\"")
            + HelpExampleRpc("backupwallet", "\"backup.dat\"")
                },
            }.Check(request);

    // Make sure the results are valid at least up to the most recent block
    // the user could have gotten from another RPC command prior to now
    pwallet->BlockUntilSyncedToCurrentChain();

    auto locked_chain = pwallet->chain().lock();
    LOCK(pwallet->cs_wallet);

    std::string strDest = request.params[0].get_str();
    if (!pwallet->BackupWallet(strDest)) {
        throw JSONRPCError(RPC_WALLET_ERROR, "Error: Wallet backup failed!");
    }

    return NullUniValue;
}


static UniValue keypoolrefill(const JSONRPCRequest& request)
{
    std::shared_ptr<CWallet> const wallet = GetWalletForJSONRPCRequest(request);
    CWallet* const pwallet = wallet.get();

    if (!EnsureWalletIsAvailable(pwallet, request.fHelp)) {
        return NullUniValue;
    }

            RPCHelpMan{"keypoolrefill",
                "\nFills the keypool."+
                    HelpRequiringPassphrase(pwallet) + "\n",
                {
                    {"newsize", RPCArg::Type::NUM, /* default */ "100", "The new keypool size"},
                },
                RPCResults{},
                RPCExamples{
                    HelpExampleCli("keypoolrefill", "")
            + HelpExampleRpc("keypoolrefill", "")
                },
            }.Check(request);

    if (pwallet->IsWalletFlagSet(WALLET_FLAG_DISABLE_PRIVATE_KEYS)) {
        throw JSONRPCError(RPC_WALLET_ERROR, "Error: Private keys are disabled for this wallet");
    }

    auto locked_chain = pwallet->chain().lock();
    LOCK(pwallet->cs_wallet);

    // 0 is interpreted by TopUpKeyPool() as the default keypool size given by -keypool
    unsigned int kpSize = 0;
    if (!request.params[0].isNull()) {
        if (request.params[0].get_int() < 0)
            throw JSONRPCError(RPC_INVALID_PARAMETER, "Invalid parameter, expected valid size.");
        kpSize = (unsigned int)request.params[0].get_int();
    }

    EnsureWalletIsUnlocked(pwallet);
    pwallet->TopUpKeyPool(kpSize);

    if (pwallet->GetKeyPoolSize() < kpSize) {
        throw JSONRPCError(RPC_WALLET_ERROR, "Error refreshing keypool.");
    }

    return NullUniValue;
}


static UniValue walletpassphrase(const JSONRPCRequest& request)
{
    std::shared_ptr<CWallet> const wallet = GetWalletForJSONRPCRequest(request);
    CWallet* const pwallet = wallet.get();

    if (!EnsureWalletIsAvailable(pwallet, request.fHelp)) {
        return NullUniValue;
    }

            RPCHelpMan{"walletpassphrase",
                "\nStores the wallet decryption key in memory for 'timeout' seconds.\n"
                "This is needed prior to performing transactions related to private keys such as sending bitcoins\n"
            "\nNote:\n"
            "Issuing the walletpassphrase command while the wallet is already unlocked will set a new unlock\n"
            "time that overrides the old one.\n",
                {
                    {"passphrase", RPCArg::Type::STR, RPCArg::Optional::NO, "The wallet passphrase"},
                    {"timeout", RPCArg::Type::NUM, RPCArg::Optional::NO, "The time to keep the decryption key in seconds; capped at 100000000 (~3 years)."},
                },
                RPCResults{},
                RPCExamples{
            "\nUnlock the wallet for 60 seconds\n"
            + HelpExampleCli("walletpassphrase", "\"my pass phrase\" 60") +
            "\nLock the wallet again (before 60 seconds)\n"
            + HelpExampleCli("walletlock", "") +
            "\nAs a JSON-RPC call\n"
            + HelpExampleRpc("walletpassphrase", "\"my pass phrase\", 60")
                },
            }.Check(request);

    auto locked_chain = pwallet->chain().lock();
    LOCK(pwallet->cs_wallet);

    if (!pwallet->IsCrypted()) {
        throw JSONRPCError(RPC_WALLET_WRONG_ENC_STATE, "Error: running with an unencrypted wallet, but walletpassphrase was called.");
    }

    // Note that the walletpassphrase is stored in request.params[0] which is not mlock()ed
    SecureString strWalletPass;
    strWalletPass.reserve(100);
    // TODO: get rid of this .c_str() by implementing SecureString::operator=(std::string)
    // Alternately, find a way to make request.params[0] mlock()'d to begin with.
    strWalletPass = request.params[0].get_str().c_str();

    // Get the timeout
    int64_t nSleepTime = request.params[1].get_int64();
    // Timeout cannot be negative, otherwise it will relock immediately
    if (nSleepTime < 0) {
        throw JSONRPCError(RPC_INVALID_PARAMETER, "Timeout cannot be negative.");
    }
    // Clamp timeout
    constexpr int64_t MAX_SLEEP_TIME = 100000000; // larger values trigger a macos/libevent bug?
    if (nSleepTime > MAX_SLEEP_TIME) {
        nSleepTime = MAX_SLEEP_TIME;
    }

    if (strWalletPass.empty()) {
        throw JSONRPCError(RPC_INVALID_PARAMETER, "passphrase can not be empty");
    }

    if (!pwallet->Unlock(strWalletPass)) {
        throw JSONRPCError(RPC_WALLET_PASSPHRASE_INCORRECT, "Error: The wallet passphrase entered was incorrect.");
    }

    pwallet->TopUpKeyPool();

    pwallet->nRelockTime = GetTime() + nSleepTime;

    // Keep a weak pointer to the wallet so that it is possible to unload the
    // wallet before the following callback is called. If a valid shared pointer
    // is acquired in the callback then the wallet is still loaded.
    std::weak_ptr<CWallet> weak_wallet = wallet;
    pwallet->chain().rpcRunLater(strprintf("lockwallet(%s)", pwallet->GetName()), [weak_wallet] {
        if (auto shared_wallet = weak_wallet.lock()) {
            LOCK(shared_wallet->cs_wallet);
            shared_wallet->Lock();
            shared_wallet->nRelockTime = 0;
        }
    }, nSleepTime);

    return NullUniValue;
}


static UniValue walletpassphrasechange(const JSONRPCRequest& request)
{
    std::shared_ptr<CWallet> const wallet = GetWalletForJSONRPCRequest(request);
    CWallet* const pwallet = wallet.get();

    if (!EnsureWalletIsAvailable(pwallet, request.fHelp)) {
        return NullUniValue;
    }

            RPCHelpMan{"walletpassphrasechange",
                "\nChanges the wallet passphrase from 'oldpassphrase' to 'newpassphrase'.\n",
                {
                    {"oldpassphrase", RPCArg::Type::STR, RPCArg::Optional::NO, "The current passphrase"},
                    {"newpassphrase", RPCArg::Type::STR, RPCArg::Optional::NO, "The new passphrase"},
                },
                RPCResults{},
                RPCExamples{
                    HelpExampleCli("walletpassphrasechange", "\"old one\" \"new one\"")
            + HelpExampleRpc("walletpassphrasechange", "\"old one\", \"new one\"")
                },
            }.Check(request);

    auto locked_chain = pwallet->chain().lock();
    LOCK(pwallet->cs_wallet);

    if (!pwallet->IsCrypted()) {
        throw JSONRPCError(RPC_WALLET_WRONG_ENC_STATE, "Error: running with an unencrypted wallet, but walletpassphrasechange was called.");
    }

    // TODO: get rid of these .c_str() calls by implementing SecureString::operator=(std::string)
    // Alternately, find a way to make request.params[0] mlock()'d to begin with.
    SecureString strOldWalletPass;
    strOldWalletPass.reserve(100);
    strOldWalletPass = request.params[0].get_str().c_str();

    SecureString strNewWalletPass;
    strNewWalletPass.reserve(100);
    strNewWalletPass = request.params[1].get_str().c_str();

    if (strOldWalletPass.empty() || strNewWalletPass.empty()) {
        throw JSONRPCError(RPC_INVALID_PARAMETER, "passphrase can not be empty");
    }

    if (!pwallet->ChangeWalletPassphrase(strOldWalletPass, strNewWalletPass)) {
        throw JSONRPCError(RPC_WALLET_PASSPHRASE_INCORRECT, "Error: The wallet passphrase entered was incorrect.");
    }

    return NullUniValue;
}


static UniValue walletlock(const JSONRPCRequest& request)
{
    std::shared_ptr<CWallet> const wallet = GetWalletForJSONRPCRequest(request);
    CWallet* const pwallet = wallet.get();

    if (!EnsureWalletIsAvailable(pwallet, request.fHelp)) {
        return NullUniValue;
    }

            RPCHelpMan{"walletlock",
                "\nRemoves the wallet encryption key from memory, locking the wallet.\n"
                "After calling this method, you will need to call walletpassphrase again\n"
                "before being able to call any methods which require the wallet to be unlocked.\n",
                {},
                RPCResults{},
                RPCExamples{
            "\nSet the passphrase for 2 minutes to perform a transaction\n"
            + HelpExampleCli("walletpassphrase", "\"my pass phrase\" 120") +
            "\nPerform a send (requires passphrase set)\n"
            + HelpExampleCli("sendtoaddress", "\"1M72Sfpbz1BPpXFHz9m3CdqATR44Jvaydd\" 1.0") +
            "\nClear the passphrase since we are done before 2 minutes is up\n"
            + HelpExampleCli("walletlock", "") +
            "\nAs a JSON-RPC call\n"
            + HelpExampleRpc("walletlock", "")
                },
            }.Check(request);

    auto locked_chain = pwallet->chain().lock();
    LOCK(pwallet->cs_wallet);

    if (!pwallet->IsCrypted()) {
        throw JSONRPCError(RPC_WALLET_WRONG_ENC_STATE, "Error: running with an unencrypted wallet, but walletlock was called.");
    }

    pwallet->Lock();
    pwallet->nRelockTime = 0;

    return NullUniValue;
}


static UniValue encryptwallet(const JSONRPCRequest& request)
{
    std::shared_ptr<CWallet> const wallet = GetWalletForJSONRPCRequest(request);
    CWallet* const pwallet = wallet.get();

    if (!EnsureWalletIsAvailable(pwallet, request.fHelp)) {
        return NullUniValue;
    }

            RPCHelpMan{"encryptwallet",
                "\nEncrypts the wallet with 'passphrase'. This is for first time encryption.\n"
                "After this, any calls that interact with private keys such as sending or signing \n"
                "will require the passphrase to be set prior the making these calls.\n"
                "Use the walletpassphrase call for this, and then walletlock call.\n"
                "If the wallet is already encrypted, use the walletpassphrasechange call.\n",
                {
                    {"passphrase", RPCArg::Type::STR, RPCArg::Optional::NO, "The pass phrase to encrypt the wallet with. It must be at least 1 character, but should be long."},
                },
                RPCResults{},
                RPCExamples{
            "\nEncrypt your wallet\n"
            + HelpExampleCli("encryptwallet", "\"my pass phrase\"") +
            "\nNow set the passphrase to use the wallet, such as for signing or sending bitcoin\n"
            + HelpExampleCli("walletpassphrase", "\"my pass phrase\"") +
            "\nNow we can do something like sign\n"
            + HelpExampleCli("signmessage", "\"address\" \"test message\"") +
            "\nNow lock the wallet again by removing the passphrase\n"
            + HelpExampleCli("walletlock", "") +
            "\nAs a JSON-RPC call\n"
            + HelpExampleRpc("encryptwallet", "\"my pass phrase\"")
                },
            }.Check(request);

    auto locked_chain = pwallet->chain().lock();
    LOCK(pwallet->cs_wallet);

    if (pwallet->IsWalletFlagSet(WALLET_FLAG_DISABLE_PRIVATE_KEYS)) {
        throw JSONRPCError(RPC_WALLET_ENCRYPTION_FAILED, "Error: wallet does not contain private keys, nothing to encrypt.");
    }

    if (pwallet->IsCrypted()) {
        throw JSONRPCError(RPC_WALLET_WRONG_ENC_STATE, "Error: running with an encrypted wallet, but encryptwallet was called.");
    }

    // TODO: get rid of this .c_str() by implementing SecureString::operator=(std::string)
    // Alternately, find a way to make request.params[0] mlock()'d to begin with.
    SecureString strWalletPass;
    strWalletPass.reserve(100);
    strWalletPass = request.params[0].get_str().c_str();

    if (strWalletPass.empty()) {
        throw JSONRPCError(RPC_INVALID_PARAMETER, "passphrase can not be empty");
    }

    if (!pwallet->EncryptWallet(strWalletPass)) {
        throw JSONRPCError(RPC_WALLET_ENCRYPTION_FAILED, "Error: Failed to encrypt the wallet.");
    }

    return "wallet encrypted; The keypool has been flushed and a new HD seed was generated (if you are using HD). You need to make a new backup.";
}

static UniValue lockunspent(const JSONRPCRequest& request)
{
    std::shared_ptr<CWallet> const wallet = GetWalletForJSONRPCRequest(request);
    CWallet* const pwallet = wallet.get();

    if (!EnsureWalletIsAvailable(pwallet, request.fHelp)) {
        return NullUniValue;
    }

            RPCHelpMan{"lockunspent",
                "\nUpdates list of temporarily unspendable outputs.\n"
                "Temporarily lock (unlock=false) or unlock (unlock=true) specified transaction outputs.\n"
                "If no transaction outputs are specified when unlocking then all current locked transaction outputs are unlocked.\n"
                "A locked transaction output will not be chosen by automatic coin selection, when spending bitcoins.\n"
                "Locks are stored in memory only. Nodes start with zero locked outputs, and the locked output list\n"
                "is always cleared (by virtue of process exit) when a node stops or fails.\n"
                "Also see the listunspent call\n",
                {
                    {"unlock", RPCArg::Type::BOOL, RPCArg::Optional::NO, "Whether to unlock (true) or lock (false) the specified transactions"},
                    {"transactions", RPCArg::Type::ARR, /* default */ "empty array", "A json array of objects. Each object the txid (string) vout (numeric).",
                        {
                            {"", RPCArg::Type::OBJ, RPCArg::Optional::OMITTED, "",
                                {
                                    {"txid", RPCArg::Type::STR_HEX, RPCArg::Optional::NO, "The transaction id"},
                                    {"vout", RPCArg::Type::NUM, RPCArg::Optional::NO, "The output number"},
                                },
                            },
                        },
                    },
                },
                RPCResult{
            "true|false    (boolean) Whether the command was successful or not\n"
                },
                RPCExamples{
            "\nList the unspent transactions\n"
            + HelpExampleCli("listunspent", "") +
            "\nLock an unspent transaction\n"
            + HelpExampleCli("lockunspent", "false \"[{\\\"txid\\\":\\\"a08e6907dbbd3d809776dbfc5d82e371b764ed838b5655e72f463568df1aadf0\\\",\\\"vout\\\":1}]\"") +
            "\nList the locked transactions\n"
            + HelpExampleCli("listlockunspent", "") +
            "\nUnlock the transaction again\n"
            + HelpExampleCli("lockunspent", "true \"[{\\\"txid\\\":\\\"a08e6907dbbd3d809776dbfc5d82e371b764ed838b5655e72f463568df1aadf0\\\",\\\"vout\\\":1}]\"") +
            "\nAs a JSON-RPC call\n"
            + HelpExampleRpc("lockunspent", "false, \"[{\\\"txid\\\":\\\"a08e6907dbbd3d809776dbfc5d82e371b764ed838b5655e72f463568df1aadf0\\\",\\\"vout\\\":1}]\"")
                },
            }.Check(request);

    // Make sure the results are valid at least up to the most recent block
    // the user could have gotten from another RPC command prior to now
    pwallet->BlockUntilSyncedToCurrentChain();

    auto locked_chain = pwallet->chain().lock();
    LOCK(pwallet->cs_wallet);

    RPCTypeCheckArgument(request.params[0], UniValue::VBOOL);

    bool fUnlock = request.params[0].get_bool();

    if (request.params[1].isNull()) {
        if (fUnlock)
            pwallet->UnlockAllCoins();
        return true;
    }

    RPCTypeCheckArgument(request.params[1], UniValue::VARR);

    const UniValue& output_params = request.params[1];

    // Create and validate the COutPoints first.

    std::vector<COutPoint> outputs;
    outputs.reserve(output_params.size());

    for (unsigned int idx = 0; idx < output_params.size(); idx++) {
        const UniValue& o = output_params[idx].get_obj();

        RPCTypeCheckObj(o,
            {
                {"txid", UniValueType(UniValue::VSTR)},
                {"vout", UniValueType(UniValue::VNUM)},
            });

        const uint256 txid(ParseHashO(o, "txid"));
        const int nOutput = find_value(o, "vout").get_int();
        if (nOutput < 0) {
            throw JSONRPCError(RPC_INVALID_PARAMETER, "Invalid parameter, vout must be positive");
        }

        const COutPoint outpt(txid, nOutput);

        const auto it = pwallet->mapWallet.find(outpt.hash);
        if (it == pwallet->mapWallet.end()) {
            throw JSONRPCError(RPC_INVALID_PARAMETER, "Invalid parameter, unknown transaction");
        }

        const CWalletTx& trans = it->second;

        if (outpt.n >= trans.tx->vout.size()) {
            throw JSONRPCError(RPC_INVALID_PARAMETER, "Invalid parameter, vout index out of bounds");
        }

        if (pwallet->IsSpent(*locked_chain, outpt.hash, outpt.n)) {
            throw JSONRPCError(RPC_INVALID_PARAMETER, "Invalid parameter, expected unspent output");
        }

        const bool is_locked = pwallet->IsLockedCoin(outpt.hash, outpt.n);

        if (fUnlock && !is_locked) {
            throw JSONRPCError(RPC_INVALID_PARAMETER, "Invalid parameter, expected locked output");
        }

        if (!fUnlock && is_locked) {
            throw JSONRPCError(RPC_INVALID_PARAMETER, "Invalid parameter, output already locked");
        }

        outputs.push_back(outpt);
    }

    // Atomically set (un)locked status for the outputs.
    for (const COutPoint& outpt : outputs) {
        if (fUnlock) pwallet->UnlockCoin(outpt);
        else pwallet->LockCoin(outpt);
    }

    return true;
}

static UniValue listlockunspent(const JSONRPCRequest& request)
{
    std::shared_ptr<CWallet> const wallet = GetWalletForJSONRPCRequest(request);
    CWallet* const pwallet = wallet.get();

    if (!EnsureWalletIsAvailable(pwallet, request.fHelp)) {
        return NullUniValue;
    }

            RPCHelpMan{"listlockunspent",
                "\nReturns list of temporarily unspendable outputs.\n"
                "See the lockunspent call to lock and unlock transactions for spending.\n",
                {},
                RPCResult{
            "[\n"
            "  {\n"
            "    \"txid\" : \"transactionid\",     (string) The transaction id locked\n"
            "    \"vout\" : n                      (numeric) The vout value\n"
            "  }\n"
            "  ,...\n"
            "]\n"
                },
                RPCExamples{
            "\nList the unspent transactions\n"
            + HelpExampleCli("listunspent", "") +
            "\nLock an unspent transaction\n"
            + HelpExampleCli("lockunspent", "false \"[{\\\"txid\\\":\\\"a08e6907dbbd3d809776dbfc5d82e371b764ed838b5655e72f463568df1aadf0\\\",\\\"vout\\\":1}]\"") +
            "\nList the locked transactions\n"
            + HelpExampleCli("listlockunspent", "") +
            "\nUnlock the transaction again\n"
            + HelpExampleCli("lockunspent", "true \"[{\\\"txid\\\":\\\"a08e6907dbbd3d809776dbfc5d82e371b764ed838b5655e72f463568df1aadf0\\\",\\\"vout\\\":1}]\"") +
            "\nAs a JSON-RPC call\n"
            + HelpExampleRpc("listlockunspent", "")
                },
            }.Check(request);

    auto locked_chain = pwallet->chain().lock();
    LOCK(pwallet->cs_wallet);

    std::vector<COutPoint> vOutpts;
    pwallet->ListLockedCoins(vOutpts);

    UniValue ret(UniValue::VARR);

    for (const COutPoint& outpt : vOutpts) {
        UniValue o(UniValue::VOBJ);

        o.pushKV("txid", outpt.hash.GetHex());
        o.pushKV("vout", (int)outpt.n);
        ret.push_back(o);
    }

    return ret;
}

static UniValue settxfee(const JSONRPCRequest& request)
{
    std::shared_ptr<CWallet> const wallet = GetWalletForJSONRPCRequest(request);
    CWallet* const pwallet = wallet.get();

    if (!EnsureWalletIsAvailable(pwallet, request.fHelp)) {
        return NullUniValue;
    }

            RPCHelpMan{"settxfee",
                "\nSet the transaction fee per kB for this wallet. Overrides the global -paytxfee command line parameter.\n",
                {
                    {"amount", RPCArg::Type::AMOUNT, RPCArg::Optional::NO, "The transaction fee in " + CURRENCY_UNIT + "/kB"},
                },
                RPCResult{
            "true|false        (boolean) Returns true if successful\n"
                },
                RPCExamples{
                    HelpExampleCli("settxfee", "0.00001")
            + HelpExampleRpc("settxfee", "0.00001")
                },
            }.Check(request);

    auto locked_chain = pwallet->chain().lock();
    LOCK(pwallet->cs_wallet);

    CAmount nAmount = AmountFromValue(request.params[0]);
    CFeeRate tx_fee_rate(nAmount, 1000);
    if (tx_fee_rate == 0) {
        // automatic selection
    } else if (tx_fee_rate < pwallet->chain().relayMinFee()) {
        throw JSONRPCError(RPC_INVALID_PARAMETER, strprintf("txfee cannot be less than min relay tx fee (%s)", pwallet->chain().relayMinFee().ToString()));
    } else if (tx_fee_rate < pwallet->m_min_fee) {
        throw JSONRPCError(RPC_INVALID_PARAMETER, strprintf("txfee cannot be less than wallet min fee (%s)", pwallet->m_min_fee.ToString()));
    }

    pwallet->m_pay_tx_fee = tx_fee_rate;
    return true;
}

static UniValue getbalances(const JSONRPCRequest& request)
{
    std::shared_ptr<CWallet> const rpc_wallet = GetWalletForJSONRPCRequest(request);
    if (!EnsureWalletIsAvailable(rpc_wallet.get(), request.fHelp)) {
        return NullUniValue;
    }
    CWallet& wallet = *rpc_wallet;

    RPCHelpMan{
        "getbalances",
        "Returns an object with all balances in " + CURRENCY_UNIT + ".\n",
        {},
        RPCResult{
            "{\n"
            "    \"mine\": {                        (object) balances from outputs that the wallet can sign\n"
            "      \"trusted\": xxx                 (numeric) trusted balance (outputs created by the wallet or confirmed outputs)\n"
            "      \"untrusted_pending\": xxx       (numeric) untrusted pending balance (outputs created by others that are in the mempool)\n"
            "      \"immature\": xxx                (numeric) balance from immature coinbase outputs\n"
            "      \"used\": xxx                    (numeric) (only present if avoid_reuse is set) balance from coins sent to addresses that were previously spent from (potentially privacy violating)\n"
            "    },\n"
            "    \"watchonly\": {                   (object) watchonly balances (not present if wallet does not watch anything)\n"
            "      \"trusted\": xxx                 (numeric) trusted balance (outputs created by the wallet or confirmed outputs)\n"
            "      \"untrusted_pending\": xxx       (numeric) untrusted pending balance (outputs created by others that are in the mempool)\n"
            "      \"immature\": xxx                (numeric) balance from immature coinbase outputs\n"
            "    },\n"
            "}\n"},
        RPCExamples{
            HelpExampleCli("getbalances", "") +
            HelpExampleRpc("getbalances", "")},
    }.Check(request);

    // Make sure the results are valid at least up to the most recent block
    // the user could have gotten from another RPC command prior to now
    wallet.BlockUntilSyncedToCurrentChain();

    auto locked_chain = wallet.chain().lock();
    LOCK(wallet.cs_wallet);

    UniValue obj(UniValue::VOBJ);

    const auto bal = wallet.GetBalance();
    UniValue balances{UniValue::VOBJ};
    {
        UniValue balances_mine{UniValue::VOBJ};
        balances_mine.pushKV("trusted", AmountMapToUniv(bal.m_mine_trusted, ""));
        balances_mine.pushKV("untrusted_pending", AmountMapToUniv(bal.m_mine_untrusted_pending, ""));
        balances_mine.pushKV("immature", AmountMapToUniv(bal.m_mine_immature, ""));
        if (wallet.IsWalletFlagSet(WALLET_FLAG_AVOID_REUSE)) {
            // If the AVOID_REUSE flag is set, bal has been set to just the un-reused address balance. Get
            // the total balance, and then subtract bal to get the reused address balance.
            const auto full_bal = wallet.GetBalance(0, false);
            balances_mine.pushKV("used", AmountMapToUniv(full_bal.m_mine_trusted + full_bal.m_mine_untrusted_pending - bal.m_mine_trusted - bal.m_mine_untrusted_pending, ""));
        }
        balances.pushKV("mine", balances_mine);
    }
    if (wallet.HaveWatchOnly()) {
        UniValue balances_watchonly{UniValue::VOBJ};
        balances_watchonly.pushKV("trusted", AmountMapToUniv(bal.m_watchonly_trusted, ""));
        balances_watchonly.pushKV("untrusted_pending", AmountMapToUniv(bal.m_watchonly_untrusted_pending, ""));
        balances_watchonly.pushKV("immature", AmountMapToUniv(bal.m_watchonly_immature, ""));
        balances.pushKV("watchonly", balances_watchonly);
    }
    return balances;
}

static UniValue getwalletinfo(const JSONRPCRequest& request)
{
    std::shared_ptr<CWallet> const wallet = GetWalletForJSONRPCRequest(request);
    CWallet* const pwallet = wallet.get();

    if (!EnsureWalletIsAvailable(pwallet, request.fHelp)) {
        return NullUniValue;
    }

    RPCHelpMan{"getwalletinfo",
                "Returns an object containing various wallet state info.\n",
                {},
                RPCResult{
            "{\n"
            "  \"walletname\": xxxxx,               (string) the wallet name\n"
            "  \"walletversion\": xxxxx,            (numeric) the wallet version\n"
            "  \"balance\": xxxxxxx,                (numeric) DEPRECATED. Identical to getbalances().mine.trusted\n"
            "  \"unconfirmed_balance\": xxx,        (numeric) DEPRECATED. Identical to getbalances().mine.untrusted_pending\n"
            "  \"immature_balance\": xxxxxx,        (numeric) DEPRECATED. Identical to getbalances().mine.immature\n"
            "  \"txcount\": xxxxxxx,                (numeric) the total number of transactions in the wallet\n"
            "  \"keypoololdest\": xxxxxx,           (numeric) the timestamp (seconds since Unix epoch) of the oldest pre-generated key in the key pool\n"
            "  \"keypoolsize\": xxxx,               (numeric) how many new keys are pre-generated (only counts external keys)\n"
            "  \"keypoolsize_hd_internal\": xxxx,   (numeric) how many new keys are pre-generated for internal use (used for change outputs, only appears if the wallet is using this feature, otherwise external keys are used)\n"
            "  \"unlocked_until\": ttt,             (numeric) the timestamp in seconds since epoch (midnight Jan 1 1970 GMT) that the wallet is unlocked for transfers, or 0 if the wallet is locked\n"
            "  \"paytxfee\": x.xxxx,                (numeric) the transaction fee configuration, set in " + CURRENCY_UNIT + "/kB\n"
            "  \"hdseedid\": \"<hash160>\"            (string, optional) the Hash160 of the HD seed (only present when HD is enabled)\n"
            "  \"private_keys_enabled\": true|false (boolean) false if privatekeys are disabled for this wallet (enforced watch-only wallet)\n"
            "  \"avoid_reuse\": true|false          (boolean) whether this wallet tracks clean/dirty coins in terms of reuse\n"
            "  \"scanning\":                        (json object) current scanning details, or false if no scan is in progress\n"
            "    {\n"
            "      \"duration\" : xxxx              (numeric) elapsed seconds since scan start\n"
            "      \"progress\" : x.xxxx,           (numeric) scanning progress percentage [0.0, 1.0]\n"
            "    }\n"
            "}\n"
                },
                RPCExamples{
                    HelpExampleCli("getwalletinfo", "")
            + HelpExampleRpc("getwalletinfo", "")
                },
    }.Check(request);

    // Make sure the results are valid at least up to the most recent block
    // the user could have gotten from another RPC command prior to now
    pwallet->BlockUntilSyncedToCurrentChain();

    auto locked_chain = pwallet->chain().lock();
    LOCK(pwallet->cs_wallet);

    UniValue obj(UniValue::VOBJ);

    size_t kpExternalSize = pwallet->KeypoolCountExternalKeys();
    const auto bal = pwallet->GetBalance();
    obj.pushKV("walletname", pwallet->GetName());
    obj.pushKV("walletversion", pwallet->GetVersion());
    obj.pushKV("balance", AmountMapToUniv(bal.m_mine_trusted, ""));
    obj.pushKV("unconfirmed_balance", AmountMapToUniv(bal.m_mine_untrusted_pending, ""));
    obj.pushKV("immature_balance", AmountMapToUniv(bal.m_mine_immature,  ""));
    obj.pushKV("txcount",       (int)pwallet->mapWallet.size());
    obj.pushKV("keypoololdest", pwallet->GetOldestKeyPoolTime());
    obj.pushKV("keypoolsize", (int64_t)kpExternalSize);
    CKeyID seed_id = pwallet->GetHDChain().seed_id;
    if (pwallet->CanSupportFeature(FEATURE_HD_SPLIT)) {
        obj.pushKV("keypoolsize_hd_internal",   (int64_t)(pwallet->GetKeyPoolSize() - kpExternalSize));
    }
    if (pwallet->IsCrypted()) {
        obj.pushKV("unlocked_until", pwallet->nRelockTime);
    }
    obj.pushKV("paytxfee", ValueFromAmount(pwallet->m_pay_tx_fee.GetFeePerK()));
    if (!seed_id.IsNull()) {
        obj.pushKV("hdseedid", seed_id.GetHex());
    }
    obj.pushKV("private_keys_enabled", !pwallet->IsWalletFlagSet(WALLET_FLAG_DISABLE_PRIVATE_KEYS));
    obj.pushKV("avoid_reuse", pwallet->IsWalletFlagSet(WALLET_FLAG_AVOID_REUSE));
    if (pwallet->IsScanning()) {
        UniValue scanning(UniValue::VOBJ);
        scanning.pushKV("duration", pwallet->ScanningDuration() / 1000);
        scanning.pushKV("progress", pwallet->ScanningProgress());
        obj.pushKV("scanning", scanning);
    } else {
        obj.pushKV("scanning", false);
    }
    return obj;
}

static UniValue listwalletdir(const JSONRPCRequest& request)
{
            RPCHelpMan{"listwalletdir",
                "Returns a list of wallets in the wallet directory.\n",
                {},
                RPCResult{
            "{\n"
            "  \"wallets\" : [                (json array of objects)\n"
            "    {\n"
            "      \"name\" : \"name\"          (string) The wallet name\n"
            "    }\n"
            "    ,...\n"
            "  ]\n"
            "}\n"
                },
                RPCExamples{
                    HelpExampleCli("listwalletdir", "")
            + HelpExampleRpc("listwalletdir", "")
                },
            }.Check(request);

    UniValue wallets(UniValue::VARR);
    for (const auto& path : ListWalletDir()) {
        UniValue wallet(UniValue::VOBJ);
        wallet.pushKV("name", path.string());
        wallets.push_back(wallet);
    }

    UniValue result(UniValue::VOBJ);
    result.pushKV("wallets", wallets);
    return result;
}

static UniValue listwallets(const JSONRPCRequest& request)
{
            RPCHelpMan{"listwallets",
                "Returns a list of currently loaded wallets.\n"
                "For full information on the wallet, use \"getwalletinfo\"\n",
                {},
                RPCResult{
            "[                         (json array of strings)\n"
            "  \"walletname\"            (string) the wallet name\n"
            "   ...\n"
            "]\n"
                },
                RPCExamples{
                    HelpExampleCli("listwallets", "")
            + HelpExampleRpc("listwallets", "")
                },
            }.Check(request);

    UniValue obj(UniValue::VARR);

    for (const std::shared_ptr<CWallet>& wallet : GetWallets()) {
        if (!EnsureWalletIsAvailable(wallet.get(), request.fHelp)) {
            return NullUniValue;
        }

        LOCK(wallet->cs_wallet);

        obj.push_back(wallet->GetName());
    }

    return obj;
}

static UniValue loadwallet(const JSONRPCRequest& request)
{
            RPCHelpMan{"loadwallet",
                "\nLoads a wallet from a wallet file or directory."
                "\nNote that all wallet command-line options used when starting the daemon will be"
                "\napplied to the new wallet (eg -zapwallettxes, upgradewallet, rescan, etc).\n",
                {
                    {"filename", RPCArg::Type::STR, RPCArg::Optional::NO, "The wallet directory or .dat file."},
                },
                RPCResult{
            "{\n"
            "  \"name\" :    <wallet_name>,        (string) The wallet name if loaded successfully.\n"
            "  \"warning\" : <warning>,            (string) Warning message if wallet was not loaded cleanly.\n"
            "}\n"
                },
                RPCExamples{
                    HelpExampleCli("loadwallet", "\"test.dat\"")
            + HelpExampleRpc("loadwallet", "\"test.dat\"")
                },
            }.Check(request);

    WalletLocation location(request.params[0].get_str());

    if (!location.Exists()) {
        throw JSONRPCError(RPC_WALLET_NOT_FOUND, "Wallet " + location.GetName() + " not found.");
    } else if (fs::is_directory(location.GetPath())) {
        // The given filename is a directory. Check that there's a wallet.dat file.
        fs::path wallet_dat_file = location.GetPath() / "wallet.dat";
        if (fs::symlink_status(wallet_dat_file).type() == fs::file_not_found) {
            throw JSONRPCError(RPC_WALLET_NOT_FOUND, "Directory " + location.GetName() + " does not contain a wallet.dat file.");
        }
    }

    std::string error, warning;
    std::shared_ptr<CWallet> const wallet = LoadWallet(*g_rpc_interfaces->chain, location, error, warning);
    if (!wallet) throw JSONRPCError(RPC_WALLET_ERROR, error);

    UniValue obj(UniValue::VOBJ);
    obj.pushKV("name", wallet->GetName());
    obj.pushKV("warning", warning);

    return obj;
}

static UniValue setwalletflag(const JSONRPCRequest& request)
{
    std::shared_ptr<CWallet> const wallet = GetWalletForJSONRPCRequest(request);
    CWallet* const pwallet = wallet.get();

    if (!EnsureWalletIsAvailable(pwallet, request.fHelp)) {
        return NullUniValue;
    }

            std::string flags = "";
            for (auto& it : WALLET_FLAG_MAP)
                if (it.second & MUTABLE_WALLET_FLAGS)
                    flags += (flags == "" ? "" : ", ") + it.first;
            RPCHelpMan{"setwalletflag",
                "\nChange the state of the given wallet flag for a wallet.\n",
                {
                    {"flag", RPCArg::Type::STR, RPCArg::Optional::NO, "The name of the flag to change. Current available flags: " + flags},
                    {"value", RPCArg::Type::BOOL, /* default */ "true", "The new state."},
                },
                RPCResult{
            "{\n"
            "    \"flag_name\": string   (string) The name of the flag that was modified\n"
            "    \"flag_state\": bool    (bool) The new state of the flag\n"
            "    \"warnings\": string    (string) Any warnings associated with the change\n"
            "}\n"
                },
                RPCExamples{
                    HelpExampleCli("setwalletflag", "avoid_reuse")
                  + HelpExampleRpc("setwalletflag", "\"avoid_reuse\"")
                },
            }.Check(request);

    std::string flag_str = request.params[0].get_str();
    bool value = request.params[1].isNull() || request.params[1].get_bool();

    if (!WALLET_FLAG_MAP.count(flag_str)) {
        throw JSONRPCError(RPC_INVALID_PARAMETER, strprintf("Unknown wallet flag: %s", flag_str));
    }

    auto flag = WALLET_FLAG_MAP.at(flag_str);

    if (!(flag & MUTABLE_WALLET_FLAGS)) {
        throw JSONRPCError(RPC_INVALID_PARAMETER, strprintf("Wallet flag is immutable: %s", flag_str));
    }

    UniValue res(UniValue::VOBJ);

    if (pwallet->IsWalletFlagSet(flag) == value) {
        throw JSONRPCError(RPC_INVALID_PARAMETER, strprintf("Wallet flag is already set to %s: %s", value ? "true" : "false", flag_str));
    }

    res.pushKV("flag_name", flag_str);
    res.pushKV("flag_state", value);

    if (value) {
        pwallet->SetWalletFlag(flag);
    } else {
        pwallet->UnsetWalletFlag(flag);
    }

    if (flag && value && WALLET_FLAG_CAVEATS.count(flag)) {
        res.pushKV("warnings", WALLET_FLAG_CAVEATS.at(flag));
    }

    return res;
}

static UniValue createwallet(const JSONRPCRequest& request)
{
    RPCHelpMan{
        "createwallet",
        "\nCreates and loads a new wallet.\n",
        {
            {"wallet_name", RPCArg::Type::STR, RPCArg::Optional::NO, "The name for the new wallet. If this is a path, the wallet will be created at the path location."},
            {"disable_private_keys", RPCArg::Type::BOOL, /* default */ "false", "Disable the possibility of private keys (only watchonlys are possible in this mode)."},
            {"blank", RPCArg::Type::BOOL, /* default */ "false", "Create a blank wallet. A blank wallet has no keys or HD seed. One can be set using sethdseed."},
            {"passphrase", RPCArg::Type::STR, RPCArg::Optional::OMITTED, "Encrypt the wallet with this passphrase."},
            {"avoid_reuse", RPCArg::Type::BOOL, /* default */ "false", "Keep track of coin reuse, and treat dirty and clean coins differently with privacy considerations in mind."},
        },
        RPCResult{
            "{\n"
            "  \"name\" :    <wallet_name>,        (string) The wallet name if created successfully. If the wallet was created using a full path, the wallet_name will be the full path.\n"
            "  \"warning\" : <warning>,            (string) Warning message if wallet was not loaded cleanly.\n"
            "}\n"
        },
        RPCExamples{
            HelpExampleCli("createwallet", "\"testwallet\"")
            + HelpExampleRpc("createwallet", "\"testwallet\"")
        },
    }.Check(request);

    uint64_t flags = 0;
    if (!request.params[1].isNull() && request.params[1].get_bool()) {
        flags |= WALLET_FLAG_DISABLE_PRIVATE_KEYS;
    }

    if (!request.params[2].isNull() && request.params[2].get_bool()) {
        flags |= WALLET_FLAG_BLANK_WALLET;
    }
    SecureString passphrase;
    passphrase.reserve(100);
    std::string warning;
    if (!request.params[3].isNull()) {
        passphrase = request.params[3].get_str().c_str();
        if (passphrase.empty()) {
            // Empty string means unencrypted
            warning = "Empty string given as passphrase, wallet will not be encrypted.";
        }
    }

    if (!request.params[4].isNull() && request.params[4].get_bool()) {
        flags |= WALLET_FLAG_AVOID_REUSE;
    }

    std::string error;
    std::string create_warning;
    std::shared_ptr<CWallet> wallet;
    WalletCreationStatus status = CreateWallet(*g_rpc_interfaces->chain, passphrase, flags, request.params[0].get_str(), error, create_warning, wallet);
    switch (status) {
        case WalletCreationStatus::CREATION_FAILED:
            throw JSONRPCError(RPC_WALLET_ERROR, error);
        case WalletCreationStatus::ENCRYPTION_FAILED:
            throw JSONRPCError(RPC_WALLET_ENCRYPTION_FAILED, error);
        case WalletCreationStatus::SUCCESS:
            break;
        // no default case, so the compiler can warn about missing cases
    }

    if (warning.empty()) {
        warning = create_warning;
    } else if (!warning.empty() && !create_warning.empty()){
        warning += "; " + create_warning;
    }

    UniValue obj(UniValue::VOBJ);
    obj.pushKV("name", wallet->GetName());
    obj.pushKV("warning", warning);

    return obj;
}

static UniValue unloadwallet(const JSONRPCRequest& request)
{
            RPCHelpMan{"unloadwallet",
                "Unloads the wallet referenced by the request endpoint otherwise unloads the wallet specified in the argument.\n"
                "Specifying the wallet name on a wallet endpoint is invalid.",
                {
                    {"wallet_name", RPCArg::Type::STR, /* default */ "the wallet name from the RPC request", "The name of the wallet to unload."},
                },
                RPCResults{},
                RPCExamples{
                    HelpExampleCli("unloadwallet", "wallet_name")
            + HelpExampleRpc("unloadwallet", "wallet_name")
                },
            }.Check(request);

    std::string wallet_name;
    if (GetWalletNameFromJSONRPCRequest(request, wallet_name)) {
        if (!request.params[0].isNull()) {
            throw JSONRPCError(RPC_INVALID_PARAMETER, "Cannot unload the requested wallet");
        }
    } else {
        wallet_name = request.params[0].get_str();
    }

    std::shared_ptr<CWallet> wallet = GetWallet(wallet_name);
    if (!wallet) {
        throw JSONRPCError(RPC_WALLET_NOT_FOUND, "Requested wallet does not exist or is not loaded");
    }

    // Release the "main" shared pointer and prevent further notifications.
    // Note that any attempt to load the same wallet would fail until the wallet
    // is destroyed (see CheckUniqueFileid).
    if (!RemoveWallet(wallet)) {
        throw JSONRPCError(RPC_MISC_ERROR, "Requested wallet already unloaded");
    }

    UnloadWallet(std::move(wallet));

    return NullUniValue;
}

static UniValue listunspent(const JSONRPCRequest& request)
{
    std::shared_ptr<CWallet> const wallet = GetWalletForJSONRPCRequest(request);
    CWallet* const pwallet = wallet.get();

    if (!EnsureWalletIsAvailable(pwallet, request.fHelp)) {
        return NullUniValue;
    }

    RPCHelpMan{
                "listunspent",
                "\nReturns array of unspent transaction outputs\n"
                "with between minconf and maxconf (inclusive) confirmations.\n"
                "Optionally filter to only include txouts paid to specified addresses.\n",
                {
                    {"minconf", RPCArg::Type::NUM, /* default */ "1", "The minimum confirmations to filter"},
                    {"maxconf", RPCArg::Type::NUM, /* default */ "9999999", "The maximum confirmations to filter"},
                    {"addresses", RPCArg::Type::ARR, /* default */ "empty array", "A json array of bitcoin addresses to filter",
                        {
                            {"address", RPCArg::Type::STR, RPCArg::Optional::OMITTED, "bitcoin address"},
                        },
                    },
                    {"include_unsafe", RPCArg::Type::BOOL, /* default */ "true", "Include outputs that are not safe to spend\n"
            "                  See description of \"safe\" attribute below."},
                    {"query_options", RPCArg::Type::OBJ, RPCArg::Optional::OMITTED_NAMED_ARG, "JSON with query options",
                        {
                            {"minimumAmount", RPCArg::Type::AMOUNT, /* default */ "0", "Minimum value of each UTXO in " + CURRENCY_UNIT + ""},
                            {"maximumAmount", RPCArg::Type::AMOUNT, /* default */ "unlimited", "Maximum value of each UTXO in " + CURRENCY_UNIT + ""},
                            {"maximumCount", RPCArg::Type::NUM, /* default */ "unlimited", "Maximum number of UTXOs"},
                            {"minimumSumAmount", RPCArg::Type::AMOUNT, /* default */ "unlimited", "Minimum sum value of all UTXOs in " + CURRENCY_UNIT + ""},
                            {"asset", RPCArg::Type::STR, /* default */ "", "Asset to filter outputs for."},
                        },
                        "query_options"},
                },
                RPCResult{
            "[                   (array of json object)\n"
            "  {\n"
            "    \"txid\" : \"txid\",          (string) the transaction id \n"
            "    \"vout\" : n,               (numeric) the vout value\n"
            "    \"address\" : \"address\",    (string) the bitcoin address\n"
            "    \"label\" : \"label\",        (string) The associated label, or \"\" for the default label\n"
            "    \"scriptPubKey\" : \"key\",   (string) the script key\n"
            "    \"amount\" : x.xxx,         (numeric) the transaction output amount in " + CURRENCY_UNIT + "\n"
            "    \"amountcommitment\" : \"hex\", (string) the transaction output commitment in hex\n"
            "    \"asset\" : \"hex\",          (string) the transaction output asset in hex\n"
            "    \"assetcommitment\" : \"hex\", (string) the transaction output asset commitment in hex\n"
            "    \"amountblinder\" : \"hex\",  (string) the transaction output amount blinding factor in hex\n"
            "    \"assetblinder\" : \"hex\",   (string) the transaction output asset blinding factor in hex\n"
            "    \"confirmations\" : n,      (numeric) The number of confirmations\n"
            "    \"redeemScript\" : \"script\" (string) The redeemScript if scriptPubKey is P2SH\n"
            "    \"witnessScript\" : \"script\" (string) witnessScript if the scriptPubKey is P2WSH or P2SH-P2WSH\n"
            "    \"spendable\" : xxx,        (bool) Whether we have the private keys to spend this output\n"
            "    \"solvable\" : xxx,         (bool) Whether we know how to spend this output, ignoring the lack of keys\n"
            "    \"reused\" : xxx,           (bool) (only present if avoid_reuse is set) Whether this output is reused/dirty (sent to an address that was previously spent from)\n"
            "    \"desc\" : xxx,             (string, only when solvable) A descriptor for spending this output\n"
            "    \"safe\" : xxx              (bool) Whether this output is considered safe to spend. Unconfirmed transactions\n"
            "                              from outside keys and unconfirmed replacement transactions are considered unsafe\n"
            "                              and are not eligible for spending by fundrawtransaction and sendtoaddress.\n"
            "  }\n"
            "  ,...\n"
            "]\n"
                },
                RPCExamples{
                    HelpExampleCli("listunspent", "")
            + HelpExampleCli("listunspent", "6 9999999 \"[\\\"1PGFqEzfmQch1gKD3ra4k18PNj3tTUUSqg\\\",\\\"1LtvqCaApEdUGFkpKMM4MstjcaL4dKg8SP\\\"]\"")
            + HelpExampleRpc("listunspent", "6, 9999999 \"[\\\"1PGFqEzfmQch1gKD3ra4k18PNj3tTUUSqg\\\",\\\"1LtvqCaApEdUGFkpKMM4MstjcaL4dKg8SP\\\"]\"")
            + HelpExampleCli("listunspent", "6 9999999 '[]' true '{ \"minimumAmount\": 0.005 }'")
            + HelpExampleRpc("listunspent", "6, 9999999, [] , true, { \"minimumAmount\": 0.005 } ")
                },
            }.Check(request);

    int nMinDepth = 1;
    if (!request.params[0].isNull()) {
        RPCTypeCheckArgument(request.params[0], UniValue::VNUM);
        nMinDepth = request.params[0].get_int();
    }

    int nMaxDepth = 9999999;
    if (!request.params[1].isNull()) {
        RPCTypeCheckArgument(request.params[1], UniValue::VNUM);
        nMaxDepth = request.params[1].get_int();
    }

    std::set<CTxDestination> destinations;
    if (!request.params[2].isNull()) {
        RPCTypeCheckArgument(request.params[2], UniValue::VARR);
        UniValue inputs = request.params[2].get_array();
        for (unsigned int idx = 0; idx < inputs.size(); idx++) {
            const UniValue& input = inputs[idx];
            CTxDestination dest = DecodeDestination(input.get_str());
            if (!IsValidDestination(dest)) {
                throw JSONRPCError(RPC_INVALID_ADDRESS_OR_KEY, std::string("Invalid Bitcoin address: ") + input.get_str());
            }
            if (!destinations.insert(dest).second) {
                throw JSONRPCError(RPC_INVALID_PARAMETER, std::string("Invalid parameter, duplicated address: ") + input.get_str());
            }
        }
    }

    bool include_unsafe = true;
    if (!request.params[3].isNull()) {
        RPCTypeCheckArgument(request.params[3], UniValue::VBOOL);
        include_unsafe = request.params[3].get_bool();
    }

    CAmount nMinimumAmount = 0;
    CAmount nMaximumAmount = MAX_MONEY;
    CAmount nMinimumSumAmount = MAX_MONEY;
    uint64_t nMaximumCount = 0;
    std::string asset_str;

    if (!request.params[4].isNull()) {
        const UniValue& options = request.params[4].get_obj();

        if (options.exists("minimumAmount"))
            nMinimumAmount = AmountFromValue(options["minimumAmount"]);

        if (options.exists("maximumAmount"))
            nMaximumAmount = AmountFromValue(options["maximumAmount"]);

        if (options.exists("minimumSumAmount"))
            nMinimumSumAmount = AmountFromValue(options["minimumSumAmount"]);

        if (options.exists("maximumCount"))
            nMaximumCount = options["maximumCount"].get_int64();

        if (options.exists("asset"))
            asset_str = options["asset"].get_str();
    }

    CAsset asset_filter;
    if (!asset_str.empty()) {
        asset_filter = GetAssetFromString(asset_str);
    }

    // Make sure the results are valid at least up to the most recent block
    // the user could have gotten from another RPC command prior to now
    pwallet->BlockUntilSyncedToCurrentChain();

    UniValue results(UniValue::VARR);
    std::vector<COutput> vecOutputs;
    {
        CCoinControl cctl;
        cctl.m_avoid_address_reuse = false;
        cctl.m_min_depth = nMinDepth;
        cctl.m_max_depth = nMaxDepth;
        auto locked_chain = pwallet->chain().lock();
        LOCK(pwallet->cs_wallet);
        pwallet->AvailableCoins(*locked_chain, vecOutputs, !include_unsafe, &cctl, nMinimumAmount, nMaximumAmount, nMinimumSumAmount, nMaximumCount, asset_filter.IsNull() ? nullptr : &asset_filter);
    }

    LOCK(pwallet->cs_wallet);

    const bool avoid_reuse = pwallet->IsWalletFlagSet(WALLET_FLAG_AVOID_REUSE);

    for (const COutput& out : vecOutputs) {
        CTxDestination address;
        const CTxOut& tx_out = out.tx->tx->vout[out.i];
        const CScript& scriptPubKey = out.tx->tx->vout[out.i].scriptPubKey;
        bool fValidAddress = ExtractDestination(scriptPubKey, address);
        bool reused = avoid_reuse && pwallet->IsUsedDestination(address);

        if (destinations.size() && (!fValidAddress || !destinations.count(address)))
            continue;

        // Elements
        CAmount amount = out.tx->GetOutputValueOut(out.i);
        CAsset assetid = out.tx->GetOutputAsset(out.i);
        // Only list known outputs that match optional filter
        if (g_con_elementsmode && (amount < 0 || assetid.IsNull())) {
            wallet->WalletLogPrintf("Unable to unblind output: %s:%d\n", out.tx->tx->GetHash().GetHex(), out.i);
            continue;
        }
        if (!asset_str.empty() && asset_filter != assetid) {
            continue;
        }
        //////////

        UniValue entry(UniValue::VOBJ);
        entry.pushKV("txid", out.tx->GetHash().GetHex());
        entry.pushKV("vout", out.i);

        if (fValidAddress) {
            entry.pushKV("address", EncodeDestination(address));

            auto i = pwallet->mapAddressBook.find(address);
            if (i != pwallet->mapAddressBook.end()) {
                entry.pushKV("label", i->second.name);
            }

            if (scriptPubKey.IsPayToScriptHash()) {
                const CScriptID& hash = CScriptID(boost::get<ScriptHash>(address));
                CScript redeemScript;
                if (pwallet->GetCScript(hash, redeemScript)) {
                    entry.pushKV("redeemScript", HexStr(redeemScript.begin(), redeemScript.end()));
                    // Now check if the redeemScript is actually a P2WSH script
                    CTxDestination witness_destination;
                    if (redeemScript.IsPayToWitnessScriptHash()) {
                        bool extracted = ExtractDestination(redeemScript, witness_destination);
                        assert(extracted);
                        // Also return the witness script
                        const WitnessV0ScriptHash& whash = boost::get<WitnessV0ScriptHash>(witness_destination);
                        CScriptID id;
                        CRIPEMD160().Write(whash.begin(), whash.size()).Finalize(id.begin());
                        CScript witnessScript;
                        if (pwallet->GetCScript(id, witnessScript)) {
                            entry.pushKV("witnessScript", HexStr(witnessScript.begin(), witnessScript.end()));
                        }
                    }
                }
            } else if (scriptPubKey.IsPayToWitnessScriptHash()) {
                const WitnessV0ScriptHash& whash = boost::get<WitnessV0ScriptHash>(address);
                CScriptID id;
                CRIPEMD160().Write(whash.begin(), whash.size()).Finalize(id.begin());
                CScript witnessScript;
                if (pwallet->GetCScript(id, witnessScript)) {
                    entry.pushKV("witnessScript", HexStr(witnessScript.begin(), witnessScript.end()));
                }
            }
        }

        entry.pushKV("scriptPubKey", HexStr(scriptPubKey.begin(), scriptPubKey.end()));
        entry.pushKV("amount", ValueFromAmount(amount));
        if (g_con_elementsmode) {
            if (tx_out.nAsset.IsCommitment()) {
                entry.pushKV("assetcommitment", HexStr(tx_out.nAsset.vchCommitment));
            }
            entry.pushKV("asset", assetid.GetHex());
            if (tx_out.nValue.IsCommitment()) {
                entry.pushKV("amountcommitment", HexStr(tx_out.nValue.vchCommitment));
            }
            entry.pushKV("amountblinder", out.tx->GetOutputAmountBlindingFactor(out.i).ToString());
            entry.pushKV("assetblinder", out.tx->GetOutputAssetBlindingFactor(out.i).ToString());
        }
        entry.pushKV("confirmations", out.nDepth);
        entry.pushKV("spendable", out.fSpendable);
        entry.pushKV("solvable", out.fSolvable);
        if (out.fSolvable) {
            auto descriptor = InferDescriptor(scriptPubKey, *pwallet);
            entry.pushKV("desc", descriptor->ToString());
        }
        if (avoid_reuse) entry.pushKV("reused", reused);
        entry.pushKV("safe", out.fSafe);
        results.push_back(entry);
    }

    return results;
}

void FundTransaction(CWallet* const pwallet, CMutableTransaction& tx, CAmount& fee_out, int& change_position, UniValue options)
{
    // Make sure the results are valid at least up to the most recent block
    // the user could have gotten from another RPC command prior to now
    pwallet->BlockUntilSyncedToCurrentChain();

    CCoinControl coinControl;
    change_position = -1;
    bool lockUnspents = false;
    UniValue subtractFeeFromOutputs;
    std::set<int> setSubtractFeeFromOutputs;

    if (!options.isNull()) {
      if (options.type() == UniValue::VBOOL) {
        // backward compatibility bool only fallback
        coinControl.fAllowWatchOnly = options.get_bool();
      }
      else {
        RPCTypeCheckArgument(options, UniValue::VOBJ);

        RPCTypeCheckObj(options,
            {
                {"changeAddress", UniValueType()}, // will be checked below
                {"changePosition", UniValueType(UniValue::VNUM)},
                {"change_type", UniValueType(UniValue::VSTR)},
                {"includeWatching", UniValueType(UniValue::VBOOL)},
                {"lockUnspents", UniValueType(UniValue::VBOOL)},
                {"feeRate", UniValueType()}, // will be checked below
                {"subtractFeeFromOutputs", UniValueType(UniValue::VARR)},
                {"replaceable", UniValueType(UniValue::VBOOL)},
                {"conf_target", UniValueType(UniValue::VNUM)},
                {"estimate_mode", UniValueType(UniValue::VSTR)},
            },
            true, true);

        if (options.exists("changeAddress")) {
            std::map<CAsset, CTxDestination> destinations;

            if (options["changeAddress"].isStr()) {
                // Single destination for default asset (policyAsset).
                CTxDestination dest = DecodeDestination(options["changeAddress"].get_str());
                if (!IsValidDestination(dest)) {
                    throw JSONRPCError(RPC_INVALID_ADDRESS_OR_KEY, "changeAddress must be a valid bitcoin address");
                }
                destinations[::policyAsset] = dest;
            } else if (options["changeAddress"].isObject()) {
                // Map of assets to destinations.
                std::map<std::string, UniValue> kvMap;
                options["changeAddress"].getObjMap(kvMap);

                for (const auto& kv : kvMap) {
                    CAsset asset = GetAssetFromString(kv.first);
                    if (asset.IsNull()) {
                        throw JSONRPCError(RPC_INVALID_PARAMETER, "changeAddress key must be a valid asset label or hex");
                    }

                    CTxDestination dest = DecodeDestination(kv.second.get_str());
                    if (!IsValidDestination(dest)) {
                        throw JSONRPCError(RPC_INVALID_ADDRESS_OR_KEY, "changeAddress must be a valid bitcoin address");
                    }

                    destinations[asset] = dest;
                }
            } else {
                throw JSONRPCError(RPC_INVALID_PARAMETER, "changeAddress must be either a map or a string");
            }

            coinControl.destChange = destinations;
        }

        if (options.exists("changePosition"))
            change_position = options["changePosition"].get_int();

        if (options.exists("change_type")) {
            if (options.exists("changeAddress")) {
                throw JSONRPCError(RPC_INVALID_PARAMETER, "Cannot specify both changeAddress and address_type options");
            }
            coinControl.m_change_type = pwallet->m_default_change_type;
            if (!ParseOutputType(options["change_type"].get_str(), *coinControl.m_change_type)) {
                throw JSONRPCError(RPC_INVALID_ADDRESS_OR_KEY, strprintf("Unknown change type '%s'", options["change_type"].get_str()));
            }
        }

        coinControl.fAllowWatchOnly = ParseIncludeWatchonly(options["includeWatching"], *pwallet);

        if (options.exists("lockUnspents"))
            lockUnspents = options["lockUnspents"].get_bool();

        if (options.exists("feeRate"))
        {
            coinControl.m_feerate = CFeeRate(AmountFromValue(options["feeRate"]));
            coinControl.fOverrideFeeRate = true;
        }

        if (options.exists("subtractFeeFromOutputs"))
            subtractFeeFromOutputs = options["subtractFeeFromOutputs"].get_array();

        if (options.exists("replaceable")) {
            coinControl.m_signal_bip125_rbf = options["replaceable"].get_bool();
        }
        if (options.exists("conf_target")) {
            if (options.exists("feeRate")) {
                throw JSONRPCError(RPC_INVALID_PARAMETER, "Cannot specify both conf_target and feeRate");
            }
            coinControl.m_confirm_target = ParseConfirmTarget(options["conf_target"], pwallet->chain().estimateMaxBlocks());
        }
        if (options.exists("estimate_mode")) {
            if (options.exists("feeRate")) {
                throw JSONRPCError(RPC_INVALID_PARAMETER, "Cannot specify both estimate_mode and feeRate");
            }
            if (!FeeModeFromString(options["estimate_mode"].get_str(), coinControl.m_fee_mode)) {
                throw JSONRPCError(RPC_INVALID_PARAMETER, "Invalid estimate_mode parameter");
            }
        }
      }
    } else {
        // if options is null and not a bool
        coinControl.fAllowWatchOnly = ParseIncludeWatchonly(NullUniValue, *pwallet);
    }

    if (tx.vout.size() == 0)
        throw JSONRPCError(RPC_INVALID_PARAMETER, "TX must have at least one output");

    if (change_position != -1 && (change_position < 0 || (unsigned int)change_position > tx.vout.size()))
        throw JSONRPCError(RPC_INVALID_PARAMETER, "changePosition out of bounds");

    for (unsigned int idx = 0; idx < subtractFeeFromOutputs.size(); idx++) {
        int pos = subtractFeeFromOutputs[idx].get_int();
        if (setSubtractFeeFromOutputs.count(pos))
            throw JSONRPCError(RPC_INVALID_PARAMETER, strprintf("Invalid parameter, duplicated position: %d", pos));
        if (pos < 0)
            throw JSONRPCError(RPC_INVALID_PARAMETER, strprintf("Invalid parameter, negative position: %d", pos));
        if (pos >= int(tx.vout.size()))
            throw JSONRPCError(RPC_INVALID_PARAMETER, strprintf("Invalid parameter, position too large: %d", pos));
        setSubtractFeeFromOutputs.insert(pos);
    }

    std::string strFailReason;

    if (!pwallet->FundTransaction(tx, fee_out, change_position, strFailReason, lockUnspents, setSubtractFeeFromOutputs, coinControl)) {
        throw JSONRPCError(RPC_WALLET_ERROR, strFailReason);
    }
}

static UniValue fundrawtransaction(const JSONRPCRequest& request)
{
    std::shared_ptr<CWallet> const wallet = GetWalletForJSONRPCRequest(request);
    CWallet* const pwallet = wallet.get();

    if (!EnsureWalletIsAvailable(pwallet, request.fHelp)) {
        return NullUniValue;
    }

    RPCHelpMan{"fundrawtransaction",
                "\nAdd inputs to a transaction until it has enough in value to meet its out value.\n"
                "This will not modify existing inputs, and will add at most one change output to the outputs.\n"
                "No existing outputs will be modified unless \"subtractFeeFromOutputs\" is specified.\n"
                "Note that inputs which were signed may need to be resigned after completion since in/outputs have been added.\n"
                "The inputs added will not be signed, use signrawtransactionwithkey\n"
                " or signrawtransactionwithwallet for that.\n"
                "Note that all existing inputs must have their previous output transaction be in the wallet.\n"
                "Note that all inputs selected must be of standard form and P2SH scripts must be\n"
                "in the wallet using importaddress or addmultisigaddress (to calculate fees).\n"
                "You can see whether this is the case by checking the \"solvable\" field in the listunspent output.\n"
                "Only pay-to-pubkey, multisig, and P2SH versions thereof are currently supported for watch-only\n",
                {
                    {"hexstring", RPCArg::Type::STR_HEX, RPCArg::Optional::NO, "The hex string of the raw transaction"},
                    {"options", RPCArg::Type::OBJ, RPCArg::Optional::OMITTED_NAMED_ARG, "for backward compatibility: passing in a true instead of an object will result in {\"includeWatching\":true}",
                        {
                            {"changeAddress", RPCArg::Type::STR, /* default */ "pool address", "The bitcoin address to receive the change"},
                            {"changePosition", RPCArg::Type::NUM, /* default */ "random", "The index of the change output"},
                            {"change_type", RPCArg::Type::STR, /* default */ "set by -changetype", "The output type to use. Only valid if changeAddress is not specified. Options are \"legacy\", \"p2sh-segwit\", and \"bech32\"."},
                            {"includeWatching", RPCArg::Type::BOOL, /* default */ "true for watch-only wallets, otherwise false", "Also select inputs which are watch only"},
                            {"lockUnspents", RPCArg::Type::BOOL, /* default */ "false", "Lock selected unspent outputs"},
                            {"feeRate", RPCArg::Type::AMOUNT, /* default */ "not set: makes wallet determine the fee", "Set a specific fee rate in " + CURRENCY_UNIT + "/kB"},
                            {"subtractFeeFromOutputs", RPCArg::Type::ARR, /* default */ "empty array", "A json array of integers.\n"
                            "                              The fee will be equally deducted from the amount of each specified output.\n"
                            "                              Those recipients will receive less bitcoins than you enter in their corresponding amount field.\n"
                            "                              If no outputs are specified here, the sender pays the fee.",
                                {
                                    {"vout_index", RPCArg::Type::NUM, RPCArg::Optional::OMITTED, "The zero-based output index, before a change output is added."},
                                },
                            },
                            {"replaceable", RPCArg::Type::BOOL, /* default */ "wallet default", "Marks this transaction as BIP125 replaceable.\n"
                            "                              Allows this transaction to be replaced by a transaction with higher fees"},
                            {"conf_target", RPCArg::Type::NUM, /* default */ "wallet default", "Confirmation target (in blocks)"},
                            {"estimate_mode", RPCArg::Type::STR, /* default */ "UNSET", "The fee estimate mode, must be one of:\n"
                            "         \"UNSET\"\n"
                            "         \"ECONOMICAL\"\n"
                            "         \"CONSERVATIVE\""},
                        },
                        "options"},
                    {"iswitness", RPCArg::Type::BOOL, /* default */ "depends on heuristic tests", "Whether the transaction hex is a serialized witness transaction.\n"
                        "If iswitness is not present, heuristic tests will be used in decoding.\n"
                        "If true, only witness deserialization will be tried.\n"
                        "If false, only non-witness deserialization will be tried.\n"
                        "This boolean should reflect whether the transaction has inputs\n"
                        "(e.g. fully valid, or on-chain transactions), if known by the caller."
                    },
                },
                RPCResult{
                            "{\n"
                            "  \"hex\":       \"value\", (string)  The resulting raw transaction (hex-encoded string)\n"
                            "  \"fee\":       n,         (numeric) Fee in " + CURRENCY_UNIT + " the resulting transaction pays\n"
                            "  \"changepos\": n          (numeric) The position of the added change output, or -1\n"
                            "}\n"
                                },
                                RPCExamples{
                            "\nCreate a transaction with no inputs\n"
                            + HelpExampleCli("createrawtransaction", "\"[]\" \"{\\\"myaddress\\\":0.01}\"") +
                            "\nAdd sufficient unsigned inputs to meet the output value\n"
                            + HelpExampleCli("fundrawtransaction", "\"rawtransactionhex\"") +
                            "\nSign the transaction\n"
                            + HelpExampleCli("signrawtransactionwithwallet", "\"fundedtransactionhex\"") +
                            "\nSend the transaction\n"
                            + HelpExampleCli("sendrawtransaction", "\"signedtransactionhex\"")
                                },
    }.Check(request);

    RPCTypeCheck(request.params, {UniValue::VSTR, UniValueType(), UniValue::VBOOL});

    // parse hex string from parameter
    CMutableTransaction tx;
    bool try_witness = request.params[2].isNull() ? true : request.params[2].get_bool();
    bool try_no_witness = request.params[2].isNull() ? true : !request.params[2].get_bool();
    if (!DecodeHexTx(tx, request.params[0].get_str(), try_no_witness, try_witness)) {
        throw JSONRPCError(RPC_DESERIALIZATION_ERROR, "TX decode failed");
    }

    CAmount fee;
    int change_position;
    FundTransaction(pwallet, tx, fee, change_position, request.params[1]);

    UniValue result(UniValue::VOBJ);
    result.pushKV("hex", EncodeHexTx(CTransaction(tx)));
    result.pushKV("fee", ValueFromAmount(fee));
    result.pushKV("changepos", change_position);

    return result;
}

UniValue signrawtransactionwithwallet(const JSONRPCRequest& request)
{
    std::shared_ptr<CWallet> const wallet = GetWalletForJSONRPCRequest(request);
    CWallet* const pwallet = wallet.get();

    if (!EnsureWalletIsAvailable(pwallet, request.fHelp)) {
        return NullUniValue;
    }

            RPCHelpMan{"signrawtransactionwithwallet",
                "\nSign inputs for raw transaction (serialized, hex-encoded).\n"
                "The second optional argument (may be null) is an array of previous transaction outputs that\n"
                "this transaction depends on but may not yet be in the block chain." +
                    HelpRequiringPassphrase(pwallet) + "\n",
                {
                    {"hexstring", RPCArg::Type::STR, RPCArg::Optional::NO, "The transaction hex string"},
                    {"prevtxs", RPCArg::Type::ARR, RPCArg::Optional::OMITTED_NAMED_ARG, "A json array of previous dependent transaction outputs",
                        {
                            {"", RPCArg::Type::OBJ, RPCArg::Optional::OMITTED, "",
                                {
                                    {"txid", RPCArg::Type::STR_HEX, RPCArg::Optional::NO, "The transaction id"},
                                    {"vout", RPCArg::Type::NUM, RPCArg::Optional::NO, "The output number"},
                                    {"scriptPubKey", RPCArg::Type::STR_HEX, RPCArg::Optional::NO, "script key"},
                                    {"redeemScript", RPCArg::Type::STR_HEX, RPCArg::Optional::OMITTED, "(required for P2SH) redeem script"},
                                    {"witnessScript", RPCArg::Type::STR_HEX, RPCArg::Optional::OMITTED, "(required for P2WSH or P2SH-P2WSH) witness script"},
                                    {"amount", RPCArg::Type::AMOUNT, RPCArg::Optional::OMITTED, "The amount spent (required if non-confidential segwit output)"},
                                    {"amountcommitment", RPCArg::Type::STR, RPCArg::Optional::OMITTED, "The amount commitment spent (required if confidential segwit output)"},
                                },
                            },
                        },
                    },
                    {"sighashtype", RPCArg::Type::STR, /* default */ "ALL", "The signature hash type. Must be one of\n"
            "       \"ALL\"\n"
            "       \"NONE\"\n"
            "       \"SINGLE\"\n"
            "       \"ALL|ANYONECANPAY\"\n"
            "       \"NONE|ANYONECANPAY\"\n"
            "       \"SINGLE|ANYONECANPAY\""},
                },
                RPCResult{
            "{\n"
            "  \"hex\" : \"value\",                  (string) The hex-encoded raw transaction with signature(s)\n"
            "  \"complete\" : true|false,          (boolean) If the transaction has a complete set of signatures\n"
            "  \"errors\" : [                      (json array of objects) Script verification errors (if there are any)\n"
            "    {\n"
            "      \"txid\" : \"hash\",              (string) The hash of the referenced, previous transaction\n"
            "      \"vout\" : n,                   (numeric) The index of the output to spent and used as input\n"
            "      \"scriptSig\" : \"hex\",          (string) The hex-encoded signature script\n"
            "      \"sequence\" : n,               (numeric) Script sequence number\n"
            "      \"error\" : \"text\"              (string) Verification or signing error related to the input\n"
            "    }\n"
            "    ,...\n"
            "  ]\n"
            "  \"warning\" : \"text\"            (string) Warning that a peg-in input signed may be immature. This could mean lack of connectivity to or misconfiguration of the daemon."
            "}\n"
                },
                RPCExamples{
                    HelpExampleCli("signrawtransactionwithwallet", "\"myhex\"")
            + HelpExampleRpc("signrawtransactionwithwallet", "\"myhex\"")
                },
            }.Check(request);

    RPCTypeCheck(request.params, {UniValue::VSTR, UniValue::VARR, UniValue::VSTR}, true);

    CMutableTransaction mtx;
    if (!DecodeHexTx(mtx, request.params[0].get_str(), true)) {
        throw JSONRPCError(RPC_DESERIALIZATION_ERROR, "TX decode failed");
    }

    // Sign the transaction
    auto locked_chain = pwallet->chain().lock();
    LOCK(pwallet->cs_wallet);
    EnsureWalletIsUnlocked(pwallet);

    // Fetch previous transactions (inputs):
    std::map<COutPoint, Coin> coins;
    for (const CTxIn& txin : mtx.vin) {
        coins[txin.prevout]; // Create empty map entry keyed by prevout.
    }
    pwallet->chain().findCoins(coins);

    return SignTransaction(mtx, request.params[1], pwallet, coins, false, request.params[2]);
}

static UniValue bumpfee(const JSONRPCRequest& request)
{
    std::shared_ptr<CWallet> const wallet = GetWalletForJSONRPCRequest(request);
    CWallet* const pwallet = wallet.get();


    if (!EnsureWalletIsAvailable(pwallet, request.fHelp))
        return NullUniValue;

            RPCHelpMan{"bumpfee",
                "\nBumps the fee of an opt-in-RBF transaction T, replacing it with a new transaction B.\n"
                "An opt-in RBF transaction with the given txid must be in the wallet.\n"
                "The command will pay the additional fee by reducing change outputs or adding inputs when necessary. It may add a new change output if one does not already exist.\n"
                "If `totalFee` (DEPRECATED) is given, adding inputs is not supported, so there must be a single change output that is big enough or it will fail.\n"
                "All inputs in the original transaction will be included in the replacement transaction.\n"
                "The command will fail if the wallet or mempool contains a transaction that spends one of T's outputs.\n"
                "By default, the new fee will be calculated automatically using estimatesmartfee.\n"
                "The user can specify a confirmation target for estimatesmartfee.\n"
                "Alternatively, the user can specify totalFee (DEPRECATED), or use RPC settxfee to set a higher fee rate.\n"
                "At a minimum, the new fee rate must be high enough to pay an additional new relay fee (incrementalfee\n"
                "returned by getnetworkinfo) to enter the node's mempool.\n",
                {
                    {"txid", RPCArg::Type::STR_HEX, RPCArg::Optional::NO, "The txid to be bumped"},
                    {"options", RPCArg::Type::OBJ, RPCArg::Optional::OMITTED_NAMED_ARG, "",
                        {
                            {"confTarget", RPCArg::Type::NUM, /* default */ "wallet default", "Confirmation target (in blocks)"},
                            {"totalFee", RPCArg::Type::NUM, /* default */ "fallback to 'confTarget'", "Total fee (NOT feerate) to pay, in satoshis. (DEPRECATED)\n"
            "                         In rare cases, the actual fee paid might be slightly higher than the specified\n"
            "                         totalFee if the tx change output has to be removed because it is too close to\n"
            "                         the dust threshold."},
                            {"replaceable", RPCArg::Type::BOOL, /* default */ "true", "Whether the new transaction should still be\n"
            "                         marked bip-125 replaceable. If true, the sequence numbers in the transaction will\n"
            "                         be left unchanged from the original. If false, any input sequence numbers in the\n"
            "                         original transaction that were less than 0xfffffffe will be increased to 0xfffffffe\n"
            "                         so the new transaction will not be explicitly bip-125 replaceable (though it may\n"
            "                         still be replaceable in practice, for example if it has unconfirmed ancestors which\n"
            "                         are replaceable)."},
                            {"estimate_mode", RPCArg::Type::STR, /* default */ "UNSET", "The fee estimate mode, must be one of:\n"
            "         \"UNSET\"\n"
            "         \"ECONOMICAL\"\n"
            "         \"CONSERVATIVE\""},
                        },
                        "options"},
                },
                RPCResult{
            "{\n"
            "  \"txid\":    \"value\",   (string)  The id of the new transaction\n"
            "  \"origfee\":  n,         (numeric) Fee of the replaced transaction\n"
            "  \"fee\":      n,         (numeric) Fee of the new transaction\n"
            "  \"errors\":  [ str... ] (json array of strings) Errors encountered during processing (may be empty)\n"
            "}\n"
                },
                RPCExamples{
            "\nBump the fee, get the new transaction\'s txid\n" +
                    HelpExampleCli("bumpfee", "<txid>")
                },
            }.Check(request);

    RPCTypeCheck(request.params, {UniValue::VSTR, UniValue::VOBJ});
    uint256 hash(ParseHashV(request.params[0], "txid"));

    // optional parameters
    CAmount totalFee = 0;
    CCoinControl coin_control;
    coin_control.m_signal_bip125_rbf = true;
    if (!request.params[1].isNull()) {
        UniValue options = request.params[1];
        RPCTypeCheckObj(options,
            {
                {"confTarget", UniValueType(UniValue::VNUM)},
                {"totalFee", UniValueType(UniValue::VNUM)},
                {"replaceable", UniValueType(UniValue::VBOOL)},
                {"estimate_mode", UniValueType(UniValue::VSTR)},
            },
            true, true);

        if (options.exists("confTarget") && options.exists("totalFee")) {
            throw JSONRPCError(RPC_INVALID_PARAMETER, "confTarget and totalFee options should not both be set. Please provide either a confirmation target for fee estimation or an explicit total fee for the transaction.");
        } else if (options.exists("confTarget")) { // TODO: alias this to conf_target
            coin_control.m_confirm_target = ParseConfirmTarget(options["confTarget"], pwallet->chain().estimateMaxBlocks());
        } else if (options.exists("totalFee")) {
            if (!pwallet->chain().rpcEnableDeprecated("totalFee")) {
                throw JSONRPCError(RPC_INVALID_PARAMETER, "totalFee argument has been deprecated and will be removed in 0.20. Please use -deprecatedrpc=totalFee to continue using this argument until removal.");
            }
            totalFee = options["totalFee"].get_int64();
            if (totalFee <= 0) {
                throw JSONRPCError(RPC_INVALID_PARAMETER, strprintf("Invalid totalFee %s (must be greater than 0)", FormatMoney(totalFee)));
            }
        }

        if (options.exists("replaceable")) {
            coin_control.m_signal_bip125_rbf = options["replaceable"].get_bool();
        }
        if (options.exists("estimate_mode")) {
            if (!FeeModeFromString(options["estimate_mode"].get_str(), coin_control.m_fee_mode)) {
                throw JSONRPCError(RPC_INVALID_PARAMETER, "Invalid estimate_mode parameter");
            }
        }
    }

    // Make sure the results are valid at least up to the most recent block
    // the user could have gotten from another RPC command prior to now
    pwallet->BlockUntilSyncedToCurrentChain();

    auto locked_chain = pwallet->chain().lock();
    LOCK(pwallet->cs_wallet);
    EnsureWalletIsUnlocked(pwallet);


    std::vector<std::string> errors;
    CAmount old_fee;
    CAmount new_fee;
    CMutableTransaction mtx;
    feebumper::Result res;
    if (totalFee > 0) {
        // Targeting total fee bump. Requires a change output of sufficient size.
        res = feebumper::CreateTotalBumpTransaction(pwallet, hash, coin_control, totalFee, errors, old_fee, new_fee, mtx);
    } else {
        // Targeting feerate bump.
        res = feebumper::CreateRateBumpTransaction(pwallet, hash, coin_control, errors, old_fee, new_fee, mtx);
    }
    if (res != feebumper::Result::OK) {
        switch(res) {
            case feebumper::Result::INVALID_ADDRESS_OR_KEY:
                throw JSONRPCError(RPC_INVALID_ADDRESS_OR_KEY, errors[0]);
                break;
            case feebumper::Result::INVALID_REQUEST:
                throw JSONRPCError(RPC_INVALID_REQUEST, errors[0]);
                break;
            case feebumper::Result::INVALID_PARAMETER:
                throw JSONRPCError(RPC_INVALID_PARAMETER, errors[0]);
                break;
            case feebumper::Result::WALLET_ERROR:
                throw JSONRPCError(RPC_WALLET_ERROR, errors[0]);
                break;
            default:
                throw JSONRPCError(RPC_MISC_ERROR, errors[0]);
                break;
        }
    }

    // sign bumped transaction
    if (!feebumper::SignTransaction(pwallet, mtx)) {
        throw JSONRPCError(RPC_WALLET_ERROR, "Can't sign transaction.");
    }
    // commit the bumped transaction
    uint256 txid;
    if (feebumper::CommitTransaction(pwallet, hash, std::move(mtx), errors, txid) != feebumper::Result::OK) {
        throw JSONRPCError(RPC_WALLET_ERROR, errors[0]);
    }
    UniValue result(UniValue::VOBJ);
    result.pushKV("txid", txid.GetHex());
    result.pushKV("origfee", ValueFromAmount(old_fee));
    result.pushKV("fee", ValueFromAmount(new_fee));
    UniValue result_errors(UniValue::VARR);
    for (const std::string& error : errors) {
        result_errors.push_back(error);
    }
    result.pushKV("errors", result_errors);

    return result;
}

UniValue rescanblockchain(const JSONRPCRequest& request)
{
    std::shared_ptr<CWallet> const wallet = GetWalletForJSONRPCRequest(request);
    CWallet* const pwallet = wallet.get();

    if (!EnsureWalletIsAvailable(pwallet, request.fHelp)) {
        return NullUniValue;
    }

            RPCHelpMan{"rescanblockchain",
                "\nRescan the local blockchain for wallet related transactions.\n"
                "Note: Use \"getwalletinfo\" to query the scanning progress.\n",
                {
                    {"start_height", RPCArg::Type::NUM, /* default */ "0", "block height where the rescan should start"},
                    {"stop_height", RPCArg::Type::NUM, RPCArg::Optional::OMITTED_NAMED_ARG, "the last block height that should be scanned. If none is provided it will rescan up to the tip at return time of this call."},
                },
                RPCResult{
            "{\n"
            "  \"start_height\"     (numeric) The block height where the rescan started (the requested height or 0)\n"
            "  \"stop_height\"      (numeric) The height of the last rescanned block. May be null in rare cases if there was a reorg and the call didn't scan any blocks because they were already scanned in the background.\n"
            "}\n"
                },
                RPCExamples{
                    HelpExampleCli("rescanblockchain", "100000 120000")
            + HelpExampleRpc("rescanblockchain", "100000, 120000")
                },
            }.Check(request);

    WalletRescanReserver reserver(pwallet);
    if (!reserver.reserve()) {
        throw JSONRPCError(RPC_WALLET_ERROR, "Wallet is currently rescanning. Abort existing rescan or wait.");
    }

    int start_height = 0;
    uint256 start_block, stop_block;
    {
        auto locked_chain = pwallet->chain().lock();
        Optional<int> tip_height = locked_chain->getHeight();

        if (!request.params[0].isNull()) {
            start_height = request.params[0].get_int();
            if (start_height < 0 || !tip_height || start_height > *tip_height) {
                throw JSONRPCError(RPC_INVALID_PARAMETER, "Invalid start_height");
            }
        }

        Optional<int> stop_height;
        if (!request.params[1].isNull()) {
            stop_height = request.params[1].get_int();
            if (*stop_height < 0 || !tip_height || *stop_height > *tip_height) {
                throw JSONRPCError(RPC_INVALID_PARAMETER, "Invalid stop_height");
            }
            else if (*stop_height < start_height) {
                throw JSONRPCError(RPC_INVALID_PARAMETER, "stop_height must be greater than start_height");
            }
        }

        // We can't rescan beyond non-pruned blocks, stop and throw an error
        if (locked_chain->findPruned(start_height, stop_height)) {
            throw JSONRPCError(RPC_MISC_ERROR, "Can't rescan beyond pruned data. Use RPC call getblockchaininfo to determine your pruned height.");
        }

        if (tip_height) {
            start_block = locked_chain->getBlockHash(start_height);
            // If called with a stop_height, set the stop_height here to
            // trigger a rescan to that height.
            // If called without a stop height, leave stop_height as null here
            // so rescan continues to the tip (even if the tip advances during
            // rescan).
            if (stop_height) {
                stop_block = locked_chain->getBlockHash(*stop_height);
            }
        }
    }

    CWallet::ScanResult result =
        pwallet->ScanForWalletTransactions(start_block, stop_block, reserver, true /* fUpdate */);
    switch (result.status) {
    case CWallet::ScanResult::SUCCESS:
        break;
    case CWallet::ScanResult::FAILURE:
        throw JSONRPCError(RPC_MISC_ERROR, "Rescan failed. Potentially corrupted data files.");
    case CWallet::ScanResult::USER_ABORT:
        throw JSONRPCError(RPC_MISC_ERROR, "Rescan aborted.");
        // no default case, so the compiler can warn about missing cases
    }
    UniValue response(UniValue::VOBJ);
    response.pushKV("start_height", start_height);
    response.pushKV("stop_height", result.last_scanned_height ? *result.last_scanned_height : UniValue());
    return response;
}

class DescribeWalletAddressVisitor : public boost::static_visitor<UniValue>
{
public:
    CWallet * const pwallet;

    void ProcessSubScript(const CScript& subscript, UniValue& obj) const
    {
        // Always present: script type and redeemscript
        std::vector<std::vector<unsigned char>> solutions_data;
        txnouttype which_type = Solver(subscript, solutions_data);
        obj.pushKV("script", GetTxnOutputType(which_type));
        obj.pushKV("hex", HexStr(subscript.begin(), subscript.end()));

        CTxDestination embedded;
        if (ExtractDestination(subscript, embedded)) {
            // Only when the script corresponds to an address.
            UniValue subobj(UniValue::VOBJ);
            UniValue detail = DescribeAddress(embedded);
            subobj.pushKVs(detail);
            UniValue wallet_detail = boost::apply_visitor(*this, embedded);
            subobj.pushKVs(wallet_detail);
            subobj.pushKV("address", EncodeDestination(embedded));
            subobj.pushKV("scriptPubKey", HexStr(subscript.begin(), subscript.end()));
            // Always report the pubkey at the top level, so that `getnewaddress()['pubkey']` always works.
            if (subobj.exists("pubkey")) obj.pushKV("pubkey", subobj["pubkey"]);
            obj.pushKV("embedded", std::move(subobj));
        } else if (which_type == TX_MULTISIG) {
            // Also report some information on multisig scripts (which do not have a corresponding address).
            // TODO: abstract out the common functionality between this logic and ExtractDestinations.
            obj.pushKV("sigsrequired", solutions_data[0][0]);
            UniValue pubkeys(UniValue::VARR);
            for (size_t i = 1; i < solutions_data.size() - 1; ++i) {
                CPubKey key(solutions_data[i].begin(), solutions_data[i].end());
                pubkeys.push_back(HexStr(key.begin(), key.end()));
            }
            obj.pushKV("pubkeys", std::move(pubkeys));
        }
    }

    explicit DescribeWalletAddressVisitor(CWallet* _pwallet) : pwallet(_pwallet) {}

    UniValue operator()(const CNoDestination& dest) const { return UniValue(UniValue::VOBJ); }

    UniValue operator()(const PKHash& pkhash) const
    {
        CKeyID keyID(pkhash);
        UniValue obj(UniValue::VOBJ);
        CPubKey vchPubKey;
        if (pwallet && pwallet->GetPubKey(keyID, vchPubKey)) {
            obj.pushKV("pubkey", HexStr(vchPubKey));
            obj.pushKV("iscompressed", vchPubKey.IsCompressed());
        }
        return obj;
    }

    UniValue operator()(const ScriptHash& scripthash) const
    {
        CScriptID scriptID(scripthash);
        UniValue obj(UniValue::VOBJ);
        CScript subscript;
        if (pwallet && pwallet->GetCScript(scriptID, subscript)) {
            ProcessSubScript(subscript, obj);
        }
        return obj;
    }

    UniValue operator()(const WitnessV0KeyHash& id) const
    {
        UniValue obj(UniValue::VOBJ);
        CPubKey pubkey;
        if (pwallet && pwallet->GetPubKey(CKeyID(id), pubkey)) {
            obj.pushKV("pubkey", HexStr(pubkey));
        }
        return obj;
    }

    UniValue operator()(const WitnessV0ScriptHash& id) const
    {
        UniValue obj(UniValue::VOBJ);
        CScript subscript;
        CRIPEMD160 hasher;
        uint160 hash;
        hasher.Write(id.begin(), 32).Finalize(hash.begin());
        if (pwallet && pwallet->GetCScript(CScriptID(hash), subscript)) {
            ProcessSubScript(subscript, obj);
        }
        return obj;
    }

    UniValue operator()(const WitnessUnknown& id) const { return UniValue(UniValue::VOBJ); }
    UniValue operator()(const NullData& id) const { return NullUniValue; }
};

static UniValue DescribeWalletAddress(CWallet* pwallet, const CTxDestination& dest)
{
    UniValue ret(UniValue::VOBJ);
    UniValue detail = DescribeAddress(dest);
    ret.pushKVs(detail);
    ret.pushKVs(boost::apply_visitor(DescribeWalletAddressVisitor(pwallet), dest));
    return ret;
}

class DescribeWalletBlindAddressVisitor : public boost::static_visitor<UniValue>
{
public:
    CWallet * const pwallet;
    isminetype mine;

    explicit DescribeWalletBlindAddressVisitor(CWallet* _pwallet, isminetype mine_in) : pwallet(_pwallet), mine(mine_in) {}

    UniValue operator()(const CNoDestination& dest) const { return UniValue(UniValue::VOBJ); }

    UniValue operator()(const PKHash& pkhash) const
    {
        UniValue obj(UniValue::VOBJ);
        if (!IsBlindDestination(pkhash) && mine != ISMINE_NO) {
            CPubKey blind_pub = pwallet->GetBlindingPubKey(GetScriptForDestination(pkhash));
            PKHash dest(pkhash);
            dest.blinding_pubkey = blind_pub;
            obj.pushKV("confidential", EncodeDestination(dest));
        } else {
            obj.pushKV("confidential", EncodeDestination(pkhash));
        }
        return obj;
    }

    UniValue operator()(const ScriptHash& scripthash) const
    {
        UniValue obj(UniValue::VOBJ);
        if (!IsBlindDestination(scripthash) && mine != ISMINE_NO) {
            CPubKey blind_pub = pwallet->GetBlindingPubKey(GetScriptForDestination(scripthash));
            ScriptHash dest(scripthash);
            dest.blinding_pubkey = blind_pub;
            obj.pushKV("confidential", EncodeDestination(dest));
        } else {
            obj.pushKV("confidential", EncodeDestination(scripthash));
        }
        return obj;
    }

    UniValue operator()(const WitnessV0KeyHash& id) const
    {
        UniValue obj(UniValue::VOBJ);
        if (!IsBlindDestination(id) && mine != ISMINE_NO) {
            CPubKey blind_pub = pwallet->GetBlindingPubKey(GetScriptForDestination(id));
            WitnessV0KeyHash dest(id);
            dest.blinding_pubkey = blind_pub;
            obj.pushKV("confidential", EncodeDestination(dest));
        } else {
            obj.pushKV("confidential", EncodeDestination(id));
        }
        return obj;
    }

    UniValue operator()(const WitnessV0ScriptHash& id) const
    {
        UniValue obj(UniValue::VOBJ);
        if (!IsBlindDestination(id) && mine != ISMINE_NO) {
            CPubKey blind_pub = pwallet->GetBlindingPubKey(GetScriptForDestination(id));
            WitnessV0ScriptHash dest(id);
            dest.blinding_pubkey = blind_pub;
            obj.pushKV("confidential", EncodeDestination(dest));
        } else {
            obj.pushKV("confidential", EncodeDestination(id));
        }
        return obj;
    }

    UniValue operator()(const WitnessUnknown& id) const { return UniValue(UniValue::VOBJ); }
    UniValue operator()(const NullData& id) const { return NullUniValue; }
};

static UniValue DescribeWalletBlindAddress(CWallet* pwallet, const CTxDestination& dest, isminetype mine)
{
    UniValue ret(UniValue::VOBJ);
    ret.pushKVs(boost::apply_visitor(DescribeWalletBlindAddressVisitor(pwallet, mine), dest));
    return ret;
}

/** Convert CAddressBookData to JSON record.  */
static UniValue AddressBookDataToJSON(const CAddressBookData& data, const bool verbose)
{
    UniValue ret(UniValue::VOBJ);
    if (verbose) {
        ret.pushKV("name", data.name);
    }
    ret.pushKV("purpose", data.purpose);
    return ret;
}

UniValue getaddressinfo(const JSONRPCRequest& request)
{
    std::shared_ptr<CWallet> const wallet = GetWalletForJSONRPCRequest(request);
    CWallet* const pwallet = wallet.get();

    if (!EnsureWalletIsAvailable(pwallet, request.fHelp)) {
        return NullUniValue;
    }

            RPCHelpMan{"getaddressinfo",
                "\nReturn information about the given bitcoin address. Some information requires the address\n"
                "to be in the wallet.\n",
                {
                    {"address", RPCArg::Type::STR, RPCArg::Optional::NO, "The bitcoin address to get the information of."},
                },
                RPCResult{
            "{\n"
            "  \"address\" : \"address\",        (string) The bitcoin address validated\n"
            "  \"scriptPubKey\" : \"hex\",       (string) The hex-encoded scriptPubKey generated by the address\n"
            "  \"ismine\" : true|false,        (boolean) If the address is yours or not\n"
            "  \"iswatchonly\" : true|false,   (boolean) If the address is watchonly\n"
            "  \"solvable\" : true|false,      (boolean) Whether we know how to spend coins sent to this address, ignoring the possible lack of private keys\n"
            "  \"desc\" : \"desc\",            (string, optional) A descriptor for spending coins sent to this address (only when solvable)\n"
            "  \"isscript\" : true|false,      (boolean) If the key is a script\n"
            "  \"ischange\" : true|false,      (boolean) If the address was used for change output\n"
            "  \"iswitness\" : true|false,     (boolean) If the address is a witness address\n"
            "  \"witness_version\" : version   (numeric, optional) The version number of the witness program\n"
            "  \"witness_program\" : \"hex\"     (string, optional) The hex value of the witness program\n"
            "  \"script\" : \"type\"             (string, optional) The output script type. Only if \"isscript\" is true and the redeemscript is known. Possible types: nonstandard, pubkey, pubkeyhash, scripthash, multisig, nulldata, witness_v0_keyhash, witness_v0_scripthash, witness_unknown\n"
            "  \"hex\" : \"hex\",                (string, optional) The redeemscript for the p2sh address\n"
            "  \"pubkeys\"                     (string, optional) Array of pubkeys associated with the known redeemscript (only if \"script\" is \"multisig\")\n"
            "    [\n"
            "      \"pubkey\"\n"
            "      ,...\n"
            "    ]\n"
            "  \"sigsrequired\" : xxxxx        (numeric, optional) Number of signatures required to spend multisig output (only if \"script\" is \"multisig\")\n"
            "  \"pubkey\" : \"publickeyhex\",    (string, optional) The hex value of the raw public key, for single-key addresses (possibly embedded in P2SH or P2WSH)\n"
            "  \"embedded\" : {...},           (object, optional) Information about the address embedded in P2SH or P2WSH, if relevant and known. It includes all getaddressinfo output fields for the embedded address, excluding metadata (\"timestamp\", \"hdkeypath\", \"hdseedid\") and relation to the wallet (\"ismine\", \"iswatchonly\").\n"
            "  \"iscompressed\" : true|false,  (boolean, optional) If the pubkey is compressed\n"
            "  \"confidential_key\" : \"hex\", (string) The hex value of the raw blinding public key for that address, if any. \"\" if none.\n"
            "  \"unconfidential\" : \"address\", (string) The address without confidentiality key.\n"
            "  \"confidential\" : \"address\", (string) The address with wallet-stored confidentiality key if known. Only displayed for non-confidential address inputs.\n"
            "  \"label\" :  \"label\"         (string) The label associated with the address, \"\" is the default label\n"
            "  \"timestamp\" : timestamp,      (number, optional) The creation time of the key if available in seconds since epoch (Jan 1 1970 GMT)\n"
            "  \"hdkeypath\" : \"keypath\"       (string, optional) The HD keypath if the key is HD and available\n"
            "  \"hdseedid\" : \"<hash160>\"      (string, optional) The Hash160 of the HD seed\n"
            "  \"hdmasterfingerprint\" : \"<hash160>\" (string, optional) The fingperint of the master key.\n"
            "  \"labels\"                      (object) Array of labels associated with the address.\n"
            "    [\n"
            "      { (json object of label data)\n"
            "        \"name\": \"labelname\" (string) The label\n"
            "        \"purpose\": \"string\" (string) Purpose of address (\"send\" for sending address, \"receive\" for receiving address)\n"
            "      },...\n"
            "    ]\n"
            "}\n"
                },
                RPCExamples{
                    HelpExampleCli("getaddressinfo", "\"1PSSGeFHDnKNxiEyFrD1wcEaHr9hrQDDWc\"")
            + HelpExampleRpc("getaddressinfo", "\"1PSSGeFHDnKNxiEyFrD1wcEaHr9hrQDDWc\"")
                },
            }.Check(request);

    LOCK(pwallet->cs_wallet);

    UniValue ret(UniValue::VOBJ);
    CTxDestination dest = DecodeDestination(request.params[0].get_str());

    // Make sure the destination is valid
    if (!IsValidDestination(dest)) {
        throw JSONRPCError(RPC_INVALID_ADDRESS_OR_KEY, "Invalid address");
    }

    std::string currentAddress = EncodeDestination(dest);
    ret.pushKV("address", currentAddress);

    CScript scriptPubKey = GetScriptForDestination(dest);
    ret.pushKV("scriptPubKey", HexStr(scriptPubKey.begin(), scriptPubKey.end()));

    isminetype mine = IsMine(*pwallet, dest);
    // Elements: Addresses we can not unblind outputs for aren't spendable
    if (IsBlindDestination(dest) &&
            GetDestinationBlindingKey(dest) != pwallet->GetBlindingPubKey(GetScriptForDestination(dest))) {
        mine = ISMINE_NO;
    }
    ret.pushKV("ismine", bool(mine & ISMINE_SPENDABLE));
    bool solvable = IsSolvable(*pwallet, scriptPubKey);
    ret.pushKV("solvable", solvable);
    if (solvable) {
       ret.pushKV("desc", InferDescriptor(scriptPubKey, *pwallet)->ToString());
    }
    ret.pushKV("iswatchonly", bool(mine & ISMINE_WATCH_ONLY));
    UniValue detail = DescribeWalletAddress(pwallet, dest);
    ret.pushKVs(detail);
    // Elements blinding info
    UniValue blind_detail = DescribeWalletBlindAddress(pwallet, dest, mine);
    ret.pushKVs(blind_detail);
    blind_detail = DescribeBlindAddress(dest);
    ret.pushKVs(blind_detail);
    if (pwallet->mapAddressBook.count(dest)) {
        ret.pushKV("label", pwallet->mapAddressBook[dest].name);
    }
    ret.pushKV("ischange", pwallet->IsChange(scriptPubKey));
    const CKeyMetadata* meta = nullptr;
    CKeyID key_id = GetKeyForDestination(*pwallet, dest);
    if (!key_id.IsNull()) {
        auto it = pwallet->mapKeyMetadata.find(key_id);
        if (it != pwallet->mapKeyMetadata.end()) {
            meta = &it->second;
        }
    }
    if (!meta) {
        auto it = pwallet->m_script_metadata.find(CScriptID(scriptPubKey));
        if (it != pwallet->m_script_metadata.end()) {
            meta = &it->second;
        }
    }
    if (meta) {
        ret.pushKV("timestamp", meta->nCreateTime);
        if (meta->has_key_origin) {
            ret.pushKV("hdkeypath", WriteHDKeypath(meta->key_origin.path));
            ret.pushKV("hdseedid", meta->hd_seed_id.GetHex());
            ret.pushKV("hdmasterfingerprint", HexStr(meta->key_origin.fingerprint, meta->key_origin.fingerprint + 4));
        }
    }

    // Currently only one label can be associated with an address, return an array
    // so the API remains stable if we allow multiple labels to be associated with
    // an address.
    UniValue labels(UniValue::VARR);
    std::map<CTxDestination, CAddressBookData>::iterator mi = pwallet->mapAddressBook.find(dest);
    if (mi != pwallet->mapAddressBook.end()) {
        labels.push_back(AddressBookDataToJSON(mi->second, true));
    }
    ret.pushKV("labels", std::move(labels));

    return ret;
}

static UniValue getaddressesbylabel(const JSONRPCRequest& request)
{
    std::shared_ptr<CWallet> const wallet = GetWalletForJSONRPCRequest(request);
    CWallet* const pwallet = wallet.get();

    if (!EnsureWalletIsAvailable(pwallet, request.fHelp)) {
        return NullUniValue;
    }

            RPCHelpMan{"getaddressesbylabel",
                "\nReturns the list of addresses assigned the specified label.\n",
                {
                    {"label", RPCArg::Type::STR, RPCArg::Optional::NO, "The label."},
                },
                RPCResult{
            "{ (json object with addresses as keys)\n"
            "  \"address\": { (json object with information about address)\n"
            "    \"purpose\": \"string\" (string)  Purpose of address (\"send\" for sending address, \"receive\" for receiving address)\n"
            "  },...\n"
            "}\n"
                },
                RPCExamples{
                    HelpExampleCli("getaddressesbylabel", "\"tabby\"")
            + HelpExampleRpc("getaddressesbylabel", "\"tabby\"")
                },
            }.Check(request);

    LOCK(pwallet->cs_wallet);

    std::string label = LabelFromValue(request.params[0]);

    // Find all addresses that have the given label
    UniValue ret(UniValue::VOBJ);
    std::set<std::string> addresses;
    for (const std::pair<const CTxDestination, CAddressBookData>& item : pwallet->mapAddressBook) {
        if (item.second.name == label) {
            std::string address = EncodeDestination(item.first);
            // CWallet::mapAddressBook is not expected to contain duplicate
            // address strings, but build a separate set as a precaution just in
            // case it does.
            bool unique = addresses.emplace(address).second;
            assert(unique);
            // UniValue::pushKV checks if the key exists in O(N)
            // and since duplicate addresses are unexpected (checked with
            // std::set in O(log(N))), UniValue::__pushKV is used instead,
            // which currently is O(1).
            ret.__pushKV(address, AddressBookDataToJSON(item.second, false));
        }
    }

    if (ret.empty()) {
        throw JSONRPCError(RPC_WALLET_INVALID_LABEL_NAME, std::string("No addresses with label " + label));
    }

    return ret;
}

static UniValue listlabels(const JSONRPCRequest& request)
{
    std::shared_ptr<CWallet> const wallet = GetWalletForJSONRPCRequest(request);
    CWallet* const pwallet = wallet.get();

    if (!EnsureWalletIsAvailable(pwallet, request.fHelp)) {
        return NullUniValue;
    }

            RPCHelpMan{"listlabels",
                "\nReturns the list of all labels, or labels that are assigned to addresses with a specific purpose.\n",
                {
                    {"purpose", RPCArg::Type::STR, RPCArg::Optional::OMITTED_NAMED_ARG, "Address purpose to list labels for ('send','receive'). An empty string is the same as not providing this argument."},
                },
                RPCResult{
            "[               (json array of string)\n"
            "  \"label\",      (string) Label name\n"
            "  ...\n"
            "]\n"
                },
                RPCExamples{
            "\nList all labels\n"
            + HelpExampleCli("listlabels", "") +
            "\nList labels that have receiving addresses\n"
            + HelpExampleCli("listlabels", "receive") +
            "\nList labels that have sending addresses\n"
            + HelpExampleCli("listlabels", "send") +
            "\nAs a JSON-RPC call\n"
            + HelpExampleRpc("listlabels", "receive")
                },
            }.Check(request);

    LOCK(pwallet->cs_wallet);

    std::string purpose;
    if (!request.params[0].isNull()) {
        purpose = request.params[0].get_str();
    }

    // Add to a set to sort by label name, then insert into Univalue array
    std::set<std::string> label_set;
    for (const std::pair<const CTxDestination, CAddressBookData>& entry : pwallet->mapAddressBook) {
        if (purpose.empty() || entry.second.purpose == purpose) {
            label_set.insert(entry.second.name);
        }
    }

    UniValue ret(UniValue::VARR);
    for (const std::string& name : label_set) {
        ret.push_back(name);
    }

    return ret;
}

UniValue sethdseed(const JSONRPCRequest& request)
{
    std::shared_ptr<CWallet> const wallet = GetWalletForJSONRPCRequest(request);
    CWallet* const pwallet = wallet.get();

    if (!EnsureWalletIsAvailable(pwallet, request.fHelp)) {
        return NullUniValue;
    }

            RPCHelpMan{"sethdseed",
                "\nSet or generate a new HD wallet seed. Non-HD wallets will not be upgraded to being a HD wallet. Wallets that are already\n"
                "HD will have a new HD seed set so that new keys added to the keypool will be derived from this new seed.\n"
                "\nNote that you will need to MAKE A NEW BACKUP of your wallet after setting the HD wallet seed." +
                    HelpRequiringPassphrase(pwallet) + "\n",
                {
                    {"newkeypool", RPCArg::Type::BOOL, /* default */ "true", "Whether to flush old unused addresses, including change addresses, from the keypool and regenerate it.\n"
            "                             If true, the next address from getnewaddress and change address from getrawchangeaddress will be from this new seed.\n"
            "                             If false, addresses (including change addresses if the wallet already had HD Chain Split enabled) from the existing\n"
            "                             keypool will be used until it has been depleted."},
                    {"seed", RPCArg::Type::STR, /* default */ "random seed", "The WIF private key to use as the new HD seed.\n"
            "                             The seed value can be retrieved using the dumpwallet command. It is the private key marked hdseed=1"},
                },
                RPCResults{},
                RPCExamples{
                    HelpExampleCli("sethdseed", "")
            + HelpExampleCli("sethdseed", "false")
            + HelpExampleCli("sethdseed", "true \"wifkey\"")
            + HelpExampleRpc("sethdseed", "true, \"wifkey\"")
                },
            }.Check(request);

    if (pwallet->chain().isInitialBlockDownload()) {
        throw JSONRPCError(RPC_CLIENT_IN_INITIAL_DOWNLOAD, "Cannot set a new HD seed while still in Initial Block Download");
    }

    if (pwallet->IsWalletFlagSet(WALLET_FLAG_DISABLE_PRIVATE_KEYS)) {
        throw JSONRPCError(RPC_WALLET_ERROR, "Cannot set a HD seed to a wallet with private keys disabled");
    }

    auto locked_chain = pwallet->chain().lock();
    LOCK(pwallet->cs_wallet);

    // Do not do anything to non-HD wallets
    if (!pwallet->CanSupportFeature(FEATURE_HD)) {
        throw JSONRPCError(RPC_WALLET_ERROR, "Cannot set a HD seed on a non-HD wallet. Start with -upgradewallet in order to upgrade a non-HD wallet to HD");
    }

    EnsureWalletIsUnlocked(pwallet);

    bool flush_key_pool = true;
    if (!request.params[0].isNull()) {
        flush_key_pool = request.params[0].get_bool();
    }

    CPubKey master_pub_key;
    if (request.params[1].isNull()) {
        master_pub_key = pwallet->GenerateNewSeed();
    } else {
        CKey key = DecodeSecret(request.params[1].get_str());
        if (!key.IsValid()) {
            throw JSONRPCError(RPC_INVALID_ADDRESS_OR_KEY, "Invalid private key");
        }

        if (HaveKey(*pwallet, key)) {
            throw JSONRPCError(RPC_INVALID_ADDRESS_OR_KEY, "Already have this key (either as an HD seed or as a loose private key)");
        }

        master_pub_key = pwallet->DeriveNewSeed(key);
    }

    pwallet->SetHDSeed(master_pub_key);
    if (flush_key_pool) pwallet->NewKeyPool();

    return NullUniValue;
}

void AddKeypathToMap(const CWallet* pwallet, const CKeyID& keyID, std::map<CPubKey, KeyOriginInfo>& hd_keypaths)
{
    CPubKey vchPubKey;
    if (!pwallet->GetPubKey(keyID, vchPubKey)) {
        return;
    }
    KeyOriginInfo info;
    if (!pwallet->GetKeyOrigin(keyID, info)) {
        throw JSONRPCError(RPC_INTERNAL_ERROR, "Internal keypath is broken");
    }
    hd_keypaths.emplace(vchPubKey, std::move(info));
}

UniValue walletfillpsbtdata(const JSONRPCRequest& request)
{
    if (!g_con_elementsmode)
        throw std::runtime_error("PSBT operations are disabled when not in elementsmode.\n");

    std::shared_ptr<CWallet> const wallet = GetWalletForJSONRPCRequest(request);
    CWallet* const pwallet = wallet.get();

    if (!EnsureWalletIsAvailable(pwallet, request.fHelp)) {
        return NullUniValue;
    }

    if (request.fHelp || request.params.size() < 1 || request.params.size() > 4)
        throw std::runtime_error(
            RPCHelpMan{"walletfillpsbtdata",
                "\nUpdate a PSBT with input information from our wallet\n"
                + HelpRequiringPassphrase(pwallet) + "\n",
                {
                    {"psbt", RPCArg::Type::STR, RPCArg::Optional::NO, "The transaction base64 string"},
                    {"bip32derivs", RPCArg::Type::BOOL, /* default */ "false", "If true, includes the BIP 32 derivation paths for public keys if we know them"},
                },
                RPCResult{
                    "{\n"
                    "  \"psbt\" : \"value\",        (string) The base64-encoded partially signed transaction\n"
                    "}\n"
                },
                RPCExamples{
                    HelpExampleCli("walletfillpsbtdata", "\"psbt\"")
                    + HelpExampleRpc("walletfillpsbtdata", "\"psbt\"")
                }
            }.ToString()
        );

    RPCTypeCheck(request.params, {UniValue::VSTR, UniValue::VBOOL});

    // Unserialize the transaction
    PartiallySignedTransaction psbtx;
    std::string error;
    if (!DecodeBase64PSBT(psbtx, request.params[0].get_str(), error)) {
        throw JSONRPCError(RPC_DESERIALIZATION_ERROR, strprintf("TX decode failed %s", error));
    }

    bool bip32derivs = request.params[1].isNull() ? false : request.params[1].get_bool();
    const TransactionError err = FillPSBTData(pwallet, psbtx, bip32derivs);
    if (err != TransactionError::OK) {
        throw JSONRPCTransactionError(err);
    }

    UniValue result(UniValue::VOBJ);
    result.pushKV("psbt", EncodePSBT(psbtx));
    return result;
}

UniValue walletsignpsbt(const JSONRPCRequest& request)
{
    if (!g_con_elementsmode)
        throw std::runtime_error("PSBT operations are disabled when not in elementsmode.\n");

    std::shared_ptr<CWallet> const wallet = GetWalletForJSONRPCRequest(request);
    CWallet* const pwallet = wallet.get();

    if (!EnsureWalletIsAvailable(pwallet, request.fHelp)) {
        return NullUniValue;
    }

    if (request.fHelp || request.params.size() < 1 || request.params.size() > 4)
        throw std::runtime_error(
            RPCHelpMan{"walletsignpsbt",
                "\nSign all PSBT iputs that we can sign for.\n"
                + HelpRequiringPassphrase(pwallet) + "\n",
                {
                    {"psbt", RPCArg::Type::STR, RPCArg::Optional::NO, "The transaction base64 string"},
                    {"sighashtype", RPCArg::Type::STR, /* default */ "ALL", "The signature hash type to sign with if not specified by the PSBT. Must be one of\n"
                        "       \"ALL\"\n"
                        "       \"NONE\"\n"
                        "       \"SINGLE\"\n"
                        "       \"ALL|ANYONECANPAY\"\n"
                        "       \"NONE|ANYONECANPAY\"\n"
                        "       \"SINGLE|ANYONECANPAY\""},
                    {"imbalance_ok", RPCArg::Type::BOOL, /* default */ "false", "Sign even if the transaction amounts do not balance"},
                },
                RPCResult{
                    "{\n"
                    "  \"psbt\" : \"value\",          (string) The base64-encoded partially signed transaction\n"
                    "  \"complete\" : true|false,   (boolean) If the transaction has a complete set of signatures\n"
                    "}\n"
                },
                RPCExamples{
                    HelpExampleCli("walletsignpsbt", "\"psbt\"")
                    + HelpExampleRpc("walletsignpsbt", "\"psbt\"")
                }
            }.ToString()
        );

    RPCTypeCheck(request.params, {UniValue::VSTR, UniValue::VSTR, UniValue::VBOOL});

    // Unserialize the transaction
    PartiallySignedTransaction psbtx;
    std::string error;
    if (!DecodeBase64PSBT(psbtx, request.params[0].get_str(), error)) {
        throw JSONRPCError(RPC_DESERIALIZATION_ERROR, strprintf("TX decode failed %s", error));
    }

    // Get the sighash type
    int nHashType = ParseSighashString(request.params[1]);
    bool imbalance_ok = request.params[2].isNull() ? false : request.params[2].get_bool();

    bool complete;
    const TransactionError err = SignPSBT(pwallet, psbtx, complete, nHashType, true, imbalance_ok);
    if (err != TransactionError::OK) {
        throw JSONRPCTransactionError(err);
    }

    UniValue result(UniValue::VOBJ);
    result.pushKV("psbt", EncodePSBT(psbtx));
    result.pushKV("complete", complete);

    return result;
}

UniValue walletprocesspsbt(const JSONRPCRequest& request)
{
    if (!g_con_elementsmode)
        throw std::runtime_error("PSBT operations are disabled when not in elementsmode.\n");

    std::shared_ptr<CWallet> const wallet = GetWalletForJSONRPCRequest(request);
    CWallet* const pwallet = wallet.get();

    if (!EnsureWalletIsAvailable(pwallet, request.fHelp)) {
        return NullUniValue;
    }

            RPCHelpMan{"walletprocesspsbt",
                "\nUpdate a PSBT with input information from our wallet and then sign inputs\n"
                "that we can sign for.\n\n"
                "NOTE: When working with Confidential Assets transactions, it is necessary to\n"
                "blind the transaction after filling it in from the wallet and before signing\n"
                "it. This RPC will fail when working with such transaction. Instead of using\n"
                "this RPC, use the following sequence:\n"
                " - walletfillpsbtdata\n"
                " - blindpsbt\n"
                " - walletsignpsbt\n" +
                    HelpRequiringPassphrase(pwallet) + "\n",
                {
                    {"psbt", RPCArg::Type::STR, RPCArg::Optional::NO, "The transaction base64 string"},
                    {"sign", RPCArg::Type::BOOL, /* default */ "true", "Also sign the transaction when updating"},
                    {"sighashtype", RPCArg::Type::STR, /* default */ "ALL", "The signature hash type to sign with if not specified by the PSBT. Must be one of\n"
            "       \"ALL\"\n"
            "       \"NONE\"\n"
            "       \"SINGLE\"\n"
            "       \"ALL|ANYONECANPAY\"\n"
            "       \"NONE|ANYONECANPAY\"\n"
            "       \"SINGLE|ANYONECANPAY\""},
                    {"bip32derivs", RPCArg::Type::BOOL, /* default */ "false", "If true, includes the BIP 32 derivation paths for public keys if we know them"},
                },
                RPCResult{
            "{\n"
            "  \"psbt\" : \"value\",          (string) The base64-encoded partially signed transaction\n"
            "  \"complete\" : true|false,   (boolean) If the transaction has a complete set of signatures\n"
            "  ]\n"
            "}\n"
                },
                RPCExamples{
                    HelpExampleCli("walletprocesspsbt", "\"psbt\"")
                },
            }.Check(request);

    RPCTypeCheck(request.params, {UniValue::VSTR, UniValue::VBOOL, UniValue::VSTR});

    // Unserialize the transaction
    PartiallySignedTransaction psbtx;
    std::string error;
    if (!DecodeBase64PSBT(psbtx, request.params[0].get_str(), error)) {
        throw JSONRPCError(RPC_DESERIALIZATION_ERROR, strprintf("TX decode failed %s", error));
    }

    // Get the sighash type
    int nHashType = ParseSighashString(request.params[2]);

    // Fill transaction with our data and also sign
    bool sign = request.params[1].isNull() ? true : request.params[1].get_bool();
    bool bip32derivs = request.params[3].isNull() ? false : request.params[3].get_bool();
    bool complete = true;
    const TransactionError err = FillPSBT(pwallet, psbtx, complete, nHashType, sign, bip32derivs);
    if (err != TransactionError::OK) {
        throw JSONRPCTransactionError(err);
    }

    UniValue result(UniValue::VOBJ);
    CDataStream ssTx(SER_NETWORK, PROTOCOL_VERSION);
    ssTx << psbtx;
    result.pushKV("psbt", EncodeBase64(ssTx.str()));
    result.pushKV("complete", complete);

    return result;
}

UniValue walletcreatefundedpsbt(const JSONRPCRequest& request)
{
    if (!g_con_elementsmode)
        throw std::runtime_error("PSBT operations are disabled when not in elementsmode.\n");

    std::shared_ptr<CWallet> const wallet = GetWalletForJSONRPCRequest(request);
    CWallet* const pwallet = wallet.get();

    if (!EnsureWalletIsAvailable(pwallet, request.fHelp)) {
        return NullUniValue;
    }

            RPCHelpMan{"walletcreatefundedpsbt",
                "\nCreates and funds a transaction in the Partially Signed Transaction format. Inputs will be added if supplied inputs are not enough\n"
                "Implements the Creator and Updater roles.\n",
                {
                    {"inputs", RPCArg::Type::ARR, RPCArg::Optional::NO, "A json array of json objects",
                        {
                            {"", RPCArg::Type::OBJ, RPCArg::Optional::OMITTED, "",
                                {
                                    {"txid", RPCArg::Type::STR_HEX, RPCArg::Optional::NO, "The transaction id"},
                                    {"vout", RPCArg::Type::NUM, RPCArg::Optional::NO, "The output number"},
                                    {"sequence", RPCArg::Type::NUM, RPCArg::Optional::NO, "The sequence number"},
                                },
                            },
                        },
                        },
                    {"outputs", RPCArg::Type::ARR, RPCArg::Optional::NO, "a json array with outputs (key-value pairs), where none of the keys are duplicated.\n"
                            "That is, each address can only appear once and there can only be one 'data' object.\n"
                            "For compatibility reasons, a dictionary, which holds the key-value pairs directly, is also\n"
                            "                             accepted as second parameter.",
                        {
                            {"", RPCArg::Type::OBJ, RPCArg::Optional::OMITTED, "",
                                {
                                    {"address", RPCArg::Type::AMOUNT, RPCArg::Optional::NO, "A key-value pair. The key (string) is the bitcoin address, the value (float or string) is the amount in " + CURRENCY_UNIT + ""},
                                },
                                },
                            {"", RPCArg::Type::OBJ, RPCArg::Optional::OMITTED, "",
                                {
                                    {"data", RPCArg::Type::STR_HEX, RPCArg::Optional::NO, "A key-value pair. The key must be \"data\", the value is hex-encoded data"},
                                },
                            },
                        },
                    },
                    {"locktime", RPCArg::Type::NUM, /* default */ "0", "Raw locktime. Non-0 value also locktime-activates inputs"},
                    {"options", RPCArg::Type::OBJ, RPCArg::Optional::OMITTED_NAMED_ARG, "",
                        {
                            {"changeAddress", RPCArg::Type::STR_HEX, /* default */ "pool address", "The bitcoin address to receive the change"},
                            {"changePosition", RPCArg::Type::NUM, /* default */ "random", "The index of the change output"},
                            {"change_type", RPCArg::Type::STR, /* default */ "set by -changetype", "The output type to use. Only valid if changeAddress is not specified. Options are \"legacy\", \"p2sh-segwit\", and \"bech32\"."},
                            {"includeWatching", RPCArg::Type::BOOL, /* default */ "true for watch-only wallets, otherwise false", "Also select inputs which are watch only"},
                            {"lockUnspents", RPCArg::Type::BOOL, /* default */ "false", "Lock selected unspent outputs"},
                            {"feeRate", RPCArg::Type::AMOUNT, /* default */ "not set: makes wallet determine the fee", "Set a specific fee rate in " + CURRENCY_UNIT + "/kB"},
                            {"subtractFeeFromOutputs", RPCArg::Type::ARR, /* default */ "empty array", "A json array of integers.\n"
                            "                              The fee will be equally deducted from the amount of each specified output.\n"
                            "                              Those recipients will receive less bitcoins than you enter in their corresponding amount field.\n"
                            "                              If no outputs are specified here, the sender pays the fee.",
                                {
                                    {"vout_index", RPCArg::Type::NUM, RPCArg::Optional::OMITTED, "The zero-based output index, before a change output is added."},
                                },
                            },
                            {"replaceable", RPCArg::Type::BOOL, /* default */ "wallet default", "Marks this transaction as BIP125 replaceable.\n"
                            "                              Allows this transaction to be replaced by a transaction with higher fees"},
                            {"conf_target", RPCArg::Type::NUM, /* default */ "Fallback to wallet's confirmation target", "Confirmation target (in blocks)"},
                            {"estimate_mode", RPCArg::Type::STR, /* default */ "UNSET", "The fee estimate mode, must be one of:\n"
                            "         \"UNSET\"\n"
                            "         \"ECONOMICAL\"\n"
                            "         \"CONSERVATIVE\""},
                        },
                        "options"},
                    {"bip32derivs", RPCArg::Type::BOOL, /* default */ "false", "If true, includes the BIP 32 derivation paths for public keys if we know them"},
                },
                RPCResult{
                            "{\n"
                            "  \"psbt\": \"value\",        (string)  The resulting raw transaction (base64-encoded string)\n"
                            "  \"fee\":       n,         (numeric) Fee in " + CURRENCY_UNIT + " the resulting transaction pays\n"
                            "  \"changepos\": n          (numeric) The position of the added change output, or -1\n"
                            "}\n"
                                },
                                RPCExamples{
                            "\nCreate a transaction with no inputs\n"
                            + HelpExampleCli("walletcreatefundedpsbt", "\"[{\\\"txid\\\":\\\"myid\\\",\\\"vout\\\":0}]\" \"[{\\\"data\\\":\\\"00010203\\\"}]\"")
                                },
                            }.Check(request);

    RPCTypeCheck(request.params, {
        UniValue::VARR,
        UniValueType(), // ARR or OBJ, checked later
        UniValue::VNUM,
        UniValue::VOBJ,
        UniValue::VBOOL
        }, true
    );

    CAmount fee;
    int change_position;
    bool rbf = pwallet->m_signal_rbf;
    const UniValue &replaceable_arg = request.params[3]["replaceable"];
    if (!replaceable_arg.isNull()) {
        RPCTypeCheckArgument(replaceable_arg, UniValue::VBOOL);
        rbf = replaceable_arg.isTrue();
    }
    // It's hard to control the behavior of FundTransaction, so we will wait
    //   until after it's done, then extract the blinding keys from the output
    //   nonces.
    CMutableTransaction rawTx = ConstructTransaction(request.params[0], request.params[1], request.params[2], rbf, NullUniValue /* CA: assets_in */);
    FundTransaction(pwallet, rawTx, fee, change_position, request.params[3]);

    // Make a blank psbt
    PartiallySignedTransaction psbtx(rawTx);
    for (unsigned int i = 0; i < rawTx.vout.size(); ++i) {
        if (!psbtx.tx->vout[i].nNonce.IsNull()) {
            // Extract blinding key and clear the nonce
            psbtx.outputs[i].blinding_pubkey = CPubKey(psbtx.tx->vout[i].nNonce.vchCommitment);
            psbtx.tx->vout[i].nNonce.SetNull();
        }
    }

    // Fill transaction with out data but don't sign
    bool bip32derivs = request.params[4].isNull() ? false : request.params[4].get_bool();
    bool complete = true;
    const TransactionError err = FillPSBT(pwallet, psbtx, complete, 1, false, bip32derivs);
    if (err != TransactionError::OK) {
        throw JSONRPCTransactionError(err);
    }

    // Serialize the PSBT
    CDataStream ssTx(SER_NETWORK, PROTOCOL_VERSION);
    ssTx << psbtx;

    UniValue result(UniValue::VOBJ);
    result.pushKV("psbt", EncodeBase64(ssTx.str()));
    result.pushKV("fee", ValueFromAmount(fee));
    result.pushKV("changepos", change_position);
    return result;
}

//
// ELEMENTS commands

namespace {
static secp256k1_context *secp256k1_ctx;

class CSecp256k1Init {
public:
    CSecp256k1Init() {
        secp256k1_ctx = secp256k1_context_create(SECP256K1_CONTEXT_VERIFY | SECP256K1_CONTEXT_SIGN);
    }
    ~CSecp256k1Init() {
        secp256k1_context_destroy(secp256k1_ctx);
    }
};
static CSecp256k1Init instance_of_csecp256k1;
}

UniValue signblock(const JSONRPCRequest& request)
{
    std::shared_ptr<CWallet> const wallet = GetWalletForJSONRPCRequest(request);
    CWallet* const pwallet = wallet.get();

    if (!EnsureWalletIsAvailable(pwallet, request.fHelp))
        return NullUniValue;

    if (request.fHelp || request.params.size() != 1)
        throw std::runtime_error(
            RPCHelpMan{"signblock",
                "\nSigns a block proposal, checking that it would be accepted first. Errors if it cannot sign the block.\n",
                {
                    {"blockhex", RPCArg::Type::STR_HEX, RPCArg::Optional::NO, "The hex-encoded block from getnewblockhex"},
                },
                RPCResult{
            "[\n"
            "    {\n"
            "        pubkeys,   (hex) The signature's pubkey\n"
            "        sig      (hex) The signature script\n"
            "    },\n"
            "    ...\n"
            "]\n"
                },
                RPCExamples{
                    HelpExampleCli("signblock", "0000002018c6f2f913f9902aeab...5ca501f77be96de63f609010000000000000000015100000000")
                },
            }.ToString());

    if (!g_signed_blocks) {
        throw JSONRPCError(RPC_MISC_ERROR, "Signed blocks are not active for this network.");
    }

    CBlock block;
    if (!DecodeHexBlk(block, request.params[0].get_str()))
        throw JSONRPCError(RPC_DESERIALIZATION_ERROR, "Block decode failed");

    LOCK(cs_main);

    uint256 hash = block.GetHash();
    BlockMap::iterator mi = ::BlockIndex().find(hash);
    if (mi != ::BlockIndex().end())
        throw JSONRPCError(RPC_VERIFY_ERROR, "already have block");

    CBlockIndex* const pindexPrev = ::ChainActive().Tip();
    // TestBlockValidity only supports blocks built on the current Tip
    if (block.hashPrevBlock != pindexPrev->GetBlockHash())
        throw JSONRPCError(RPC_VERIFY_ERROR, "proposal was not based on our best chain");

    CValidationState state;
    if (!TestBlockValidity(state, Params(), block, pindexPrev, false, true) || !state.IsValid()) {
        std::string strRejectReason = state.GetRejectReason();
        if (strRejectReason.empty())
            throw JSONRPCError(RPC_VERIFY_ERROR, state.IsInvalid() ? "Block proposal was invalid" : "Error checking block proposal");
        throw JSONRPCError(RPC_VERIFY_ERROR, strRejectReason);
    }

    // Expose SignatureData internals in return value in lieu of "Partially Signed Bitcoin Blocks"
    SignatureData block_sigs;
    GenericSignScript(*pwallet, block.GetBlockHeader(), block.proof.challenge, block_sigs);

    // Error if sig data didn't "grow"
    if (!block_sigs.complete && block_sigs.signatures.empty()) {
        throw JSONRPCError(RPC_VERIFY_ERROR, "Could not sign the block.");
    }
    UniValue ret(UniValue::VARR);
    for (const auto& signature : block_sigs.signatures) {
        UniValue obj(UniValue::VOBJ);
        obj.pushKV("pubkey", HexStr(signature.second.first.begin(), signature.second.first.end()));
        obj.pushKV("sig", HexStr(signature.second.second.begin(), signature.second.second.end()));
        ret.push_back(obj);
    }
    return ret;
}

UniValue getpeginaddress(const JSONRPCRequest& request)
{
    std::shared_ptr<CWallet> const wallet = GetWalletForJSONRPCRequest(request);
    CWallet* const pwallet = wallet.get();

    if (!EnsureWalletIsAvailable(pwallet, request.fHelp))
        return NullUniValue;

    if (request.fHelp || request.params.size() != 0)
        throw std::runtime_error(
            RPCHelpMan{"getpeginaddress",
                "\nReturns information needed for claimpegin to move coins to the sidechain.\n"
                "The user should send coins from their Bitcoin wallet to the mainchain_address returned.\n"
                "IMPORTANT: Like getaddress, getpeginaddress adds new secrets to wallet.dat, necessitating backup on a regular basis.\n",
                {},
                RPCResult{
            "\"mainchain_address\"           (string) Mainchain Bitcoin deposit address to send bitcoin to\n"
            "\"claim_script\"             (string) The claim script in hex that was committed to. This may be required in `claimpegin` to retrieve pegged-in funds\n"
                },
                RPCExamples{
                    HelpExampleCli("getpeginaddress", "")
            + HelpExampleRpc("getpeginaddress", "")
                },
            }.ToString());

    if (!pwallet->IsLocked()) {
        pwallet->TopUpKeyPool();
    }

    // Use native witness destination
    CTxDestination dest;
    std::string error;
    if (!pwallet->GetNewDestination(OutputType::BECH32, "", dest, error)) {
        throw JSONRPCError(RPC_WALLET_KEYPOOL_RAN_OUT, error);
    }

    CScript dest_script = GetScriptForDestination(dest);

    // Also add raw scripts to index to recognize later.
    pwallet->AddCScript(dest_script);

    // Get P2CH deposit address on mainchain.
    CTxDestination mainchain_dest(ScriptHash(GetScriptForWitness(calculate_contract(Params().GetConsensus().fedpegScript, dest_script))));

    UniValue ret(UniValue::VOBJ);

    ret.pushKV("mainchain_address", EncodeParentDestination(mainchain_dest));
    ret.pushKV("claim_script", HexStr(dest_script));
    return ret;
}

//! Derive BIP32 tweak from master xpub to child pubkey.
bool DerivePubTweak(const std::vector<uint32_t>& vPath, const CPubKey& keyMaster, const ChainCode &ccMaster, std::vector<unsigned char>& tweakSum)
{
    tweakSum.clear();
    tweakSum.resize(32);
    std::vector<unsigned char> tweak;
    CPubKey keyParent = keyMaster;
    CPubKey keyChild;
    ChainCode ccChild;
    ChainCode ccParent = ccMaster;
    for (unsigned int i = 0; i < vPath.size(); i++) {
        if ((vPath[i] >> 31) != 0) {
            return false;
        }
        keyParent.Derive(keyChild, ccChild, vPath[i], ccParent, &tweak);
        assert(tweak.size() == 32);
        ccParent = ccChild;
        keyParent = keyChild;
        if (i == 0) {
            tweakSum = tweak;
        } else {
            bool ret = secp256k1_ec_privkey_tweak_add(secp256k1_ctx, tweakSum.data(), tweak.data());
            if (!ret) {
                return false;
            }
        }
    }
    return true;
}

// For general cryptographic design of peg-out authorization scheme, see: https://github.com/ElementsProject/secp256k1-zkp/blob/secp256k1-zkp/src/modules/whitelist/whitelist.md
UniValue initpegoutwallet(const JSONRPCRequest& request)
{

    std::shared_ptr<CWallet> const wallet = GetWalletForJSONRPCRequest(request);
    CWallet* const pwallet = wallet.get();

    if (!EnsureWalletIsAvailable(pwallet, request.fHelp))
        return NullUniValue;

    if (request.fHelp || request.params.size() < 1 || request.params.size() > 3)
        throw std::runtime_error(
            RPCHelpMan{"initpegoutwallet",
                "\nThis call is for Liquid network initialization on the Liquid wallet. The wallet generates a new Liquid pegout authorization key (PAK) and stores it in the Liquid wallet. It then combines this with the `bitcoin_descriptor` to finally create a PAK entry for the network. This allows the user to send Liquid coins directly to a secure offline Bitcoin wallet at the derived path from the bitcoin_descriptor using the `sendtomainchain` command. Losing the Liquid PAK or offline Bitcoin root key will result in the inability to pegout funds, so immediate backup upon initialization is required.\n" +
                HelpRequiringPassphrase(pwallet),
                {
                    {"bitcoin_descriptor", RPCArg::Type::STR, RPCArg::Optional::NO, "The Bitcoin descriptor that includes a single extended pubkey. Must be one of the following: pkh(<xpub>), sh(wpkh(<xpub>)), or wpkh(<xpub>). This is used as the root for the Bitcoin destination wallet. The derivation path from the xpub will be `0/k`, reflecting the external chain of the wallet. DEPRECATED: If a plain xpub is given, pkh(<xpub>) is assumed. See link for more details on script descriptors: https://github.com/bitcoin/bitcoin/blob/master/doc/descriptors.md"},
                    {"bip32_counter", RPCArg::Type::NUM , /* default */ "0", "The `k` in `0/k` to be set as the next address to derive from the `bitcoin_descriptor`. This will be stored in the wallet and incremented on each successful `sendtomainchain` invocation."},
                    {"liquid_pak", RPCArg::Type::STR_HEX, RPCArg::Optional::OMITTED_NAMED_ARG, "The Liquid wallet pubkey in hex to be used as the Liquid PAK for pegout authorization. The private key must be in the wallet if argument is given. If this argument is not provided one will be generated and stored in the wallet automatically and returned."}
                },
                RPCResult{
            "{\n"
                "\"pakentry\"       (string) The resulting PAK entry to be used at network initialization time in the form of: `pak=<bitcoin_pak>:<liquid_pak>`.\n"
                "\"liquid_pak\"     (string) The Liquid PAK pubkey in hex, which is stored in the local Liquid wallet. This can be used in subsequent calls to `initpegoutwallet` to avoid generating a new `liquid_pak`.\n"
                "\"liquid_pak_address\" (string) The corresponding address for `liquid_pak`. Useful for `dumpprivkey` for wallet backup or transfer.\n"
                "\"address_lookahead\"(array)  The three next Bitcoin addresses the wallet will use for `sendtomainchain` based on `bip32_counter`.\n"
            "}\n"
                },
                RPCExamples{
                    HelpExampleCli("initpegoutwallet", "sh(wpkh(tpubDAY5hwtonH4NE8zY46ZMFf6B6F3fqMis7cwfNihXXpAg6XzBZNoHAdAzAZx2peoU8nTWFqvUncXwJ9qgE5VxcnUKxdut8F6mptVmKjfiwDQ/0/*))")
            + HelpExampleRpc("initpegoutwallet", "sh(wpkh(tpubDAY5hwtonH4NE8zY46ZMFf6B6F3fqMis7cwfNihXXpAg6XzBZNoHAdAzAZx2peoU8nTWFqvUncXwJ9qgE5VxcnUKxdut8F6mptVmKjfiwDQ/0/*))")
                },
            }.ToString());

    auto locked_chain = pwallet->chain().lock();
    LOCK(pwallet->cs_wallet);

    // Check that network cares about PAK
    if (!Params().GetEnforcePak()) {
        throw JSONRPCError(RPC_INVALID_PARAMETER, "PAK enforcement is not enabled on this network.");
    }

    if (!pwallet->IsLocked())
        pwallet->TopUpKeyPool();

    // Generate a new key that is added to wallet or set from argument
    CPubKey online_pubkey;
    if (request.params.size() < 3) {
        std::string error;
        if (!pwallet->GetOnlinePakKey(online_pubkey, error)) {
            throw JSONRPCError(RPC_WALLET_KEYPOOL_RAN_OUT, error);
        }
    } else {
        online_pubkey = CPubKey(ParseHex(request.params[2].get_str()));
        if (!online_pubkey.IsFullyValid()) {
            throw JSONRPCError(RPC_WALLET_ERROR, "Error: Given liquid_pak is not valid.");
        }
        if (!pwallet->HaveKey(online_pubkey.GetID())) {
            throw JSONRPCError(RPC_WALLET_ERROR, "Error: liquid_pak could not be found in wallet");
        }
    }

    // Parse offline counter
    int counter = 0;
    if (request.params.size() > 1) {
        counter = request.params[1].get_int();
        if (counter < 0 || counter > 1000000000) {
            throw JSONRPCError(RPC_INVALID_PARAMETER, "bip32_counter must be between 0 and 1,000,000,000, inclusive.");
        }
    }

    std::string bitcoin_desc = request.params[0].get_str();
    std::string xpub_str = "";

    // First check for naked xpub, and impute it as pkh(<xpub>/0/*) for backwards compat
    CExtPubKey xpub = DecodeExtPubKey(bitcoin_desc);
    if (xpub.pubkey.IsFullyValid()) {
        bitcoin_desc = "pkh(" + bitcoin_desc + "/0/*)";
    }

    FlatSigningProvider provider;
    std::string error;
    auto desc = Parse(bitcoin_desc, provider, error);
    if (!desc) {
        throw JSONRPCError(RPC_INVALID_PARAMETER, error);
    } else if (!desc->IsRange()) {
        throw JSONRPCError(RPC_INVALID_PARAMETER, "bitcoin_descriptor must be a ranged descriptor.");
    }

    // Three acceptable descriptors:
    if (bitcoin_desc.substr(0, 8) ==  "sh(wpkh("
            && bitcoin_desc.substr(bitcoin_desc.size()-2, 2) == "))") {
        xpub_str = bitcoin_desc.substr(8, bitcoin_desc.size()-2);
    } else if (bitcoin_desc.substr(0, 5) ==  "wpkh("
            && bitcoin_desc.substr(bitcoin_desc.size()-1, 1) == ")") {
        xpub_str = bitcoin_desc.substr(5, bitcoin_desc.size()-1);
    } else if (bitcoin_desc.substr(0, 4) == "pkh("
            && bitcoin_desc.substr(bitcoin_desc.size()-1, 1) == ")") {
        xpub_str = bitcoin_desc.substr(4, bitcoin_desc.size()-1);
    } else {
        throw JSONRPCError(RPC_INVALID_PARAMETER, "bitcoin_descriptor is not of any type supported: pkh(<xpub>), sh(wpkh(<xpub>)), wpkh(<xpub>), or <xpub>.");
    }

    // Strip off leading key origin
    if (xpub_str.find("]") != std::string::npos) {
        xpub_str = xpub_str.substr(xpub_str.find("]"), std::string::npos);
    }

    // Strip off following range
    xpub_str = xpub_str.substr(0, xpub_str.find("/"));

    xpub = DecodeExtPubKey(xpub_str);

    if (!xpub.pubkey.IsFullyValid()) {
        throw JSONRPCError(RPC_INVALID_PARAMETER, "bitcoin_descriptor does not contain a valid extended pubkey for this network.");
    }

    // Parse master pubkey
    CPubKey masterpub = xpub.pubkey;
    secp256k1_pubkey masterpub_secp;
    int ret = secp256k1_ec_pubkey_parse(secp256k1_ctx, &masterpub_secp, masterpub.begin(), masterpub.size());
    if (ret != 1) {
        throw JSONRPCError(RPC_WALLET_ERROR, "bitcoin_descriptor could not be parsed.");
    }

    // Store the keys and metadata
    if (!pwallet->SetOnlinePubKey(online_pubkey) ||
            !pwallet->SetOfflineXPubKey(xpub) ||
            !pwallet->SetOfflineCounter(counter) ||
            !pwallet->SetOfflineDescriptor(bitcoin_desc)) {
        throw JSONRPCError(RPC_WALLET_ERROR, "Error: Failure to initialize pegout wallet.");
    }

    // Negate the pubkey
    ret = secp256k1_ec_pubkey_negate(secp256k1_ctx, &masterpub_secp);

    std::vector<unsigned char> negatedpubkeybytes;
    negatedpubkeybytes.resize(33);
    size_t len = 33;
    ret = secp256k1_ec_pubkey_serialize(secp256k1_ctx, &negatedpubkeybytes[0], &len, &masterpub_secp, SECP256K1_EC_COMPRESSED);
    assert(ret == 1);
    assert(len == 33);
    assert(negatedpubkeybytes.size() == 33);

    UniValue address_list(UniValue::VARR);
    for (int i = counter; i < counter+3; i++) {
        std::vector<CScript> scripts;
        if (!desc->Expand(i, provider, scripts, provider)) {
            throw JSONRPCError(RPC_WALLET_ERROR, "Could not generate lookahead addresses with descriptor. This is a bug.");
        }
        CTxDestination destination;
        ExtractDestination(scripts[0], destination);
        address_list.push_back(EncodeParentDestination(destination));
    }
    UniValue pak(UniValue::VOBJ);
    pak.pushKV("pakentry", "pak=" + HexStr(negatedpubkeybytes) + ":" + HexStr(online_pubkey));
    pak.pushKV("liquid_pak", HexStr(online_pubkey));
    pak.pushKV("liquid_pak_address", EncodeDestination(PKHash(online_pubkey)));
    pak.pushKV("address_lookahead", address_list);
    return pak;
}

UniValue sendtomainchain_base(const JSONRPCRequest& request)
{
    std::shared_ptr<CWallet> const wallet = GetWalletForJSONRPCRequest(request);
    CWallet* const pwallet = wallet.get();

    if (!EnsureWalletIsAvailable(pwallet, request.fHelp))
        return NullUniValue;

    if (request.fHelp || request.params.size() < 2 || request.params.size() > 3)
        throw std::runtime_error(
            RPCHelpMan{"sendtomainchain",
                "\nSends sidechain funds to the given mainchain address, through the federated pegin mechanism\n"
                + HelpRequiringPassphrase(pwallet),
                {
                    {"address", RPCArg::Type::STR, RPCArg::Optional::NO, "The destination address on Bitcoin mainchain"},
                    {"amount", RPCArg::Type::AMOUNT, RPCArg::Optional::NO, "The amount being sent to Bitcoin mainchain"},
                    {"subtractfeefromamount", RPCArg::Type::BOOL, /* default */ "false", "The fee will be deducted from the amount being pegged-out."},
                },
                RPCResult{
            "\"txid\"              (string) Transaction ID of the resulting sidechain transaction\n"
                },
                RPCExamples{
                    HelpExampleCli("sendtomainchain", "\"mgWEy4vBJSHt3mC8C2SEWJQitifb4qeZQq\" 0.1")
            + HelpExampleRpc("sendtomainchain", "\"mgWEy4vBJSHt3mC8C2SEWJQitifb4qeZQq\" 0.1")
                },
            }.ToString());

    auto locked_chain = pwallet->chain().lock();
    LOCK(pwallet->cs_wallet);

    EnsureWalletIsUnlocked(pwallet);

    CTxDestination parent_address = DecodeParentDestination(request.params[0].get_str());
    if (!IsValidDestination(parent_address))
        throw JSONRPCError(RPC_INVALID_ADDRESS_OR_KEY, "Invalid Bitcoin address");

    CAmount nAmount = AmountFromValue(request.params[1]);
    if (nAmount <= 0)
        throw JSONRPCError(RPC_TYPE_ERROR, "Invalid amount for send");

    bool subtract_fee = false;
    if (request.params.size() > 2) {
        subtract_fee = request.params[2].get_bool();
    }

    // Parse Bitcoin address for destination, embed script
    CScript mainchain_script(GetScriptForDestination(parent_address));

    uint256 genesisBlockHash = Params().ParentGenesisBlockHash();

    // Asset type is implicit, no need to add to script
    NullData nulldata;
    nulldata << std::vector<unsigned char>(genesisBlockHash.begin(), genesisBlockHash.end());
    nulldata << std::vector<unsigned char>(mainchain_script.begin(), mainchain_script.end());
    CTxDestination address(nulldata);

    EnsureWalletIsUnlocked(pwallet);

    mapValue_t mapValue;
    CCoinControl no_coin_control; // This is a deprecated API
    CTransactionRef tx = SendMoney(*locked_chain, pwallet, address, nAmount, Params().GetConsensus().pegged_asset, subtract_fee, no_coin_control, std::move(mapValue), true /* ignore_blind_fail */);

    return (*tx).GetHash().GetHex();

}

// ELEMENTS: Copied from script/descriptor.cpp

typedef std::vector<uint32_t> KeyPath;

/** Split a string on every instance of sep, returning a vector. */
std::vector<Span<const char>> Split(const Span<const char>& sp, char sep)
{
    std::vector<Span<const char>> ret;
    auto it = sp.begin();
    auto start = it;
    while (it != sp.end()) {
        if (*it == sep) {
            ret.emplace_back(start, it);
            start = it + 1;
        }
        ++it;
    }
    ret.emplace_back(start, it);
    return ret;
}

/** Parse a key path, being passed a split list of elements (the first element is ignored). */
bool ParseKeyPath(const std::vector<Span<const char>>& split, KeyPath& out)
{
    for (size_t i = 1; i < split.size(); ++i) {
        Span<const char> elem = split[i];
        bool hardened = false;
        if (elem.size() > 0 && (elem[elem.size() - 1] == '\'' || elem[elem.size() - 1] == 'h')) {
            elem = elem.first(elem.size() - 1);
            hardened = true;
        }
        uint32_t p;
        if (!ParseUInt32(std::string(elem.begin(), elem.end()), &p) || p > 0x7FFFFFFFUL) return false;
        out.push_back(p | (((uint32_t)hardened) << 31));
    }
    return true;
}

////////////////////////////

UniValue sendtomainchain_pak(const JSONRPCRequest& request)
{
    std::shared_ptr<CWallet> const wallet = GetWalletForJSONRPCRequest(request);
    CWallet* const pwallet = wallet.get();

    if (!EnsureWalletIsAvailable(pwallet, request.fHelp))
        return NullUniValue;

    if (request.fHelp || request.params.size() < 2 || request.params.size() > 3)
        throw std::runtime_error(
            RPCHelpMan{"sendtomainchain",
                "\nSends Liquid funds to the Bitcoin mainchain, through the federated withdraw mechanism. The wallet internally generates the returned `bitcoin_address` via `bitcoin_descriptor` and `bip32_counter` previously set in `initpegoutwallet`. The counter will be incremented upon successful send, avoiding address re-use.\n"
                + HelpRequiringPassphrase(pwallet),
                {
                    {"address", RPCArg::Type::STR, RPCArg::Optional::NO, "Must be \"\". Only for non-PAK `sendtomainchain` compatibility."},
                    {"amount", RPCArg::Type::AMOUNT, RPCArg::Optional::NO, "The amount being sent to `bitcoin_address`."},
                    {"subtractfeefromamount", RPCArg::Type::BOOL, /* default */ "false", "The fee will be deducted from the amount being pegged-out."},
                },
                RPCResult{
            "{\n"
                "\"bitcoin_address\"   (string) The destination address on Bitcoin mainchain."
                "\"txid\"              (string) Transaction ID of the resulting Liquid transaction\n"
                "\"bitcoin_descriptor\"      (string) The xpubkey of the child destination address.\n"
                "\"bip32_counter\"   (string) The derivation counter for the `bitcoin_descriptor`.\n"
            "}\n"
                },
                RPCExamples{
                    HelpExampleCli("sendtomainchain", "\"\" 0.1")
            + HelpExampleRpc("sendtomainchain", "\"\" 0.1")
                },
            }.ToString());

    auto locked_chain = pwallet->chain().lock();
    LOCK(pwallet->cs_wallet);

    EnsureWalletIsUnlocked(pwallet);

    if (!request.params[0].get_str().empty()) {
        throw JSONRPCError(RPC_TYPE_ERROR, "`address` argument must be \"\" for PAK-enabled networks as the address is generated automatically.");
    }

    //amount
    CAmount nAmount = AmountFromValue(request.params[1]);
    if (nAmount < 100000)
        throw JSONRPCError(RPC_INVALID_PARAMETER, "Invalid amount for send, must send more than 0.0001 BTC");

    bool subtract_fee = false;
    if (request.params.size() > 2) {
        subtract_fee = request.params[2].get_bool();
    }

    CPAKList paklist = g_paklist_blockchain;
    if (g_paklist_config) {
        paklist = *g_paklist_config;
    }
    if (paklist.IsReject()) {
        throw JSONRPCError(RPC_INVALID_ADDRESS_OR_KEY, "Pegout freeze is under effect to aid a pak transition to a new list. Please consult the network operator.");
    }

    // Fetch pegout key data
    int counter = pwallet->offline_counter;
    CExtPubKey& xpub = pwallet->offline_xpub;
    CPubKey& onlinepubkey = pwallet->online_key;

    if (counter < 0) {
        throw JSONRPCError(RPC_WALLET_ERROR, "Pegout authorization for this wallet has not been set. Please call `initpegoutwallet` with the appropriate arguments first.");
    }

    FlatSigningProvider provider;
    std::string error;
    const auto descriptor = Parse(pwallet->offline_desc, provider, error);

    // If descriptor not previously set, generate it
    if (!descriptor) {
        std::string offline_desc = "pkh(" + EncodeExtPubKey(xpub) + "0/*)";
        if (!pwallet->SetOfflineDescriptor(offline_desc)) {
            throw JSONRPCError(RPC_WALLET_ERROR, "Couldn't set wallet descriptor for peg-outs.");
        }
    }

    std::string desc_str = pwallet->offline_desc;
    std::string xpub_str = EncodeExtPubKey(xpub);

    // TODO: More properly expose key parsing functionality

    // Strip last parenths(up to 2) and "/*" to let ParseKeyPath do its thing
    desc_str.erase(std::remove(desc_str.begin(), desc_str.end(), ')'), desc_str.end());
    desc_str = desc_str.substr(0, desc_str.size()-2);

    // Since we know there are no key origin data, directly call inner parsing functions
    Span<const char> span(desc_str.data(), desc_str.size());
    auto split = Split(span, '/');
    KeyPath key_path;
    if (!ParseKeyPath(split, key_path)) {
        throw JSONRPCError(RPC_WALLET_ERROR, "Stored keypath in descriptor cannot be parsed.");
    }
    key_path.push_back(counter);

    secp256k1_pubkey onlinepubkey_secp;
    if (secp256k1_ec_pubkey_parse(secp256k1_ctx, &onlinepubkey_secp, onlinepubkey.begin(), onlinepubkey.size()) != 1) {
        throw JSONRPCError(RPC_TYPE_ERROR, "Pubkey is invalid");
    }

    // Get index of given online key
    int whitelistindex=-1;
    std::vector<secp256k1_pubkey> pak_online = paklist.OnlineKeys();
    for (unsigned int i=0; i<pak_online.size(); i++) {
        if (memcmp((void *)&pak_online[i], (void *)&onlinepubkey_secp, sizeof(secp256k1_pubkey)) == 0) {
            whitelistindex = i;
            break;
        }
    }
    if (whitelistindex == -1)
        throw JSONRPCError(RPC_WALLET_ERROR, "Given online key is not in Pegout Authorization Key List");

    // Parse master pubkey
    CPubKey masterpub = xpub.pubkey;
    secp256k1_pubkey masterpub_secp;
    int ret = secp256k1_ec_pubkey_parse(secp256k1_ctx, &masterpub_secp, masterpub.begin(), masterpub.size());
    if (ret != 1) {
        throw JSONRPCError(RPC_WALLET_ERROR, "Master pubkey could not be parsed.");
    }

    secp256k1_pubkey btcpub_secp;
    memcpy(&btcpub_secp, &masterpub_secp, sizeof(secp256k1_pubkey));

    // Negate master pubkey
    ret = secp256k1_ec_pubkey_negate(secp256k1_ctx, &masterpub_secp);

    // Make sure negated master pubkey is in PAK list at same index as online_pubkey
    if (memcmp((void *)&paklist.OfflineKeys()[whitelistindex], (void *)&masterpub_secp, sizeof(secp256k1_pubkey)) != 0) {
        throw JSONRPCError(RPC_WALLET_ERROR, "Given bitcoin_descriptor cannot be found in same entry as known liquid_pak");
    }

    // Get online PAK
    CKey masterOnlineKey;
    if (!pwallet->GetKey(onlinepubkey.GetID(), masterOnlineKey))
        throw JSONRPCError(RPC_WALLET_ERROR, "Given online key is in master set but not in wallet");

    // Tweak offline pubkey by tweakSum aka sumkey to get bitcoin key
    std::vector<unsigned char> tweakSum;
    if (!DerivePubTweak(key_path, xpub.pubkey, xpub.chaincode, tweakSum)) {
        throw JSONRPCError(RPC_WALLET_ERROR, "Could not create xpub tweak to generate proof.");
    }
    ret = secp256k1_ec_pubkey_tweak_add(secp256k1_ctx, &btcpub_secp, tweakSum.data());
    assert(ret);

    std::vector<unsigned char> btcpubkeybytes;
    btcpubkeybytes.resize(33);
    size_t btclen = 33;
    ret = secp256k1_ec_pubkey_serialize(secp256k1_ctx, &btcpubkeybytes[0], &btclen, &btcpub_secp, SECP256K1_EC_COMPRESSED);
    assert(ret == 1);
    assert(btclen == 33);
    assert(btcpubkeybytes.size() == 33);

    //Create, verify whitelist proof
    secp256k1_whitelist_signature sig;
    if(secp256k1_whitelist_sign(secp256k1_ctx, &sig, &paklist.OnlineKeys()[0], &paklist.OfflineKeys()[0], paklist.size(), &btcpub_secp, masterOnlineKey.begin(), &tweakSum[0], whitelistindex, NULL, NULL) != 1) {
        throw JSONRPCError(RPC_WALLET_ERROR, "Pegout authorization proof signing failed");
    }

    if (secp256k1_whitelist_verify(secp256k1_ctx, &sig, &paklist.OnlineKeys()[0], &paklist.OfflineKeys()[0], paklist.size(), &btcpub_secp) != 1) {
        throw JSONRPCError(RPC_WALLET_ERROR, "Pegout authorization proof was created and signed but is invalid");
    }

    //Serialize
    const size_t expectedOutputSize = 1 + 32 * (1 + paklist.size());
    assert(1 + 32 * (1 + 256) >= expectedOutputSize);
    unsigned char output[1 + 32 * (1 + 256)];
    size_t outlen = expectedOutputSize;
    secp256k1_whitelist_signature_serialize(secp256k1_ctx, output, &outlen, &sig);
    assert(outlen == expectedOutputSize);
    std::vector<unsigned char> whitelistproof(output, output + expectedOutputSize / sizeof(unsigned char));

    // Derive the end address in mainchain
    std::vector<CScript> scripts;
    if (!descriptor->Expand(counter, provider, scripts, provider)) {
        throw JSONRPCError(RPC_WALLET_ERROR, "Could not generate mainchain destination with descriptor. This is a bug.");
    }
    assert(scripts.size() == 1);
    CScript mainchain_script = scripts[0];
    CTxDestination bitcoin_address;
    ExtractDestination(mainchain_script, bitcoin_address);

    uint256 genesisBlockHash = Params().ParentGenesisBlockHash();
    NullData nulldata;
    nulldata << std::vector<unsigned char>(genesisBlockHash.begin(), genesisBlockHash.end());
    nulldata << std::vector<unsigned char>(mainchain_script.begin(), mainchain_script.end());
    nulldata << btcpubkeybytes;
    nulldata << whitelistproof;
    CTxDestination address(nulldata);
    assert(GetScriptForDestination(nulldata).IsPegoutScript(genesisBlockHash));

    txnouttype txntype;
    if (!IsStandard(GetScriptForDestination(nulldata), txntype)) {
        throw JSONRPCError(RPC_TYPE_ERROR, "Resulting scriptPubKey is non-standard. Ensure pak=reject is not set");
    }

    mapValue_t mapValue;
    CCoinControl no_coin_control; // This is a deprecated API
    CTransactionRef tx = SendMoney(*locked_chain, pwallet, address, nAmount, Params().GetConsensus().pegged_asset, subtract_fee, no_coin_control, std::move(mapValue), true /* ignore_blind_fail */);

    pwallet->SetOfflineCounter(counter+1);

    std::stringstream ss;
    ss << counter;

    UniValue obj(UniValue::VOBJ);
    obj.pushKV("txid", tx->GetHash().GetHex());
    obj.pushKV("bitcoin_address", EncodeParentDestination(bitcoin_address));
    obj.pushKV("bip32_counter", ss.str());
    obj.pushKV("bitcoin_descriptor", pwallet->offline_desc);
    return obj;
}

// We only expose the appropriate peg-out method type per network
UniValue sendtomainchain(const JSONRPCRequest& request)
{
    if (Params().GetEnforcePak()) {
        return sendtomainchain_pak(request);
    } else {
        return sendtomainchain_base(request);
    }
}

extern UniValue signrawtransaction(const JSONRPCRequest& request);
extern UniValue sendrawtransaction(const JSONRPCRequest& request);

template<typename T_tx>
unsigned int GetPeginTxnOutputIndex(const T_tx& txn, const CScript& witnessProgram)
{
    unsigned int nOut = 0;
    //Call contracthashtool
    CScript mainchain_script = GetScriptForDestination(ScriptHash(GetScriptForWitness(calculate_contract(Params().GetConsensus().fedpegScript, witnessProgram))));
    for (; nOut < txn.vout.size(); nOut++)
        if (txn.vout[nOut].scriptPubKey == mainchain_script)
            break;
    return nOut;
}

template<typename T_tx_ref, typename T_tx, typename T_merkle_block>
static UniValue createrawpegin(const JSONRPCRequest& request, T_tx_ref& txBTCRef, T_tx& tx_aux, T_merkle_block& merkleBlock)
{
    if (request.fHelp || request.params.size() < 2 || request.params.size() > 3)
        throw std::runtime_error(
            RPCHelpMan{"createrawpegin",
                "\nCreates a raw transaction to claim coins from the main chain by creating a pegin transaction with the necessary metadata after the corresponding Bitcoin transaction.\n"
                "Note that this call will not sign the transaction.\n"
                "If a transaction is not relayed it may require manual addition to a functionary mempool in order for it to be mined.\n",
                {
                    {"bitcoinTx", RPCArg::Type::STR_HEX, RPCArg::Optional::NO, "The raw bitcoin transaction (in hex) depositing bitcoin to the mainchain_address generated by getpeginaddress"},
                    {"txoutproof", RPCArg::Type::STR_HEX, RPCArg::Optional::NO, "A rawtxoutproof (in hex) generated by the mainchain daemon's `gettxoutproof` containing a proof of only bitcoinTx"},
                    {"claim_script", RPCArg::Type::STR_HEX, RPCArg::Optional::OMITTED_NAMED_ARG, "The witness program generated by getpeginaddress. Only needed if not in wallet."},
                },
                RPCResult{
            "{\n"
            "   \"hex\"       (string) Raw transaction in hex\n"
            "   \"mature\"            (bool) Whether the peg-in is mature (only included when validating peg-ins)\n"
            "}\n"
                },
                RPCExamples{
                    HelpExampleCli("createrawpegin", "\"0200000002b80a99d63ca943d72141750d983a3eeda3a5c5a92aa962884ffb141eb49ffb4f000000006a473044022031ffe1d76decdfbbdb7e2ee6010e865a5134137c261e1921da0348b95a207f9e02203596b065c197e31bcc2f80575154774ac4e80acd7d812c91d93c4ca6a3636f27012102d2130dfbbae9bd27eee126182a39878ac4e117d0850f04db0326981f43447f9efeffffffb80a99d63ca943d72141750d983a3eeda3a5c5a92aa962884ffb141eb49ffb4f010000006b483045022100cf041ce0eb249ae5a6bc33c71c156549c7e5ad877ae39e2e3b9c8f1d81ed35060220472d4e4bcc3b7c8d1b34e467f46d80480959183d743dad73b1ed0e93ec9fd14f012103e73e8b55478ab9c5de22e2a9e73c3e6aca2c2e93cd2bad5dc4436a9a455a5c44feffffff0200e1f5050000000017a914da1745e9b549bd0bfa1a569971c77eba30cd5a4b87e86cbe00000000001976a914a25fe72e7139fd3f61936b228d657b2548b3936a88acc0020000\", \"00000020976e918ed537b0f99028648f2a25c0bd4513644fb84d9cbe1108b4df6b8edf6ba715c424110f0934265bf8c5763d9cc9f1675a0f728b35b9bc5875f6806be3d19cd5b159ffff7f2000000000020000000224eab3da09d99407cb79f0089e3257414c4121cb85a320e1fd0f88678b6b798e0713a8d66544b6f631f9b6d281c71633fb91a67619b189a06bab09794d5554a60105\" \"0014058c769ffc7d12c35cddec87384506f536383f9c\"")
            + HelpExampleRpc("createrawpegin", "\"0200000002b80a99d63ca943d72141750d983a3eeda3a5c5a92aa962884ffb141eb49ffb4f000000006a473044022031ffe1d76decdfbbdb7e2ee6010e865a5134137c261e1921da0348b95a207f9e02203596b065c197e31bcc2f80575154774ac4e80acd7d812c91d93c4ca6a3636f27012102d2130dfbbae9bd27eee126182a39878ac4e117d0850f04db0326981f43447f9efeffffffb80a99d63ca943d72141750d983a3eeda3a5c5a92aa962884ffb141eb49ffb4f010000006b483045022100cf041ce0eb249ae5a6bc33c71c156549c7e5ad877ae39e2e3b9c8f1d81ed35060220472d4e4bcc3b7c8d1b34e467f46d80480959183d743dad73b1ed0e93ec9fd14f012103e73e8b55478ab9c5de22e2a9e73c3e6aca2c2e93cd2bad5dc4436a9a455a5c44feffffff0200e1f5050000000017a914da1745e9b549bd0bfa1a569971c77eba30cd5a4b87e86cbe00000000001976a914a25fe72e7139fd3f61936b228d657b2548b3936a88acc0020000\", \"00000020976e918ed537b0f99028648f2a25c0bd4513644fb84d9cbe1108b4df6b8edf6ba715c424110f0934265bf8c5763d9cc9f1675a0f728b35b9bc5875f6806be3d19cd5b159ffff7f2000000000020000000224eab3da09d99407cb79f0089e3257414c4121cb85a320e1fd0f88678b6b798e0713a8d66544b6f631f9b6d281c71633fb91a67619b189a06bab09794d5554a60105\", \"0014058c769ffc7d12c35cddec87384506f536383f9c\"")
                },
            }.ToString());

    std::shared_ptr<CWallet> const wallet = GetWalletForJSONRPCRequest(request);
    CWallet* const pwallet = wallet.get();

    auto locked_chain = pwallet->chain().lock();
    LOCK(pwallet->cs_wallet);

    if (!IsHex(request.params[0].get_str()) || !IsHex(request.params[1].get_str())) {
        throw JSONRPCError(RPC_TYPE_ERROR, "the first two arguments must be hex strings");
    }

    std::vector<unsigned char> txData = ParseHex(request.params[0].get_str());
    CDataStream ssTx(txData, SER_NETWORK, PROTOCOL_VERSION);
    try {
        ssTx >> txBTCRef;
    }
    catch (...) {
        throw JSONRPCError(RPC_TYPE_ERROR, "The included bitcoinTx is malformed. Are you sure that is the whole string?");
    }
    T_tx txBTC(*txBTCRef);

    std::vector<unsigned char> txOutProofData = ParseHex(request.params[1].get_str());
    CDataStream ssTxOutProof(txOutProofData, SER_NETWORK, PROTOCOL_VERSION);
    try {
        ssTxOutProof >> merkleBlock;
    }
    catch (...) {
        throw JSONRPCError(RPC_TYPE_ERROR, "The included txoutproof is malformed. Are you sure that is the whole string?");
    }

    if (!ssTxOutProof.empty()) {
        throw JSONRPCError(RPC_INVALID_PARAMETER, "Invalid tx out proof");
    }

    std::vector<uint256> txHashes;
    std::vector<unsigned int> txIndices;
    if (merkleBlock.txn.ExtractMatches(txHashes, txIndices) != merkleBlock.header.hashMerkleRoot)
        throw JSONRPCError(RPC_INVALID_PARAMETER, "Invalid tx out proof");

    if (txHashes.size() != 1 || txHashes[0] != txBTC.GetHash())
        throw JSONRPCError(RPC_INVALID_PARAMETER, "The txoutproof must contain bitcoinTx and only bitcoinTx");

    CScript witness_script;
    unsigned int nOut = txBTC.vout.size();
    if (request.params.size() > 2) {
        const std::string claim_script = request.params[2].get_str();
        if (!IsHex(claim_script)) {
            throw JSONRPCError(RPC_INVALID_PARAMETER, "Given claim_script is not hex.");
        }
        // If given manually, no need for it to be a witness script
        std::vector<unsigned char> witnessBytes(ParseHex(claim_script));
        witness_script = CScript(witnessBytes.begin(), witnessBytes.end());
        nOut = GetPeginTxnOutputIndex(txBTC, witness_script);
        if (nOut == txBTC.vout.size()) {
            throw JSONRPCError(RPC_INVALID_PARAMETER, "Given claim_script does not match the given Bitcoin transaction.");
        }
    }
    else {
        // Look for known wpkh address in wallet
        for (std::map<CTxDestination, CAddressBookData>::const_iterator iter = pwallet->mapAddressBook.begin(); iter != pwallet->mapAddressBook.end(); ++iter) {
            CScript dest_script = GetScriptForDestination(iter->first);
            nOut = GetPeginTxnOutputIndex(txBTC, dest_script);
            if (nOut != txBTC.vout.size()) {
                witness_script = dest_script;
                break;
            }
        }
    }
    if (nOut == txBTC.vout.size()) {
        throw JSONRPCError(RPC_INVALID_PARAMETER, "Failed to find output in bitcoinTx to the mainchain_address from getpeginaddress");
    }
    assert(witness_script != CScript());

    int version = -1;
    std::vector<unsigned char> witness_program;
    if (!witness_script.IsWitnessProgram(version, witness_program) || version != 0) {
        throw JSONRPCError(RPC_INVALID_PARAMETER, "Given or recovered script is not a v0 witness program.");
    }

    CAmount value = 0;
    if (!GetAmountFromParentChainPegin(value, txBTC, nOut)) {
        throw JSONRPCError(RPC_INVALID_PARAMETER, strprintf("Amounts to pegin must be explicit and asset must be %s", Params().GetConsensus().parent_pegged_asset.GetHex()));
    }

    CDataStream stream(0, 0);
    try {
        stream << value;
    } catch (...) {
        throw JSONRPCError(RPC_INVALID_PARAMETER, "Amount serialization is invalid.");
    }
    // Need to reinterpret bytes as unsigned chars before adding to witness
    char* buf = stream.data();
    unsigned char* membuf = reinterpret_cast<unsigned char*>(buf);
    std::vector<unsigned char> value_bytes(membuf, membuf + stream.size());

    uint256 genesisBlockHash = Params().ParentGenesisBlockHash();

    // Manually construct peg-in transaction, sign it, and send it off.
    // Decrement the output value as much as needed given the total vsize to
    // pay the fees.

    if (!pwallet->IsLocked())
        pwallet->TopUpKeyPool();

    // Generate a new key that is added to wallet
    CTxDestination wpkhash;
    std::string error;
    if (!pwallet->GetNewDestination(OutputType::BECH32, "", wpkhash, error)) {
        throw JSONRPCError(RPC_WALLET_KEYPOOL_RAN_OUT, error);
    }

    // One peg-in input, one wallet output and one fee output
    CMutableTransaction mtx;
    mtx.vin.push_back(CTxIn(COutPoint(txHashes[0], nOut), CScript(), ~(uint32_t)0));
    // mark as peg-in input
    mtx.vin[0].m_is_pegin = true;
    mtx.vout.push_back(CTxOut(Params().GetConsensus().pegged_asset, value, GetScriptForDestination(wpkhash)));
    mtx.vout.push_back(CTxOut(Params().GetConsensus().pegged_asset, 0, CScript()));

    // Strip witness data for proof inclusion since only TXID-covered fields matters
    CDataStream ssTxBack(SER_NETWORK, PROTOCOL_VERSION | SERIALIZE_TRANSACTION_NO_WITNESS);
    ssTxBack << txBTC;
    std::vector<unsigned char> tx_data_stripped(ssTxBack.begin(), ssTxBack.end());

    // Construct pegin proof
    CScriptWitness pegin_witness;
    std::vector<std::vector<unsigned char> >& stack = pegin_witness.stack;
    stack.push_back(value_bytes);
    stack.push_back(std::vector<unsigned char>(Params().GetConsensus().pegged_asset.begin(), Params().GetConsensus().pegged_asset.end()));
    stack.push_back(std::vector<unsigned char>(genesisBlockHash.begin(), genesisBlockHash.end()));
    stack.push_back(std::vector<unsigned char>(witness_script.begin(), witness_script.end()));
    stack.push_back(tx_data_stripped);
    stack.push_back(txOutProofData);

    // Peg-in witness isn't valid, even though the block header is(without depth check)
    // We re-check depth before returning with more descriptive result
    std::string err;
    if (!IsValidPeginWitness(pegin_witness, mtx.vin[0].prevout, err, false)) {
        throw JSONRPCError(RPC_INVALID_PARAMETER, strprintf("Constructed peg-in witness is invalid: %s", err));
    }

    // Put input witness in transaction
    CTxInWitness txinwit;
    txinwit.m_pegin_witness = pegin_witness;
    mtx.witness.vtxinwit.push_back(txinwit);

    // Estimate fee for transaction, decrement fee output(including witness data)
    unsigned int nBytes = GetVirtualTransactionSize(CTransaction(mtx)) +
        (1+1+72+1+33/WITNESS_SCALE_FACTOR);
    CCoinControl coin_control;
    CAmount nFeeNeeded = GetMinimumFee(*pwallet, nBytes, coin_control, nullptr);

    mtx.vout[0].nValue = mtx.vout[0].nValue.GetAmount() - nFeeNeeded;
    mtx.vout[1].nValue = mtx.vout[1].nValue.GetAmount() + nFeeNeeded;

    UniValue ret(UniValue::VOBJ);

    // Return hex
    std::string strHex = EncodeHexTx(CTransaction(mtx), RPCSerializationFlags());
    ret.pushKV("hex", strHex);

    // Additional block lee-way to avoid bitcoin block races
    if (gArgs.GetBoolArg("-validatepegin", Params().GetConsensus().has_parent_chain)) {
        unsigned int required_depth = Params().GetConsensus().pegin_min_depth + 2;
        if (txIndices[0] == 0) {
            required_depth = std::max(required_depth, (unsigned int)COINBASE_MATURITY+2);
        }
        ret.pushKV("mature", IsConfirmedBitcoinBlock(merkleBlock.header.GetHash(), required_depth, merkleBlock.txn.GetNumTransactions()));
    }

    return ret;
}

UniValue createrawpegin(const JSONRPCRequest& request)
{
    UniValue ret(UniValue::VOBJ);
    if (Params().GetConsensus().ParentChainHasPow()) {
        Sidechain::Bitcoin::CTransactionRef txBTCRef;
        Sidechain::Bitcoin::CTransaction tx_aux;
        Sidechain::Bitcoin::CMerkleBlock merkleBlock;
        ret = createrawpegin(request, txBTCRef, tx_aux, merkleBlock);
        if (!CheckParentProofOfWork(merkleBlock.header.GetHash(), merkleBlock.header.nBits, Params().GetConsensus())) {
            throw JSONRPCError(RPC_INVALID_PARAMETER, "Invalid tx out proof");
        }
    } else {
        CTransactionRef txBTCRef;
        CTransaction tx_aux;
        CMerkleBlock merkleBlock;
        ret = createrawpegin(request, txBTCRef, tx_aux, merkleBlock);
        if (!CheckProofSignedParent(merkleBlock.header, Params().GetConsensus())) {
            throw JSONRPCError(RPC_INVALID_PARAMETER, "Invalid tx out proof");
        }
    }
    return ret;
}

UniValue claimpegin(const JSONRPCRequest& request)
{

    if (request.fHelp || request.params.size() < 2 || request.params.size() > 3)
        throw std::runtime_error(
            RPCHelpMan{"claimpegin",
                "\nClaim coins from the main chain by creating a pegin transaction with the necessary metadata after the corresponding Bitcoin transaction.\n"
                "Note that the transaction will not be relayed unless it is buried at least 102 blocks deep.\n"
                "If a transaction is not relayed it may require manual addition to a functionary mempool in order for it to be mined.\n",
                {
                    {"bitcoinTx", RPCArg::Type::STR_HEX, RPCArg::Optional::NO, "The raw bitcoin transaction (in hex) depositing bitcoin to the mainchain_address generated by getpeginaddress"},
                    {"txoutproof", RPCArg::Type::STR_HEX, RPCArg::Optional::NO, "A rawtxoutproof (in hex) generated by the mainchain daemon's `gettxoutproof` containing a proof of only bitcoinTx"},
                    {"claim_script", RPCArg::Type::STR_HEX, RPCArg::Optional::OMITTED_NAMED_ARG, "The witness program generated by getpeginaddress. Only needed if not in wallet."},
                },
                RPCResult{
            "\"txid\"                 (string) Txid of the resulting sidechain transaction\n"
                },
                RPCExamples{
                    HelpExampleCli("claimpegin", "\"0200000002b80a99d63ca943d72141750d983a3eeda3a5c5a92aa962884ffb141eb49ffb4f000000006a473044022031ffe1d76decdfbbdb7e2ee6010e865a5134137c261e1921da0348b95a207f9e02203596b065c197e31bcc2f80575154774ac4e80acd7d812c91d93c4ca6a3636f27012102d2130dfbbae9bd27eee126182a39878ac4e117d0850f04db0326981f43447f9efeffffffb80a99d63ca943d72141750d983a3eeda3a5c5a92aa962884ffb141eb49ffb4f010000006b483045022100cf041ce0eb249ae5a6bc33c71c156549c7e5ad877ae39e2e3b9c8f1d81ed35060220472d4e4bcc3b7c8d1b34e467f46d80480959183d743dad73b1ed0e93ec9fd14f012103e73e8b55478ab9c5de22e2a9e73c3e6aca2c2e93cd2bad5dc4436a9a455a5c44feffffff0200e1f5050000000017a914da1745e9b549bd0bfa1a569971c77eba30cd5a4b87e86cbe00000000001976a914a25fe72e7139fd3f61936b228d657b2548b3936a88acc0020000\" \"00000020976e918ed537b0f99028648f2a25c0bd4513644fb84d9cbe1108b4df6b8edf6ba715c424110f0934265bf8c5763d9cc9f1675a0f728b35b9bc5875f6806be3d19cd5b159ffff7f2000000000020000000224eab3da09d99407cb79f0089e3257414c4121cb85a320e1fd0f88678b6b798e0713a8d66544b6f631f9b6d281c71633fb91a67619b189a06bab09794d5554a60105\" \"0014058c769ffc7d12c35cddec87384506f536383f9c\"")
            + HelpExampleRpc("claimpegin", "\"0200000002b80a99d63ca943d72141750d983a3eeda3a5c5a92aa962884ffb141eb49ffb4f000000006a473044022031ffe1d76decdfbbdb7e2ee6010e865a5134137c261e1921da0348b95a207f9e02203596b065c197e31bcc2f80575154774ac4e80acd7d812c91d93c4ca6a3636f27012102d2130dfbbae9bd27eee126182a39878ac4e117d0850f04db0326981f43447f9efeffffffb80a99d63ca943d72141750d983a3eeda3a5c5a92aa962884ffb141eb49ffb4f010000006b483045022100cf041ce0eb249ae5a6bc33c71c156549c7e5ad877ae39e2e3b9c8f1d81ed35060220472d4e4bcc3b7c8d1b34e467f46d80480959183d743dad73b1ed0e93ec9fd14f012103e73e8b55478ab9c5de22e2a9e73c3e6aca2c2e93cd2bad5dc4436a9a455a5c44feffffff0200e1f5050000000017a914da1745e9b549bd0bfa1a569971c77eba30cd5a4b87e86cbe00000000001976a914a25fe72e7139fd3f61936b228d657b2548b3936a88acc0020000\", \"00000020976e918ed537b0f99028648f2a25c0bd4513644fb84d9cbe1108b4df6b8edf6ba715c424110f0934265bf8c5763d9cc9f1675a0f728b35b9bc5875f6806be3d19cd5b159ffff7f2000000000020000000224eab3da09d99407cb79f0089e3257414c4121cb85a320e1fd0f88678b6b798e0713a8d66544b6f631f9b6d281c71633fb91a67619b189a06bab09794d5554a60105\", \"0014058c769ffc7d12c35cddec87384506f536383f9c\"")
                },
            }.ToString());

    std::shared_ptr<CWallet> const wallet = GetWalletForJSONRPCRequest(request);
    CWallet* const pwallet = wallet.get();
    CTransactionRef tx_ref;
    CMutableTransaction mtx;

    auto locked_chain = pwallet->chain().lock();
    LOCK(pwallet->cs_wallet);

    if (::ChainstateActive().IsInitialBlockDownload()) {
        throw JSONRPCError(RPC_WALLET_ERROR, "Peg-ins cannot be completed during initial sync or reindexing.");
    }

    // Get raw peg-in transaction
    UniValue ret(createrawpegin(request));

    // Make sure it can be propagated and confirmed
    if (!ret["mature"].isNull() && ret["mature"].get_bool() == false) {
        throw JSONRPCError(RPC_INVALID_PARAMETER, "Peg-in Bitcoin transaction needs more confirmations to be sent.");
    }

    // Sign it
    JSONRPCRequest request2;
    UniValue varr(UniValue::VARR);
    varr.push_back(ret["hex"]);
    request2.params = varr;
    UniValue result = signrawtransactionwithwallet(request2);

    if (!DecodeHexTx(mtx, result["hex"].get_str(), false, true)) {
        throw JSONRPCError(RPC_DESERIALIZATION_ERROR, "TX decode failed");
    }

    // To check if it's not double spending an existing pegin UTXO, we check mempool acceptance.
    CValidationState acceptState;
    LockAssertion lock(::cs_main); //TODO(stevenroose) replace with locked_chain later
    bool accepted = ::AcceptToMemoryPool(mempool, acceptState, MakeTransactionRef(mtx), nullptr /* pfMissingInputs */,
                            nullptr /* plTxnReplaced */, false /* bypass_limits */, pwallet->m_default_max_tx_fee, true /* test_accept */);
    if (!accepted) {
        std::string strError = strprintf("Error: The transaction was rejected! Reason given: %s", FormatStateMessage(acceptState));
        throw JSONRPCError(RPC_WALLET_ERROR, strError);
    }

    // Send it
    CValidationState state;
    mapValue_t mapValue;
    if (!pwallet->CommitTransaction(MakeTransactionRef(mtx), mapValue, {} /* orderForm */, state)) {
        std::string strError = strprintf("Error: The transaction was rejected! Reason given: %s", FormatStateMessage(state));
        throw JSONRPCError(RPC_WALLET_ERROR, strError);
    }

    return mtx.GetHash().GetHex();
}

// Rewind the outputs to unblinded, and push placeholders for blinding info. Not exported.
void FillBlinds(CWallet* pwallet, CMutableTransaction& tx, std::vector<uint256>& output_value_blinds, std::vector<uint256>& output_asset_blinds, std::vector<CPubKey>& output_pubkeys, std::vector<CKey>& asset_keys, std::vector<CKey>& token_keys) {

    // Resize witness before doing anything
    tx.witness.vtxinwit.resize(tx.vin.size());
    tx.witness.vtxoutwit.resize(tx.vout.size());

    for (size_t nOut = 0; nOut < tx.vout.size(); ++nOut) {
        CTxOut& out = tx.vout[nOut];
        if (out.nValue.IsExplicit()) {
            CPubKey pubkey(out.nNonce.vchCommitment);
            if (!pubkey.IsFullyValid()) {
                output_pubkeys.push_back(CPubKey());
            } else {
                output_pubkeys.push_back(pubkey);
            }
            output_value_blinds.push_back(uint256());
            output_asset_blinds.push_back(uint256());
        } else if (out.nValue.IsCommitment()) {
            CTxOutWitness* ptxoutwit = &tx.witness.vtxoutwit[nOut];
            uint256 blinding_factor;
            uint256 asset_blinding_factor;
            CAsset asset;
            CAmount amount;
            // This can only be used to recover things like change addresses and self-sends.
            if (UnblindConfidentialPair(pwallet->GetBlindingKey(&out.scriptPubKey), out.nValue, out.nAsset, out.nNonce, out.scriptPubKey, ptxoutwit->vchRangeproof, amount, blinding_factor, asset, asset_blinding_factor) != 0) {
                // Wipe out confidential info from output and output witness
                CScript scriptPubKey = tx.vout[nOut].scriptPubKey;
                CTxOut newOut(asset, amount, scriptPubKey);
                tx.vout[nOut] = newOut;
                ptxoutwit->SetNull();

                // Mark for re-blinding with same key that deblinded it
                CPubKey pubkey(pwallet->GetBlindingKey(&out.scriptPubKey).GetPubKey());
                output_pubkeys.push_back(pubkey);
                output_value_blinds.push_back(uint256());
                output_asset_blinds.push_back(uint256());
            } else {
                output_pubkeys.push_back(CPubKey());
                output_value_blinds.push_back(uint256());
                output_asset_blinds.push_back(uint256());
            }
        } else {
            // Null or invalid, do nothing for that output
            output_pubkeys.push_back(CPubKey());
            output_value_blinds.push_back(uint256());
            output_asset_blinds.push_back(uint256());
        }
    }

    // Fill out issuance blinding keys to be used directly as nonce for rangeproof
    for (size_t nIn = 0; nIn < tx.vin.size(); ++nIn) {
        CAssetIssuance& issuance = tx.vin[nIn].assetIssuance;
        if (issuance.IsNull()) {
            asset_keys.push_back(CKey());
            token_keys.push_back(CKey());
            continue;
        }

        // Calculate underlying asset for use as blinding key script
        CAsset asset;
        // New issuance, compute the asset ids
        if (issuance.assetBlindingNonce.IsNull()) {
            uint256 entropy;
            GenerateAssetEntropy(entropy, tx.vin[nIn].prevout, issuance.assetEntropy);
            CalculateAsset(asset, entropy);
        }
        // Re-issuance
        else {
            // TODO Give option to skip blinding when the reissuance token was derived without blinding ability. For now we assume blinded
            // hashAssetIdentifier doubles as the entropy on reissuance
            CalculateAsset(asset, issuance.assetEntropy);
        }

        // Special format for issuance blinding keys, unique for each transaction
        CScript blindingScript = CScript() << OP_RETURN << std::vector<unsigned char>(tx.vin[nIn].prevout.hash.begin(), tx.vin[nIn].prevout.hash.end()) << tx.vin[nIn].prevout.n;

        for (size_t nPseudo = 0; nPseudo < 2; nPseudo++) {
            bool issuance_asset = (nPseudo == 0);
            std::vector<CKey>& issuance_blinding_keys = issuance_asset ? asset_keys : token_keys;
            CConfidentialValue& conf_value = issuance_asset ? issuance.nAmount : issuance.nInflationKeys;
            if (conf_value.IsCommitment()) {
                // Rangeproof must exist
                if (tx.witness.vtxinwit.size() <= nIn) {
                    throw JSONRPCError(RPC_INVALID_PARAMETER, "Transaction issuance is already blinded but has no attached rangeproof.");
                }
                CTxInWitness& txinwit = tx.witness.vtxinwit[nIn];
                std::vector<unsigned char>& vchRangeproof = issuance_asset ? txinwit.vchIssuanceAmountRangeproof : txinwit.vchInflationKeysRangeproof;
                uint256 blinding_factor;
                uint256 asset_blinding_factor;
                CAmount amount;
                if (UnblindConfidentialPair(pwallet->GetBlindingKey(&blindingScript), conf_value, CConfidentialAsset(asset), CConfidentialNonce(), CScript(), vchRangeproof, amount, blinding_factor, asset, asset_blinding_factor) != 0) {
                    // Wipe out confidential info from issuance
                    vchRangeproof.clear();
                    conf_value = CConfidentialValue(amount);
                    // One key blinds both values, single key needed for issuance reveal
                    issuance_blinding_keys.push_back(pwallet->GetBlindingKey(&blindingScript));
                } else {
                    // If  unable to unblind, leave it alone in next blinding step
                    issuance_blinding_keys.push_back(CKey());
                }
            } else if (conf_value.IsExplicit()) {
                // Use wallet to generate blindingkey used directly as nonce
                // as user is not "sending" to anyone.
                // Always assumed we want to blind here.
                // TODO Signal intent for all blinding via API including replacing nonce commitment
                issuance_blinding_keys.push_back(pwallet->GetBlindingKey(&blindingScript));
            } else  {
                // Null or invalid, don't try anything but append an empty key
                issuance_blinding_keys.push_back(CKey());
            }
        }
    }
}

UniValue blindrawtransaction(const JSONRPCRequest& request)
{
    std::shared_ptr<CWallet> const wallet = GetWalletForJSONRPCRequest(request);
    CWallet* const pwallet = wallet.get();

    if (!EnsureWalletIsAvailable(pwallet, request.fHelp))
        return NullUniValue;

    if (request.fHelp || (request.params.size() < 1 || request.params.size() > 5))
        throw std::runtime_error(
            RPCHelpMan{"blindrawtransaction",
                "\nConvert one or more outputs of a raw transaction into confidential ones using only wallet inputs.\n"
                "Returns the hex-encoded raw transaction.\n"
                "The output keys used can be specified by using a confidential address in createrawtransaction.\n"
                "This call may add an additional 0-value unspendable output in order to balance the blinders.\n",
                {
                    {"hexstring", RPCArg::Type::STR_HEX, RPCArg::Optional::NO, "A hex-encoded raw transaction."},
                    {"ignoreblindfail", RPCArg::Type::BOOL , /* default */ "true", "Return a transaction even when a blinding attempt fails due to number of blinded inputs/outputs."},
                    {"asset_commitments", RPCArg::Type::ARR, RPCArg::Optional::OMITTED_NAMED_ARG, "An array of input asset generators. If provided, this list must be empty, or match the final input commitment list, including ordering, to make a valid surjection proof. This list does not include generators for issuances, as these assets are inherently unblinded.",
                        {
                            {"assetcommitment", RPCArg::Type::STR_HEX, RPCArg::Optional::OMITTED, "A hex-encoded asset commitment, one for each input."
            "                        Null commitments must be \"\"."},
                        }
                    },
                    {"blind_issuances", RPCArg::Type::BOOL , /* default */ "true", "Blind the issuances found in the raw transaction or not. All issuances will be blinded if true."},
                    {"totalblinder", RPCArg::Type::STR, RPCArg::Optional::OMITTED, "Ignored for now."},
                },
                RPCResult{
            "\"transaction\"              (string) hex string of the transaction\n"
                },
                RPCExamples{""},
            }.ToString());

    std::vector<unsigned char> txData(ParseHexV(request.params[0], "argument 1"));
    CDataStream ssData(txData, SER_NETWORK, PROTOCOL_VERSION);
    CMutableTransaction tx;
    try {
        ssData >> tx;
    } catch (const std::exception &) {
        throw JSONRPCError(RPC_DESERIALIZATION_ERROR, "TX decode failed");
    }

    bool ignore_blind_fail = true;
    if (request.params.size() > 1) {
        ignore_blind_fail = request.params[1].get_bool();
    }

    std::vector<std::vector<unsigned char> > auxiliary_generators;
    if (request.params.size() > 2) {
        UniValue assetCommitments = request.params[2].get_array();
        if (assetCommitments.size() != 0 && assetCommitments.size() < tx.vin.size()) {
            throw JSONRPCError(RPC_INVALID_PARAMETER, "Asset commitment array must have at least as many entries as transaction inputs.");
        }
        for (size_t nIn = 0; nIn < assetCommitments.size(); nIn++) {
            if (assetCommitments[nIn].isStr()) {
                std::string assetcommitment = assetCommitments[nIn].get_str();
                if (IsHex(assetcommitment) && assetcommitment.size() == 66) {
                    auxiliary_generators.push_back(ParseHex(assetcommitment));
                    continue;
                }
            }
            throw JSONRPCError(RPC_INVALID_PARAMETER, "Asset commitments must be a hex encoded string of length 66.");
        }
    }

    bool blind_issuances = request.params[3].isNull() || request.params[3].get_bool();

    LOCK(pwallet->cs_wallet);

    std::vector<uint256> input_blinds;
    std::vector<uint256> input_asset_blinds;
    std::vector<CAsset> input_assets;
    std::vector<CAmount> input_amounts;
    int n_blinded_ins = 0;
    for (size_t nIn = 0; nIn < tx.vin.size(); ++nIn) {
        COutPoint prevout = tx.vin[nIn].prevout;

        // Special handling for pegin inputs: no blinds and explicit amount/asset.
        if (tx.vin[nIn].m_is_pegin) {
            std::string err;
            if (tx.witness.vtxinwit.size() != tx.vin.size() || !IsValidPeginWitness(tx.witness.vtxinwit[nIn].m_pegin_witness, prevout, err, false)) {
                throw JSONRPCError(RPC_INVALID_PARAMETER, strprintf("Transaction contains invalid peg-in input: %s", err));
            }
            CTxOut pegin_output = GetPeginOutputFromWitness(tx.witness.vtxinwit[nIn].m_pegin_witness);
            input_blinds.push_back(uint256());
            input_asset_blinds.push_back(uint256());
            input_assets.push_back(pegin_output.nAsset.GetAsset());
            input_amounts.push_back(pegin_output.nValue.GetAmount());
            continue;
        }

        std::map<uint256, CWalletTx>::iterator it = pwallet->mapWallet.find(prevout.hash);
        if (it == pwallet->mapWallet.end() || pwallet->IsMine(tx.vin[nIn]) == ISMINE_NO) {
            // For inputs we don't own, input assetcommitments for the surjection must be supplied.
            if (auxiliary_generators.size() > 0) {
                input_blinds.push_back(uint256());
                input_asset_blinds.push_back(uint256());
                input_assets.push_back(CAsset());
                input_amounts.push_back(-1);
                continue;
            }
            throw JSONRPCError(RPC_INVALID_PARAMETER, "Invalid parameter: transaction spends from non-wallet output and no assetcommitment list was given.");
        }

        if (prevout.n >= it->second.tx->vout.size()) {
            throw JSONRPCError(RPC_INVALID_PARAMETER, "Invalid parameter: transaction spends non-existing output");
        }
        input_blinds.push_back(it->second.GetOutputAmountBlindingFactor(prevout.n));
        input_asset_blinds.push_back(it->second.GetOutputAssetBlindingFactor(prevout.n));
        input_assets.push_back(it->second.GetOutputAsset(prevout.n));
        input_amounts.push_back(it->second.GetOutputValueOut(prevout.n));
        if (it->second.tx->vout[prevout.n].nValue.IsCommitment()) {
            n_blinded_ins += 1;
        }
    }

    std::vector<uint256> output_blinds;
    std::vector<uint256> output_asset_blinds;
    std::vector<CPubKey> output_pubkeys;
    std::vector<CKey> asset_keys;
    std::vector<CKey> token_keys;
    // This fills out issuance blinding data for you from the wallet itself
    FillBlinds(pwallet, tx, output_blinds, output_asset_blinds, output_pubkeys, asset_keys, token_keys);

    if (!blind_issuances) {
        asset_keys.clear();
        token_keys.clear();
    }

    // How many are we trying to blind?
    int num_pubkeys = 0;
    unsigned int key_index = 0;
    for (unsigned int i = 0; i < output_pubkeys.size(); i++) {
        const CPubKey& key = output_pubkeys[i];
        if (key.IsValid()) {
            num_pubkeys++;
            key_index = i;
        }
    }
    for (const CKey& key : asset_keys) {
        if (key.IsValid()) num_pubkeys++;
    }
    for (const CKey& key : token_keys) {
        if (key.IsValid()) num_pubkeys++;
    }

    if (num_pubkeys == 0 && n_blinded_ins == 0) {
        // Vacuous, just return the transaction
        return EncodeHexTx(CTransaction(tx));
    } else if (n_blinded_ins > 0 && num_pubkeys == 0) {
        // Blinded inputs need to balanced with something to be valid, make a dummy.
        CTxOut newTxOut(tx.vout.back().nAsset.GetAsset(), 0, CScript() << OP_RETURN);
        tx.vout.push_back(newTxOut);
        num_pubkeys++;
        output_pubkeys.push_back(pwallet->GetBlindingPubKey(newTxOut.scriptPubKey));
    } else if (n_blinded_ins == 0 && num_pubkeys == 1) {
        if (ignore_blind_fail) {
            // Just get rid of the ECDH key in the nonce field and return
            tx.vout[key_index].nNonce.SetNull();
            return EncodeHexTx(CTransaction(tx));
        } else {
            throw JSONRPCError(RPC_INVALID_PARAMETER, "Unable to blind transaction: Add another output to blind in order to complete the blinding.");
        }
    }

    if (BlindTransaction(input_blinds, input_asset_blinds, input_assets, input_amounts, output_blinds, output_asset_blinds, output_pubkeys, asset_keys, token_keys, tx, (auxiliary_generators.size() ? &auxiliary_generators : NULL)) != num_pubkeys) {
        // TODO Have more rich return values, communicating to user what has been blinded
        // User may be ok not blinding something that for instance has no corresponding type on input
        throw JSONRPCError(RPC_INVALID_PARAMETER, "Unable to blind transaction: Are you sure each asset type to blind is represented in the inputs?");
    }

    return EncodeHexTx(CTransaction(tx));
}

static UniValue unblindrawtransaction(const JSONRPCRequest& request)
{
    std::shared_ptr<CWallet> const wallet = GetWalletForJSONRPCRequest(request);
    CWallet* const pwallet = wallet.get();

    if (!EnsureWalletIsAvailable(pwallet, request.fHelp)) {
        return NullUniValue;
    }

    if (request.fHelp || request.params.size() != 1)
        throw std::runtime_error(
            RPCHelpMan{"unblindrawtransaction",
                "\nRecovers unblinded transaction outputs from blinded outputs and issuance inputs when possible using wallet's known blinding keys, and strips related witness data.\n",
                {
                    {"hex", RPCArg::Type::STR_HEX, RPCArg::Optional::NO, "The hex string of the raw transaction."},
                },
                RPCResult{
                                       "{\n"
            "  \"hex\":       \"value\", (string)  The resulting unblinded raw transaction (hex-encoded string)\n"
                                       "}\n"
                },
                RPCExamples{
                    HelpExampleCli("unblindrawtransaction", "\"blindedtransactionhex\"")
                },
            }.ToString());

    RPCTypeCheck(request.params, {UniValue::VSTR});

    CMutableTransaction tx;
    if (!DecodeHexTx(tx, request.params[0].get_str()))
        throw JSONRPCError(RPC_DESERIALIZATION_ERROR, "TX decode failed");

    std::vector<uint256> output_value_blinds;
    std::vector<uint256> output_asset_blinds;
    std::vector<CPubKey> output_pubkeys;
    std::vector<CKey> asset_keys;
    std::vector<CKey> token_keys;
    FillBlinds(pwallet, tx, output_value_blinds, output_asset_blinds, output_pubkeys, asset_keys, token_keys);

    UniValue result(UniValue::VOBJ);
    result.pushKV("hex", EncodeHexTx(CTransaction(tx)));
    return result;
}

static CTransactionRef SendGenerationTransaction(const CScript& asset_script, const CPubKey &asset_pubkey, const CScript& token_script, const CPubKey &token_pubkey, CAmount asset_amount, CAmount token_amount, IssuanceDetails* issuance_details, interfaces::Chain::Lock& locked_chain, CWallet* pwallet)
{
    CAsset reissue_token = issuance_details->reissuance_token;
    CAmount curBalance = pwallet->GetBalance().m_mine_trusted[reissue_token];

    if (!reissue_token.IsNull() && curBalance <= 0) {
        throw JSONRPCError(RPC_WALLET_INSUFFICIENT_FUNDS, "No available reissuance tokens in wallet.");
    }

    std::vector<CRecipient> vecSend;
    // Signal outputs to skip "funding" with fixed asset numbers 1, 2, ...
    // We don't know the asset during initial issuance until inputs are chosen
    if (asset_script.size() > 0) {
        vecSend.push_back({asset_script, asset_amount, CAsset(uint256S("1")), asset_pubkey, false});
    }
    if (token_script.size() > 0) {
        CRecipient recipient = {token_script, token_amount, CAsset(uint256S("2")), token_pubkey, false};
        // We need to select the issuance token(s) to spend
        if (!reissue_token.IsNull()) {
            recipient.asset = reissue_token;
            recipient.nAmount = curBalance; // Or 1?
            // If the issuance token *is* the fee asset, subtract fee from this output
            if (reissue_token == ::policyAsset) {
                recipient.fSubtractFeeFromAmount = true;
            }
        }
        vecSend.push_back(recipient);
    }

    CAmount nFeeRequired;
    int nChangePosRet = -1;
    std::string strError;
    CCoinControl dummy_control;
    BlindDetails blind_details;
    CTransactionRef tx_ref(MakeTransactionRef());
    if (!pwallet->CreateTransaction(locked_chain, vecSend, tx_ref, nFeeRequired, nChangePosRet, strError, dummy_control, true, &blind_details, issuance_details)) {
        throw JSONRPCError(RPC_WALLET_ERROR, strError);
    }

    CValidationState state;
    mapValue_t map_value;
    if (!pwallet->CommitTransaction(tx_ref, std::move(map_value), {} /* orderForm */, state, &blind_details)) {
        throw JSONRPCError(RPC_WALLET_ERROR, "Error: The transaction was rejected! This might happen if some of the coins in your wallet were already spent, such as if you used a copy of the wallet and coins were spent in the copy but not marked as spent here.");
    }

    return tx_ref;
}

UniValue issueasset(const JSONRPCRequest& request)
{
    std::shared_ptr<CWallet> const wallet = GetWalletForJSONRPCRequest(request);
    CWallet* const pwallet = wallet.get();

    if (!EnsureWalletIsAvailable(pwallet, request.fHelp)) {
        return NullUniValue;
    }

    if (request.fHelp || request.params.size() < 2 || request.params.size() > 3)
        throw std::runtime_error(
            RPCHelpMan{"issueasset",
                "\nCreate an asset. Must have funds in wallet to do so. Returns asset hex id.\n"
                "For more fine-grained control such as non-empty contract-hashes to commit\n"
                "to an issuance policy, see `rawissueasset` RPC call.\n",
                {
                    {"assetamount", RPCArg::Type::AMOUNT, RPCArg::Optional::NO, "Amount of asset to generate. Note that the amount is BTC-like, with 8 decimal places."},
                    {"tokenamount", RPCArg::Type::AMOUNT, RPCArg::Optional::NO, "Amount of reissuance tokens to generate. Note that the amount is BTC-like, with 8 decimal places. These will allow you to reissue the asset if in wallet using `reissueasset`. These tokens are not consumed during reissuance."},
                    {"blind", RPCArg::Type::BOOL , /* default */ "true", "Whether to blind the issuances."},
                },
                RPCResult{
            "{                        (json object)\n"
            "  \"txid\":\"<txid>\",   (string) Transaction id for issuance.\n"
            "  \"vin\":\"n\",         (numeric) The input position of the issuance in the transaction.\n"
            "  \"entropy\":\"<entropy>\", (string) Entropy of the asset type.\n"
            "  \"asset\":\"<asset>\", (string) Asset type for issuance.\n"
            "  \"token\":\"<token>\", (string) Token type for issuance.\n"
            "}\n"
                },
                RPCExamples{
                    HelpExampleCli("issueasset", "10 0")
            + HelpExampleRpc("issueasset", "10, 0")
                },
            }.ToString());

    auto locked_chain = pwallet->chain().lock();
    LOCK(pwallet->cs_wallet);

    if (!g_con_elementsmode) {
        throw JSONRPCError(RPC_TYPE_ERROR, "Issuance can only be done on elements-style chains. Note: `-regtest` is Bitcoin's regtest mode, instead try `-chain=<custom chain name>`");
    }

    CAmount nAmount = AmountFromValue(request.params[0]);
    CAmount nTokens = AmountFromValue(request.params[1]);
    if (nAmount == 0 && nTokens == 0) {
        throw JSONRPCError(RPC_TYPE_ERROR, "Issuance must have one non-zero component");
    }

    bool blind_issuances = request.params.size() < 3 || request.params[2].get_bool();

    if (!pwallet->IsLocked())
        pwallet->TopUpKeyPool();

    // Generate a new key that is added to wallet
    std::string error;
    CPubKey newKey;
    CTxDestination asset_dest;
    CTxDestination token_dest;
    CPubKey asset_dest_blindpub;
    CPubKey token_dest_blindpub;

    if (nAmount > 0) {
        if (!pwallet->GetNewDestination(OutputType::LEGACY, "", asset_dest, error)) {
            throw JSONRPCError(RPC_WALLET_KEYPOOL_RAN_OUT, error);
        }
        asset_dest_blindpub = pwallet->GetBlindingPubKey(GetScriptForDestination(asset_dest));
    }
    if (nTokens > 0) {
        if (!pwallet->GetNewDestination(OutputType::LEGACY, "", token_dest, error)) {
            throw JSONRPCError(RPC_WALLET_KEYPOOL_RAN_OUT, error);
        }
        token_dest_blindpub = pwallet->GetBlindingPubKey(GetScriptForDestination(token_dest));
    }

    uint256 dummyentropy;
    CAsset dummyasset;
    IssuanceDetails issuance_details;
    issuance_details.blind_issuance = blind_issuances;
    CTransactionRef tx_ref = SendGenerationTransaction(GetScriptForDestination(asset_dest), asset_dest_blindpub, GetScriptForDestination(token_dest), token_dest_blindpub, nAmount, nTokens, &issuance_details, *locked_chain, pwallet);

    // Calculate asset type, assumes first vin is used for issuance
    CAsset asset;
    CAsset token;
    assert(!tx_ref->vin.empty());
    GenerateAssetEntropy(issuance_details.entropy, tx_ref->vin[0].prevout, uint256());
    CalculateAsset(asset, issuance_details.entropy);
    CalculateReissuanceToken(token, issuance_details.entropy, blind_issuances);

    UniValue ret(UniValue::VOBJ);
    ret.pushKV("txid", tx_ref->GetHash().GetHex());
    ret.pushKV("vin", 0);
    ret.pushKV("entropy", issuance_details.entropy.GetHex());
    ret.pushKV("asset", asset.GetHex());
    ret.pushKV("token", token.GetHex());
    return ret;
}

UniValue reissueasset(const JSONRPCRequest& request)
{
    std::shared_ptr<CWallet> const wallet = GetWalletForJSONRPCRequest(request);
    CWallet* const pwallet = wallet.get();

    if (!EnsureWalletIsAvailable(pwallet, request.fHelp)) {
        return NullUniValue;
    }

    if (request.fHelp || request.params.size() != 2)
        throw std::runtime_error(
            RPCHelpMan{"reissueasset",
                "\nCreate more of an already issued asset. Must have reissuance token in wallet to do so. Reissuing does not affect your reissuance token balance, only asset.\n"
                "For more fine-grained control such as reissuing from a multi-signature address cold wallet, see `rawreissueasset` RPC call.\n",
                {
                    {"asset", RPCArg::Type::STR, RPCArg::Optional::NO, "The asset you want to re-issue. The corresponding token must be in your wallet."},
                    {"assetamount", RPCArg::Type::AMOUNT, RPCArg::Optional::NO, "Amount of additional asset to generate. Note that the amount is BTC-like, with 8 decimal places."},
                },
                RPCResult{
            "{                        (json object)\n"
            "  \"txid\":\"<txid>\",   (string) Transaction id for issuance.\n"
            "  \"vin\":\"n\",         (numeric) The input position of the issuance in the transaction.\n"
            "}\n"
                },
                RPCExamples{
                    HelpExampleCli("reissueasset", "<asset> 0")
            + HelpExampleRpc("reissueasset", "<asset>, 0")
                },
            }.ToString());

    auto locked_chain = pwallet->chain().lock();
    LOCK(pwallet->cs_wallet);

    if (!g_con_elementsmode) {
        throw JSONRPCError(RPC_TYPE_ERROR, "Issuance can only be done on elements-style chains. Note: `-regtest` is Bitcoin's regtest mode, instead try `-chain=<custom chain name>`");
    }

    std::string assetstr = request.params[0].get_str();
    CAsset asset = GetAssetFromString(assetstr);

    CAmount nAmount = AmountFromValue(request.params[1]);
    if (nAmount <= 0) {
        throw JSONRPCError(RPC_TYPE_ERROR, "Reissuance must create a non-zero amount.");
    }

    if (!pwallet->IsLocked()) {
        pwallet->TopUpKeyPool();
    }

    // Find the entropy and reissuance token in wallet
    IssuanceDetails issuance_details;
    issuance_details.reissuance_asset = asset;
    std::map<uint256, std::pair<CAsset, CAsset> > tokenMap = pwallet->GetReissuanceTokenTypes();
    for (const auto& it : tokenMap) {
        if (it.second.second == asset) {
            issuance_details.entropy = it.first;
            issuance_details.reissuance_token = it.second.first;
        }
        if (it.second.first == asset) {
            throw JSONRPCError(RPC_WALLET_ERROR, "Asset given is a reissuance token type and can not be reissued.");
        }
    }
    if (issuance_details.reissuance_token.IsNull()) {
        throw JSONRPCError(RPC_WALLET_ERROR, "Asset reissuance token definition could not be found in wallet.");
    }

    // Add destination for the to-be-created asset
    std::string error;
    CTxDestination asset_dest;
    if (!pwallet->GetNewDestination(OutputType::LEGACY, "", asset_dest, error)) {
        throw JSONRPCError(RPC_WALLET_KEYPOOL_RAN_OUT, error);
    }
    CPubKey asset_dest_blindpub = pwallet->GetBlindingPubKey(GetScriptForDestination(asset_dest));

    // Add destination for tokens we are moving
    CTxDestination token_dest;
    if (!pwallet->GetNewDestination(OutputType::LEGACY, "", token_dest, error)) {
        throw JSONRPCError(RPC_WALLET_KEYPOOL_RAN_OUT, error);
    }
    CPubKey token_dest_blindpub = pwallet->GetBlindingPubKey(GetScriptForDestination(token_dest));

    // Attempt a send.
    CTransactionRef tx_ref = SendGenerationTransaction(GetScriptForDestination(asset_dest), asset_dest_blindpub, GetScriptForDestination(token_dest), token_dest_blindpub, nAmount, -1, &issuance_details, *locked_chain, pwallet);
    assert(!tx_ref->vin.empty());

    UniValue obj(UniValue::VOBJ);
    obj.pushKV("txid", tx_ref->GetHash().GetHex());
    for (uint64_t i = 0; i < tx_ref->vin.size(); i++) {
        if (!tx_ref->vin[i].assetIssuance.IsNull()) {
            obj.pushKV("vin", i);
            break;
        }
    }

    return obj;
}

UniValue listissuances(const JSONRPCRequest& request)
{
    std::shared_ptr<CWallet> const wallet = GetWalletForJSONRPCRequest(request);
    CWallet* const pwallet = wallet.get();

    if (!EnsureWalletIsAvailable(pwallet, request.fHelp)) {
        return NullUniValue;
    }

    if (request.fHelp || request.params.size() > 1)
        throw std::runtime_error(
            RPCHelpMan{"listissuances",
                "\nList all issuances known to the wallet for the given asset, or for all issued assets if none provided.\n",
                {
                    {"asset", RPCArg::Type::STR, RPCArg::Optional::OMITTED, "The asset whose issaunces you wish to list. Accepts either the asset hex or the locally assigned asset label."},
                },
                RPCResult{
            "[                     (json array of objects)\n"
            "  {\n"
            "    \"txid\":\"<txid>\",   (string) Transaction id for issuance.\n"
            "    \"entropy\":\"<entropy>\" (string) Entropy of the asset type.\n"
            "    \"asset\":\"<asset>\", (string) Asset type for issuance if known.\n"
            "    \"assetlabel\":\"<assetlabel>\", (string) Asset label for issuance if set.\n"
            "    \"token\":\"<token>\", (string) Token type for issuance.\n"
            "    \"vin\":\"n\",         (numeric) The input position of the issuance in the transaction.\n"
            "    \"assetamount\":\"X.XX\",     (numeric) The amount of asset issued. Is -1 if blinded and unknown to wallet.\n"
            "    \"tokenamount\":\"X.XX\",     (numeric) The reissuance token amount issued. Is -1 if blinded and unknown to wallet.\n"
            "    \"isreissuance\":\"<bool>\",  (bool) True if this is a reissuance.\n"
            "    \"assetblinds\":\"<blinder>\" (string) Hex blinding factor for asset amounts.\n"
            "    \"tokenblinds\":\"<blinder>\" (string) Hex blinding factor for token amounts.\n"
            "  }\n"
            "  ,...\n"
            "]\n"
            "\"\"                 (array) List of transaction issuances and information in wallet\n"
                },
                RPCExamples{
                    HelpExampleCli("listissuances", "<asset>")
            + HelpExampleRpc("listissuances", "<asset>")
                },
            }.ToString());

    auto locked_chain = pwallet->chain().lock();
    LOCK(pwallet->cs_wallet);

    std::string assetstr;
    CAsset asset_filter;
    if (request.params.size() > 0) {
        assetstr = request.params[0].get_str();
        asset_filter = GetAssetFromString(assetstr);
    }

    UniValue issuancelist(UniValue::VARR);
    for (const auto& it : pwallet->mapWallet) {
        const CWalletTx* pcoin = &it.second;
        CAsset asset;
        CAsset token;
        uint256 entropy;
        for (uint64_t vinIndex = 0; vinIndex < pcoin->tx->vin.size(); vinIndex++) {
            UniValue item(UniValue::VOBJ);
            const CAssetIssuance& issuance = pcoin->tx->vin[vinIndex].assetIssuance;
            if (issuance.IsNull()) {
                continue;
            }
            if (issuance.assetBlindingNonce.IsNull()) {
                GenerateAssetEntropy(entropy, pcoin->tx->vin[vinIndex].prevout, issuance.assetEntropy);
                CalculateAsset(asset, entropy);
                // Null is considered explicit
                CalculateReissuanceToken(token, entropy, issuance.nAmount.IsCommitment());
                item.pushKV("isreissuance", false);
                item.pushKV("token", token.GetHex());
                CAmount itamount = pcoin->GetIssuanceAmount(vinIndex, true);
                item.pushKV("tokenamount", (itamount == -1 ) ? -1 : ValueFromAmount(itamount));
                item.pushKV("tokenblinds", pcoin->GetIssuanceBlindingFactor(vinIndex, true).GetHex());
                item.pushKV("entropy", entropy.GetHex());
            } else {
                CalculateAsset(asset, issuance.assetEntropy);
                item.pushKV("isreissuance", true);
                item.pushKV("entropy", issuance.assetEntropy.GetHex());
            }
            item.pushKV("txid", pcoin->tx->GetHash().GetHex());
            item.pushKV("vin", vinIndex);
            item.pushKV("asset", asset.GetHex());
            const std::string label = gAssetsDir.GetLabel(asset);
            if (label != "") {
                item.pushKV("assetlabel", label);
            }
            CAmount iaamount = pcoin->GetIssuanceAmount(vinIndex, false);
            item.pushKV("assetamount", (iaamount == -1 ) ? -1 : ValueFromAmount(iaamount));
            item.pushKV("assetblinds", pcoin->GetIssuanceBlindingFactor(vinIndex, false).GetHex());
            if (!asset_filter.IsNull() && asset_filter != asset) {
                continue;
            }
            issuancelist.push_back(item);
        }
    }
    return issuancelist;

}

UniValue destroyamount(const JSONRPCRequest& request)
{
    std::shared_ptr<CWallet> const wallet = GetWalletForJSONRPCRequest(request);
    CWallet* const pwallet = wallet.get();

    if (!EnsureWalletIsAvailable(pwallet, request.fHelp)) {
        return NullUniValue;
    }

    if (request.fHelp || request.params.size() < 1 || request.params.size() > 3)
        throw std::runtime_error(
            RPCHelpMan{"destroyamount",
                "\nDestroy an amount of a given asset.\n\n",
                {
                    {"asset", RPCArg::Type::STR, RPCArg::Optional::NO, "Hex asset id or asset label to destroy."},
                    {"amount", RPCArg::Type::AMOUNT, RPCArg::Optional::NO, "The amount to destroy (8 decimals above the minimal unit)."},
                    {"comment", RPCArg::Type::STR, RPCArg::Optional::OMITTED_NAMED_ARG, "A comment used to store what the transaction is for.\n"
            "                             This is not part of the transaction, just kept in your wallet."},
                },
                RPCResult{
            "\"transactionid\"  (string) The transaction id.\n"
                },
                RPCExamples{
                    HelpExampleCli("destroyamount", "\"bitcoin\" 100")
            + HelpExampleCli("destroyamount", "\"bitcoin\" 100 \"destroy assets\"")
            + HelpExampleRpc("destroyamount", "\"bitcoin\" 100 \"destroy assets\"")
                },
            }.ToString());

    auto locked_chain = pwallet->chain().lock();
    LOCK(pwallet->cs_wallet);

    std::string strasset = request.params[0].get_str();
    CAsset asset = GetAssetFromString(strasset);

    CAmount nAmount = AmountFromValue(request.params[1]);
    if (nAmount <= 0) {
        throw JSONRPCError(RPC_TYPE_ERROR, "Invalid amount to destroy");
    }

    mapValue_t mapValue;
    if (request.params.size() > 2 && !request.params[2].isNull() && !request.params[2].get_str().empty()) {
        mapValue["comment"] = request.params[2].get_str();
    }

    EnsureWalletIsUnlocked(pwallet);

    NullData nulldata;
    CTxDestination address(nulldata);
    CCoinControl no_coin_control; // This is a deprecated API
    CTransactionRef tx = SendMoney(*locked_chain, pwallet, address, nAmount, asset, false, no_coin_control, std::move(mapValue), true);

    return tx->GetHash().GetHex();
}

// Only used for functionary integration tests
UniValue generatepegoutproof(const JSONRPCRequest& request)
{
    std::shared_ptr<CWallet> const wallet = GetWalletForJSONRPCRequest(request);
    CWallet* const pwallet = wallet.get();

    if (!EnsureWalletIsAvailable(pwallet, request.fHelp)) {
        return NullUniValue;
    }

    if (request.fHelp || request.params.size() != 3)
        throw std::runtime_error(
            RPCHelpMan{"generatepegoutproof",
                "\nONLY FOR TESTING: Generates pegout authorization proof for pegout based on the summed privkey and returns in hex. Result should be passed as an argument in `sendtomainchain`. Caution: Whitelist proof-validating mempools will filter incorrect pegoutproofs but aren't consensus enforced!\n",
                {
                    {"sumkey", RPCArg::Type::STR, RPCArg::Optional::NO, "Base58 summed key of Bitcoin and offline key"},
                    {"btcpubkey", RPCArg::Type::STR_HEX, RPCArg::Optional::NO, "Hex pegout destination Bitcoin pubkey"},
                    {"onlinepubkey", RPCArg::Type::STR_HEX, RPCArg::Optional::NO, "hex `online pubkey`"},
                },
                RPCResult{
            "\"pegoutproof\"              (string, hex) pegout authorization proof to be passed into sendtomainchain\n"
                },
                RPCExamples{
                    HelpExampleCli("generatepegoutproof", "\"cQtNrRngdc4RJ9CkuTVKVLyxPFsijiTJySob24xCdKXGohdFhXML\" \"02c611095119e3dc96db428a0e190a3e142237bcd2efa4fb358257497885af3ab6\" \"0390695fff5535780df1e04c1f6c10e7c0a399fa56cfce34bf8108d0a9bc7a437b\"")
            + HelpExampleRpc("generatepegoutproof", "\"cQtNrRngdc4RJ9CkuTVKVLyxPFsijiTJySob24xCdKXGohdFhXML\" \"02c611095119e3dc96db428a0e190a3e142237bcd2efa4fb358257497885af3ab6\" \"0390695fff5535780df1e04c1f6c10e7c0a399fa56cfce34bf8108d0a9bc7a437b\"")
                },
            }.ToString());

    auto locked_chain = pwallet->chain().lock();
    LOCK(pwallet->cs_wallet);

    if (!IsHex(request.params[1].get_str()))
        throw JSONRPCError(RPC_TYPE_ERROR, "btcpubkey must be hex string");
    if (!IsHex(request.params[2].get_str()))
        throw JSONRPCError(RPC_TYPE_ERROR, "onlinepubkey must be hex string");

    //Parse private keys

    CKey summedSecret = DecodeSecret(request.params[0].get_str());
    if (!summedSecret.IsValid()) {
        throw JSONRPCError(RPC_INVALID_ADDRESS_OR_KEY, "Invalid summed private key encoding");
    }

    std::vector<unsigned char> sumprivkeybytes(summedSecret.begin(), summedSecret.end());
    std::vector<unsigned char> btcpubkeybytes = ParseHex(request.params[1].get_str());
    std::vector<unsigned char> onlinepubkeybytes = ParseHex(request.params[2].get_str());

    //Parse onlinepubkey
    CPubKey onlinepubkey;
    onlinepubkey.Set(onlinepubkeybytes.begin(), onlinepubkeybytes.end());
    if (!onlinepubkey.IsFullyValid())
        throw JSONRPCError(RPC_WALLET_ERROR, "Invalid online pubkey");
    secp256k1_pubkey onlinepubkey_secp;
    if (!secp256k1_ec_pubkey_parse(secp256k1_ctx, &onlinepubkey_secp, &onlinepubkeybytes[0], onlinepubkeybytes.size()))
        throw JSONRPCError(RPC_WALLET_ERROR, "Invalid online pubkey");

    CPAKList paklist = g_paklist_blockchain;
    if (g_paklist_config) {
        paklist = *g_paklist_config;
    }
    if (paklist.IsReject()) {
        throw JSONRPCError(RPC_INVALID_ADDRESS_OR_KEY, "Pegout freeze is under effect to aid a pak transition to a new list. Please consult the network operator.");
    }

    //Find PAK online pubkey on PAK list
    int whitelistindex=-1;
    std::vector<secp256k1_pubkey> pak_online = paklist.OnlineKeys();
    for (unsigned int i=0; i<pak_online.size(); i++) {
        if (!memcmp((void *)&pak_online[i], (void *)&onlinepubkey_secp, sizeof(secp256k1_pubkey)))
            whitelistindex = i;
    }
    if (whitelistindex == -1)
        throw JSONRPCError(RPC_WALLET_ERROR, "Given online key is not in Pegout Authorization Key List");

    CKey masterOnlineKey;
    if (!pwallet->GetKey(onlinepubkey.GetID(), masterOnlineKey))
        throw JSONRPCError(RPC_WALLET_ERROR, "Given online key is in master set but not in wallet");

    //Parse own offline pubkey
    secp256k1_pubkey btcpubkey;
    if (secp256k1_ec_pubkey_parse(secp256k1_ctx, &btcpubkey, &btcpubkeybytes[0], btcpubkeybytes.size()) != 1)
        throw JSONRPCError(RPC_WALLET_ERROR, "btcpubkey is invalid pubkey");

    //Create, verify whitelist proof
    secp256k1_whitelist_signature sig;
    if(secp256k1_whitelist_sign(secp256k1_ctx, &sig, &paklist.OnlineKeys()[0], &paklist.OfflineKeys()[0], paklist.size(), &btcpubkey, masterOnlineKey.begin(), &sumprivkeybytes[0], whitelistindex, NULL, NULL) != 1)
        throw JSONRPCError(RPC_WALLET_ERROR, "Pegout authorization proof signing failed");

    if (secp256k1_whitelist_verify(secp256k1_ctx, &sig, &paklist.OnlineKeys()[0], &paklist.OfflineKeys()[0], paklist.size(), &btcpubkey) != 1)
        throw JSONRPCError(RPC_WALLET_ERROR, "Pegout authorization proof was created and signed but is invalid");

    //Serialize and return as hex
    size_t expectedOutputSize = 1 + 32 * (1 + paklist.size());
    const size_t preSize = expectedOutputSize;
    assert(1 + 32 * (1 + 256) >= expectedOutputSize);
    unsigned char output[1 + 32 * (1 + 256)];
    secp256k1_whitelist_signature_serialize(secp256k1_ctx, output, &expectedOutputSize, &sig);
    assert(expectedOutputSize == preSize);
    std::vector<unsigned char> voutput(output, output + expectedOutputSize / sizeof(output[0]));

    return HexStr(voutput.begin(), voutput.end());
}

// Only used for functionary integration tests
UniValue getpegoutkeys(const JSONRPCRequest& request)
{
    std::shared_ptr<CWallet> const wallet = GetWalletForJSONRPCRequest(request);
    CWallet* const pwallet = wallet.get();

    if (!EnsureWalletIsAvailable(pwallet, request.fHelp)) {
        return NullUniValue;
    }

    if (request.fHelp || request.params.size() != 2)
        throw std::runtime_error(
            RPCHelpMan{"getpegoutkeys",
                "\n(DEPRECATED) Please see `initpegoutwallet` and `sendtomainchain` for best-supported and easiest workflow. This call is for the Liquid network participants' `offline` wallet ONLY. Returns `sumkeys` corresponding to the sum of the Offline PAK and the imported Bitcoin key. The wallet must have the Offline private PAK to succeed. The output will be used in `generatepegoutproof` and `sendtomainchain`. Care is required to keep the bitcoin private key, as well as the `sumkey` safe, as a leak of both results in the leak of your `offlinekey`. Therefore it is recommended to create Bitcoin keys and do Bitcoin transaction signing directly on an offline wallet co-located with your offline Liquid wallet.\n",
                {
                    {"btcprivkey", RPCArg::Type::STR, RPCArg::Optional::NO, "Base58 Bitcoin private key that will be combined with the offline privkey"},
                    {"offlinepubkey", RPCArg::Type::STR_HEX, RPCArg::Optional::OMITTED_NAMED_ARG, "Hex pubkey of key to combine with btcprivkey. Primarily intended for integration testing."},
                },
                RPCResult{
            "\"sumkey\"              (string) Base58 string of the sumkey.\n"
            "\"btcpubkey\"           (string) Hex string of the bitcoin pubkey that corresponds to the pegout destination Bitcoin address\n"
            "\"btcaddress\"          (string) Destination Bitcoin address for the funds being pegged out using these keys"
                },
                RPCExamples{
                    HelpExampleCli("getpegoutkeys", "")
            + HelpExampleCli("getpegoutkeys", "\"5Kb8kLf9zgWQnogidDA76MzPL6TsZZY36hWXMssSzNydYXYB9KF\" \"0389275d512326f7016e014d8625f709c01f23bd0dc16522bf9845a9ee1ef6cbf9\"")
            + HelpExampleRpc("getpegoutkeys", "")
           + HelpExampleRpc("getpegoutkeys", "\"5Kb8kLf9zgWQnogidDA76MzPL6TsZZY36hWXMssSzNydYXYB9KF\", \"0389275d512326f7016e014d8625f709c01f23bd0dc16522bf9845a9ee1ef6cbf9\"")
                },
            }.ToString());

    auto locked_chain = pwallet->chain().lock();
    LOCK(pwallet->cs_wallet);

    if (!request.params[1].isStr() || !IsHex(request.params[1].get_str()) || request.params[1].get_str().size() != 66) {
        throw JSONRPCError(RPC_TYPE_ERROR, "offlinepubkey must be hex string of size 66");
    }

    std::vector<unsigned char> offlinepubbytes = ParseHex(request.params[1].get_str());
    CPubKey offline_pub = CPubKey(offlinepubbytes.begin(), offlinepubbytes.end());

    if (!offline_pub.IsFullyValid()) {
        throw JSONRPCError(RPC_TYPE_ERROR, "offlinepubkey is not a valid pubkey");
    }

    CKey pegoutkey;
    if (!pwallet->GetKey(offline_pub.GetID(), pegoutkey))
        throw JSONRPCError(RPC_WALLET_ERROR, "Offline key can not be found in wallet");

    CKey bitcoinkey = DecodeSecret(request.params[0].get_str());
    if (!bitcoinkey.IsValid()) {
        throw JSONRPCError(RPC_INVALID_ADDRESS_OR_KEY, "Private key outside allowed range");
    }

    CPubKey bitcoinpubkey = bitcoinkey.GetPubKey();
    assert(bitcoinkey.VerifyPubKey(bitcoinpubkey));

    std::vector<unsigned char> pegoutkeybytes(pegoutkey.begin(), pegoutkey.end());
    std::vector<unsigned char> pegoutsubkeybytes(bitcoinkey.begin(), bitcoinkey.end());

    if (!secp256k1_ec_privkey_tweak_add(secp256k1_ctx, &pegoutkeybytes[0], &pegoutsubkeybytes[0]))
        throw JSONRPCError(RPC_WALLET_ERROR, "Summed key invalid");

    CKey sumseckey;
    sumseckey.Set(pegoutkeybytes.begin(), pegoutkeybytes.end(), true);

    UniValue ret(UniValue::VOBJ);
    ret.pushKV("sumkey", EncodeSecret(sumseckey));
    ret.pushKV("btcpubkey", HexStr(bitcoinpubkey.begin(), bitcoinpubkey.end()));
    ret.pushKV("btcaddress", EncodeParentDestination(PKHash(bitcoinpubkey.GetID())));

    return ret;
}

// END ELEMENTS commands
//

UniValue abortrescan(const JSONRPCRequest& request); // in rpcdump.cpp
UniValue dumpprivkey(const JSONRPCRequest& request); // in rpcdump.cpp
UniValue importblindingkey(const JSONRPCRequest& request); // in rpcdump.cpp
UniValue importmasterblindingkey(const JSONRPCRequest& request); // in rpcdump.cpp
UniValue importissuanceblindingkey(const JSONRPCRequest& request); // in rpcdump.cpp
UniValue dumpblindingkey(const JSONRPCRequest& request); // in rpcdump.cpp
UniValue dumpmasterblindingkey(const JSONRPCRequest& request); // in rpcdump.cpp
UniValue dumpissuanceblindingkey(const JSONRPCRequest& request); // in rpcdump.cpp
UniValue importprivkey(const JSONRPCRequest& request);
UniValue importaddress(const JSONRPCRequest& request);
UniValue importpubkey(const JSONRPCRequest& request);
UniValue dumpwallet(const JSONRPCRequest& request);
UniValue importwallet(const JSONRPCRequest& request);
UniValue importprunedfunds(const JSONRPCRequest& request);
UniValue removeprunedfunds(const JSONRPCRequest& request);
UniValue importmulti(const JSONRPCRequest& request);
UniValue getwalletpakinfo(const JSONRPCRequest& request);

// clang-format off
static const CRPCCommand commands[] =
{ //  category              name                                actor (function)                argNames
    //  --------------------- ------------------------          -----------------------         ----------
    { "rawtransactions",    "fundrawtransaction",               &fundrawtransaction,            {"hexstring","options","iswitness"} },
    { "wallet",             "abandontransaction",               &abandontransaction,            {"txid"} },
    { "wallet",             "abortrescan",                      &abortrescan,                   {} },
    { "wallet",             "addmultisigaddress",               &addmultisigaddress,            {"nrequired","keys","label","address_type"} },
    { "wallet",             "backupwallet",                     &backupwallet,                  {"destination"} },
    { "wallet",             "bumpfee",                          &bumpfee,                       {"txid", "options"} },
    { "wallet",             "createwallet",                     &createwallet,                  {"wallet_name", "disable_private_keys", "blank", "passphrase", "avoid_reuse"} },
    { "wallet",             "dumpprivkey",                      &dumpprivkey,                   {"address"}  },
    { "wallet",             "dumpwallet",                       &dumpwallet,                    {"filename"} },
    { "wallet",             "encryptwallet",                    &encryptwallet,                 {"passphrase"} },
    { "wallet",             "getaddressesbylabel",              &getaddressesbylabel,           {"label"} },
    { "wallet",             "getaddressinfo",                   &getaddressinfo,                {"address"} },
    { "wallet",             "getbalance",                       &getbalance,                    {"dummy","minconf","include_watchonly","avoid_reuse","assetlabel"} },
    { "wallet",             "getnewaddress",                    &getnewaddress,                 {"label","address_type"} },
    { "wallet",             "getrawchangeaddress",              &getrawchangeaddress,           {"address_type"} },
<<<<<<< HEAD
    { "wallet",             "getreceivedbyaddress",             &getreceivedbyaddress,          {"address","minconf","assetlabel"} },
    { "wallet",             "getreceivedbylabel",               &getreceivedbylabel,            {"label","minconf","assetlabel"} },
    { "wallet",             "gettransaction",                   &gettransaction,                {"txid","include_watchonly","assetlabel"} },
=======
    { "wallet",             "getreceivedbyaddress",             &getreceivedbyaddress,          {"address","minconf"} },
    { "wallet",             "getreceivedbylabel",               &getreceivedbylabel,            {"label","minconf"} },
    { "wallet",             "gettransaction",                   &gettransaction,                {"txid","include_watchonly","decode"} },
>>>>>>> 33f9750b
    { "wallet",             "getunconfirmedbalance",            &getunconfirmedbalance,         {} },
    { "wallet",             "getbalances",                      &getbalances,                   {} },
    { "wallet",             "getwalletinfo",                    &getwalletinfo,                 {} },
    { "wallet",             "importaddress",                    &importaddress,                 {"address","label","rescan","p2sh"} },
    { "wallet",             "importmulti",                      &importmulti,                   {"requests","options"} },
    { "wallet",             "importprivkey",                    &importprivkey,                 {"privkey","label","rescan"} },
    { "wallet",             "importprunedfunds",                &importprunedfunds,             {"rawtransaction","txoutproof"} },
    { "wallet",             "importpubkey",                     &importpubkey,                  {"pubkey","label","rescan"} },
    { "wallet",             "importwallet",                     &importwallet,                  {"filename"} },
    { "wallet",             "keypoolrefill",                    &keypoolrefill,                 {"newsize"} },
    { "wallet",             "listaddressgroupings",             &listaddressgroupings,          {} },
    { "wallet",             "listlabels",                       &listlabels,                    {"purpose"} },
    { "wallet",             "listlockunspent",                  &listlockunspent,               {} },
    { "wallet",             "listreceivedbyaddress",            &listreceivedbyaddress,         {"minconf","include_empty","include_watchonly","address_filter","assetlabel"} },
    { "wallet",             "listreceivedbylabel",              &listreceivedbylabel,           {"minconf","include_empty","include_watchonly"} },
    { "wallet",             "listsinceblock",                   &listsinceblock,                {"blockhash","target_confirmations","include_watchonly","include_removed"} },
    { "wallet",             "listtransactions",                 &listtransactions,              {"label|dummy","count","skip","include_watchonly"} },
    { "wallet",             "listunspent",                      &listunspent,                   {"minconf","maxconf","addresses","include_unsafe","query_options"} },
    { "wallet",             "listwalletdir",                    &listwalletdir,                 {} },
    { "wallet",             "listwallets",                      &listwallets,                   {} },
    { "wallet",             "loadwallet",                       &loadwallet,                    {"filename"} },
    { "wallet",             "lockunspent",                      &lockunspent,                   {"unlock","transactions"} },
    { "wallet",             "removeprunedfunds",                &removeprunedfunds,             {"txid"} },
    { "wallet",             "rescanblockchain",                 &rescanblockchain,              {"start_height", "stop_height"} },
    { "wallet",             "sendmany",                         &sendmany,                      {"dummy","amounts","minconf","comment","subtractfeefrom","replaceable","conf_target","estimate_mode", "output_assets", "ignoreblindfail"} },
    { "wallet",             "sendtoaddress",                    &sendtoaddress,                 {"address","amount","comment","comment_to","subtractfeefromamount","replaceable","conf_target","estimate_mode","avoid_reuse", "assetlabel", "ignorblindfail"} },
    { "wallet",             "sethdseed",                        &sethdseed,                     {"newkeypool","seed"} },
    { "wallet",             "setlabel",                         &setlabel,                      {"address","label"} },
    { "wallet",             "settxfee",                         &settxfee,                      {"amount"} },
    { "wallet",             "setwalletflag",                    &setwalletflag,                 {"flag","value"} },
    { "wallet",             "signmessage",                      &signmessage,                   {"address","message"} },
    { "wallet",             "signrawtransactionwithwallet",     &signrawtransactionwithwallet,  {"hexstring","prevtxs","sighashtype"} },
    { "wallet",             "unloadwallet",                     &unloadwallet,                  {"wallet_name"} },
    { "wallet",             "walletcreatefundedpsbt",           &walletcreatefundedpsbt,        {"inputs","outputs","locktime","options","bip32derivs"} },
    { "wallet",             "walletlock",                       &walletlock,                    {} },
    { "wallet",             "walletpassphrase",                 &walletpassphrase,              {"passphrase","timeout"} },
    { "wallet",             "walletpassphrasechange",           &walletpassphrasechange,        {"oldpassphrase","newpassphrase"} },
    { "wallet",             "walletprocesspsbt",                &walletprocesspsbt,             {"psbt","sign","sighashtype","bip32derivs"} },
    { "wallet",             "walletfillpsbtdata",               &walletfillpsbtdata,            {"psbt","bip32derivs"} },
    { "wallet",             "walletsignpsbt",                   &walletsignpsbt,                {"psbt","sighashtype","imbalance_ok"} },
    // ELEMENTS:
    { "wallet",             "getpeginaddress",                  &getpeginaddress,               {} },
    { "wallet",             "claimpegin",                       &claimpegin,                    {"bitcoin_tx", "txoutproof", "claim_script"} },
    { "wallet",             "createrawpegin",                   &createrawpegin,                {"bitcoin_tx", "txoutproof", "claim_script"} },
    { "wallet",             "blindrawtransaction",              &blindrawtransaction,           {"hexstring", "ignoreblindfail", "asset_commitments", "blind_issuances", "totalblinder"} },
    { "wallet",             "unblindrawtransaction",            &unblindrawtransaction,         {"hex"} },
    { "wallet",             "sendtomainchain",                  &sendtomainchain,               {"address", "amount", "subtractfeefromamount"} },
    { "wallet",             "initpegoutwallet",                 &initpegoutwallet,              {"bitcoin_descriptor", "bip32_counter", "liquid_pak"} },
    { "wallet",             "getwalletpakinfo",                 &getwalletpakinfo,              {} },
    { "wallet",             "importblindingkey",                &importblindingkey,             {"address", "hexkey"}},
    { "wallet",             "importmasterblindingkey",          &importmasterblindingkey,       {"hexkey"}},
    { "wallet",             "importissuanceblindingkey",        &importissuanceblindingkey,     {"txid", "vin", "blindingkey"}},
    { "wallet",             "dumpblindingkey",                  &dumpblindingkey,               {"address"}},
    { "wallet",             "dumpmasterblindingkey",            &dumpmasterblindingkey,         {}},
    { "wallet",             "dumpissuanceblindingkey",          &dumpissuanceblindingkey,       {"txid", "vin"}},
    { "wallet",             "signblock",                        &signblock,                     {"blockhex"}},
    { "wallet",             "listissuances",                    &listissuances,                 {"asset"}},
    { "wallet",             "issueasset",                       &issueasset,                    {"assetamount", "tokenamount", "blind"}},
    { "wallet",             "reissueasset",                     &reissueasset,                  {"asset", "assetamount"}},
    { "wallet",             "destroyamount",                    &destroyamount,                 {"asset", "amount", "comment"} },
    { "hidden",             "generatepegoutproof",              &generatepegoutproof,           {"sumkey", "btcpubkey", "onlinepubkey"} },
    { "hidden",             "getpegoutkeys",                    &getpegoutkeys,                 {"btcprivkey", "offlinepubkey"} },
};
// clang-format on

void RegisterWalletRPCCommands(interfaces::Chain& chain, std::vector<std::unique_ptr<interfaces::Handler>>& handlers)
{
    for (unsigned int vcidx = 0; vcidx < ARRAYLEN(commands); vcidx++)
        handlers.emplace_back(chain.handleRpc(commands[vcidx]));
}<|MERGE_RESOLUTION|>--- conflicted
+++ resolved
@@ -1869,11 +1869,8 @@
                 {
                     {"txid", RPCArg::Type::STR, RPCArg::Optional::NO, "The transaction id"},
                     {"include_watchonly", RPCArg::Type::BOOL, /* default */ "true for watch-only wallets, otherwise false", "Whether to include watch-only addresses in balance calculation and details[]"},
-<<<<<<< HEAD
+                    {"decode", RPCArg::Type::BOOL, /* default */ "false", "Whether to add a field with the decoded transaction"},
                     {"assetlabel", RPCArg::Type::STR, RPCArg::Optional::OMITTED_NAMED_ARG, "Hex asset id or asset label for balance."},
-=======
-                    {"decode", RPCArg::Type::BOOL, /* default */ "false", "Whether to add a field with the decoded transaction"},
->>>>>>> 33f9750b
                 },
                 RPCResult{
             "{\n"
@@ -1935,14 +1932,12 @@
         filter |= ISMINE_WATCH_ONLY;
     }
 
-<<<<<<< HEAD
+    bool decode_tx = request.params[2].isNull() ? false : request.params[2].get_bool();
+
     std::string asset = "";
-    if (request.params[2].isStr() && !request.params[2].get_str().empty()) {
-        asset = request.params[2].get_str();
-    }
-=======
-    bool decode_tx = request.params[2].isNull() ? false : request.params[2].get_bool();
->>>>>>> 33f9750b
+    if (request.params[3].isStr() && !request.params[3].get_str().empty()) {
+        asset = request.params[3].get_str();
+    }
 
     UniValue entry(UniValue::VOBJ);
     auto it = pwallet->mapWallet.find(hash);
@@ -6633,15 +6628,9 @@
     { "wallet",             "getbalance",                       &getbalance,                    {"dummy","minconf","include_watchonly","avoid_reuse","assetlabel"} },
     { "wallet",             "getnewaddress",                    &getnewaddress,                 {"label","address_type"} },
     { "wallet",             "getrawchangeaddress",              &getrawchangeaddress,           {"address_type"} },
-<<<<<<< HEAD
     { "wallet",             "getreceivedbyaddress",             &getreceivedbyaddress,          {"address","minconf","assetlabel"} },
     { "wallet",             "getreceivedbylabel",               &getreceivedbylabel,            {"label","minconf","assetlabel"} },
-    { "wallet",             "gettransaction",                   &gettransaction,                {"txid","include_watchonly","assetlabel"} },
-=======
-    { "wallet",             "getreceivedbyaddress",             &getreceivedbyaddress,          {"address","minconf"} },
-    { "wallet",             "getreceivedbylabel",               &getreceivedbylabel,            {"label","minconf"} },
-    { "wallet",             "gettransaction",                   &gettransaction,                {"txid","include_watchonly","decode"} },
->>>>>>> 33f9750b
+    { "wallet",             "gettransaction",                   &gettransaction,                {"txid","include_watchonly","decode","assetlabel"} },
     { "wallet",             "getunconfirmedbalance",            &getunconfirmedbalance,         {} },
     { "wallet",             "getbalances",                      &getbalances,                   {} },
     { "wallet",             "getwalletinfo",                    &getwalletinfo,                 {} },
