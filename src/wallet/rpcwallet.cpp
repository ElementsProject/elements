--- conflicted
+++ resolved
@@ -555,7 +555,6 @@
     // We also enable partial spend avoidance if reuse avoidance is set.
     coin_control.m_avoid_partial_spends |= coin_control.m_avoid_address_reuse;
 
-<<<<<<< HEAD
     std::string strasset = Params().GetConsensus().pegged_asset.GetHex();
     if (request.params.size() > 9 && request.params[9].isStr() && !request.params[9].get_str().empty()) {
         strasset = request.params[9].get_str();
@@ -570,10 +569,7 @@
         ignore_blind_fail = request.params[10].get_bool();
     }
 
-    SetFeeEstimateMode(pwallet, coin_control, /* conf_target */ request.params[6], /* estimate_mode */ request.params[7], /* fee_rate */ request.params[11], /* override_min_fee */ false);
-=======
-    SetFeeEstimateMode(*pwallet, coin_control, /* conf_target */ request.params[6], /* estimate_mode */ request.params[7], /* fee_rate */ request.params[9], /* override_min_fee */ false);
->>>>>>> ca4a7849
+    SetFeeEstimateMode(*pwallet, coin_control, /* conf_target */ request.params[6], /* estimate_mode */ request.params[7], /* fee_rate */ request.params[11], /* override_min_fee */ false);
 
     EnsureWalletIsUnlocked(pwallet);
 
@@ -1040,8 +1036,7 @@
         coin_control.m_signal_bip125_rbf = request.params[5].get_bool();
     }
 
-<<<<<<< HEAD
-    SetFeeEstimateMode(pwallet, coin_control, /* conf_target */ request.params[6], /* estimate_mode */ request.params[7], /* fee_rate */ request.params[10], /* override_min_fee */ false);
+    SetFeeEstimateMode(*pwallet, coin_control, /* conf_target */ request.params[6], /* estimate_mode */ request.params[7], /* fee_rate */ request.params[10], /* override_min_fee */ false);
 
     UniValue assets;
     if (!request.params[8].isNull()) {
@@ -1055,9 +1050,6 @@
     if (!request.params[9].isNull()) {
         ignore_blind_fail = request.params[9].get_bool();
     }
-=======
-    SetFeeEstimateMode(*pwallet, coin_control, /* conf_target */ request.params[6], /* estimate_mode */ request.params[7], /* fee_rate */ request.params[8], /* override_min_fee */ false);
->>>>>>> ca4a7849
 
     std::vector<CRecipient> recipients;
     ParseRecipients(sendTo, assets, subtractFeeFromAmount, recipients);
